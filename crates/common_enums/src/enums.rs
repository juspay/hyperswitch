mod accounts;
mod payments;
mod ui;
use std::{
    collections::HashSet,
    num::{ParseFloatError, TryFromIntError},
};

pub use accounts::{
    MerchantAccountRequestType, MerchantAccountType, MerchantProductType, OrganizationType,
};
pub use payments::ProductType;
use serde::{Deserialize, Serialize};
pub use ui::*;
use utoipa::ToSchema;

pub use super::connector_enums::RoutableConnectors;
#[doc(hidden)]
pub mod diesel_exports {
    pub use super::{
        DbApiVersion as ApiVersion, DbAttemptStatus as AttemptStatus,
        DbAuthenticationType as AuthenticationType, DbBlocklistDataKind as BlocklistDataKind,
        DbCaptureMethod as CaptureMethod, DbCaptureStatus as CaptureStatus,
        DbConnectorType as ConnectorType, DbCountryAlpha2 as CountryAlpha2, DbCurrency as Currency,
        DbDeleteStatus as DeleteStatus, DbDisputeStage as DisputeStage,
        DbDisputeStatus as DisputeStatus, DbFraudCheckStatus as FraudCheckStatus,
        DbFutureUsage as FutureUsage, DbIntentStatus as IntentStatus,
        DbMandateStatus as MandateStatus, DbPaymentMethodIssuerCode as PaymentMethodIssuerCode,
        DbPaymentType as PaymentType, DbProcessTrackerStatus as ProcessTrackerStatus,
        DbRefundStatus as RefundStatus,
        DbRequestIncrementalAuthorization as RequestIncrementalAuthorization,
        DbRoutingApproach as RoutingApproach, DbScaExemptionType as ScaExemptionType,
        DbSuccessBasedRoutingConclusiveState as SuccessBasedRoutingConclusiveState,
        DbTokenizationFlag as TokenizationFlag, DbWebhookDeliveryAttempt as WebhookDeliveryAttempt,
    };
}

pub type ApplicationResult<T> = Result<T, ApplicationError>;

#[derive(Debug, thiserror::Error)]
pub enum ApplicationError {
    #[error("Application configuration error")]
    ConfigurationError,

    #[error("Invalid configuration value provided: {0}")]
    InvalidConfigurationValueError(String),

    #[error("Metrics error")]
    MetricsError,

    #[error("I/O: {0}")]
    IoError(std::io::Error),

    #[error("Error while constructing api client: {0}")]
    ApiClientError(ApiClientError),
}

#[derive(Debug, thiserror::Error, PartialEq, Clone)]
pub enum ApiClientError {
    #[error("Header map construction failed")]
    HeaderMapConstructionFailed,
    #[error("Invalid proxy configuration")]
    InvalidProxyConfiguration,
    #[error("Client construction failed")]
    ClientConstructionFailed,
    #[error("Certificate decode failed")]
    CertificateDecodeFailed,
    #[error("Request body serialization failed")]
    BodySerializationFailed,
    #[error("Unexpected state reached/Invariants conflicted")]
    UnexpectedState,

    #[error("Failed to parse URL")]
    UrlParsingFailed,
    #[error("URL encoding of request payload failed")]
    UrlEncodingFailed,
    #[error("Failed to send request to connector {0}")]
    RequestNotSent(String),
    #[error("Failed to decode response")]
    ResponseDecodingFailed,

    #[error("Server responded with Request Timeout")]
    RequestTimeoutReceived,

    #[error("connection closed before a message could complete")]
    ConnectionClosedIncompleteMessage,

    #[error("Server responded with Internal Server Error")]
    InternalServerErrorReceived,
    #[error("Server responded with Bad Gateway")]
    BadGatewayReceived,
    #[error("Server responded with Service Unavailable")]
    ServiceUnavailableReceived,
    #[error("Server responded with Gateway Timeout")]
    GatewayTimeoutReceived,
    #[error("Server responded with unexpected response")]
    UnexpectedServerResponse,
}
impl ApiClientError {
    pub fn is_upstream_timeout(&self) -> bool {
        self == &Self::RequestTimeoutReceived
    }
    pub fn is_connection_closed_before_message_could_complete(&self) -> bool {
        self == &Self::ConnectionClosedIncompleteMessage
    }
}

impl From<std::io::Error> for ApplicationError {
    fn from(err: std::io::Error) -> Self {
        Self::IoError(err)
    }
}

/// The status of the attempt
#[derive(
    Clone,
    Copy,
    Debug,
    Default,
    Hash,
    Eq,
    PartialEq,
    serde::Deserialize,
    serde::Serialize,
    strum::Display,
    strum::EnumString,
    ToSchema,
)]
#[router_derive::diesel_enum(storage_type = "db_enum")]
#[serde(rename_all = "snake_case")]
#[strum(serialize_all = "snake_case")]
pub enum AttemptStatus {
    Started,
    AuthenticationFailed,
    RouterDeclined,
    AuthenticationPending,
    AuthenticationSuccessful,
    Authorized,
    AuthorizationFailed,
    Charged,
    Authorizing,
    CodInitiated,
    Voided,
    VoidedPostCharge,
    VoidInitiated,
    CaptureInitiated,
    CaptureFailed,
    VoidFailed,
    AutoRefunded,
    PartialCharged,
    PartiallyAuthorized,
    PartialChargedAndChargeable,
    Unresolved,
    #[default]
    Pending,
    Failure,
    PaymentMethodAwaited,
    ConfirmationAwaited,
    DeviceDataCollectionPending,
    IntegrityFailure,
    Expired,
}

impl AttemptStatus {
    pub fn is_terminal_status(self) -> bool {
        match self {
            Self::RouterDeclined
            | Self::Charged
            | Self::AutoRefunded
            | Self::Voided
            | Self::VoidedPostCharge
            | Self::VoidFailed
            | Self::CaptureFailed
            | Self::Failure
            | Self::PartialCharged
            | Self::Expired => true,
            Self::Started
            | Self::AuthenticationFailed
            | Self::AuthenticationPending
            | Self::AuthenticationSuccessful
            | Self::Authorized
            | Self::PartiallyAuthorized
            | Self::AuthorizationFailed
            | Self::Authorizing
            | Self::CodInitiated
            | Self::VoidInitiated
            | Self::CaptureInitiated
            | Self::PartialChargedAndChargeable
            | Self::Unresolved
            | Self::Pending
            | Self::PaymentMethodAwaited
            | Self::ConfirmationAwaited
            | Self::DeviceDataCollectionPending
            | Self::IntegrityFailure => false,
        }
    }

    pub fn is_success(self) -> bool {
        matches!(self, Self::Charged | Self::PartialCharged)
    }
}

#[derive(
    Clone,
    Copy,
    Debug,
    Hash,
    Eq,
    PartialEq,
    serde::Deserialize,
    serde::Serialize,
    strum::Display,
    strum::EnumString,
    strum::EnumIter,
    ToSchema,
)]
#[router_derive::diesel_enum(storage_type = "db_enum")]
#[serde(rename_all = "snake_case")]
#[strum(serialize_all = "snake_case")]
pub enum ApplePayPaymentMethodType {
    Debit,
    Credit,
    Prepaid,
    Store,
}

/// Indicates the method by which a card is discovered during a payment
#[derive(
    Clone,
    Copy,
    Debug,
    Default,
    Hash,
    Eq,
    PartialEq,
    serde::Deserialize,
    serde::Serialize,
    strum::Display,
    strum::EnumString,
    strum::EnumIter,
    ToSchema,
)]
#[router_derive::diesel_enum(storage_type = "db_enum")]
#[serde(rename_all = "snake_case")]
#[strum(serialize_all = "snake_case")]
pub enum CardDiscovery {
    #[default]
    Manual,
    SavedCard,
    ClickToPay,
}

#[derive(
    Clone,
    Copy,
    Debug,
    Default,
    Hash,
    Eq,
    PartialEq,
    serde::Deserialize,
    serde::Serialize,
    strum::Display,
    strum::EnumString,
    strum::EnumIter,
    ToSchema,
)]
#[router_derive::diesel_enum(storage_type = "db_enum")]
#[serde(rename_all = "snake_case")]
#[strum(serialize_all = "snake_case")]
pub enum RevenueRecoveryAlgorithmType {
    #[default]
    Monitoring,
    Smart,
    Cascading,
}

#[derive(
    Default,
    Clone,
    Copy,
    Debug,
    strum::Display,
    PartialEq,
    Eq,
    serde::Serialize,
    serde::Deserialize,
    strum::EnumString,
    ToSchema,
)]
#[serde(rename_all = "snake_case")]
#[strum(serialize_all = "snake_case")]
pub enum GsmDecision {
    Retry,
    #[default]
    DoDefault,
}

#[derive(
    Clone,
    Copy,
    Debug,
    strum::Display,
    PartialEq,
    Eq,
    serde::Serialize,
    serde::Deserialize,
    strum::EnumString,
    ToSchema,
)]
#[serde(rename_all = "snake_case")]
#[strum(serialize_all = "snake_case")]
#[router_derive::diesel_enum(storage_type = "text")]
pub enum GsmFeature {
    Retry,
}

/// Specifies the type of cardholder authentication to be applied for a payment.
///
/// - `ThreeDs`: Requests 3D Secure (3DS) authentication. If the card is enrolled, 3DS authentication will be activated, potentially shifting chargeback liability to the issuer.
/// - `NoThreeDs`: Indicates that 3D Secure authentication should not be performed. The liability for chargebacks typically remains with the merchant. This is often the default if not specified.
///
/// Note: The actual authentication behavior can also be influenced by merchant configuration and specific connector defaults. Some connectors might still enforce 3DS or bypass it regardless of this parameter.
#[derive(
    Clone,
    Copy,
    Debug,
    Default,
    Eq,
    Hash,
    PartialEq,
    serde::Deserialize,
    serde::Serialize,
    strum::Display,
    strum::VariantNames,
    strum::EnumIter,
    strum::EnumString,
    ToSchema,
)]
#[router_derive::diesel_enum(storage_type = "db_enum")]
#[serde(rename_all = "snake_case")]
#[strum(serialize_all = "snake_case")]
pub enum AuthenticationType {
    /// If the card is enrolled for 3DS authentication, the 3DS based authentication will be activated. The liability of chargeback shift to the issuer
    ThreeDs,
    /// 3DS based authentication will not be activated. The liability of chargeback stays with the merchant.
    #[default]
    NoThreeDs,
}

/// The status of the capture
#[derive(
    Clone,
    Copy,
    Debug,
    Default,
    Eq,
    PartialEq,
    serde::Serialize,
    serde::Deserialize,
    strum::Display,
    strum::EnumString,
)]
#[router_derive::diesel_enum(storage_type = "db_enum")]
#[strum(serialize_all = "snake_case")]
pub enum FraudCheckStatus {
    Fraud,
    ManualReview,
    #[default]
    Pending,
    Legit,
    TransactionFailure,
}

#[derive(
    Clone,
    Copy,
    Debug,
    Default,
    Eq,
    PartialEq,
    serde::Deserialize,
    serde::Serialize,
    strum::Display,
    strum::EnumString,
    ToSchema,
    Hash,
)]
#[router_derive::diesel_enum(storage_type = "db_enum")]
#[serde(rename_all = "snake_case")]
#[strum(serialize_all = "snake_case")]
pub enum CaptureStatus {
    // Capture request initiated
    #[default]
    Started,
    // Capture request was successful
    Charged,
    // Capture is pending at connector side
    Pending,
    // Capture request failed
    Failed,
}

#[derive(
    Default,
    Clone,
    Debug,
    Eq,
    PartialEq,
    serde::Deserialize,
    serde::Serialize,
    strum::Display,
    strum::EnumString,
    ToSchema,
    Hash,
)]
#[router_derive::diesel_enum(storage_type = "text")]
#[serde(rename_all = "snake_case")]
#[strum(serialize_all = "snake_case")]
pub enum AuthorizationStatus {
    Success,
    Failure,
    // Processing state is before calling connector
    #[default]
    Processing,
    // Requires merchant action
    Unresolved,
}

#[derive(
    Clone,
    Debug,
    Eq,
    PartialEq,
    serde::Deserialize,
    serde::Serialize,
    strum::Display,
    strum::EnumString,
    ToSchema,
    Hash,
)]
#[router_derive::diesel_enum(storage_type = "text")]
#[serde(rename_all = "snake_case")]
#[strum(serialize_all = "snake_case")]
pub enum PaymentResourceUpdateStatus {
    Success,
    Failure,
}

impl PaymentResourceUpdateStatus {
    pub fn is_success(&self) -> bool {
        matches!(self, Self::Success)
    }
}

#[derive(
    Clone,
    Debug,
    PartialEq,
    Eq,
    serde::Deserialize,
    serde::Serialize,
    strum::Display,
    strum::EnumString,
    ToSchema,
    Hash,
)]
#[router_derive::diesel_enum(storage_type = "db_enum")]
#[serde(rename_all = "snake_case")]
#[strum(serialize_all = "snake_case")]
pub enum BlocklistDataKind {
    PaymentMethod,
    CardBin,
    ExtendedCardBin,
}

/// Specifies how the payment is captured.
/// - `automatic`: Funds are captured immediately after successful authorization. This is the default behavior if the field is omitted.
/// - `manual`: Funds are authorized but not captured. A separate request to the `/payments/{payment_id}/capture` endpoint is required to capture the funds.
#[derive(
    Clone,
    Copy,
    Debug,
    Default,
    Eq,
    Hash,
    PartialEq,
    serde::Deserialize,
    serde::Serialize,
    strum::Display,
    strum::VariantNames,
    strum::EnumIter,
    strum::EnumString,
    ToSchema,
)]
#[router_derive::diesel_enum(storage_type = "db_enum")]
#[serde(rename_all = "snake_case")]
#[strum(serialize_all = "snake_case")]
pub enum CaptureMethod {
    /// Post the payment authorization, the capture will be executed on the full amount immediately.
    #[default]
    Automatic,
    /// The capture will happen only if the merchant triggers a Capture API request. Allows for a single capture of the authorized amount.
    Manual,
    /// The capture will happen only if the merchant triggers a Capture API request. Allows for multiple partial captures up to the authorized amount.
    ManualMultiple,
    /// The capture can be scheduled to automatically get triggered at a specific date & time.
    Scheduled,
    /// Handles separate auth and capture sequentially; effectively the same as `Automatic` for most connectors.
    SequentialAutomatic,
}

/// Type of the Connector for the financial use case. Could range from Payments to Accounting to Banking.
#[derive(
    Clone,
    Copy,
    Debug,
    Eq,
    PartialEq,
    strum::Display,
    strum::EnumString,
    serde::Deserialize,
    serde::Serialize,
    ToSchema,
)]
#[router_derive::diesel_enum(storage_type = "db_enum")]
#[strum(serialize_all = "snake_case")]
#[serde(rename_all = "snake_case")]
pub enum ConnectorType {
    /// PayFacs, Acquirers, Gateways, BNPL etc
    PaymentProcessor,
    /// Fraud, Currency Conversion, Crypto etc
    PaymentVas,
    /// Accounting, Billing, Invoicing, Tax etc
    FinOperations,
    /// Inventory, ERP, CRM, KYC etc
    FizOperations,
    /// Payment Networks like Visa, MasterCard etc
    Networks,
    /// All types of banks including corporate / commercial / personal / neo banks
    BankingEntities,
    /// All types of non-banking financial institutions including Insurance, Credit / Lending etc
    NonBankingFinance,
    /// Acquirers, Gateways etc
    PayoutProcessor,
    /// PaymentMethods Auth Services
    PaymentMethodAuth,
    /// 3DS Authentication Service Providers
    AuthenticationProcessor,
    /// Tax Calculation Processor
    TaxProcessor,
    /// Represents billing processors that handle subscription management, invoicing,
    /// and recurring payments. Examples include Chargebee, Recurly, and Stripe Billing.
    BillingProcessor,
    /// Represents vaulting processors that handle the storage and management of payment method data
    VaultProcessor,
}

#[derive(Debug, Eq, PartialEq)]
pub enum PaymentAction {
    PSync,
    CompleteAuthorize,
    PaymentAuthenticateCompleteAuthorize,
}

#[derive(Clone, PartialEq)]
pub enum CallConnectorAction {
    Trigger,
    Avoid,
    StatusUpdate {
        status: AttemptStatus,
        error_code: Option<String>,
        error_message: Option<String>,
    },
    HandleResponse(Vec<u8>),
}

/// The three-letter ISO 4217 currency code (e.g., "USD", "EUR") for the payment amount. This field is mandatory for creating a payment.
#[allow(clippy::upper_case_acronyms)]
#[derive(
    Clone,
    Copy,
    Debug,
    Default,
    Eq,
    Hash,
    PartialEq,
    serde::Deserialize,
    serde::Serialize,
    strum::Display,
    strum::EnumString,
    strum::EnumIter,
    strum::VariantNames,
    ToSchema,
)]
#[router_derive::diesel_enum(storage_type = "db_enum")]
pub enum Currency {
    AED,
    AFN,
    ALL,
    AMD,
    ANG,
    AOA,
    ARS,
    AUD,
    AWG,
    AZN,
    BAM,
    BBD,
    BDT,
    BGN,
    BHD,
    BIF,
    BMD,
    BND,
    BOB,
    BRL,
    BSD,
    BTN,
    BWP,
    BYN,
    BZD,
    CAD,
    CDF,
    CHF,
    CLF,
    CLP,
    CNY,
    COP,
    CRC,
    CUC,
    CUP,
    CVE,
    CZK,
    DJF,
    DKK,
    DOP,
    DZD,
    EGP,
    ERN,
    ETB,
    EUR,
    FJD,
    FKP,
    GBP,
    GEL,
    GHS,
    GIP,
    GMD,
    GNF,
    GTQ,
    GYD,
    HKD,
    HNL,
    HRK,
    HTG,
    HUF,
    IDR,
    ILS,
    INR,
    IQD,
    IRR,
    ISK,
    JMD,
    JOD,
    JPY,
    KES,
    KGS,
    KHR,
    KMF,
    KPW,
    KRW,
    KWD,
    KYD,
    KZT,
    LAK,
    LBP,
    LKR,
    LRD,
    LSL,
    LYD,
    MAD,
    MDL,
    MGA,
    MKD,
    MMK,
    MNT,
    MOP,
    MRU,
    MUR,
    MVR,
    MWK,
    MXN,
    MYR,
    MZN,
    NAD,
    NGN,
    NIO,
    NOK,
    NPR,
    NZD,
    OMR,
    PAB,
    PEN,
    PGK,
    PHP,
    PKR,
    PLN,
    PYG,
    QAR,
    RON,
    RSD,
    RUB,
    RWF,
    SAR,
    SBD,
    SCR,
    SDG,
    SEK,
    SGD,
    SHP,
    SLE,
    SLL,
    SOS,
    SRD,
    SSP,
    STD,
    STN,
    SVC,
    SYP,
    SZL,
    THB,
    TJS,
    TMT,
    TND,
    TOP,
    TRY,
    TTD,
    TWD,
    TZS,
    UAH,
    UGX,
    #[default]
    USD,
    UYU,
    UZS,
    VES,
    VND,
    VUV,
    WST,
    XAF,
    XCD,
    XOF,
    XPF,
    YER,
    ZAR,
    ZMW,
    ZWL,
}

impl Currency {
    /// Convert the amount to its base denomination based on Currency and return String
    pub fn to_currency_base_unit(self, amount: i64) -> Result<String, TryFromIntError> {
        let amount_f64 = self.to_currency_base_unit_asf64(amount)?;
        Ok(format!("{amount_f64:.2}"))
    }

    /// Convert the amount to its base denomination based on Currency and return f64
    pub fn to_currency_base_unit_asf64(self, amount: i64) -> Result<f64, TryFromIntError> {
        let amount_f64: f64 = u32::try_from(amount)?.into();
        let amount = if self.is_zero_decimal_currency() {
            amount_f64
        } else if self.is_three_decimal_currency() {
            amount_f64 / 1000.00
        } else {
            amount_f64 / 100.00
        };
        Ok(amount)
    }

    ///Convert the higher decimal amount to its base absolute units
    pub fn to_currency_lower_unit(self, amount: String) -> Result<String, ParseFloatError> {
        let amount_f64 = amount.parse::<f64>()?;
        let amount_string = if self.is_zero_decimal_currency() {
            amount_f64
        } else if self.is_three_decimal_currency() {
            amount_f64 * 1000.00
        } else {
            amount_f64 * 100.00
        };
        Ok(amount_string.to_string())
    }

    /// Convert the amount to its base denomination based on Currency and check for zero decimal currency and return String
    /// Paypal Connector accepts Zero and Two decimal currency but not three decimal and it should be updated as required for 3 decimal currencies.
    /// Paypal Ref - https://developer.paypal.com/docs/reports/reference/paypal-supported-currencies/
    pub fn to_currency_base_unit_with_zero_decimal_check(
        self,
        amount: i64,
    ) -> Result<String, TryFromIntError> {
        let amount_f64 = self.to_currency_base_unit_asf64(amount)?;
        if self.is_zero_decimal_currency() {
            Ok(amount_f64.to_string())
        } else {
            Ok(format!("{amount_f64:.2}"))
        }
    }

    pub fn iso_4217(self) -> &'static str {
        match self {
            Self::AED => "784",
            Self::AFN => "971",
            Self::ALL => "008",
            Self::AMD => "051",
            Self::ANG => "532",
            Self::AOA => "973",
            Self::ARS => "032",
            Self::AUD => "036",
            Self::AWG => "533",
            Self::AZN => "944",
            Self::BAM => "977",
            Self::BBD => "052",
            Self::BDT => "050",
            Self::BGN => "975",
            Self::BHD => "048",
            Self::BIF => "108",
            Self::BMD => "060",
            Self::BND => "096",
            Self::BOB => "068",
            Self::BRL => "986",
            Self::BSD => "044",
            Self::BTN => "064",
            Self::BWP => "072",
            Self::BYN => "933",
            Self::BZD => "084",
            Self::CAD => "124",
            Self::CDF => "976",
            Self::CHF => "756",
            Self::CLF => "990",
            Self::CLP => "152",
            Self::COP => "170",
            Self::CRC => "188",
            Self::CUC => "931",
            Self::CUP => "192",
            Self::CVE => "132",
            Self::CZK => "203",
            Self::DJF => "262",
            Self::DKK => "208",
            Self::DOP => "214",
            Self::DZD => "012",
            Self::EGP => "818",
            Self::ERN => "232",
            Self::ETB => "230",
            Self::EUR => "978",
            Self::FJD => "242",
            Self::FKP => "238",
            Self::GBP => "826",
            Self::GEL => "981",
            Self::GHS => "936",
            Self::GIP => "292",
            Self::GMD => "270",
            Self::GNF => "324",
            Self::GTQ => "320",
            Self::GYD => "328",
            Self::HKD => "344",
            Self::HNL => "340",
            Self::HTG => "332",
            Self::HUF => "348",
            Self::HRK => "191",
            Self::IDR => "360",
            Self::ILS => "376",
            Self::INR => "356",
            Self::IQD => "368",
            Self::IRR => "364",
            Self::ISK => "352",
            Self::JMD => "388",
            Self::JOD => "400",
            Self::JPY => "392",
            Self::KES => "404",
            Self::KGS => "417",
            Self::KHR => "116",
            Self::KMF => "174",
            Self::KPW => "408",
            Self::KRW => "410",
            Self::KWD => "414",
            Self::KYD => "136",
            Self::KZT => "398",
            Self::LAK => "418",
            Self::LBP => "422",
            Self::LKR => "144",
            Self::LRD => "430",
            Self::LSL => "426",
            Self::LYD => "434",
            Self::MAD => "504",
            Self::MDL => "498",
            Self::MGA => "969",
            Self::MKD => "807",
            Self::MMK => "104",
            Self::MNT => "496",
            Self::MOP => "446",
            Self::MRU => "929",
            Self::MUR => "480",
            Self::MVR => "462",
            Self::MWK => "454",
            Self::MXN => "484",
            Self::MYR => "458",
            Self::MZN => "943",
            Self::NAD => "516",
            Self::NGN => "566",
            Self::NIO => "558",
            Self::NOK => "578",
            Self::NPR => "524",
            Self::NZD => "554",
            Self::OMR => "512",
            Self::PAB => "590",
            Self::PEN => "604",
            Self::PGK => "598",
            Self::PHP => "608",
            Self::PKR => "586",
            Self::PLN => "985",
            Self::PYG => "600",
            Self::QAR => "634",
            Self::RON => "946",
            Self::CNY => "156",
            Self::RSD => "941",
            Self::RUB => "643",
            Self::RWF => "646",
            Self::SAR => "682",
            Self::SBD => "090",
            Self::SCR => "690",
            Self::SDG => "938",
            Self::SEK => "752",
            Self::SGD => "702",
            Self::SHP => "654",
            Self::SLE => "925",
            Self::SLL => "694",
            Self::SOS => "706",
            Self::SRD => "968",
            Self::SSP => "728",
            Self::STD => "678",
            Self::STN => "930",
            Self::SVC => "222",
            Self::SYP => "760",
            Self::SZL => "748",
            Self::THB => "764",
            Self::TJS => "972",
            Self::TMT => "934",
            Self::TND => "788",
            Self::TOP => "776",
            Self::TRY => "949",
            Self::TTD => "780",
            Self::TWD => "901",
            Self::TZS => "834",
            Self::UAH => "980",
            Self::UGX => "800",
            Self::USD => "840",
            Self::UYU => "858",
            Self::UZS => "860",
            Self::VES => "928",
            Self::VND => "704",
            Self::VUV => "548",
            Self::WST => "882",
            Self::XAF => "950",
            Self::XCD => "951",
            Self::XOF => "952",
            Self::XPF => "953",
            Self::YER => "886",
            Self::ZAR => "710",
            Self::ZMW => "967",
            Self::ZWL => "932",
        }
    }

    pub fn is_zero_decimal_currency(self) -> bool {
        match self {
            Self::BIF
            | Self::CLP
            | Self::DJF
            | Self::GNF
            | Self::IRR
            | Self::JPY
            | Self::KMF
            | Self::KRW
            | Self::MGA
            | Self::PYG
            | Self::RWF
            | Self::UGX
            | Self::VND
            | Self::VUV
            | Self::XAF
            | Self::XOF
            | Self::XPF => true,
            Self::AED
            | Self::AFN
            | Self::ALL
            | Self::AMD
            | Self::ANG
            | Self::AOA
            | Self::ARS
            | Self::AUD
            | Self::AWG
            | Self::AZN
            | Self::BAM
            | Self::BBD
            | Self::BDT
            | Self::BGN
            | Self::BHD
            | Self::BMD
            | Self::BND
            | Self::BOB
            | Self::BRL
            | Self::BSD
            | Self::BTN
            | Self::BWP
            | Self::BYN
            | Self::BZD
            | Self::CAD
            | Self::CDF
            | Self::CHF
            | Self::CLF
            | Self::CNY
            | Self::COP
            | Self::CRC
            | Self::CUC
            | Self::CUP
            | Self::CVE
            | Self::CZK
            | Self::DKK
            | Self::DOP
            | Self::DZD
            | Self::EGP
            | Self::ERN
            | Self::ETB
            | Self::EUR
            | Self::FJD
            | Self::FKP
            | Self::GBP
            | Self::GEL
            | Self::GHS
            | Self::GIP
            | Self::GMD
            | Self::GTQ
            | Self::GYD
            | Self::HKD
            | Self::HNL
            | Self::HRK
            | Self::HTG
            | Self::HUF
            | Self::IDR
            | Self::ILS
            | Self::INR
            | Self::IQD
            | Self::ISK
            | Self::JMD
            | Self::JOD
            | Self::KES
            | Self::KGS
            | Self::KHR
            | Self::KPW
            | Self::KWD
            | Self::KYD
            | Self::KZT
            | Self::LAK
            | Self::LBP
            | Self::LKR
            | Self::LRD
            | Self::LSL
            | Self::LYD
            | Self::MAD
            | Self::MDL
            | Self::MKD
            | Self::MMK
            | Self::MNT
            | Self::MOP
            | Self::MRU
            | Self::MUR
            | Self::MVR
            | Self::MWK
            | Self::MXN
            | Self::MYR
            | Self::MZN
            | Self::NAD
            | Self::NGN
            | Self::NIO
            | Self::NOK
            | Self::NPR
            | Self::NZD
            | Self::OMR
            | Self::PAB
            | Self::PEN
            | Self::PGK
            | Self::PHP
            | Self::PKR
            | Self::PLN
            | Self::QAR
            | Self::RON
            | Self::RSD
            | Self::RUB
            | Self::SAR
            | Self::SBD
            | Self::SCR
            | Self::SDG
            | Self::SEK
            | Self::SGD
            | Self::SHP
            | Self::SLE
            | Self::SLL
            | Self::SOS
            | Self::SRD
            | Self::SSP
            | Self::STD
            | Self::STN
            | Self::SVC
            | Self::SYP
            | Self::SZL
            | Self::THB
            | Self::TJS
            | Self::TMT
            | Self::TND
            | Self::TOP
            | Self::TRY
            | Self::TTD
            | Self::TWD
            | Self::TZS
            | Self::UAH
            | Self::USD
            | Self::UYU
            | Self::UZS
            | Self::VES
            | Self::WST
            | Self::XCD
            | Self::YER
            | Self::ZAR
            | Self::ZMW
            | Self::ZWL => false,
        }
    }

    pub fn is_three_decimal_currency(self) -> bool {
        match self {
            Self::BHD | Self::IQD | Self::JOD | Self::KWD | Self::LYD | Self::OMR | Self::TND => {
                true
            }
            Self::AED
            | Self::AFN
            | Self::ALL
            | Self::AMD
            | Self::AOA
            | Self::ANG
            | Self::ARS
            | Self::AUD
            | Self::AWG
            | Self::AZN
            | Self::BAM
            | Self::BBD
            | Self::BDT
            | Self::BGN
            | Self::BIF
            | Self::BMD
            | Self::BND
            | Self::BOB
            | Self::BRL
            | Self::BSD
            | Self::BTN
            | Self::BWP
            | Self::BYN
            | Self::BZD
            | Self::CAD
            | Self::CDF
            | Self::CHF
            | Self::CLF
            | Self::CLP
            | Self::CNY
            | Self::COP
            | Self::CRC
            | Self::CUC
            | Self::CUP
            | Self::CVE
            | Self::CZK
            | Self::DJF
            | Self::DKK
            | Self::DOP
            | Self::DZD
            | Self::EGP
            | Self::ERN
            | Self::ETB
            | Self::EUR
            | Self::FJD
            | Self::FKP
            | Self::GBP
            | Self::GEL
            | Self::GHS
            | Self::GIP
            | Self::GMD
            | Self::GNF
            | Self::GTQ
            | Self::GYD
            | Self::HKD
            | Self::HNL
            | Self::HRK
            | Self::HTG
            | Self::HUF
            | Self::IDR
            | Self::ILS
            | Self::INR
            | Self::IRR
            | Self::ISK
            | Self::JMD
            | Self::JPY
            | Self::KES
            | Self::KGS
            | Self::KHR
            | Self::KMF
            | Self::KPW
            | Self::KRW
            | Self::KYD
            | Self::KZT
            | Self::LAK
            | Self::LBP
            | Self::LKR
            | Self::LRD
            | Self::LSL
            | Self::MAD
            | Self::MDL
            | Self::MGA
            | Self::MKD
            | Self::MMK
            | Self::MNT
            | Self::MOP
            | Self::MRU
            | Self::MUR
            | Self::MVR
            | Self::MWK
            | Self::MXN
            | Self::MYR
            | Self::MZN
            | Self::NAD
            | Self::NGN
            | Self::NIO
            | Self::NOK
            | Self::NPR
            | Self::NZD
            | Self::PAB
            | Self::PEN
            | Self::PGK
            | Self::PHP
            | Self::PKR
            | Self::PLN
            | Self::PYG
            | Self::QAR
            | Self::RON
            | Self::RSD
            | Self::RUB
            | Self::RWF
            | Self::SAR
            | Self::SBD
            | Self::SCR
            | Self::SDG
            | Self::SEK
            | Self::SGD
            | Self::SHP
            | Self::SLE
            | Self::SLL
            | Self::SOS
            | Self::SRD
            | Self::SSP
            | Self::STD
            | Self::STN
            | Self::SVC
            | Self::SYP
            | Self::SZL
            | Self::THB
            | Self::TJS
            | Self::TMT
            | Self::TOP
            | Self::TRY
            | Self::TTD
            | Self::TWD
            | Self::TZS
            | Self::UAH
            | Self::UGX
            | Self::USD
            | Self::UYU
            | Self::UZS
            | Self::VES
            | Self::VND
            | Self::VUV
            | Self::WST
            | Self::XAF
            | Self::XCD
            | Self::XPF
            | Self::XOF
            | Self::YER
            | Self::ZAR
            | Self::ZMW
            | Self::ZWL => false,
        }
    }

    pub fn is_four_decimal_currency(self) -> bool {
        match self {
            Self::CLF => true,
            Self::AED
            | Self::AFN
            | Self::ALL
            | Self::AMD
            | Self::AOA
            | Self::ANG
            | Self::ARS
            | Self::AUD
            | Self::AWG
            | Self::AZN
            | Self::BAM
            | Self::BBD
            | Self::BDT
            | Self::BGN
            | Self::BHD
            | Self::BIF
            | Self::BMD
            | Self::BND
            | Self::BOB
            | Self::BRL
            | Self::BSD
            | Self::BTN
            | Self::BWP
            | Self::BYN
            | Self::BZD
            | Self::CAD
            | Self::CDF
            | Self::CHF
            | Self::CLP
            | Self::CNY
            | Self::COP
            | Self::CRC
            | Self::CUC
            | Self::CUP
            | Self::CVE
            | Self::CZK
            | Self::DJF
            | Self::DKK
            | Self::DOP
            | Self::DZD
            | Self::EGP
            | Self::ERN
            | Self::ETB
            | Self::EUR
            | Self::FJD
            | Self::FKP
            | Self::GBP
            | Self::GEL
            | Self::GHS
            | Self::GIP
            | Self::GMD
            | Self::GNF
            | Self::GTQ
            | Self::GYD
            | Self::HKD
            | Self::HNL
            | Self::HRK
            | Self::HTG
            | Self::HUF
            | Self::IDR
            | Self::ILS
            | Self::INR
            | Self::IQD
            | Self::IRR
            | Self::ISK
            | Self::JMD
            | Self::JOD
            | Self::JPY
            | Self::KES
            | Self::KGS
            | Self::KHR
            | Self::KMF
            | Self::KPW
            | Self::KRW
            | Self::KWD
            | Self::KYD
            | Self::KZT
            | Self::LAK
            | Self::LBP
            | Self::LKR
            | Self::LRD
            | Self::LSL
            | Self::LYD
            | Self::MAD
            | Self::MDL
            | Self::MGA
            | Self::MKD
            | Self::MMK
            | Self::MNT
            | Self::MOP
            | Self::MRU
            | Self::MUR
            | Self::MVR
            | Self::MWK
            | Self::MXN
            | Self::MYR
            | Self::MZN
            | Self::NAD
            | Self::NGN
            | Self::NIO
            | Self::NOK
            | Self::NPR
            | Self::NZD
            | Self::OMR
            | Self::PAB
            | Self::PEN
            | Self::PGK
            | Self::PHP
            | Self::PKR
            | Self::PLN
            | Self::PYG
            | Self::QAR
            | Self::RON
            | Self::RSD
            | Self::RUB
            | Self::RWF
            | Self::SAR
            | Self::SBD
            | Self::SCR
            | Self::SDG
            | Self::SEK
            | Self::SGD
            | Self::SHP
            | Self::SLE
            | Self::SLL
            | Self::SOS
            | Self::SRD
            | Self::SSP
            | Self::STD
            | Self::STN
            | Self::SVC
            | Self::SYP
            | Self::SZL
            | Self::THB
            | Self::TJS
            | Self::TMT
            | Self::TND
            | Self::TOP
            | Self::TRY
            | Self::TTD
            | Self::TWD
            | Self::TZS
            | Self::UAH
            | Self::UGX
            | Self::USD
            | Self::UYU
            | Self::UZS
            | Self::VES
            | Self::VND
            | Self::VUV
            | Self::WST
            | Self::XAF
            | Self::XCD
            | Self::XPF
            | Self::XOF
            | Self::YER
            | Self::ZAR
            | Self::ZMW
            | Self::ZWL => false,
        }
    }

    pub fn number_of_digits_after_decimal_point(self) -> u8 {
        if self.is_zero_decimal_currency() {
            0
        } else if self.is_three_decimal_currency() {
            3
        } else if self.is_four_decimal_currency() {
            4
        } else {
            2
        }
    }
}

#[derive(
    Clone,
    Copy,
    Debug,
    Hash,
    Eq,
    PartialEq,
    serde::Deserialize,
    serde::Serialize,
    strum::Display,
    strum::EnumString,
    ToSchema,
)]
#[router_derive::diesel_enum(storage_type = "db_enum")]
#[serde(rename_all = "snake_case")]
#[strum(serialize_all = "snake_case")]
pub enum EventClass {
    Payments,
    Refunds,
    Disputes,
    Mandates,
    #[cfg(feature = "payouts")]
    Payouts,
}

impl EventClass {
    #[inline]
    pub fn event_types(self) -> HashSet<EventType> {
        match self {
            Self::Payments => HashSet::from([
                EventType::PaymentSucceeded,
                EventType::PaymentFailed,
                EventType::PaymentProcessing,
                EventType::PaymentCancelled,
                EventType::PaymentCancelledPostCapture,
                EventType::PaymentAuthorized,
                EventType::PaymentCaptured,
                EventType::PaymentExpired,
                EventType::ActionRequired,
            ]),
            Self::Refunds => HashSet::from([EventType::RefundSucceeded, EventType::RefundFailed]),
            Self::Disputes => HashSet::from([
                EventType::DisputeOpened,
                EventType::DisputeExpired,
                EventType::DisputeAccepted,
                EventType::DisputeCancelled,
                EventType::DisputeChallenged,
                EventType::DisputeWon,
                EventType::DisputeLost,
            ]),
            Self::Mandates => HashSet::from([EventType::MandateActive, EventType::MandateRevoked]),
            #[cfg(feature = "payouts")]
            Self::Payouts => HashSet::from([
                EventType::PayoutSuccess,
                EventType::PayoutFailed,
                EventType::PayoutInitiated,
                EventType::PayoutProcessing,
                EventType::PayoutCancelled,
                EventType::PayoutExpired,
                EventType::PayoutReversed,
            ]),
        }
    }
}

#[derive(
    Clone,
    Copy,
    Debug,
    Hash,
    Eq,
    PartialEq,
    serde::Deserialize,
    serde::Serialize,
    strum::Display,
    strum::EnumString,
    ToSchema,
)]
#[router_derive::diesel_enum(storage_type = "db_enum")]
#[serde(rename_all = "snake_case")]
#[strum(serialize_all = "snake_case")]
// Reminder: Whenever an EventType variant is added or removed, make sure to update the `event_types` method in `EventClass`
pub enum EventType {
    /// Authorize + Capture success
    PaymentSucceeded,
    /// Authorize + Capture failed
    PaymentFailed,
    PaymentProcessing,
    PaymentCancelled,
    PaymentCancelledPostCapture,
    PaymentAuthorized,
    PaymentPartiallyAuthorized,
    PaymentCaptured,
    PaymentExpired,
    ActionRequired,
    RefundSucceeded,
    RefundFailed,
    DisputeOpened,
    DisputeExpired,
    DisputeAccepted,
    DisputeCancelled,
    DisputeChallenged,
    DisputeWon,
    DisputeLost,
    MandateActive,
    MandateRevoked,
    #[cfg(feature = "payouts")]
    PayoutSuccess,
    #[cfg(feature = "payouts")]
    PayoutFailed,
    #[cfg(feature = "payouts")]
    PayoutInitiated,
    #[cfg(feature = "payouts")]
    PayoutProcessing,
    #[cfg(feature = "payouts")]
    PayoutCancelled,
    #[cfg(feature = "payouts")]
    PayoutExpired,
    #[cfg(feature = "payouts")]
    PayoutReversed,
}

#[derive(
    Clone,
    Copy,
    Debug,
    Eq,
    PartialEq,
    serde::Deserialize,
    serde::Serialize,
    strum::Display,
    strum::EnumString,
    ToSchema,
)]
#[router_derive::diesel_enum(storage_type = "db_enum")]
#[serde(rename_all = "snake_case")]
#[strum(serialize_all = "snake_case")]
pub enum WebhookDeliveryAttempt {
    InitialAttempt,
    AutomaticRetry,
    ManualRetry,
}

// TODO: This decision about using KV mode or not,
// should be taken at a top level rather than pushing it down to individual functions via an enum.
#[derive(
    Clone,
    Copy,
    Debug,
    Default,
    Eq,
    PartialEq,
    serde::Deserialize,
    serde::Serialize,
    strum::Display,
    strum::EnumString,
)]
#[router_derive::diesel_enum(storage_type = "db_enum")]
#[serde(rename_all = "snake_case")]
#[strum(serialize_all = "snake_case")]
pub enum MerchantStorageScheme {
    #[default]
    PostgresOnly,
    RedisKv,
}

/// Represents the overall status of a payment intent.
/// The status transitions through various states depending on the payment method, confirmation, capture method, and any subsequent actions (like customer authentication or manual capture).
#[derive(
    Clone,
    Copy,
    Debug,
    Default,
    Eq,
    Hash,
    PartialEq,
    ToSchema,
    serde::Deserialize,
    serde::Serialize,
    strum::Display,
    strum::EnumIter,
    strum::EnumString,
)]
#[router_derive::diesel_enum(storage_type = "db_enum")]
#[serde(rename_all = "snake_case")]
#[strum(serialize_all = "snake_case")]
pub enum IntentStatus {
    /// The payment has succeeded. Refunds and disputes can be initiated.
    /// Manual retries are not allowed to be performed.
    Succeeded,
    /// The payment has failed. Refunds and disputes cannot be initiated.
    /// This payment can be retried manually with a new payment attempt.
    Failed,
    /// This payment has been cancelled.
    Cancelled,
    /// This payment has been cancelled post capture.
    CancelledPostCapture,
    /// This payment is still being processed by the payment processor.
    /// The status update might happen through webhooks or polling with the connector.
    Processing,
    /// The payment is waiting on some action from the customer.
    RequiresCustomerAction,
    /// The payment is waiting on some action from the merchant
    /// This would be in case of manual fraud approval
    RequiresMerchantAction,
    /// The payment is waiting to be confirmed with the payment method by the customer.
    RequiresPaymentMethod,
    #[default]
    RequiresConfirmation,
    /// The payment has been authorized, and it waiting to be captured.
    RequiresCapture,
    /// The payment has been captured partially. The remaining amount is cannot be captured.
    PartiallyCaptured,
    /// The payment has been captured partially and the remaining amount is capturable
    PartiallyCapturedAndCapturable,
    /// The payment has been authorized for a partial amount and requires capture
    PartiallyAuthorizedAndRequiresCapture,
    /// There has been a discrepancy between the amount/currency sent in the request and the amount/currency received by the processor
    Conflicted,
    /// The payment expired before it could be captured.
    Expired,
}

impl IntentStatus {
    /// Indicates whether the payment intent is in terminal state or not
    pub fn is_in_terminal_state(self) -> bool {
        match self {
            Self::Succeeded
            | Self::Failed
            | Self::Cancelled
            | Self::CancelledPostCapture
            | Self::PartiallyCaptured
            | Self::Expired => true,
            Self::Processing
            | Self::RequiresCustomerAction
            | Self::RequiresMerchantAction
            | Self::RequiresPaymentMethod
            | Self::RequiresConfirmation
            | Self::RequiresCapture
            | Self::PartiallyCapturedAndCapturable
            | Self::PartiallyAuthorizedAndRequiresCapture
            | Self::Conflicted => false,
        }
    }

    /// Indicates whether the syncing with the connector should be allowed or not
    pub fn should_force_sync_with_connector(self) -> bool {
        match self {
            // Confirm has not happened yet
            Self::RequiresConfirmation
            | Self::RequiresPaymentMethod
            // Once the status is success, failed or cancelled need not force sync with the connector
            | Self::Succeeded
            | Self::Failed
            | Self::Cancelled
            | Self::CancelledPostCapture
            |  Self::PartiallyCaptured
            |  Self::RequiresCapture | Self::Conflicted | Self::Expired=> false,
            Self::Processing
            | Self::RequiresCustomerAction
            | Self::RequiresMerchantAction
            | Self::PartiallyCapturedAndCapturable
            | Self::PartiallyAuthorizedAndRequiresCapture => true,
        }
    }
}

/// Specifies how the payment method can be used for future payments.
/// - `off_session`: The payment method can be used for future payments when the customer is not present.
/// - `on_session`: The payment method is intended for use only when the customer is present during checkout.
/// If omitted, defaults to `on_session`.
#[derive(
    Clone,
    Copy,
    Debug,
    Default,
    Eq,
    Hash,
    PartialEq,
    serde::Deserialize,
    serde::Serialize,
    strum::Display,
    strum::VariantNames,
    strum::EnumIter,
    strum::EnumString,
    ToSchema,
)]
#[router_derive::diesel_enum(storage_type = "db_enum")]
#[serde(rename_all = "snake_case")]
#[strum(serialize_all = "snake_case")]
pub enum FutureUsage {
    OffSession,
    #[default]
    OnSession,
}

impl FutureUsage {
    /// Indicates whether the payment method should be saved for future use or not
    pub fn is_off_session(self) -> bool {
        match self {
            Self::OffSession => true,
            Self::OnSession => false,
        }
    }
}

#[derive(
    Clone,
    Copy,
    Debug,
    Eq,
    Hash,
    PartialEq,
    serde::Deserialize,
    serde::Serialize,
    strum::Display,
    strum::EnumString,
    ToSchema,
)]
#[router_derive::diesel_enum(storage_type = "db_enum")]
#[strum(serialize_all = "snake_case")]
#[serde(rename_all = "snake_case")]
pub enum PaymentMethodIssuerCode {
    JpHdfc,
    JpIcici,
    JpGooglepay,
    JpApplepay,
    JpPhonepay,
    JpWechat,
    JpSofort,
    JpGiropay,
    JpSepa,
    JpBacs,
}

/// Payment Method Status
#[derive(
    Clone,
    Copy,
    Debug,
    PartialEq,
    Eq,
    Hash,
    serde::Serialize,
    serde::Deserialize,
    strum::Display,
    strum::EnumString,
    ToSchema,
)]
#[router_derive::diesel_enum(storage_type = "text")]
#[strum(serialize_all = "snake_case")]
#[serde(rename_all = "snake_case")]
pub enum PaymentMethodStatus {
    /// Indicates that the payment method is active and can be used for payments.
    Active,
    /// Indicates that the payment method is not active and hence cannot be used for payments.
    Inactive,
    /// Indicates that the payment method is awaiting some data or action before it can be marked
    /// as 'active'.
    Processing,
    /// Indicates that the payment method is awaiting some data before changing state to active
    AwaitingData,
}

impl From<AttemptStatus> for PaymentMethodStatus {
    fn from(attempt_status: AttemptStatus) -> Self {
        match attempt_status {
            AttemptStatus::Failure
            | AttemptStatus::Voided
            | AttemptStatus::VoidedPostCharge
            | AttemptStatus::Started
            | AttemptStatus::Pending
            | AttemptStatus::Unresolved
            | AttemptStatus::CodInitiated
            | AttemptStatus::Authorizing
            | AttemptStatus::VoidInitiated
            | AttemptStatus::AuthorizationFailed
            | AttemptStatus::RouterDeclined
            | AttemptStatus::AuthenticationSuccessful
            | AttemptStatus::PaymentMethodAwaited
            | AttemptStatus::AuthenticationFailed
            | AttemptStatus::AuthenticationPending
            | AttemptStatus::CaptureInitiated
            | AttemptStatus::CaptureFailed
            | AttemptStatus::VoidFailed
            | AttemptStatus::AutoRefunded
            | AttemptStatus::PartialCharged
            | AttemptStatus::PartialChargedAndChargeable
            | AttemptStatus::PartiallyAuthorized
            | AttemptStatus::ConfirmationAwaited
            | AttemptStatus::DeviceDataCollectionPending
            | AttemptStatus::IntegrityFailure
            | AttemptStatus::Expired => Self::Inactive,
            AttemptStatus::Charged | AttemptStatus::Authorized => Self::Active,
        }
    }
}

/// To indicate the type of payment experience that the customer would go through
#[derive(
    Eq,
    strum::EnumString,
    PartialEq,
    Hash,
    Copy,
    Clone,
    Debug,
    serde::Serialize,
    serde::Deserialize,
    strum::Display,
    ToSchema,
    Default,
)]
#[router_derive::diesel_enum(storage_type = "text")]
#[strum(serialize_all = "snake_case")]
#[serde(rename_all = "snake_case")]
pub enum PaymentExperience {
    /// The URL to which the customer needs to be redirected for completing the payment.
    #[default]
    RedirectToUrl,
    /// Contains the data for invoking the sdk client for completing the payment.
    InvokeSdkClient,
    /// The QR code data to be displayed to the customer.
    DisplayQrCode,
    /// Contains data to finish one click payment.
    OneClick,
    /// Redirect customer to link wallet
    LinkWallet,
    /// Contains the data for invoking the sdk client for completing the payment.
    InvokePaymentApp,
    /// Contains the data for displaying wait screen
    DisplayWaitScreen,
    /// Represents that otp needs to be collect and contains if consent is required
    CollectOtp,
}

#[derive(Eq, PartialEq, Clone, Debug, serde::Deserialize, serde::Serialize, strum::Display)]
#[serde(rename_all = "lowercase")]
pub enum SamsungPayCardBrand {
    Visa,
    MasterCard,
    Amex,
    Discover,
    Unknown,
}

/// Indicates the sub type of payment method. Eg: 'google_pay' & 'apple_pay' for wallets.
#[derive(
    Clone,
    Copy,
    Debug,
    Eq,
    Ord,
    Hash,
    PartialOrd,
    PartialEq,
    serde::Deserialize,
    serde::Serialize,
    strum::Display,
    strum::VariantNames,
    strum::EnumIter,
    strum::EnumString,
    ToSchema,
)]
#[router_derive::diesel_enum(storage_type = "text")]
#[serde(rename_all = "snake_case")]
#[strum(serialize_all = "snake_case")]
pub enum PaymentMethodType {
    Ach,
    Affirm,
    AfterpayClearpay,
    Alfamart,
    AliPay,
    AliPayHk,
    Alma,
    AmazonPay,
    Paysera,
    ApplePay,
    Atome,
    Bacs,
    BancontactCard,
    Becs,
    Benefit,
    Bizum,
    Blik,
    Bluecode,
    Boleto,
    BcaBankTransfer,
    BniVa,
    Breadpay,
    BriVa,
    #[cfg(feature = "v2")]
    Card,
    CardRedirect,
    CimbVa,
    #[serde(rename = "classic")]
    ClassicReward,
    Credit,
    CryptoCurrency,
    Cashapp,
    Dana,
    DanamonVa,
    Debit,
    DuitNow,
    Efecty,
    Eft,
    Eps,
    Flexiti,
    Fps,
    Evoucher,
    Giropay,
    Givex,
    GooglePay,
    GoPay,
    Gcash,
    Ideal,
    Interac,
    Indomaret,
    Klarna,
    KakaoPay,
    LocalBankRedirect,
    MandiriVa,
    Knet,
    MbWay,
    MobilePay,
    Momo,
    MomoAtm,
    Multibanco,
    OnlineBankingThailand,
    OnlineBankingCzechRepublic,
    OnlineBankingFinland,
    OnlineBankingFpx,
    OnlineBankingPoland,
    OnlineBankingSlovakia,
    Oxxo,
    PagoEfectivo,
    PermataBankTransfer,
    OpenBankingUk,
    PayBright,
    Paypal,
    Paze,
    Pix,
    PaySafeCard,
    Przelewy24,
    PromptPay,
    Pse,
    RedCompra,
    RedPagos,
    SamsungPay,
    Sepa,
    SepaBankTransfer,
    Skrill,
    Sofort,
    Swish,
    TouchNGo,
    Trustly,
    Twint,
    UpiCollect,
    UpiIntent,
    Vipps,
    VietQr,
    Venmo,
    Walley,
    WeChatPay,
    SevenEleven,
    Lawson,
    MiniStop,
    FamilyMart,
    Seicomart,
    PayEasy,
    LocalBankTransfer,
    Mifinity,
    #[serde(rename = "open_banking_pis")]
    OpenBankingPIS,
    DirectCarrierBilling,
    InstantBankTransfer,
    InstantBankTransferFinland,
    InstantBankTransferPoland,
    RevolutPay,
    IndonesianBankTransfer,
}

impl PaymentMethodType {
    pub fn should_check_for_customer_saved_payment_method_type(self) -> bool {
        matches!(
            self,
            Self::ApplePay | Self::GooglePay | Self::SamsungPay | Self::Paypal | Self::Klarna
        )
    }
    pub fn to_display_name(&self) -> String {
        let display_name = match self {
            Self::Ach => "ACH Direct Debit",
            Self::Bacs => "BACS Direct Debit",
            Self::Affirm => "Affirm",
            Self::AfterpayClearpay => "Afterpay Clearpay",
            Self::Alfamart => "Alfamart",
            Self::AliPay => "Alipay",
            Self::AliPayHk => "AlipayHK",
            Self::Alma => "Alma",
            Self::AmazonPay => "Amazon Pay",
            Self::Paysera => "Paysera",
            Self::ApplePay => "Apple Pay",
            Self::Atome => "Atome",
            Self::BancontactCard => "Bancontact Card",
            Self::Becs => "BECS Direct Debit",
            Self::Benefit => "Benefit",
            Self::Bizum => "Bizum",
            Self::Blik => "BLIK",
            Self::Bluecode => "Bluecode",
            Self::Boleto => "Boleto Bancário",
            Self::BcaBankTransfer => "BCA Bank Transfer",
            Self::BniVa => "BNI Virtual Account",
            Self::Breadpay => "Breadpay",
            Self::BriVa => "BRI Virtual Account",
            Self::CardRedirect => "Card Redirect",
            Self::CimbVa => "CIMB Virtual Account",
            Self::ClassicReward => "Classic Reward",
            #[cfg(feature = "v2")]
            Self::Card => "Card",
            Self::Credit => "Credit Card",
            Self::CryptoCurrency => "Crypto",
            Self::Cashapp => "Cash App",
            Self::Dana => "DANA",
            Self::DanamonVa => "Danamon Virtual Account",
            Self::Debit => "Debit Card",
            Self::DuitNow => "DuitNow",
            Self::Efecty => "Efecty",
            Self::Eft => "EFT",
            Self::Eps => "EPS",
            Self::Flexiti => "Flexiti",
            Self::Fps => "FPS",
            Self::Evoucher => "Evoucher",
            Self::Giropay => "Giropay",
            Self::Givex => "Givex",
            Self::GooglePay => "Google Pay",
            Self::GoPay => "GoPay",
            Self::Gcash => "GCash",
            Self::Ideal => "iDEAL",
            Self::Interac => "Interac",
            Self::Indomaret => "Indomaret",
            Self::InstantBankTransfer => "Instant Bank Transfer",
            Self::InstantBankTransferFinland => "Instant Bank Transfer Finland",
            Self::InstantBankTransferPoland => "Instant Bank Transfer Poland",
            Self::Klarna => "Klarna",
            Self::KakaoPay => "KakaoPay",
            Self::LocalBankRedirect => "Local Bank Redirect",
            Self::MandiriVa => "Mandiri Virtual Account",
            Self::Knet => "KNET",
            Self::MbWay => "MB WAY",
            Self::MobilePay => "MobilePay",
            Self::Momo => "MoMo",
            Self::MomoAtm => "MoMo ATM",
            Self::Multibanco => "Multibanco",
            Self::OnlineBankingThailand => "Online Banking Thailand",
            Self::OnlineBankingCzechRepublic => "Online Banking Czech Republic",
            Self::OnlineBankingFinland => "Online Banking Finland",
            Self::OnlineBankingFpx => "Online Banking FPX",
            Self::OnlineBankingPoland => "Online Banking Poland",
            Self::OnlineBankingSlovakia => "Online Banking Slovakia",
            Self::Oxxo => "OXXO",
            Self::PagoEfectivo => "PagoEfectivo",
            Self::PermataBankTransfer => "Permata Bank Transfer",
            Self::OpenBankingUk => "Open Banking UK",
            Self::PayBright => "PayBright",
            Self::Paypal => "PayPal",
            Self::Paze => "Paze",
            Self::Pix => "Pix",
            Self::PaySafeCard => "PaySafeCard",
            Self::Przelewy24 => "Przelewy24",
            Self::PromptPay => "PromptPay",
            Self::Pse => "PSE",
            Self::RedCompra => "RedCompra",
            Self::RedPagos => "RedPagos",
            Self::SamsungPay => "Samsung Pay",
            Self::Sepa => "SEPA Direct Debit",
            Self::SepaBankTransfer => "SEPA Bank Transfer",
            Self::Sofort => "Sofort",
            Self::Skrill => "Skrill",
            Self::Swish => "Swish",
            Self::TouchNGo => "Touch 'n Go",
            Self::Trustly => "Trustly",
            Self::Twint => "TWINT",
            Self::UpiCollect => "UPI Collect",
            Self::UpiIntent => "UPI Intent",
            Self::Vipps => "Vipps",
            Self::VietQr => "VietQR",
            Self::Venmo => "Venmo",
            Self::Walley => "Walley",
            Self::WeChatPay => "WeChat Pay",
            Self::SevenEleven => "7-Eleven",
            Self::Lawson => "Lawson",
            Self::MiniStop => "Mini Stop",
            Self::FamilyMart => "FamilyMart",
            Self::Seicomart => "Seicomart",
            Self::PayEasy => "PayEasy",
            Self::LocalBankTransfer => "Local Bank Transfer",
            Self::Mifinity => "MiFinity",
            Self::OpenBankingPIS => "Open Banking PIS",
            Self::DirectCarrierBilling => "Direct Carrier Billing",
            Self::RevolutPay => "RevolutPay",
            Self::IndonesianBankTransfer => "Indonesian Bank Transfer",
        };
        display_name.to_string()
    }
}

impl masking::SerializableSecret for PaymentMethodType {}

/// Indicates the type of payment method. Eg: 'card', 'wallet', etc.
#[derive(
    Clone,
    Copy,
    Debug,
    Default,
    Eq,
    PartialOrd,
    Ord,
    Hash,
    PartialEq,
    serde::Deserialize,
    serde::Serialize,
    strum::Display,
    strum::VariantNames,
    strum::EnumIter,
    strum::EnumString,
    ToSchema,
)]
#[router_derive::diesel_enum(storage_type = "text")]
#[serde(rename_all = "snake_case")]
#[strum(serialize_all = "snake_case")]
pub enum PaymentMethod {
    #[default]
    Card,
    CardRedirect,
    PayLater,
    Wallet,
    BankRedirect,
    BankTransfer,
    Crypto,
    BankDebit,
    Reward,
    RealTimePayment,
    Upi,
    Voucher,
    GiftCard,
    OpenBanking,
    MobilePayment,
}

/// Indicates the gateway system through which the payment is processed.
#[derive(
    Clone,
    Copy,
    Debug,
    Default,
    Eq,
    PartialOrd,
    Ord,
    Hash,
    PartialEq,
    serde::Deserialize,
    serde::Serialize,
    strum::Display,
    strum::VariantNames,
    strum::EnumIter,
    strum::EnumString,
    ToSchema,
)]
#[router_derive::diesel_enum(storage_type = "text")]
#[serde(rename_all = "snake_case")]
#[strum(serialize_all = "snake_case")]
pub enum GatewaySystem {
    #[default]
    Direct,
    UnifiedConnectorService,
}

/// The type of the payment that differentiates between normal and various types of mandate payments. Use 'setup_mandate' in case of zero auth flow.
#[derive(
    Clone,
    Copy,
    Debug,
    Default,
    Eq,
    PartialEq,
    serde::Deserialize,
    serde::Serialize,
    strum::Display,
    strum::EnumString,
    ToSchema,
)]
#[router_derive::diesel_enum(storage_type = "db_enum")]
#[serde(rename_all = "snake_case")]
#[strum(serialize_all = "snake_case")]
pub enum PaymentType {
    #[default]
    Normal,
    NewMandate,
    SetupMandate,
    RecurringMandate,
}

/// SCA Exemptions types available for authentication
#[derive(
    Clone,
    Copy,
    Debug,
    Default,
    Eq,
    PartialEq,
    serde::Deserialize,
    serde::Serialize,
    strum::Display,
    strum::EnumString,
    ToSchema,
)]
#[router_derive::diesel_enum(storage_type = "db_enum")]
#[serde(rename_all = "snake_case")]
#[strum(serialize_all = "snake_case")]
pub enum ScaExemptionType {
    #[default]
    LowValue,
    TransactionRiskAnalysis,
}

#[derive(
    Clone,
    Debug,
    Default,
    Eq,
    PartialOrd,
    Ord,
    Hash,
    PartialEq,
    serde::Deserialize,
    serde::Serialize,
    strum::Display,
    strum::VariantNames,
    strum::EnumIter,
    strum::EnumString,
    ToSchema,
)]
#[router_derive::diesel_enum(storage_type = "text")]
#[serde(rename_all = "snake_case")]
#[strum(serialize_all = "snake_case")]
/// Describes the channel through which the payment was initiated.
pub enum PaymentChannel {
    #[default]
    Ecommerce,
    MailOrder,
    TelephoneOrder,
    #[serde(untagged)]
    #[strum(default)]
    Other(String),
}

#[derive(
    Clone,
    Copy,
    Debug,
    Eq,
    PartialEq,
    serde::Deserialize,
    serde::Serialize,
    strum::Display,
    strum::EnumString,
    ToSchema,
)]
#[router_derive::diesel_enum(storage_type = "text")]
#[serde(rename_all = "snake_case")]
#[strum(serialize_all = "snake_case")]
pub enum CtpServiceProvider {
    Visa,
    Mastercard,
}

#[derive(
    Clone,
    Copy,
    Debug,
    Default,
    Eq,
    Hash,
    PartialEq,
    strum::Display,
    strum::EnumString,
    strum::EnumIter,
    serde::Serialize,
    serde::Deserialize,
)]
#[router_derive::diesel_enum(storage_type = "db_enum")]
#[strum(serialize_all = "snake_case")]
#[serde(rename_all = "snake_case")]
pub enum RefundStatus {
    #[serde(alias = "Failure")]
    Failure,
    #[serde(alias = "ManualReview")]
    ManualReview,
    #[default]
    #[serde(alias = "Pending")]
    Pending,
    #[serde(alias = "Success")]
    Success,
    #[serde(alias = "TransactionFailure")]
    TransactionFailure,
}

#[derive(
    Clone,
    Copy,
    Debug,
    Default,
    Eq,
    Hash,
    PartialEq,
    strum::Display,
    strum::EnumString,
    strum::EnumIter,
    serde::Serialize,
    serde::Deserialize,
    ToSchema,
)]
#[router_derive::diesel_enum(storage_type = "db_enum")]
#[strum(serialize_all = "snake_case")]
#[serde(rename_all = "snake_case")]
pub enum RelayStatus {
    Created,
    #[default]
    Pending,
    Success,
    Failure,
}

#[derive(
    Clone,
    Copy,
    Debug,
    Eq,
    Hash,
    PartialEq,
    strum::Display,
    strum::EnumString,
    strum::EnumIter,
    serde::Serialize,
    serde::Deserialize,
    ToSchema,
)]
#[router_derive::diesel_enum(storage_type = "db_enum")]
#[strum(serialize_all = "snake_case")]
#[serde(rename_all = "snake_case")]
pub enum RelayType {
    Refund,
}

#[derive(
    Clone,
    Copy,
    Debug,
    Default,
    Eq,
    Hash,
    PartialEq,
    strum::Display,
    strum::EnumString,
    strum::EnumIter,
    serde::Serialize,
    serde::Deserialize,
)]
#[router_derive::diesel_enum(storage_type = "db_enum")]
#[strum(serialize_all = "snake_case")]
pub enum FrmTransactionType {
    #[default]
    PreFrm,
    PostFrm,
}

/// The status of the mandate, which indicates whether it can be used to initiate a payment.
#[derive(
    Clone,
    Copy,
    Debug,
    Eq,
    PartialEq,
    Default,
    serde::Deserialize,
    serde::Serialize,
    strum::Display,
    strum::EnumIter,
    strum::EnumString,
    ToSchema,
)]
#[router_derive::diesel_enum(storage_type = "db_enum")]
#[serde(rename_all = "snake_case")]
#[strum(serialize_all = "snake_case")]
pub enum MandateStatus {
    #[default]
    Active,
    Inactive,
    Pending,
    Revoked,
}

/// Indicates the card network.
#[derive(
    Clone,
    Debug,
    Eq,
    Hash,
    PartialEq,
    serde::Deserialize,
    serde::Serialize,
    strum::Display,
    strum::VariantNames,
    strum::EnumIter,
    strum::EnumString,
    ToSchema,
)]
#[router_derive::diesel_enum(storage_type = "text")]
pub enum CardNetwork {
    #[serde(alias = "VISA")]
    Visa,
    #[serde(alias = "MASTERCARD")]
    Mastercard,
    #[serde(alias = "AMERICANEXPRESS")]
    #[serde(alias = "AMEX")]
    AmericanExpress,
    JCB,
    #[serde(alias = "DINERSCLUB")]
    DinersClub,
    #[serde(alias = "DISCOVER")]
    Discover,
    #[serde(alias = "CARTESBANCAIRES")]
    CartesBancaires,
    #[serde(alias = "UNIONPAY")]
    UnionPay,
    #[serde(alias = "INTERAC")]
    Interac,
    #[serde(alias = "RUPAY")]
    RuPay,
    #[serde(alias = "MAESTRO")]
    Maestro,
    #[serde(alias = "STAR")]
    Star,
    #[serde(alias = "PULSE")]
    Pulse,
    #[serde(alias = "ACCEL")]
    Accel,
    #[serde(alias = "NYCE")]
    Nyce,
}

#[derive(
    Clone,
    Debug,
    Eq,
    Hash,
    PartialEq,
    serde::Deserialize,
    serde::Serialize,
    strum::Display,
    strum::EnumIter,
    strum::EnumString,
    utoipa::ToSchema,
)]
#[router_derive::diesel_enum(storage_type = "db_enum")]
#[serde(rename_all = "snake_case")]
pub enum RegulatedName {
    #[serde(rename = "GOVERNMENT NON-EXEMPT INTERCHANGE FEE (WITH FRAUD)")]
    #[strum(serialize = "GOVERNMENT NON-EXEMPT INTERCHANGE FEE (WITH FRAUD)")]
    NonExemptWithFraud,

    #[serde(untagged)]
    #[strum(default)]
    Unknown(String),
}

#[derive(
    Clone,
    Debug,
    Eq,
    Hash,
    PartialEq,
    serde::Deserialize,
    serde::Serialize,
    strum::Display,
    strum::EnumIter,
    strum::EnumString,
    utoipa::ToSchema,
    Copy,
)]
#[router_derive::diesel_enum(storage_type = "db_enum")]
#[serde(rename_all = "snake_case")]
#[strum(serialize_all = "lowercase")]
pub enum PanOrToken {
    Pan,
    Token,
}

#[derive(
    Clone,
    Debug,
    Eq,
    Hash,
    PartialEq,
    serde::Deserialize,
    serde::Serialize,
    strum::Display,
    strum::EnumIter,
    strum::EnumString,
    utoipa::ToSchema,
    Copy,
)]
#[router_derive::diesel_enum(storage_type = "db_enum")]
#[strum(serialize_all = "UPPERCASE")]
#[serde(rename_all = "snake_case")]
pub enum CardType {
    Credit,
    Debit,
}

#[derive(Debug, Clone, Serialize, Deserialize, strum::EnumString, strum::Display)]
#[serde(rename_all = "snake_case")]
pub enum DecisionEngineMerchantCategoryCode {
    #[serde(rename = "merchant_category_code_0001")]
    Mcc0001,
}

impl CardNetwork {
    pub fn is_signature_network(&self) -> bool {
        match self {
            Self::Interac
            | Self::Star
            | Self::Pulse
            | Self::Accel
            | Self::Nyce
            | Self::CartesBancaires => false,

            Self::Visa
            | Self::Mastercard
            | Self::AmericanExpress
            | Self::JCB
            | Self::DinersClub
            | Self::Discover
            | Self::UnionPay
            | Self::RuPay
            | Self::Maestro => true,
        }
    }

    pub fn is_us_local_network(&self) -> bool {
        match self {
            Self::Star | Self::Pulse | Self::Accel | Self::Nyce => true,
            Self::Interac
            | Self::CartesBancaires
            | Self::Visa
            | Self::Mastercard
            | Self::AmericanExpress
            | Self::JCB
            | Self::DinersClub
            | Self::Discover
            | Self::UnionPay
            | Self::RuPay
            | Self::Maestro => false,
        }
    }
}

/// Stage of the dispute
#[derive(
    Clone,
    Copy,
    Default,
    Debug,
    Eq,
    Hash,
    PartialEq,
    serde::Deserialize,
    serde::Serialize,
    strum::Display,
    strum::EnumIter,
    strum::EnumString,
    ToSchema,
)]
#[router_derive::diesel_enum(storage_type = "db_enum")]
#[serde(rename_all = "snake_case")]
#[strum(serialize_all = "snake_case")]
pub enum DisputeStage {
    PreDispute,
    #[default]
    Dispute,
    PreArbitration,
    Arbitration,
    DisputeReversal,
}

/// Status of the dispute
#[derive(
    Clone,
    Debug,
    Copy,
    Default,
    Eq,
    Hash,
    PartialEq,
    serde::Deserialize,
    serde::Serialize,
    strum::Display,
    strum::EnumString,
    strum::EnumIter,
    ToSchema,
)]
#[router_derive::diesel_enum(storage_type = "db_enum")]
#[serde(rename_all = "snake_case")]
#[strum(serialize_all = "snake_case")]
pub enum DisputeStatus {
    #[default]
    DisputeOpened,
    DisputeExpired,
    DisputeAccepted,
    DisputeCancelled,
    DisputeChallenged,
    // dispute has been successfully challenged by the merchant
    DisputeWon,
    // dispute has been unsuccessfully challenged
    DisputeLost,
}

#[derive(
    Clone,
    Copy,
    Debug,
    Eq,
    Hash,
    PartialEq,
    serde::Deserialize,
    serde::Serialize,
    strum::Display,
    strum::EnumString,
    strum::EnumIter,
    strum::VariantNames,
    ToSchema,
)]
pub enum MerchantCategory {
    #[serde(rename = "Grocery Stores, Supermarkets (5411)")]
    GroceryStoresSupermarkets,
    #[serde(rename = "Lodging-Hotels, Motels, Resorts-not elsewhere classified (7011)")]
    LodgingHotelsMotelsResorts,
    #[serde(rename = "Agricultural Cooperatives (0763)")]
    AgriculturalCooperatives,
    #[serde(rename = "Attorneys, Legal Services (8111)")]
    AttorneysLegalServices,
    #[serde(rename = "Office and Commercial Furniture (5021)")]
    OfficeAndCommercialFurniture,
    #[serde(rename = "Computer Network/Information Services (4816)")]
    ComputerNetworkInformationServices,
    #[serde(rename = "Shoe Stores (5661)")]
    ShoeStores,
}

#[derive(
    Clone,
    Copy,
    Debug,
    Eq,
    Hash,
    PartialEq,
    serde::Deserialize,
    serde::Serialize,
    strum::Display,
    strum::EnumString,
    strum::EnumIter,
    strum::VariantNames,
    ToSchema,
)]
#[router_derive::diesel_enum(storage_type = "text")]
pub enum MerchantCategoryCode {
    #[serde(rename = "5411")]
    #[strum(serialize = "5411")]
    Mcc5411,
    #[serde(rename = "7011")]
    #[strum(serialize = "7011")]
    Mcc7011,
    #[serde(rename = "0763")]
    #[strum(serialize = "0763")]
    Mcc0763,
    #[serde(rename = "8111")]
    #[strum(serialize = "8111")]
    Mcc8111,
    #[serde(rename = "5021")]
    #[strum(serialize = "5021")]
    Mcc5021,
    #[serde(rename = "4816")]
    #[strum(serialize = "4816")]
    Mcc4816,
    #[serde(rename = "5661")]
    #[strum(serialize = "5661")]
    Mcc5661,
}

impl MerchantCategoryCode {
    pub fn to_merchant_category_name(&self) -> MerchantCategory {
        match self {
            Self::Mcc5411 => MerchantCategory::GroceryStoresSupermarkets,
            Self::Mcc7011 => MerchantCategory::LodgingHotelsMotelsResorts,
            Self::Mcc0763 => MerchantCategory::AgriculturalCooperatives,
            Self::Mcc8111 => MerchantCategory::AttorneysLegalServices,
            Self::Mcc5021 => MerchantCategory::OfficeAndCommercialFurniture,
            Self::Mcc4816 => MerchantCategory::ComputerNetworkInformationServices,
            Self::Mcc5661 => MerchantCategory::ShoeStores,
        }
    }
}

#[derive(serde::Serialize, serde::Deserialize, Clone, Debug, PartialEq)]
pub struct MerchantCategoryCodeWithName {
    pub code: MerchantCategoryCode,
    pub name: MerchantCategory,
}

#[derive(
    Clone,
    Debug,
    Eq,
    Default,
    Hash,
    PartialEq,
    serde::Deserialize,
    serde::Serialize,
    strum::Display,
    strum::EnumIter,
    strum::EnumString,
    utoipa::ToSchema,
    Copy
)]
#[router_derive::diesel_enum(storage_type = "db_enum")]
#[rustfmt::skip]
pub enum CountryAlpha2 {
    AF, AX, AL, DZ, AS, AD, AO, AI, AQ, AG, AR, AM, AW, AU, AT,
    AZ, BS, BH, BD, BB, BY, BE, BZ, BJ, BM, BT, BO, BQ, BA, BW,
    BV, BR, IO, BN, BG, BF, BI, KH, CM, CA, CV, KY, CF, TD, CL,
    CN, CX, CC, CO, KM, CG, CD, CK, CR, CI, HR, CU, CW, CY, CZ,
    DK, DJ, DM, DO, EC, EG, SV, GQ, ER, EE, ET, FK, FO, FJ, FI,
    FR, GF, PF, TF, GA, GM, GE, DE, GH, GI, GR, GL, GD, GP, GU,
    GT, GG, GN, GW, GY, HT, HM, VA, HN, HK, HU, IS, IN, ID, IR,
    IQ, IE, IM, IL, IT, JM, JP, JE, JO, KZ, KE, KI, KP, KR, KW,
    KG, LA, LV, LB, LS, LR, LY, LI, LT, LU, MO, MK, MG, MW, MY,
    MV, ML, MT, MH, MQ, MR, MU, YT, MX, FM, MD, MC, MN, ME, MS,
    MA, MZ, MM, NA, NR, NP, NL, NC, NZ, NI, NE, NG, NU, NF, MP,
    NO, OM, PK, PW, PS, PA, PG, PY, PE, PH, PN, PL, PT, PR, QA,
    RE, RO, RU, RW, BL, SH, KN, LC, MF, PM, VC, WS, SM, ST, SA,
    SN, RS, SC, SL, SG, SX, SK, SI, SB, SO, ZA, GS, SS, ES, LK,
    SD, SR, SJ, SZ, SE, CH, SY, TW, TJ, TZ, TH, TL, TG, TK, TO,
    TT, TN, TR, TM, TC, TV, UG, UA, AE, GB, UM, UY, UZ, VU,
    VE, VN, VG, VI, WF, EH, YE, ZM, ZW,
    #[default]
    US
}

#[derive(
    Clone,
    Debug,
    Copy,
    Default,
    Eq,
    Hash,
    PartialEq,
    serde::Deserialize,
    serde::Serialize,
    strum::Display,
    strum::EnumString,
    ToSchema,
)]
#[router_derive::diesel_enum(storage_type = "db_enum")]
#[serde(rename_all = "snake_case")]
#[strum(serialize_all = "snake_case")]
pub enum RequestIncrementalAuthorization {
    True,
    #[default]
    False,
<<<<<<< HEAD
=======
    Default,
>>>>>>> e1fc1413
}

#[derive(Clone, Copy, Eq, Hash, PartialEq, Debug, Serialize, Deserialize, strum::Display, ToSchema,)]
#[rustfmt::skip]
pub enum CountryAlpha3 {
    AFG, ALA, ALB, DZA, ASM, AND, AGO, AIA, ATA, ATG, ARG, ARM, ABW, AUS, AUT,
    AZE, BHS, BHR, BGD, BRB, BLR, BEL, BLZ, BEN, BMU, BTN, BOL, BES, BIH, BWA,
    BVT, BRA, IOT, BRN, BGR, BFA, BDI, CPV, KHM, CMR, CAN, CYM, CAF, TCD, CHL,
    CHN, CXR, CCK, COL, COM, COG, COD, COK, CRI, CIV, HRV, CUB, CUW, CYP, CZE,
    DNK, DJI, DMA, DOM, ECU, EGY, SLV, GNQ, ERI, EST, ETH, FLK, FRO, FJI, FIN,
    FRA, GUF, PYF, ATF, GAB, GMB, GEO, DEU, GHA, GIB, GRC, GRL, GRD, GLP, GUM,
    GTM, GGY, GIN, GNB, GUY, HTI, HMD, VAT, HND, HKG, HUN, ISL, IND, IDN, IRN,
    IRQ, IRL, IMN, ISR, ITA, JAM, JPN, JEY, JOR, KAZ, KEN, KIR, PRK, KOR, KWT,
    KGZ, LAO, LVA, LBN, LSO, LBR, LBY, LIE, LTU, LUX, MAC, MKD, MDG, MWI, MYS,
    MDV, MLI, MLT, MHL, MTQ, MRT, MUS, MYT, MEX, FSM, MDA, MCO, MNG, MNE, MSR,
    MAR, MOZ, MMR, NAM, NRU, NPL, NLD, NCL, NZL, NIC, NER, NGA, NIU, NFK, MNP,
    NOR, OMN, PAK, PLW, PSE, PAN, PNG, PRY, PER, PHL, PCN, POL, PRT, PRI, QAT,
    REU, ROU, RUS, RWA, BLM, SHN, KNA, LCA, MAF, SPM, VCT, WSM, SMR, STP, SAU,
    SEN, SRB, SYC, SLE, SGP, SXM, SVK, SVN, SLB, SOM, ZAF, SGS, SSD, ESP, LKA,
    SDN, SUR, SJM, SWZ, SWE, CHE, SYR, TWN, TJK, TZA, THA, TLS, TGO, TKL, TON,
    TTO, TUN, TUR, TKM, TCA, TUV, UGA, UKR, ARE, GBR, USA, UMI, URY, UZB, VUT,
    VEN, VNM, VGB, VIR, WLF, ESH, YEM, ZMB, ZWE
}

#[derive(
    Clone,
    Copy,
    Debug,
    PartialEq,
    Eq,
    Hash,
    strum::Display,
    strum::VariantNames,
    strum::EnumIter,
    strum::EnumString,
    Deserialize,
    Serialize,
    utoipa::ToSchema,
)]
pub enum Country {
    Afghanistan,
    AlandIslands,
    Albania,
    Algeria,
    AmericanSamoa,
    Andorra,
    Angola,
    Anguilla,
    Antarctica,
    AntiguaAndBarbuda,
    Argentina,
    Armenia,
    Aruba,
    Australia,
    Austria,
    Azerbaijan,
    Bahamas,
    Bahrain,
    Bangladesh,
    Barbados,
    Belarus,
    Belgium,
    Belize,
    Benin,
    Bermuda,
    Bhutan,
    BoliviaPlurinationalState,
    BonaireSintEustatiusAndSaba,
    BosniaAndHerzegovina,
    Botswana,
    BouvetIsland,
    Brazil,
    BritishIndianOceanTerritory,
    BruneiDarussalam,
    Bulgaria,
    BurkinaFaso,
    Burundi,
    CaboVerde,
    Cambodia,
    Cameroon,
    Canada,
    CaymanIslands,
    CentralAfricanRepublic,
    Chad,
    Chile,
    China,
    ChristmasIsland,
    CocosKeelingIslands,
    Colombia,
    Comoros,
    Congo,
    CongoDemocraticRepublic,
    CookIslands,
    CostaRica,
    CotedIvoire,
    Croatia,
    Cuba,
    Curacao,
    Cyprus,
    Czechia,
    Denmark,
    Djibouti,
    Dominica,
    DominicanRepublic,
    Ecuador,
    Egypt,
    ElSalvador,
    EquatorialGuinea,
    Eritrea,
    Estonia,
    Ethiopia,
    FalklandIslandsMalvinas,
    FaroeIslands,
    Fiji,
    Finland,
    France,
    FrenchGuiana,
    FrenchPolynesia,
    FrenchSouthernTerritories,
    Gabon,
    Gambia,
    Georgia,
    Germany,
    Ghana,
    Gibraltar,
    Greece,
    Greenland,
    Grenada,
    Guadeloupe,
    Guam,
    Guatemala,
    Guernsey,
    Guinea,
    GuineaBissau,
    Guyana,
    Haiti,
    HeardIslandAndMcDonaldIslands,
    HolySee,
    Honduras,
    HongKong,
    Hungary,
    Iceland,
    India,
    Indonesia,
    IranIslamicRepublic,
    Iraq,
    Ireland,
    IsleOfMan,
    Israel,
    Italy,
    Jamaica,
    Japan,
    Jersey,
    Jordan,
    Kazakhstan,
    Kenya,
    Kiribati,
    KoreaDemocraticPeoplesRepublic,
    KoreaRepublic,
    Kuwait,
    Kyrgyzstan,
    LaoPeoplesDemocraticRepublic,
    Latvia,
    Lebanon,
    Lesotho,
    Liberia,
    Libya,
    Liechtenstein,
    Lithuania,
    Luxembourg,
    Macao,
    MacedoniaTheFormerYugoslavRepublic,
    Madagascar,
    Malawi,
    Malaysia,
    Maldives,
    Mali,
    Malta,
    MarshallIslands,
    Martinique,
    Mauritania,
    Mauritius,
    Mayotte,
    Mexico,
    MicronesiaFederatedStates,
    MoldovaRepublic,
    Monaco,
    Mongolia,
    Montenegro,
    Montserrat,
    Morocco,
    Mozambique,
    Myanmar,
    Namibia,
    Nauru,
    Nepal,
    Netherlands,
    NewCaledonia,
    NewZealand,
    Nicaragua,
    Niger,
    Nigeria,
    Niue,
    NorfolkIsland,
    NorthernMarianaIslands,
    Norway,
    Oman,
    Pakistan,
    Palau,
    PalestineState,
    Panama,
    PapuaNewGuinea,
    Paraguay,
    Peru,
    Philippines,
    Pitcairn,
    Poland,
    Portugal,
    PuertoRico,
    Qatar,
    Reunion,
    Romania,
    RussianFederation,
    Rwanda,
    SaintBarthelemy,
    SaintHelenaAscensionAndTristandaCunha,
    SaintKittsAndNevis,
    SaintLucia,
    SaintMartinFrenchpart,
    SaintPierreAndMiquelon,
    SaintVincentAndTheGrenadines,
    Samoa,
    SanMarino,
    SaoTomeAndPrincipe,
    SaudiArabia,
    Senegal,
    Serbia,
    Seychelles,
    SierraLeone,
    Singapore,
    SintMaartenDutchpart,
    Slovakia,
    Slovenia,
    SolomonIslands,
    Somalia,
    SouthAfrica,
    SouthGeorgiaAndTheSouthSandwichIslands,
    SouthSudan,
    Spain,
    SriLanka,
    Sudan,
    Suriname,
    SvalbardAndJanMayen,
    Swaziland,
    Sweden,
    Switzerland,
    SyrianArabRepublic,
    TaiwanProvinceOfChina,
    Tajikistan,
    TanzaniaUnitedRepublic,
    Thailand,
    TimorLeste,
    Togo,
    Tokelau,
    Tonga,
    TrinidadAndTobago,
    Tunisia,
    Turkey,
    Turkmenistan,
    TurksAndCaicosIslands,
    Tuvalu,
    Uganda,
    Ukraine,
    UnitedArabEmirates,
    UnitedKingdomOfGreatBritainAndNorthernIreland,
    UnitedStatesOfAmerica,
    UnitedStatesMinorOutlyingIslands,
    Uruguay,
    Uzbekistan,
    Vanuatu,
    VenezuelaBolivarianRepublic,
    Vietnam,
    VirginIslandsBritish,
    VirginIslandsUS,
    WallisAndFutuna,
    WesternSahara,
    Yemen,
    Zambia,
    Zimbabwe,
}

#[derive(
    Clone,
    Copy,
    Debug,
    Eq,
    PartialEq,
    Default,
    serde::Deserialize,
    serde::Serialize,
    strum::Display,
    strum::EnumString,
)]
#[router_derive::diesel_enum(storage_type = "text")]
#[serde(rename_all = "snake_case")]
#[strum(serialize_all = "snake_case")]
pub enum FileUploadProvider {
    #[default]
    Router,
    Stripe,
    Checkout,
    Worldpayvantiv,
}

#[derive(
    Debug, Clone, PartialEq, Eq, Serialize, Deserialize, strum::Display, strum::EnumString,
)]
pub enum UsStatesAbbreviation {
    AL,
    AK,
    AS,
    AZ,
    AR,
    CA,
    CO,
    CT,
    DE,
    DC,
    FM,
    FL,
    GA,
    GU,
    HI,
    ID,
    IL,
    IN,
    IA,
    KS,
    KY,
    LA,
    ME,
    MH,
    MD,
    MA,
    MI,
    MN,
    MS,
    MO,
    MT,
    NE,
    NV,
    NH,
    NJ,
    NM,
    NY,
    NC,
    ND,
    MP,
    OH,
    OK,
    OR,
    PW,
    PA,
    PR,
    RI,
    SC,
    SD,
    TN,
    TX,
    UT,
    VT,
    VI,
    VA,
    WA,
    WV,
    WI,
    WY,
}

#[derive(
    Debug, Clone, PartialEq, Eq, Serialize, Deserialize, strum::Display, strum::EnumString,
)]
pub enum CanadaStatesAbbreviation {
    AB,
    BC,
    MB,
    NB,
    NL,
    NT,
    NS,
    NU,
    ON,
    PE,
    QC,
    SK,
    YT,
}

#[derive(
    Debug, Clone, PartialEq, Eq, Serialize, Deserialize, strum::Display, strum::EnumString,
)]
pub enum AlbaniaStatesAbbreviation {
    #[strum(serialize = "01")]
    Berat,
    #[strum(serialize = "09")]
    Diber,
    #[strum(serialize = "02")]
    Durres,
    #[strum(serialize = "03")]
    Elbasan,
    #[strum(serialize = "04")]
    Fier,
    #[strum(serialize = "05")]
    Gjirokaster,
    #[strum(serialize = "06")]
    Korce,
    #[strum(serialize = "07")]
    Kukes,
    #[strum(serialize = "08")]
    Lezhe,
    #[strum(serialize = "10")]
    Shkoder,
    #[strum(serialize = "11")]
    Tirane,
    #[strum(serialize = "12")]
    Vlore,
}

#[derive(
    Debug, Clone, PartialEq, Eq, Serialize, Deserialize, strum::Display, strum::EnumString,
)]
pub enum AndorraStatesAbbreviation {
    #[strum(serialize = "07")]
    AndorraLaVella,
    #[strum(serialize = "02")]
    Canillo,
    #[strum(serialize = "03")]
    Encamp,
    #[strum(serialize = "08")]
    EscaldesEngordany,
    #[strum(serialize = "04")]
    LaMassana,
    #[strum(serialize = "05")]
    Ordino,
    #[strum(serialize = "06")]
    SantJuliaDeLoria,
}

#[derive(
    Debug, Clone, PartialEq, Eq, Serialize, Deserialize, strum::Display, strum::EnumString,
)]
pub enum AustriaStatesAbbreviation {
    #[strum(serialize = "1")]
    Burgenland,
    #[strum(serialize = "2")]
    Carinthia,
    #[strum(serialize = "3")]
    LowerAustria,
    #[strum(serialize = "5")]
    Salzburg,
    #[strum(serialize = "6")]
    Styria,
    #[strum(serialize = "7")]
    Tyrol,
    #[strum(serialize = "4")]
    UpperAustria,
    #[strum(serialize = "9")]
    Vienna,
    #[strum(serialize = "8")]
    Vorarlberg,
}

#[derive(
    Debug, Clone, PartialEq, Eq, Serialize, Deserialize, strum::Display, strum::EnumString,
)]
pub enum BelarusStatesAbbreviation {
    #[strum(serialize = "BR")]
    BrestRegion,
    #[strum(serialize = "HO")]
    GomelRegion,
    #[strum(serialize = "HR")]
    GrodnoRegion,
    #[strum(serialize = "HM")]
    Minsk,
    #[strum(serialize = "MI")]
    MinskRegion,
    #[strum(serialize = "MA")]
    MogilevRegion,
    #[strum(serialize = "VI")]
    VitebskRegion,
}

#[derive(
    Debug, Clone, PartialEq, Eq, Serialize, Deserialize, strum::Display, strum::EnumString,
)]
pub enum BosniaAndHerzegovinaStatesAbbreviation {
    #[strum(serialize = "05")]
    BosnianPodrinjeCanton,
    #[strum(serialize = "BRC")]
    BrckoDistrict,
    #[strum(serialize = "10")]
    Canton10,
    #[strum(serialize = "06")]
    CentralBosniaCanton,
    #[strum(serialize = "BIH")]
    FederationOfBosniaAndHerzegovina,
    #[strum(serialize = "07")]
    HerzegovinaNeretvaCanton,
    #[strum(serialize = "02")]
    PosavinaCanton,
    #[strum(serialize = "SRP")]
    RepublikaSrpska,
    #[strum(serialize = "09")]
    SarajevoCanton,
    #[strum(serialize = "03")]
    TuzlaCanton,
    #[strum(serialize = "01")]
    UnaSanaCanton,
    #[strum(serialize = "08")]
    WestHerzegovinaCanton,
    #[strum(serialize = "04")]
    ZenicaDobojCanton,
}

#[derive(
    Debug, Clone, PartialEq, Eq, Serialize, Deserialize, strum::Display, strum::EnumString,
)]
pub enum BulgariaStatesAbbreviation {
    #[strum(serialize = "01")]
    BlagoevgradProvince,
    #[strum(serialize = "02")]
    BurgasProvince,
    #[strum(serialize = "08")]
    DobrichProvince,
    #[strum(serialize = "07")]
    GabrovoProvince,
    #[strum(serialize = "26")]
    HaskovoProvince,
    #[strum(serialize = "09")]
    KardzhaliProvince,
    #[strum(serialize = "10")]
    KyustendilProvince,
    #[strum(serialize = "11")]
    LovechProvince,
    #[strum(serialize = "12")]
    MontanaProvince,
    #[strum(serialize = "13")]
    PazardzhikProvince,
    #[strum(serialize = "14")]
    PernikProvince,
    #[strum(serialize = "15")]
    PlevenProvince,
    #[strum(serialize = "16")]
    PlovdivProvince,
    #[strum(serialize = "17")]
    RazgradProvince,
    #[strum(serialize = "18")]
    RuseProvince,
    #[strum(serialize = "27")]
    Shumen,
    #[strum(serialize = "19")]
    SilistraProvince,
    #[strum(serialize = "20")]
    SlivenProvince,
    #[strum(serialize = "21")]
    SmolyanProvince,
    #[strum(serialize = "22")]
    SofiaCityProvince,
    #[strum(serialize = "23")]
    SofiaProvince,
    #[strum(serialize = "24")]
    StaraZagoraProvince,
    #[strum(serialize = "25")]
    TargovishteProvince,
    #[strum(serialize = "03")]
    VarnaProvince,
    #[strum(serialize = "04")]
    VelikoTarnovoProvince,
    #[strum(serialize = "05")]
    VidinProvince,
    #[strum(serialize = "06")]
    VratsaProvince,
    #[strum(serialize = "28")]
    YambolProvince,
}

#[derive(
    Debug, Clone, PartialEq, Eq, Serialize, Deserialize, strum::Display, strum::EnumString,
)]
pub enum CroatiaStatesAbbreviation {
    #[strum(serialize = "07")]
    BjelovarBilogoraCounty,
    #[strum(serialize = "12")]
    BrodPosavinaCounty,
    #[strum(serialize = "19")]
    DubrovnikNeretvaCounty,
    #[strum(serialize = "18")]
    IstriaCounty,
    #[strum(serialize = "06")]
    KoprivnicaKrizevciCounty,
    #[strum(serialize = "02")]
    KrapinaZagorjeCounty,
    #[strum(serialize = "09")]
    LikaSenjCounty,
    #[strum(serialize = "20")]
    MedimurjeCounty,
    #[strum(serialize = "14")]
    OsijekBaranjaCounty,
    #[strum(serialize = "11")]
    PozegaSlavoniaCounty,
    #[strum(serialize = "08")]
    PrimorjeGorskiKotarCounty,
    #[strum(serialize = "03")]
    SisakMoslavinaCounty,
    #[strum(serialize = "17")]
    SplitDalmatiaCounty,
    #[strum(serialize = "05")]
    VarazdinCounty,
    #[strum(serialize = "10")]
    ViroviticaPodravinaCounty,
    #[strum(serialize = "16")]
    VukovarSyrmiaCounty,
    #[strum(serialize = "13")]
    ZadarCounty,
    #[strum(serialize = "21")]
    Zagreb,
    #[strum(serialize = "01")]
    ZagrebCounty,
    #[strum(serialize = "15")]
    SibenikKninCounty,
}

#[derive(
    Debug, Clone, PartialEq, Eq, Serialize, Deserialize, strum::Display, strum::EnumString,
)]
pub enum CzechRepublicStatesAbbreviation {
    #[strum(serialize = "201")]
    BenesovDistrict,
    #[strum(serialize = "202")]
    BerounDistrict,
    #[strum(serialize = "641")]
    BlanskoDistrict,
    #[strum(serialize = "642")]
    BrnoCityDistrict,
    #[strum(serialize = "643")]
    BrnoCountryDistrict,
    #[strum(serialize = "801")]
    BruntalDistrict,
    #[strum(serialize = "644")]
    BreclavDistrict,
    #[strum(serialize = "20")]
    CentralBohemianRegion,
    #[strum(serialize = "411")]
    ChebDistrict,
    #[strum(serialize = "422")]
    ChomutovDistrict,
    #[strum(serialize = "531")]
    ChrudimDistrict,
    #[strum(serialize = "321")]
    DomazliceDistrict,
    #[strum(serialize = "421")]
    DecinDistrict,
    #[strum(serialize = "802")]
    FrydekMistekDistrict,
    #[strum(serialize = "631")]
    HavlickuvBrodDistrict,
    #[strum(serialize = "645")]
    HodoninDistrict,
    #[strum(serialize = "120")]
    HorniPocernice,
    #[strum(serialize = "521")]
    HradecKraloveDistrict,
    #[strum(serialize = "52")]
    HradecKraloveRegion,
    #[strum(serialize = "512")]
    JablonecNadNisouDistrict,
    #[strum(serialize = "711")]
    JesenikDistrict,
    #[strum(serialize = "632")]
    JihlavaDistrict,
    #[strum(serialize = "313")]
    JindrichuvHradecDistrict,
    #[strum(serialize = "522")]
    JicinDistrict,
    #[strum(serialize = "412")]
    KarlovyVaryDistrict,
    #[strum(serialize = "41")]
    KarlovyVaryRegion,
    #[strum(serialize = "803")]
    KarvinaDistrict,
    #[strum(serialize = "203")]
    KladnoDistrict,
    #[strum(serialize = "322")]
    KlatovyDistrict,
    #[strum(serialize = "204")]
    KolinDistrict,
    #[strum(serialize = "721")]
    KromerizDistrict,
    #[strum(serialize = "513")]
    LiberecDistrict,
    #[strum(serialize = "51")]
    LiberecRegion,
    #[strum(serialize = "423")]
    LitomericeDistrict,
    #[strum(serialize = "424")]
    LounyDistrict,
    #[strum(serialize = "207")]
    MladaBoleslavDistrict,
    #[strum(serialize = "80")]
    MoravianSilesianRegion,
    #[strum(serialize = "425")]
    MostDistrict,
    #[strum(serialize = "206")]
    MelnikDistrict,
    #[strum(serialize = "804")]
    NovyJicinDistrict,
    #[strum(serialize = "208")]
    NymburkDistrict,
    #[strum(serialize = "523")]
    NachodDistrict,
    #[strum(serialize = "712")]
    OlomoucDistrict,
    #[strum(serialize = "71")]
    OlomoucRegion,
    #[strum(serialize = "805")]
    OpavaDistrict,
    #[strum(serialize = "806")]
    OstravaCityDistrict,
    #[strum(serialize = "532")]
    PardubiceDistrict,
    #[strum(serialize = "53")]
    PardubiceRegion,
    #[strum(serialize = "633")]
    PelhrimovDistrict,
    #[strum(serialize = "32")]
    PlzenRegion,
    #[strum(serialize = "323")]
    PlzenCityDistrict,
    #[strum(serialize = "325")]
    PlzenNorthDistrict,
    #[strum(serialize = "324")]
    PlzenSouthDistrict,
    #[strum(serialize = "315")]
    PrachaticeDistrict,
    #[strum(serialize = "10")]
    Prague,
    #[strum(serialize = "101")]
    Prague1,
    #[strum(serialize = "110")]
    Prague10,
    #[strum(serialize = "111")]
    Prague11,
    #[strum(serialize = "112")]
    Prague12,
    #[strum(serialize = "113")]
    Prague13,
    #[strum(serialize = "114")]
    Prague14,
    #[strum(serialize = "115")]
    Prague15,
    #[strum(serialize = "116")]
    Prague16,
    #[strum(serialize = "102")]
    Prague2,
    #[strum(serialize = "121")]
    Prague21,
    #[strum(serialize = "103")]
    Prague3,
    #[strum(serialize = "104")]
    Prague4,
    #[strum(serialize = "105")]
    Prague5,
    #[strum(serialize = "106")]
    Prague6,
    #[strum(serialize = "107")]
    Prague7,
    #[strum(serialize = "108")]
    Prague8,
    #[strum(serialize = "109")]
    Prague9,
    #[strum(serialize = "209")]
    PragueEastDistrict,
    #[strum(serialize = "20A")]
    PragueWestDistrict,
    #[strum(serialize = "713")]
    ProstejovDistrict,
    #[strum(serialize = "314")]
    PisekDistrict,
    #[strum(serialize = "714")]
    PrerovDistrict,
    #[strum(serialize = "20B")]
    PribramDistrict,
    #[strum(serialize = "20C")]
    RakovnikDistrict,
    #[strum(serialize = "326")]
    RokycanyDistrict,
    #[strum(serialize = "524")]
    RychnovNadKneznouDistrict,
    #[strum(serialize = "514")]
    SemilyDistrict,
    #[strum(serialize = "413")]
    SokolovDistrict,
    #[strum(serialize = "31")]
    SouthBohemianRegion,
    #[strum(serialize = "64")]
    SouthMoravianRegion,
    #[strum(serialize = "316")]
    StrakoniceDistrict,
    #[strum(serialize = "533")]
    SvitavyDistrict,
    #[strum(serialize = "327")]
    TachovDistrict,
    #[strum(serialize = "426")]
    TepliceDistrict,
    #[strum(serialize = "525")]
    TrutnovDistrict,
    #[strum(serialize = "317")]
    TaborDistrict,
    #[strum(serialize = "634")]
    TrebicDistrict,
    #[strum(serialize = "722")]
    UherskeHradisteDistrict,
    #[strum(serialize = "723")]
    VsetinDistrict,
    #[strum(serialize = "63")]
    VysocinaRegion,
    #[strum(serialize = "646")]
    VyskovDistrict,
    #[strum(serialize = "724")]
    ZlinDistrict,
    #[strum(serialize = "72")]
    ZlinRegion,
    #[strum(serialize = "647")]
    ZnojmoDistrict,
    #[strum(serialize = "427")]
    UstiNadLabemDistrict,
    #[strum(serialize = "42")]
    UstiNadLabemRegion,
    #[strum(serialize = "534")]
    UstiNadOrliciDistrict,
    #[strum(serialize = "511")]
    CeskaLipaDistrict,
    #[strum(serialize = "311")]
    CeskeBudejoviceDistrict,
    #[strum(serialize = "312")]
    CeskyKrumlovDistrict,
    #[strum(serialize = "715")]
    SumperkDistrict,
    #[strum(serialize = "635")]
    ZdarNadSazavouDistrict,
}

#[derive(
    Debug, Clone, PartialEq, Eq, Serialize, Deserialize, strum::Display, strum::EnumString,
)]
pub enum DenmarkStatesAbbreviation {
    #[strum(serialize = "84")]
    CapitalRegionOfDenmark,
    #[strum(serialize = "82")]
    CentralDenmarkRegion,
    #[strum(serialize = "81")]
    NorthDenmarkRegion,
    #[strum(serialize = "85")]
    RegionZealand,
    #[strum(serialize = "83")]
    RegionOfSouthernDenmark,
}

#[derive(
    Debug, Clone, PartialEq, Eq, Serialize, Deserialize, strum::Display, strum::EnumString,
)]
pub enum FinlandStatesAbbreviation {
    #[strum(serialize = "08")]
    CentralFinland,
    #[strum(serialize = "07")]
    CentralOstrobothnia,
    #[strum(serialize = "IS")]
    EasternFinlandProvince,
    #[strum(serialize = "19")]
    FinlandProper,
    #[strum(serialize = "05")]
    Kainuu,
    #[strum(serialize = "09")]
    Kymenlaakso,
    #[strum(serialize = "LL")]
    Lapland,
    #[strum(serialize = "13")]
    NorthKarelia,
    #[strum(serialize = "14")]
    NorthernOstrobothnia,
    #[strum(serialize = "15")]
    NorthernSavonia,
    #[strum(serialize = "12")]
    Ostrobothnia,
    #[strum(serialize = "OL")]
    OuluProvince,
    #[strum(serialize = "11")]
    Pirkanmaa,
    #[strum(serialize = "16")]
    PaijanneTavastia,
    #[strum(serialize = "17")]
    Satakunta,
    #[strum(serialize = "02")]
    SouthKarelia,
    #[strum(serialize = "03")]
    SouthernOstrobothnia,
    #[strum(serialize = "04")]
    SouthernSavonia,
    #[strum(serialize = "06")]
    TavastiaProper,
    #[strum(serialize = "18")]
    Uusimaa,
    #[strum(serialize = "01")]
    AlandIslands,
}

#[derive(
    Debug, Clone, PartialEq, Eq, Serialize, Deserialize, strum::Display, strum::EnumString,
)]
pub enum FranceStatesAbbreviation {
    #[strum(serialize = "01")]
    Ain,
    #[strum(serialize = "02")]
    Aisne,
    #[strum(serialize = "03")]
    Allier,
    #[strum(serialize = "04")]
    AlpesDeHauteProvence,
    #[strum(serialize = "06")]
    AlpesMaritimes,
    #[strum(serialize = "6AE")]
    Alsace,
    #[strum(serialize = "07")]
    Ardeche,
    #[strum(serialize = "08")]
    Ardennes,
    #[strum(serialize = "09")]
    Ariege,
    #[strum(serialize = "10")]
    Aube,
    #[strum(serialize = "11")]
    Aude,
    #[strum(serialize = "ARA")]
    AuvergneRhoneAlpes,
    #[strum(serialize = "12")]
    Aveyron,
    #[strum(serialize = "67")]
    BasRhin,
    #[strum(serialize = "13")]
    BouchesDuRhone,
    #[strum(serialize = "BFC")]
    BourgogneFrancheComte,
    #[strum(serialize = "BRE")]
    Bretagne,
    #[strum(serialize = "14")]
    Calvados,
    #[strum(serialize = "15")]
    Cantal,
    #[strum(serialize = "CVL")]
    CentreValDeLoire,
    #[strum(serialize = "16")]
    Charente,
    #[strum(serialize = "17")]
    CharenteMaritime,
    #[strum(serialize = "18")]
    Cher,
    #[strum(serialize = "CP")]
    Clipperton,
    #[strum(serialize = "19")]
    Correze,
    #[strum(serialize = "20R")]
    Corse,
    #[strum(serialize = "2A")]
    CorseDuSud,
    #[strum(serialize = "21")]
    CoteDor,
    #[strum(serialize = "22")]
    CotesDarmor,
    #[strum(serialize = "23")]
    Creuse,
    #[strum(serialize = "79")]
    DeuxSevres,
    #[strum(serialize = "24")]
    Dordogne,
    #[strum(serialize = "25")]
    Doubs,
    #[strum(serialize = "26")]
    Drome,
    #[strum(serialize = "91")]
    Essonne,
    #[strum(serialize = "27")]
    Eure,
    #[strum(serialize = "28")]
    EureEtLoir,
    #[strum(serialize = "29")]
    Finistere,
    #[strum(serialize = "973")]
    FrenchGuiana,
    #[strum(serialize = "PF")]
    FrenchPolynesia,
    #[strum(serialize = "TF")]
    FrenchSouthernAndAntarcticLands,
    #[strum(serialize = "30")]
    Gard,
    #[strum(serialize = "32")]
    Gers,
    #[strum(serialize = "33")]
    Gironde,
    #[strum(serialize = "GES")]
    GrandEst,
    #[strum(serialize = "971")]
    Guadeloupe,
    #[strum(serialize = "68")]
    HautRhin,
    #[strum(serialize = "2B")]
    HauteCorse,
    #[strum(serialize = "31")]
    HauteGaronne,
    #[strum(serialize = "43")]
    HauteLoire,
    #[strum(serialize = "52")]
    HauteMarne,
    #[strum(serialize = "70")]
    HauteSaone,
    #[strum(serialize = "74")]
    HauteSavoie,
    #[strum(serialize = "87")]
    HauteVienne,
    #[strum(serialize = "05")]
    HautesAlpes,
    #[strum(serialize = "65")]
    HautesPyrenees,
    #[strum(serialize = "HDF")]
    HautsDeFrance,
    #[strum(serialize = "92")]
    HautsDeSeine,
    #[strum(serialize = "34")]
    Herault,
    #[strum(serialize = "IDF")]
    IleDeFrance,
    #[strum(serialize = "35")]
    IlleEtVilaine,
    #[strum(serialize = "36")]
    Indre,
    #[strum(serialize = "37")]
    IndreEtLoire,
    #[strum(serialize = "38")]
    Isere,
    #[strum(serialize = "39")]
    Jura,
    #[strum(serialize = "974")]
    LaReunion,
    #[strum(serialize = "40")]
    Landes,
    #[strum(serialize = "41")]
    LoirEtCher,
    #[strum(serialize = "42")]
    Loire,
    #[strum(serialize = "44")]
    LoireAtlantique,
    #[strum(serialize = "45")]
    Loiret,
    #[strum(serialize = "46")]
    Lot,
    #[strum(serialize = "47")]
    LotEtGaronne,
    #[strum(serialize = "48")]
    Lozere,
    #[strum(serialize = "49")]
    MaineEtLoire,
    #[strum(serialize = "50")]
    Manche,
    #[strum(serialize = "51")]
    Marne,
    #[strum(serialize = "972")]
    Martinique,
    #[strum(serialize = "53")]
    Mayenne,
    #[strum(serialize = "976")]
    Mayotte,
    #[strum(serialize = "69M")]
    MetropoleDeLyon,
    #[strum(serialize = "54")]
    MeurtheEtMoselle,
    #[strum(serialize = "55")]
    Meuse,
    #[strum(serialize = "56")]
    Morbihan,
    #[strum(serialize = "57")]
    Moselle,
    #[strum(serialize = "58")]
    Nievre,
    #[strum(serialize = "59")]
    Nord,
    #[strum(serialize = "NOR")]
    Normandie,
    #[strum(serialize = "NAQ")]
    NouvelleAquitaine,
    #[strum(serialize = "OCC")]
    Occitanie,
    #[strum(serialize = "60")]
    Oise,
    #[strum(serialize = "61")]
    Orne,
    #[strum(serialize = "75C")]
    Paris,
    #[strum(serialize = "62")]
    PasDeCalais,
    #[strum(serialize = "PDL")]
    PaysDeLaLoire,
    #[strum(serialize = "PAC")]
    ProvenceAlpesCoteDazur,
    #[strum(serialize = "63")]
    PuyDeDome,
    #[strum(serialize = "64")]
    PyreneesAtlantiques,
    #[strum(serialize = "66")]
    PyreneesOrientales,
    #[strum(serialize = "69")]
    Rhone,
    #[strum(serialize = "PM")]
    SaintPierreAndMiquelon,
    #[strum(serialize = "BL")]
    SaintBarthelemy,
    #[strum(serialize = "MF")]
    SaintMartin,
    #[strum(serialize = "71")]
    SaoneEtLoire,
    #[strum(serialize = "72")]
    Sarthe,
    #[strum(serialize = "73")]
    Savoie,
    #[strum(serialize = "77")]
    SeineEtMarne,
    #[strum(serialize = "76")]
    SeineMaritime,
    #[strum(serialize = "93")]
    SeineSaintDenis,
    #[strum(serialize = "80")]
    Somme,
    #[strum(serialize = "81")]
    Tarn,
    #[strum(serialize = "82")]
    TarnEtGaronne,
    #[strum(serialize = "90")]
    TerritoireDeBelfort,
    #[strum(serialize = "95")]
    ValDoise,
    #[strum(serialize = "94")]
    ValDeMarne,
    #[strum(serialize = "83")]
    Var,
    #[strum(serialize = "84")]
    Vaucluse,
    #[strum(serialize = "85")]
    Vendee,
    #[strum(serialize = "86")]
    Vienne,
    #[strum(serialize = "88")]
    Vosges,
    #[strum(serialize = "WF")]
    WallisAndFutuna,
    #[strum(serialize = "89")]
    Yonne,
    #[strum(serialize = "78")]
    Yvelines,
}

#[derive(
    Debug, Clone, PartialEq, Eq, Serialize, Deserialize, strum::Display, strum::EnumString,
)]
pub enum GermanyStatesAbbreviation {
    BW,
    BY,
    BE,
    BB,
    HB,
    HH,
    HE,
    NI,
    MV,
    NW,
    RP,
    SL,
    SN,
    ST,
    SH,
    TH,
}

#[derive(
    Debug, Clone, PartialEq, Eq, Serialize, Deserialize, strum::Display, strum::EnumString,
)]
pub enum GreeceStatesAbbreviation {
    #[strum(serialize = "13")]
    AchaeaRegionalUnit,
    #[strum(serialize = "01")]
    AetoliaAcarnaniaRegionalUnit,
    #[strum(serialize = "12")]
    ArcadiaPrefecture,
    #[strum(serialize = "11")]
    ArgolisRegionalUnit,
    #[strum(serialize = "I")]
    AtticaRegion,
    #[strum(serialize = "03")]
    BoeotiaRegionalUnit,
    #[strum(serialize = "H")]
    CentralGreeceRegion,
    #[strum(serialize = "B")]
    CentralMacedonia,
    #[strum(serialize = "94")]
    ChaniaRegionalUnit,
    #[strum(serialize = "22")]
    CorfuPrefecture,
    #[strum(serialize = "15")]
    CorinthiaRegionalUnit,
    #[strum(serialize = "M")]
    CreteRegion,
    #[strum(serialize = "52")]
    DramaRegionalUnit,
    #[strum(serialize = "A2")]
    EastAtticaRegionalUnit,
    #[strum(serialize = "A")]
    EastMacedoniaAndThrace,
    #[strum(serialize = "D")]
    EpirusRegion,
    #[strum(serialize = "04")]
    Euboea,
    #[strum(serialize = "51")]
    GrevenaPrefecture,
    #[strum(serialize = "53")]
    ImathiaRegionalUnit,
    #[strum(serialize = "33")]
    IoanninaRegionalUnit,
    #[strum(serialize = "F")]
    IonianIslandsRegion,
    #[strum(serialize = "41")]
    KarditsaRegionalUnit,
    #[strum(serialize = "56")]
    KastoriaRegionalUnit,
    #[strum(serialize = "23")]
    KefaloniaPrefecture,
    #[strum(serialize = "57")]
    KilkisRegionalUnit,
    #[strum(serialize = "58")]
    KozaniPrefecture,
    #[strum(serialize = "16")]
    Laconia,
    #[strum(serialize = "42")]
    LarissaPrefecture,
    #[strum(serialize = "24")]
    LefkadaRegionalUnit,
    #[strum(serialize = "59")]
    PellaRegionalUnit,
    #[strum(serialize = "J")]
    PeloponneseRegion,
    #[strum(serialize = "06")]
    PhthiotisPrefecture,
    #[strum(serialize = "34")]
    PrevezaPrefecture,
    #[strum(serialize = "62")]
    SerresPrefecture,
    #[strum(serialize = "L")]
    SouthAegean,
    #[strum(serialize = "54")]
    ThessalonikiRegionalUnit,
    #[strum(serialize = "G")]
    WestGreeceRegion,
    #[strum(serialize = "C")]
    WestMacedoniaRegion,
}

#[derive(
    Debug, Clone, PartialEq, Eq, Serialize, Deserialize, strum::Display, strum::EnumString,
)]
pub enum HungaryStatesAbbreviation {
    #[strum(serialize = "BA")]
    BaranyaCounty,
    #[strum(serialize = "BZ")]
    BorsodAbaujZemplenCounty,
    #[strum(serialize = "BU")]
    Budapest,
    #[strum(serialize = "BK")]
    BacsKiskunCounty,
    #[strum(serialize = "BE")]
    BekesCounty,
    #[strum(serialize = "BC")]
    Bekescsaba,
    #[strum(serialize = "CS")]
    CsongradCounty,
    #[strum(serialize = "DE")]
    Debrecen,
    #[strum(serialize = "DU")]
    Dunaujvaros,
    #[strum(serialize = "EG")]
    Eger,
    #[strum(serialize = "FE")]
    FejerCounty,
    #[strum(serialize = "GY")]
    Gyor,
    #[strum(serialize = "GS")]
    GyorMosonSopronCounty,
    #[strum(serialize = "HB")]
    HajduBiharCounty,
    #[strum(serialize = "HE")]
    HevesCounty,
    #[strum(serialize = "HV")]
    Hodmezovasarhely,
    #[strum(serialize = "JN")]
    JaszNagykunSzolnokCounty,
    #[strum(serialize = "KV")]
    Kaposvar,
    #[strum(serialize = "KM")]
    Kecskemet,
    #[strum(serialize = "MI")]
    Miskolc,
    #[strum(serialize = "NK")]
    Nagykanizsa,
    #[strum(serialize = "NY")]
    Nyiregyhaza,
    #[strum(serialize = "NO")]
    NogradCounty,
    #[strum(serialize = "PE")]
    PestCounty,
    #[strum(serialize = "PS")]
    Pecs,
    #[strum(serialize = "ST")]
    Salgotarjan,
    #[strum(serialize = "SO")]
    SomogyCounty,
    #[strum(serialize = "SN")]
    Sopron,
    #[strum(serialize = "SZ")]
    SzabolcsSzatmarBeregCounty,
    #[strum(serialize = "SD")]
    Szeged,
    #[strum(serialize = "SS")]
    Szekszard,
    #[strum(serialize = "SK")]
    Szolnok,
    #[strum(serialize = "SH")]
    Szombathely,
    #[strum(serialize = "SF")]
    Szekesfehervar,
    #[strum(serialize = "TB")]
    Tatabanya,
    #[strum(serialize = "TO")]
    TolnaCounty,
    #[strum(serialize = "VA")]
    VasCounty,
    #[strum(serialize = "VM")]
    Veszprem,
    #[strum(serialize = "VE")]
    VeszpremCounty,
    #[strum(serialize = "ZA")]
    ZalaCounty,
    #[strum(serialize = "ZE")]
    Zalaegerszeg,
    #[strum(serialize = "ER")]
    Erd,
}

#[derive(
    Debug, Clone, PartialEq, Eq, Serialize, Deserialize, strum::Display, strum::EnumString,
)]
pub enum IcelandStatesAbbreviation {
    #[strum(serialize = "1")]
    CapitalRegion,
    #[strum(serialize = "7")]
    EasternRegion,
    #[strum(serialize = "6")]
    NortheasternRegion,
    #[strum(serialize = "5")]
    NorthwesternRegion,
    #[strum(serialize = "2")]
    SouthernPeninsulaRegion,
    #[strum(serialize = "8")]
    SouthernRegion,
    #[strum(serialize = "3")]
    WesternRegion,
    #[strum(serialize = "4")]
    Westfjords,
}

#[derive(
    Debug, Clone, PartialEq, Eq, Serialize, Deserialize, strum::Display, strum::EnumString,
)]
pub enum IrelandStatesAbbreviation {
    #[strum(serialize = "C")]
    Connacht,
    #[strum(serialize = "CW")]
    CountyCarlow,
    #[strum(serialize = "CN")]
    CountyCavan,
    #[strum(serialize = "CE")]
    CountyClare,
    #[strum(serialize = "CO")]
    CountyCork,
    #[strum(serialize = "DL")]
    CountyDonegal,
    #[strum(serialize = "D")]
    CountyDublin,
    #[strum(serialize = "G")]
    CountyGalway,
    #[strum(serialize = "KY")]
    CountyKerry,
    #[strum(serialize = "KE")]
    CountyKildare,
    #[strum(serialize = "KK")]
    CountyKilkenny,
    #[strum(serialize = "LS")]
    CountyLaois,
    #[strum(serialize = "LK")]
    CountyLimerick,
    #[strum(serialize = "LD")]
    CountyLongford,
    #[strum(serialize = "LH")]
    CountyLouth,
    #[strum(serialize = "MO")]
    CountyMayo,
    #[strum(serialize = "MH")]
    CountyMeath,
    #[strum(serialize = "MN")]
    CountyMonaghan,
    #[strum(serialize = "OY")]
    CountyOffaly,
    #[strum(serialize = "RN")]
    CountyRoscommon,
    #[strum(serialize = "SO")]
    CountySligo,
    #[strum(serialize = "TA")]
    CountyTipperary,
    #[strum(serialize = "WD")]
    CountyWaterford,
    #[strum(serialize = "WH")]
    CountyWestmeath,
    #[strum(serialize = "WX")]
    CountyWexford,
    #[strum(serialize = "WW")]
    CountyWicklow,
    #[strum(serialize = "L")]
    Leinster,
    #[strum(serialize = "M")]
    Munster,
    #[strum(serialize = "U")]
    Ulster,
}

#[derive(
    Debug, Clone, PartialEq, Eq, Serialize, Deserialize, strum::Display, strum::EnumString,
)]
pub enum LatviaStatesAbbreviation {
    #[strum(serialize = "001")]
    AglonaMunicipality,
    #[strum(serialize = "002")]
    AizkraukleMunicipality,
    #[strum(serialize = "003")]
    AizputeMunicipality,
    #[strum(serialize = "004")]
    AknīsteMunicipality,
    #[strum(serialize = "005")]
    AlojaMunicipality,
    #[strum(serialize = "006")]
    AlsungaMunicipality,
    #[strum(serialize = "007")]
    AlūksneMunicipality,
    #[strum(serialize = "008")]
    AmataMunicipality,
    #[strum(serialize = "009")]
    ApeMunicipality,
    #[strum(serialize = "010")]
    AuceMunicipality,
    #[strum(serialize = "012")]
    BabīteMunicipality,
    #[strum(serialize = "013")]
    BaldoneMunicipality,
    #[strum(serialize = "014")]
    BaltinavaMunicipality,
    #[strum(serialize = "015")]
    BalviMunicipality,
    #[strum(serialize = "016")]
    BauskaMunicipality,
    #[strum(serialize = "017")]
    BeverīnaMunicipality,
    #[strum(serialize = "018")]
    BrocēniMunicipality,
    #[strum(serialize = "019")]
    BurtniekiMunicipality,
    #[strum(serialize = "020")]
    CarnikavaMunicipality,
    #[strum(serialize = "021")]
    CesvaineMunicipality,
    #[strum(serialize = "023")]
    CiblaMunicipality,
    #[strum(serialize = "022")]
    CēsisMunicipality,
    #[strum(serialize = "024")]
    DagdaMunicipality,
    #[strum(serialize = "DGV")]
    Daugavpils,
    #[strum(serialize = "025")]
    DaugavpilsMunicipality,
    #[strum(serialize = "026")]
    DobeleMunicipality,
    #[strum(serialize = "027")]
    DundagaMunicipality,
    #[strum(serialize = "028")]
    DurbeMunicipality,
    #[strum(serialize = "029")]
    EngureMunicipality,
    #[strum(serialize = "031")]
    GarkalneMunicipality,
    #[strum(serialize = "032")]
    GrobiņaMunicipality,
    #[strum(serialize = "033")]
    GulbeneMunicipality,
    #[strum(serialize = "034")]
    IecavaMunicipality,
    #[strum(serialize = "035")]
    IkšķileMunicipality,
    #[strum(serialize = "036")]
    IlūksteMunicipality,
    #[strum(serialize = "037")]
    InčukalnsMunicipality,
    #[strum(serialize = "038")]
    JaunjelgavaMunicipality,
    #[strum(serialize = "039")]
    JaunpiebalgaMunicipality,
    #[strum(serialize = "040")]
    JaunpilsMunicipality,
    #[strum(serialize = "JEL")]
    Jelgava,
    #[strum(serialize = "041")]
    JelgavaMunicipality,
    #[strum(serialize = "JKB")]
    Jēkabpils,
    #[strum(serialize = "042")]
    JēkabpilsMunicipality,
    #[strum(serialize = "JUR")]
    Jūrmala,
    #[strum(serialize = "043")]
    KandavaMunicipality,
    #[strum(serialize = "045")]
    KocēniMunicipality,
    #[strum(serialize = "046")]
    KokneseMunicipality,
    #[strum(serialize = "048")]
    KrimuldaMunicipality,
    #[strum(serialize = "049")]
    KrustpilsMunicipality,
    #[strum(serialize = "047")]
    KrāslavaMunicipality,
    #[strum(serialize = "050")]
    KuldīgaMunicipality,
    #[strum(serialize = "044")]
    KārsavaMunicipality,
    #[strum(serialize = "053")]
    LielvārdeMunicipality,
    #[strum(serialize = "LPX")]
    Liepāja,
    #[strum(serialize = "054")]
    LimbažiMunicipality,
    #[strum(serialize = "057")]
    LubānaMunicipality,
    #[strum(serialize = "058")]
    LudzaMunicipality,
    #[strum(serialize = "055")]
    LīgatneMunicipality,
    #[strum(serialize = "056")]
    LīvāniMunicipality,
    #[strum(serialize = "059")]
    MadonaMunicipality,
    #[strum(serialize = "060")]
    MazsalacaMunicipality,
    #[strum(serialize = "061")]
    MālpilsMunicipality,
    #[strum(serialize = "062")]
    MārupeMunicipality,
    #[strum(serialize = "063")]
    MērsragsMunicipality,
    #[strum(serialize = "064")]
    NaukšēniMunicipality,
    #[strum(serialize = "065")]
    NeretaMunicipality,
    #[strum(serialize = "066")]
    NīcaMunicipality,
    #[strum(serialize = "067")]
    OgreMunicipality,
    #[strum(serialize = "068")]
    OlaineMunicipality,
    #[strum(serialize = "069")]
    OzolniekiMunicipality,
    #[strum(serialize = "073")]
    PreiļiMunicipality,
    #[strum(serialize = "074")]
    PriekuleMunicipality,
    #[strum(serialize = "075")]
    PriekuļiMunicipality,
    #[strum(serialize = "070")]
    PārgaujaMunicipality,
    #[strum(serialize = "071")]
    PāvilostaMunicipality,
    #[strum(serialize = "072")]
    PļaviņasMunicipality,
    #[strum(serialize = "076")]
    RaunaMunicipality,
    #[strum(serialize = "078")]
    RiebiņiMunicipality,
    #[strum(serialize = "RIX")]
    Riga,
    #[strum(serialize = "079")]
    RojaMunicipality,
    #[strum(serialize = "080")]
    RopažiMunicipality,
    #[strum(serialize = "081")]
    RucavaMunicipality,
    #[strum(serialize = "082")]
    RugājiMunicipality,
    #[strum(serialize = "083")]
    RundāleMunicipality,
    #[strum(serialize = "REZ")]
    Rēzekne,
    #[strum(serialize = "077")]
    RēzekneMunicipality,
    #[strum(serialize = "084")]
    RūjienaMunicipality,
    #[strum(serialize = "085")]
    SalaMunicipality,
    #[strum(serialize = "086")]
    SalacgrīvaMunicipality,
    #[strum(serialize = "087")]
    SalaspilsMunicipality,
    #[strum(serialize = "088")]
    SaldusMunicipality,
    #[strum(serialize = "089")]
    SaulkrastiMunicipality,
    #[strum(serialize = "091")]
    SiguldaMunicipality,
    #[strum(serialize = "093")]
    SkrundaMunicipality,
    #[strum(serialize = "092")]
    SkrīveriMunicipality,
    #[strum(serialize = "094")]
    SmilteneMunicipality,
    #[strum(serialize = "095")]
    StopiņiMunicipality,
    #[strum(serialize = "096")]
    StrenčiMunicipality,
    #[strum(serialize = "090")]
    SējaMunicipality,
}

#[derive(
    Debug, Clone, PartialEq, Eq, Serialize, Deserialize, strum::Display, strum::EnumString,
)]
pub enum ItalyStatesAbbreviation {
    #[strum(serialize = "65")]
    Abruzzo,
    #[strum(serialize = "23")]
    AostaValley,
    #[strum(serialize = "75")]
    Apulia,
    #[strum(serialize = "77")]
    Basilicata,
    #[strum(serialize = "BN")]
    BeneventoProvince,
    #[strum(serialize = "78")]
    Calabria,
    #[strum(serialize = "72")]
    Campania,
    #[strum(serialize = "45")]
    EmiliaRomagna,
    #[strum(serialize = "36")]
    FriuliVeneziaGiulia,
    #[strum(serialize = "62")]
    Lazio,
    #[strum(serialize = "42")]
    Liguria,
    #[strum(serialize = "25")]
    Lombardy,
    #[strum(serialize = "57")]
    Marche,
    #[strum(serialize = "67")]
    Molise,
    #[strum(serialize = "21")]
    Piedmont,
    #[strum(serialize = "88")]
    Sardinia,
    #[strum(serialize = "82")]
    Sicily,
    #[strum(serialize = "32")]
    TrentinoSouthTyrol,
    #[strum(serialize = "52")]
    Tuscany,
    #[strum(serialize = "55")]
    Umbria,
    #[strum(serialize = "34")]
    Veneto,
    #[strum(serialize = "AG")]
    Agrigento,
    #[strum(serialize = "CL")]
    Caltanissetta,
    #[strum(serialize = "EN")]
    Enna,
    #[strum(serialize = "RG")]
    Ragusa,
    #[strum(serialize = "SR")]
    Siracusa,
    #[strum(serialize = "TP")]
    Trapani,
    #[strum(serialize = "BA")]
    Bari,
    #[strum(serialize = "BO")]
    Bologna,
    #[strum(serialize = "CA")]
    Cagliari,
    #[strum(serialize = "CT")]
    Catania,
    #[strum(serialize = "FI")]
    Florence,
    #[strum(serialize = "GE")]
    Genoa,
    #[strum(serialize = "ME")]
    Messina,
    #[strum(serialize = "MI")]
    Milan,
    #[strum(serialize = "NA")]
    Naples,
    #[strum(serialize = "PA")]
    Palermo,
    #[strum(serialize = "RC")]
    ReggioCalabria,
    #[strum(serialize = "RM")]
    Rome,
    #[strum(serialize = "TO")]
    Turin,
    #[strum(serialize = "VE")]
    Venice,
}

#[derive(
    Debug, Clone, PartialEq, Eq, Serialize, Deserialize, strum::Display, strum::EnumString,
)]
pub enum LiechtensteinStatesAbbreviation {
    #[strum(serialize = "01")]
    Balzers,
    #[strum(serialize = "02")]
    Eschen,
    #[strum(serialize = "03")]
    Gamprin,
    #[strum(serialize = "04")]
    Mauren,
    #[strum(serialize = "05")]
    Planken,
    #[strum(serialize = "06")]
    Ruggell,
    #[strum(serialize = "07")]
    Schaan,
    #[strum(serialize = "08")]
    Schellenberg,
    #[strum(serialize = "09")]
    Triesen,
    #[strum(serialize = "10")]
    Triesenberg,
    #[strum(serialize = "11")]
    Vaduz,
}

#[derive(
    Debug, Clone, PartialEq, Eq, Serialize, Deserialize, strum::Display, strum::EnumString,
)]
pub enum LithuaniaStatesAbbreviation {
    #[strum(serialize = "01")]
    AkmeneDistrictMunicipality,
    #[strum(serialize = "02")]
    AlytusCityMunicipality,
    #[strum(serialize = "AL")]
    AlytusCounty,
    #[strum(serialize = "03")]
    AlytusDistrictMunicipality,
    #[strum(serialize = "05")]
    BirstonasMunicipality,
    #[strum(serialize = "06")]
    BirzaiDistrictMunicipality,
    #[strum(serialize = "07")]
    DruskininkaiMunicipality,
    #[strum(serialize = "08")]
    ElektrenaiMunicipality,
    #[strum(serialize = "09")]
    IgnalinaDistrictMunicipality,
    #[strum(serialize = "10")]
    JonavaDistrictMunicipality,
    #[strum(serialize = "11")]
    JoniskisDistrictMunicipality,
    #[strum(serialize = "12")]
    JurbarkasDistrictMunicipality,
    #[strum(serialize = "13")]
    KaisiadorysDistrictMunicipality,
    #[strum(serialize = "14")]
    KalvarijaMunicipality,
    #[strum(serialize = "15")]
    KaunasCityMunicipality,
    #[strum(serialize = "KU")]
    KaunasCounty,
    #[strum(serialize = "16")]
    KaunasDistrictMunicipality,
    #[strum(serialize = "17")]
    KazluRudaMunicipality,
    #[strum(serialize = "19")]
    KelmeDistrictMunicipality,
    #[strum(serialize = "20")]
    KlaipedaCityMunicipality,
    #[strum(serialize = "KL")]
    KlaipedaCounty,
    #[strum(serialize = "21")]
    KlaipedaDistrictMunicipality,
    #[strum(serialize = "22")]
    KretingaDistrictMunicipality,
    #[strum(serialize = "23")]
    KupiskisDistrictMunicipality,
    #[strum(serialize = "18")]
    KedainiaiDistrictMunicipality,
    #[strum(serialize = "24")]
    LazdijaiDistrictMunicipality,
    #[strum(serialize = "MR")]
    MarijampoleCounty,
    #[strum(serialize = "25")]
    MarijampoleMunicipality,
    #[strum(serialize = "26")]
    MazeikiaiDistrictMunicipality,
    #[strum(serialize = "27")]
    MoletaiDistrictMunicipality,
    #[strum(serialize = "28")]
    NeringaMunicipality,
    #[strum(serialize = "29")]
    PagegiaiMunicipality,
    #[strum(serialize = "30")]
    PakruojisDistrictMunicipality,
    #[strum(serialize = "31")]
    PalangaCityMunicipality,
    #[strum(serialize = "32")]
    PanevezysCityMunicipality,
    #[strum(serialize = "PN")]
    PanevezysCounty,
    #[strum(serialize = "33")]
    PanevezysDistrictMunicipality,
    #[strum(serialize = "34")]
    PasvalysDistrictMunicipality,
    #[strum(serialize = "35")]
    PlungeDistrictMunicipality,
    #[strum(serialize = "36")]
    PrienaiDistrictMunicipality,
    #[strum(serialize = "37")]
    RadviliskisDistrictMunicipality,
    #[strum(serialize = "38")]
    RaseiniaiDistrictMunicipality,
    #[strum(serialize = "39")]
    RietavasMunicipality,
    #[strum(serialize = "40")]
    RokiskisDistrictMunicipality,
    #[strum(serialize = "48")]
    SkuodasDistrictMunicipality,
    #[strum(serialize = "TA")]
    TaurageCounty,
    #[strum(serialize = "50")]
    TaurageDistrictMunicipality,
    #[strum(serialize = "TE")]
    TelsiaiCounty,
    #[strum(serialize = "51")]
    TelsiaiDistrictMunicipality,
    #[strum(serialize = "52")]
    TrakaiDistrictMunicipality,
    #[strum(serialize = "53")]
    UkmergeDistrictMunicipality,
    #[strum(serialize = "UT")]
    UtenaCounty,
    #[strum(serialize = "54")]
    UtenaDistrictMunicipality,
    #[strum(serialize = "55")]
    VarenaDistrictMunicipality,
    #[strum(serialize = "56")]
    VilkaviskisDistrictMunicipality,
    #[strum(serialize = "57")]
    VilniusCityMunicipality,
    #[strum(serialize = "VL")]
    VilniusCounty,
    #[strum(serialize = "58")]
    VilniusDistrictMunicipality,
    #[strum(serialize = "59")]
    VisaginasMunicipality,
    #[strum(serialize = "60")]
    ZarasaiDistrictMunicipality,
    #[strum(serialize = "41")]
    SakiaiDistrictMunicipality,
    #[strum(serialize = "42")]
    SalcininkaiDistrictMunicipality,
    #[strum(serialize = "43")]
    SiauliaiCityMunicipality,
    #[strum(serialize = "SA")]
    SiauliaiCounty,
    #[strum(serialize = "44")]
    SiauliaiDistrictMunicipality,
    #[strum(serialize = "45")]
    SilaleDistrictMunicipality,
    #[strum(serialize = "46")]
    SiluteDistrictMunicipality,
    #[strum(serialize = "47")]
    SirvintosDistrictMunicipality,
    #[strum(serialize = "49")]
    SvencionysDistrictMunicipality,
}

#[derive(
    Debug, Clone, PartialEq, Eq, Serialize, Deserialize, strum::Display, strum::EnumString,
)]
pub enum MaltaStatesAbbreviation {
    #[strum(serialize = "01")]
    Attard,
    #[strum(serialize = "02")]
    Balzan,
    #[strum(serialize = "03")]
    Birgu,
    #[strum(serialize = "04")]
    Birkirkara,
    #[strum(serialize = "05")]
    Birżebbuġa,
    #[strum(serialize = "06")]
    Cospicua,
    #[strum(serialize = "07")]
    Dingli,
    #[strum(serialize = "08")]
    Fgura,
    #[strum(serialize = "09")]
    Floriana,
    #[strum(serialize = "10")]
    Fontana,
    #[strum(serialize = "11")]
    Gudja,
    #[strum(serialize = "12")]
    Gżira,
    #[strum(serialize = "13")]
    Għajnsielem,
    #[strum(serialize = "14")]
    Għarb,
    #[strum(serialize = "15")]
    Għargħur,
    #[strum(serialize = "16")]
    Għasri,
    #[strum(serialize = "17")]
    Għaxaq,
    #[strum(serialize = "18")]
    Ħamrun,
    #[strum(serialize = "19")]
    Iklin,
    #[strum(serialize = "20")]
    Senglea,
    #[strum(serialize = "21")]
    Kalkara,
    #[strum(serialize = "22")]
    Kerċem,
    #[strum(serialize = "23")]
    Kirkop,
    #[strum(serialize = "24")]
    Lija,
    #[strum(serialize = "25")]
    Luqa,
    #[strum(serialize = "26")]
    Marsa,
    #[strum(serialize = "27")]
    Marsaskala,
    #[strum(serialize = "28")]
    Marsaxlokk,
    #[strum(serialize = "29")]
    Mdina,
    #[strum(serialize = "30")]
    Mellieħa,
    #[strum(serialize = "31")]
    Mġarr,
    #[strum(serialize = "32")]
    Mosta,
    #[strum(serialize = "33")]
    Mqabba,
    #[strum(serialize = "34")]
    Msida,
    #[strum(serialize = "35")]
    Mtarfa,
    #[strum(serialize = "36")]
    Munxar,
    #[strum(serialize = "37")]
    Nadur,
    #[strum(serialize = "38")]
    Naxxar,
    #[strum(serialize = "39")]
    Paola,
    #[strum(serialize = "40")]
    Pembroke,
    #[strum(serialize = "41")]
    Pietà,
    #[strum(serialize = "42")]
    Qala,
    #[strum(serialize = "43")]
    Qormi,
    #[strum(serialize = "44")]
    Qrendi,
    #[strum(serialize = "45")]
    Victoria,
    #[strum(serialize = "46")]
    Rabat,
    #[strum(serialize = "48")]
    StJulians,
    #[strum(serialize = "49")]
    SanĠwann,
    #[strum(serialize = "50")]
    SaintLawrence,
    #[strum(serialize = "51")]
    StPaulsBay,
    #[strum(serialize = "52")]
    Sannat,
    #[strum(serialize = "53")]
    SantaLuċija,
    #[strum(serialize = "54")]
    SantaVenera,
    #[strum(serialize = "55")]
    Siġġiewi,
    #[strum(serialize = "56")]
    Sliema,
    #[strum(serialize = "57")]
    Swieqi,
    #[strum(serialize = "58")]
    TaXbiex,
    #[strum(serialize = "59")]
    Tarxien,
    #[strum(serialize = "60")]
    Valletta,
    #[strum(serialize = "61")]
    Xagħra,
    #[strum(serialize = "62")]
    Xewkija,
    #[strum(serialize = "63")]
    Xgħajra,
    #[strum(serialize = "64")]
    Żabbar,
    #[strum(serialize = "65")]
    ŻebbuġGozo,
    #[strum(serialize = "66")]
    ŻebbuġMalta,
    #[strum(serialize = "67")]
    Żejtun,
    #[strum(serialize = "68")]
    Żurrieq,
}

#[derive(
    Debug, Clone, PartialEq, Eq, Serialize, Deserialize, strum::Display, strum::EnumString,
)]
pub enum MoldovaStatesAbbreviation {
    #[strum(serialize = "AN")]
    AneniiNoiDistrict,
    #[strum(serialize = "BS")]
    BasarabeascaDistrict,
    #[strum(serialize = "BD")]
    BenderMunicipality,
    #[strum(serialize = "BR")]
    BriceniDistrict,
    #[strum(serialize = "BA")]
    BălțiMunicipality,
    #[strum(serialize = "CA")]
    CahulDistrict,
    #[strum(serialize = "CT")]
    CantemirDistrict,
    #[strum(serialize = "CU")]
    ChișinăuMunicipality,
    #[strum(serialize = "CM")]
    CimișliaDistrict,
    #[strum(serialize = "CR")]
    CriuleniDistrict,
    #[strum(serialize = "CL")]
    CălărașiDistrict,
    #[strum(serialize = "CS")]
    CăușeniDistrict,
    #[strum(serialize = "DO")]
    DondușeniDistrict,
    #[strum(serialize = "DR")]
    DrochiaDistrict,
    #[strum(serialize = "DU")]
    DubăsariDistrict,
    #[strum(serialize = "ED")]
    EdinețDistrict,
    #[strum(serialize = "FL")]
    FloreștiDistrict,
    #[strum(serialize = "FA")]
    FăleștiDistrict,
    #[strum(serialize = "GA")]
    Găgăuzia,
    #[strum(serialize = "GL")]
    GlodeniDistrict,
    #[strum(serialize = "HI")]
    HînceștiDistrict,
    #[strum(serialize = "IA")]
    IaloveniDistrict,
    #[strum(serialize = "NI")]
    NisporeniDistrict,
    #[strum(serialize = "OC")]
    OcnițaDistrict,
    #[strum(serialize = "OR")]
    OrheiDistrict,
    #[strum(serialize = "RE")]
    RezinaDistrict,
    #[strum(serialize = "RI")]
    RîșcaniDistrict,
    #[strum(serialize = "SO")]
    SorocaDistrict,
    #[strum(serialize = "ST")]
    StrășeniDistrict,
    #[strum(serialize = "SI")]
    SîngereiDistrict,
    #[strum(serialize = "TA")]
    TaracliaDistrict,
    #[strum(serialize = "TE")]
    TeleneștiDistrict,
    #[strum(serialize = "SN")]
    TransnistriaAutonomousTerritorialUnit,
    #[strum(serialize = "UN")]
    UngheniDistrict,
    #[strum(serialize = "SD")]
    ȘoldăneștiDistrict,
    #[strum(serialize = "SV")]
    ȘtefanVodăDistrict,
}

#[derive(
    Debug, Clone, PartialEq, Eq, Serialize, Deserialize, strum::Display, strum::EnumString,
)]
pub enum MonacoStatesAbbreviation {
    Monaco,
}

#[derive(
    Debug, Clone, PartialEq, Eq, Serialize, Deserialize, strum::Display, strum::EnumString,
)]
pub enum MontenegroStatesAbbreviation {
    #[strum(serialize = "01")]
    AndrijevicaMunicipality,
    #[strum(serialize = "02")]
    BarMunicipality,
    #[strum(serialize = "03")]
    BeraneMunicipality,
    #[strum(serialize = "04")]
    BijeloPoljeMunicipality,
    #[strum(serialize = "05")]
    BudvaMunicipality,
    #[strum(serialize = "07")]
    DanilovgradMunicipality,
    #[strum(serialize = "22")]
    GusinjeMunicipality,
    #[strum(serialize = "09")]
    KolasinMunicipality,
    #[strum(serialize = "10")]
    KotorMunicipality,
    #[strum(serialize = "11")]
    MojkovacMunicipality,
    #[strum(serialize = "12")]
    NiksicMunicipality,
    #[strum(serialize = "06")]
    OldRoyalCapitalCetinje,
    #[strum(serialize = "23")]
    PetnjicaMunicipality,
    #[strum(serialize = "13")]
    PlavMunicipality,
    #[strum(serialize = "14")]
    PljevljaMunicipality,
    #[strum(serialize = "15")]
    PlužineMunicipality,
    #[strum(serialize = "16")]
    PodgoricaMunicipality,
    #[strum(serialize = "17")]
    RožajeMunicipality,
    #[strum(serialize = "19")]
    TivatMunicipality,
    #[strum(serialize = "20")]
    UlcinjMunicipality,
    #[strum(serialize = "18")]
    SavnikMunicipality,
    #[strum(serialize = "21")]
    ŽabljakMunicipality,
}

#[derive(
    Debug, Clone, PartialEq, Eq, Serialize, Deserialize, strum::Display, strum::EnumString,
)]
pub enum NetherlandsStatesAbbreviation {
    #[strum(serialize = "BQ1")]
    Bonaire,
    #[strum(serialize = "DR")]
    Drenthe,
    #[strum(serialize = "FL")]
    Flevoland,
    #[strum(serialize = "FR")]
    Friesland,
    #[strum(serialize = "GE")]
    Gelderland,
    #[strum(serialize = "GR")]
    Groningen,
    #[strum(serialize = "LI")]
    Limburg,
    #[strum(serialize = "NB")]
    NorthBrabant,
    #[strum(serialize = "NH")]
    NorthHolland,
    #[strum(serialize = "OV")]
    Overijssel,
    #[strum(serialize = "BQ2")]
    Saba,
    #[strum(serialize = "BQ3")]
    SintEustatius,
    #[strum(serialize = "ZH")]
    SouthHolland,
    #[strum(serialize = "UT")]
    Utrecht,
    #[strum(serialize = "ZE")]
    Zeeland,
}

#[derive(
    Debug, Clone, PartialEq, Eq, Serialize, Deserialize, strum::Display, strum::EnumString,
)]
pub enum NorthMacedoniaStatesAbbreviation {
    #[strum(serialize = "01")]
    AerodromMunicipality,
    #[strum(serialize = "02")]
    AracinovoMunicipality,
    #[strum(serialize = "03")]
    BerovoMunicipality,
    #[strum(serialize = "04")]
    BitolaMunicipality,
    #[strum(serialize = "05")]
    BogdanciMunicipality,
    #[strum(serialize = "06")]
    BogovinjeMunicipality,
    #[strum(serialize = "07")]
    BosilovoMunicipality,
    #[strum(serialize = "08")]
    BrvenicaMunicipality,
    #[strum(serialize = "09")]
    ButelMunicipality,
    #[strum(serialize = "77")]
    CentarMunicipality,
    #[strum(serialize = "78")]
    CentarZupaMunicipality,
    #[strum(serialize = "22")]
    DebarcaMunicipality,
    #[strum(serialize = "23")]
    DelcevoMunicipality,
    #[strum(serialize = "25")]
    DemirHisarMunicipality,
    #[strum(serialize = "24")]
    DemirKapijaMunicipality,
    #[strum(serialize = "26")]
    DojranMunicipality,
    #[strum(serialize = "27")]
    DolneniMunicipality,
    #[strum(serialize = "28")]
    DrugovoMunicipality,
    #[strum(serialize = "17")]
    GaziBabaMunicipality,
    #[strum(serialize = "18")]
    GevgelijaMunicipality,
    #[strum(serialize = "29")]
    GjorcePetrovMunicipality,
    #[strum(serialize = "19")]
    GostivarMunicipality,
    #[strum(serialize = "20")]
    GradskoMunicipality,
    #[strum(serialize = "85")]
    GreaterSkopje,
    #[strum(serialize = "34")]
    IlindenMunicipality,
    #[strum(serialize = "35")]
    JegunovceMunicipality,
    #[strum(serialize = "37")]
    Karbinci,
    #[strum(serialize = "38")]
    KarposMunicipality,
    #[strum(serialize = "36")]
    KavadarciMunicipality,
    #[strum(serialize = "39")]
    KiselaVodaMunicipality,
    #[strum(serialize = "40")]
    KicevoMunicipality,
    #[strum(serialize = "41")]
    KonceMunicipality,
    #[strum(serialize = "42")]
    KocaniMunicipality,
    #[strum(serialize = "43")]
    KratovoMunicipality,
    #[strum(serialize = "44")]
    KrivaPalankaMunicipality,
    #[strum(serialize = "45")]
    KrivogastaniMunicipality,
    #[strum(serialize = "46")]
    KrusevoMunicipality,
    #[strum(serialize = "47")]
    KumanovoMunicipality,
    #[strum(serialize = "48")]
    LipkovoMunicipality,
    #[strum(serialize = "49")]
    LozovoMunicipality,
    #[strum(serialize = "51")]
    MakedonskaKamenicaMunicipality,
    #[strum(serialize = "52")]
    MakedonskiBrodMunicipality,
    #[strum(serialize = "50")]
    MavrovoAndRostusaMunicipality,
    #[strum(serialize = "53")]
    MogilaMunicipality,
    #[strum(serialize = "54")]
    NegotinoMunicipality,
    #[strum(serialize = "55")]
    NovaciMunicipality,
    #[strum(serialize = "56")]
    NovoSeloMunicipality,
    #[strum(serialize = "58")]
    OhridMunicipality,
    #[strum(serialize = "57")]
    OslomejMunicipality,
    #[strum(serialize = "60")]
    PehcevoMunicipality,
    #[strum(serialize = "59")]
    PetrovecMunicipality,
    #[strum(serialize = "61")]
    PlasnicaMunicipality,
    #[strum(serialize = "62")]
    PrilepMunicipality,
    #[strum(serialize = "63")]
    ProbishtipMunicipality,
    #[strum(serialize = "64")]
    RadovisMunicipality,
    #[strum(serialize = "65")]
    RankovceMunicipality,
    #[strum(serialize = "66")]
    ResenMunicipality,
    #[strum(serialize = "67")]
    RosomanMunicipality,
    #[strum(serialize = "68")]
    SarajMunicipality,
    #[strum(serialize = "70")]
    SopisteMunicipality,
    #[strum(serialize = "71")]
    StaroNagoricaneMunicipality,
    #[strum(serialize = "72")]
    StrugaMunicipality,
    #[strum(serialize = "73")]
    StrumicaMunicipality,
    #[strum(serialize = "74")]
    StudenicaniMunicipality,
    #[strum(serialize = "69")]
    SvetiNikoleMunicipality,
    #[strum(serialize = "75")]
    TearceMunicipality,
    #[strum(serialize = "76")]
    TetovoMunicipality,
    #[strum(serialize = "10")]
    ValandovoMunicipality,
    #[strum(serialize = "11")]
    VasilevoMunicipality,
    #[strum(serialize = "13")]
    VelesMunicipality,
    #[strum(serialize = "12")]
    VevcaniMunicipality,
    #[strum(serialize = "14")]
    VinicaMunicipality,
    #[strum(serialize = "15")]
    VranesticaMunicipality,
    #[strum(serialize = "16")]
    VrapcisteMunicipality,
    #[strum(serialize = "31")]
    ZajasMunicipality,
    #[strum(serialize = "32")]
    ZelenikovoMunicipality,
    #[strum(serialize = "33")]
    ZrnovciMunicipality,
    #[strum(serialize = "79")]
    CairMunicipality,
    #[strum(serialize = "80")]
    CaskaMunicipality,
    #[strum(serialize = "81")]
    CesinovoOblesevoMunicipality,
    #[strum(serialize = "82")]
    CucerSandevoMunicipality,
    #[strum(serialize = "83")]
    StipMunicipality,
    #[strum(serialize = "84")]
    ShutoOrizariMunicipality,
    #[strum(serialize = "30")]
    ZelinoMunicipality,
}

#[derive(
    Debug, Clone, PartialEq, Eq, Serialize, Deserialize, strum::Display, strum::EnumString,
)]
pub enum NorwayStatesAbbreviation {
    #[strum(serialize = "02")]
    Akershus,
    #[strum(serialize = "06")]
    Buskerud,
    #[strum(serialize = "20")]
    Finnmark,
    #[strum(serialize = "04")]
    Hedmark,
    #[strum(serialize = "12")]
    Hordaland,
    #[strum(serialize = "22")]
    JanMayen,
    #[strum(serialize = "15")]
    MoreOgRomsdal,
    #[strum(serialize = "17")]
    NordTrondelag,
    #[strum(serialize = "18")]
    Nordland,
    #[strum(serialize = "05")]
    Oppland,
    #[strum(serialize = "03")]
    Oslo,
    #[strum(serialize = "11")]
    Rogaland,
    #[strum(serialize = "14")]
    SognOgFjordane,
    #[strum(serialize = "21")]
    Svalbard,
    #[strum(serialize = "16")]
    SorTrondelag,
    #[strum(serialize = "08")]
    Telemark,
    #[strum(serialize = "19")]
    Troms,
    #[strum(serialize = "50")]
    Trondelag,
    #[strum(serialize = "10")]
    VestAgder,
    #[strum(serialize = "07")]
    Vestfold,
    #[strum(serialize = "01")]
    Ostfold,
}

#[derive(
    Debug, Clone, PartialEq, Eq, Serialize, Deserialize, strum::Display, strum::EnumString,
)]
pub enum PolandStatesAbbreviation {
    #[strum(serialize = "30")]
    GreaterPoland,
    #[strum(serialize = "26")]
    HolyCross,
    #[strum(serialize = "04")]
    KuyaviaPomerania,
    #[strum(serialize = "12")]
    LesserPoland,
    #[strum(serialize = "02")]
    LowerSilesia,
    #[strum(serialize = "06")]
    Lublin,
    #[strum(serialize = "08")]
    Lubusz,
    #[strum(serialize = "10")]
    Łódź,
    #[strum(serialize = "14")]
    Mazovia,
    #[strum(serialize = "20")]
    Podlaskie,
    #[strum(serialize = "22")]
    Pomerania,
    #[strum(serialize = "24")]
    Silesia,
    #[strum(serialize = "18")]
    Subcarpathia,
    #[strum(serialize = "16")]
    UpperSilesia,
    #[strum(serialize = "28")]
    WarmiaMasuria,
    #[strum(serialize = "32")]
    WestPomerania,
}

#[derive(
    Debug, Clone, PartialEq, Eq, Serialize, Deserialize, strum::Display, strum::EnumString,
)]
pub enum PortugalStatesAbbreviation {
    #[strum(serialize = "01")]
    AveiroDistrict,
    #[strum(serialize = "20")]
    Azores,
    #[strum(serialize = "02")]
    BejaDistrict,
    #[strum(serialize = "03")]
    BragaDistrict,
    #[strum(serialize = "04")]
    BragancaDistrict,
    #[strum(serialize = "05")]
    CasteloBrancoDistrict,
    #[strum(serialize = "06")]
    CoimbraDistrict,
    #[strum(serialize = "08")]
    FaroDistrict,
    #[strum(serialize = "09")]
    GuardaDistrict,
    #[strum(serialize = "10")]
    LeiriaDistrict,
    #[strum(serialize = "11")]
    LisbonDistrict,
    #[strum(serialize = "30")]
    Madeira,
    #[strum(serialize = "12")]
    PortalegreDistrict,
    #[strum(serialize = "13")]
    PortoDistrict,
    #[strum(serialize = "14")]
    SantaremDistrict,
    #[strum(serialize = "15")]
    SetubalDistrict,
    #[strum(serialize = "16")]
    VianaDoCasteloDistrict,
    #[strum(serialize = "17")]
    VilaRealDistrict,
    #[strum(serialize = "18")]
    ViseuDistrict,
    #[strum(serialize = "07")]
    EvoraDistrict,
}

#[derive(
    Debug, Clone, PartialEq, Eq, Serialize, Deserialize, strum::Display, strum::EnumString,
)]
pub enum SpainStatesAbbreviation {
    #[strum(serialize = "C")]
    ACorunaProvince,
    #[strum(serialize = "AB")]
    AlbaceteProvince,
    #[strum(serialize = "A")]
    AlicanteProvince,
    #[strum(serialize = "AL")]
    AlmeriaProvince,
    #[strum(serialize = "AN")]
    Andalusia,
    #[strum(serialize = "VI")]
    ArabaAlava,
    #[strum(serialize = "AR")]
    Aragon,
    #[strum(serialize = "BA")]
    BadajozProvince,
    #[strum(serialize = "PM")]
    BalearicIslands,
    #[strum(serialize = "B")]
    BarcelonaProvince,
    #[strum(serialize = "PV")]
    BasqueCountry,
    #[strum(serialize = "BI")]
    Biscay,
    #[strum(serialize = "BU")]
    BurgosProvince,
    #[strum(serialize = "CN")]
    CanaryIslands,
    #[strum(serialize = "S")]
    Cantabria,
    #[strum(serialize = "CS")]
    CastellonProvince,
    #[strum(serialize = "CL")]
    CastileAndLeon,
    #[strum(serialize = "CM")]
    CastileLaMancha,
    #[strum(serialize = "CT")]
    Catalonia,
    #[strum(serialize = "CE")]
    Ceuta,
    #[strum(serialize = "CR")]
    CiudadRealProvince,
    #[strum(serialize = "MD")]
    CommunityOfMadrid,
    #[strum(serialize = "CU")]
    CuencaProvince,
    #[strum(serialize = "CC")]
    CaceresProvince,
    #[strum(serialize = "CA")]
    CadizProvince,
    #[strum(serialize = "CO")]
    CordobaProvince,
    #[strum(serialize = "EX")]
    Extremadura,
    #[strum(serialize = "GA")]
    Galicia,
    #[strum(serialize = "SS")]
    Gipuzkoa,
    #[strum(serialize = "GI")]
    GironaProvince,
    #[strum(serialize = "GR")]
    GranadaProvince,
    #[strum(serialize = "GU")]
    GuadalajaraProvince,
    #[strum(serialize = "H")]
    HuelvaProvince,
    #[strum(serialize = "HU")]
    HuescaProvince,
    #[strum(serialize = "J")]
    JaenProvince,
    #[strum(serialize = "RI")]
    LaRioja,
    #[strum(serialize = "GC")]
    LasPalmasProvince,
    #[strum(serialize = "LE")]
    LeonProvince,
    #[strum(serialize = "L")]
    LleidaProvince,
    #[strum(serialize = "LU")]
    LugoProvince,
    #[strum(serialize = "M")]
    MadridProvince,
    #[strum(serialize = "ML")]
    Melilla,
    #[strum(serialize = "MU")]
    MurciaProvince,
    #[strum(serialize = "MA")]
    MalagaProvince,
    #[strum(serialize = "NC")]
    Navarre,
    #[strum(serialize = "OR")]
    OurenseProvince,
    #[strum(serialize = "P")]
    PalenciaProvince,
    #[strum(serialize = "PO")]
    PontevedraProvince,
    #[strum(serialize = "O")]
    ProvinceOfAsturias,
    #[strum(serialize = "AV")]
    ProvinceOfAvila,
    #[strum(serialize = "MC")]
    RegionOfMurcia,
    #[strum(serialize = "SA")]
    SalamancaProvince,
    #[strum(serialize = "TF")]
    SantaCruzDeTenerifeProvince,
    #[strum(serialize = "SG")]
    SegoviaProvince,
    #[strum(serialize = "SE")]
    SevilleProvince,
    #[strum(serialize = "SO")]
    SoriaProvince,
    #[strum(serialize = "T")]
    TarragonaProvince,
    #[strum(serialize = "TE")]
    TeruelProvince,
    #[strum(serialize = "TO")]
    ToledoProvince,
    #[strum(serialize = "V")]
    ValenciaProvince,
    #[strum(serialize = "VC")]
    ValencianCommunity,
    #[strum(serialize = "VA")]
    ValladolidProvince,
    #[strum(serialize = "ZA")]
    ZamoraProvince,
    #[strum(serialize = "Z")]
    ZaragozaProvince,
}

#[derive(
    Debug, Clone, PartialEq, Eq, Serialize, Deserialize, strum::Display, strum::EnumString,
)]
pub enum SwitzerlandStatesAbbreviation {
    #[strum(serialize = "AG")]
    Aargau,
    #[strum(serialize = "AR")]
    AppenzellAusserrhoden,
    #[strum(serialize = "AI")]
    AppenzellInnerrhoden,
    #[strum(serialize = "BL")]
    BaselLandschaft,
    #[strum(serialize = "FR")]
    CantonOfFribourg,
    #[strum(serialize = "GE")]
    CantonOfGeneva,
    #[strum(serialize = "JU")]
    CantonOfJura,
    #[strum(serialize = "LU")]
    CantonOfLucerne,
    #[strum(serialize = "NE")]
    CantonOfNeuchatel,
    #[strum(serialize = "SH")]
    CantonOfSchaffhausen,
    #[strum(serialize = "SO")]
    CantonOfSolothurn,
    #[strum(serialize = "SG")]
    CantonOfStGallen,
    #[strum(serialize = "VS")]
    CantonOfValais,
    #[strum(serialize = "VD")]
    CantonOfVaud,
    #[strum(serialize = "ZG")]
    CantonOfZug,
    #[strum(serialize = "GL")]
    Glarus,
    #[strum(serialize = "GR")]
    Graubunden,
    #[strum(serialize = "NW")]
    Nidwalden,
    #[strum(serialize = "OW")]
    Obwalden,
    #[strum(serialize = "SZ")]
    Schwyz,
    #[strum(serialize = "TG")]
    Thurgau,
    #[strum(serialize = "TI")]
    Ticino,
    #[strum(serialize = "UR")]
    Uri,
    #[strum(serialize = "BE")]
    CantonOfBern,
    #[strum(serialize = "ZH")]
    CantonOfZurich,
}

#[derive(
    Debug, Clone, PartialEq, Eq, Serialize, Deserialize, strum::Display, strum::EnumString,
)]
pub enum UnitedKingdomStatesAbbreviation {
    #[strum(serialize = "ABE")]
    Aberdeen,
    #[strum(serialize = "ABD")]
    Aberdeenshire,
    #[strum(serialize = "ANS")]
    Angus,
    #[strum(serialize = "ANT")]
    Antrim,
    #[strum(serialize = "ANN")]
    AntrimAndNewtownabbey,
    #[strum(serialize = "ARD")]
    Ards,
    #[strum(serialize = "AND")]
    ArdsAndNorthDown,
    #[strum(serialize = "AGB")]
    ArgyllAndBute,
    #[strum(serialize = "ARM")]
    ArmaghCityAndDistrictCouncil,
    #[strum(serialize = "ABC")]
    ArmaghBanbridgeAndCraigavon,
    #[strum(serialize = "SH-AC")]
    AscensionIsland,
    #[strum(serialize = "BLA")]
    BallymenaBorough,
    #[strum(serialize = "BLY")]
    Ballymoney,
    #[strum(serialize = "BNB")]
    Banbridge,
    #[strum(serialize = "BNS")]
    Barnsley,
    #[strum(serialize = "BAS")]
    BathAndNorthEastSomerset,
    #[strum(serialize = "BDF")]
    Bedford,
    #[strum(serialize = "BFS")]
    BelfastDistrict,
    #[strum(serialize = "BIR")]
    Birmingham,
    #[strum(serialize = "BBD")]
    BlackburnWithDarwen,
    #[strum(serialize = "BPL")]
    Blackpool,
    #[strum(serialize = "BGW")]
    BlaenauGwentCountyBorough,
    #[strum(serialize = "BOL")]
    Bolton,
    #[strum(serialize = "BMH")]
    Bournemouth,
    #[strum(serialize = "BRC")]
    BracknellForest,
    #[strum(serialize = "BRD")]
    Bradford,
    #[strum(serialize = "BGE")]
    BridgendCountyBorough,
    #[strum(serialize = "BNH")]
    BrightonAndHove,
    #[strum(serialize = "BKM")]
    Buckinghamshire,
    #[strum(serialize = "BUR")]
    Bury,
    #[strum(serialize = "CAY")]
    CaerphillyCountyBorough,
    #[strum(serialize = "CLD")]
    Calderdale,
    #[strum(serialize = "CAM")]
    Cambridgeshire,
    #[strum(serialize = "CMN")]
    Carmarthenshire,
    #[strum(serialize = "CKF")]
    CarrickfergusBoroughCouncil,
    #[strum(serialize = "CSR")]
    Castlereagh,
    #[strum(serialize = "CCG")]
    CausewayCoastAndGlens,
    #[strum(serialize = "CBF")]
    CentralBedfordshire,
    #[strum(serialize = "CGN")]
    Ceredigion,
    #[strum(serialize = "CHE")]
    CheshireEast,
    #[strum(serialize = "CHW")]
    CheshireWestAndChester,
    #[strum(serialize = "CRF")]
    CityAndCountyOfCardiff,
    #[strum(serialize = "SWA")]
    CityAndCountyOfSwansea,
    #[strum(serialize = "BST")]
    CityOfBristol,
    #[strum(serialize = "DER")]
    CityOfDerby,
    #[strum(serialize = "KHL")]
    CityOfKingstonUponHull,
    #[strum(serialize = "LCE")]
    CityOfLeicester,
    #[strum(serialize = "LND")]
    CityOfLondon,
    #[strum(serialize = "NGM")]
    CityOfNottingham,
    #[strum(serialize = "PTE")]
    CityOfPeterborough,
    #[strum(serialize = "PLY")]
    CityOfPlymouth,
    #[strum(serialize = "POR")]
    CityOfPortsmouth,
    #[strum(serialize = "STH")]
    CityOfSouthampton,
    #[strum(serialize = "STE")]
    CityOfStokeOnTrent,
    #[strum(serialize = "SND")]
    CityOfSunderland,
    #[strum(serialize = "WSM")]
    CityOfWestminster,
    #[strum(serialize = "WLV")]
    CityOfWolverhampton,
    #[strum(serialize = "YOR")]
    CityOfYork,
    #[strum(serialize = "CLK")]
    Clackmannanshire,
    #[strum(serialize = "CLR")]
    ColeraineBoroughCouncil,
    #[strum(serialize = "CWY")]
    ConwyCountyBorough,
    #[strum(serialize = "CKT")]
    CookstownDistrictCouncil,
    #[strum(serialize = "CON")]
    Cornwall,
    #[strum(serialize = "DUR")]
    CountyDurham,
    #[strum(serialize = "COV")]
    Coventry,
    #[strum(serialize = "CGV")]
    CraigavonBoroughCouncil,
    #[strum(serialize = "CMA")]
    Cumbria,
    #[strum(serialize = "DAL")]
    Darlington,
    #[strum(serialize = "DEN")]
    Denbighshire,
    #[strum(serialize = "DBY")]
    Derbyshire,
    #[strum(serialize = "DRS")]
    DerryCityAndStrabane,
    #[strum(serialize = "DRY")]
    DerryCityCouncil,
    #[strum(serialize = "DEV")]
    Devon,
    #[strum(serialize = "DNC")]
    Doncaster,
    #[strum(serialize = "DOR")]
    Dorset,
    #[strum(serialize = "DOW")]
    DownDistrictCouncil,
    #[strum(serialize = "DUD")]
    Dudley,
    #[strum(serialize = "DGY")]
    DumfriesAndGalloway,
    #[strum(serialize = "DND")]
    Dundee,
    #[strum(serialize = "DGN")]
    DungannonAndSouthTyroneBoroughCouncil,
    #[strum(serialize = "EAY")]
    EastAyrshire,
    #[strum(serialize = "EDU")]
    EastDunbartonshire,
    #[strum(serialize = "ELN")]
    EastLothian,
    #[strum(serialize = "ERW")]
    EastRenfrewshire,
    #[strum(serialize = "ERY")]
    EastRidingOfYorkshire,
    #[strum(serialize = "ESX")]
    EastSussex,
    #[strum(serialize = "EDH")]
    Edinburgh,
    #[strum(serialize = "ENG")]
    England,
    #[strum(serialize = "ESS")]
    Essex,
    #[strum(serialize = "FAL")]
    Falkirk,
    #[strum(serialize = "FMO")]
    FermanaghAndOmagh,
    #[strum(serialize = "FER")]
    FermanaghDistrictCouncil,
    #[strum(serialize = "FIF")]
    Fife,
    #[strum(serialize = "FLN")]
    Flintshire,
    #[strum(serialize = "GAT")]
    Gateshead,
    #[strum(serialize = "GLG")]
    Glasgow,
    #[strum(serialize = "GLS")]
    Gloucestershire,
    #[strum(serialize = "GWN")]
    Gwynedd,
    #[strum(serialize = "HAL")]
    Halton,
    #[strum(serialize = "HAM")]
    Hampshire,
    #[strum(serialize = "HPL")]
    Hartlepool,
    #[strum(serialize = "HEF")]
    Herefordshire,
    #[strum(serialize = "HRT")]
    Hertfordshire,
    #[strum(serialize = "HLD")]
    Highland,
    #[strum(serialize = "IVC")]
    Inverclyde,
    #[strum(serialize = "IOW")]
    IsleOfWight,
    #[strum(serialize = "IOS")]
    IslesOfScilly,
    #[strum(serialize = "KEN")]
    Kent,
    #[strum(serialize = "KIR")]
    Kirklees,
    #[strum(serialize = "KWL")]
    Knowsley,
    #[strum(serialize = "LAN")]
    Lancashire,
    #[strum(serialize = "LRN")]
    LarneBoroughCouncil,
    #[strum(serialize = "LDS")]
    Leeds,
    #[strum(serialize = "LEC")]
    Leicestershire,
    #[strum(serialize = "LMV")]
    LimavadyBoroughCouncil,
    #[strum(serialize = "LIN")]
    Lincolnshire,
    #[strum(serialize = "LBC")]
    LisburnAndCastlereagh,
    #[strum(serialize = "LSB")]
    LisburnCityCouncil,
    #[strum(serialize = "LIV")]
    Liverpool,
    #[strum(serialize = "BDG")]
    LondonBoroughOfBarkingAndDagenham,
    #[strum(serialize = "BNE")]
    LondonBoroughOfBarnet,
    #[strum(serialize = "BEX")]
    LondonBoroughOfBexley,
    #[strum(serialize = "BEN")]
    LondonBoroughOfBrent,
    #[strum(serialize = "BRY")]
    LondonBoroughOfBromley,
    #[strum(serialize = "CMD")]
    LondonBoroughOfCamden,
    #[strum(serialize = "CRY")]
    LondonBoroughOfCroydon,
    #[strum(serialize = "EAL")]
    LondonBoroughOfEaling,
    #[strum(serialize = "ENF")]
    LondonBoroughOfEnfield,
    #[strum(serialize = "HCK")]
    LondonBoroughOfHackney,
    #[strum(serialize = "HMF")]
    LondonBoroughOfHammersmithAndFulham,
    #[strum(serialize = "HRY")]
    LondonBoroughOfHaringey,
    #[strum(serialize = "HRW")]
    LondonBoroughOfHarrow,
    #[strum(serialize = "HAV")]
    LondonBoroughOfHavering,
    #[strum(serialize = "HIL")]
    LondonBoroughOfHillingdon,
    #[strum(serialize = "HNS")]
    LondonBoroughOfHounslow,
    #[strum(serialize = "ISL")]
    LondonBoroughOfIslington,
    #[strum(serialize = "LBH")]
    LondonBoroughOfLambeth,
    #[strum(serialize = "LEW")]
    LondonBoroughOfLewisham,
    #[strum(serialize = "MRT")]
    LondonBoroughOfMerton,
    #[strum(serialize = "NWM")]
    LondonBoroughOfNewham,
    #[strum(serialize = "RDB")]
    LondonBoroughOfRedbridge,
    #[strum(serialize = "RIC")]
    LondonBoroughOfRichmondUponThames,
    #[strum(serialize = "SWK")]
    LondonBoroughOfSouthwark,
    #[strum(serialize = "STN")]
    LondonBoroughOfSutton,
    #[strum(serialize = "TWH")]
    LondonBoroughOfTowerHamlets,
    #[strum(serialize = "WFT")]
    LondonBoroughOfWalthamForest,
    #[strum(serialize = "WND")]
    LondonBoroughOfWandsworth,
    #[strum(serialize = "MFT")]
    MagherafeltDistrictCouncil,
    #[strum(serialize = "MAN")]
    Manchester,
    #[strum(serialize = "MDW")]
    Medway,
    #[strum(serialize = "MTY")]
    MerthyrTydfilCountyBorough,
    #[strum(serialize = "WGN")]
    MetropolitanBoroughOfWigan,
    #[strum(serialize = "MEA")]
    MidAndEastAntrim,
    #[strum(serialize = "MUL")]
    MidUlster,
    #[strum(serialize = "MDB")]
    Middlesbrough,
    #[strum(serialize = "MLN")]
    Midlothian,
    #[strum(serialize = "MIK")]
    MiltonKeynes,
    #[strum(serialize = "MON")]
    Monmouthshire,
    #[strum(serialize = "MRY")]
    Moray,
    #[strum(serialize = "MYL")]
    MoyleDistrictCouncil,
    #[strum(serialize = "NTL")]
    NeathPortTalbotCountyBorough,
    #[strum(serialize = "NET")]
    NewcastleUponTyne,
    #[strum(serialize = "NWP")]
    Newport,
    #[strum(serialize = "NYM")]
    NewryAndMourneDistrictCouncil,
    #[strum(serialize = "NMD")]
    NewryMourneAndDown,
    #[strum(serialize = "NTA")]
    NewtownabbeyBoroughCouncil,
    #[strum(serialize = "NFK")]
    Norfolk,
    #[strum(serialize = "NAY")]
    NorthAyrshire,
    #[strum(serialize = "NDN")]
    NorthDownBoroughCouncil,
    #[strum(serialize = "NEL")]
    NorthEastLincolnshire,
    #[strum(serialize = "NLK")]
    NorthLanarkshire,
    #[strum(serialize = "NLN")]
    NorthLincolnshire,
    #[strum(serialize = "NSM")]
    NorthSomerset,
    #[strum(serialize = "NTY")]
    NorthTyneside,
    #[strum(serialize = "NYK")]
    NorthYorkshire,
    #[strum(serialize = "NTH")]
    Northamptonshire,
    #[strum(serialize = "NIR")]
    NorthernIreland,
    #[strum(serialize = "NBL")]
    Northumberland,
    #[strum(serialize = "NTT")]
    Nottinghamshire,
    #[strum(serialize = "OLD")]
    Oldham,
    #[strum(serialize = "OMH")]
    OmaghDistrictCouncil,
    #[strum(serialize = "ORK")]
    OrkneyIslands,
    #[strum(serialize = "ELS")]
    OuterHebrides,
    #[strum(serialize = "OXF")]
    Oxfordshire,
    #[strum(serialize = "PEM")]
    Pembrokeshire,
    #[strum(serialize = "PKN")]
    PerthAndKinross,
    #[strum(serialize = "POL")]
    Poole,
    #[strum(serialize = "POW")]
    Powys,
    #[strum(serialize = "RDG")]
    Reading,
    #[strum(serialize = "RCC")]
    RedcarAndCleveland,
    #[strum(serialize = "RFW")]
    Renfrewshire,
    #[strum(serialize = "RCT")]
    RhonddaCynonTaf,
    #[strum(serialize = "RCH")]
    Rochdale,
    #[strum(serialize = "ROT")]
    Rotherham,
    #[strum(serialize = "GRE")]
    RoyalBoroughOfGreenwich,
    #[strum(serialize = "KEC")]
    RoyalBoroughOfKensingtonAndChelsea,
    #[strum(serialize = "KTT")]
    RoyalBoroughOfKingstonUponThames,
    #[strum(serialize = "RUT")]
    Rutland,
    #[strum(serialize = "SH-HL")]
    SaintHelena,
    #[strum(serialize = "SLF")]
    Salford,
    #[strum(serialize = "SAW")]
    Sandwell,
    #[strum(serialize = "SCT")]
    Scotland,
    #[strum(serialize = "SCB")]
    ScottishBorders,
    #[strum(serialize = "SFT")]
    Sefton,
    #[strum(serialize = "SHF")]
    Sheffield,
    #[strum(serialize = "ZET")]
    ShetlandIslands,
    #[strum(serialize = "SHR")]
    Shropshire,
    #[strum(serialize = "SLG")]
    Slough,
    #[strum(serialize = "SOL")]
    Solihull,
    #[strum(serialize = "SOM")]
    Somerset,
    #[strum(serialize = "SAY")]
    SouthAyrshire,
    #[strum(serialize = "SGC")]
    SouthGloucestershire,
    #[strum(serialize = "SLK")]
    SouthLanarkshire,
    #[strum(serialize = "STY")]
    SouthTyneside,
    #[strum(serialize = "SOS")]
    SouthendOnSea,
    #[strum(serialize = "SHN")]
    StHelens,
    #[strum(serialize = "STS")]
    Staffordshire,
    #[strum(serialize = "STG")]
    Stirling,
    #[strum(serialize = "SKP")]
    Stockport,
    #[strum(serialize = "STT")]
    StocktonOnTees,
    #[strum(serialize = "STB")]
    StrabaneDistrictCouncil,
    #[strum(serialize = "SFK")]
    Suffolk,
    #[strum(serialize = "SRY")]
    Surrey,
    #[strum(serialize = "SWD")]
    Swindon,
    #[strum(serialize = "TAM")]
    Tameside,
    #[strum(serialize = "TFW")]
    TelfordAndWrekin,
    #[strum(serialize = "THR")]
    Thurrock,
    #[strum(serialize = "TOB")]
    Torbay,
    #[strum(serialize = "TOF")]
    Torfaen,
    #[strum(serialize = "TRF")]
    Trafford,
    #[strum(serialize = "UKM")]
    UnitedKingdom,
    #[strum(serialize = "VGL")]
    ValeOfGlamorgan,
    #[strum(serialize = "WKF")]
    Wakefield,
    #[strum(serialize = "WLS")]
    Wales,
    #[strum(serialize = "WLL")]
    Walsall,
    #[strum(serialize = "WRT")]
    Warrington,
    #[strum(serialize = "WAR")]
    Warwickshire,
    #[strum(serialize = "WBK")]
    WestBerkshire,
    #[strum(serialize = "WDU")]
    WestDunbartonshire,
    #[strum(serialize = "WLN")]
    WestLothian,
    #[strum(serialize = "WSX")]
    WestSussex,
    #[strum(serialize = "WIL")]
    Wiltshire,
    #[strum(serialize = "WNM")]
    WindsorAndMaidenhead,
    #[strum(serialize = "WRL")]
    Wirral,
    #[strum(serialize = "WOK")]
    Wokingham,
    #[strum(serialize = "WOR")]
    Worcestershire,
    #[strum(serialize = "WRX")]
    WrexhamCountyBorough,
}

#[derive(
    Debug, Clone, PartialEq, Eq, Serialize, Deserialize, strum::Display, strum::EnumString,
)]
pub enum BelgiumStatesAbbreviation {
    #[strum(serialize = "VAN")]
    Antwerp,
    #[strum(serialize = "BRU")]
    BrusselsCapitalRegion,
    #[strum(serialize = "VOV")]
    EastFlanders,
    #[strum(serialize = "VLG")]
    Flanders,
    #[strum(serialize = "VBR")]
    FlemishBrabant,
    #[strum(serialize = "WHT")]
    Hainaut,
    #[strum(serialize = "VLI")]
    Limburg,
    #[strum(serialize = "WLG")]
    Liege,
    #[strum(serialize = "WLX")]
    Luxembourg,
    #[strum(serialize = "WNA")]
    Namur,
    #[strum(serialize = "WAL")]
    Wallonia,
    #[strum(serialize = "WBR")]
    WalloonBrabant,
    #[strum(serialize = "VWV")]
    WestFlanders,
}

#[derive(
    Debug, Clone, PartialEq, Eq, Serialize, Deserialize, strum::Display, strum::EnumString,
)]
pub enum LuxembourgStatesAbbreviation {
    #[strum(serialize = "CA")]
    CantonOfCapellen,
    #[strum(serialize = "CL")]
    CantonOfClervaux,
    #[strum(serialize = "DI")]
    CantonOfDiekirch,
    #[strum(serialize = "EC")]
    CantonOfEchternach,
    #[strum(serialize = "ES")]
    CantonOfEschSurAlzette,
    #[strum(serialize = "GR")]
    CantonOfGrevenmacher,
    #[strum(serialize = "LU")]
    CantonOfLuxembourg,
    #[strum(serialize = "ME")]
    CantonOfMersch,
    #[strum(serialize = "RD")]
    CantonOfRedange,
    #[strum(serialize = "RM")]
    CantonOfRemich,
    #[strum(serialize = "VD")]
    CantonOfVianden,
    #[strum(serialize = "WI")]
    CantonOfWiltz,
    #[strum(serialize = "D")]
    DiekirchDistrict,
    #[strum(serialize = "G")]
    GrevenmacherDistrict,
    #[strum(serialize = "L")]
    LuxembourgDistrict,
}

#[derive(
    Debug, Clone, PartialEq, Eq, Serialize, Deserialize, strum::Display, strum::EnumString,
)]
pub enum RussiaStatesAbbreviation {
    #[strum(serialize = "ALT")]
    AltaiKrai,
    #[strum(serialize = "AL")]
    AltaiRepublic,
    #[strum(serialize = "AMU")]
    AmurOblast,
    #[strum(serialize = "ARK")]
    Arkhangelsk,
    #[strum(serialize = "AST")]
    AstrakhanOblast,
    #[strum(serialize = "BEL")]
    BelgorodOblast,
    #[strum(serialize = "BRY")]
    BryanskOblast,
    #[strum(serialize = "CE")]
    ChechenRepublic,
    #[strum(serialize = "CHE")]
    ChelyabinskOblast,
    #[strum(serialize = "CHU")]
    ChukotkaAutonomousOkrug,
    #[strum(serialize = "CU")]
    ChuvashRepublic,
    #[strum(serialize = "IRK")]
    Irkutsk,
    #[strum(serialize = "IVA")]
    IvanovoOblast,
    #[strum(serialize = "YEV")]
    JewishAutonomousOblast,
    #[strum(serialize = "KB")]
    KabardinoBalkarRepublic,
    #[strum(serialize = "KGD")]
    Kaliningrad,
    #[strum(serialize = "KLU")]
    KalugaOblast,
    #[strum(serialize = "KAM")]
    KamchatkaKrai,
    #[strum(serialize = "KC")]
    KarachayCherkessRepublic,
    #[strum(serialize = "KEM")]
    KemerovoOblast,
    #[strum(serialize = "KHA")]
    KhabarovskKrai,
    #[strum(serialize = "KHM")]
    KhantyMansiAutonomousOkrug,
    #[strum(serialize = "KIR")]
    KirovOblast,
    #[strum(serialize = "KO")]
    KomiRepublic,
    #[strum(serialize = "KOS")]
    KostromaOblast,
    #[strum(serialize = "KDA")]
    KrasnodarKrai,
    #[strum(serialize = "KYA")]
    KrasnoyarskKrai,
    #[strum(serialize = "KGN")]
    KurganOblast,
    #[strum(serialize = "KRS")]
    KurskOblast,
    #[strum(serialize = "LEN")]
    LeningradOblast,
    #[strum(serialize = "LIP")]
    LipetskOblast,
    #[strum(serialize = "MAG")]
    MagadanOblast,
    #[strum(serialize = "ME")]
    MariElRepublic,
    #[strum(serialize = "MOW")]
    Moscow,
    #[strum(serialize = "MOS")]
    MoscowOblast,
    #[strum(serialize = "MUR")]
    MurmanskOblast,
    #[strum(serialize = "NEN")]
    NenetsAutonomousOkrug,
    #[strum(serialize = "NIZ")]
    NizhnyNovgorodOblast,
    #[strum(serialize = "NGR")]
    NovgorodOblast,
    #[strum(serialize = "NVS")]
    Novosibirsk,
    #[strum(serialize = "OMS")]
    OmskOblast,
    #[strum(serialize = "ORE")]
    OrenburgOblast,
    #[strum(serialize = "ORL")]
    OryolOblast,
    #[strum(serialize = "PNZ")]
    PenzaOblast,
    #[strum(serialize = "PER")]
    PermKrai,
    #[strum(serialize = "PRI")]
    PrimorskyKrai,
    #[strum(serialize = "PSK")]
    PskovOblast,
    #[strum(serialize = "AD")]
    RepublicOfAdygea,
    #[strum(serialize = "BA")]
    RepublicOfBashkortostan,
    #[strum(serialize = "BU")]
    RepublicOfBuryatia,
    #[strum(serialize = "DA")]
    RepublicOfDagestan,
    #[strum(serialize = "IN")]
    RepublicOfIngushetia,
    #[strum(serialize = "KL")]
    RepublicOfKalmykia,
    #[strum(serialize = "KR")]
    RepublicOfKarelia,
    #[strum(serialize = "KK")]
    RepublicOfKhakassia,
    #[strum(serialize = "MO")]
    RepublicOfMordovia,
    #[strum(serialize = "SE")]
    RepublicOfNorthOssetiaAlania,
    #[strum(serialize = "TA")]
    RepublicOfTatarstan,
    #[strum(serialize = "ROS")]
    RostovOblast,
    #[strum(serialize = "RYA")]
    RyazanOblast,
    #[strum(serialize = "SPE")]
    SaintPetersburg,
    #[strum(serialize = "SA")]
    SakhaRepublic,
    #[strum(serialize = "SAK")]
    Sakhalin,
    #[strum(serialize = "SAM")]
    SamaraOblast,
    #[strum(serialize = "SAR")]
    SaratovOblast,
    #[strum(serialize = "UA-40")]
    Sevastopol,
    #[strum(serialize = "SMO")]
    SmolenskOblast,
    #[strum(serialize = "STA")]
    StavropolKrai,
    #[strum(serialize = "SVE")]
    Sverdlovsk,
    #[strum(serialize = "TAM")]
    TambovOblast,
    #[strum(serialize = "TOM")]
    TomskOblast,
    #[strum(serialize = "TUL")]
    TulaOblast,
    #[strum(serialize = "TY")]
    TuvaRepublic,
    #[strum(serialize = "TVE")]
    TverOblast,
    #[strum(serialize = "TYU")]
    TyumenOblast,
    #[strum(serialize = "UD")]
    UdmurtRepublic,
    #[strum(serialize = "ULY")]
    UlyanovskOblast,
    #[strum(serialize = "VLA")]
    VladimirOblast,
    #[strum(serialize = "VLG")]
    VologdaOblast,
    #[strum(serialize = "VOR")]
    VoronezhOblast,
    #[strum(serialize = "YAN")]
    YamaloNenetsAutonomousOkrug,
    #[strum(serialize = "YAR")]
    YaroslavlOblast,
    #[strum(serialize = "ZAB")]
    ZabaykalskyKrai,
}

#[derive(
    Debug, Clone, PartialEq, Eq, Serialize, Deserialize, strum::Display, strum::EnumString,
)]
pub enum SanMarinoStatesAbbreviation {
    #[strum(serialize = "01")]
    Acquaviva,
    #[strum(serialize = "06")]
    BorgoMaggiore,
    #[strum(serialize = "02")]
    Chiesanuova,
    #[strum(serialize = "03")]
    Domagnano,
    #[strum(serialize = "04")]
    Faetano,
    #[strum(serialize = "05")]
    Fiorentino,
    #[strum(serialize = "08")]
    Montegiardino,
    #[strum(serialize = "07")]
    SanMarino,
    #[strum(serialize = "09")]
    Serravalle,
}

#[derive(
    Debug, Clone, PartialEq, Eq, Serialize, Deserialize, strum::Display, strum::EnumString,
)]
pub enum SerbiaStatesAbbreviation {
    #[strum(serialize = "00")]
    Belgrade,

    #[strum(serialize = "01")]
    BorDistrict,

    #[strum(serialize = "02")]
    BraničevoDistrict,

    #[strum(serialize = "03")]
    CentralBanatDistrict,

    #[strum(serialize = "04")]
    JablanicaDistrict,

    #[strum(serialize = "05")]
    KolubaraDistrict,

    #[strum(serialize = "06")]
    MačvaDistrict,

    #[strum(serialize = "07")]
    MoravicaDistrict,

    #[strum(serialize = "08")]
    NišavaDistrict,

    #[strum(serialize = "09")]
    NorthBanatDistrict,

    #[strum(serialize = "10")]
    NorthBačkaDistrict,

    #[strum(serialize = "11")]
    PirotDistrict,

    #[strum(serialize = "12")]
    PodunavljeDistrict,

    #[strum(serialize = "13")]
    PomoravljeDistrict,

    #[strum(serialize = "14")]
    PčinjaDistrict,

    #[strum(serialize = "15")]
    RasinaDistrict,

    #[strum(serialize = "16")]
    RaškaDistrict,

    #[strum(serialize = "17")]
    SouthBanatDistrict,

    #[strum(serialize = "18")]
    SouthBačkaDistrict,

    #[strum(serialize = "19")]
    SremDistrict,

    #[strum(serialize = "20")]
    ToplicaDistrict,

    #[strum(serialize = "21")]
    Vojvodina,

    #[strum(serialize = "22")]
    WestBačkaDistrict,

    #[strum(serialize = "23")]
    ZaječarDistrict,

    #[strum(serialize = "24")]
    ZlatiborDistrict,

    #[strum(serialize = "25")]
    ŠumadijaDistrict,
}

#[derive(
    Debug, Clone, PartialEq, Eq, Serialize, Deserialize, strum::Display, strum::EnumString,
)]
pub enum SlovakiaStatesAbbreviation {
    #[strum(serialize = "BC")]
    BanskaBystricaRegion,
    #[strum(serialize = "BL")]
    BratislavaRegion,
    #[strum(serialize = "KI")]
    KosiceRegion,
    #[strum(serialize = "NI")]
    NitraRegion,
    #[strum(serialize = "PV")]
    PresovRegion,
    #[strum(serialize = "TC")]
    TrencinRegion,
    #[strum(serialize = "TA")]
    TrnavaRegion,
    #[strum(serialize = "ZI")]
    ZilinaRegion,
}

#[derive(
    Debug, Clone, PartialEq, Eq, Serialize, Deserialize, strum::Display, strum::EnumString,
)]
pub enum SloveniaStatesAbbreviation {
    #[strum(serialize = "001")]
    Ajdovščina,
    #[strum(serialize = "213")]
    Ankaran,
    #[strum(serialize = "002")]
    Beltinci,
    #[strum(serialize = "148")]
    Benedikt,
    #[strum(serialize = "149")]
    BistricaObSotli,
    #[strum(serialize = "003")]
    Bled,
    #[strum(serialize = "150")]
    Bloke,
    #[strum(serialize = "004")]
    Bohinj,
    #[strum(serialize = "005")]
    Borovnica,
    #[strum(serialize = "006")]
    Bovec,
    #[strum(serialize = "151")]
    Braslovče,
    #[strum(serialize = "007")]
    Brda,
    #[strum(serialize = "008")]
    Brezovica,
    #[strum(serialize = "009")]
    Brežice,
    #[strum(serialize = "152")]
    Cankova,
    #[strum(serialize = "012")]
    CerkljeNaGorenjskem,
    #[strum(serialize = "013")]
    Cerknica,
    #[strum(serialize = "014")]
    Cerkno,
    #[strum(serialize = "153")]
    Cerkvenjak,
    #[strum(serialize = "011")]
    CityMunicipalityOfCelje,
    #[strum(serialize = "085")]
    CityMunicipalityOfNovoMesto,
    #[strum(serialize = "018")]
    Destrnik,
    #[strum(serialize = "019")]
    Divača,
    #[strum(serialize = "154")]
    Dobje,
    #[strum(serialize = "020")]
    Dobrepolje,
    #[strum(serialize = "155")]
    Dobrna,
    #[strum(serialize = "021")]
    DobrovaPolhovGradec,
    #[strum(serialize = "156")]
    Dobrovnik,
    #[strum(serialize = "022")]
    DolPriLjubljani,
    #[strum(serialize = "157")]
    DolenjskeToplice,
    #[strum(serialize = "023")]
    Domžale,
    #[strum(serialize = "024")]
    Dornava,
    #[strum(serialize = "025")]
    Dravograd,
    #[strum(serialize = "026")]
    Duplek,
    #[strum(serialize = "027")]
    GorenjaVasPoljane,
    #[strum(serialize = "028")]
    Gorišnica,
    #[strum(serialize = "207")]
    Gorje,
    #[strum(serialize = "029")]
    GornjaRadgona,
    #[strum(serialize = "030")]
    GornjiGrad,
    #[strum(serialize = "031")]
    GornjiPetrovci,
    #[strum(serialize = "158")]
    Grad,
    #[strum(serialize = "032")]
    Grosuplje,
    #[strum(serialize = "159")]
    Hajdina,
    #[strum(serialize = "161")]
    Hodoš,
    #[strum(serialize = "162")]
    Horjul,
    #[strum(serialize = "160")]
    HočeSlivnica,
    #[strum(serialize = "034")]
    Hrastnik,
    #[strum(serialize = "035")]
    HrpeljeKozina,
    #[strum(serialize = "036")]
    Idrija,
    #[strum(serialize = "037")]
    Ig,
    #[strum(serialize = "039")]
    IvančnaGorica,
    #[strum(serialize = "040")]
    Izola,
    #[strum(serialize = "041")]
    Jesenice,
    #[strum(serialize = "163")]
    Jezersko,
    #[strum(serialize = "042")]
    Jursinci,
    #[strum(serialize = "043")]
    Kamnik,
    #[strum(serialize = "044")]
    KanalObSoci,
    #[strum(serialize = "045")]
    Kidricevo,
    #[strum(serialize = "046")]
    Kobarid,
    #[strum(serialize = "047")]
    Kobilje,
    #[strum(serialize = "049")]
    Komen,
    #[strum(serialize = "164")]
    Komenda,
    #[strum(serialize = "050")]
    Koper,
    #[strum(serialize = "197")]
    KostanjevicaNaKrki,
    #[strum(serialize = "165")]
    Kostel,
    #[strum(serialize = "051")]
    Kozje,
    #[strum(serialize = "048")]
    Kocevje,
    #[strum(serialize = "052")]
    Kranj,
    #[strum(serialize = "053")]
    KranjskaGora,
    #[strum(serialize = "166")]
    Krizevci,
    #[strum(serialize = "055")]
    Kungota,
    #[strum(serialize = "056")]
    Kuzma,
    #[strum(serialize = "057")]
    Lasko,
    #[strum(serialize = "058")]
    Lenart,
    #[strum(serialize = "059")]
    Lendava,
    #[strum(serialize = "060")]
    Litija,
    #[strum(serialize = "061")]
    Ljubljana,
    #[strum(serialize = "062")]
    Ljubno,
    #[strum(serialize = "063")]
    Ljutomer,
    #[strum(serialize = "064")]
    Logatec,
    #[strum(serialize = "208")]
    LogDragomer,
    #[strum(serialize = "167")]
    LovrencNaPohorju,
    #[strum(serialize = "065")]
    LoskaDolina,
    #[strum(serialize = "066")]
    LoskiPotok,
    #[strum(serialize = "068")]
    Lukovica,
    #[strum(serialize = "067")]
    Luče,
    #[strum(serialize = "069")]
    Majsperk,
    #[strum(serialize = "198")]
    Makole,
    #[strum(serialize = "070")]
    Maribor,
    #[strum(serialize = "168")]
    Markovci,
    #[strum(serialize = "071")]
    Medvode,
    #[strum(serialize = "072")]
    Menges,
    #[strum(serialize = "073")]
    Metlika,
    #[strum(serialize = "074")]
    Mezica,
    #[strum(serialize = "169")]
    MiklavzNaDravskemPolju,
    #[strum(serialize = "075")]
    MirenKostanjevica,
    #[strum(serialize = "212")]
    Mirna,
    #[strum(serialize = "170")]
    MirnaPec,
    #[strum(serialize = "076")]
    Mislinja,
    #[strum(serialize = "199")]
    MokronogTrebelno,
    #[strum(serialize = "078")]
    MoravskeToplice,
    #[strum(serialize = "077")]
    Moravce,
    #[strum(serialize = "079")]
    Mozirje,
    #[strum(serialize = "195")]
    Apače,
    #[strum(serialize = "196")]
    Cirkulane,
    #[strum(serialize = "038")]
    IlirskaBistrica,
    #[strum(serialize = "054")]
    Krsko,
    #[strum(serialize = "123")]
    Skofljica,
    #[strum(serialize = "080")]
    MurskaSobota,
    #[strum(serialize = "081")]
    Muta,
    #[strum(serialize = "082")]
    Naklo,
    #[strum(serialize = "083")]
    Nazarje,
    #[strum(serialize = "084")]
    NovaGorica,
    #[strum(serialize = "086")]
    Odranci,
    #[strum(serialize = "171")]
    Oplotnica,
    #[strum(serialize = "087")]
    Ormoz,
    #[strum(serialize = "088")]
    Osilnica,
    #[strum(serialize = "089")]
    Pesnica,
    #[strum(serialize = "090")]
    Piran,
    #[strum(serialize = "091")]
    Pivka,
    #[strum(serialize = "172")]
    Podlehnik,
    #[strum(serialize = "093")]
    Podvelka,
    #[strum(serialize = "092")]
    Podcetrtek,
    #[strum(serialize = "200")]
    Poljcane,
    #[strum(serialize = "173")]
    Polzela,
    #[strum(serialize = "094")]
    Postojna,
    #[strum(serialize = "174")]
    Prebold,
    #[strum(serialize = "095")]
    Preddvor,
    #[strum(serialize = "175")]
    Prevalje,
    #[strum(serialize = "096")]
    Ptuj,
    #[strum(serialize = "097")]
    Puconci,
    #[strum(serialize = "100")]
    Radenci,
    #[strum(serialize = "099")]
    Radece,
    #[strum(serialize = "101")]
    RadljeObDravi,
    #[strum(serialize = "102")]
    Radovljica,
    #[strum(serialize = "103")]
    RavneNaKoroskem,
    #[strum(serialize = "176")]
    Razkrizje,
    #[strum(serialize = "098")]
    RaceFram,
    #[strum(serialize = "201")]
    RenčeVogrsko,
    #[strum(serialize = "209")]
    RecicaObSavinji,
    #[strum(serialize = "104")]
    Ribnica,
    #[strum(serialize = "177")]
    RibnicaNaPohorju,
    #[strum(serialize = "107")]
    Rogatec,
    #[strum(serialize = "106")]
    RogaskaSlatina,
    #[strum(serialize = "105")]
    Rogasovci,
    #[strum(serialize = "108")]
    Ruse,
    #[strum(serialize = "178")]
    SelnicaObDravi,
    #[strum(serialize = "109")]
    Semic,
    #[strum(serialize = "110")]
    Sevnica,
    #[strum(serialize = "111")]
    Sezana,
    #[strum(serialize = "112")]
    SlovenjGradec,
    #[strum(serialize = "113")]
    SlovenskaBistrica,
    #[strum(serialize = "114")]
    SlovenskeKonjice,
    #[strum(serialize = "179")]
    Sodrazica,
    #[strum(serialize = "180")]
    Solcava,
    #[strum(serialize = "202")]
    SredisceObDravi,
    #[strum(serialize = "115")]
    Starse,
    #[strum(serialize = "203")]
    Straza,
    #[strum(serialize = "181")]
    SvetaAna,
    #[strum(serialize = "204")]
    SvetaTrojica,
    #[strum(serialize = "182")]
    SvetiAndraz,
    #[strum(serialize = "116")]
    SvetiJurijObScavnici,
    #[strum(serialize = "210")]
    SvetiJurijVSlovenskihGoricah,
    #[strum(serialize = "205")]
    SvetiTomaz,
    #[strum(serialize = "184")]
    Tabor,
    #[strum(serialize = "010")]
    Tišina,
    #[strum(serialize = "128")]
    Tolmin,
    #[strum(serialize = "129")]
    Trbovlje,
    #[strum(serialize = "130")]
    Trebnje,
    #[strum(serialize = "185")]
    TrnovskaVas,
    #[strum(serialize = "186")]
    Trzin,
    #[strum(serialize = "131")]
    Tržič,
    #[strum(serialize = "132")]
    Turnišče,
    #[strum(serialize = "187")]
    VelikaPolana,
    #[strum(serialize = "134")]
    VelikeLašče,
    #[strum(serialize = "188")]
    Veržej,
    #[strum(serialize = "135")]
    Videm,
    #[strum(serialize = "136")]
    Vipava,
    #[strum(serialize = "137")]
    Vitanje,
    #[strum(serialize = "138")]
    Vodice,
    #[strum(serialize = "139")]
    Vojnik,
    #[strum(serialize = "189")]
    Vransko,
    #[strum(serialize = "140")]
    Vrhnika,
    #[strum(serialize = "141")]
    Vuzenica,
    #[strum(serialize = "142")]
    ZagorjeObSavi,
    #[strum(serialize = "143")]
    Zavrč,
    #[strum(serialize = "144")]
    Zreče,
    #[strum(serialize = "015")]
    Črenšovci,
    #[strum(serialize = "016")]
    ČrnaNaKoroškem,
    #[strum(serialize = "017")]
    Črnomelj,
    #[strum(serialize = "033")]
    Šalovci,
    #[strum(serialize = "183")]
    ŠempeterVrtojba,
    #[strum(serialize = "118")]
    Šentilj,
    #[strum(serialize = "119")]
    Šentjernej,
    #[strum(serialize = "120")]
    Šentjur,
    #[strum(serialize = "211")]
    Šentrupert,
    #[strum(serialize = "117")]
    Šenčur,
    #[strum(serialize = "121")]
    Škocjan,
    #[strum(serialize = "122")]
    ŠkofjaLoka,
    #[strum(serialize = "124")]
    ŠmarjePriJelšah,
    #[strum(serialize = "206")]
    ŠmarješkeToplice,
    #[strum(serialize = "125")]
    ŠmartnoObPaki,
    #[strum(serialize = "194")]
    ŠmartnoPriLitiji,
    #[strum(serialize = "126")]
    Šoštanj,
    #[strum(serialize = "127")]
    Štore,
    #[strum(serialize = "190")]
    Žalec,
    #[strum(serialize = "146")]
    Železniki,
    #[strum(serialize = "191")]
    Žetale,
    #[strum(serialize = "147")]
    Žiri,
    #[strum(serialize = "192")]
    Žirovnica,
    #[strum(serialize = "193")]
    Žužemberk,
}

#[derive(
    Debug, Clone, PartialEq, Eq, Serialize, Deserialize, strum::Display, strum::EnumString,
)]
pub enum SwedenStatesAbbreviation {
    #[strum(serialize = "K")]
    Blekinge,
    #[strum(serialize = "W")]
    DalarnaCounty,
    #[strum(serialize = "I")]
    GotlandCounty,
    #[strum(serialize = "X")]
    GävleborgCounty,
    #[strum(serialize = "N")]
    HallandCounty,
    #[strum(serialize = "F")]
    JönköpingCounty,
    #[strum(serialize = "H")]
    KalmarCounty,
    #[strum(serialize = "G")]
    KronobergCounty,
    #[strum(serialize = "BD")]
    NorrbottenCounty,
    #[strum(serialize = "M")]
    SkåneCounty,
    #[strum(serialize = "AB")]
    StockholmCounty,
    #[strum(serialize = "D")]
    SödermanlandCounty,
    #[strum(serialize = "C")]
    UppsalaCounty,
    #[strum(serialize = "S")]
    VärmlandCounty,
    #[strum(serialize = "AC")]
    VästerbottenCounty,
    #[strum(serialize = "Y")]
    VästernorrlandCounty,
    #[strum(serialize = "U")]
    VästmanlandCounty,
    #[strum(serialize = "O")]
    VästraGötalandCounty,
    #[strum(serialize = "T")]
    ÖrebroCounty,
    #[strum(serialize = "E")]
    ÖstergötlandCounty,
}

#[derive(
    Debug, Clone, PartialEq, Eq, Serialize, Deserialize, strum::Display, strum::EnumString,
)]
pub enum UkraineStatesAbbreviation {
    #[strum(serialize = "43")]
    AutonomousRepublicOfCrimea,
    #[strum(serialize = "71")]
    CherkasyOblast,
    #[strum(serialize = "74")]
    ChernihivOblast,
    #[strum(serialize = "77")]
    ChernivtsiOblast,
    #[strum(serialize = "12")]
    DnipropetrovskOblast,
    #[strum(serialize = "14")]
    DonetskOblast,
    #[strum(serialize = "26")]
    IvanoFrankivskOblast,
    #[strum(serialize = "63")]
    KharkivOblast,
    #[strum(serialize = "65")]
    KhersonOblast,
    #[strum(serialize = "68")]
    KhmelnytskyOblast,
    #[strum(serialize = "30")]
    Kiev,
    #[strum(serialize = "35")]
    KirovohradOblast,
    #[strum(serialize = "32")]
    KyivOblast,
    #[strum(serialize = "09")]
    LuhanskOblast,
    #[strum(serialize = "46")]
    LvivOblast,
    #[strum(serialize = "48")]
    MykolaivOblast,
    #[strum(serialize = "51")]
    OdessaOblast,
    #[strum(serialize = "56")]
    RivneOblast,
    #[strum(serialize = "59")]
    SumyOblast,
    #[strum(serialize = "61")]
    TernopilOblast,
    #[strum(serialize = "05")]
    VinnytsiaOblast,
    #[strum(serialize = "07")]
    VolynOblast,
    #[strum(serialize = "21")]
    ZakarpattiaOblast,
    #[strum(serialize = "23")]
    ZaporizhzhyaOblast,
    #[strum(serialize = "18")]
    ZhytomyrOblast,
}

#[derive(
    Debug, Clone, PartialEq, Eq, Serialize, Deserialize, strum::Display, strum::EnumString,
)]
pub enum RomaniaStatesAbbreviation {
    #[strum(serialize = "AB")]
    Alba,
    #[strum(serialize = "AR")]
    AradCounty,
    #[strum(serialize = "AG")]
    Arges,
    #[strum(serialize = "BC")]
    BacauCounty,
    #[strum(serialize = "BH")]
    BihorCounty,
    #[strum(serialize = "BN")]
    BistritaNasaudCounty,
    #[strum(serialize = "BT")]
    BotosaniCounty,
    #[strum(serialize = "BR")]
    Braila,
    #[strum(serialize = "BV")]
    BrasovCounty,
    #[strum(serialize = "B")]
    Bucharest,
    #[strum(serialize = "BZ")]
    BuzauCounty,
    #[strum(serialize = "CS")]
    CarasSeverinCounty,
    #[strum(serialize = "CJ")]
    ClujCounty,
    #[strum(serialize = "CT")]
    ConstantaCounty,
    #[strum(serialize = "CV")]
    CovasnaCounty,
    #[strum(serialize = "CL")]
    CalarasiCounty,
    #[strum(serialize = "DJ")]
    DoljCounty,
    #[strum(serialize = "DB")]
    DambovitaCounty,
    #[strum(serialize = "GL")]
    GalatiCounty,
    #[strum(serialize = "GR")]
    GiurgiuCounty,
    #[strum(serialize = "GJ")]
    GorjCounty,
    #[strum(serialize = "HR")]
    HarghitaCounty,
    #[strum(serialize = "HD")]
    HunedoaraCounty,
    #[strum(serialize = "IL")]
    IalomitaCounty,
    #[strum(serialize = "IS")]
    IasiCounty,
    #[strum(serialize = "IF")]
    IlfovCounty,
    #[strum(serialize = "MH")]
    MehedintiCounty,
    #[strum(serialize = "MM")]
    MuresCounty,
    #[strum(serialize = "NT")]
    NeamtCounty,
    #[strum(serialize = "OT")]
    OltCounty,
    #[strum(serialize = "PH")]
    PrahovaCounty,
    #[strum(serialize = "SM")]
    SatuMareCounty,
    #[strum(serialize = "SB")]
    SibiuCounty,
    #[strum(serialize = "SV")]
    SuceavaCounty,
    #[strum(serialize = "SJ")]
    SalajCounty,
    #[strum(serialize = "TR")]
    TeleormanCounty,
    #[strum(serialize = "TM")]
    TimisCounty,
    #[strum(serialize = "TL")]
    TulceaCounty,
    #[strum(serialize = "VS")]
    VasluiCounty,
    #[strum(serialize = "VN")]
    VranceaCounty,
    #[strum(serialize = "VL")]
    ValceaCounty,
}

#[derive(
    Debug, Clone, PartialEq, Eq, Serialize, Deserialize, strum::Display, strum::EnumString,
)]
pub enum BrazilStatesAbbreviation {
    #[strum(serialize = "AC")]
    Acre,
    #[strum(serialize = "AL")]
    Alagoas,
    #[strum(serialize = "AP")]
    Amapá,
    #[strum(serialize = "AM")]
    Amazonas,
    #[strum(serialize = "BA")]
    Bahia,
    #[strum(serialize = "CE")]
    Ceará,
    #[strum(serialize = "DF")]
    DistritoFederal,
    #[strum(serialize = "ES")]
    EspíritoSanto,
    #[strum(serialize = "GO")]
    Goiás,
    #[strum(serialize = "MA")]
    Maranhão,
    #[strum(serialize = "MT")]
    MatoGrosso,
    #[strum(serialize = "MS")]
    MatoGrossoDoSul,
    #[strum(serialize = "MG")]
    MinasGerais,
    #[strum(serialize = "PA")]
    Pará,
    #[strum(serialize = "PB")]
    Paraíba,
    #[strum(serialize = "PR")]
    Paraná,
    #[strum(serialize = "PE")]
    Pernambuco,
    #[strum(serialize = "PI")]
    Piauí,
    #[strum(serialize = "RJ")]
    RioDeJaneiro,
    #[strum(serialize = "RN")]
    RioGrandeDoNorte,
    #[strum(serialize = "RS")]
    RioGrandeDoSul,
    #[strum(serialize = "RO")]
    Rondônia,
    #[strum(serialize = "RR")]
    Roraima,
    #[strum(serialize = "SC")]
    SantaCatarina,
    #[strum(serialize = "SP")]
    SãoPaulo,
    #[strum(serialize = "SE")]
    Sergipe,
    #[strum(serialize = "TO")]
    Tocantins,
}

#[derive(
    Clone,
    Copy,
    Debug,
    Default,
    Eq,
    Hash,
    PartialEq,
    ToSchema,
    serde::Deserialize,
    serde::Serialize,
    strum::Display,
    strum::EnumIter,
    strum::EnumString,
)]
#[router_derive::diesel_enum(storage_type = "db_enum")]
#[serde(rename_all = "snake_case")]
#[strum(serialize_all = "snake_case")]
pub enum PayoutStatus {
    Success,
    Failed,
    Cancelled,
    Initiated,
    Expired,
    Reversed,
    Pending,
    Ineligible,
    #[default]
    RequiresCreation,
    RequiresConfirmation,
    RequiresPayoutMethodData,
    RequiresFulfillment,
    RequiresVendorAccountCreation,
}

/// The payout_type of the payout request is a mandatory field for confirming the payouts. It should be specified in the Create request. If not provided, it must be updated in the Payout Update request before it can be confirmed.
#[derive(
    Clone,
    Copy,
    Debug,
    Default,
    Eq,
    Hash,
    PartialEq,
    serde::Deserialize,
    serde::Serialize,
    strum::Display,
    strum::VariantNames,
    strum::EnumIter,
    strum::EnumString,
    ToSchema,
)]
#[router_derive::diesel_enum(storage_type = "db_enum")]
#[serde(rename_all = "snake_case")]
#[strum(serialize_all = "snake_case")]
pub enum PayoutType {
    #[default]
    Card,
    Bank,
    Wallet,
}

/// Type of entity to whom the payout is being carried out to, select from the given list of options
#[derive(
    Clone,
    Copy,
    Debug,
    Default,
    Eq,
    Hash,
    PartialEq,
    serde::Deserialize,
    serde::Serialize,
    strum::Display,
    strum::EnumString,
    ToSchema,
)]
#[router_derive::diesel_enum(storage_type = "text")]
#[serde(rename_all = "PascalCase")]
#[strum(serialize_all = "PascalCase")]
pub enum PayoutEntityType {
    /// Adyen
    #[default]
    Individual,
    Company,
    NonProfit,
    PublicSector,
    NaturalPerson,

    /// Wise
    #[strum(serialize = "lowercase")]
    #[serde(rename = "lowercase")]
    Business,
    Personal,
}

/// The send method which will be required for processing payouts, check options for better understanding.
#[derive(
    Clone,
    Copy,
    Debug,
    Eq,
    PartialEq,
    serde::Deserialize,
    serde::Serialize,
    strum::Display,
    strum::EnumString,
    ToSchema,
    Hash,
)]
#[router_derive::diesel_enum(storage_type = "text")]
#[serde(rename_all = "snake_case")]
#[strum(serialize_all = "snake_case")]
pub enum PayoutSendPriority {
    Instant,
    Fast,
    Regular,
    Wire,
    CrossBorder,
    Internal,
}

#[derive(
    Clone,
    Copy,
    Debug,
    Default,
    Eq,
    PartialEq,
    serde::Deserialize,
    serde::Serialize,
    strum::Display,
    strum::EnumString,
    ToSchema,
    Hash,
)]
#[router_derive::diesel_enum(storage_type = "db_enum")]
#[serde(rename_all = "snake_case")]
#[strum(serialize_all = "snake_case")]
pub enum PaymentSource {
    #[default]
    MerchantServer,
    Postman,
    Dashboard,
    Sdk,
    Webhook,
    ExternalAuthenticator,
}

#[derive(Default, Debug, Clone, serde::Deserialize, serde::Serialize, strum::EnumString)]
pub enum BrowserName {
    #[default]
    Safari,
    #[serde(other)]
    Unknown,
}

#[derive(Default, Debug, Clone, serde::Deserialize, serde::Serialize, strum::EnumString)]
#[strum(serialize_all = "snake_case")]
pub enum ClientPlatform {
    #[default]
    Web,
    Ios,
    Android,
    #[serde(other)]
    Unknown,
}

impl PaymentSource {
    pub fn is_for_internal_use_only(self) -> bool {
        match self {
            Self::Dashboard | Self::Sdk | Self::MerchantServer | Self::Postman => false,
            Self::Webhook | Self::ExternalAuthenticator => true,
        }
    }
}

#[derive(
    Clone,
    Copy,
    Debug,
    Eq,
    PartialEq,
    serde::Serialize,
    serde::Deserialize,
    strum::Display,
    strum::EnumString,
)]
#[router_derive::diesel_enum(storage_type = "text")]
#[strum(serialize_all = "snake_case")]
pub enum MerchantDecision {
    Approved,
    Rejected,
    AutoRefunded,
}
#[derive(
    Clone,
    Copy,
    Debug,
    Eq,
    PartialEq,
    serde::Serialize,
    serde::Deserialize,
    strum::Display,
    strum::EnumString,
    strum::EnumIter,
    ToSchema,
)]
#[router_derive::diesel_enum(storage_type = "text")]
#[serde(rename_all = "snake_case")]
#[strum(serialize_all = "snake_case")]
pub enum TaxStatus {
    Taxable,
    Exempt,
}

#[derive(
    Clone,
    Copy,
    Default,
    Debug,
    Eq,
    Hash,
    PartialEq,
    serde::Deserialize,
    serde::Serialize,
    strum::Display,
    strum::EnumString,
    ToSchema,
)]
#[serde(rename_all = "snake_case")]
#[strum(serialize_all = "snake_case")]
pub enum FrmSuggestion {
    #[default]
    FrmCancelTransaction,
    FrmManualReview,
    FrmAuthorizeTransaction, // When manual capture payment which was marked fraud and held, when approved needs to be authorized.
}

#[derive(
    Clone,
    Debug,
    Eq,
    Hash,
    PartialEq,
    serde::Deserialize,
    serde::Serialize,
    strum::Display,
    strum::EnumString,
    utoipa::ToSchema,
    Copy,
)]
#[router_derive::diesel_enum(storage_type = "db_enum")]
#[serde(rename_all = "snake_case")]
#[strum(serialize_all = "snake_case")]
pub enum ReconStatus {
    NotRequested,
    Requested,
    Active,
    Disabled,
}

#[derive(
    Clone,
    Copy,
    Debug,
    Eq,
    Hash,
    PartialEq,
    serde::Serialize,
    serde::Deserialize,
    strum::Display,
    strum::EnumString,
    ToSchema,
)]
#[serde(rename_all = "snake_case")]
#[strum(serialize_all = "snake_case")]
pub enum AuthenticationConnectors {
    Threedsecureio,
    Netcetera,
    Gpayments,
    CtpMastercard,
    UnifiedAuthenticationService,
    Juspaythreedsserver,
    CtpVisa,
}

impl AuthenticationConnectors {
    pub fn is_separate_version_call_required(self) -> bool {
        match self {
            Self::Threedsecureio
            | Self::Netcetera
            | Self::CtpMastercard
            | Self::UnifiedAuthenticationService
            | Self::Juspaythreedsserver
            | Self::CtpVisa => false,
            Self::Gpayments => true,
        }
    }
}

#[derive(
    Clone,
    Copy,
    Debug,
    Eq,
    Hash,
    PartialEq,
    serde::Serialize,
    serde::Deserialize,
    strum::Display,
    strum::EnumString,
    ToSchema,
)]
#[serde(rename_all = "snake_case")]
#[strum(serialize_all = "snake_case")]
pub enum VaultSdk {
    VgsSdk,
    HyperswitchSdk,
}

#[derive(
    Clone,
    Debug,
    Eq,
    Default,
    Hash,
    PartialEq,
    serde::Deserialize,
    serde::Serialize,
    strum::Display,
    strum::EnumString,
    utoipa::ToSchema,
    Copy,
)]
#[router_derive::diesel_enum(storage_type = "text")]
#[serde(rename_all = "snake_case")]
#[strum(serialize_all = "snake_case")]
pub enum AuthenticationStatus {
    #[default]
    Started,
    Pending,
    Success,
    Failed,
}

impl AuthenticationStatus {
    pub fn is_terminal_status(self) -> bool {
        match self {
            Self::Started | Self::Pending => false,
            Self::Success | Self::Failed => true,
        }
    }

    pub fn is_failed(self) -> bool {
        self == Self::Failed
    }
}

#[derive(
    Clone,
    Debug,
    Eq,
    Default,
    Hash,
    PartialEq,
    serde::Deserialize,
    serde::Serialize,
    strum::Display,
    strum::EnumString,
    utoipa::ToSchema,
    Copy,
)]
#[router_derive::diesel_enum(storage_type = "text")]
#[serde(rename_all = "snake_case")]
#[strum(serialize_all = "snake_case")]
pub enum DecoupledAuthenticationType {
    #[default]
    Challenge,
    Frictionless,
}

#[derive(
    Clone,
    Debug,
    Eq,
    Default,
    Hash,
    PartialEq,
    serde::Deserialize,
    serde::Serialize,
    strum::Display,
    strum::EnumString,
    utoipa::ToSchema,
    Copy,
)]
#[router_derive::diesel_enum(storage_type = "text")]
#[serde(rename_all = "snake_case")]
#[strum(serialize_all = "snake_case")]
pub enum AuthenticationLifecycleStatus {
    Used,
    #[default]
    Unused,
    Expired,
}

#[derive(
    Clone,
    Copy,
    Debug,
    Eq,
    PartialEq,
    strum::Display,
    strum::EnumString,
    serde::Deserialize,
    serde::Serialize,
    ToSchema,
    Default,
)]
#[router_derive::diesel_enum(storage_type = "db_enum")]
#[strum(serialize_all = "snake_case")]
#[serde(rename_all = "snake_case")]
pub enum ConnectorStatus {
    #[default]
    Inactive,
    Active,
}

#[derive(
    Clone,
    Copy,
    Debug,
    Eq,
    PartialEq,
    strum::Display,
    strum::EnumString,
    serde::Deserialize,
    serde::Serialize,
    ToSchema,
    Default,
)]
#[router_derive::diesel_enum(storage_type = "db_enum")]
#[strum(serialize_all = "snake_case")]
#[serde(rename_all = "snake_case")]
pub enum TransactionType {
    #[default]
    Payment,
    #[cfg(feature = "payouts")]
    Payout,
    ThreeDsAuthentication,
}

impl TransactionType {
    pub fn is_three_ds_authentication(self) -> bool {
        matches!(self, Self::ThreeDsAuthentication)
    }
}

#[derive(
    Clone,
    Copy,
    Debug,
    Eq,
    PartialEq,
    serde::Deserialize,
    serde::Serialize,
    strum::Display,
    strum::EnumString,
)]
#[router_derive::diesel_enum(storage_type = "db_enum")]
#[serde(rename_all = "snake_case")]
#[strum(serialize_all = "snake_case")]
pub enum RoleScope {
    Organization,
    Merchant,
    Profile,
}

impl From<RoleScope> for EntityType {
    fn from(role_scope: RoleScope) -> Self {
        match role_scope {
            RoleScope::Organization => Self::Organization,
            RoleScope::Merchant => Self::Merchant,
            RoleScope::Profile => Self::Profile,
        }
    }
}

/// Indicates the transaction status
#[derive(
    Clone,
    Default,
    Debug,
    serde::Serialize,
    serde::Deserialize,
    Eq,
    Hash,
    PartialEq,
    ToSchema,
    strum::Display,
    strum::EnumString,
)]
#[router_derive::diesel_enum(storage_type = "text")]
pub enum TransactionStatus {
    /// Authentication/ Account Verification Successful
    #[serde(rename = "Y")]
    Success,
    /// Not Authenticated /Account Not Verified; Transaction denied
    #[default]
    #[serde(rename = "N")]
    Failure,
    /// Authentication/ Account Verification Could Not Be Performed; Technical or other problem, as indicated in Authentication Response(ARes) or Result Request (RReq)
    #[serde(rename = "U")]
    VerificationNotPerformed,
    /// Attempts Processing Performed; Not Authenticated/Verified , but a proof of attempted authentication/verification is provided
    #[serde(rename = "A")]
    NotVerified,
    /// Authentication/ Account Verification Rejected; Issuer is rejecting authentication/verification and request that authorisation not be attempted.
    #[serde(rename = "R")]
    Rejected,
    /// Challenge Required; Additional authentication is required using the Challenge Request (CReq) / Challenge Response (CRes)
    #[serde(rename = "C")]
    ChallengeRequired,
    /// Challenge Required; Decoupled Authentication confirmed.
    #[serde(rename = "D")]
    ChallengeRequiredDecoupledAuthentication,
    /// Informational Only; 3DS Requestor challenge preference acknowledged.
    #[serde(rename = "I")]
    InformationOnly,
}

impl TransactionStatus {
    pub fn is_pending(self) -> bool {
        matches!(
            self,
            Self::ChallengeRequired | Self::ChallengeRequiredDecoupledAuthentication
        )
    }

    pub fn is_terminal_state(self) -> bool {
        matches!(self, Self::Success | Self::Failure)
    }
}

#[derive(
    Clone,
    Copy,
    Debug,
    Eq,
    PartialEq,
    Hash,
    serde::Serialize,
    serde::Deserialize,
    strum::Display,
    strum::EnumString,
    strum::EnumIter,
)]
#[router_derive::diesel_enum(storage_type = "text")]
#[serde(rename_all = "snake_case")]
#[strum(serialize_all = "snake_case")]
pub enum PermissionGroup {
    OperationsView,
    OperationsManage,
    ConnectorsView,
    ConnectorsManage,
    WorkflowsView,
    WorkflowsManage,
    AnalyticsView,
    UsersView,
    UsersManage,
    // TODO: To be deprecated, make sure DB is migrated before removing
    MerchantDetailsView,
    // TODO: To be deprecated, make sure DB is migrated before removing
    MerchantDetailsManage,
    // TODO: To be deprecated, make sure DB is migrated before removing
    OrganizationManage,
    AccountView,
    AccountManage,
    ReconReportsView,
    ReconReportsManage,
    ReconOpsView,
    ReconOpsManage,
    InternalManage,
    ThemeView,
    ThemeManage,
}

#[derive(Clone, Debug, serde::Serialize, PartialEq, Eq, Hash, strum::EnumIter)]
pub enum ParentGroup {
    Operations,
    Connectors,
    Workflows,
    Analytics,
    Users,
    ReconOps,
    ReconReports,
    Account,
    Internal,
    Theme,
}

#[derive(Debug, Clone, Copy, Eq, PartialEq, Hash, serde::Serialize)]
#[serde(rename_all = "snake_case")]
pub enum Resource {
    Payment,
    Refund,
    ApiKey,
    Account,
    Connector,
    Routing,
    Dispute,
    Mandate,
    Customer,
    Analytics,
    ThreeDsDecisionManager,
    SurchargeDecisionManager,
    User,
    WebhookEvent,
    Payout,
    Report,
    ReconToken,
    ReconFiles,
    ReconAndSettlementAnalytics,
    ReconUpload,
    ReconReports,
    RunRecon,
    ReconConfig,
    RevenueRecovery,
    InternalConnector,
    Theme,
}

#[derive(Debug, Clone, Copy, Eq, PartialEq, Ord, PartialOrd, serde::Serialize, Hash)]
#[serde(rename_all = "snake_case")]
pub enum PermissionScope {
    Read = 0,
    Write = 1,
}

/// Name of banks supported by Hyperswitch
#[derive(
    Clone,
    Copy,
    Debug,
    Eq,
    Hash,
    PartialEq,
    serde::Deserialize,
    serde::Serialize,
    strum::Display,
    strum::EnumString,
    ToSchema,
)]
#[strum(serialize_all = "snake_case")]
#[serde(rename_all = "snake_case")]
pub enum BankNames {
    AmericanExpress,
    AffinBank,
    AgroBank,
    AllianceBank,
    AmBank,
    BankOfAmerica,
    BankOfChina,
    BankIslam,
    BankMuamalat,
    BankRakyat,
    BankSimpananNasional,
    Barclays,
    BlikPSP,
    CapitalOne,
    Chase,
    Citi,
    CimbBank,
    Discover,
    NavyFederalCreditUnion,
    PentagonFederalCreditUnion,
    SynchronyBank,
    WellsFargo,
    AbnAmro,
    AsnBank,
    Bunq,
    Handelsbanken,
    HongLeongBank,
    HsbcBank,
    Ing,
    Knab,
    KuwaitFinanceHouse,
    Moneyou,
    Rabobank,
    Regiobank,
    Revolut,
    SnsBank,
    TriodosBank,
    VanLanschot,
    ArzteUndApothekerBank,
    AustrianAnadiBankAg,
    BankAustria,
    Bank99Ag,
    BankhausCarlSpangler,
    BankhausSchelhammerUndSchatteraAg,
    BankMillennium,
    BankPEKAOSA,
    BawagPskAg,
    BksBankAg,
    BrullKallmusBankAg,
    BtvVierLanderBank,
    CapitalBankGraweGruppeAg,
    CeskaSporitelna,
    Dolomitenbank,
    EasybankAg,
    EPlatbyVUB,
    ErsteBankUndSparkassen,
    FrieslandBank,
    HypoAlpeadriabankInternationalAg,
    HypoNoeLbFurNiederosterreichUWien,
    HypoOberosterreichSalzburgSteiermark,
    HypoTirolBankAg,
    HypoVorarlbergBankAg,
    HypoBankBurgenlandAktiengesellschaft,
    KomercniBanka,
    MBank,
    MarchfelderBank,
    Maybank,
    OberbankAg,
    OsterreichischeArzteUndApothekerbank,
    OcbcBank,
    PayWithING,
    PlaceZIPKO,
    PlatnoscOnlineKartaPlatnicza,
    PosojilnicaBankEGen,
    PostovaBanka,
    PublicBank,
    RaiffeisenBankengruppeOsterreich,
    RhbBank,
    SchelhammerCapitalBankAg,
    StandardCharteredBank,
    SchoellerbankAg,
    SpardaBankWien,
    SporoPay,
    SantanderPrzelew24,
    TatraPay,
    Viamo,
    VolksbankGruppe,
    VolkskreditbankAg,
    VrBankBraunau,
    UobBank,
    PayWithAliorBank,
    BankiSpoldzielcze,
    PayWithInteligo,
    BNPParibasPoland,
    BankNowySA,
    CreditAgricole,
    PayWithBOS,
    PayWithCitiHandlowy,
    PayWithPlusBank,
    ToyotaBank,
    VeloBank,
    ETransferPocztowy24,
    PlusBank,
    EtransferPocztowy24,
    BankiSpbdzielcze,
    BankNowyBfgSa,
    GetinBank,
    Blik,
    NoblePay,
    IdeaBank,
    EnveloBank,
    NestPrzelew,
    MbankMtransfer,
    Inteligo,
    PbacZIpko,
    BnpParibas,
    BankPekaoSa,
    VolkswagenBank,
    AliorBank,
    Boz,
    BangkokBank,
    KrungsriBank,
    KrungThaiBank,
    TheSiamCommercialBank,
    KasikornBank,
    OpenBankSuccess,
    OpenBankFailure,
    OpenBankCancelled,
    Aib,
    BankOfScotland,
    DanskeBank,
    FirstDirect,
    FirstTrust,
    Halifax,
    Lloyds,
    Monzo,
    NatWest,
    NationwideBank,
    RoyalBankOfScotland,
    Starling,
    TsbBank,
    TescoBank,
    UlsterBank,
    Yoursafe,
    N26,
    NationaleNederlanden,
}
#[derive(
    Clone,
    Copy,
    Debug,
    Eq,
    Hash,
    PartialEq,
    serde::Deserialize,
    serde::Serialize,
    strum::Display,
    strum::EnumString,
    ToSchema,
)]
#[strum(serialize_all = "snake_case")]
#[serde(rename_all = "snake_case")]
pub enum BankType {
    Checking,
    Savings,
}
#[derive(
    Clone,
    Copy,
    Debug,
    Eq,
    Hash,
    PartialEq,
    serde::Deserialize,
    serde::Serialize,
    strum::Display,
    strum::EnumString,
    ToSchema,
)]
#[strum(serialize_all = "snake_case")]
#[serde(rename_all = "snake_case")]
pub enum BankHolderType {
    Personal,
    Business,
}

#[derive(
    Clone,
    Copy,
    Debug,
    Default,
    Eq,
    Hash,
    PartialEq,
    serde::Deserialize,
    strum::Display,
    serde::Serialize,
    strum::EnumIter,
    strum::EnumString,
    strum::VariantNames,
    ToSchema,
)]
#[router_derive::diesel_enum(storage_type = "db_enum")]
#[serde(rename_all = "snake_case")]
#[strum(serialize_all = "snake_case")]
pub enum GenericLinkType {
    #[default]
    PaymentMethodCollect,
    PayoutLink,
}

#[derive(Debug, Clone, PartialEq, Eq, strum::Display, serde::Deserialize, serde::Serialize)]
#[strum(serialize_all = "snake_case")]
#[serde(rename_all = "snake_case")]
pub enum TokenPurpose {
    AuthSelect,
    #[serde(rename = "sso")]
    #[strum(serialize = "sso")]
    SSO,
    #[serde(rename = "totp")]
    #[strum(serialize = "totp")]
    TOTP,
    VerifyEmail,
    AcceptInvitationFromEmail,
    ForceSetPassword,
    ResetPassword,
    AcceptInvite,
    UserInfo,
}

#[derive(
    Clone,
    Copy,
    Debug,
    Default,
    Eq,
    PartialEq,
    serde::Deserialize,
    serde::Serialize,
    strum::Display,
    strum::EnumString,
)]
#[router_derive::diesel_enum(storage_type = "text")]
#[strum(serialize_all = "snake_case")]
#[serde(rename_all = "snake_case")]
pub enum UserAuthType {
    OpenIdConnect,
    MagicLink,
    #[default]
    Password,
}

#[derive(
    Clone,
    Copy,
    Debug,
    Eq,
    PartialEq,
    serde::Deserialize,
    serde::Serialize,
    strum::Display,
    strum::EnumString,
)]
#[router_derive::diesel_enum(storage_type = "text")]
#[strum(serialize_all = "snake_case")]
#[serde(rename_all = "snake_case")]
pub enum Owner {
    Organization,
    Tenant,
    Internal,
}

#[derive(
    Clone,
    Copy,
    Debug,
    Eq,
    PartialEq,
    serde::Deserialize,
    serde::Serialize,
    strum::Display,
    strum::EnumString,
    ToSchema,
)]
#[router_derive::diesel_enum(storage_type = "db_enum")]
#[strum(serialize_all = "snake_case")]
#[serde(rename_all = "snake_case")]
pub enum ApiVersion {
    V1,
    V2,
}

#[derive(
    Clone,
    Copy,
    Debug,
    Eq,
    PartialEq,
    Ord,
    PartialOrd,
    serde::Deserialize,
    serde::Serialize,
    strum::Display,
    strum::EnumString,
    strum::EnumIter,
    ToSchema,
    Hash,
)]
#[router_derive::diesel_enum(storage_type = "text")]
#[strum(serialize_all = "snake_case")]
#[serde(rename_all = "snake_case")]
pub enum EntityType {
    Tenant = 3,
    Organization = 2,
    Merchant = 1,
    Profile = 0,
}

#[derive(Clone, Debug, serde::Serialize)]
#[serde(rename_all = "snake_case")]
pub enum PayoutRetryType {
    SingleConnector,
    MultiConnector,
}

#[derive(
    Clone,
    Copy,
    Debug,
    Eq,
    PartialEq,
    serde::Deserialize,
    serde::Serialize,
    strum::Display,
    strum::EnumString,
    ToSchema,
    Hash,
)]
#[router_derive::diesel_enum(storage_type = "db_enum")]
#[serde(rename_all = "snake_case")]
#[strum(serialize_all = "snake_case")]
pub enum OrderFulfillmentTimeOrigin {
    Create,
    Confirm,
}

#[derive(
    Clone,
    Copy,
    Debug,
    Eq,
    PartialEq,
    serde::Deserialize,
    serde::Serialize,
    strum::Display,
    strum::EnumString,
    ToSchema,
    Hash,
)]
#[router_derive::diesel_enum(storage_type = "db_enum")]
#[serde(rename_all = "snake_case")]
#[strum(serialize_all = "snake_case")]
pub enum UIWidgetFormLayout {
    Tabs,
    Journey,
}

#[derive(
    Clone,
    Copy,
    Debug,
    Default,
    Eq,
    PartialEq,
    serde::Deserialize,
    serde::Serialize,
    strum::Display,
    strum::EnumString,
    ToSchema,
)]
#[router_derive::diesel_enum(storage_type = "db_enum")]
#[strum(serialize_all = "snake_case")]
#[serde(rename_all = "snake_case")]
pub enum DeleteStatus {
    #[default]
    Active,
    Redacted,
}

#[derive(
    Clone,
    Copy,
    Debug,
    Eq,
    PartialEq,
    serde::Deserialize,
    serde::Serialize,
    strum::Display,
    Hash,
    strum::EnumString,
)]
#[serde(rename_all = "snake_case")]
#[strum(serialize_all = "snake_case")]
#[router_derive::diesel_enum(storage_type = "db_enum")]
pub enum SuccessBasedRoutingConclusiveState {
    // pc: payment connector
    // sc: success based routing outcome/first connector
    // status: payment status
    //
    // status = success && pc == sc
    TruePositive,
    // status = failed && pc == sc
    FalsePositive,
    // status = failed && pc != sc
    TrueNegative,
    // status = success && pc != sc
    FalseNegative,
    // status = processing
    NonDeterministic,
}

/// Whether 3ds authentication is requested or not
#[derive(
    Clone, Copy, Debug, PartialEq, serde::Serialize, serde::Deserialize, Default, ToSchema,
)]
pub enum External3dsAuthenticationRequest {
    /// Request for 3ds authentication
    Enable,
    /// Skip 3ds authentication
    #[default]
    Skip,
}

/// Whether payment link is requested to be enabled or not for this transaction
#[derive(
    Clone, Copy, Debug, PartialEq, serde::Serialize, serde::Deserialize, Default, ToSchema,
)]
pub enum EnablePaymentLinkRequest {
    /// Request for enabling payment link
    Enable,
    /// Skip enabling payment link
    #[default]
    Skip,
}

#[derive(
    Clone, Copy, Debug, PartialEq, serde::Serialize, serde::Deserialize, Default, ToSchema,
)]
pub enum MitExemptionRequest {
    /// Request for applying MIT exemption
    Apply,
    /// Skip applying MIT exemption
    #[default]
    Skip,
}

/// Set to `present` to indicate that the customer is in your checkout flow during this payment, and therefore is able to authenticate. This parameter should be `absent` when merchant's doing merchant initiated payments and customer is not present while doing the payment.
#[derive(
    Clone, Copy, Debug, PartialEq, serde::Serialize, serde::Deserialize, Default, ToSchema,
)]
#[serde(rename_all = "snake_case")]
pub enum PresenceOfCustomerDuringPayment {
    /// Customer is present during the payment. This is the default value
    #[default]
    Present,
    /// Customer is absent during the payment
    Absent,
}

impl From<ConnectorType> for TransactionType {
    fn from(connector_type: ConnectorType) -> Self {
        match connector_type {
            #[cfg(feature = "payouts")]
            ConnectorType::PayoutProcessor => Self::Payout,
            _ => Self::Payment,
        }
    }
}

impl From<RefundStatus> for RelayStatus {
    fn from(refund_status: RefundStatus) -> Self {
        match refund_status {
            RefundStatus::Failure | RefundStatus::TransactionFailure => Self::Failure,
            RefundStatus::ManualReview | RefundStatus::Pending => Self::Pending,
            RefundStatus::Success => Self::Success,
        }
    }
}

impl From<RelayStatus> for RefundStatus {
    fn from(relay_status: RelayStatus) -> Self {
        match relay_status {
            RelayStatus::Failure => Self::Failure,
            RelayStatus::Pending | RelayStatus::Created => Self::Pending,
            RelayStatus::Success => Self::Success,
        }
    }
}

#[derive(
    Clone, Copy, Debug, PartialEq, serde::Serialize, serde::Deserialize, Default, ToSchema,
)]
#[serde(rename_all = "snake_case")]
pub enum TaxCalculationOverride {
    /// Skip calling the external tax provider
    #[default]
    Skip,
    /// Calculate tax by calling the external tax provider
    Calculate,
}

impl From<Option<bool>> for TaxCalculationOverride {
    fn from(value: Option<bool>) -> Self {
        match value {
            Some(true) => Self::Calculate,
            _ => Self::Skip,
        }
    }
}

impl TaxCalculationOverride {
    pub fn as_bool(self) -> bool {
        match self {
            Self::Skip => false,
            Self::Calculate => true,
        }
    }
}

#[derive(
    Clone, Copy, Debug, PartialEq, serde::Serialize, serde::Deserialize, Default, ToSchema,
)]
#[serde(rename_all = "snake_case")]
pub enum SurchargeCalculationOverride {
    /// Skip calculating surcharge
    #[default]
    Skip,
    /// Calculate surcharge
    Calculate,
}

impl From<Option<bool>> for SurchargeCalculationOverride {
    fn from(value: Option<bool>) -> Self {
        match value {
            Some(true) => Self::Calculate,
            _ => Self::Skip,
        }
    }
}

impl SurchargeCalculationOverride {
    pub fn as_bool(self) -> bool {
        match self {
            Self::Skip => false,
            Self::Calculate => true,
        }
    }
}

/// Connector Mandate Status
#[derive(
    Clone, Copy, Debug, Eq, PartialEq, serde::Deserialize, serde::Serialize, strum::Display,
)]
#[strum(serialize_all = "snake_case")]
#[serde(rename_all = "snake_case")]
pub enum ConnectorMandateStatus {
    /// Indicates that the connector mandate is active and can be used for payments.
    Active,
    /// Indicates that the connector mandate  is not active and hence cannot be used for payments.
    Inactive,
}

/// Connector Mandate Status
#[derive(
    Clone, Copy, Debug, Eq, PartialEq, serde::Deserialize, serde::Serialize, strum::Display,
)]
#[strum(serialize_all = "snake_case")]
#[serde(rename_all = "snake_case")]
pub enum ConnectorTokenStatus {
    /// Indicates that the connector mandate is active and can be used for payments.
    Active,
    /// Indicates that the connector mandate  is not active and hence cannot be used for payments.
    Inactive,
}

#[derive(
    Clone,
    Copy,
    Debug,
    strum::Display,
    PartialEq,
    Eq,
    serde::Serialize,
    serde::Deserialize,
    strum::EnumString,
    ToSchema,
    PartialOrd,
    Ord,
)]
#[router_derive::diesel_enum(storage_type = "text")]
#[serde(rename_all = "snake_case")]
#[strum(serialize_all = "snake_case")]
pub enum ErrorCategory {
    FrmDecline,
    ProcessorDowntime,
    ProcessorDeclineUnauthorized,
    IssueWithPaymentMethod,
    ProcessorDeclineIncorrectData,
}

impl ErrorCategory {
    pub fn should_perform_elimination_routing(self) -> bool {
        match self {
            Self::ProcessorDowntime | Self::ProcessorDeclineUnauthorized => true,
            Self::IssueWithPaymentMethod
            | Self::ProcessorDeclineIncorrectData
            | Self::FrmDecline => false,
        }
    }
}

#[derive(
    Clone,
    Debug,
    Eq,
    PartialEq,
    serde::Deserialize,
    serde::Serialize,
    strum::Display,
    strum::EnumString,
    ToSchema,
    Hash,
)]
pub enum PaymentChargeType {
    #[serde(untagged)]
    Stripe(StripeChargeType),
}

#[derive(
    Clone,
    Debug,
    Default,
    Hash,
    Eq,
    PartialEq,
    ToSchema,
    serde::Serialize,
    serde::Deserialize,
    strum::Display,
    strum::EnumString,
)]
#[serde(rename_all = "lowercase")]
#[strum(serialize_all = "lowercase")]
pub enum StripeChargeType {
    #[default]
    Direct,
    Destination,
}

/// Authentication Products
#[derive(
    Clone,
    Copy,
    Debug,
    Eq,
    Hash,
    PartialEq,
    serde::Serialize,
    serde::Deserialize,
    strum::Display,
    strum::EnumString,
    ToSchema,
)]
#[serde(rename_all = "snake_case")]
#[strum(serialize_all = "snake_case")]
pub enum AuthenticationProduct {
    ClickToPay,
}

/// Connector Access Method
#[derive(
    Clone,
    Copy,
    Debug,
    Eq,
    Hash,
    PartialEq,
    serde::Deserialize,
    serde::Serialize,
    strum::Display,
    ToSchema,
)]
#[strum(serialize_all = "snake_case")]
#[serde(rename_all = "snake_case")]
pub enum PaymentConnectorCategory {
    PaymentGateway,
    AlternativePaymentMethod,
    BankAcquirer,
}

/// The status of the feature
#[derive(
    Clone,
    Copy,
    Debug,
    Eq,
    PartialEq,
    serde::Deserialize,
    serde::Serialize,
    strum::Display,
    ToSchema,
)]
#[strum(serialize_all = "snake_case")]
#[serde(rename_all = "snake_case")]
pub enum FeatureStatus {
    NotSupported,
    Supported,
}

/// The type of tokenization to use for the payment method
#[derive(
    Clone,
    Copy,
    Debug,
    Eq,
    PartialEq,
    serde::Deserialize,
    serde::Serialize,
    strum::Display,
    ToSchema,
)]
#[strum(serialize_all = "snake_case")]
#[serde(rename_all = "snake_case")]
pub enum TokenizationType {
    /// Create a single use token for the given payment method
    /// The user might have to go through additional factor authentication when using the single use token if required by the payment method
    SingleUse,
    /// Create a multi use token for the given payment method
    /// User will have to complete the additional factor authentication only once when creating the multi use token
    /// This will create a mandate at the connector which can be used for recurring payments
    MultiUse,
}

/// The network tokenization toggle, whether to enable or skip the network tokenization
#[derive(Debug, Clone, serde::Deserialize, serde::Serialize, ToSchema)]
pub enum NetworkTokenizationToggle {
    /// Enable network tokenization for the payment method
    Enable,
    /// Skip network tokenization for the payment method
    Skip,
}

#[derive(Clone, Copy, Debug, Deserialize, Eq, PartialEq, Serialize, ToSchema)]
#[serde(rename_all = "SCREAMING_SNAKE_CASE")]
pub enum GooglePayAuthMethod {
    /// Contain pan data only
    PanOnly,
    /// Contain cryptogram data along with pan data
    #[serde(rename = "CRYPTOGRAM_3DS")]
    Cryptogram,
}

#[derive(
    Clone,
    Debug,
    Eq,
    PartialEq,
    serde::Deserialize,
    serde::Serialize,
    strum::Display,
    strum::EnumString,
    ToSchema,
)]
#[strum(serialize_all = "PascalCase")]
#[serde(rename_all = "PascalCase")]
pub enum AdyenSplitType {
    /// Books split amount to the specified account.
    BalanceAccount,
    /// The aggregated amount of the interchange and scheme fees.
    AcquiringFees,
    /// The aggregated amount of all transaction fees.
    PaymentFee,
    /// The aggregated amount of Adyen's commission and markup fees.
    AdyenFees,
    ///  The transaction fees due to Adyen under blended rates.
    AdyenCommission,
    /// The transaction fees due to Adyen under Interchange ++ pricing.
    AdyenMarkup,
    ///  The fees paid to the issuer for each payment made with the card network.
    Interchange,
    ///  The fees paid to the card scheme for using their network.
    SchemeFee,
    /// Your platform's commission on the payment (specified in amount), booked to your liable balance account.
    Commission,
    /// Allows you and your users to top up balance accounts using direct debit, card payments, or other payment methods.
    TopUp,
    /// The value-added tax charged on the payment, booked to your platforms liable balance account.
    Vat,
}

#[derive(
    Clone, Copy, Debug, Eq, PartialEq, serde::Serialize, serde::Deserialize, ToSchema, Default,
)]
#[serde(rename = "snake_case")]
pub enum PaymentConnectorTransmission {
    /// Failed to call the payment connector
    #[default]
    ConnectorCallUnsuccessful,
    /// Payment Connector call succeeded
    ConnectorCallSucceeded,
}

#[derive(
    Clone,
    Copy,
    Debug,
    Default,
    Eq,
    Hash,
    PartialEq,
    serde::Deserialize,
    serde::Serialize,
    strum::Display,
    strum::EnumString,
    ToSchema,
)]
#[router_derive::diesel_enum(storage_type = "db_enum")]
#[strum(serialize_all = "snake_case")]
#[serde(rename_all = "snake_case")]
pub enum TriggeredBy {
    /// Denotes payment attempt is been created by internal system.
    #[default]
    Internal,
    /// Denotes payment attempt is been created by external system.
    External,
}

#[derive(
    Clone,
    Copy,
    Debug,
    Eq,
    PartialEq,
    serde::Deserialize,
    serde::Serialize,
    strum::Display,
    strum::EnumString,
    ToSchema,
)]
#[router_derive::diesel_enum(storage_type = "db_enum")]
#[serde(rename_all = "snake_case")]
#[strum(serialize_all = "snake_case")]
pub enum ProcessTrackerStatus {
    // Picked by the producer
    Processing,
    // State when the task is added
    New,
    // Send to retry
    Pending,
    // Picked by consumer
    ProcessStarted,
    // Finished by consumer
    Finish,
    // Review the task
    Review,
}

#[derive(
    serde::Serialize,
    serde::Deserialize,
    Clone,
    Copy,
    Debug,
    PartialEq,
    Eq,
    strum::EnumString,
    strum::Display,
)]
#[serde(rename_all = "SCREAMING_SNAKE_CASE")]
#[strum(serialize_all = "SCREAMING_SNAKE_CASE")]
pub enum ProcessTrackerRunner {
    PaymentsSyncWorkflow,
    RefundWorkflowRouter,
    DeleteTokenizeDataWorkflow,
    ApiKeyExpiryWorkflow,
    OutgoingWebhookRetryWorkflow,
    AttachPayoutAccountWorkflow,
    PaymentMethodStatusUpdateWorkflow,
    PassiveRecoveryWorkflow,
    ProcessDisputeWorkflow,
    DisputeListWorkflow,
}

#[derive(Debug)]
pub enum CryptoPadding {
    PKCS7,
    ZeroPadding,
}

#[derive(
    Clone,
    Copy,
    Debug,
    Eq,
    PartialEq,
    serde::Deserialize,
    serde::Serialize,
    strum::Display,
    strum::EnumString,
    ToSchema,
)]
#[router_derive::diesel_enum(storage_type = "db_enum")]
#[serde(rename_all = "snake_case")]
#[strum(serialize_all = "snake_case")]
pub enum TokenizationFlag {
    /// Token is active and can be used for payments
    Enabled,
    /// Token is inactive and cannot be used for payments
    Disabled,
}

/// The type of token data to fetch for get-token endpoint

#[derive(Clone, Copy, Debug, serde::Deserialize, serde::Serialize, ToSchema)]
#[serde(rename_all = "snake_case")]
pub enum TokenDataType {
    /// Fetch single use token for the given payment method
    SingleUseToken,
    /// Fetch multi use token for the given payment method
    MultiUseToken,
    /// Fetch network token for the given payment method
    NetworkToken,
}

#[derive(
    Clone,
    Debug,
    Default,
    Eq,
    Hash,
    PartialEq,
    serde::Deserialize,
    serde::Serialize,
    strum::Display,
    strum::VariantNames,
    strum::EnumIter,
    strum::EnumString,
    ToSchema,
)]
#[router_derive::diesel_enum(storage_type = "db_enum")]
#[serde(rename_all = "snake_case")]
#[strum(serialize_all = "snake_case")]
pub enum RoutingApproach {
    SuccessRateExploitation,
    SuccessRateExploration,
    ContractBasedRouting,
    DebitRouting,
    RuleBasedRouting,
    VolumeBasedRouting,
    StraightThroughRouting,
    #[default]
    DefaultFallback,
    #[serde(untagged)]
    #[strum(default)]
    Other(String),
}

impl RoutingApproach {
    pub fn from_decision_engine_approach(approach: &str) -> Self {
        match approach {
            "SR_SELECTION_V3_ROUTING" => Self::SuccessRateExploitation,
            "SR_V3_HEDGING" => Self::SuccessRateExploration,
            "NTW_BASED_ROUTING" => Self::DebitRouting,
            "DEFAULT" => Self::StraightThroughRouting,
            _ => Self::DefaultFallback,
        }
    }
}

#[derive(
    Clone,
    Copy,
    Debug,
    Eq,
    PartialEq,
    serde::Serialize,
    serde::Deserialize,
    ToSchema,
    strum::Display,
    strum::EnumString,
    Hash,
)]
#[serde(rename_all = "snake_case")]
#[strum(serialize_all = "snake_case")]
#[router_derive::diesel_enum(storage_type = "text")]
pub enum CallbackMapperIdType {
    NetworkTokenRequestorReferenceID,
}<|MERGE_RESOLUTION|>--- conflicted
+++ resolved
@@ -2854,10 +2854,7 @@
     True,
     #[default]
     False,
-<<<<<<< HEAD
-=======
     Default,
->>>>>>> e1fc1413
 }
 
 #[derive(Clone, Copy, Eq, Hash, PartialEq, Debug, Serialize, Deserialize, strum::Display, ToSchema,)]
