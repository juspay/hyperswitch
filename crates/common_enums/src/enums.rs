--- conflicted
+++ resolved
@@ -167,11 +167,8 @@
     Worldline,
     Worldpay,
     Zen,
-<<<<<<< HEAD
     Plaid,
-=======
     Zsl,
->>>>>>> 0fe93d65
 }
 
 impl AttemptStatus {
