mod accounts;
mod payments;
mod ui;
use std::{
    collections::HashSet,
    num::{ParseFloatError, TryFromIntError},
};

pub use accounts::{
    MerchantAccountRequestType, MerchantAccountType, MerchantProductType, OrganizationType,
};
pub use payments::ProductType;
use serde::{Deserialize, Serialize};
pub use ui::*;
use utoipa::ToSchema;

pub use super::connector_enums::RoutableConnectors;
#[doc(hidden)]
pub mod diesel_exports {
    pub use super::{
        DbApiVersion as ApiVersion, DbAttemptStatus as AttemptStatus,
        DbAuthenticationType as AuthenticationType, DbBlocklistDataKind as BlocklistDataKind,
        DbCaptureMethod as CaptureMethod, DbCaptureStatus as CaptureStatus,
        DbConnectorType as ConnectorType, DbCountryAlpha2 as CountryAlpha2, DbCurrency as Currency,
        DbDeleteStatus as DeleteStatus, DbDisputeStage as DisputeStage,
        DbDisputeStatus as DisputeStatus, DbFraudCheckStatus as FraudCheckStatus,
        DbFutureUsage as FutureUsage, DbIntentStatus as IntentStatus,
        DbMandateStatus as MandateStatus, DbPaymentMethodIssuerCode as PaymentMethodIssuerCode,
        DbPaymentType as PaymentType, DbProcessTrackerStatus as ProcessTrackerStatus,
        DbRefundStatus as RefundStatus,
        DbRequestIncrementalAuthorization as RequestIncrementalAuthorization,
        DbRoutingApproach as RoutingApproach, DbScaExemptionType as ScaExemptionType,
        DbSuccessBasedRoutingConclusiveState as SuccessBasedRoutingConclusiveState,
        DbTokenizationFlag as TokenizationFlag, DbWebhookDeliveryAttempt as WebhookDeliveryAttempt,
    };
}

pub type ApplicationResult<T> = Result<T, ApplicationError>;

#[derive(Debug, thiserror::Error)]
pub enum ApplicationError {
    #[error("Application configuration error")]
    ConfigurationError,

    #[error("Invalid configuration value provided: {0}")]
    InvalidConfigurationValueError(String),

    #[error("Metrics error")]
    MetricsError,

    #[error("I/O: {0}")]
    IoError(std::io::Error),

    #[error("Error while constructing api client: {0}")]
    ApiClientError(ApiClientError),
}

#[derive(Debug, thiserror::Error, PartialEq, Clone)]
pub enum ApiClientError {
    #[error("Header map construction failed")]
    HeaderMapConstructionFailed,
    #[error("Invalid proxy configuration")]
    InvalidProxyConfiguration,
    #[error("Client construction failed")]
    ClientConstructionFailed,
    #[error("Certificate decode failed")]
    CertificateDecodeFailed,
    #[error("Request body serialization failed")]
    BodySerializationFailed,
    #[error("Unexpected state reached/Invariants conflicted")]
    UnexpectedState,

    #[error("Failed to parse URL")]
    UrlParsingFailed,
    #[error("URL encoding of request payload failed")]
    UrlEncodingFailed,
    #[error("Failed to send request to connector {0}")]
    RequestNotSent(String),
    #[error("Failed to decode response")]
    ResponseDecodingFailed,

    #[error("Server responded with Request Timeout")]
    RequestTimeoutReceived,

    #[error("connection closed before a message could complete")]
    ConnectionClosedIncompleteMessage,

    #[error("Server responded with Internal Server Error")]
    InternalServerErrorReceived,
    #[error("Server responded with Bad Gateway")]
    BadGatewayReceived,
    #[error("Server responded with Service Unavailable")]
    ServiceUnavailableReceived,
    #[error("Server responded with Gateway Timeout")]
    GatewayTimeoutReceived,
    #[error("Server responded with unexpected response")]
    UnexpectedServerResponse,
}
impl ApiClientError {
    pub fn is_upstream_timeout(&self) -> bool {
        self == &Self::RequestTimeoutReceived
    }
    pub fn is_connection_closed_before_message_could_complete(&self) -> bool {
        self == &Self::ConnectionClosedIncompleteMessage
    }
}

impl From<std::io::Error> for ApplicationError {
    fn from(err: std::io::Error) -> Self {
        Self::IoError(err)
    }
}

/// The status of the attempt
#[derive(
    Clone,
    Copy,
    Debug,
    Default,
    Hash,
    Eq,
    PartialEq,
    serde::Deserialize,
    serde::Serialize,
    strum::Display,
    strum::EnumString,
    ToSchema,
)]
#[router_derive::diesel_enum(storage_type = "db_enum")]
#[serde(rename_all = "snake_case")]
#[strum(serialize_all = "snake_case")]
pub enum AttemptStatus {
    Started,
    AuthenticationFailed,
    RouterDeclined,
    AuthenticationPending,
    AuthenticationSuccessful,
    Authorized,
    AuthorizationFailed,
    Charged,
    Authorizing,
    CodInitiated,
    Voided,
    VoidInitiated,
    CaptureInitiated,
    CaptureFailed,
    VoidFailed,
    AutoRefunded,
    PartialCharged,
    PartialChargedAndChargeable,
    Unresolved,
    #[default]
    Pending,
    Failure,
    PaymentMethodAwaited,
    ConfirmationAwaited,
    DeviceDataCollectionPending,
    IntegrityFailure,
}

impl AttemptStatus {
    pub fn is_terminal_status(self) -> bool {
        match self {
            Self::RouterDeclined
            | Self::Charged
            | Self::AutoRefunded
            | Self::Voided
            | Self::VoidFailed
            | Self::CaptureFailed
            | Self::Failure
            | Self::PartialCharged => true,
            Self::Started
            | Self::AuthenticationFailed
            | Self::AuthenticationPending
            | Self::AuthenticationSuccessful
            | Self::Authorized
            | Self::AuthorizationFailed
            | Self::Authorizing
            | Self::CodInitiated
            | Self::VoidInitiated
            | Self::CaptureInitiated
            | Self::PartialChargedAndChargeable
            | Self::Unresolved
            | Self::Pending
            | Self::PaymentMethodAwaited
            | Self::ConfirmationAwaited
            | Self::DeviceDataCollectionPending
            | Self::IntegrityFailure => false,
        }
    }
}

#[derive(
    Clone,
    Copy,
    Debug,
    Hash,
    Eq,
    PartialEq,
    serde::Deserialize,
    serde::Serialize,
    strum::Display,
    strum::EnumString,
    strum::EnumIter,
    ToSchema,
)]
#[router_derive::diesel_enum(storage_type = "db_enum")]
#[serde(rename_all = "snake_case")]
#[strum(serialize_all = "snake_case")]
pub enum ApplePayPaymentMethodType {
    Debit,
    Credit,
    Prepaid,
    Store,
}

/// Indicates the method by which a card is discovered during a payment
#[derive(
    Clone,
    Copy,
    Debug,
    Default,
    Hash,
    Eq,
    PartialEq,
    serde::Deserialize,
    serde::Serialize,
    strum::Display,
    strum::EnumString,
    strum::EnumIter,
    ToSchema,
)]
#[router_derive::diesel_enum(storage_type = "db_enum")]
#[serde(rename_all = "snake_case")]
#[strum(serialize_all = "snake_case")]
pub enum CardDiscovery {
    #[default]
    Manual,
    SavedCard,
    ClickToPay,
}

#[derive(
<<<<<<< HEAD
    Default,
    Clone,
    Copy,
    Debug,
    strum::Display,
    PartialEq,
    Eq,
    serde::Serialize,
    serde::Deserialize,
    strum::EnumString,
    ToSchema,
)]
#[serde(rename_all = "snake_case")]
#[strum(serialize_all = "snake_case")]
pub enum GsmDecision {
    Retry,
    #[default]
    DoDefault,
}

#[derive(
    Clone,
    Copy,
    Debug,
    strum::Display,
    PartialEq,
    Eq,
    serde::Serialize,
    serde::Deserialize,
    strum::EnumString,
    ToSchema,
)]
#[serde(rename_all = "snake_case")]
#[strum(serialize_all = "snake_case")]
pub enum GsmFeature {
    Retry,
}

/// Pass this parameter to force 3DS or non 3DS auth for this payment. Some connectors will still force 3DS auth even in case of passing 'no_three_ds' here and vice versa. Default value is 'no_three_ds' if not set
=======
    Clone,
    Copy,
    Debug,
    Default,
    Hash,
    Eq,
    PartialEq,
    serde::Deserialize,
    serde::Serialize,
    strum::Display,
    strum::EnumString,
    strum::EnumIter,
    ToSchema,
)]
#[router_derive::diesel_enum(storage_type = "db_enum")]
#[serde(rename_all = "snake_case")]
#[strum(serialize_all = "snake_case")]
pub enum RevenueRecoveryAlgorithmType {
    #[default]
    Monitoring,
    Smart,
    Cascading,
}

/// Specifies the type of cardholder authentication to be applied for a payment.
///
/// - `ThreeDs`: Requests 3D Secure (3DS) authentication. If the card is enrolled, 3DS authentication will be activated, potentially shifting chargeback liability to the issuer.
/// - `NoThreeDs`: Indicates that 3D Secure authentication should not be performed. The liability for chargebacks typically remains with the merchant. This is often the default if not specified.
///
/// Note: The actual authentication behavior can also be influenced by merchant configuration and specific connector defaults. Some connectors might still enforce 3DS or bypass it regardless of this parameter.
>>>>>>> 2b6f6c46
#[derive(
    Clone,
    Copy,
    Debug,
    Default,
    Eq,
    Hash,
    PartialEq,
    serde::Deserialize,
    serde::Serialize,
    strum::Display,
    strum::VariantNames,
    strum::EnumIter,
    strum::EnumString,
    ToSchema,
)]
#[router_derive::diesel_enum(storage_type = "db_enum")]
#[serde(rename_all = "snake_case")]
#[strum(serialize_all = "snake_case")]
pub enum AuthenticationType {
    /// If the card is enrolled for 3DS authentication, the 3DS based authentication will be activated. The liability of chargeback shift to the issuer
    ThreeDs,
    /// 3DS based authentication will not be activated. The liability of chargeback stays with the merchant.
    #[default]
    NoThreeDs,
}

/// The status of the capture
#[derive(
    Clone,
    Copy,
    Debug,
    Default,
    Eq,
    PartialEq,
    serde::Serialize,
    serde::Deserialize,
    strum::Display,
    strum::EnumString,
)]
#[router_derive::diesel_enum(storage_type = "db_enum")]
#[strum(serialize_all = "snake_case")]
pub enum FraudCheckStatus {
    Fraud,
    ManualReview,
    #[default]
    Pending,
    Legit,
    TransactionFailure,
}

#[derive(
    Clone,
    Copy,
    Debug,
    Default,
    Eq,
    PartialEq,
    serde::Deserialize,
    serde::Serialize,
    strum::Display,
    strum::EnumString,
    ToSchema,
    Hash,
)]
#[router_derive::diesel_enum(storage_type = "db_enum")]
#[serde(rename_all = "snake_case")]
#[strum(serialize_all = "snake_case")]
pub enum CaptureStatus {
    // Capture request initiated
    #[default]
    Started,
    // Capture request was successful
    Charged,
    // Capture is pending at connector side
    Pending,
    // Capture request failed
    Failed,
}

#[derive(
    Default,
    Clone,
    Debug,
    Eq,
    PartialEq,
    serde::Deserialize,
    serde::Serialize,
    strum::Display,
    strum::EnumString,
    ToSchema,
    Hash,
)]
#[router_derive::diesel_enum(storage_type = "text")]
#[serde(rename_all = "snake_case")]
#[strum(serialize_all = "snake_case")]
pub enum AuthorizationStatus {
    Success,
    Failure,
    // Processing state is before calling connector
    #[default]
    Processing,
    // Requires merchant action
    Unresolved,
}

#[derive(
    Clone,
    Debug,
    Eq,
    PartialEq,
    serde::Deserialize,
    serde::Serialize,
    strum::Display,
    strum::EnumString,
    ToSchema,
    Hash,
)]
#[router_derive::diesel_enum(storage_type = "text")]
#[serde(rename_all = "snake_case")]
#[strum(serialize_all = "snake_case")]
pub enum PaymentResourceUpdateStatus {
    Success,
    Failure,
}

impl PaymentResourceUpdateStatus {
    pub fn is_success(&self) -> bool {
        matches!(self, Self::Success)
    }
}

#[derive(
    Clone,
    Debug,
    PartialEq,
    Eq,
    serde::Deserialize,
    serde::Serialize,
    strum::Display,
    strum::EnumString,
    ToSchema,
    Hash,
)]
#[router_derive::diesel_enum(storage_type = "db_enum")]
#[serde(rename_all = "snake_case")]
#[strum(serialize_all = "snake_case")]
pub enum BlocklistDataKind {
    PaymentMethod,
    CardBin,
    ExtendedCardBin,
}

/// Specifies how the payment is captured.
/// - `automatic`: Funds are captured immediately after successful authorization. This is the default behavior if the field is omitted.
/// - `manual`: Funds are authorized but not captured. A separate request to the `/payments/{payment_id}/capture` endpoint is required to capture the funds.
#[derive(
    Clone,
    Copy,
    Debug,
    Default,
    Eq,
    Hash,
    PartialEq,
    serde::Deserialize,
    serde::Serialize,
    strum::Display,
    strum::VariantNames,
    strum::EnumIter,
    strum::EnumString,
    ToSchema,
)]
#[router_derive::diesel_enum(storage_type = "db_enum")]
#[serde(rename_all = "snake_case")]
#[strum(serialize_all = "snake_case")]
pub enum CaptureMethod {
    /// Post the payment authorization, the capture will be executed on the full amount immediately.
    #[default]
    Automatic,
    /// The capture will happen only if the merchant triggers a Capture API request. Allows for a single capture of the authorized amount.
    Manual,
    /// The capture will happen only if the merchant triggers a Capture API request. Allows for multiple partial captures up to the authorized amount.
    ManualMultiple,
    /// The capture can be scheduled to automatically get triggered at a specific date & time.
    Scheduled,
    /// Handles separate auth and capture sequentially; effectively the same as `Automatic` for most connectors.
    SequentialAutomatic,
}

/// Type of the Connector for the financial use case. Could range from Payments to Accounting to Banking.
#[derive(
    Clone,
    Copy,
    Debug,
    Eq,
    PartialEq,
    strum::Display,
    strum::EnumString,
    serde::Deserialize,
    serde::Serialize,
    ToSchema,
)]
#[router_derive::diesel_enum(storage_type = "db_enum")]
#[strum(serialize_all = "snake_case")]
#[serde(rename_all = "snake_case")]
pub enum ConnectorType {
    /// PayFacs, Acquirers, Gateways, BNPL etc
    PaymentProcessor,
    /// Fraud, Currency Conversion, Crypto etc
    PaymentVas,
    /// Accounting, Billing, Invoicing, Tax etc
    FinOperations,
    /// Inventory, ERP, CRM, KYC etc
    FizOperations,
    /// Payment Networks like Visa, MasterCard etc
    Networks,
    /// All types of banks including corporate / commercial / personal / neo banks
    BankingEntities,
    /// All types of non-banking financial institutions including Insurance, Credit / Lending etc
    NonBankingFinance,
    /// Acquirers, Gateways etc
    PayoutProcessor,
    /// PaymentMethods Auth Services
    PaymentMethodAuth,
    /// 3DS Authentication Service Providers
    AuthenticationProcessor,
    /// Tax Calculation Processor
    TaxProcessor,
    /// Represents billing processors that handle subscription management, invoicing,
    /// and recurring payments. Examples include Chargebee, Recurly, and Stripe Billing.
    BillingProcessor,
    /// Represents vaulting processors that handle the storage and management of payment method data
    VaultProcessor,
}

#[derive(Debug, Eq, PartialEq)]
pub enum PaymentAction {
    PSync,
    CompleteAuthorize,
    PaymentAuthenticateCompleteAuthorize,
}

#[derive(Clone, PartialEq)]
pub enum CallConnectorAction {
    Trigger,
    Avoid,
    StatusUpdate {
        status: AttemptStatus,
        error_code: Option<String>,
        error_message: Option<String>,
    },
    HandleResponse(Vec<u8>),
}

/// The three-letter ISO 4217 currency code (e.g., "USD", "EUR") for the payment amount. This field is mandatory for creating a payment.
#[allow(clippy::upper_case_acronyms)]
#[derive(
    Clone,
    Copy,
    Debug,
    Default,
    Eq,
    Hash,
    PartialEq,
    serde::Deserialize,
    serde::Serialize,
    strum::Display,
    strum::EnumString,
    strum::EnumIter,
    strum::VariantNames,
    ToSchema,
)]
#[router_derive::diesel_enum(storage_type = "db_enum")]
pub enum Currency {
    AED,
    AFN,
    ALL,
    AMD,
    ANG,
    AOA,
    ARS,
    AUD,
    AWG,
    AZN,
    BAM,
    BBD,
    BDT,
    BGN,
    BHD,
    BIF,
    BMD,
    BND,
    BOB,
    BRL,
    BSD,
    BTN,
    BWP,
    BYN,
    BZD,
    CAD,
    CDF,
    CHF,
    CLF,
    CLP,
    CNY,
    COP,
    CRC,
    CUC,
    CUP,
    CVE,
    CZK,
    DJF,
    DKK,
    DOP,
    DZD,
    EGP,
    ERN,
    ETB,
    EUR,
    FJD,
    FKP,
    GBP,
    GEL,
    GHS,
    GIP,
    GMD,
    GNF,
    GTQ,
    GYD,
    HKD,
    HNL,
    HRK,
    HTG,
    HUF,
    IDR,
    ILS,
    INR,
    IQD,
    IRR,
    ISK,
    JMD,
    JOD,
    JPY,
    KES,
    KGS,
    KHR,
    KMF,
    KPW,
    KRW,
    KWD,
    KYD,
    KZT,
    LAK,
    LBP,
    LKR,
    LRD,
    LSL,
    LYD,
    MAD,
    MDL,
    MGA,
    MKD,
    MMK,
    MNT,
    MOP,
    MRU,
    MUR,
    MVR,
    MWK,
    MXN,
    MYR,
    MZN,
    NAD,
    NGN,
    NIO,
    NOK,
    NPR,
    NZD,
    OMR,
    PAB,
    PEN,
    PGK,
    PHP,
    PKR,
    PLN,
    PYG,
    QAR,
    RON,
    RSD,
    RUB,
    RWF,
    SAR,
    SBD,
    SCR,
    SDG,
    SEK,
    SGD,
    SHP,
    SLE,
    SLL,
    SOS,
    SRD,
    SSP,
    STD,
    STN,
    SVC,
    SYP,
    SZL,
    THB,
    TJS,
    TMT,
    TND,
    TOP,
    TRY,
    TTD,
    TWD,
    TZS,
    UAH,
    UGX,
    #[default]
    USD,
    UYU,
    UZS,
    VES,
    VND,
    VUV,
    WST,
    XAF,
    XCD,
    XOF,
    XPF,
    YER,
    ZAR,
    ZMW,
    ZWL,
}

impl Currency {
    /// Convert the amount to its base denomination based on Currency and return String
    pub fn to_currency_base_unit(self, amount: i64) -> Result<String, TryFromIntError> {
        let amount_f64 = self.to_currency_base_unit_asf64(amount)?;
        Ok(format!("{amount_f64:.2}"))
    }

    /// Convert the amount to its base denomination based on Currency and return f64
    pub fn to_currency_base_unit_asf64(self, amount: i64) -> Result<f64, TryFromIntError> {
        let amount_f64: f64 = u32::try_from(amount)?.into();
        let amount = if self.is_zero_decimal_currency() {
            amount_f64
        } else if self.is_three_decimal_currency() {
            amount_f64 / 1000.00
        } else {
            amount_f64 / 100.00
        };
        Ok(amount)
    }

    ///Convert the higher decimal amount to its base absolute units
    pub fn to_currency_lower_unit(self, amount: String) -> Result<String, ParseFloatError> {
        let amount_f64 = amount.parse::<f64>()?;
        let amount_string = if self.is_zero_decimal_currency() {
            amount_f64
        } else if self.is_three_decimal_currency() {
            amount_f64 * 1000.00
        } else {
            amount_f64 * 100.00
        };
        Ok(amount_string.to_string())
    }

    /// Convert the amount to its base denomination based on Currency and check for zero decimal currency and return String
    /// Paypal Connector accepts Zero and Two decimal currency but not three decimal and it should be updated as required for 3 decimal currencies.
    /// Paypal Ref - https://developer.paypal.com/docs/reports/reference/paypal-supported-currencies/
    pub fn to_currency_base_unit_with_zero_decimal_check(
        self,
        amount: i64,
    ) -> Result<String, TryFromIntError> {
        let amount_f64 = self.to_currency_base_unit_asf64(amount)?;
        if self.is_zero_decimal_currency() {
            Ok(amount_f64.to_string())
        } else {
            Ok(format!("{amount_f64:.2}"))
        }
    }

    pub fn iso_4217(self) -> &'static str {
        match self {
            Self::AED => "784",
            Self::AFN => "971",
            Self::ALL => "008",
            Self::AMD => "051",
            Self::ANG => "532",
            Self::AOA => "973",
            Self::ARS => "032",
            Self::AUD => "036",
            Self::AWG => "533",
            Self::AZN => "944",
            Self::BAM => "977",
            Self::BBD => "052",
            Self::BDT => "050",
            Self::BGN => "975",
            Self::BHD => "048",
            Self::BIF => "108",
            Self::BMD => "060",
            Self::BND => "096",
            Self::BOB => "068",
            Self::BRL => "986",
            Self::BSD => "044",
            Self::BTN => "064",
            Self::BWP => "072",
            Self::BYN => "933",
            Self::BZD => "084",
            Self::CAD => "124",
            Self::CDF => "976",
            Self::CHF => "756",
            Self::CLF => "990",
            Self::CLP => "152",
            Self::COP => "170",
            Self::CRC => "188",
            Self::CUC => "931",
            Self::CUP => "192",
            Self::CVE => "132",
            Self::CZK => "203",
            Self::DJF => "262",
            Self::DKK => "208",
            Self::DOP => "214",
            Self::DZD => "012",
            Self::EGP => "818",
            Self::ERN => "232",
            Self::ETB => "230",
            Self::EUR => "978",
            Self::FJD => "242",
            Self::FKP => "238",
            Self::GBP => "826",
            Self::GEL => "981",
            Self::GHS => "936",
            Self::GIP => "292",
            Self::GMD => "270",
            Self::GNF => "324",
            Self::GTQ => "320",
            Self::GYD => "328",
            Self::HKD => "344",
            Self::HNL => "340",
            Self::HTG => "332",
            Self::HUF => "348",
            Self::HRK => "191",
            Self::IDR => "360",
            Self::ILS => "376",
            Self::INR => "356",
            Self::IQD => "368",
            Self::IRR => "364",
            Self::ISK => "352",
            Self::JMD => "388",
            Self::JOD => "400",
            Self::JPY => "392",
            Self::KES => "404",
            Self::KGS => "417",
            Self::KHR => "116",
            Self::KMF => "174",
            Self::KPW => "408",
            Self::KRW => "410",
            Self::KWD => "414",
            Self::KYD => "136",
            Self::KZT => "398",
            Self::LAK => "418",
            Self::LBP => "422",
            Self::LKR => "144",
            Self::LRD => "430",
            Self::LSL => "426",
            Self::LYD => "434",
            Self::MAD => "504",
            Self::MDL => "498",
            Self::MGA => "969",
            Self::MKD => "807",
            Self::MMK => "104",
            Self::MNT => "496",
            Self::MOP => "446",
            Self::MRU => "929",
            Self::MUR => "480",
            Self::MVR => "462",
            Self::MWK => "454",
            Self::MXN => "484",
            Self::MYR => "458",
            Self::MZN => "943",
            Self::NAD => "516",
            Self::NGN => "566",
            Self::NIO => "558",
            Self::NOK => "578",
            Self::NPR => "524",
            Self::NZD => "554",
            Self::OMR => "512",
            Self::PAB => "590",
            Self::PEN => "604",
            Self::PGK => "598",
            Self::PHP => "608",
            Self::PKR => "586",
            Self::PLN => "985",
            Self::PYG => "600",
            Self::QAR => "634",
            Self::RON => "946",
            Self::CNY => "156",
            Self::RSD => "941",
            Self::RUB => "643",
            Self::RWF => "646",
            Self::SAR => "682",
            Self::SBD => "090",
            Self::SCR => "690",
            Self::SDG => "938",
            Self::SEK => "752",
            Self::SGD => "702",
            Self::SHP => "654",
            Self::SLE => "925",
            Self::SLL => "694",
            Self::SOS => "706",
            Self::SRD => "968",
            Self::SSP => "728",
            Self::STD => "678",
            Self::STN => "930",
            Self::SVC => "222",
            Self::SYP => "760",
            Self::SZL => "748",
            Self::THB => "764",
            Self::TJS => "972",
            Self::TMT => "934",
            Self::TND => "788",
            Self::TOP => "776",
            Self::TRY => "949",
            Self::TTD => "780",
            Self::TWD => "901",
            Self::TZS => "834",
            Self::UAH => "980",
            Self::UGX => "800",
            Self::USD => "840",
            Self::UYU => "858",
            Self::UZS => "860",
            Self::VES => "928",
            Self::VND => "704",
            Self::VUV => "548",
            Self::WST => "882",
            Self::XAF => "950",
            Self::XCD => "951",
            Self::XOF => "952",
            Self::XPF => "953",
            Self::YER => "886",
            Self::ZAR => "710",
            Self::ZMW => "967",
            Self::ZWL => "932",
        }
    }

    pub fn is_zero_decimal_currency(self) -> bool {
        match self {
            Self::BIF
            | Self::CLP
            | Self::DJF
            | Self::GNF
            | Self::IRR
            | Self::JPY
            | Self::KMF
            | Self::KRW
            | Self::MGA
            | Self::PYG
            | Self::RWF
            | Self::UGX
            | Self::VND
            | Self::VUV
            | Self::XAF
            | Self::XOF
            | Self::XPF => true,
            Self::AED
            | Self::AFN
            | Self::ALL
            | Self::AMD
            | Self::ANG
            | Self::AOA
            | Self::ARS
            | Self::AUD
            | Self::AWG
            | Self::AZN
            | Self::BAM
            | Self::BBD
            | Self::BDT
            | Self::BGN
            | Self::BHD
            | Self::BMD
            | Self::BND
            | Self::BOB
            | Self::BRL
            | Self::BSD
            | Self::BTN
            | Self::BWP
            | Self::BYN
            | Self::BZD
            | Self::CAD
            | Self::CDF
            | Self::CHF
            | Self::CLF
            | Self::CNY
            | Self::COP
            | Self::CRC
            | Self::CUC
            | Self::CUP
            | Self::CVE
            | Self::CZK
            | Self::DKK
            | Self::DOP
            | Self::DZD
            | Self::EGP
            | Self::ERN
            | Self::ETB
            | Self::EUR
            | Self::FJD
            | Self::FKP
            | Self::GBP
            | Self::GEL
            | Self::GHS
            | Self::GIP
            | Self::GMD
            | Self::GTQ
            | Self::GYD
            | Self::HKD
            | Self::HNL
            | Self::HRK
            | Self::HTG
            | Self::HUF
            | Self::IDR
            | Self::ILS
            | Self::INR
            | Self::IQD
            | Self::ISK
            | Self::JMD
            | Self::JOD
            | Self::KES
            | Self::KGS
            | Self::KHR
            | Self::KPW
            | Self::KWD
            | Self::KYD
            | Self::KZT
            | Self::LAK
            | Self::LBP
            | Self::LKR
            | Self::LRD
            | Self::LSL
            | Self::LYD
            | Self::MAD
            | Self::MDL
            | Self::MKD
            | Self::MMK
            | Self::MNT
            | Self::MOP
            | Self::MRU
            | Self::MUR
            | Self::MVR
            | Self::MWK
            | Self::MXN
            | Self::MYR
            | Self::MZN
            | Self::NAD
            | Self::NGN
            | Self::NIO
            | Self::NOK
            | Self::NPR
            | Self::NZD
            | Self::OMR
            | Self::PAB
            | Self::PEN
            | Self::PGK
            | Self::PHP
            | Self::PKR
            | Self::PLN
            | Self::QAR
            | Self::RON
            | Self::RSD
            | Self::RUB
            | Self::SAR
            | Self::SBD
            | Self::SCR
            | Self::SDG
            | Self::SEK
            | Self::SGD
            | Self::SHP
            | Self::SLE
            | Self::SLL
            | Self::SOS
            | Self::SRD
            | Self::SSP
            | Self::STD
            | Self::STN
            | Self::SVC
            | Self::SYP
            | Self::SZL
            | Self::THB
            | Self::TJS
            | Self::TMT
            | Self::TND
            | Self::TOP
            | Self::TRY
            | Self::TTD
            | Self::TWD
            | Self::TZS
            | Self::UAH
            | Self::USD
            | Self::UYU
            | Self::UZS
            | Self::VES
            | Self::WST
            | Self::XCD
            | Self::YER
            | Self::ZAR
            | Self::ZMW
            | Self::ZWL => false,
        }
    }

    pub fn is_three_decimal_currency(self) -> bool {
        match self {
            Self::BHD | Self::IQD | Self::JOD | Self::KWD | Self::LYD | Self::OMR | Self::TND => {
                true
            }
            Self::AED
            | Self::AFN
            | Self::ALL
            | Self::AMD
            | Self::AOA
            | Self::ANG
            | Self::ARS
            | Self::AUD
            | Self::AWG
            | Self::AZN
            | Self::BAM
            | Self::BBD
            | Self::BDT
            | Self::BGN
            | Self::BIF
            | Self::BMD
            | Self::BND
            | Self::BOB
            | Self::BRL
            | Self::BSD
            | Self::BTN
            | Self::BWP
            | Self::BYN
            | Self::BZD
            | Self::CAD
            | Self::CDF
            | Self::CHF
            | Self::CLF
            | Self::CLP
            | Self::CNY
            | Self::COP
            | Self::CRC
            | Self::CUC
            | Self::CUP
            | Self::CVE
            | Self::CZK
            | Self::DJF
            | Self::DKK
            | Self::DOP
            | Self::DZD
            | Self::EGP
            | Self::ERN
            | Self::ETB
            | Self::EUR
            | Self::FJD
            | Self::FKP
            | Self::GBP
            | Self::GEL
            | Self::GHS
            | Self::GIP
            | Self::GMD
            | Self::GNF
            | Self::GTQ
            | Self::GYD
            | Self::HKD
            | Self::HNL
            | Self::HRK
            | Self::HTG
            | Self::HUF
            | Self::IDR
            | Self::ILS
            | Self::INR
            | Self::IRR
            | Self::ISK
            | Self::JMD
            | Self::JPY
            | Self::KES
            | Self::KGS
            | Self::KHR
            | Self::KMF
            | Self::KPW
            | Self::KRW
            | Self::KYD
            | Self::KZT
            | Self::LAK
            | Self::LBP
            | Self::LKR
            | Self::LRD
            | Self::LSL
            | Self::MAD
            | Self::MDL
            | Self::MGA
            | Self::MKD
            | Self::MMK
            | Self::MNT
            | Self::MOP
            | Self::MRU
            | Self::MUR
            | Self::MVR
            | Self::MWK
            | Self::MXN
            | Self::MYR
            | Self::MZN
            | Self::NAD
            | Self::NGN
            | Self::NIO
            | Self::NOK
            | Self::NPR
            | Self::NZD
            | Self::PAB
            | Self::PEN
            | Self::PGK
            | Self::PHP
            | Self::PKR
            | Self::PLN
            | Self::PYG
            | Self::QAR
            | Self::RON
            | Self::RSD
            | Self::RUB
            | Self::RWF
            | Self::SAR
            | Self::SBD
            | Self::SCR
            | Self::SDG
            | Self::SEK
            | Self::SGD
            | Self::SHP
            | Self::SLE
            | Self::SLL
            | Self::SOS
            | Self::SRD
            | Self::SSP
            | Self::STD
            | Self::STN
            | Self::SVC
            | Self::SYP
            | Self::SZL
            | Self::THB
            | Self::TJS
            | Self::TMT
            | Self::TOP
            | Self::TRY
            | Self::TTD
            | Self::TWD
            | Self::TZS
            | Self::UAH
            | Self::UGX
            | Self::USD
            | Self::UYU
            | Self::UZS
            | Self::VES
            | Self::VND
            | Self::VUV
            | Self::WST
            | Self::XAF
            | Self::XCD
            | Self::XPF
            | Self::XOF
            | Self::YER
            | Self::ZAR
            | Self::ZMW
            | Self::ZWL => false,
        }
    }

    pub fn is_four_decimal_currency(self) -> bool {
        match self {
            Self::CLF => true,
            Self::AED
            | Self::AFN
            | Self::ALL
            | Self::AMD
            | Self::AOA
            | Self::ANG
            | Self::ARS
            | Self::AUD
            | Self::AWG
            | Self::AZN
            | Self::BAM
            | Self::BBD
            | Self::BDT
            | Self::BGN
            | Self::BHD
            | Self::BIF
            | Self::BMD
            | Self::BND
            | Self::BOB
            | Self::BRL
            | Self::BSD
            | Self::BTN
            | Self::BWP
            | Self::BYN
            | Self::BZD
            | Self::CAD
            | Self::CDF
            | Self::CHF
            | Self::CLP
            | Self::CNY
            | Self::COP
            | Self::CRC
            | Self::CUC
            | Self::CUP
            | Self::CVE
            | Self::CZK
            | Self::DJF
            | Self::DKK
            | Self::DOP
            | Self::DZD
            | Self::EGP
            | Self::ERN
            | Self::ETB
            | Self::EUR
            | Self::FJD
            | Self::FKP
            | Self::GBP
            | Self::GEL
            | Self::GHS
            | Self::GIP
            | Self::GMD
            | Self::GNF
            | Self::GTQ
            | Self::GYD
            | Self::HKD
            | Self::HNL
            | Self::HRK
            | Self::HTG
            | Self::HUF
            | Self::IDR
            | Self::ILS
            | Self::INR
            | Self::IQD
            | Self::IRR
            | Self::ISK
            | Self::JMD
            | Self::JOD
            | Self::JPY
            | Self::KES
            | Self::KGS
            | Self::KHR
            | Self::KMF
            | Self::KPW
            | Self::KRW
            | Self::KWD
            | Self::KYD
            | Self::KZT
            | Self::LAK
            | Self::LBP
            | Self::LKR
            | Self::LRD
            | Self::LSL
            | Self::LYD
            | Self::MAD
            | Self::MDL
            | Self::MGA
            | Self::MKD
            | Self::MMK
            | Self::MNT
            | Self::MOP
            | Self::MRU
            | Self::MUR
            | Self::MVR
            | Self::MWK
            | Self::MXN
            | Self::MYR
            | Self::MZN
            | Self::NAD
            | Self::NGN
            | Self::NIO
            | Self::NOK
            | Self::NPR
            | Self::NZD
            | Self::OMR
            | Self::PAB
            | Self::PEN
            | Self::PGK
            | Self::PHP
            | Self::PKR
            | Self::PLN
            | Self::PYG
            | Self::QAR
            | Self::RON
            | Self::RSD
            | Self::RUB
            | Self::RWF
            | Self::SAR
            | Self::SBD
            | Self::SCR
            | Self::SDG
            | Self::SEK
            | Self::SGD
            | Self::SHP
            | Self::SLE
            | Self::SLL
            | Self::SOS
            | Self::SRD
            | Self::SSP
            | Self::STD
            | Self::STN
            | Self::SVC
            | Self::SYP
            | Self::SZL
            | Self::THB
            | Self::TJS
            | Self::TMT
            | Self::TND
            | Self::TOP
            | Self::TRY
            | Self::TTD
            | Self::TWD
            | Self::TZS
            | Self::UAH
            | Self::UGX
            | Self::USD
            | Self::UYU
            | Self::UZS
            | Self::VES
            | Self::VND
            | Self::VUV
            | Self::WST
            | Self::XAF
            | Self::XCD
            | Self::XPF
            | Self::XOF
            | Self::YER
            | Self::ZAR
            | Self::ZMW
            | Self::ZWL => false,
        }
    }

    pub fn number_of_digits_after_decimal_point(self) -> u8 {
        if self.is_zero_decimal_currency() {
            0
        } else if self.is_three_decimal_currency() {
            3
        } else if self.is_four_decimal_currency() {
            4
        } else {
            2
        }
    }
}

#[derive(
    Clone,
    Copy,
    Debug,
    Hash,
    Eq,
    PartialEq,
    serde::Deserialize,
    serde::Serialize,
    strum::Display,
    strum::EnumString,
    ToSchema,
)]
#[router_derive::diesel_enum(storage_type = "db_enum")]
#[serde(rename_all = "snake_case")]
#[strum(serialize_all = "snake_case")]
pub enum EventClass {
    Payments,
    Refunds,
    Disputes,
    Mandates,
    #[cfg(feature = "payouts")]
    Payouts,
}

impl EventClass {
    #[inline]
    pub fn event_types(self) -> HashSet<EventType> {
        match self {
            Self::Payments => HashSet::from([
                EventType::PaymentSucceeded,
                EventType::PaymentFailed,
                EventType::PaymentProcessing,
                EventType::PaymentCancelled,
                EventType::PaymentAuthorized,
                EventType::PaymentCaptured,
                EventType::ActionRequired,
            ]),
            Self::Refunds => HashSet::from([EventType::RefundSucceeded, EventType::RefundFailed]),
            Self::Disputes => HashSet::from([
                EventType::DisputeOpened,
                EventType::DisputeExpired,
                EventType::DisputeAccepted,
                EventType::DisputeCancelled,
                EventType::DisputeChallenged,
                EventType::DisputeWon,
                EventType::DisputeLost,
            ]),
            Self::Mandates => HashSet::from([EventType::MandateActive, EventType::MandateRevoked]),
            #[cfg(feature = "payouts")]
            Self::Payouts => HashSet::from([
                EventType::PayoutSuccess,
                EventType::PayoutFailed,
                EventType::PayoutInitiated,
                EventType::PayoutProcessing,
                EventType::PayoutCancelled,
                EventType::PayoutExpired,
                EventType::PayoutReversed,
            ]),
        }
    }
}

#[derive(
    Clone,
    Copy,
    Debug,
    Hash,
    Eq,
    PartialEq,
    serde::Deserialize,
    serde::Serialize,
    strum::Display,
    strum::EnumString,
    ToSchema,
)]
#[router_derive::diesel_enum(storage_type = "db_enum")]
#[serde(rename_all = "snake_case")]
#[strum(serialize_all = "snake_case")]
// Reminder: Whenever an EventType variant is added or removed, make sure to update the `event_types` method in `EventClass`
pub enum EventType {
    /// Authorize + Capture success
    PaymentSucceeded,
    /// Authorize + Capture failed
    PaymentFailed,
    PaymentProcessing,
    PaymentCancelled,
    PaymentAuthorized,
    PaymentCaptured,
    ActionRequired,
    RefundSucceeded,
    RefundFailed,
    DisputeOpened,
    DisputeExpired,
    DisputeAccepted,
    DisputeCancelled,
    DisputeChallenged,
    DisputeWon,
    DisputeLost,
    MandateActive,
    MandateRevoked,
    #[cfg(feature = "payouts")]
    PayoutSuccess,
    #[cfg(feature = "payouts")]
    PayoutFailed,
    #[cfg(feature = "payouts")]
    PayoutInitiated,
    #[cfg(feature = "payouts")]
    PayoutProcessing,
    #[cfg(feature = "payouts")]
    PayoutCancelled,
    #[cfg(feature = "payouts")]
    PayoutExpired,
    #[cfg(feature = "payouts")]
    PayoutReversed,
}

#[derive(
    Clone,
    Copy,
    Debug,
    Eq,
    PartialEq,
    serde::Deserialize,
    serde::Serialize,
    strum::Display,
    strum::EnumString,
    ToSchema,
)]
#[router_derive::diesel_enum(storage_type = "db_enum")]
#[serde(rename_all = "snake_case")]
#[strum(serialize_all = "snake_case")]
pub enum WebhookDeliveryAttempt {
    InitialAttempt,
    AutomaticRetry,
    ManualRetry,
}

// TODO: This decision about using KV mode or not,
// should be taken at a top level rather than pushing it down to individual functions via an enum.
#[derive(
    Clone,
    Copy,
    Debug,
    Default,
    Eq,
    PartialEq,
    serde::Deserialize,
    serde::Serialize,
    strum::Display,
    strum::EnumString,
)]
#[router_derive::diesel_enum(storage_type = "db_enum")]
#[serde(rename_all = "snake_case")]
#[strum(serialize_all = "snake_case")]
pub enum MerchantStorageScheme {
    #[default]
    PostgresOnly,
    RedisKv,
}

/// Represents the overall status of a payment intent.
/// The status transitions through various states depending on the payment method, confirmation, capture method, and any subsequent actions (like customer authentication or manual capture).
#[derive(
    Clone,
    Copy,
    Debug,
    Default,
    Eq,
    Hash,
    PartialEq,
    ToSchema,
    serde::Deserialize,
    serde::Serialize,
    strum::Display,
    strum::EnumIter,
    strum::EnumString,
)]
#[router_derive::diesel_enum(storage_type = "db_enum")]
#[serde(rename_all = "snake_case")]
#[strum(serialize_all = "snake_case")]
pub enum IntentStatus {
    /// The payment has succeeded. Refunds and disputes can be initiated.
    /// Manual retries are not allowed to be performed.
    Succeeded,
    /// The payment has failed. Refunds and disputes cannot be initiated.
    /// This payment can be retried manually with a new payment attempt.
    Failed,
    /// This payment has been cancelled.
    Cancelled,
    /// This payment is still being processed by the payment processor.
    /// The status update might happen through webhooks or polling with the connector.
    Processing,
    /// The payment is waiting on some action from the customer.
    RequiresCustomerAction,
    /// The payment is waiting on some action from the merchant
    /// This would be in case of manual fraud approval
    RequiresMerchantAction,
    /// The payment is waiting to be confirmed with the payment method by the customer.
    RequiresPaymentMethod,
    #[default]
    RequiresConfirmation,
    /// The payment has been authorized, and it waiting to be captured.
    RequiresCapture,
    /// The payment has been captured partially. The remaining amount is cannot be captured.
    PartiallyCaptured,
    /// The payment has been captured partially and the remaining amount is capturable
    PartiallyCapturedAndCapturable,
    /// There has been a discrepancy between the amount/currency sent in the request and the amount/currency received by the processor
    Conflicted,
}

impl IntentStatus {
    /// Indicates whether the payment intent is in terminal state or not
    pub fn is_in_terminal_state(self) -> bool {
        match self {
            Self::Succeeded | Self::Failed | Self::Cancelled | Self::PartiallyCaptured => true,
            Self::Processing
            | Self::RequiresCustomerAction
            | Self::RequiresMerchantAction
            | Self::RequiresPaymentMethod
            | Self::RequiresConfirmation
            | Self::RequiresCapture
            | Self::PartiallyCapturedAndCapturable
            | Self::Conflicted => false,
        }
    }

    /// Indicates whether the syncing with the connector should be allowed or not
    pub fn should_force_sync_with_connector(self) -> bool {
        match self {
            // Confirm has not happened yet
            Self::RequiresConfirmation
            | Self::RequiresPaymentMethod
            // Once the status is success, failed or cancelled need not force sync with the connector
            | Self::Succeeded
            | Self::Failed
            | Self::Cancelled
            |  Self::PartiallyCaptured
            |  Self::RequiresCapture | Self::Conflicted => false,
            Self::Processing
            | Self::RequiresCustomerAction
            | Self::RequiresMerchantAction
            | Self::PartiallyCapturedAndCapturable
            => true,
        }
    }
}

/// Specifies how the payment method can be used for future payments.
/// - `off_session`: The payment method can be used for future payments when the customer is not present.
/// - `on_session`: The payment method is intended for use only when the customer is present during checkout.
/// If omitted, defaults to `on_session`.
#[derive(
    Clone,
    Copy,
    Debug,
    Default,
    Eq,
    Hash,
    PartialEq,
    serde::Deserialize,
    serde::Serialize,
    strum::Display,
    strum::VariantNames,
    strum::EnumIter,
    strum::EnumString,
    ToSchema,
)]
#[router_derive::diesel_enum(storage_type = "db_enum")]
#[serde(rename_all = "snake_case")]
#[strum(serialize_all = "snake_case")]
pub enum FutureUsage {
    OffSession,
    #[default]
    OnSession,
}

impl FutureUsage {
    /// Indicates whether the payment method should be saved for future use or not
    pub fn is_off_session(self) -> bool {
        match self {
            Self::OffSession => true,
            Self::OnSession => false,
        }
    }
}

#[derive(
    Clone,
    Copy,
    Debug,
    Eq,
    Hash,
    PartialEq,
    serde::Deserialize,
    serde::Serialize,
    strum::Display,
    strum::EnumString,
    ToSchema,
)]
#[router_derive::diesel_enum(storage_type = "db_enum")]
#[strum(serialize_all = "snake_case")]
#[serde(rename_all = "snake_case")]
pub enum PaymentMethodIssuerCode {
    JpHdfc,
    JpIcici,
    JpGooglepay,
    JpApplepay,
    JpPhonepay,
    JpWechat,
    JpSofort,
    JpGiropay,
    JpSepa,
    JpBacs,
}

/// Payment Method Status
#[derive(
    Clone,
    Copy,
    Debug,
    PartialEq,
    Eq,
    Hash,
    serde::Serialize,
    serde::Deserialize,
    strum::Display,
    strum::EnumString,
    ToSchema,
)]
#[router_derive::diesel_enum(storage_type = "text")]
#[strum(serialize_all = "snake_case")]
#[serde(rename_all = "snake_case")]
pub enum PaymentMethodStatus {
    /// Indicates that the payment method is active and can be used for payments.
    Active,
    /// Indicates that the payment method is not active and hence cannot be used for payments.
    Inactive,
    /// Indicates that the payment method is awaiting some data or action before it can be marked
    /// as 'active'.
    Processing,
    /// Indicates that the payment method is awaiting some data before changing state to active
    AwaitingData,
}

impl From<AttemptStatus> for PaymentMethodStatus {
    fn from(attempt_status: AttemptStatus) -> Self {
        match attempt_status {
            AttemptStatus::Failure
            | AttemptStatus::Voided
            | AttemptStatus::Started
            | AttemptStatus::Pending
            | AttemptStatus::Unresolved
            | AttemptStatus::CodInitiated
            | AttemptStatus::Authorizing
            | AttemptStatus::VoidInitiated
            | AttemptStatus::AuthorizationFailed
            | AttemptStatus::RouterDeclined
            | AttemptStatus::AuthenticationSuccessful
            | AttemptStatus::PaymentMethodAwaited
            | AttemptStatus::AuthenticationFailed
            | AttemptStatus::AuthenticationPending
            | AttemptStatus::CaptureInitiated
            | AttemptStatus::CaptureFailed
            | AttemptStatus::VoidFailed
            | AttemptStatus::AutoRefunded
            | AttemptStatus::PartialCharged
            | AttemptStatus::PartialChargedAndChargeable
            | AttemptStatus::ConfirmationAwaited
            | AttemptStatus::DeviceDataCollectionPending
            | AttemptStatus::IntegrityFailure => Self::Inactive,
            AttemptStatus::Charged | AttemptStatus::Authorized => Self::Active,
        }
    }
}

/// To indicate the type of payment experience that the customer would go through
#[derive(
    Eq,
    strum::EnumString,
    PartialEq,
    Hash,
    Copy,
    Clone,
    Debug,
    serde::Serialize,
    serde::Deserialize,
    strum::Display,
    ToSchema,
    Default,
)]
#[router_derive::diesel_enum(storage_type = "text")]
#[strum(serialize_all = "snake_case")]
#[serde(rename_all = "snake_case")]
pub enum PaymentExperience {
    /// The URL to which the customer needs to be redirected for completing the payment.
    #[default]
    RedirectToUrl,
    /// Contains the data for invoking the sdk client for completing the payment.
    InvokeSdkClient,
    /// The QR code data to be displayed to the customer.
    DisplayQrCode,
    /// Contains data to finish one click payment.
    OneClick,
    /// Redirect customer to link wallet
    LinkWallet,
    /// Contains the data for invoking the sdk client for completing the payment.
    InvokePaymentApp,
    /// Contains the data for displaying wait screen
    DisplayWaitScreen,
    /// Represents that otp needs to be collect and contains if consent is required
    CollectOtp,
}

#[derive(Eq, PartialEq, Clone, Debug, serde::Deserialize, serde::Serialize, strum::Display)]
#[serde(rename_all = "lowercase")]
pub enum SamsungPayCardBrand {
    Visa,
    MasterCard,
    Amex,
    Discover,
    Unknown,
}

/// Indicates the sub type of payment method. Eg: 'google_pay' & 'apple_pay' for wallets.
#[derive(
    Clone,
    Copy,
    Debug,
    Eq,
    Ord,
    Hash,
    PartialOrd,
    PartialEq,
    serde::Deserialize,
    serde::Serialize,
    strum::Display,
    strum::VariantNames,
    strum::EnumIter,
    strum::EnumString,
    ToSchema,
)]
#[router_derive::diesel_enum(storage_type = "text")]
#[serde(rename_all = "snake_case")]
#[strum(serialize_all = "snake_case")]
pub enum PaymentMethodType {
    Ach,
    Affirm,
    AfterpayClearpay,
    Alfamart,
    AliPay,
    AliPayHk,
    Alma,
    AmazonPay,
    Skrill,
    Paysera,
    ApplePay,
    Atome,
    Bacs,
    BancontactCard,
    Becs,
    Benefit,
    Bizum,
    Blik,
    Boleto,
    BcaBankTransfer,
    BniVa,
    BriVa,
    #[cfg(feature = "v2")]
    Card,
    CardRedirect,
    CimbVa,
    #[serde(rename = "classic")]
    ClassicReward,
    Credit,
    CryptoCurrency,
    Cashapp,
    Dana,
    DanamonVa,
    Debit,
    DuitNow,
    Efecty,
    Eft,
    Eps,
    Fps,
    Evoucher,
    Giropay,
    Givex,
    GooglePay,
    GoPay,
    Gcash,
    Ideal,
    Interac,
    Indomaret,
    Klarna,
    KakaoPay,
    LocalBankRedirect,
    MandiriVa,
    Knet,
    MbWay,
    MobilePay,
    Momo,
    MomoAtm,
    Multibanco,
    OnlineBankingThailand,
    OnlineBankingCzechRepublic,
    OnlineBankingFinland,
    OnlineBankingFpx,
    OnlineBankingPoland,
    OnlineBankingSlovakia,
    Oxxo,
    PagoEfectivo,
    PermataBankTransfer,
    OpenBankingUk,
    PayBright,
    Paypal,
    Paze,
    Pix,
    PaySafeCard,
    Przelewy24,
    PromptPay,
    Pse,
    RedCompra,
    RedPagos,
    SamsungPay,
    Sepa,
    SepaBankTransfer,
    Sofort,
    Swish,
    TouchNGo,
    Trustly,
    Twint,
    UpiCollect,
    UpiIntent,
    Vipps,
    VietQr,
    Venmo,
    Walley,
    WeChatPay,
    SevenEleven,
    Lawson,
    MiniStop,
    FamilyMart,
    Seicomart,
    PayEasy,
    LocalBankTransfer,
    Mifinity,
    #[serde(rename = "open_banking_pis")]
    OpenBankingPIS,
    DirectCarrierBilling,
    InstantBankTransfer,
    InstantBankTransferFinland,
    InstantBankTransferPoland,
    RevolutPay,
}

impl PaymentMethodType {
    pub fn should_check_for_customer_saved_payment_method_type(self) -> bool {
        matches!(
            self,
            Self::ApplePay | Self::GooglePay | Self::SamsungPay | Self::Paypal | Self::Klarna
        )
    }
    pub fn to_display_name(&self) -> String {
        let display_name = match self {
            Self::Ach => "ACH Direct Debit",
            Self::Bacs => "BACS Direct Debit",
            Self::Affirm => "Affirm",
            Self::AfterpayClearpay => "Afterpay Clearpay",
            Self::Alfamart => "Alfamart",
            Self::AliPay => "Alipay",
            Self::AliPayHk => "AlipayHK",
            Self::Alma => "Alma",
            Self::AmazonPay => "Amazon Pay",
            Self::Skrill => "Skrill",
            Self::Paysera => "Paysera",
            Self::ApplePay => "Apple Pay",
            Self::Atome => "Atome",
            Self::BancontactCard => "Bancontact Card",
            Self::Becs => "BECS Direct Debit",
            Self::Benefit => "Benefit",
            Self::Bizum => "Bizum",
            Self::Blik => "BLIK",
            Self::Boleto => "Boleto Bancário",
            Self::BcaBankTransfer => "BCA Bank Transfer",
            Self::BniVa => "BNI Virtual Account",
            Self::BriVa => "BRI Virtual Account",
            Self::CardRedirect => "Card Redirect",
            Self::CimbVa => "CIMB Virtual Account",
            Self::ClassicReward => "Classic Reward",
            #[cfg(feature = "v2")]
            Self::Card => "Card",
            Self::Credit => "Credit Card",
            Self::CryptoCurrency => "Crypto",
            Self::Cashapp => "Cash App",
            Self::Dana => "DANA",
            Self::DanamonVa => "Danamon Virtual Account",
            Self::Debit => "Debit Card",
            Self::DuitNow => "DuitNow",
            Self::Efecty => "Efecty",
            Self::Eft => "EFT",
            Self::Eps => "EPS",
            Self::Fps => "FPS",
            Self::Evoucher => "Evoucher",
            Self::Giropay => "Giropay",
            Self::Givex => "Givex",
            Self::GooglePay => "Google Pay",
            Self::GoPay => "GoPay",
            Self::Gcash => "GCash",
            Self::Ideal => "iDEAL",
            Self::Interac => "Interac",
            Self::Indomaret => "Indomaret",
            Self::InstantBankTransfer => "Instant Bank Transfer",
            Self::InstantBankTransferFinland => "Instant Bank Transfer Finland",
            Self::InstantBankTransferPoland => "Instant Bank Transfer Poland",
            Self::Klarna => "Klarna",
            Self::KakaoPay => "KakaoPay",
            Self::LocalBankRedirect => "Local Bank Redirect",
            Self::MandiriVa => "Mandiri Virtual Account",
            Self::Knet => "KNET",
            Self::MbWay => "MB WAY",
            Self::MobilePay => "MobilePay",
            Self::Momo => "MoMo",
            Self::MomoAtm => "MoMo ATM",
            Self::Multibanco => "Multibanco",
            Self::OnlineBankingThailand => "Online Banking Thailand",
            Self::OnlineBankingCzechRepublic => "Online Banking Czech Republic",
            Self::OnlineBankingFinland => "Online Banking Finland",
            Self::OnlineBankingFpx => "Online Banking FPX",
            Self::OnlineBankingPoland => "Online Banking Poland",
            Self::OnlineBankingSlovakia => "Online Banking Slovakia",
            Self::Oxxo => "OXXO",
            Self::PagoEfectivo => "PagoEfectivo",
            Self::PermataBankTransfer => "Permata Bank Transfer",
            Self::OpenBankingUk => "Open Banking UK",
            Self::PayBright => "PayBright",
            Self::Paypal => "PayPal",
            Self::Paze => "Paze",
            Self::Pix => "Pix",
            Self::PaySafeCard => "PaySafeCard",
            Self::Przelewy24 => "Przelewy24",
            Self::PromptPay => "PromptPay",
            Self::Pse => "PSE",
            Self::RedCompra => "RedCompra",
            Self::RedPagos => "RedPagos",
            Self::SamsungPay => "Samsung Pay",
            Self::Sepa => "SEPA Direct Debit",
            Self::SepaBankTransfer => "SEPA Bank Transfer",
            Self::Sofort => "Sofort",
            Self::Swish => "Swish",
            Self::TouchNGo => "Touch 'n Go",
            Self::Trustly => "Trustly",
            Self::Twint => "TWINT",
            Self::UpiCollect => "UPI Collect",
            Self::UpiIntent => "UPI Intent",
            Self::Vipps => "Vipps",
            Self::VietQr => "VietQR",
            Self::Venmo => "Venmo",
            Self::Walley => "Walley",
            Self::WeChatPay => "WeChat Pay",
            Self::SevenEleven => "7-Eleven",
            Self::Lawson => "Lawson",
            Self::MiniStop => "Mini Stop",
            Self::FamilyMart => "FamilyMart",
            Self::Seicomart => "Seicomart",
            Self::PayEasy => "PayEasy",
            Self::LocalBankTransfer => "Local Bank Transfer",
            Self::Mifinity => "MiFinity",
            Self::OpenBankingPIS => "Open Banking PIS",
            Self::DirectCarrierBilling => "Direct Carrier Billing",
            Self::RevolutPay => "RevolutPay",
        };
        display_name.to_string()
    }
}

impl masking::SerializableSecret for PaymentMethodType {}

/// Indicates the type of payment method. Eg: 'card', 'wallet', etc.
#[derive(
    Clone,
    Copy,
    Debug,
    Default,
    Eq,
    PartialOrd,
    Ord,
    Hash,
    PartialEq,
    serde::Deserialize,
    serde::Serialize,
    strum::Display,
    strum::VariantNames,
    strum::EnumIter,
    strum::EnumString,
    ToSchema,
)]
#[router_derive::diesel_enum(storage_type = "text")]
#[serde(rename_all = "snake_case")]
#[strum(serialize_all = "snake_case")]
pub enum PaymentMethod {
    #[default]
    Card,
    CardRedirect,
    PayLater,
    Wallet,
    BankRedirect,
    BankTransfer,
    Crypto,
    BankDebit,
    Reward,
    RealTimePayment,
    Upi,
    Voucher,
    GiftCard,
    OpenBanking,
    MobilePayment,
}

/// The type of the payment that differentiates between normal and various types of mandate payments. Use 'setup_mandate' in case of zero auth flow.
#[derive(
    Clone,
    Copy,
    Debug,
    Default,
    Eq,
    PartialEq,
    serde::Deserialize,
    serde::Serialize,
    strum::Display,
    strum::EnumString,
    ToSchema,
)]
#[router_derive::diesel_enum(storage_type = "db_enum")]
#[serde(rename_all = "snake_case")]
#[strum(serialize_all = "snake_case")]
pub enum PaymentType {
    #[default]
    Normal,
    NewMandate,
    SetupMandate,
    RecurringMandate,
}

/// SCA Exemptions types available for authentication
#[derive(
    Clone,
    Copy,
    Debug,
    Default,
    Eq,
    PartialEq,
    serde::Deserialize,
    serde::Serialize,
    strum::Display,
    strum::EnumString,
    ToSchema,
)]
#[router_derive::diesel_enum(storage_type = "db_enum")]
#[serde(rename_all = "snake_case")]
#[strum(serialize_all = "snake_case")]
pub enum ScaExemptionType {
    #[default]
    LowValue,
    TransactionRiskAnalysis,
}

#[derive(
    Clone,
    Copy,
    Debug,
    Eq,
    PartialEq,
    serde::Deserialize,
    serde::Serialize,
    strum::Display,
    strum::EnumString,
    ToSchema,
)]
#[router_derive::diesel_enum(storage_type = "text")]
#[serde(rename_all = "snake_case")]
#[strum(serialize_all = "snake_case")]
pub enum CtpServiceProvider {
    Visa,
    Mastercard,
}

#[derive(
    Clone,
    Copy,
    Debug,
    Default,
    Eq,
    Hash,
    PartialEq,
    strum::Display,
    strum::EnumString,
    strum::EnumIter,
    serde::Serialize,
    serde::Deserialize,
)]
#[router_derive::diesel_enum(storage_type = "db_enum")]
#[strum(serialize_all = "snake_case")]
#[serde(rename_all = "snake_case")]
pub enum RefundStatus {
    #[serde(alias = "Failure")]
    Failure,
    #[serde(alias = "ManualReview")]
    ManualReview,
    #[default]
    #[serde(alias = "Pending")]
    Pending,
    #[serde(alias = "Success")]
    Success,
    #[serde(alias = "TransactionFailure")]
    TransactionFailure,
}

#[derive(
    Clone,
    Copy,
    Debug,
    Default,
    Eq,
    Hash,
    PartialEq,
    strum::Display,
    strum::EnumString,
    strum::EnumIter,
    serde::Serialize,
    serde::Deserialize,
    ToSchema,
)]
#[router_derive::diesel_enum(storage_type = "db_enum")]
#[strum(serialize_all = "snake_case")]
#[serde(rename_all = "snake_case")]
pub enum RelayStatus {
    Created,
    #[default]
    Pending,
    Success,
    Failure,
}

#[derive(
    Clone,
    Copy,
    Debug,
    Eq,
    Hash,
    PartialEq,
    strum::Display,
    strum::EnumString,
    strum::EnumIter,
    serde::Serialize,
    serde::Deserialize,
    ToSchema,
)]
#[router_derive::diesel_enum(storage_type = "db_enum")]
#[strum(serialize_all = "snake_case")]
#[serde(rename_all = "snake_case")]
pub enum RelayType {
    Refund,
}

#[derive(
    Clone,
    Copy,
    Debug,
    Default,
    Eq,
    Hash,
    PartialEq,
    strum::Display,
    strum::EnumString,
    strum::EnumIter,
    serde::Serialize,
    serde::Deserialize,
)]
#[router_derive::diesel_enum(storage_type = "db_enum")]
#[strum(serialize_all = "snake_case")]
pub enum FrmTransactionType {
    #[default]
    PreFrm,
    PostFrm,
}

/// The status of the mandate, which indicates whether it can be used to initiate a payment.
#[derive(
    Clone,
    Copy,
    Debug,
    Eq,
    PartialEq,
    Default,
    serde::Deserialize,
    serde::Serialize,
    strum::Display,
    strum::EnumIter,
    strum::EnumString,
    ToSchema,
)]
#[router_derive::diesel_enum(storage_type = "db_enum")]
#[serde(rename_all = "snake_case")]
#[strum(serialize_all = "snake_case")]
pub enum MandateStatus {
    #[default]
    Active,
    Inactive,
    Pending,
    Revoked,
}

/// Indicates the card network.
#[derive(
    Clone,
    Debug,
    Eq,
    Hash,
    PartialEq,
    serde::Deserialize,
    serde::Serialize,
    strum::Display,
    strum::VariantNames,
    strum::EnumIter,
    strum::EnumString,
    ToSchema,
)]
#[router_derive::diesel_enum(storage_type = "text")]
pub enum CardNetwork {
    #[serde(alias = "VISA")]
    Visa,
    #[serde(alias = "MASTERCARD")]
    Mastercard,
    #[serde(alias = "AMERICANEXPRESS")]
    #[serde(alias = "AMEX")]
    AmericanExpress,
    JCB,
    #[serde(alias = "DINERSCLUB")]
    DinersClub,
    #[serde(alias = "DISCOVER")]
    Discover,
    #[serde(alias = "CARTESBANCAIRES")]
    CartesBancaires,
    #[serde(alias = "UNIONPAY")]
    UnionPay,
    #[serde(alias = "INTERAC")]
    Interac,
    #[serde(alias = "RUPAY")]
    RuPay,
    #[serde(alias = "MAESTRO")]
    Maestro,
    #[serde(alias = "STAR")]
    Star,
    #[serde(alias = "PULSE")]
    Pulse,
    #[serde(alias = "ACCEL")]
    Accel,
    #[serde(alias = "NYCE")]
    Nyce,
}

#[derive(
    Clone,
    Debug,
    Eq,
    Hash,
    PartialEq,
    serde::Deserialize,
    serde::Serialize,
    strum::Display,
    strum::EnumIter,
    strum::EnumString,
    utoipa::ToSchema,
)]
#[router_derive::diesel_enum(storage_type = "db_enum")]
#[serde(rename_all = "snake_case")]
pub enum RegulatedName {
    #[serde(rename = "GOVERNMENT NON-EXEMPT INTERCHANGE FEE (WITH FRAUD)")]
    #[strum(serialize = "GOVERNMENT NON-EXEMPT INTERCHANGE FEE (WITH FRAUD)")]
    NonExemptWithFraud,

    #[serde(untagged)]
    #[strum(default)]
    Unknown(String),
}

#[derive(
    Clone,
    Debug,
    Eq,
    Hash,
    PartialEq,
    serde::Deserialize,
    serde::Serialize,
    strum::Display,
    strum::EnumIter,
    strum::EnumString,
    utoipa::ToSchema,
    Copy,
)]
#[router_derive::diesel_enum(storage_type = "db_enum")]
#[serde(rename_all = "snake_case")]
#[strum(serialize_all = "lowercase")]
pub enum PanOrToken {
    Pan,
    Token,
}

#[derive(
    Clone,
    Debug,
    Eq,
    Hash,
    PartialEq,
    serde::Deserialize,
    serde::Serialize,
    strum::Display,
    strum::EnumIter,
    strum::EnumString,
    utoipa::ToSchema,
    Copy,
)]
#[router_derive::diesel_enum(storage_type = "db_enum")]
#[strum(serialize_all = "UPPERCASE")]
#[serde(rename_all = "snake_case")]
pub enum CardType {
    Credit,
    Debit,
}

#[derive(Debug, Clone, Serialize, Deserialize, strum::EnumString, strum::Display)]
#[serde(rename_all = "snake_case")]
pub enum DecisionEngineMerchantCategoryCode {
    #[serde(rename = "merchant_category_code_0001")]
    Mcc0001,
}

impl CardNetwork {
    pub fn is_global_network(&self) -> bool {
        match self {
            Self::Interac
            | Self::Star
            | Self::Pulse
            | Self::Accel
            | Self::Nyce
            | Self::CartesBancaires => false,

            Self::Visa
            | Self::Mastercard
            | Self::AmericanExpress
            | Self::JCB
            | Self::DinersClub
            | Self::Discover
            | Self::UnionPay
            | Self::RuPay
            | Self::Maestro => true,
        }
    }

    pub fn is_us_local_network(&self) -> bool {
        match self {
            Self::Star | Self::Pulse | Self::Accel | Self::Nyce => true,
            Self::Interac
            | Self::CartesBancaires
            | Self::Visa
            | Self::Mastercard
            | Self::AmericanExpress
            | Self::JCB
            | Self::DinersClub
            | Self::Discover
            | Self::UnionPay
            | Self::RuPay
            | Self::Maestro => false,
        }
    }
}

/// Stage of the dispute
#[derive(
    Clone,
    Copy,
    Default,
    Debug,
    Eq,
    Hash,
    PartialEq,
    serde::Deserialize,
    serde::Serialize,
    strum::Display,
    strum::EnumIter,
    strum::EnumString,
    ToSchema,
)]
#[router_derive::diesel_enum(storage_type = "db_enum")]
#[serde(rename_all = "snake_case")]
#[strum(serialize_all = "snake_case")]
pub enum DisputeStage {
    PreDispute,
    #[default]
    Dispute,
    PreArbitration,
}

/// Status of the dispute
#[derive(
    Clone,
    Debug,
    Copy,
    Default,
    Eq,
    Hash,
    PartialEq,
    serde::Deserialize,
    serde::Serialize,
    strum::Display,
    strum::EnumString,
    strum::EnumIter,
    ToSchema,
)]
#[router_derive::diesel_enum(storage_type = "db_enum")]
#[serde(rename_all = "snake_case")]
#[strum(serialize_all = "snake_case")]
pub enum DisputeStatus {
    #[default]
    DisputeOpened,
    DisputeExpired,
    DisputeAccepted,
    DisputeCancelled,
    DisputeChallenged,
    // dispute has been successfully challenged by the merchant
    DisputeWon,
    // dispute has been unsuccessfully challenged
    DisputeLost,
}

#[derive(
    Clone,
    Copy,
    Debug,
    Eq,
    Hash,
    PartialEq,
    serde::Deserialize,
    serde::Serialize,
    strum::Display,
    strum::EnumString,
    strum::EnumIter,
    strum::VariantNames,
    ToSchema,
)]
pub enum MerchantCategory {
    #[serde(rename = "Grocery Stores, Supermarkets (5411)")]
    GroceryStoresSupermarkets,
    #[serde(rename = "Lodging-Hotels, Motels, Resorts-not elsewhere classified (7011)")]
    LodgingHotelsMotelsResorts,
    #[serde(rename = "Agricultural Cooperatives (0763)")]
    AgriculturalCooperatives,
    #[serde(rename = "Attorneys, Legal Services (8111)")]
    AttorneysLegalServices,
    #[serde(rename = "Office and Commercial Furniture (5021)")]
    OfficeAndCommercialFurniture,
    #[serde(rename = "Computer Network/Information Services (4816)")]
    ComputerNetworkInformationServices,
    #[serde(rename = "Shoe Stores (5661)")]
    ShoeStores,
}

#[derive(
    Clone,
    Copy,
    Debug,
    Eq,
    Hash,
    PartialEq,
    serde::Deserialize,
    serde::Serialize,
    strum::Display,
    strum::EnumString,
    strum::EnumIter,
    strum::VariantNames,
    ToSchema,
)]
#[router_derive::diesel_enum(storage_type = "text")]
pub enum MerchantCategoryCode {
    #[serde(rename = "5411")]
    #[strum(serialize = "5411")]
    Mcc5411,
    #[serde(rename = "7011")]
    #[strum(serialize = "7011")]
    Mcc7011,
    #[serde(rename = "0763")]
    #[strum(serialize = "0763")]
    Mcc0763,
    #[serde(rename = "8111")]
    #[strum(serialize = "8111")]
    Mcc8111,
    #[serde(rename = "5021")]
    #[strum(serialize = "5021")]
    Mcc5021,
    #[serde(rename = "4816")]
    #[strum(serialize = "4816")]
    Mcc4816,
    #[serde(rename = "5661")]
    #[strum(serialize = "5661")]
    Mcc5661,
}

impl MerchantCategoryCode {
    pub fn to_merchant_category_name(&self) -> MerchantCategory {
        match self {
            Self::Mcc5411 => MerchantCategory::GroceryStoresSupermarkets,
            Self::Mcc7011 => MerchantCategory::LodgingHotelsMotelsResorts,
            Self::Mcc0763 => MerchantCategory::AgriculturalCooperatives,
            Self::Mcc8111 => MerchantCategory::AttorneysLegalServices,
            Self::Mcc5021 => MerchantCategory::OfficeAndCommercialFurniture,
            Self::Mcc4816 => MerchantCategory::ComputerNetworkInformationServices,
            Self::Mcc5661 => MerchantCategory::ShoeStores,
        }
    }
}

#[derive(serde::Serialize, serde::Deserialize, Clone, Debug, PartialEq)]
pub struct MerchantCategoryCodeWithName {
    pub code: MerchantCategoryCode,
    pub name: MerchantCategory,
}

#[derive(
    Clone,
    Debug,
    Eq,
    Default,
    Hash,
    PartialEq,
    serde::Deserialize,
    serde::Serialize,
    strum::Display,
    strum::EnumIter,
    strum::EnumString,
    utoipa::ToSchema,
    Copy
)]
#[router_derive::diesel_enum(storage_type = "db_enum")]
#[rustfmt::skip]
pub enum CountryAlpha2 {
    AF, AX, AL, DZ, AS, AD, AO, AI, AQ, AG, AR, AM, AW, AU, AT,
    AZ, BS, BH, BD, BB, BY, BE, BZ, BJ, BM, BT, BO, BQ, BA, BW,
    BV, BR, IO, BN, BG, BF, BI, KH, CM, CA, CV, KY, CF, TD, CL,
    CN, CX, CC, CO, KM, CG, CD, CK, CR, CI, HR, CU, CW, CY, CZ,
    DK, DJ, DM, DO, EC, EG, SV, GQ, ER, EE, ET, FK, FO, FJ, FI,
    FR, GF, PF, TF, GA, GM, GE, DE, GH, GI, GR, GL, GD, GP, GU,
    GT, GG, GN, GW, GY, HT, HM, VA, HN, HK, HU, IS, IN, ID, IR,
    IQ, IE, IM, IL, IT, JM, JP, JE, JO, KZ, KE, KI, KP, KR, KW,
    KG, LA, LV, LB, LS, LR, LY, LI, LT, LU, MO, MK, MG, MW, MY,
    MV, ML, MT, MH, MQ, MR, MU, YT, MX, FM, MD, MC, MN, ME, MS,
    MA, MZ, MM, NA, NR, NP, NL, NC, NZ, NI, NE, NG, NU, NF, MP,
    NO, OM, PK, PW, PS, PA, PG, PY, PE, PH, PN, PL, PT, PR, QA,
    RE, RO, RU, RW, BL, SH, KN, LC, MF, PM, VC, WS, SM, ST, SA,
    SN, RS, SC, SL, SG, SX, SK, SI, SB, SO, ZA, GS, SS, ES, LK,
    SD, SR, SJ, SZ, SE, CH, SY, TW, TJ, TZ, TH, TL, TG, TK, TO,
    TT, TN, TR, TM, TC, TV, UG, UA, AE, GB, UM, UY, UZ, VU,
    VE, VN, VG, VI, WF, EH, YE, ZM, ZW,
    #[default]
    US
}

#[derive(
    Clone,
    Debug,
    Copy,
    Default,
    Eq,
    Hash,
    PartialEq,
    serde::Deserialize,
    serde::Serialize,
    strum::Display,
    strum::EnumString,
    ToSchema,
)]
#[router_derive::diesel_enum(storage_type = "db_enum")]
#[serde(rename_all = "snake_case")]
#[strum(serialize_all = "snake_case")]
pub enum RequestIncrementalAuthorization {
    True,
    False,
    #[default]
    Default,
}

#[derive(Clone, Copy, Eq, Hash, PartialEq, Debug, Serialize, Deserialize, strum::Display, ToSchema,)]
#[rustfmt::skip]
pub enum CountryAlpha3 {
    AFG, ALA, ALB, DZA, ASM, AND, AGO, AIA, ATA, ATG, ARG, ARM, ABW, AUS, AUT,
    AZE, BHS, BHR, BGD, BRB, BLR, BEL, BLZ, BEN, BMU, BTN, BOL, BES, BIH, BWA,
    BVT, BRA, IOT, BRN, BGR, BFA, BDI, CPV, KHM, CMR, CAN, CYM, CAF, TCD, CHL,
    CHN, CXR, CCK, COL, COM, COG, COD, COK, CRI, CIV, HRV, CUB, CUW, CYP, CZE,
    DNK, DJI, DMA, DOM, ECU, EGY, SLV, GNQ, ERI, EST, ETH, FLK, FRO, FJI, FIN,
    FRA, GUF, PYF, ATF, GAB, GMB, GEO, DEU, GHA, GIB, GRC, GRL, GRD, GLP, GUM,
    GTM, GGY, GIN, GNB, GUY, HTI, HMD, VAT, HND, HKG, HUN, ISL, IND, IDN, IRN,
    IRQ, IRL, IMN, ISR, ITA, JAM, JPN, JEY, JOR, KAZ, KEN, KIR, PRK, KOR, KWT,
    KGZ, LAO, LVA, LBN, LSO, LBR, LBY, LIE, LTU, LUX, MAC, MKD, MDG, MWI, MYS,
    MDV, MLI, MLT, MHL, MTQ, MRT, MUS, MYT, MEX, FSM, MDA, MCO, MNG, MNE, MSR,
    MAR, MOZ, MMR, NAM, NRU, NPL, NLD, NCL, NZL, NIC, NER, NGA, NIU, NFK, MNP,
    NOR, OMN, PAK, PLW, PSE, PAN, PNG, PRY, PER, PHL, PCN, POL, PRT, PRI, QAT,
    REU, ROU, RUS, RWA, BLM, SHN, KNA, LCA, MAF, SPM, VCT, WSM, SMR, STP, SAU,
    SEN, SRB, SYC, SLE, SGP, SXM, SVK, SVN, SLB, SOM, ZAF, SGS, SSD, ESP, LKA,
    SDN, SUR, SJM, SWZ, SWE, CHE, SYR, TWN, TJK, TZA, THA, TLS, TGO, TKL, TON,
    TTO, TUN, TUR, TKM, TCA, TUV, UGA, UKR, ARE, GBR, USA, UMI, URY, UZB, VUT,
    VEN, VNM, VGB, VIR, WLF, ESH, YEM, ZMB, ZWE
}

#[derive(
    Clone,
    Copy,
    Debug,
    PartialEq,
    Eq,
    Hash,
    strum::Display,
    strum::VariantNames,
    strum::EnumIter,
    strum::EnumString,
    Deserialize,
    Serialize,
    utoipa::ToSchema,
)]
pub enum Country {
    Afghanistan,
    AlandIslands,
    Albania,
    Algeria,
    AmericanSamoa,
    Andorra,
    Angola,
    Anguilla,
    Antarctica,
    AntiguaAndBarbuda,
    Argentina,
    Armenia,
    Aruba,
    Australia,
    Austria,
    Azerbaijan,
    Bahamas,
    Bahrain,
    Bangladesh,
    Barbados,
    Belarus,
    Belgium,
    Belize,
    Benin,
    Bermuda,
    Bhutan,
    BoliviaPlurinationalState,
    BonaireSintEustatiusAndSaba,
    BosniaAndHerzegovina,
    Botswana,
    BouvetIsland,
    Brazil,
    BritishIndianOceanTerritory,
    BruneiDarussalam,
    Bulgaria,
    BurkinaFaso,
    Burundi,
    CaboVerde,
    Cambodia,
    Cameroon,
    Canada,
    CaymanIslands,
    CentralAfricanRepublic,
    Chad,
    Chile,
    China,
    ChristmasIsland,
    CocosKeelingIslands,
    Colombia,
    Comoros,
    Congo,
    CongoDemocraticRepublic,
    CookIslands,
    CostaRica,
    CotedIvoire,
    Croatia,
    Cuba,
    Curacao,
    Cyprus,
    Czechia,
    Denmark,
    Djibouti,
    Dominica,
    DominicanRepublic,
    Ecuador,
    Egypt,
    ElSalvador,
    EquatorialGuinea,
    Eritrea,
    Estonia,
    Ethiopia,
    FalklandIslandsMalvinas,
    FaroeIslands,
    Fiji,
    Finland,
    France,
    FrenchGuiana,
    FrenchPolynesia,
    FrenchSouthernTerritories,
    Gabon,
    Gambia,
    Georgia,
    Germany,
    Ghana,
    Gibraltar,
    Greece,
    Greenland,
    Grenada,
    Guadeloupe,
    Guam,
    Guatemala,
    Guernsey,
    Guinea,
    GuineaBissau,
    Guyana,
    Haiti,
    HeardIslandAndMcDonaldIslands,
    HolySee,
    Honduras,
    HongKong,
    Hungary,
    Iceland,
    India,
    Indonesia,
    IranIslamicRepublic,
    Iraq,
    Ireland,
    IsleOfMan,
    Israel,
    Italy,
    Jamaica,
    Japan,
    Jersey,
    Jordan,
    Kazakhstan,
    Kenya,
    Kiribati,
    KoreaDemocraticPeoplesRepublic,
    KoreaRepublic,
    Kuwait,
    Kyrgyzstan,
    LaoPeoplesDemocraticRepublic,
    Latvia,
    Lebanon,
    Lesotho,
    Liberia,
    Libya,
    Liechtenstein,
    Lithuania,
    Luxembourg,
    Macao,
    MacedoniaTheFormerYugoslavRepublic,
    Madagascar,
    Malawi,
    Malaysia,
    Maldives,
    Mali,
    Malta,
    MarshallIslands,
    Martinique,
    Mauritania,
    Mauritius,
    Mayotte,
    Mexico,
    MicronesiaFederatedStates,
    MoldovaRepublic,
    Monaco,
    Mongolia,
    Montenegro,
    Montserrat,
    Morocco,
    Mozambique,
    Myanmar,
    Namibia,
    Nauru,
    Nepal,
    Netherlands,
    NewCaledonia,
    NewZealand,
    Nicaragua,
    Niger,
    Nigeria,
    Niue,
    NorfolkIsland,
    NorthernMarianaIslands,
    Norway,
    Oman,
    Pakistan,
    Palau,
    PalestineState,
    Panama,
    PapuaNewGuinea,
    Paraguay,
    Peru,
    Philippines,
    Pitcairn,
    Poland,
    Portugal,
    PuertoRico,
    Qatar,
    Reunion,
    Romania,
    RussianFederation,
    Rwanda,
    SaintBarthelemy,
    SaintHelenaAscensionAndTristandaCunha,
    SaintKittsAndNevis,
    SaintLucia,
    SaintMartinFrenchpart,
    SaintPierreAndMiquelon,
    SaintVincentAndTheGrenadines,
    Samoa,
    SanMarino,
    SaoTomeAndPrincipe,
    SaudiArabia,
    Senegal,
    Serbia,
    Seychelles,
    SierraLeone,
    Singapore,
    SintMaartenDutchpart,
    Slovakia,
    Slovenia,
    SolomonIslands,
    Somalia,
    SouthAfrica,
    SouthGeorgiaAndTheSouthSandwichIslands,
    SouthSudan,
    Spain,
    SriLanka,
    Sudan,
    Suriname,
    SvalbardAndJanMayen,
    Swaziland,
    Sweden,
    Switzerland,
    SyrianArabRepublic,
    TaiwanProvinceOfChina,
    Tajikistan,
    TanzaniaUnitedRepublic,
    Thailand,
    TimorLeste,
    Togo,
    Tokelau,
    Tonga,
    TrinidadAndTobago,
    Tunisia,
    Turkey,
    Turkmenistan,
    TurksAndCaicosIslands,
    Tuvalu,
    Uganda,
    Ukraine,
    UnitedArabEmirates,
    UnitedKingdomOfGreatBritainAndNorthernIreland,
    UnitedStatesOfAmerica,
    UnitedStatesMinorOutlyingIslands,
    Uruguay,
    Uzbekistan,
    Vanuatu,
    VenezuelaBolivarianRepublic,
    Vietnam,
    VirginIslandsBritish,
    VirginIslandsUS,
    WallisAndFutuna,
    WesternSahara,
    Yemen,
    Zambia,
    Zimbabwe,
}

#[derive(
    Clone,
    Copy,
    Debug,
    Eq,
    PartialEq,
    Default,
    serde::Deserialize,
    serde::Serialize,
    strum::Display,
    strum::EnumString,
)]
#[router_derive::diesel_enum(storage_type = "text")]
#[serde(rename_all = "snake_case")]
#[strum(serialize_all = "snake_case")]
pub enum FileUploadProvider {
    #[default]
    Router,
    Stripe,
    Checkout,
}

#[derive(
    Debug, Clone, PartialEq, Eq, Serialize, Deserialize, strum::Display, strum::EnumString,
)]
pub enum UsStatesAbbreviation {
    AL,
    AK,
    AS,
    AZ,
    AR,
    CA,
    CO,
    CT,
    DE,
    DC,
    FM,
    FL,
    GA,
    GU,
    HI,
    ID,
    IL,
    IN,
    IA,
    KS,
    KY,
    LA,
    ME,
    MH,
    MD,
    MA,
    MI,
    MN,
    MS,
    MO,
    MT,
    NE,
    NV,
    NH,
    NJ,
    NM,
    NY,
    NC,
    ND,
    MP,
    OH,
    OK,
    OR,
    PW,
    PA,
    PR,
    RI,
    SC,
    SD,
    TN,
    TX,
    UT,
    VT,
    VI,
    VA,
    WA,
    WV,
    WI,
    WY,
}

#[derive(
    Debug, Clone, PartialEq, Eq, Serialize, Deserialize, strum::Display, strum::EnumString,
)]
pub enum CanadaStatesAbbreviation {
    AB,
    BC,
    MB,
    NB,
    NL,
    NT,
    NS,
    NU,
    ON,
    PE,
    QC,
    SK,
    YT,
}

#[derive(
    Debug, Clone, PartialEq, Eq, Serialize, Deserialize, strum::Display, strum::EnumString,
)]
pub enum AlbaniaStatesAbbreviation {
    #[strum(serialize = "01")]
    Berat,
    #[strum(serialize = "09")]
    Diber,
    #[strum(serialize = "02")]
    Durres,
    #[strum(serialize = "03")]
    Elbasan,
    #[strum(serialize = "04")]
    Fier,
    #[strum(serialize = "05")]
    Gjirokaster,
    #[strum(serialize = "06")]
    Korce,
    #[strum(serialize = "07")]
    Kukes,
    #[strum(serialize = "08")]
    Lezhe,
    #[strum(serialize = "10")]
    Shkoder,
    #[strum(serialize = "11")]
    Tirane,
    #[strum(serialize = "12")]
    Vlore,
}

#[derive(
    Debug, Clone, PartialEq, Eq, Serialize, Deserialize, strum::Display, strum::EnumString,
)]
pub enum AndorraStatesAbbreviation {
    #[strum(serialize = "07")]
    AndorraLaVella,
    #[strum(serialize = "02")]
    Canillo,
    #[strum(serialize = "03")]
    Encamp,
    #[strum(serialize = "08")]
    EscaldesEngordany,
    #[strum(serialize = "04")]
    LaMassana,
    #[strum(serialize = "05")]
    Ordino,
    #[strum(serialize = "06")]
    SantJuliaDeLoria,
}

#[derive(
    Debug, Clone, PartialEq, Eq, Serialize, Deserialize, strum::Display, strum::EnumString,
)]
pub enum AustriaStatesAbbreviation {
    #[strum(serialize = "1")]
    Burgenland,
    #[strum(serialize = "2")]
    Carinthia,
    #[strum(serialize = "3")]
    LowerAustria,
    #[strum(serialize = "5")]
    Salzburg,
    #[strum(serialize = "6")]
    Styria,
    #[strum(serialize = "7")]
    Tyrol,
    #[strum(serialize = "4")]
    UpperAustria,
    #[strum(serialize = "9")]
    Vienna,
    #[strum(serialize = "8")]
    Vorarlberg,
}

#[derive(
    Debug, Clone, PartialEq, Eq, Serialize, Deserialize, strum::Display, strum::EnumString,
)]
pub enum BelarusStatesAbbreviation {
    #[strum(serialize = "BR")]
    BrestRegion,
    #[strum(serialize = "HO")]
    GomelRegion,
    #[strum(serialize = "HR")]
    GrodnoRegion,
    #[strum(serialize = "HM")]
    Minsk,
    #[strum(serialize = "MI")]
    MinskRegion,
    #[strum(serialize = "MA")]
    MogilevRegion,
    #[strum(serialize = "VI")]
    VitebskRegion,
}

#[derive(
    Debug, Clone, PartialEq, Eq, Serialize, Deserialize, strum::Display, strum::EnumString,
)]
pub enum BosniaAndHerzegovinaStatesAbbreviation {
    #[strum(serialize = "05")]
    BosnianPodrinjeCanton,
    #[strum(serialize = "BRC")]
    BrckoDistrict,
    #[strum(serialize = "10")]
    Canton10,
    #[strum(serialize = "06")]
    CentralBosniaCanton,
    #[strum(serialize = "BIH")]
    FederationOfBosniaAndHerzegovina,
    #[strum(serialize = "07")]
    HerzegovinaNeretvaCanton,
    #[strum(serialize = "02")]
    PosavinaCanton,
    #[strum(serialize = "SRP")]
    RepublikaSrpska,
    #[strum(serialize = "09")]
    SarajevoCanton,
    #[strum(serialize = "03")]
    TuzlaCanton,
    #[strum(serialize = "01")]
    UnaSanaCanton,
    #[strum(serialize = "08")]
    WestHerzegovinaCanton,
    #[strum(serialize = "04")]
    ZenicaDobojCanton,
}

#[derive(
    Debug, Clone, PartialEq, Eq, Serialize, Deserialize, strum::Display, strum::EnumString,
)]
pub enum BulgariaStatesAbbreviation {
    #[strum(serialize = "01")]
    BlagoevgradProvince,
    #[strum(serialize = "02")]
    BurgasProvince,
    #[strum(serialize = "08")]
    DobrichProvince,
    #[strum(serialize = "07")]
    GabrovoProvince,
    #[strum(serialize = "26")]
    HaskovoProvince,
    #[strum(serialize = "09")]
    KardzhaliProvince,
    #[strum(serialize = "10")]
    KyustendilProvince,
    #[strum(serialize = "11")]
    LovechProvince,
    #[strum(serialize = "12")]
    MontanaProvince,
    #[strum(serialize = "13")]
    PazardzhikProvince,
    #[strum(serialize = "14")]
    PernikProvince,
    #[strum(serialize = "15")]
    PlevenProvince,
    #[strum(serialize = "16")]
    PlovdivProvince,
    #[strum(serialize = "17")]
    RazgradProvince,
    #[strum(serialize = "18")]
    RuseProvince,
    #[strum(serialize = "27")]
    Shumen,
    #[strum(serialize = "19")]
    SilistraProvince,
    #[strum(serialize = "20")]
    SlivenProvince,
    #[strum(serialize = "21")]
    SmolyanProvince,
    #[strum(serialize = "22")]
    SofiaCityProvince,
    #[strum(serialize = "23")]
    SofiaProvince,
    #[strum(serialize = "24")]
    StaraZagoraProvince,
    #[strum(serialize = "25")]
    TargovishteProvince,
    #[strum(serialize = "03")]
    VarnaProvince,
    #[strum(serialize = "04")]
    VelikoTarnovoProvince,
    #[strum(serialize = "05")]
    VidinProvince,
    #[strum(serialize = "06")]
    VratsaProvince,
    #[strum(serialize = "28")]
    YambolProvince,
}

#[derive(
    Debug, Clone, PartialEq, Eq, Serialize, Deserialize, strum::Display, strum::EnumString,
)]
pub enum CroatiaStatesAbbreviation {
    #[strum(serialize = "07")]
    BjelovarBilogoraCounty,
    #[strum(serialize = "12")]
    BrodPosavinaCounty,
    #[strum(serialize = "19")]
    DubrovnikNeretvaCounty,
    #[strum(serialize = "18")]
    IstriaCounty,
    #[strum(serialize = "06")]
    KoprivnicaKrizevciCounty,
    #[strum(serialize = "02")]
    KrapinaZagorjeCounty,
    #[strum(serialize = "09")]
    LikaSenjCounty,
    #[strum(serialize = "20")]
    MedimurjeCounty,
    #[strum(serialize = "14")]
    OsijekBaranjaCounty,
    #[strum(serialize = "11")]
    PozegaSlavoniaCounty,
    #[strum(serialize = "08")]
    PrimorjeGorskiKotarCounty,
    #[strum(serialize = "03")]
    SisakMoslavinaCounty,
    #[strum(serialize = "17")]
    SplitDalmatiaCounty,
    #[strum(serialize = "05")]
    VarazdinCounty,
    #[strum(serialize = "10")]
    ViroviticaPodravinaCounty,
    #[strum(serialize = "16")]
    VukovarSyrmiaCounty,
    #[strum(serialize = "13")]
    ZadarCounty,
    #[strum(serialize = "21")]
    Zagreb,
    #[strum(serialize = "01")]
    ZagrebCounty,
    #[strum(serialize = "15")]
    SibenikKninCounty,
}

#[derive(
    Debug, Clone, PartialEq, Eq, Serialize, Deserialize, strum::Display, strum::EnumString,
)]
pub enum CzechRepublicStatesAbbreviation {
    #[strum(serialize = "201")]
    BenesovDistrict,
    #[strum(serialize = "202")]
    BerounDistrict,
    #[strum(serialize = "641")]
    BlanskoDistrict,
    #[strum(serialize = "642")]
    BrnoCityDistrict,
    #[strum(serialize = "643")]
    BrnoCountryDistrict,
    #[strum(serialize = "801")]
    BruntalDistrict,
    #[strum(serialize = "644")]
    BreclavDistrict,
    #[strum(serialize = "20")]
    CentralBohemianRegion,
    #[strum(serialize = "411")]
    ChebDistrict,
    #[strum(serialize = "422")]
    ChomutovDistrict,
    #[strum(serialize = "531")]
    ChrudimDistrict,
    #[strum(serialize = "321")]
    DomazliceDistrict,
    #[strum(serialize = "421")]
    DecinDistrict,
    #[strum(serialize = "802")]
    FrydekMistekDistrict,
    #[strum(serialize = "631")]
    HavlickuvBrodDistrict,
    #[strum(serialize = "645")]
    HodoninDistrict,
    #[strum(serialize = "120")]
    HorniPocernice,
    #[strum(serialize = "521")]
    HradecKraloveDistrict,
    #[strum(serialize = "52")]
    HradecKraloveRegion,
    #[strum(serialize = "512")]
    JablonecNadNisouDistrict,
    #[strum(serialize = "711")]
    JesenikDistrict,
    #[strum(serialize = "632")]
    JihlavaDistrict,
    #[strum(serialize = "313")]
    JindrichuvHradecDistrict,
    #[strum(serialize = "522")]
    JicinDistrict,
    #[strum(serialize = "412")]
    KarlovyVaryDistrict,
    #[strum(serialize = "41")]
    KarlovyVaryRegion,
    #[strum(serialize = "803")]
    KarvinaDistrict,
    #[strum(serialize = "203")]
    KladnoDistrict,
    #[strum(serialize = "322")]
    KlatovyDistrict,
    #[strum(serialize = "204")]
    KolinDistrict,
    #[strum(serialize = "721")]
    KromerizDistrict,
    #[strum(serialize = "513")]
    LiberecDistrict,
    #[strum(serialize = "51")]
    LiberecRegion,
    #[strum(serialize = "423")]
    LitomericeDistrict,
    #[strum(serialize = "424")]
    LounyDistrict,
    #[strum(serialize = "207")]
    MladaBoleslavDistrict,
    #[strum(serialize = "80")]
    MoravianSilesianRegion,
    #[strum(serialize = "425")]
    MostDistrict,
    #[strum(serialize = "206")]
    MelnikDistrict,
    #[strum(serialize = "804")]
    NovyJicinDistrict,
    #[strum(serialize = "208")]
    NymburkDistrict,
    #[strum(serialize = "523")]
    NachodDistrict,
    #[strum(serialize = "712")]
    OlomoucDistrict,
    #[strum(serialize = "71")]
    OlomoucRegion,
    #[strum(serialize = "805")]
    OpavaDistrict,
    #[strum(serialize = "806")]
    OstravaCityDistrict,
    #[strum(serialize = "532")]
    PardubiceDistrict,
    #[strum(serialize = "53")]
    PardubiceRegion,
    #[strum(serialize = "633")]
    PelhrimovDistrict,
    #[strum(serialize = "32")]
    PlzenRegion,
    #[strum(serialize = "323")]
    PlzenCityDistrict,
    #[strum(serialize = "325")]
    PlzenNorthDistrict,
    #[strum(serialize = "324")]
    PlzenSouthDistrict,
    #[strum(serialize = "315")]
    PrachaticeDistrict,
    #[strum(serialize = "10")]
    Prague,
    #[strum(serialize = "101")]
    Prague1,
    #[strum(serialize = "110")]
    Prague10,
    #[strum(serialize = "111")]
    Prague11,
    #[strum(serialize = "112")]
    Prague12,
    #[strum(serialize = "113")]
    Prague13,
    #[strum(serialize = "114")]
    Prague14,
    #[strum(serialize = "115")]
    Prague15,
    #[strum(serialize = "116")]
    Prague16,
    #[strum(serialize = "102")]
    Prague2,
    #[strum(serialize = "121")]
    Prague21,
    #[strum(serialize = "103")]
    Prague3,
    #[strum(serialize = "104")]
    Prague4,
    #[strum(serialize = "105")]
    Prague5,
    #[strum(serialize = "106")]
    Prague6,
    #[strum(serialize = "107")]
    Prague7,
    #[strum(serialize = "108")]
    Prague8,
    #[strum(serialize = "109")]
    Prague9,
    #[strum(serialize = "209")]
    PragueEastDistrict,
    #[strum(serialize = "20A")]
    PragueWestDistrict,
    #[strum(serialize = "713")]
    ProstejovDistrict,
    #[strum(serialize = "314")]
    PisekDistrict,
    #[strum(serialize = "714")]
    PrerovDistrict,
    #[strum(serialize = "20B")]
    PribramDistrict,
    #[strum(serialize = "20C")]
    RakovnikDistrict,
    #[strum(serialize = "326")]
    RokycanyDistrict,
    #[strum(serialize = "524")]
    RychnovNadKneznouDistrict,
    #[strum(serialize = "514")]
    SemilyDistrict,
    #[strum(serialize = "413")]
    SokolovDistrict,
    #[strum(serialize = "31")]
    SouthBohemianRegion,
    #[strum(serialize = "64")]
    SouthMoravianRegion,
    #[strum(serialize = "316")]
    StrakoniceDistrict,
    #[strum(serialize = "533")]
    SvitavyDistrict,
    #[strum(serialize = "327")]
    TachovDistrict,
    #[strum(serialize = "426")]
    TepliceDistrict,
    #[strum(serialize = "525")]
    TrutnovDistrict,
    #[strum(serialize = "317")]
    TaborDistrict,
    #[strum(serialize = "634")]
    TrebicDistrict,
    #[strum(serialize = "722")]
    UherskeHradisteDistrict,
    #[strum(serialize = "723")]
    VsetinDistrict,
    #[strum(serialize = "63")]
    VysocinaRegion,
    #[strum(serialize = "646")]
    VyskovDistrict,
    #[strum(serialize = "724")]
    ZlinDistrict,
    #[strum(serialize = "72")]
    ZlinRegion,
    #[strum(serialize = "647")]
    ZnojmoDistrict,
    #[strum(serialize = "427")]
    UstiNadLabemDistrict,
    #[strum(serialize = "42")]
    UstiNadLabemRegion,
    #[strum(serialize = "534")]
    UstiNadOrliciDistrict,
    #[strum(serialize = "511")]
    CeskaLipaDistrict,
    #[strum(serialize = "311")]
    CeskeBudejoviceDistrict,
    #[strum(serialize = "312")]
    CeskyKrumlovDistrict,
    #[strum(serialize = "715")]
    SumperkDistrict,
    #[strum(serialize = "635")]
    ZdarNadSazavouDistrict,
}

#[derive(
    Debug, Clone, PartialEq, Eq, Serialize, Deserialize, strum::Display, strum::EnumString,
)]
pub enum DenmarkStatesAbbreviation {
    #[strum(serialize = "84")]
    CapitalRegionOfDenmark,
    #[strum(serialize = "82")]
    CentralDenmarkRegion,
    #[strum(serialize = "81")]
    NorthDenmarkRegion,
    #[strum(serialize = "85")]
    RegionZealand,
    #[strum(serialize = "83")]
    RegionOfSouthernDenmark,
}

#[derive(
    Debug, Clone, PartialEq, Eq, Serialize, Deserialize, strum::Display, strum::EnumString,
)]
pub enum FinlandStatesAbbreviation {
    #[strum(serialize = "08")]
    CentralFinland,
    #[strum(serialize = "07")]
    CentralOstrobothnia,
    #[strum(serialize = "IS")]
    EasternFinlandProvince,
    #[strum(serialize = "19")]
    FinlandProper,
    #[strum(serialize = "05")]
    Kainuu,
    #[strum(serialize = "09")]
    Kymenlaakso,
    #[strum(serialize = "LL")]
    Lapland,
    #[strum(serialize = "13")]
    NorthKarelia,
    #[strum(serialize = "14")]
    NorthernOstrobothnia,
    #[strum(serialize = "15")]
    NorthernSavonia,
    #[strum(serialize = "12")]
    Ostrobothnia,
    #[strum(serialize = "OL")]
    OuluProvince,
    #[strum(serialize = "11")]
    Pirkanmaa,
    #[strum(serialize = "16")]
    PaijanneTavastia,
    #[strum(serialize = "17")]
    Satakunta,
    #[strum(serialize = "02")]
    SouthKarelia,
    #[strum(serialize = "03")]
    SouthernOstrobothnia,
    #[strum(serialize = "04")]
    SouthernSavonia,
    #[strum(serialize = "06")]
    TavastiaProper,
    #[strum(serialize = "18")]
    Uusimaa,
    #[strum(serialize = "01")]
    AlandIslands,
}

#[derive(
    Debug, Clone, PartialEq, Eq, Serialize, Deserialize, strum::Display, strum::EnumString,
)]
pub enum FranceStatesAbbreviation {
    #[strum(serialize = "01")]
    Ain,
    #[strum(serialize = "02")]
    Aisne,
    #[strum(serialize = "03")]
    Allier,
    #[strum(serialize = "04")]
    AlpesDeHauteProvence,
    #[strum(serialize = "06")]
    AlpesMaritimes,
    #[strum(serialize = "6AE")]
    Alsace,
    #[strum(serialize = "07")]
    Ardeche,
    #[strum(serialize = "08")]
    Ardennes,
    #[strum(serialize = "09")]
    Ariege,
    #[strum(serialize = "10")]
    Aube,
    #[strum(serialize = "11")]
    Aude,
    #[strum(serialize = "ARA")]
    AuvergneRhoneAlpes,
    #[strum(serialize = "12")]
    Aveyron,
    #[strum(serialize = "67")]
    BasRhin,
    #[strum(serialize = "13")]
    BouchesDuRhone,
    #[strum(serialize = "BFC")]
    BourgogneFrancheComte,
    #[strum(serialize = "BRE")]
    Bretagne,
    #[strum(serialize = "14")]
    Calvados,
    #[strum(serialize = "15")]
    Cantal,
    #[strum(serialize = "CVL")]
    CentreValDeLoire,
    #[strum(serialize = "16")]
    Charente,
    #[strum(serialize = "17")]
    CharenteMaritime,
    #[strum(serialize = "18")]
    Cher,
    #[strum(serialize = "CP")]
    Clipperton,
    #[strum(serialize = "19")]
    Correze,
    #[strum(serialize = "20R")]
    Corse,
    #[strum(serialize = "2A")]
    CorseDuSud,
    #[strum(serialize = "21")]
    CoteDor,
    #[strum(serialize = "22")]
    CotesDarmor,
    #[strum(serialize = "23")]
    Creuse,
    #[strum(serialize = "79")]
    DeuxSevres,
    #[strum(serialize = "24")]
    Dordogne,
    #[strum(serialize = "25")]
    Doubs,
    #[strum(serialize = "26")]
    Drome,
    #[strum(serialize = "91")]
    Essonne,
    #[strum(serialize = "27")]
    Eure,
    #[strum(serialize = "28")]
    EureEtLoir,
    #[strum(serialize = "29")]
    Finistere,
    #[strum(serialize = "973")]
    FrenchGuiana,
    #[strum(serialize = "PF")]
    FrenchPolynesia,
    #[strum(serialize = "TF")]
    FrenchSouthernAndAntarcticLands,
    #[strum(serialize = "30")]
    Gard,
    #[strum(serialize = "32")]
    Gers,
    #[strum(serialize = "33")]
    Gironde,
    #[strum(serialize = "GES")]
    GrandEst,
    #[strum(serialize = "971")]
    Guadeloupe,
    #[strum(serialize = "68")]
    HautRhin,
    #[strum(serialize = "2B")]
    HauteCorse,
    #[strum(serialize = "31")]
    HauteGaronne,
    #[strum(serialize = "43")]
    HauteLoire,
    #[strum(serialize = "52")]
    HauteMarne,
    #[strum(serialize = "70")]
    HauteSaone,
    #[strum(serialize = "74")]
    HauteSavoie,
    #[strum(serialize = "87")]
    HauteVienne,
    #[strum(serialize = "05")]
    HautesAlpes,
    #[strum(serialize = "65")]
    HautesPyrenees,
    #[strum(serialize = "HDF")]
    HautsDeFrance,
    #[strum(serialize = "92")]
    HautsDeSeine,
    #[strum(serialize = "34")]
    Herault,
    #[strum(serialize = "IDF")]
    IleDeFrance,
    #[strum(serialize = "35")]
    IlleEtVilaine,
    #[strum(serialize = "36")]
    Indre,
    #[strum(serialize = "37")]
    IndreEtLoire,
    #[strum(serialize = "38")]
    Isere,
    #[strum(serialize = "39")]
    Jura,
    #[strum(serialize = "974")]
    LaReunion,
    #[strum(serialize = "40")]
    Landes,
    #[strum(serialize = "41")]
    LoirEtCher,
    #[strum(serialize = "42")]
    Loire,
    #[strum(serialize = "44")]
    LoireAtlantique,
    #[strum(serialize = "45")]
    Loiret,
    #[strum(serialize = "46")]
    Lot,
    #[strum(serialize = "47")]
    LotEtGaronne,
    #[strum(serialize = "48")]
    Lozere,
    #[strum(serialize = "49")]
    MaineEtLoire,
    #[strum(serialize = "50")]
    Manche,
    #[strum(serialize = "51")]
    Marne,
    #[strum(serialize = "972")]
    Martinique,
    #[strum(serialize = "53")]
    Mayenne,
    #[strum(serialize = "976")]
    Mayotte,
    #[strum(serialize = "69M")]
    MetropoleDeLyon,
    #[strum(serialize = "54")]
    MeurtheEtMoselle,
    #[strum(serialize = "55")]
    Meuse,
    #[strum(serialize = "56")]
    Morbihan,
    #[strum(serialize = "57")]
    Moselle,
    #[strum(serialize = "58")]
    Nievre,
    #[strum(serialize = "59")]
    Nord,
    #[strum(serialize = "NOR")]
    Normandie,
    #[strum(serialize = "NAQ")]
    NouvelleAquitaine,
    #[strum(serialize = "OCC")]
    Occitanie,
    #[strum(serialize = "60")]
    Oise,
    #[strum(serialize = "61")]
    Orne,
    #[strum(serialize = "75C")]
    Paris,
    #[strum(serialize = "62")]
    PasDeCalais,
    #[strum(serialize = "PDL")]
    PaysDeLaLoire,
    #[strum(serialize = "PAC")]
    ProvenceAlpesCoteDazur,
    #[strum(serialize = "63")]
    PuyDeDome,
    #[strum(serialize = "64")]
    PyreneesAtlantiques,
    #[strum(serialize = "66")]
    PyreneesOrientales,
    #[strum(serialize = "69")]
    Rhone,
    #[strum(serialize = "PM")]
    SaintPierreAndMiquelon,
    #[strum(serialize = "BL")]
    SaintBarthelemy,
    #[strum(serialize = "MF")]
    SaintMartin,
    #[strum(serialize = "71")]
    SaoneEtLoire,
    #[strum(serialize = "72")]
    Sarthe,
    #[strum(serialize = "73")]
    Savoie,
    #[strum(serialize = "77")]
    SeineEtMarne,
    #[strum(serialize = "76")]
    SeineMaritime,
    #[strum(serialize = "93")]
    SeineSaintDenis,
    #[strum(serialize = "80")]
    Somme,
    #[strum(serialize = "81")]
    Tarn,
    #[strum(serialize = "82")]
    TarnEtGaronne,
    #[strum(serialize = "90")]
    TerritoireDeBelfort,
    #[strum(serialize = "95")]
    ValDoise,
    #[strum(serialize = "94")]
    ValDeMarne,
    #[strum(serialize = "83")]
    Var,
    #[strum(serialize = "84")]
    Vaucluse,
    #[strum(serialize = "85")]
    Vendee,
    #[strum(serialize = "86")]
    Vienne,
    #[strum(serialize = "88")]
    Vosges,
    #[strum(serialize = "WF")]
    WallisAndFutuna,
    #[strum(serialize = "89")]
    Yonne,
    #[strum(serialize = "78")]
    Yvelines,
}

#[derive(
    Debug, Clone, PartialEq, Eq, Serialize, Deserialize, strum::Display, strum::EnumString,
)]
pub enum GermanyStatesAbbreviation {
    BW,
    BY,
    BE,
    BB,
    HB,
    HH,
    HE,
    NI,
    MV,
    NW,
    RP,
    SL,
    SN,
    ST,
    SH,
    TH,
}

#[derive(
    Debug, Clone, PartialEq, Eq, Serialize, Deserialize, strum::Display, strum::EnumString,
)]
pub enum GreeceStatesAbbreviation {
    #[strum(serialize = "13")]
    AchaeaRegionalUnit,
    #[strum(serialize = "01")]
    AetoliaAcarnaniaRegionalUnit,
    #[strum(serialize = "12")]
    ArcadiaPrefecture,
    #[strum(serialize = "11")]
    ArgolisRegionalUnit,
    #[strum(serialize = "I")]
    AtticaRegion,
    #[strum(serialize = "03")]
    BoeotiaRegionalUnit,
    #[strum(serialize = "H")]
    CentralGreeceRegion,
    #[strum(serialize = "B")]
    CentralMacedonia,
    #[strum(serialize = "94")]
    ChaniaRegionalUnit,
    #[strum(serialize = "22")]
    CorfuPrefecture,
    #[strum(serialize = "15")]
    CorinthiaRegionalUnit,
    #[strum(serialize = "M")]
    CreteRegion,
    #[strum(serialize = "52")]
    DramaRegionalUnit,
    #[strum(serialize = "A2")]
    EastAtticaRegionalUnit,
    #[strum(serialize = "A")]
    EastMacedoniaAndThrace,
    #[strum(serialize = "D")]
    EpirusRegion,
    #[strum(serialize = "04")]
    Euboea,
    #[strum(serialize = "51")]
    GrevenaPrefecture,
    #[strum(serialize = "53")]
    ImathiaRegionalUnit,
    #[strum(serialize = "33")]
    IoanninaRegionalUnit,
    #[strum(serialize = "F")]
    IonianIslandsRegion,
    #[strum(serialize = "41")]
    KarditsaRegionalUnit,
    #[strum(serialize = "56")]
    KastoriaRegionalUnit,
    #[strum(serialize = "23")]
    KefaloniaPrefecture,
    #[strum(serialize = "57")]
    KilkisRegionalUnit,
    #[strum(serialize = "58")]
    KozaniPrefecture,
    #[strum(serialize = "16")]
    Laconia,
    #[strum(serialize = "42")]
    LarissaPrefecture,
    #[strum(serialize = "24")]
    LefkadaRegionalUnit,
    #[strum(serialize = "59")]
    PellaRegionalUnit,
    #[strum(serialize = "J")]
    PeloponneseRegion,
    #[strum(serialize = "06")]
    PhthiotisPrefecture,
    #[strum(serialize = "34")]
    PrevezaPrefecture,
    #[strum(serialize = "62")]
    SerresPrefecture,
    #[strum(serialize = "L")]
    SouthAegean,
    #[strum(serialize = "54")]
    ThessalonikiRegionalUnit,
    #[strum(serialize = "G")]
    WestGreeceRegion,
    #[strum(serialize = "C")]
    WestMacedoniaRegion,
}

#[derive(
    Debug, Clone, PartialEq, Eq, Serialize, Deserialize, strum::Display, strum::EnumString,
)]
pub enum HungaryStatesAbbreviation {
    #[strum(serialize = "BA")]
    BaranyaCounty,
    #[strum(serialize = "BZ")]
    BorsodAbaujZemplenCounty,
    #[strum(serialize = "BU")]
    Budapest,
    #[strum(serialize = "BK")]
    BacsKiskunCounty,
    #[strum(serialize = "BE")]
    BekesCounty,
    #[strum(serialize = "BC")]
    Bekescsaba,
    #[strum(serialize = "CS")]
    CsongradCounty,
    #[strum(serialize = "DE")]
    Debrecen,
    #[strum(serialize = "DU")]
    Dunaujvaros,
    #[strum(serialize = "EG")]
    Eger,
    #[strum(serialize = "FE")]
    FejerCounty,
    #[strum(serialize = "GY")]
    Gyor,
    #[strum(serialize = "GS")]
    GyorMosonSopronCounty,
    #[strum(serialize = "HB")]
    HajduBiharCounty,
    #[strum(serialize = "HE")]
    HevesCounty,
    #[strum(serialize = "HV")]
    Hodmezovasarhely,
    #[strum(serialize = "JN")]
    JaszNagykunSzolnokCounty,
    #[strum(serialize = "KV")]
    Kaposvar,
    #[strum(serialize = "KM")]
    Kecskemet,
    #[strum(serialize = "MI")]
    Miskolc,
    #[strum(serialize = "NK")]
    Nagykanizsa,
    #[strum(serialize = "NY")]
    Nyiregyhaza,
    #[strum(serialize = "NO")]
    NogradCounty,
    #[strum(serialize = "PE")]
    PestCounty,
    #[strum(serialize = "PS")]
    Pecs,
    #[strum(serialize = "ST")]
    Salgotarjan,
    #[strum(serialize = "SO")]
    SomogyCounty,
    #[strum(serialize = "SN")]
    Sopron,
    #[strum(serialize = "SZ")]
    SzabolcsSzatmarBeregCounty,
    #[strum(serialize = "SD")]
    Szeged,
    #[strum(serialize = "SS")]
    Szekszard,
    #[strum(serialize = "SK")]
    Szolnok,
    #[strum(serialize = "SH")]
    Szombathely,
    #[strum(serialize = "SF")]
    Szekesfehervar,
    #[strum(serialize = "TB")]
    Tatabanya,
    #[strum(serialize = "TO")]
    TolnaCounty,
    #[strum(serialize = "VA")]
    VasCounty,
    #[strum(serialize = "VM")]
    Veszprem,
    #[strum(serialize = "VE")]
    VeszpremCounty,
    #[strum(serialize = "ZA")]
    ZalaCounty,
    #[strum(serialize = "ZE")]
    Zalaegerszeg,
    #[strum(serialize = "ER")]
    Erd,
}

#[derive(
    Debug, Clone, PartialEq, Eq, Serialize, Deserialize, strum::Display, strum::EnumString,
)]
pub enum IcelandStatesAbbreviation {
    #[strum(serialize = "1")]
    CapitalRegion,
    #[strum(serialize = "7")]
    EasternRegion,
    #[strum(serialize = "6")]
    NortheasternRegion,
    #[strum(serialize = "5")]
    NorthwesternRegion,
    #[strum(serialize = "2")]
    SouthernPeninsulaRegion,
    #[strum(serialize = "8")]
    SouthernRegion,
    #[strum(serialize = "3")]
    WesternRegion,
    #[strum(serialize = "4")]
    Westfjords,
}

#[derive(
    Debug, Clone, PartialEq, Eq, Serialize, Deserialize, strum::Display, strum::EnumString,
)]
pub enum IrelandStatesAbbreviation {
    #[strum(serialize = "C")]
    Connacht,
    #[strum(serialize = "CW")]
    CountyCarlow,
    #[strum(serialize = "CN")]
    CountyCavan,
    #[strum(serialize = "CE")]
    CountyClare,
    #[strum(serialize = "CO")]
    CountyCork,
    #[strum(serialize = "DL")]
    CountyDonegal,
    #[strum(serialize = "D")]
    CountyDublin,
    #[strum(serialize = "G")]
    CountyGalway,
    #[strum(serialize = "KY")]
    CountyKerry,
    #[strum(serialize = "KE")]
    CountyKildare,
    #[strum(serialize = "KK")]
    CountyKilkenny,
    #[strum(serialize = "LS")]
    CountyLaois,
    #[strum(serialize = "LK")]
    CountyLimerick,
    #[strum(serialize = "LD")]
    CountyLongford,
    #[strum(serialize = "LH")]
    CountyLouth,
    #[strum(serialize = "MO")]
    CountyMayo,
    #[strum(serialize = "MH")]
    CountyMeath,
    #[strum(serialize = "MN")]
    CountyMonaghan,
    #[strum(serialize = "OY")]
    CountyOffaly,
    #[strum(serialize = "RN")]
    CountyRoscommon,
    #[strum(serialize = "SO")]
    CountySligo,
    #[strum(serialize = "TA")]
    CountyTipperary,
    #[strum(serialize = "WD")]
    CountyWaterford,
    #[strum(serialize = "WH")]
    CountyWestmeath,
    #[strum(serialize = "WX")]
    CountyWexford,
    #[strum(serialize = "WW")]
    CountyWicklow,
    #[strum(serialize = "L")]
    Leinster,
    #[strum(serialize = "M")]
    Munster,
    #[strum(serialize = "U")]
    Ulster,
}

#[derive(
    Debug, Clone, PartialEq, Eq, Serialize, Deserialize, strum::Display, strum::EnumString,
)]
pub enum LatviaStatesAbbreviation {
    #[strum(serialize = "001")]
    AglonaMunicipality,
    #[strum(serialize = "002")]
    AizkraukleMunicipality,
    #[strum(serialize = "003")]
    AizputeMunicipality,
    #[strum(serialize = "004")]
    AknīsteMunicipality,
    #[strum(serialize = "005")]
    AlojaMunicipality,
    #[strum(serialize = "006")]
    AlsungaMunicipality,
    #[strum(serialize = "007")]
    AlūksneMunicipality,
    #[strum(serialize = "008")]
    AmataMunicipality,
    #[strum(serialize = "009")]
    ApeMunicipality,
    #[strum(serialize = "010")]
    AuceMunicipality,
    #[strum(serialize = "012")]
    BabīteMunicipality,
    #[strum(serialize = "013")]
    BaldoneMunicipality,
    #[strum(serialize = "014")]
    BaltinavaMunicipality,
    #[strum(serialize = "015")]
    BalviMunicipality,
    #[strum(serialize = "016")]
    BauskaMunicipality,
    #[strum(serialize = "017")]
    BeverīnaMunicipality,
    #[strum(serialize = "018")]
    BrocēniMunicipality,
    #[strum(serialize = "019")]
    BurtniekiMunicipality,
    #[strum(serialize = "020")]
    CarnikavaMunicipality,
    #[strum(serialize = "021")]
    CesvaineMunicipality,
    #[strum(serialize = "023")]
    CiblaMunicipality,
    #[strum(serialize = "022")]
    CēsisMunicipality,
    #[strum(serialize = "024")]
    DagdaMunicipality,
    #[strum(serialize = "DGV")]
    Daugavpils,
    #[strum(serialize = "025")]
    DaugavpilsMunicipality,
    #[strum(serialize = "026")]
    DobeleMunicipality,
    #[strum(serialize = "027")]
    DundagaMunicipality,
    #[strum(serialize = "028")]
    DurbeMunicipality,
    #[strum(serialize = "029")]
    EngureMunicipality,
    #[strum(serialize = "031")]
    GarkalneMunicipality,
    #[strum(serialize = "032")]
    GrobiņaMunicipality,
    #[strum(serialize = "033")]
    GulbeneMunicipality,
    #[strum(serialize = "034")]
    IecavaMunicipality,
    #[strum(serialize = "035")]
    IkšķileMunicipality,
    #[strum(serialize = "036")]
    IlūksteMunicipality,
    #[strum(serialize = "037")]
    InčukalnsMunicipality,
    #[strum(serialize = "038")]
    JaunjelgavaMunicipality,
    #[strum(serialize = "039")]
    JaunpiebalgaMunicipality,
    #[strum(serialize = "040")]
    JaunpilsMunicipality,
    #[strum(serialize = "JEL")]
    Jelgava,
    #[strum(serialize = "041")]
    JelgavaMunicipality,
    #[strum(serialize = "JKB")]
    Jēkabpils,
    #[strum(serialize = "042")]
    JēkabpilsMunicipality,
    #[strum(serialize = "JUR")]
    Jūrmala,
    #[strum(serialize = "043")]
    KandavaMunicipality,
    #[strum(serialize = "045")]
    KocēniMunicipality,
    #[strum(serialize = "046")]
    KokneseMunicipality,
    #[strum(serialize = "048")]
    KrimuldaMunicipality,
    #[strum(serialize = "049")]
    KrustpilsMunicipality,
    #[strum(serialize = "047")]
    KrāslavaMunicipality,
    #[strum(serialize = "050")]
    KuldīgaMunicipality,
    #[strum(serialize = "044")]
    KārsavaMunicipality,
    #[strum(serialize = "053")]
    LielvārdeMunicipality,
    #[strum(serialize = "LPX")]
    Liepāja,
    #[strum(serialize = "054")]
    LimbažiMunicipality,
    #[strum(serialize = "057")]
    LubānaMunicipality,
    #[strum(serialize = "058")]
    LudzaMunicipality,
    #[strum(serialize = "055")]
    LīgatneMunicipality,
    #[strum(serialize = "056")]
    LīvāniMunicipality,
    #[strum(serialize = "059")]
    MadonaMunicipality,
    #[strum(serialize = "060")]
    MazsalacaMunicipality,
    #[strum(serialize = "061")]
    MālpilsMunicipality,
    #[strum(serialize = "062")]
    MārupeMunicipality,
    #[strum(serialize = "063")]
    MērsragsMunicipality,
    #[strum(serialize = "064")]
    NaukšēniMunicipality,
    #[strum(serialize = "065")]
    NeretaMunicipality,
    #[strum(serialize = "066")]
    NīcaMunicipality,
    #[strum(serialize = "067")]
    OgreMunicipality,
    #[strum(serialize = "068")]
    OlaineMunicipality,
    #[strum(serialize = "069")]
    OzolniekiMunicipality,
    #[strum(serialize = "073")]
    PreiļiMunicipality,
    #[strum(serialize = "074")]
    PriekuleMunicipality,
    #[strum(serialize = "075")]
    PriekuļiMunicipality,
    #[strum(serialize = "070")]
    PārgaujaMunicipality,
    #[strum(serialize = "071")]
    PāvilostaMunicipality,
    #[strum(serialize = "072")]
    PļaviņasMunicipality,
    #[strum(serialize = "076")]
    RaunaMunicipality,
    #[strum(serialize = "078")]
    RiebiņiMunicipality,
    #[strum(serialize = "RIX")]
    Riga,
    #[strum(serialize = "079")]
    RojaMunicipality,
    #[strum(serialize = "080")]
    RopažiMunicipality,
    #[strum(serialize = "081")]
    RucavaMunicipality,
    #[strum(serialize = "082")]
    RugājiMunicipality,
    #[strum(serialize = "083")]
    RundāleMunicipality,
    #[strum(serialize = "REZ")]
    Rēzekne,
    #[strum(serialize = "077")]
    RēzekneMunicipality,
    #[strum(serialize = "084")]
    RūjienaMunicipality,
    #[strum(serialize = "085")]
    SalaMunicipality,
    #[strum(serialize = "086")]
    SalacgrīvaMunicipality,
    #[strum(serialize = "087")]
    SalaspilsMunicipality,
    #[strum(serialize = "088")]
    SaldusMunicipality,
    #[strum(serialize = "089")]
    SaulkrastiMunicipality,
    #[strum(serialize = "091")]
    SiguldaMunicipality,
    #[strum(serialize = "093")]
    SkrundaMunicipality,
    #[strum(serialize = "092")]
    SkrīveriMunicipality,
    #[strum(serialize = "094")]
    SmilteneMunicipality,
    #[strum(serialize = "095")]
    StopiņiMunicipality,
    #[strum(serialize = "096")]
    StrenčiMunicipality,
    #[strum(serialize = "090")]
    SējaMunicipality,
}

#[derive(
    Debug, Clone, PartialEq, Eq, Serialize, Deserialize, strum::Display, strum::EnumString,
)]
pub enum ItalyStatesAbbreviation {
    #[strum(serialize = "65")]
    Abruzzo,
    #[strum(serialize = "23")]
    AostaValley,
    #[strum(serialize = "75")]
    Apulia,
    #[strum(serialize = "77")]
    Basilicata,
    #[strum(serialize = "BN")]
    BeneventoProvince,
    #[strum(serialize = "78")]
    Calabria,
    #[strum(serialize = "72")]
    Campania,
    #[strum(serialize = "45")]
    EmiliaRomagna,
    #[strum(serialize = "36")]
    FriuliVeneziaGiulia,
    #[strum(serialize = "62")]
    Lazio,
    #[strum(serialize = "42")]
    Liguria,
    #[strum(serialize = "25")]
    Lombardy,
    #[strum(serialize = "57")]
    Marche,
    #[strum(serialize = "67")]
    Molise,
    #[strum(serialize = "21")]
    Piedmont,
    #[strum(serialize = "88")]
    Sardinia,
    #[strum(serialize = "82")]
    Sicily,
    #[strum(serialize = "32")]
    TrentinoSouthTyrol,
    #[strum(serialize = "52")]
    Tuscany,
    #[strum(serialize = "55")]
    Umbria,
    #[strum(serialize = "34")]
    Veneto,
    #[strum(serialize = "AG")]
    Agrigento,
    #[strum(serialize = "CL")]
    Caltanissetta,
    #[strum(serialize = "EN")]
    Enna,
    #[strum(serialize = "RG")]
    Ragusa,
    #[strum(serialize = "SR")]
    Siracusa,
    #[strum(serialize = "TP")]
    Trapani,
    #[strum(serialize = "BA")]
    Bari,
    #[strum(serialize = "BO")]
    Bologna,
    #[strum(serialize = "CA")]
    Cagliari,
    #[strum(serialize = "CT")]
    Catania,
    #[strum(serialize = "FI")]
    Florence,
    #[strum(serialize = "GE")]
    Genoa,
    #[strum(serialize = "ME")]
    Messina,
    #[strum(serialize = "MI")]
    Milan,
    #[strum(serialize = "NA")]
    Naples,
    #[strum(serialize = "PA")]
    Palermo,
    #[strum(serialize = "RC")]
    ReggioCalabria,
    #[strum(serialize = "RM")]
    Rome,
    #[strum(serialize = "TO")]
    Turin,
    #[strum(serialize = "VE")]
    Venice,
}

#[derive(
    Debug, Clone, PartialEq, Eq, Serialize, Deserialize, strum::Display, strum::EnumString,
)]
pub enum LiechtensteinStatesAbbreviation {
    #[strum(serialize = "01")]
    Balzers,
    #[strum(serialize = "02")]
    Eschen,
    #[strum(serialize = "03")]
    Gamprin,
    #[strum(serialize = "04")]
    Mauren,
    #[strum(serialize = "05")]
    Planken,
    #[strum(serialize = "06")]
    Ruggell,
    #[strum(serialize = "07")]
    Schaan,
    #[strum(serialize = "08")]
    Schellenberg,
    #[strum(serialize = "09")]
    Triesen,
    #[strum(serialize = "10")]
    Triesenberg,
    #[strum(serialize = "11")]
    Vaduz,
}

#[derive(
    Debug, Clone, PartialEq, Eq, Serialize, Deserialize, strum::Display, strum::EnumString,
)]
pub enum LithuaniaStatesAbbreviation {
    #[strum(serialize = "01")]
    AkmeneDistrictMunicipality,
    #[strum(serialize = "02")]
    AlytusCityMunicipality,
    #[strum(serialize = "AL")]
    AlytusCounty,
    #[strum(serialize = "03")]
    AlytusDistrictMunicipality,
    #[strum(serialize = "05")]
    BirstonasMunicipality,
    #[strum(serialize = "06")]
    BirzaiDistrictMunicipality,
    #[strum(serialize = "07")]
    DruskininkaiMunicipality,
    #[strum(serialize = "08")]
    ElektrenaiMunicipality,
    #[strum(serialize = "09")]
    IgnalinaDistrictMunicipality,
    #[strum(serialize = "10")]
    JonavaDistrictMunicipality,
    #[strum(serialize = "11")]
    JoniskisDistrictMunicipality,
    #[strum(serialize = "12")]
    JurbarkasDistrictMunicipality,
    #[strum(serialize = "13")]
    KaisiadorysDistrictMunicipality,
    #[strum(serialize = "14")]
    KalvarijaMunicipality,
    #[strum(serialize = "15")]
    KaunasCityMunicipality,
    #[strum(serialize = "KU")]
    KaunasCounty,
    #[strum(serialize = "16")]
    KaunasDistrictMunicipality,
    #[strum(serialize = "17")]
    KazluRudaMunicipality,
    #[strum(serialize = "19")]
    KelmeDistrictMunicipality,
    #[strum(serialize = "20")]
    KlaipedaCityMunicipality,
    #[strum(serialize = "KL")]
    KlaipedaCounty,
    #[strum(serialize = "21")]
    KlaipedaDistrictMunicipality,
    #[strum(serialize = "22")]
    KretingaDistrictMunicipality,
    #[strum(serialize = "23")]
    KupiskisDistrictMunicipality,
    #[strum(serialize = "18")]
    KedainiaiDistrictMunicipality,
    #[strum(serialize = "24")]
    LazdijaiDistrictMunicipality,
    #[strum(serialize = "MR")]
    MarijampoleCounty,
    #[strum(serialize = "25")]
    MarijampoleMunicipality,
    #[strum(serialize = "26")]
    MazeikiaiDistrictMunicipality,
    #[strum(serialize = "27")]
    MoletaiDistrictMunicipality,
    #[strum(serialize = "28")]
    NeringaMunicipality,
    #[strum(serialize = "29")]
    PagegiaiMunicipality,
    #[strum(serialize = "30")]
    PakruojisDistrictMunicipality,
    #[strum(serialize = "31")]
    PalangaCityMunicipality,
    #[strum(serialize = "32")]
    PanevezysCityMunicipality,
    #[strum(serialize = "PN")]
    PanevezysCounty,
    #[strum(serialize = "33")]
    PanevezysDistrictMunicipality,
    #[strum(serialize = "34")]
    PasvalysDistrictMunicipality,
    #[strum(serialize = "35")]
    PlungeDistrictMunicipality,
    #[strum(serialize = "36")]
    PrienaiDistrictMunicipality,
    #[strum(serialize = "37")]
    RadviliskisDistrictMunicipality,
    #[strum(serialize = "38")]
    RaseiniaiDistrictMunicipality,
    #[strum(serialize = "39")]
    RietavasMunicipality,
    #[strum(serialize = "40")]
    RokiskisDistrictMunicipality,
    #[strum(serialize = "48")]
    SkuodasDistrictMunicipality,
    #[strum(serialize = "TA")]
    TaurageCounty,
    #[strum(serialize = "50")]
    TaurageDistrictMunicipality,
    #[strum(serialize = "TE")]
    TelsiaiCounty,
    #[strum(serialize = "51")]
    TelsiaiDistrictMunicipality,
    #[strum(serialize = "52")]
    TrakaiDistrictMunicipality,
    #[strum(serialize = "53")]
    UkmergeDistrictMunicipality,
    #[strum(serialize = "UT")]
    UtenaCounty,
    #[strum(serialize = "54")]
    UtenaDistrictMunicipality,
    #[strum(serialize = "55")]
    VarenaDistrictMunicipality,
    #[strum(serialize = "56")]
    VilkaviskisDistrictMunicipality,
    #[strum(serialize = "57")]
    VilniusCityMunicipality,
    #[strum(serialize = "VL")]
    VilniusCounty,
    #[strum(serialize = "58")]
    VilniusDistrictMunicipality,
    #[strum(serialize = "59")]
    VisaginasMunicipality,
    #[strum(serialize = "60")]
    ZarasaiDistrictMunicipality,
    #[strum(serialize = "41")]
    SakiaiDistrictMunicipality,
    #[strum(serialize = "42")]
    SalcininkaiDistrictMunicipality,
    #[strum(serialize = "43")]
    SiauliaiCityMunicipality,
    #[strum(serialize = "SA")]
    SiauliaiCounty,
    #[strum(serialize = "44")]
    SiauliaiDistrictMunicipality,
    #[strum(serialize = "45")]
    SilaleDistrictMunicipality,
    #[strum(serialize = "46")]
    SiluteDistrictMunicipality,
    #[strum(serialize = "47")]
    SirvintosDistrictMunicipality,
    #[strum(serialize = "49")]
    SvencionysDistrictMunicipality,
}

#[derive(
    Debug, Clone, PartialEq, Eq, Serialize, Deserialize, strum::Display, strum::EnumString,
)]
pub enum MaltaStatesAbbreviation {
    #[strum(serialize = "01")]
    Attard,
    #[strum(serialize = "02")]
    Balzan,
    #[strum(serialize = "03")]
    Birgu,
    #[strum(serialize = "04")]
    Birkirkara,
    #[strum(serialize = "05")]
    Birżebbuġa,
    #[strum(serialize = "06")]
    Cospicua,
    #[strum(serialize = "07")]
    Dingli,
    #[strum(serialize = "08")]
    Fgura,
    #[strum(serialize = "09")]
    Floriana,
    #[strum(serialize = "10")]
    Fontana,
    #[strum(serialize = "11")]
    Gudja,
    #[strum(serialize = "12")]
    Gżira,
    #[strum(serialize = "13")]
    Għajnsielem,
    #[strum(serialize = "14")]
    Għarb,
    #[strum(serialize = "15")]
    Għargħur,
    #[strum(serialize = "16")]
    Għasri,
    #[strum(serialize = "17")]
    Għaxaq,
    #[strum(serialize = "18")]
    Ħamrun,
    #[strum(serialize = "19")]
    Iklin,
    #[strum(serialize = "20")]
    Senglea,
    #[strum(serialize = "21")]
    Kalkara,
    #[strum(serialize = "22")]
    Kerċem,
    #[strum(serialize = "23")]
    Kirkop,
    #[strum(serialize = "24")]
    Lija,
    #[strum(serialize = "25")]
    Luqa,
    #[strum(serialize = "26")]
    Marsa,
    #[strum(serialize = "27")]
    Marsaskala,
    #[strum(serialize = "28")]
    Marsaxlokk,
    #[strum(serialize = "29")]
    Mdina,
    #[strum(serialize = "30")]
    Mellieħa,
    #[strum(serialize = "31")]
    Mġarr,
    #[strum(serialize = "32")]
    Mosta,
    #[strum(serialize = "33")]
    Mqabba,
    #[strum(serialize = "34")]
    Msida,
    #[strum(serialize = "35")]
    Mtarfa,
    #[strum(serialize = "36")]
    Munxar,
    #[strum(serialize = "37")]
    Nadur,
    #[strum(serialize = "38")]
    Naxxar,
    #[strum(serialize = "39")]
    Paola,
    #[strum(serialize = "40")]
    Pembroke,
    #[strum(serialize = "41")]
    Pietà,
    #[strum(serialize = "42")]
    Qala,
    #[strum(serialize = "43")]
    Qormi,
    #[strum(serialize = "44")]
    Qrendi,
    #[strum(serialize = "45")]
    Victoria,
    #[strum(serialize = "46")]
    Rabat,
    #[strum(serialize = "48")]
    StJulians,
    #[strum(serialize = "49")]
    SanĠwann,
    #[strum(serialize = "50")]
    SaintLawrence,
    #[strum(serialize = "51")]
    StPaulsBay,
    #[strum(serialize = "52")]
    Sannat,
    #[strum(serialize = "53")]
    SantaLuċija,
    #[strum(serialize = "54")]
    SantaVenera,
    #[strum(serialize = "55")]
    Siġġiewi,
    #[strum(serialize = "56")]
    Sliema,
    #[strum(serialize = "57")]
    Swieqi,
    #[strum(serialize = "58")]
    TaXbiex,
    #[strum(serialize = "59")]
    Tarxien,
    #[strum(serialize = "60")]
    Valletta,
    #[strum(serialize = "61")]
    Xagħra,
    #[strum(serialize = "62")]
    Xewkija,
    #[strum(serialize = "63")]
    Xgħajra,
    #[strum(serialize = "64")]
    Żabbar,
    #[strum(serialize = "65")]
    ŻebbuġGozo,
    #[strum(serialize = "66")]
    ŻebbuġMalta,
    #[strum(serialize = "67")]
    Żejtun,
    #[strum(serialize = "68")]
    Żurrieq,
}

#[derive(
    Debug, Clone, PartialEq, Eq, Serialize, Deserialize, strum::Display, strum::EnumString,
)]
pub enum MoldovaStatesAbbreviation {
    #[strum(serialize = "AN")]
    AneniiNoiDistrict,
    #[strum(serialize = "BS")]
    BasarabeascaDistrict,
    #[strum(serialize = "BD")]
    BenderMunicipality,
    #[strum(serialize = "BR")]
    BriceniDistrict,
    #[strum(serialize = "BA")]
    BălțiMunicipality,
    #[strum(serialize = "CA")]
    CahulDistrict,
    #[strum(serialize = "CT")]
    CantemirDistrict,
    #[strum(serialize = "CU")]
    ChișinăuMunicipality,
    #[strum(serialize = "CM")]
    CimișliaDistrict,
    #[strum(serialize = "CR")]
    CriuleniDistrict,
    #[strum(serialize = "CL")]
    CălărașiDistrict,
    #[strum(serialize = "CS")]
    CăușeniDistrict,
    #[strum(serialize = "DO")]
    DondușeniDistrict,
    #[strum(serialize = "DR")]
    DrochiaDistrict,
    #[strum(serialize = "DU")]
    DubăsariDistrict,
    #[strum(serialize = "ED")]
    EdinețDistrict,
    #[strum(serialize = "FL")]
    FloreștiDistrict,
    #[strum(serialize = "FA")]
    FăleștiDistrict,
    #[strum(serialize = "GA")]
    Găgăuzia,
    #[strum(serialize = "GL")]
    GlodeniDistrict,
    #[strum(serialize = "HI")]
    HînceștiDistrict,
    #[strum(serialize = "IA")]
    IaloveniDistrict,
    #[strum(serialize = "NI")]
    NisporeniDistrict,
    #[strum(serialize = "OC")]
    OcnițaDistrict,
    #[strum(serialize = "OR")]
    OrheiDistrict,
    #[strum(serialize = "RE")]
    RezinaDistrict,
    #[strum(serialize = "RI")]
    RîșcaniDistrict,
    #[strum(serialize = "SO")]
    SorocaDistrict,
    #[strum(serialize = "ST")]
    StrășeniDistrict,
    #[strum(serialize = "SI")]
    SîngereiDistrict,
    #[strum(serialize = "TA")]
    TaracliaDistrict,
    #[strum(serialize = "TE")]
    TeleneștiDistrict,
    #[strum(serialize = "SN")]
    TransnistriaAutonomousTerritorialUnit,
    #[strum(serialize = "UN")]
    UngheniDistrict,
    #[strum(serialize = "SD")]
    ȘoldăneștiDistrict,
    #[strum(serialize = "SV")]
    ȘtefanVodăDistrict,
}

#[derive(
    Debug, Clone, PartialEq, Eq, Serialize, Deserialize, strum::Display, strum::EnumString,
)]
pub enum MonacoStatesAbbreviation {
    Monaco,
}

#[derive(
    Debug, Clone, PartialEq, Eq, Serialize, Deserialize, strum::Display, strum::EnumString,
)]
pub enum MontenegroStatesAbbreviation {
    #[strum(serialize = "01")]
    AndrijevicaMunicipality,
    #[strum(serialize = "02")]
    BarMunicipality,
    #[strum(serialize = "03")]
    BeraneMunicipality,
    #[strum(serialize = "04")]
    BijeloPoljeMunicipality,
    #[strum(serialize = "05")]
    BudvaMunicipality,
    #[strum(serialize = "07")]
    DanilovgradMunicipality,
    #[strum(serialize = "22")]
    GusinjeMunicipality,
    #[strum(serialize = "09")]
    KolasinMunicipality,
    #[strum(serialize = "10")]
    KotorMunicipality,
    #[strum(serialize = "11")]
    MojkovacMunicipality,
    #[strum(serialize = "12")]
    NiksicMunicipality,
    #[strum(serialize = "06")]
    OldRoyalCapitalCetinje,
    #[strum(serialize = "23")]
    PetnjicaMunicipality,
    #[strum(serialize = "13")]
    PlavMunicipality,
    #[strum(serialize = "14")]
    PljevljaMunicipality,
    #[strum(serialize = "15")]
    PlužineMunicipality,
    #[strum(serialize = "16")]
    PodgoricaMunicipality,
    #[strum(serialize = "17")]
    RožajeMunicipality,
    #[strum(serialize = "19")]
    TivatMunicipality,
    #[strum(serialize = "20")]
    UlcinjMunicipality,
    #[strum(serialize = "18")]
    SavnikMunicipality,
    #[strum(serialize = "21")]
    ŽabljakMunicipality,
}

#[derive(
    Debug, Clone, PartialEq, Eq, Serialize, Deserialize, strum::Display, strum::EnumString,
)]
pub enum NetherlandsStatesAbbreviation {
    #[strum(serialize = "BQ1")]
    Bonaire,
    #[strum(serialize = "DR")]
    Drenthe,
    #[strum(serialize = "FL")]
    Flevoland,
    #[strum(serialize = "FR")]
    Friesland,
    #[strum(serialize = "GE")]
    Gelderland,
    #[strum(serialize = "GR")]
    Groningen,
    #[strum(serialize = "LI")]
    Limburg,
    #[strum(serialize = "NB")]
    NorthBrabant,
    #[strum(serialize = "NH")]
    NorthHolland,
    #[strum(serialize = "OV")]
    Overijssel,
    #[strum(serialize = "BQ2")]
    Saba,
    #[strum(serialize = "BQ3")]
    SintEustatius,
    #[strum(serialize = "ZH")]
    SouthHolland,
    #[strum(serialize = "UT")]
    Utrecht,
    #[strum(serialize = "ZE")]
    Zeeland,
}

#[derive(
    Debug, Clone, PartialEq, Eq, Serialize, Deserialize, strum::Display, strum::EnumString,
)]
pub enum NorthMacedoniaStatesAbbreviation {
    #[strum(serialize = "01")]
    AerodromMunicipality,
    #[strum(serialize = "02")]
    AracinovoMunicipality,
    #[strum(serialize = "03")]
    BerovoMunicipality,
    #[strum(serialize = "04")]
    BitolaMunicipality,
    #[strum(serialize = "05")]
    BogdanciMunicipality,
    #[strum(serialize = "06")]
    BogovinjeMunicipality,
    #[strum(serialize = "07")]
    BosilovoMunicipality,
    #[strum(serialize = "08")]
    BrvenicaMunicipality,
    #[strum(serialize = "09")]
    ButelMunicipality,
    #[strum(serialize = "77")]
    CentarMunicipality,
    #[strum(serialize = "78")]
    CentarZupaMunicipality,
    #[strum(serialize = "22")]
    DebarcaMunicipality,
    #[strum(serialize = "23")]
    DelcevoMunicipality,
    #[strum(serialize = "25")]
    DemirHisarMunicipality,
    #[strum(serialize = "24")]
    DemirKapijaMunicipality,
    #[strum(serialize = "26")]
    DojranMunicipality,
    #[strum(serialize = "27")]
    DolneniMunicipality,
    #[strum(serialize = "28")]
    DrugovoMunicipality,
    #[strum(serialize = "17")]
    GaziBabaMunicipality,
    #[strum(serialize = "18")]
    GevgelijaMunicipality,
    #[strum(serialize = "29")]
    GjorcePetrovMunicipality,
    #[strum(serialize = "19")]
    GostivarMunicipality,
    #[strum(serialize = "20")]
    GradskoMunicipality,
    #[strum(serialize = "85")]
    GreaterSkopje,
    #[strum(serialize = "34")]
    IlindenMunicipality,
    #[strum(serialize = "35")]
    JegunovceMunicipality,
    #[strum(serialize = "37")]
    Karbinci,
    #[strum(serialize = "38")]
    KarposMunicipality,
    #[strum(serialize = "36")]
    KavadarciMunicipality,
    #[strum(serialize = "39")]
    KiselaVodaMunicipality,
    #[strum(serialize = "40")]
    KicevoMunicipality,
    #[strum(serialize = "41")]
    KonceMunicipality,
    #[strum(serialize = "42")]
    KocaniMunicipality,
    #[strum(serialize = "43")]
    KratovoMunicipality,
    #[strum(serialize = "44")]
    KrivaPalankaMunicipality,
    #[strum(serialize = "45")]
    KrivogastaniMunicipality,
    #[strum(serialize = "46")]
    KrusevoMunicipality,
    #[strum(serialize = "47")]
    KumanovoMunicipality,
    #[strum(serialize = "48")]
    LipkovoMunicipality,
    #[strum(serialize = "49")]
    LozovoMunicipality,
    #[strum(serialize = "51")]
    MakedonskaKamenicaMunicipality,
    #[strum(serialize = "52")]
    MakedonskiBrodMunicipality,
    #[strum(serialize = "50")]
    MavrovoAndRostusaMunicipality,
    #[strum(serialize = "53")]
    MogilaMunicipality,
    #[strum(serialize = "54")]
    NegotinoMunicipality,
    #[strum(serialize = "55")]
    NovaciMunicipality,
    #[strum(serialize = "56")]
    NovoSeloMunicipality,
    #[strum(serialize = "58")]
    OhridMunicipality,
    #[strum(serialize = "57")]
    OslomejMunicipality,
    #[strum(serialize = "60")]
    PehcevoMunicipality,
    #[strum(serialize = "59")]
    PetrovecMunicipality,
    #[strum(serialize = "61")]
    PlasnicaMunicipality,
    #[strum(serialize = "62")]
    PrilepMunicipality,
    #[strum(serialize = "63")]
    ProbishtipMunicipality,
    #[strum(serialize = "64")]
    RadovisMunicipality,
    #[strum(serialize = "65")]
    RankovceMunicipality,
    #[strum(serialize = "66")]
    ResenMunicipality,
    #[strum(serialize = "67")]
    RosomanMunicipality,
    #[strum(serialize = "68")]
    SarajMunicipality,
    #[strum(serialize = "70")]
    SopisteMunicipality,
    #[strum(serialize = "71")]
    StaroNagoricaneMunicipality,
    #[strum(serialize = "72")]
    StrugaMunicipality,
    #[strum(serialize = "73")]
    StrumicaMunicipality,
    #[strum(serialize = "74")]
    StudenicaniMunicipality,
    #[strum(serialize = "69")]
    SvetiNikoleMunicipality,
    #[strum(serialize = "75")]
    TearceMunicipality,
    #[strum(serialize = "76")]
    TetovoMunicipality,
    #[strum(serialize = "10")]
    ValandovoMunicipality,
    #[strum(serialize = "11")]
    VasilevoMunicipality,
    #[strum(serialize = "13")]
    VelesMunicipality,
    #[strum(serialize = "12")]
    VevcaniMunicipality,
    #[strum(serialize = "14")]
    VinicaMunicipality,
    #[strum(serialize = "15")]
    VranesticaMunicipality,
    #[strum(serialize = "16")]
    VrapcisteMunicipality,
    #[strum(serialize = "31")]
    ZajasMunicipality,
    #[strum(serialize = "32")]
    ZelenikovoMunicipality,
    #[strum(serialize = "33")]
    ZrnovciMunicipality,
    #[strum(serialize = "79")]
    CairMunicipality,
    #[strum(serialize = "80")]
    CaskaMunicipality,
    #[strum(serialize = "81")]
    CesinovoOblesevoMunicipality,
    #[strum(serialize = "82")]
    CucerSandevoMunicipality,
    #[strum(serialize = "83")]
    StipMunicipality,
    #[strum(serialize = "84")]
    ShutoOrizariMunicipality,
    #[strum(serialize = "30")]
    ZelinoMunicipality,
}

#[derive(
    Debug, Clone, PartialEq, Eq, Serialize, Deserialize, strum::Display, strum::EnumString,
)]
pub enum NorwayStatesAbbreviation {
    #[strum(serialize = "02")]
    Akershus,
    #[strum(serialize = "06")]
    Buskerud,
    #[strum(serialize = "20")]
    Finnmark,
    #[strum(serialize = "04")]
    Hedmark,
    #[strum(serialize = "12")]
    Hordaland,
    #[strum(serialize = "22")]
    JanMayen,
    #[strum(serialize = "15")]
    MoreOgRomsdal,
    #[strum(serialize = "17")]
    NordTrondelag,
    #[strum(serialize = "18")]
    Nordland,
    #[strum(serialize = "05")]
    Oppland,
    #[strum(serialize = "03")]
    Oslo,
    #[strum(serialize = "11")]
    Rogaland,
    #[strum(serialize = "14")]
    SognOgFjordane,
    #[strum(serialize = "21")]
    Svalbard,
    #[strum(serialize = "16")]
    SorTrondelag,
    #[strum(serialize = "08")]
    Telemark,
    #[strum(serialize = "19")]
    Troms,
    #[strum(serialize = "50")]
    Trondelag,
    #[strum(serialize = "10")]
    VestAgder,
    #[strum(serialize = "07")]
    Vestfold,
    #[strum(serialize = "01")]
    Ostfold,
}

#[derive(
    Debug, Clone, PartialEq, Eq, Serialize, Deserialize, strum::Display, strum::EnumString,
)]
pub enum PolandStatesAbbreviation {
    #[strum(serialize = "30")]
    GreaterPoland,
    #[strum(serialize = "26")]
    HolyCross,
    #[strum(serialize = "04")]
    KuyaviaPomerania,
    #[strum(serialize = "12")]
    LesserPoland,
    #[strum(serialize = "02")]
    LowerSilesia,
    #[strum(serialize = "06")]
    Lublin,
    #[strum(serialize = "08")]
    Lubusz,
    #[strum(serialize = "10")]
    Łódź,
    #[strum(serialize = "14")]
    Mazovia,
    #[strum(serialize = "20")]
    Podlaskie,
    #[strum(serialize = "22")]
    Pomerania,
    #[strum(serialize = "24")]
    Silesia,
    #[strum(serialize = "18")]
    Subcarpathia,
    #[strum(serialize = "16")]
    UpperSilesia,
    #[strum(serialize = "28")]
    WarmiaMasuria,
    #[strum(serialize = "32")]
    WestPomerania,
}

#[derive(
    Debug, Clone, PartialEq, Eq, Serialize, Deserialize, strum::Display, strum::EnumString,
)]
pub enum PortugalStatesAbbreviation {
    #[strum(serialize = "01")]
    AveiroDistrict,
    #[strum(serialize = "20")]
    Azores,
    #[strum(serialize = "02")]
    BejaDistrict,
    #[strum(serialize = "03")]
    BragaDistrict,
    #[strum(serialize = "04")]
    BragancaDistrict,
    #[strum(serialize = "05")]
    CasteloBrancoDistrict,
    #[strum(serialize = "06")]
    CoimbraDistrict,
    #[strum(serialize = "08")]
    FaroDistrict,
    #[strum(serialize = "09")]
    GuardaDistrict,
    #[strum(serialize = "10")]
    LeiriaDistrict,
    #[strum(serialize = "11")]
    LisbonDistrict,
    #[strum(serialize = "30")]
    Madeira,
    #[strum(serialize = "12")]
    PortalegreDistrict,
    #[strum(serialize = "13")]
    PortoDistrict,
    #[strum(serialize = "14")]
    SantaremDistrict,
    #[strum(serialize = "15")]
    SetubalDistrict,
    #[strum(serialize = "16")]
    VianaDoCasteloDistrict,
    #[strum(serialize = "17")]
    VilaRealDistrict,
    #[strum(serialize = "18")]
    ViseuDistrict,
    #[strum(serialize = "07")]
    EvoraDistrict,
}

#[derive(
    Debug, Clone, PartialEq, Eq, Serialize, Deserialize, strum::Display, strum::EnumString,
)]
pub enum SpainStatesAbbreviation {
    #[strum(serialize = "C")]
    ACorunaProvince,
    #[strum(serialize = "AB")]
    AlbaceteProvince,
    #[strum(serialize = "A")]
    AlicanteProvince,
    #[strum(serialize = "AL")]
    AlmeriaProvince,
    #[strum(serialize = "AN")]
    Andalusia,
    #[strum(serialize = "VI")]
    ArabaAlava,
    #[strum(serialize = "AR")]
    Aragon,
    #[strum(serialize = "BA")]
    BadajozProvince,
    #[strum(serialize = "PM")]
    BalearicIslands,
    #[strum(serialize = "B")]
    BarcelonaProvince,
    #[strum(serialize = "PV")]
    BasqueCountry,
    #[strum(serialize = "BI")]
    Biscay,
    #[strum(serialize = "BU")]
    BurgosProvince,
    #[strum(serialize = "CN")]
    CanaryIslands,
    #[strum(serialize = "S")]
    Cantabria,
    #[strum(serialize = "CS")]
    CastellonProvince,
    #[strum(serialize = "CL")]
    CastileAndLeon,
    #[strum(serialize = "CM")]
    CastileLaMancha,
    #[strum(serialize = "CT")]
    Catalonia,
    #[strum(serialize = "CE")]
    Ceuta,
    #[strum(serialize = "CR")]
    CiudadRealProvince,
    #[strum(serialize = "MD")]
    CommunityOfMadrid,
    #[strum(serialize = "CU")]
    CuencaProvince,
    #[strum(serialize = "CC")]
    CaceresProvince,
    #[strum(serialize = "CA")]
    CadizProvince,
    #[strum(serialize = "CO")]
    CordobaProvince,
    #[strum(serialize = "EX")]
    Extremadura,
    #[strum(serialize = "GA")]
    Galicia,
    #[strum(serialize = "SS")]
    Gipuzkoa,
    #[strum(serialize = "GI")]
    GironaProvince,
    #[strum(serialize = "GR")]
    GranadaProvince,
    #[strum(serialize = "GU")]
    GuadalajaraProvince,
    #[strum(serialize = "H")]
    HuelvaProvince,
    #[strum(serialize = "HU")]
    HuescaProvince,
    #[strum(serialize = "J")]
    JaenProvince,
    #[strum(serialize = "RI")]
    LaRioja,
    #[strum(serialize = "GC")]
    LasPalmasProvince,
    #[strum(serialize = "LE")]
    LeonProvince,
    #[strum(serialize = "L")]
    LleidaProvince,
    #[strum(serialize = "LU")]
    LugoProvince,
    #[strum(serialize = "M")]
    MadridProvince,
    #[strum(serialize = "ML")]
    Melilla,
    #[strum(serialize = "MU")]
    MurciaProvince,
    #[strum(serialize = "MA")]
    MalagaProvince,
    #[strum(serialize = "NC")]
    Navarre,
    #[strum(serialize = "OR")]
    OurenseProvince,
    #[strum(serialize = "P")]
    PalenciaProvince,
    #[strum(serialize = "PO")]
    PontevedraProvince,
    #[strum(serialize = "O")]
    ProvinceOfAsturias,
    #[strum(serialize = "AV")]
    ProvinceOfAvila,
    #[strum(serialize = "MC")]
    RegionOfMurcia,
    #[strum(serialize = "SA")]
    SalamancaProvince,
    #[strum(serialize = "TF")]
    SantaCruzDeTenerifeProvince,
    #[strum(serialize = "SG")]
    SegoviaProvince,
    #[strum(serialize = "SE")]
    SevilleProvince,
    #[strum(serialize = "SO")]
    SoriaProvince,
    #[strum(serialize = "T")]
    TarragonaProvince,
    #[strum(serialize = "TE")]
    TeruelProvince,
    #[strum(serialize = "TO")]
    ToledoProvince,
    #[strum(serialize = "V")]
    ValenciaProvince,
    #[strum(serialize = "VC")]
    ValencianCommunity,
    #[strum(serialize = "VA")]
    ValladolidProvince,
    #[strum(serialize = "ZA")]
    ZamoraProvince,
    #[strum(serialize = "Z")]
    ZaragozaProvince,
}

#[derive(
    Debug, Clone, PartialEq, Eq, Serialize, Deserialize, strum::Display, strum::EnumString,
)]
pub enum SwitzerlandStatesAbbreviation {
    #[strum(serialize = "AG")]
    Aargau,
    #[strum(serialize = "AR")]
    AppenzellAusserrhoden,
    #[strum(serialize = "AI")]
    AppenzellInnerrhoden,
    #[strum(serialize = "BL")]
    BaselLandschaft,
    #[strum(serialize = "FR")]
    CantonOfFribourg,
    #[strum(serialize = "GE")]
    CantonOfGeneva,
    #[strum(serialize = "JU")]
    CantonOfJura,
    #[strum(serialize = "LU")]
    CantonOfLucerne,
    #[strum(serialize = "NE")]
    CantonOfNeuchatel,
    #[strum(serialize = "SH")]
    CantonOfSchaffhausen,
    #[strum(serialize = "SO")]
    CantonOfSolothurn,
    #[strum(serialize = "SG")]
    CantonOfStGallen,
    #[strum(serialize = "VS")]
    CantonOfValais,
    #[strum(serialize = "VD")]
    CantonOfVaud,
    #[strum(serialize = "ZG")]
    CantonOfZug,
    #[strum(serialize = "GL")]
    Glarus,
    #[strum(serialize = "GR")]
    Graubunden,
    #[strum(serialize = "NW")]
    Nidwalden,
    #[strum(serialize = "OW")]
    Obwalden,
    #[strum(serialize = "SZ")]
    Schwyz,
    #[strum(serialize = "TG")]
    Thurgau,
    #[strum(serialize = "TI")]
    Ticino,
    #[strum(serialize = "UR")]
    Uri,
    #[strum(serialize = "BE")]
    CantonOfBern,
    #[strum(serialize = "ZH")]
    CantonOfZurich,
}

#[derive(
    Debug, Clone, PartialEq, Eq, Serialize, Deserialize, strum::Display, strum::EnumString,
)]
pub enum UnitedKingdomStatesAbbreviation {
    #[strum(serialize = "ABE")]
    Aberdeen,
    #[strum(serialize = "ABD")]
    Aberdeenshire,
    #[strum(serialize = "ANS")]
    Angus,
    #[strum(serialize = "ANT")]
    Antrim,
    #[strum(serialize = "ANN")]
    AntrimAndNewtownabbey,
    #[strum(serialize = "ARD")]
    Ards,
    #[strum(serialize = "AND")]
    ArdsAndNorthDown,
    #[strum(serialize = "AGB")]
    ArgyllAndBute,
    #[strum(serialize = "ARM")]
    ArmaghCityAndDistrictCouncil,
    #[strum(serialize = "ABC")]
    ArmaghBanbridgeAndCraigavon,
    #[strum(serialize = "SH-AC")]
    AscensionIsland,
    #[strum(serialize = "BLA")]
    BallymenaBorough,
    #[strum(serialize = "BLY")]
    Ballymoney,
    #[strum(serialize = "BNB")]
    Banbridge,
    #[strum(serialize = "BNS")]
    Barnsley,
    #[strum(serialize = "BAS")]
    BathAndNorthEastSomerset,
    #[strum(serialize = "BDF")]
    Bedford,
    #[strum(serialize = "BFS")]
    BelfastDistrict,
    #[strum(serialize = "BIR")]
    Birmingham,
    #[strum(serialize = "BBD")]
    BlackburnWithDarwen,
    #[strum(serialize = "BPL")]
    Blackpool,
    #[strum(serialize = "BGW")]
    BlaenauGwentCountyBorough,
    #[strum(serialize = "BOL")]
    Bolton,
    #[strum(serialize = "BMH")]
    Bournemouth,
    #[strum(serialize = "BRC")]
    BracknellForest,
    #[strum(serialize = "BRD")]
    Bradford,
    #[strum(serialize = "BGE")]
    BridgendCountyBorough,
    #[strum(serialize = "BNH")]
    BrightonAndHove,
    #[strum(serialize = "BKM")]
    Buckinghamshire,
    #[strum(serialize = "BUR")]
    Bury,
    #[strum(serialize = "CAY")]
    CaerphillyCountyBorough,
    #[strum(serialize = "CLD")]
    Calderdale,
    #[strum(serialize = "CAM")]
    Cambridgeshire,
    #[strum(serialize = "CMN")]
    Carmarthenshire,
    #[strum(serialize = "CKF")]
    CarrickfergusBoroughCouncil,
    #[strum(serialize = "CSR")]
    Castlereagh,
    #[strum(serialize = "CCG")]
    CausewayCoastAndGlens,
    #[strum(serialize = "CBF")]
    CentralBedfordshire,
    #[strum(serialize = "CGN")]
    Ceredigion,
    #[strum(serialize = "CHE")]
    CheshireEast,
    #[strum(serialize = "CHW")]
    CheshireWestAndChester,
    #[strum(serialize = "CRF")]
    CityAndCountyOfCardiff,
    #[strum(serialize = "SWA")]
    CityAndCountyOfSwansea,
    #[strum(serialize = "BST")]
    CityOfBristol,
    #[strum(serialize = "DER")]
    CityOfDerby,
    #[strum(serialize = "KHL")]
    CityOfKingstonUponHull,
    #[strum(serialize = "LCE")]
    CityOfLeicester,
    #[strum(serialize = "LND")]
    CityOfLondon,
    #[strum(serialize = "NGM")]
    CityOfNottingham,
    #[strum(serialize = "PTE")]
    CityOfPeterborough,
    #[strum(serialize = "PLY")]
    CityOfPlymouth,
    #[strum(serialize = "POR")]
    CityOfPortsmouth,
    #[strum(serialize = "STH")]
    CityOfSouthampton,
    #[strum(serialize = "STE")]
    CityOfStokeOnTrent,
    #[strum(serialize = "SND")]
    CityOfSunderland,
    #[strum(serialize = "WSM")]
    CityOfWestminster,
    #[strum(serialize = "WLV")]
    CityOfWolverhampton,
    #[strum(serialize = "YOR")]
    CityOfYork,
    #[strum(serialize = "CLK")]
    Clackmannanshire,
    #[strum(serialize = "CLR")]
    ColeraineBoroughCouncil,
    #[strum(serialize = "CWY")]
    ConwyCountyBorough,
    #[strum(serialize = "CKT")]
    CookstownDistrictCouncil,
    #[strum(serialize = "CON")]
    Cornwall,
    #[strum(serialize = "DUR")]
    CountyDurham,
    #[strum(serialize = "COV")]
    Coventry,
    #[strum(serialize = "CGV")]
    CraigavonBoroughCouncil,
    #[strum(serialize = "CMA")]
    Cumbria,
    #[strum(serialize = "DAL")]
    Darlington,
    #[strum(serialize = "DEN")]
    Denbighshire,
    #[strum(serialize = "DBY")]
    Derbyshire,
    #[strum(serialize = "DRS")]
    DerryCityAndStrabane,
    #[strum(serialize = "DRY")]
    DerryCityCouncil,
    #[strum(serialize = "DEV")]
    Devon,
    #[strum(serialize = "DNC")]
    Doncaster,
    #[strum(serialize = "DOR")]
    Dorset,
    #[strum(serialize = "DOW")]
    DownDistrictCouncil,
    #[strum(serialize = "DUD")]
    Dudley,
    #[strum(serialize = "DGY")]
    DumfriesAndGalloway,
    #[strum(serialize = "DND")]
    Dundee,
    #[strum(serialize = "DGN")]
    DungannonAndSouthTyroneBoroughCouncil,
    #[strum(serialize = "EAY")]
    EastAyrshire,
    #[strum(serialize = "EDU")]
    EastDunbartonshire,
    #[strum(serialize = "ELN")]
    EastLothian,
    #[strum(serialize = "ERW")]
    EastRenfrewshire,
    #[strum(serialize = "ERY")]
    EastRidingOfYorkshire,
    #[strum(serialize = "ESX")]
    EastSussex,
    #[strum(serialize = "EDH")]
    Edinburgh,
    #[strum(serialize = "ENG")]
    England,
    #[strum(serialize = "ESS")]
    Essex,
    #[strum(serialize = "FAL")]
    Falkirk,
    #[strum(serialize = "FMO")]
    FermanaghAndOmagh,
    #[strum(serialize = "FER")]
    FermanaghDistrictCouncil,
    #[strum(serialize = "FIF")]
    Fife,
    #[strum(serialize = "FLN")]
    Flintshire,
    #[strum(serialize = "GAT")]
    Gateshead,
    #[strum(serialize = "GLG")]
    Glasgow,
    #[strum(serialize = "GLS")]
    Gloucestershire,
    #[strum(serialize = "GWN")]
    Gwynedd,
    #[strum(serialize = "HAL")]
    Halton,
    #[strum(serialize = "HAM")]
    Hampshire,
    #[strum(serialize = "HPL")]
    Hartlepool,
    #[strum(serialize = "HEF")]
    Herefordshire,
    #[strum(serialize = "HRT")]
    Hertfordshire,
    #[strum(serialize = "HLD")]
    Highland,
    #[strum(serialize = "IVC")]
    Inverclyde,
    #[strum(serialize = "IOW")]
    IsleOfWight,
    #[strum(serialize = "IOS")]
    IslesOfScilly,
    #[strum(serialize = "KEN")]
    Kent,
    #[strum(serialize = "KIR")]
    Kirklees,
    #[strum(serialize = "KWL")]
    Knowsley,
    #[strum(serialize = "LAN")]
    Lancashire,
    #[strum(serialize = "LRN")]
    LarneBoroughCouncil,
    #[strum(serialize = "LDS")]
    Leeds,
    #[strum(serialize = "LEC")]
    Leicestershire,
    #[strum(serialize = "LMV")]
    LimavadyBoroughCouncil,
    #[strum(serialize = "LIN")]
    Lincolnshire,
    #[strum(serialize = "LBC")]
    LisburnAndCastlereagh,
    #[strum(serialize = "LSB")]
    LisburnCityCouncil,
    #[strum(serialize = "LIV")]
    Liverpool,
    #[strum(serialize = "BDG")]
    LondonBoroughOfBarkingAndDagenham,
    #[strum(serialize = "BNE")]
    LondonBoroughOfBarnet,
    #[strum(serialize = "BEX")]
    LondonBoroughOfBexley,
    #[strum(serialize = "BEN")]
    LondonBoroughOfBrent,
    #[strum(serialize = "BRY")]
    LondonBoroughOfBromley,
    #[strum(serialize = "CMD")]
    LondonBoroughOfCamden,
    #[strum(serialize = "CRY")]
    LondonBoroughOfCroydon,
    #[strum(serialize = "EAL")]
    LondonBoroughOfEaling,
    #[strum(serialize = "ENF")]
    LondonBoroughOfEnfield,
    #[strum(serialize = "HCK")]
    LondonBoroughOfHackney,
    #[strum(serialize = "HMF")]
    LondonBoroughOfHammersmithAndFulham,
    #[strum(serialize = "HRY")]
    LondonBoroughOfHaringey,
    #[strum(serialize = "HRW")]
    LondonBoroughOfHarrow,
    #[strum(serialize = "HAV")]
    LondonBoroughOfHavering,
    #[strum(serialize = "HIL")]
    LondonBoroughOfHillingdon,
    #[strum(serialize = "HNS")]
    LondonBoroughOfHounslow,
    #[strum(serialize = "ISL")]
    LondonBoroughOfIslington,
    #[strum(serialize = "LBH")]
    LondonBoroughOfLambeth,
    #[strum(serialize = "LEW")]
    LondonBoroughOfLewisham,
    #[strum(serialize = "MRT")]
    LondonBoroughOfMerton,
    #[strum(serialize = "NWM")]
    LondonBoroughOfNewham,
    #[strum(serialize = "RDB")]
    LondonBoroughOfRedbridge,
    #[strum(serialize = "RIC")]
    LondonBoroughOfRichmondUponThames,
    #[strum(serialize = "SWK")]
    LondonBoroughOfSouthwark,
    #[strum(serialize = "STN")]
    LondonBoroughOfSutton,
    #[strum(serialize = "TWH")]
    LondonBoroughOfTowerHamlets,
    #[strum(serialize = "WFT")]
    LondonBoroughOfWalthamForest,
    #[strum(serialize = "WND")]
    LondonBoroughOfWandsworth,
    #[strum(serialize = "MFT")]
    MagherafeltDistrictCouncil,
    #[strum(serialize = "MAN")]
    Manchester,
    #[strum(serialize = "MDW")]
    Medway,
    #[strum(serialize = "MTY")]
    MerthyrTydfilCountyBorough,
    #[strum(serialize = "WGN")]
    MetropolitanBoroughOfWigan,
    #[strum(serialize = "MEA")]
    MidAndEastAntrim,
    #[strum(serialize = "MUL")]
    MidUlster,
    #[strum(serialize = "MDB")]
    Middlesbrough,
    #[strum(serialize = "MLN")]
    Midlothian,
    #[strum(serialize = "MIK")]
    MiltonKeynes,
    #[strum(serialize = "MON")]
    Monmouthshire,
    #[strum(serialize = "MRY")]
    Moray,
    #[strum(serialize = "MYL")]
    MoyleDistrictCouncil,
    #[strum(serialize = "NTL")]
    NeathPortTalbotCountyBorough,
    #[strum(serialize = "NET")]
    NewcastleUponTyne,
    #[strum(serialize = "NWP")]
    Newport,
    #[strum(serialize = "NYM")]
    NewryAndMourneDistrictCouncil,
    #[strum(serialize = "NMD")]
    NewryMourneAndDown,
    #[strum(serialize = "NTA")]
    NewtownabbeyBoroughCouncil,
    #[strum(serialize = "NFK")]
    Norfolk,
    #[strum(serialize = "NAY")]
    NorthAyrshire,
    #[strum(serialize = "NDN")]
    NorthDownBoroughCouncil,
    #[strum(serialize = "NEL")]
    NorthEastLincolnshire,
    #[strum(serialize = "NLK")]
    NorthLanarkshire,
    #[strum(serialize = "NLN")]
    NorthLincolnshire,
    #[strum(serialize = "NSM")]
    NorthSomerset,
    #[strum(serialize = "NTY")]
    NorthTyneside,
    #[strum(serialize = "NYK")]
    NorthYorkshire,
    #[strum(serialize = "NTH")]
    Northamptonshire,
    #[strum(serialize = "NIR")]
    NorthernIreland,
    #[strum(serialize = "NBL")]
    Northumberland,
    #[strum(serialize = "NTT")]
    Nottinghamshire,
    #[strum(serialize = "OLD")]
    Oldham,
    #[strum(serialize = "OMH")]
    OmaghDistrictCouncil,
    #[strum(serialize = "ORK")]
    OrkneyIslands,
    #[strum(serialize = "ELS")]
    OuterHebrides,
    #[strum(serialize = "OXF")]
    Oxfordshire,
    #[strum(serialize = "PEM")]
    Pembrokeshire,
    #[strum(serialize = "PKN")]
    PerthAndKinross,
    #[strum(serialize = "POL")]
    Poole,
    #[strum(serialize = "POW")]
    Powys,
    #[strum(serialize = "RDG")]
    Reading,
    #[strum(serialize = "RCC")]
    RedcarAndCleveland,
    #[strum(serialize = "RFW")]
    Renfrewshire,
    #[strum(serialize = "RCT")]
    RhonddaCynonTaf,
    #[strum(serialize = "RCH")]
    Rochdale,
    #[strum(serialize = "ROT")]
    Rotherham,
    #[strum(serialize = "GRE")]
    RoyalBoroughOfGreenwich,
    #[strum(serialize = "KEC")]
    RoyalBoroughOfKensingtonAndChelsea,
    #[strum(serialize = "KTT")]
    RoyalBoroughOfKingstonUponThames,
    #[strum(serialize = "RUT")]
    Rutland,
    #[strum(serialize = "SH-HL")]
    SaintHelena,
    #[strum(serialize = "SLF")]
    Salford,
    #[strum(serialize = "SAW")]
    Sandwell,
    #[strum(serialize = "SCT")]
    Scotland,
    #[strum(serialize = "SCB")]
    ScottishBorders,
    #[strum(serialize = "SFT")]
    Sefton,
    #[strum(serialize = "SHF")]
    Sheffield,
    #[strum(serialize = "ZET")]
    ShetlandIslands,
    #[strum(serialize = "SHR")]
    Shropshire,
    #[strum(serialize = "SLG")]
    Slough,
    #[strum(serialize = "SOL")]
    Solihull,
    #[strum(serialize = "SOM")]
    Somerset,
    #[strum(serialize = "SAY")]
    SouthAyrshire,
    #[strum(serialize = "SGC")]
    SouthGloucestershire,
    #[strum(serialize = "SLK")]
    SouthLanarkshire,
    #[strum(serialize = "STY")]
    SouthTyneside,
    #[strum(serialize = "SOS")]
    SouthendOnSea,
    #[strum(serialize = "SHN")]
    StHelens,
    #[strum(serialize = "STS")]
    Staffordshire,
    #[strum(serialize = "STG")]
    Stirling,
    #[strum(serialize = "SKP")]
    Stockport,
    #[strum(serialize = "STT")]
    StocktonOnTees,
    #[strum(serialize = "STB")]
    StrabaneDistrictCouncil,
    #[strum(serialize = "SFK")]
    Suffolk,
    #[strum(serialize = "SRY")]
    Surrey,
    #[strum(serialize = "SWD")]
    Swindon,
    #[strum(serialize = "TAM")]
    Tameside,
    #[strum(serialize = "TFW")]
    TelfordAndWrekin,
    #[strum(serialize = "THR")]
    Thurrock,
    #[strum(serialize = "TOB")]
    Torbay,
    #[strum(serialize = "TOF")]
    Torfaen,
    #[strum(serialize = "TRF")]
    Trafford,
    #[strum(serialize = "UKM")]
    UnitedKingdom,
    #[strum(serialize = "VGL")]
    ValeOfGlamorgan,
    #[strum(serialize = "WKF")]
    Wakefield,
    #[strum(serialize = "WLS")]
    Wales,
    #[strum(serialize = "WLL")]
    Walsall,
    #[strum(serialize = "WRT")]
    Warrington,
    #[strum(serialize = "WAR")]
    Warwickshire,
    #[strum(serialize = "WBK")]
    WestBerkshire,
    #[strum(serialize = "WDU")]
    WestDunbartonshire,
    #[strum(serialize = "WLN")]
    WestLothian,
    #[strum(serialize = "WSX")]
    WestSussex,
    #[strum(serialize = "WIL")]
    Wiltshire,
    #[strum(serialize = "WNM")]
    WindsorAndMaidenhead,
    #[strum(serialize = "WRL")]
    Wirral,
    #[strum(serialize = "WOK")]
    Wokingham,
    #[strum(serialize = "WOR")]
    Worcestershire,
    #[strum(serialize = "WRX")]
    WrexhamCountyBorough,
}

#[derive(
    Debug, Clone, PartialEq, Eq, Serialize, Deserialize, strum::Display, strum::EnumString,
)]
pub enum BelgiumStatesAbbreviation {
    #[strum(serialize = "VAN")]
    Antwerp,
    #[strum(serialize = "BRU")]
    BrusselsCapitalRegion,
    #[strum(serialize = "VOV")]
    EastFlanders,
    #[strum(serialize = "VLG")]
    Flanders,
    #[strum(serialize = "VBR")]
    FlemishBrabant,
    #[strum(serialize = "WHT")]
    Hainaut,
    #[strum(serialize = "VLI")]
    Limburg,
    #[strum(serialize = "WLG")]
    Liege,
    #[strum(serialize = "WLX")]
    Luxembourg,
    #[strum(serialize = "WNA")]
    Namur,
    #[strum(serialize = "WAL")]
    Wallonia,
    #[strum(serialize = "WBR")]
    WalloonBrabant,
    #[strum(serialize = "VWV")]
    WestFlanders,
}

#[derive(
    Debug, Clone, PartialEq, Eq, Serialize, Deserialize, strum::Display, strum::EnumString,
)]
pub enum LuxembourgStatesAbbreviation {
    #[strum(serialize = "CA")]
    CantonOfCapellen,
    #[strum(serialize = "CL")]
    CantonOfClervaux,
    #[strum(serialize = "DI")]
    CantonOfDiekirch,
    #[strum(serialize = "EC")]
    CantonOfEchternach,
    #[strum(serialize = "ES")]
    CantonOfEschSurAlzette,
    #[strum(serialize = "GR")]
    CantonOfGrevenmacher,
    #[strum(serialize = "LU")]
    CantonOfLuxembourg,
    #[strum(serialize = "ME")]
    CantonOfMersch,
    #[strum(serialize = "RD")]
    CantonOfRedange,
    #[strum(serialize = "RM")]
    CantonOfRemich,
    #[strum(serialize = "VD")]
    CantonOfVianden,
    #[strum(serialize = "WI")]
    CantonOfWiltz,
    #[strum(serialize = "D")]
    DiekirchDistrict,
    #[strum(serialize = "G")]
    GrevenmacherDistrict,
    #[strum(serialize = "L")]
    LuxembourgDistrict,
}

#[derive(
    Debug, Clone, PartialEq, Eq, Serialize, Deserialize, strum::Display, strum::EnumString,
)]
pub enum RussiaStatesAbbreviation {
    #[strum(serialize = "ALT")]
    AltaiKrai,
    #[strum(serialize = "AL")]
    AltaiRepublic,
    #[strum(serialize = "AMU")]
    AmurOblast,
    #[strum(serialize = "ARK")]
    Arkhangelsk,
    #[strum(serialize = "AST")]
    AstrakhanOblast,
    #[strum(serialize = "BEL")]
    BelgorodOblast,
    #[strum(serialize = "BRY")]
    BryanskOblast,
    #[strum(serialize = "CE")]
    ChechenRepublic,
    #[strum(serialize = "CHE")]
    ChelyabinskOblast,
    #[strum(serialize = "CHU")]
    ChukotkaAutonomousOkrug,
    #[strum(serialize = "CU")]
    ChuvashRepublic,
    #[strum(serialize = "IRK")]
    Irkutsk,
    #[strum(serialize = "IVA")]
    IvanovoOblast,
    #[strum(serialize = "YEV")]
    JewishAutonomousOblast,
    #[strum(serialize = "KB")]
    KabardinoBalkarRepublic,
    #[strum(serialize = "KGD")]
    Kaliningrad,
    #[strum(serialize = "KLU")]
    KalugaOblast,
    #[strum(serialize = "KAM")]
    KamchatkaKrai,
    #[strum(serialize = "KC")]
    KarachayCherkessRepublic,
    #[strum(serialize = "KEM")]
    KemerovoOblast,
    #[strum(serialize = "KHA")]
    KhabarovskKrai,
    #[strum(serialize = "KHM")]
    KhantyMansiAutonomousOkrug,
    #[strum(serialize = "KIR")]
    KirovOblast,
    #[strum(serialize = "KO")]
    KomiRepublic,
    #[strum(serialize = "KOS")]
    KostromaOblast,
    #[strum(serialize = "KDA")]
    KrasnodarKrai,
    #[strum(serialize = "KYA")]
    KrasnoyarskKrai,
    #[strum(serialize = "KGN")]
    KurganOblast,
    #[strum(serialize = "KRS")]
    KurskOblast,
    #[strum(serialize = "LEN")]
    LeningradOblast,
    #[strum(serialize = "LIP")]
    LipetskOblast,
    #[strum(serialize = "MAG")]
    MagadanOblast,
    #[strum(serialize = "ME")]
    MariElRepublic,
    #[strum(serialize = "MOW")]
    Moscow,
    #[strum(serialize = "MOS")]
    MoscowOblast,
    #[strum(serialize = "MUR")]
    MurmanskOblast,
    #[strum(serialize = "NEN")]
    NenetsAutonomousOkrug,
    #[strum(serialize = "NIZ")]
    NizhnyNovgorodOblast,
    #[strum(serialize = "NGR")]
    NovgorodOblast,
    #[strum(serialize = "NVS")]
    Novosibirsk,
    #[strum(serialize = "OMS")]
    OmskOblast,
    #[strum(serialize = "ORE")]
    OrenburgOblast,
    #[strum(serialize = "ORL")]
    OryolOblast,
    #[strum(serialize = "PNZ")]
    PenzaOblast,
    #[strum(serialize = "PER")]
    PermKrai,
    #[strum(serialize = "PRI")]
    PrimorskyKrai,
    #[strum(serialize = "PSK")]
    PskovOblast,
    #[strum(serialize = "AD")]
    RepublicOfAdygea,
    #[strum(serialize = "BA")]
    RepublicOfBashkortostan,
    #[strum(serialize = "BU")]
    RepublicOfBuryatia,
    #[strum(serialize = "DA")]
    RepublicOfDagestan,
    #[strum(serialize = "IN")]
    RepublicOfIngushetia,
    #[strum(serialize = "KL")]
    RepublicOfKalmykia,
    #[strum(serialize = "KR")]
    RepublicOfKarelia,
    #[strum(serialize = "KK")]
    RepublicOfKhakassia,
    #[strum(serialize = "MO")]
    RepublicOfMordovia,
    #[strum(serialize = "SE")]
    RepublicOfNorthOssetiaAlania,
    #[strum(serialize = "TA")]
    RepublicOfTatarstan,
    #[strum(serialize = "ROS")]
    RostovOblast,
    #[strum(serialize = "RYA")]
    RyazanOblast,
    #[strum(serialize = "SPE")]
    SaintPetersburg,
    #[strum(serialize = "SA")]
    SakhaRepublic,
    #[strum(serialize = "SAK")]
    Sakhalin,
    #[strum(serialize = "SAM")]
    SamaraOblast,
    #[strum(serialize = "SAR")]
    SaratovOblast,
    #[strum(serialize = "UA-40")]
    Sevastopol,
    #[strum(serialize = "SMO")]
    SmolenskOblast,
    #[strum(serialize = "STA")]
    StavropolKrai,
    #[strum(serialize = "SVE")]
    Sverdlovsk,
    #[strum(serialize = "TAM")]
    TambovOblast,
    #[strum(serialize = "TOM")]
    TomskOblast,
    #[strum(serialize = "TUL")]
    TulaOblast,
    #[strum(serialize = "TY")]
    TuvaRepublic,
    #[strum(serialize = "TVE")]
    TverOblast,
    #[strum(serialize = "TYU")]
    TyumenOblast,
    #[strum(serialize = "UD")]
    UdmurtRepublic,
    #[strum(serialize = "ULY")]
    UlyanovskOblast,
    #[strum(serialize = "VLA")]
    VladimirOblast,
    #[strum(serialize = "VLG")]
    VologdaOblast,
    #[strum(serialize = "VOR")]
    VoronezhOblast,
    #[strum(serialize = "YAN")]
    YamaloNenetsAutonomousOkrug,
    #[strum(serialize = "YAR")]
    YaroslavlOblast,
    #[strum(serialize = "ZAB")]
    ZabaykalskyKrai,
}

#[derive(
    Debug, Clone, PartialEq, Eq, Serialize, Deserialize, strum::Display, strum::EnumString,
)]
pub enum SanMarinoStatesAbbreviation {
    #[strum(serialize = "01")]
    Acquaviva,
    #[strum(serialize = "06")]
    BorgoMaggiore,
    #[strum(serialize = "02")]
    Chiesanuova,
    #[strum(serialize = "03")]
    Domagnano,
    #[strum(serialize = "04")]
    Faetano,
    #[strum(serialize = "05")]
    Fiorentino,
    #[strum(serialize = "08")]
    Montegiardino,
    #[strum(serialize = "07")]
    SanMarino,
    #[strum(serialize = "09")]
    Serravalle,
}

#[derive(
    Debug, Clone, PartialEq, Eq, Serialize, Deserialize, strum::Display, strum::EnumString,
)]
pub enum SerbiaStatesAbbreviation {
    #[strum(serialize = "00")]
    Belgrade,

    #[strum(serialize = "01")]
    BorDistrict,

    #[strum(serialize = "02")]
    BraničevoDistrict,

    #[strum(serialize = "03")]
    CentralBanatDistrict,

    #[strum(serialize = "04")]
    JablanicaDistrict,

    #[strum(serialize = "05")]
    KolubaraDistrict,

    #[strum(serialize = "06")]
    MačvaDistrict,

    #[strum(serialize = "07")]
    MoravicaDistrict,

    #[strum(serialize = "08")]
    NišavaDistrict,

    #[strum(serialize = "09")]
    NorthBanatDistrict,

    #[strum(serialize = "10")]
    NorthBačkaDistrict,

    #[strum(serialize = "11")]
    PirotDistrict,

    #[strum(serialize = "12")]
    PodunavljeDistrict,

    #[strum(serialize = "13")]
    PomoravljeDistrict,

    #[strum(serialize = "14")]
    PčinjaDistrict,

    #[strum(serialize = "15")]
    RasinaDistrict,

    #[strum(serialize = "16")]
    RaškaDistrict,

    #[strum(serialize = "17")]
    SouthBanatDistrict,

    #[strum(serialize = "18")]
    SouthBačkaDistrict,

    #[strum(serialize = "19")]
    SremDistrict,

    #[strum(serialize = "20")]
    ToplicaDistrict,

    #[strum(serialize = "21")]
    Vojvodina,

    #[strum(serialize = "22")]
    WestBačkaDistrict,

    #[strum(serialize = "23")]
    ZaječarDistrict,

    #[strum(serialize = "24")]
    ZlatiborDistrict,

    #[strum(serialize = "25")]
    ŠumadijaDistrict,
}

#[derive(
    Debug, Clone, PartialEq, Eq, Serialize, Deserialize, strum::Display, strum::EnumString,
)]
pub enum SlovakiaStatesAbbreviation {
    #[strum(serialize = "BC")]
    BanskaBystricaRegion,
    #[strum(serialize = "BL")]
    BratislavaRegion,
    #[strum(serialize = "KI")]
    KosiceRegion,
    #[strum(serialize = "NI")]
    NitraRegion,
    #[strum(serialize = "PV")]
    PresovRegion,
    #[strum(serialize = "TC")]
    TrencinRegion,
    #[strum(serialize = "TA")]
    TrnavaRegion,
    #[strum(serialize = "ZI")]
    ZilinaRegion,
}

#[derive(
    Debug, Clone, PartialEq, Eq, Serialize, Deserialize, strum::Display, strum::EnumString,
)]
pub enum SloveniaStatesAbbreviation {
    #[strum(serialize = "001")]
    Ajdovščina,
    #[strum(serialize = "213")]
    Ankaran,
    #[strum(serialize = "002")]
    Beltinci,
    #[strum(serialize = "148")]
    Benedikt,
    #[strum(serialize = "149")]
    BistricaObSotli,
    #[strum(serialize = "003")]
    Bled,
    #[strum(serialize = "150")]
    Bloke,
    #[strum(serialize = "004")]
    Bohinj,
    #[strum(serialize = "005")]
    Borovnica,
    #[strum(serialize = "006")]
    Bovec,
    #[strum(serialize = "151")]
    Braslovče,
    #[strum(serialize = "007")]
    Brda,
    #[strum(serialize = "008")]
    Brezovica,
    #[strum(serialize = "009")]
    Brežice,
    #[strum(serialize = "152")]
    Cankova,
    #[strum(serialize = "012")]
    CerkljeNaGorenjskem,
    #[strum(serialize = "013")]
    Cerknica,
    #[strum(serialize = "014")]
    Cerkno,
    #[strum(serialize = "153")]
    Cerkvenjak,
    #[strum(serialize = "011")]
    CityMunicipalityOfCelje,
    #[strum(serialize = "085")]
    CityMunicipalityOfNovoMesto,
    #[strum(serialize = "018")]
    Destrnik,
    #[strum(serialize = "019")]
    Divača,
    #[strum(serialize = "154")]
    Dobje,
    #[strum(serialize = "020")]
    Dobrepolje,
    #[strum(serialize = "155")]
    Dobrna,
    #[strum(serialize = "021")]
    DobrovaPolhovGradec,
    #[strum(serialize = "156")]
    Dobrovnik,
    #[strum(serialize = "022")]
    DolPriLjubljani,
    #[strum(serialize = "157")]
    DolenjskeToplice,
    #[strum(serialize = "023")]
    Domžale,
    #[strum(serialize = "024")]
    Dornava,
    #[strum(serialize = "025")]
    Dravograd,
    #[strum(serialize = "026")]
    Duplek,
    #[strum(serialize = "027")]
    GorenjaVasPoljane,
    #[strum(serialize = "028")]
    Gorišnica,
    #[strum(serialize = "207")]
    Gorje,
    #[strum(serialize = "029")]
    GornjaRadgona,
    #[strum(serialize = "030")]
    GornjiGrad,
    #[strum(serialize = "031")]
    GornjiPetrovci,
    #[strum(serialize = "158")]
    Grad,
    #[strum(serialize = "032")]
    Grosuplje,
    #[strum(serialize = "159")]
    Hajdina,
    #[strum(serialize = "161")]
    Hodoš,
    #[strum(serialize = "162")]
    Horjul,
    #[strum(serialize = "160")]
    HočeSlivnica,
    #[strum(serialize = "034")]
    Hrastnik,
    #[strum(serialize = "035")]
    HrpeljeKozina,
    #[strum(serialize = "036")]
    Idrija,
    #[strum(serialize = "037")]
    Ig,
    #[strum(serialize = "039")]
    IvančnaGorica,
    #[strum(serialize = "040")]
    Izola,
    #[strum(serialize = "041")]
    Jesenice,
    #[strum(serialize = "163")]
    Jezersko,
    #[strum(serialize = "042")]
    Jursinci,
    #[strum(serialize = "043")]
    Kamnik,
    #[strum(serialize = "044")]
    KanalObSoci,
    #[strum(serialize = "045")]
    Kidricevo,
    #[strum(serialize = "046")]
    Kobarid,
    #[strum(serialize = "047")]
    Kobilje,
    #[strum(serialize = "049")]
    Komen,
    #[strum(serialize = "164")]
    Komenda,
    #[strum(serialize = "050")]
    Koper,
    #[strum(serialize = "197")]
    KostanjevicaNaKrki,
    #[strum(serialize = "165")]
    Kostel,
    #[strum(serialize = "051")]
    Kozje,
    #[strum(serialize = "048")]
    Kocevje,
    #[strum(serialize = "052")]
    Kranj,
    #[strum(serialize = "053")]
    KranjskaGora,
    #[strum(serialize = "166")]
    Krizevci,
    #[strum(serialize = "055")]
    Kungota,
    #[strum(serialize = "056")]
    Kuzma,
    #[strum(serialize = "057")]
    Lasko,
    #[strum(serialize = "058")]
    Lenart,
    #[strum(serialize = "059")]
    Lendava,
    #[strum(serialize = "060")]
    Litija,
    #[strum(serialize = "061")]
    Ljubljana,
    #[strum(serialize = "062")]
    Ljubno,
    #[strum(serialize = "063")]
    Ljutomer,
    #[strum(serialize = "064")]
    Logatec,
    #[strum(serialize = "208")]
    LogDragomer,
    #[strum(serialize = "167")]
    LovrencNaPohorju,
    #[strum(serialize = "065")]
    LoskaDolina,
    #[strum(serialize = "066")]
    LoskiPotok,
    #[strum(serialize = "068")]
    Lukovica,
    #[strum(serialize = "067")]
    Luče,
    #[strum(serialize = "069")]
    Majsperk,
    #[strum(serialize = "198")]
    Makole,
    #[strum(serialize = "070")]
    Maribor,
    #[strum(serialize = "168")]
    Markovci,
    #[strum(serialize = "071")]
    Medvode,
    #[strum(serialize = "072")]
    Menges,
    #[strum(serialize = "073")]
    Metlika,
    #[strum(serialize = "074")]
    Mezica,
    #[strum(serialize = "169")]
    MiklavzNaDravskemPolju,
    #[strum(serialize = "075")]
    MirenKostanjevica,
    #[strum(serialize = "212")]
    Mirna,
    #[strum(serialize = "170")]
    MirnaPec,
    #[strum(serialize = "076")]
    Mislinja,
    #[strum(serialize = "199")]
    MokronogTrebelno,
    #[strum(serialize = "078")]
    MoravskeToplice,
    #[strum(serialize = "077")]
    Moravce,
    #[strum(serialize = "079")]
    Mozirje,
    #[strum(serialize = "195")]
    Apače,
    #[strum(serialize = "196")]
    Cirkulane,
    #[strum(serialize = "038")]
    IlirskaBistrica,
    #[strum(serialize = "054")]
    Krsko,
    #[strum(serialize = "123")]
    Skofljica,
    #[strum(serialize = "080")]
    MurskaSobota,
    #[strum(serialize = "081")]
    Muta,
    #[strum(serialize = "082")]
    Naklo,
    #[strum(serialize = "083")]
    Nazarje,
    #[strum(serialize = "084")]
    NovaGorica,
    #[strum(serialize = "086")]
    Odranci,
    #[strum(serialize = "171")]
    Oplotnica,
    #[strum(serialize = "087")]
    Ormoz,
    #[strum(serialize = "088")]
    Osilnica,
    #[strum(serialize = "089")]
    Pesnica,
    #[strum(serialize = "090")]
    Piran,
    #[strum(serialize = "091")]
    Pivka,
    #[strum(serialize = "172")]
    Podlehnik,
    #[strum(serialize = "093")]
    Podvelka,
    #[strum(serialize = "092")]
    Podcetrtek,
    #[strum(serialize = "200")]
    Poljcane,
    #[strum(serialize = "173")]
    Polzela,
    #[strum(serialize = "094")]
    Postojna,
    #[strum(serialize = "174")]
    Prebold,
    #[strum(serialize = "095")]
    Preddvor,
    #[strum(serialize = "175")]
    Prevalje,
    #[strum(serialize = "096")]
    Ptuj,
    #[strum(serialize = "097")]
    Puconci,
    #[strum(serialize = "100")]
    Radenci,
    #[strum(serialize = "099")]
    Radece,
    #[strum(serialize = "101")]
    RadljeObDravi,
    #[strum(serialize = "102")]
    Radovljica,
    #[strum(serialize = "103")]
    RavneNaKoroskem,
    #[strum(serialize = "176")]
    Razkrizje,
    #[strum(serialize = "098")]
    RaceFram,
    #[strum(serialize = "201")]
    RenčeVogrsko,
    #[strum(serialize = "209")]
    RecicaObSavinji,
    #[strum(serialize = "104")]
    Ribnica,
    #[strum(serialize = "177")]
    RibnicaNaPohorju,
    #[strum(serialize = "107")]
    Rogatec,
    #[strum(serialize = "106")]
    RogaskaSlatina,
    #[strum(serialize = "105")]
    Rogasovci,
    #[strum(serialize = "108")]
    Ruse,
    #[strum(serialize = "178")]
    SelnicaObDravi,
    #[strum(serialize = "109")]
    Semic,
    #[strum(serialize = "110")]
    Sevnica,
    #[strum(serialize = "111")]
    Sezana,
    #[strum(serialize = "112")]
    SlovenjGradec,
    #[strum(serialize = "113")]
    SlovenskaBistrica,
    #[strum(serialize = "114")]
    SlovenskeKonjice,
    #[strum(serialize = "179")]
    Sodrazica,
    #[strum(serialize = "180")]
    Solcava,
    #[strum(serialize = "202")]
    SredisceObDravi,
    #[strum(serialize = "115")]
    Starse,
    #[strum(serialize = "203")]
    Straza,
    #[strum(serialize = "181")]
    SvetaAna,
    #[strum(serialize = "204")]
    SvetaTrojica,
    #[strum(serialize = "182")]
    SvetiAndraz,
    #[strum(serialize = "116")]
    SvetiJurijObScavnici,
    #[strum(serialize = "210")]
    SvetiJurijVSlovenskihGoricah,
    #[strum(serialize = "205")]
    SvetiTomaz,
    #[strum(serialize = "184")]
    Tabor,
    #[strum(serialize = "010")]
    Tišina,
    #[strum(serialize = "128")]
    Tolmin,
    #[strum(serialize = "129")]
    Trbovlje,
    #[strum(serialize = "130")]
    Trebnje,
    #[strum(serialize = "185")]
    TrnovskaVas,
    #[strum(serialize = "186")]
    Trzin,
    #[strum(serialize = "131")]
    Tržič,
    #[strum(serialize = "132")]
    Turnišče,
    #[strum(serialize = "187")]
    VelikaPolana,
    #[strum(serialize = "134")]
    VelikeLašče,
    #[strum(serialize = "188")]
    Veržej,
    #[strum(serialize = "135")]
    Videm,
    #[strum(serialize = "136")]
    Vipava,
    #[strum(serialize = "137")]
    Vitanje,
    #[strum(serialize = "138")]
    Vodice,
    #[strum(serialize = "139")]
    Vojnik,
    #[strum(serialize = "189")]
    Vransko,
    #[strum(serialize = "140")]
    Vrhnika,
    #[strum(serialize = "141")]
    Vuzenica,
    #[strum(serialize = "142")]
    ZagorjeObSavi,
    #[strum(serialize = "143")]
    Zavrč,
    #[strum(serialize = "144")]
    Zreče,
    #[strum(serialize = "015")]
    Črenšovci,
    #[strum(serialize = "016")]
    ČrnaNaKoroškem,
    #[strum(serialize = "017")]
    Črnomelj,
    #[strum(serialize = "033")]
    Šalovci,
    #[strum(serialize = "183")]
    ŠempeterVrtojba,
    #[strum(serialize = "118")]
    Šentilj,
    #[strum(serialize = "119")]
    Šentjernej,
    #[strum(serialize = "120")]
    Šentjur,
    #[strum(serialize = "211")]
    Šentrupert,
    #[strum(serialize = "117")]
    Šenčur,
    #[strum(serialize = "121")]
    Škocjan,
    #[strum(serialize = "122")]
    ŠkofjaLoka,
    #[strum(serialize = "124")]
    ŠmarjePriJelšah,
    #[strum(serialize = "206")]
    ŠmarješkeToplice,
    #[strum(serialize = "125")]
    ŠmartnoObPaki,
    #[strum(serialize = "194")]
    ŠmartnoPriLitiji,
    #[strum(serialize = "126")]
    Šoštanj,
    #[strum(serialize = "127")]
    Štore,
    #[strum(serialize = "190")]
    Žalec,
    #[strum(serialize = "146")]
    Železniki,
    #[strum(serialize = "191")]
    Žetale,
    #[strum(serialize = "147")]
    Žiri,
    #[strum(serialize = "192")]
    Žirovnica,
    #[strum(serialize = "193")]
    Žužemberk,
}

#[derive(
    Debug, Clone, PartialEq, Eq, Serialize, Deserialize, strum::Display, strum::EnumString,
)]
pub enum SwedenStatesAbbreviation {
    #[strum(serialize = "K")]
    Blekinge,
    #[strum(serialize = "W")]
    DalarnaCounty,
    #[strum(serialize = "I")]
    GotlandCounty,
    #[strum(serialize = "X")]
    GävleborgCounty,
    #[strum(serialize = "N")]
    HallandCounty,
    #[strum(serialize = "F")]
    JönköpingCounty,
    #[strum(serialize = "H")]
    KalmarCounty,
    #[strum(serialize = "G")]
    KronobergCounty,
    #[strum(serialize = "BD")]
    NorrbottenCounty,
    #[strum(serialize = "M")]
    SkåneCounty,
    #[strum(serialize = "AB")]
    StockholmCounty,
    #[strum(serialize = "D")]
    SödermanlandCounty,
    #[strum(serialize = "C")]
    UppsalaCounty,
    #[strum(serialize = "S")]
    VärmlandCounty,
    #[strum(serialize = "AC")]
    VästerbottenCounty,
    #[strum(serialize = "Y")]
    VästernorrlandCounty,
    #[strum(serialize = "U")]
    VästmanlandCounty,
    #[strum(serialize = "O")]
    VästraGötalandCounty,
    #[strum(serialize = "T")]
    ÖrebroCounty,
    #[strum(serialize = "E")]
    ÖstergötlandCounty,
}

#[derive(
    Debug, Clone, PartialEq, Eq, Serialize, Deserialize, strum::Display, strum::EnumString,
)]
pub enum UkraineStatesAbbreviation {
    #[strum(serialize = "43")]
    AutonomousRepublicOfCrimea,
    #[strum(serialize = "71")]
    CherkasyOblast,
    #[strum(serialize = "74")]
    ChernihivOblast,
    #[strum(serialize = "77")]
    ChernivtsiOblast,
    #[strum(serialize = "12")]
    DnipropetrovskOblast,
    #[strum(serialize = "14")]
    DonetskOblast,
    #[strum(serialize = "26")]
    IvanoFrankivskOblast,
    #[strum(serialize = "63")]
    KharkivOblast,
    #[strum(serialize = "65")]
    KhersonOblast,
    #[strum(serialize = "68")]
    KhmelnytskyOblast,
    #[strum(serialize = "30")]
    Kiev,
    #[strum(serialize = "35")]
    KirovohradOblast,
    #[strum(serialize = "32")]
    KyivOblast,
    #[strum(serialize = "09")]
    LuhanskOblast,
    #[strum(serialize = "46")]
    LvivOblast,
    #[strum(serialize = "48")]
    MykolaivOblast,
    #[strum(serialize = "51")]
    OdessaOblast,
    #[strum(serialize = "56")]
    RivneOblast,
    #[strum(serialize = "59")]
    SumyOblast,
    #[strum(serialize = "61")]
    TernopilOblast,
    #[strum(serialize = "05")]
    VinnytsiaOblast,
    #[strum(serialize = "07")]
    VolynOblast,
    #[strum(serialize = "21")]
    ZakarpattiaOblast,
    #[strum(serialize = "23")]
    ZaporizhzhyaOblast,
    #[strum(serialize = "18")]
    ZhytomyrOblast,
}

#[derive(
    Debug, Clone, PartialEq, Eq, Serialize, Deserialize, strum::Display, strum::EnumString,
)]
pub enum RomaniaStatesAbbreviation {
    #[strum(serialize = "AB")]
    Alba,
    #[strum(serialize = "AR")]
    AradCounty,
    #[strum(serialize = "AG")]
    Arges,
    #[strum(serialize = "BC")]
    BacauCounty,
    #[strum(serialize = "BH")]
    BihorCounty,
    #[strum(serialize = "BN")]
    BistritaNasaudCounty,
    #[strum(serialize = "BT")]
    BotosaniCounty,
    #[strum(serialize = "BR")]
    Braila,
    #[strum(serialize = "BV")]
    BrasovCounty,
    #[strum(serialize = "B")]
    Bucharest,
    #[strum(serialize = "BZ")]
    BuzauCounty,
    #[strum(serialize = "CS")]
    CarasSeverinCounty,
    #[strum(serialize = "CJ")]
    ClujCounty,
    #[strum(serialize = "CT")]
    ConstantaCounty,
    #[strum(serialize = "CV")]
    CovasnaCounty,
    #[strum(serialize = "CL")]
    CalarasiCounty,
    #[strum(serialize = "DJ")]
    DoljCounty,
    #[strum(serialize = "DB")]
    DambovitaCounty,
    #[strum(serialize = "GL")]
    GalatiCounty,
    #[strum(serialize = "GR")]
    GiurgiuCounty,
    #[strum(serialize = "GJ")]
    GorjCounty,
    #[strum(serialize = "HR")]
    HarghitaCounty,
    #[strum(serialize = "HD")]
    HunedoaraCounty,
    #[strum(serialize = "IL")]
    IalomitaCounty,
    #[strum(serialize = "IS")]
    IasiCounty,
    #[strum(serialize = "IF")]
    IlfovCounty,
    #[strum(serialize = "MH")]
    MehedintiCounty,
    #[strum(serialize = "MM")]
    MuresCounty,
    #[strum(serialize = "NT")]
    NeamtCounty,
    #[strum(serialize = "OT")]
    OltCounty,
    #[strum(serialize = "PH")]
    PrahovaCounty,
    #[strum(serialize = "SM")]
    SatuMareCounty,
    #[strum(serialize = "SB")]
    SibiuCounty,
    #[strum(serialize = "SV")]
    SuceavaCounty,
    #[strum(serialize = "SJ")]
    SalajCounty,
    #[strum(serialize = "TR")]
    TeleormanCounty,
    #[strum(serialize = "TM")]
    TimisCounty,
    #[strum(serialize = "TL")]
    TulceaCounty,
    #[strum(serialize = "VS")]
    VasluiCounty,
    #[strum(serialize = "VN")]
    VranceaCounty,
    #[strum(serialize = "VL")]
    ValceaCounty,
}

#[derive(
    Debug, Clone, PartialEq, Eq, Serialize, Deserialize, strum::Display, strum::EnumString,
)]
pub enum BrazilStatesAbbreviation {
    #[strum(serialize = "AC")]
    Acre,
    #[strum(serialize = "AL")]
    Alagoas,
    #[strum(serialize = "AP")]
    Amapá,
    #[strum(serialize = "AM")]
    Amazonas,
    #[strum(serialize = "BA")]
    Bahia,
    #[strum(serialize = "CE")]
    Ceará,
    #[strum(serialize = "DF")]
    DistritoFederal,
    #[strum(serialize = "ES")]
    EspíritoSanto,
    #[strum(serialize = "GO")]
    Goiás,
    #[strum(serialize = "MA")]
    Maranhão,
    #[strum(serialize = "MT")]
    MatoGrosso,
    #[strum(serialize = "MS")]
    MatoGrossoDoSul,
    #[strum(serialize = "MG")]
    MinasGerais,
    #[strum(serialize = "PA")]
    Pará,
    #[strum(serialize = "PB")]
    Paraíba,
    #[strum(serialize = "PR")]
    Paraná,
    #[strum(serialize = "PE")]
    Pernambuco,
    #[strum(serialize = "PI")]
    Piauí,
    #[strum(serialize = "RJ")]
    RioDeJaneiro,
    #[strum(serialize = "RN")]
    RioGrandeDoNorte,
    #[strum(serialize = "RS")]
    RioGrandeDoSul,
    #[strum(serialize = "RO")]
    Rondônia,
    #[strum(serialize = "RR")]
    Roraima,
    #[strum(serialize = "SC")]
    SantaCatarina,
    #[strum(serialize = "SP")]
    SãoPaulo,
    #[strum(serialize = "SE")]
    Sergipe,
    #[strum(serialize = "TO")]
    Tocantins,
}

#[derive(
    Clone,
    Copy,
    Debug,
    Default,
    Eq,
    Hash,
    PartialEq,
    ToSchema,
    serde::Deserialize,
    serde::Serialize,
    strum::Display,
    strum::EnumIter,
    strum::EnumString,
)]
#[router_derive::diesel_enum(storage_type = "db_enum")]
#[serde(rename_all = "snake_case")]
#[strum(serialize_all = "snake_case")]
pub enum PayoutStatus {
    Success,
    Failed,
    Cancelled,
    Initiated,
    Expired,
    Reversed,
    Pending,
    Ineligible,
    #[default]
    RequiresCreation,
    RequiresConfirmation,
    RequiresPayoutMethodData,
    RequiresFulfillment,
    RequiresVendorAccountCreation,
}

/// The payout_type of the payout request is a mandatory field for confirming the payouts. It should be specified in the Create request. If not provided, it must be updated in the Payout Update request before it can be confirmed.
#[derive(
    Clone,
    Copy,
    Debug,
    Default,
    Eq,
    Hash,
    PartialEq,
    serde::Deserialize,
    serde::Serialize,
    strum::Display,
    strum::VariantNames,
    strum::EnumIter,
    strum::EnumString,
    ToSchema,
)]
#[router_derive::diesel_enum(storage_type = "db_enum")]
#[serde(rename_all = "snake_case")]
#[strum(serialize_all = "snake_case")]
pub enum PayoutType {
    #[default]
    Card,
    Bank,
    Wallet,
}

/// Type of entity to whom the payout is being carried out to, select from the given list of options
#[derive(
    Clone,
    Copy,
    Debug,
    Default,
    Eq,
    Hash,
    PartialEq,
    serde::Deserialize,
    serde::Serialize,
    strum::Display,
    strum::EnumString,
    ToSchema,
)]
#[router_derive::diesel_enum(storage_type = "text")]
#[serde(rename_all = "PascalCase")]
#[strum(serialize_all = "PascalCase")]
pub enum PayoutEntityType {
    /// Adyen
    #[default]
    Individual,
    Company,
    NonProfit,
    PublicSector,
    NaturalPerson,

    /// Wise
    #[strum(serialize = "lowercase")]
    #[serde(rename = "lowercase")]
    Business,
    Personal,
}

/// The send method which will be required for processing payouts, check options for better understanding.
#[derive(
    Clone,
    Copy,
    Debug,
    Eq,
    PartialEq,
    serde::Deserialize,
    serde::Serialize,
    strum::Display,
    strum::EnumString,
    ToSchema,
    Hash,
)]
#[router_derive::diesel_enum(storage_type = "text")]
#[serde(rename_all = "snake_case")]
#[strum(serialize_all = "snake_case")]
pub enum PayoutSendPriority {
    Instant,
    Fast,
    Regular,
    Wire,
    CrossBorder,
    Internal,
}

#[derive(
    Clone,
    Copy,
    Debug,
    Default,
    Eq,
    PartialEq,
    serde::Deserialize,
    serde::Serialize,
    strum::Display,
    strum::EnumString,
    ToSchema,
    Hash,
)]
#[router_derive::diesel_enum(storage_type = "db_enum")]
#[serde(rename_all = "snake_case")]
#[strum(serialize_all = "snake_case")]
pub enum PaymentSource {
    #[default]
    MerchantServer,
    Postman,
    Dashboard,
    Sdk,
    Webhook,
    ExternalAuthenticator,
}

#[derive(Default, Debug, Clone, serde::Deserialize, serde::Serialize, strum::EnumString)]
pub enum BrowserName {
    #[default]
    Safari,
    #[serde(other)]
    Unknown,
}

#[derive(Default, Debug, Clone, serde::Deserialize, serde::Serialize, strum::EnumString)]
#[strum(serialize_all = "snake_case")]
pub enum ClientPlatform {
    #[default]
    Web,
    Ios,
    Android,
    #[serde(other)]
    Unknown,
}

impl PaymentSource {
    pub fn is_for_internal_use_only(self) -> bool {
        match self {
            Self::Dashboard | Self::Sdk | Self::MerchantServer | Self::Postman => false,
            Self::Webhook | Self::ExternalAuthenticator => true,
        }
    }
}

#[derive(
    Clone,
    Copy,
    Debug,
    Eq,
    PartialEq,
    serde::Serialize,
    serde::Deserialize,
    strum::Display,
    strum::EnumString,
)]
#[router_derive::diesel_enum(storage_type = "text")]
#[strum(serialize_all = "snake_case")]
pub enum MerchantDecision {
    Approved,
    Rejected,
    AutoRefunded,
}

#[derive(
    Clone,
    Copy,
    Default,
    Debug,
    Eq,
    Hash,
    PartialEq,
    serde::Deserialize,
    serde::Serialize,
    strum::Display,
    strum::EnumString,
    ToSchema,
)]
#[serde(rename_all = "snake_case")]
#[strum(serialize_all = "snake_case")]
pub enum FrmSuggestion {
    #[default]
    FrmCancelTransaction,
    FrmManualReview,
    FrmAuthorizeTransaction, // When manual capture payment which was marked fraud and held, when approved needs to be authorized.
}

#[derive(
    Clone,
    Debug,
    Eq,
    Hash,
    PartialEq,
    serde::Deserialize,
    serde::Serialize,
    strum::Display,
    strum::EnumString,
    utoipa::ToSchema,
    Copy,
)]
#[router_derive::diesel_enum(storage_type = "db_enum")]
#[serde(rename_all = "snake_case")]
#[strum(serialize_all = "snake_case")]
pub enum ReconStatus {
    NotRequested,
    Requested,
    Active,
    Disabled,
}

#[derive(
    Clone,
    Copy,
    Debug,
    Eq,
    Hash,
    PartialEq,
    serde::Serialize,
    serde::Deserialize,
    strum::Display,
    strum::EnumString,
    ToSchema,
)]
#[serde(rename_all = "snake_case")]
#[strum(serialize_all = "snake_case")]
pub enum AuthenticationConnectors {
    Threedsecureio,
    Netcetera,
    Gpayments,
    CtpMastercard,
    UnifiedAuthenticationService,
    Juspaythreedsserver,
    CtpVisa,
}

impl AuthenticationConnectors {
    pub fn is_separate_version_call_required(self) -> bool {
        match self {
            Self::Threedsecureio
            | Self::Netcetera
            | Self::CtpMastercard
            | Self::UnifiedAuthenticationService
            | Self::Juspaythreedsserver
            | Self::CtpVisa => false,
            Self::Gpayments => true,
        }
    }
}

#[derive(
    Clone,
    Copy,
    Debug,
    Eq,
    Hash,
    PartialEq,
    serde::Serialize,
    serde::Deserialize,
    strum::Display,
    strum::EnumString,
    ToSchema,
)]
#[serde(rename_all = "snake_case")]
#[strum(serialize_all = "snake_case")]
pub enum VaultSdk {
    VgsSdk,
    HyperswitchSdk,
}

#[derive(
    Clone,
    Debug,
    Eq,
    Default,
    Hash,
    PartialEq,
    serde::Deserialize,
    serde::Serialize,
    strum::Display,
    strum::EnumString,
    utoipa::ToSchema,
    Copy,
)]
#[router_derive::diesel_enum(storage_type = "text")]
#[serde(rename_all = "snake_case")]
#[strum(serialize_all = "snake_case")]
pub enum AuthenticationStatus {
    #[default]
    Started,
    Pending,
    Success,
    Failed,
}

impl AuthenticationStatus {
    pub fn is_terminal_status(self) -> bool {
        match self {
            Self::Started | Self::Pending => false,
            Self::Success | Self::Failed => true,
        }
    }

    pub fn is_failed(self) -> bool {
        self == Self::Failed
    }
}

#[derive(
    Clone,
    Debug,
    Eq,
    Default,
    Hash,
    PartialEq,
    serde::Deserialize,
    serde::Serialize,
    strum::Display,
    strum::EnumString,
    utoipa::ToSchema,
    Copy,
)]
#[router_derive::diesel_enum(storage_type = "text")]
#[serde(rename_all = "snake_case")]
#[strum(serialize_all = "snake_case")]
pub enum DecoupledAuthenticationType {
    #[default]
    Challenge,
    Frictionless,
}

#[derive(
    Clone,
    Debug,
    Eq,
    Default,
    Hash,
    PartialEq,
    serde::Deserialize,
    serde::Serialize,
    strum::Display,
    strum::EnumString,
    utoipa::ToSchema,
    Copy,
)]
#[router_derive::diesel_enum(storage_type = "text")]
#[serde(rename_all = "snake_case")]
#[strum(serialize_all = "snake_case")]
pub enum AuthenticationLifecycleStatus {
    Used,
    #[default]
    Unused,
    Expired,
}

#[derive(
    Clone,
    Copy,
    Debug,
    Eq,
    PartialEq,
    strum::Display,
    strum::EnumString,
    serde::Deserialize,
    serde::Serialize,
    ToSchema,
    Default,
)]
#[router_derive::diesel_enum(storage_type = "db_enum")]
#[strum(serialize_all = "snake_case")]
#[serde(rename_all = "snake_case")]
pub enum ConnectorStatus {
    #[default]
    Inactive,
    Active,
}

#[derive(
    Clone,
    Copy,
    Debug,
    Eq,
    PartialEq,
    strum::Display,
    strum::EnumString,
    serde::Deserialize,
    serde::Serialize,
    ToSchema,
    Default,
)]
#[router_derive::diesel_enum(storage_type = "db_enum")]
#[strum(serialize_all = "snake_case")]
#[serde(rename_all = "snake_case")]
pub enum TransactionType {
    #[default]
    Payment,
    #[cfg(feature = "payouts")]
    Payout,
    ThreeDsAuthentication,
}

impl TransactionType {
    pub fn is_three_ds_authentication(self) -> bool {
        matches!(self, Self::ThreeDsAuthentication)
    }
}

#[derive(
    Clone,
    Copy,
    Debug,
    Eq,
    PartialEq,
    serde::Deserialize,
    serde::Serialize,
    strum::Display,
    strum::EnumString,
)]
#[router_derive::diesel_enum(storage_type = "db_enum")]
#[serde(rename_all = "snake_case")]
#[strum(serialize_all = "snake_case")]
pub enum RoleScope {
    Organization,
    Merchant,
    Profile,
}

impl From<RoleScope> for EntityType {
    fn from(role_scope: RoleScope) -> Self {
        match role_scope {
            RoleScope::Organization => Self::Organization,
            RoleScope::Merchant => Self::Merchant,
            RoleScope::Profile => Self::Profile,
        }
    }
}

/// Indicates the transaction status
#[derive(
    Clone,
    Default,
    Debug,
    serde::Serialize,
    serde::Deserialize,
    Eq,
    Hash,
    PartialEq,
    ToSchema,
    strum::Display,
    strum::EnumString,
)]
#[router_derive::diesel_enum(storage_type = "text")]
pub enum TransactionStatus {
    /// Authentication/ Account Verification Successful
    #[serde(rename = "Y")]
    Success,
    /// Not Authenticated /Account Not Verified; Transaction denied
    #[default]
    #[serde(rename = "N")]
    Failure,
    /// Authentication/ Account Verification Could Not Be Performed; Technical or other problem, as indicated in Authentication Response(ARes) or Result Request (RReq)
    #[serde(rename = "U")]
    VerificationNotPerformed,
    /// Attempts Processing Performed; Not Authenticated/Verified , but a proof of attempted authentication/verification is provided
    #[serde(rename = "A")]
    NotVerified,
    /// Authentication/ Account Verification Rejected; Issuer is rejecting authentication/verification and request that authorisation not be attempted.
    #[serde(rename = "R")]
    Rejected,
    /// Challenge Required; Additional authentication is required using the Challenge Request (CReq) / Challenge Response (CRes)
    #[serde(rename = "C")]
    ChallengeRequired,
    /// Challenge Required; Decoupled Authentication confirmed.
    #[serde(rename = "D")]
    ChallengeRequiredDecoupledAuthentication,
    /// Informational Only; 3DS Requestor challenge preference acknowledged.
    #[serde(rename = "I")]
    InformationOnly,
}

#[derive(
    Clone,
    Copy,
    Debug,
    Eq,
    PartialEq,
    Hash,
    serde::Serialize,
    serde::Deserialize,
    strum::Display,
    strum::EnumString,
    strum::EnumIter,
)]
#[router_derive::diesel_enum(storage_type = "text")]
#[serde(rename_all = "snake_case")]
#[strum(serialize_all = "snake_case")]
pub enum PermissionGroup {
    OperationsView,
    OperationsManage,
    ConnectorsView,
    ConnectorsManage,
    WorkflowsView,
    WorkflowsManage,
    AnalyticsView,
    UsersView,
    UsersManage,
    // TODO: To be deprecated, make sure DB is migrated before removing
    MerchantDetailsView,
    // TODO: To be deprecated, make sure DB is migrated before removing
    MerchantDetailsManage,
    // TODO: To be deprecated, make sure DB is migrated before removing
    OrganizationManage,
    AccountView,
    AccountManage,
    ReconReportsView,
    ReconReportsManage,
    ReconOpsView,
    ReconOpsManage,
    InternalManage,
}

#[derive(Clone, Debug, serde::Serialize, PartialEq, Eq, Hash, strum::EnumIter)]
pub enum ParentGroup {
    Operations,
    Connectors,
    Workflows,
    Analytics,
    Users,
    ReconOps,
    ReconReports,
    Account,
    Internal,
}

#[derive(Debug, Clone, Copy, Eq, PartialEq, Hash, serde::Serialize)]
#[serde(rename_all = "snake_case")]
pub enum Resource {
    Payment,
    Refund,
    ApiKey,
    Account,
    Connector,
    Routing,
    Dispute,
    Mandate,
    Customer,
    Analytics,
    ThreeDsDecisionManager,
    SurchargeDecisionManager,
    User,
    WebhookEvent,
    Payout,
    Report,
    ReconToken,
    ReconFiles,
    ReconAndSettlementAnalytics,
    ReconUpload,
    ReconReports,
    RunRecon,
    ReconConfig,
    RevenueRecovery,
    InternalConnector,
}

#[derive(Debug, Clone, Copy, Eq, PartialEq, Ord, PartialOrd, serde::Serialize, Hash)]
#[serde(rename_all = "snake_case")]
pub enum PermissionScope {
    Read = 0,
    Write = 1,
}

/// Name of banks supported by Hyperswitch
#[derive(
    Clone,
    Copy,
    Debug,
    Eq,
    Hash,
    PartialEq,
    serde::Deserialize,
    serde::Serialize,
    strum::Display,
    strum::EnumString,
    ToSchema,
)]
#[strum(serialize_all = "snake_case")]
#[serde(rename_all = "snake_case")]
pub enum BankNames {
    AmericanExpress,
    AffinBank,
    AgroBank,
    AllianceBank,
    AmBank,
    BankOfAmerica,
    BankOfChina,
    BankIslam,
    BankMuamalat,
    BankRakyat,
    BankSimpananNasional,
    Barclays,
    BlikPSP,
    CapitalOne,
    Chase,
    Citi,
    CimbBank,
    Discover,
    NavyFederalCreditUnion,
    PentagonFederalCreditUnion,
    SynchronyBank,
    WellsFargo,
    AbnAmro,
    AsnBank,
    Bunq,
    Handelsbanken,
    HongLeongBank,
    HsbcBank,
    Ing,
    Knab,
    KuwaitFinanceHouse,
    Moneyou,
    Rabobank,
    Regiobank,
    Revolut,
    SnsBank,
    TriodosBank,
    VanLanschot,
    ArzteUndApothekerBank,
    AustrianAnadiBankAg,
    BankAustria,
    Bank99Ag,
    BankhausCarlSpangler,
    BankhausSchelhammerUndSchatteraAg,
    BankMillennium,
    BankPEKAOSA,
    BawagPskAg,
    BksBankAg,
    BrullKallmusBankAg,
    BtvVierLanderBank,
    CapitalBankGraweGruppeAg,
    CeskaSporitelna,
    Dolomitenbank,
    EasybankAg,
    EPlatbyVUB,
    ErsteBankUndSparkassen,
    FrieslandBank,
    HypoAlpeadriabankInternationalAg,
    HypoNoeLbFurNiederosterreichUWien,
    HypoOberosterreichSalzburgSteiermark,
    HypoTirolBankAg,
    HypoVorarlbergBankAg,
    HypoBankBurgenlandAktiengesellschaft,
    KomercniBanka,
    MBank,
    MarchfelderBank,
    Maybank,
    OberbankAg,
    OsterreichischeArzteUndApothekerbank,
    OcbcBank,
    PayWithING,
    PlaceZIPKO,
    PlatnoscOnlineKartaPlatnicza,
    PosojilnicaBankEGen,
    PostovaBanka,
    PublicBank,
    RaiffeisenBankengruppeOsterreich,
    RhbBank,
    SchelhammerCapitalBankAg,
    StandardCharteredBank,
    SchoellerbankAg,
    SpardaBankWien,
    SporoPay,
    SantanderPrzelew24,
    TatraPay,
    Viamo,
    VolksbankGruppe,
    VolkskreditbankAg,
    VrBankBraunau,
    UobBank,
    PayWithAliorBank,
    BankiSpoldzielcze,
    PayWithInteligo,
    BNPParibasPoland,
    BankNowySA,
    CreditAgricole,
    PayWithBOS,
    PayWithCitiHandlowy,
    PayWithPlusBank,
    ToyotaBank,
    VeloBank,
    ETransferPocztowy24,
    PlusBank,
    EtransferPocztowy24,
    BankiSpbdzielcze,
    BankNowyBfgSa,
    GetinBank,
    Blik,
    NoblePay,
    IdeaBank,
    EnveloBank,
    NestPrzelew,
    MbankMtransfer,
    Inteligo,
    PbacZIpko,
    BnpParibas,
    BankPekaoSa,
    VolkswagenBank,
    AliorBank,
    Boz,
    BangkokBank,
    KrungsriBank,
    KrungThaiBank,
    TheSiamCommercialBank,
    KasikornBank,
    OpenBankSuccess,
    OpenBankFailure,
    OpenBankCancelled,
    Aib,
    BankOfScotland,
    DanskeBank,
    FirstDirect,
    FirstTrust,
    Halifax,
    Lloyds,
    Monzo,
    NatWest,
    NationwideBank,
    RoyalBankOfScotland,
    Starling,
    TsbBank,
    TescoBank,
    UlsterBank,
    Yoursafe,
    N26,
    NationaleNederlanden,
}
#[derive(
    Clone,
    Copy,
    Debug,
    Eq,
    Hash,
    PartialEq,
    serde::Deserialize,
    serde::Serialize,
    strum::Display,
    strum::EnumString,
    ToSchema,
)]
#[strum(serialize_all = "snake_case")]
#[serde(rename_all = "snake_case")]
pub enum BankType {
    Checking,
    Savings,
}
#[derive(
    Clone,
    Copy,
    Debug,
    Eq,
    Hash,
    PartialEq,
    serde::Deserialize,
    serde::Serialize,
    strum::Display,
    strum::EnumString,
    ToSchema,
)]
#[strum(serialize_all = "snake_case")]
#[serde(rename_all = "snake_case")]
pub enum BankHolderType {
    Personal,
    Business,
}

#[derive(
    Clone,
    Copy,
    Debug,
    Default,
    Eq,
    Hash,
    PartialEq,
    serde::Deserialize,
    strum::Display,
    serde::Serialize,
    strum::EnumIter,
    strum::EnumString,
    strum::VariantNames,
    ToSchema,
)]
#[router_derive::diesel_enum(storage_type = "db_enum")]
#[serde(rename_all = "snake_case")]
#[strum(serialize_all = "snake_case")]
pub enum GenericLinkType {
    #[default]
    PaymentMethodCollect,
    PayoutLink,
}

#[derive(Debug, Clone, PartialEq, Eq, strum::Display, serde::Deserialize, serde::Serialize)]
#[strum(serialize_all = "snake_case")]
#[serde(rename_all = "snake_case")]
pub enum TokenPurpose {
    AuthSelect,
    #[serde(rename = "sso")]
    #[strum(serialize = "sso")]
    SSO,
    #[serde(rename = "totp")]
    #[strum(serialize = "totp")]
    TOTP,
    VerifyEmail,
    AcceptInvitationFromEmail,
    ForceSetPassword,
    ResetPassword,
    AcceptInvite,
    UserInfo,
}

#[derive(
    Clone,
    Copy,
    Debug,
    Default,
    Eq,
    PartialEq,
    serde::Deserialize,
    serde::Serialize,
    strum::Display,
    strum::EnumString,
)]
#[router_derive::diesel_enum(storage_type = "text")]
#[strum(serialize_all = "snake_case")]
#[serde(rename_all = "snake_case")]
pub enum UserAuthType {
    OpenIdConnect,
    MagicLink,
    #[default]
    Password,
}

#[derive(
    Clone,
    Copy,
    Debug,
    Eq,
    PartialEq,
    serde::Deserialize,
    serde::Serialize,
    strum::Display,
    strum::EnumString,
)]
#[router_derive::diesel_enum(storage_type = "text")]
#[strum(serialize_all = "snake_case")]
#[serde(rename_all = "snake_case")]
pub enum Owner {
    Organization,
    Tenant,
    Internal,
}

#[derive(
    Clone,
    Copy,
    Debug,
    Eq,
    PartialEq,
    serde::Deserialize,
    serde::Serialize,
    strum::Display,
    strum::EnumString,
    ToSchema,
)]
#[router_derive::diesel_enum(storage_type = "db_enum")]
#[strum(serialize_all = "snake_case")]
#[serde(rename_all = "snake_case")]
pub enum ApiVersion {
    V1,
    V2,
}

#[derive(
    Clone,
    Copy,
    Debug,
    Eq,
    PartialEq,
    Ord,
    PartialOrd,
    serde::Deserialize,
    serde::Serialize,
    strum::Display,
    strum::EnumString,
    strum::EnumIter,
    ToSchema,
    Hash,
)]
#[router_derive::diesel_enum(storage_type = "text")]
#[strum(serialize_all = "snake_case")]
#[serde(rename_all = "snake_case")]
pub enum EntityType {
    Tenant = 3,
    Organization = 2,
    Merchant = 1,
    Profile = 0,
}

#[derive(Clone, Debug, serde::Serialize)]
#[serde(rename_all = "snake_case")]
pub enum PayoutRetryType {
    SingleConnector,
    MultiConnector,
}

#[derive(
    Clone,
    Copy,
    Debug,
    Eq,
    PartialEq,
    serde::Deserialize,
    serde::Serialize,
    strum::Display,
    strum::EnumString,
    ToSchema,
    Hash,
)]
#[router_derive::diesel_enum(storage_type = "db_enum")]
#[serde(rename_all = "snake_case")]
#[strum(serialize_all = "snake_case")]
pub enum OrderFulfillmentTimeOrigin {
    Create,
    Confirm,
}

#[derive(
    Clone,
    Copy,
    Debug,
    Eq,
    PartialEq,
    serde::Deserialize,
    serde::Serialize,
    strum::Display,
    strum::EnumString,
    ToSchema,
    Hash,
)]
#[router_derive::diesel_enum(storage_type = "db_enum")]
#[serde(rename_all = "snake_case")]
#[strum(serialize_all = "snake_case")]
pub enum UIWidgetFormLayout {
    Tabs,
    Journey,
}

#[derive(
    Clone,
    Copy,
    Debug,
    Eq,
    PartialEq,
    serde::Deserialize,
    serde::Serialize,
    strum::Display,
    strum::EnumString,
    ToSchema,
)]
#[router_derive::diesel_enum(storage_type = "db_enum")]
#[strum(serialize_all = "snake_case")]
#[serde(rename_all = "snake_case")]
pub enum DeleteStatus {
    Active,
    Redacted,
}

#[derive(
    Clone,
    Copy,
    Debug,
    Eq,
    PartialEq,
    serde::Deserialize,
    serde::Serialize,
    strum::Display,
    Hash,
    strum::EnumString,
)]
#[serde(rename_all = "snake_case")]
#[strum(serialize_all = "snake_case")]
#[router_derive::diesel_enum(storage_type = "db_enum")]
pub enum SuccessBasedRoutingConclusiveState {
    // pc: payment connector
    // sc: success based routing outcome/first connector
    // status: payment status
    //
    // status = success && pc == sc
    TruePositive,
    // status = failed && pc == sc
    FalsePositive,
    // status = failed && pc != sc
    TrueNegative,
    // status = success && pc != sc
    FalseNegative,
    // status = processing
    NonDeterministic,
}

/// Whether 3ds authentication is requested or not
#[derive(
    Clone, Copy, Debug, PartialEq, serde::Serialize, serde::Deserialize, Default, ToSchema,
)]
pub enum External3dsAuthenticationRequest {
    /// Request for 3ds authentication
    Enable,
    /// Skip 3ds authentication
    #[default]
    Skip,
}

/// Whether payment link is requested to be enabled or not for this transaction
#[derive(
    Clone, Copy, Debug, PartialEq, serde::Serialize, serde::Deserialize, Default, ToSchema,
)]
pub enum EnablePaymentLinkRequest {
    /// Request for enabling payment link
    Enable,
    /// Skip enabling payment link
    #[default]
    Skip,
}

#[derive(
    Clone, Copy, Debug, PartialEq, serde::Serialize, serde::Deserialize, Default, ToSchema,
)]
pub enum MitExemptionRequest {
    /// Request for applying MIT exemption
    Apply,
    /// Skip applying MIT exemption
    #[default]
    Skip,
}

/// Set to `present` to indicate that the customer is in your checkout flow during this payment, and therefore is able to authenticate. This parameter should be `absent` when merchant's doing merchant initiated payments and customer is not present while doing the payment.
#[derive(
    Clone, Copy, Debug, PartialEq, serde::Serialize, serde::Deserialize, Default, ToSchema,
)]
#[serde(rename_all = "snake_case")]
pub enum PresenceOfCustomerDuringPayment {
    /// Customer is present during the payment. This is the default value
    #[default]
    Present,
    /// Customer is absent during the payment
    Absent,
}

impl From<ConnectorType> for TransactionType {
    fn from(connector_type: ConnectorType) -> Self {
        match connector_type {
            #[cfg(feature = "payouts")]
            ConnectorType::PayoutProcessor => Self::Payout,
            _ => Self::Payment,
        }
    }
}

impl From<RefundStatus> for RelayStatus {
    fn from(refund_status: RefundStatus) -> Self {
        match refund_status {
            RefundStatus::Failure | RefundStatus::TransactionFailure => Self::Failure,
            RefundStatus::ManualReview | RefundStatus::Pending => Self::Pending,
            RefundStatus::Success => Self::Success,
        }
    }
}

impl From<RelayStatus> for RefundStatus {
    fn from(relay_status: RelayStatus) -> Self {
        match relay_status {
            RelayStatus::Failure => Self::Failure,
            RelayStatus::Pending | RelayStatus::Created => Self::Pending,
            RelayStatus::Success => Self::Success,
        }
    }
}

#[derive(
    Clone, Copy, Debug, PartialEq, serde::Serialize, serde::Deserialize, Default, ToSchema,
)]
#[serde(rename_all = "snake_case")]
pub enum TaxCalculationOverride {
    /// Skip calling the external tax provider
    #[default]
    Skip,
    /// Calculate tax by calling the external tax provider
    Calculate,
}

impl From<Option<bool>> for TaxCalculationOverride {
    fn from(value: Option<bool>) -> Self {
        match value {
            Some(true) => Self::Calculate,
            _ => Self::Skip,
        }
    }
}

impl TaxCalculationOverride {
    pub fn as_bool(self) -> bool {
        match self {
            Self::Skip => false,
            Self::Calculate => true,
        }
    }
}

#[derive(
    Clone, Copy, Debug, PartialEq, serde::Serialize, serde::Deserialize, Default, ToSchema,
)]
#[serde(rename_all = "snake_case")]
pub enum SurchargeCalculationOverride {
    /// Skip calculating surcharge
    #[default]
    Skip,
    /// Calculate surcharge
    Calculate,
}

impl From<Option<bool>> for SurchargeCalculationOverride {
    fn from(value: Option<bool>) -> Self {
        match value {
            Some(true) => Self::Calculate,
            _ => Self::Skip,
        }
    }
}

impl SurchargeCalculationOverride {
    pub fn as_bool(self) -> bool {
        match self {
            Self::Skip => false,
            Self::Calculate => true,
        }
    }
}

/// Connector Mandate Status
#[derive(
    Clone, Copy, Debug, Eq, PartialEq, serde::Deserialize, serde::Serialize, strum::Display,
)]
#[strum(serialize_all = "snake_case")]
#[serde(rename_all = "snake_case")]
pub enum ConnectorMandateStatus {
    /// Indicates that the connector mandate is active and can be used for payments.
    Active,
    /// Indicates that the connector mandate  is not active and hence cannot be used for payments.
    Inactive,
}

/// Connector Mandate Status
#[derive(
    Clone, Copy, Debug, Eq, PartialEq, serde::Deserialize, serde::Serialize, strum::Display,
)]
#[strum(serialize_all = "snake_case")]
#[serde(rename_all = "snake_case")]
pub enum ConnectorTokenStatus {
    /// Indicates that the connector mandate is active and can be used for payments.
    Active,
    /// Indicates that the connector mandate  is not active and hence cannot be used for payments.
    Inactive,
}

#[derive(
    Clone,
    Copy,
    Debug,
    strum::Display,
    PartialEq,
    Eq,
    serde::Serialize,
    serde::Deserialize,
    strum::EnumString,
    ToSchema,
    PartialOrd,
    Ord,
)]
#[router_derive::diesel_enum(storage_type = "text")]
#[serde(rename_all = "snake_case")]
#[strum(serialize_all = "snake_case")]
pub enum ErrorCategory {
    FrmDecline,
    ProcessorDowntime,
    ProcessorDeclineUnauthorized,
    IssueWithPaymentMethod,
    ProcessorDeclineIncorrectData,
}

impl ErrorCategory {
    pub fn should_perform_elimination_routing(self) -> bool {
        match self {
            Self::ProcessorDowntime | Self::ProcessorDeclineUnauthorized => true,
            Self::IssueWithPaymentMethod
            | Self::ProcessorDeclineIncorrectData
            | Self::FrmDecline => false,
        }
    }
}

#[derive(
    Clone,
    Debug,
    Eq,
    PartialEq,
    serde::Deserialize,
    serde::Serialize,
    strum::Display,
    strum::EnumString,
    ToSchema,
    Hash,
)]
pub enum PaymentChargeType {
    #[serde(untagged)]
    Stripe(StripeChargeType),
}

#[derive(
    Clone,
    Debug,
    Default,
    Hash,
    Eq,
    PartialEq,
    ToSchema,
    serde::Serialize,
    serde::Deserialize,
    strum::Display,
    strum::EnumString,
)]
#[serde(rename_all = "lowercase")]
#[strum(serialize_all = "lowercase")]
pub enum StripeChargeType {
    #[default]
    Direct,
    Destination,
}

/// Authentication Products
#[derive(
    Clone,
    Copy,
    Debug,
    Eq,
    Hash,
    PartialEq,
    serde::Serialize,
    serde::Deserialize,
    strum::Display,
    strum::EnumString,
    ToSchema,
)]
#[serde(rename_all = "snake_case")]
#[strum(serialize_all = "snake_case")]
pub enum AuthenticationProduct {
    ClickToPay,
}

/// Connector Access Method
#[derive(
    Clone,
    Copy,
    Debug,
    Eq,
    Hash,
    PartialEq,
    serde::Deserialize,
    serde::Serialize,
    strum::Display,
    ToSchema,
)]
#[strum(serialize_all = "snake_case")]
#[serde(rename_all = "snake_case")]
pub enum PaymentConnectorCategory {
    PaymentGateway,
    AlternativePaymentMethod,
    BankAcquirer,
}

/// The status of the feature
#[derive(
    Clone,
    Copy,
    Debug,
    Eq,
    PartialEq,
    serde::Deserialize,
    serde::Serialize,
    strum::Display,
    ToSchema,
)]
#[strum(serialize_all = "snake_case")]
#[serde(rename_all = "snake_case")]
pub enum FeatureStatus {
    NotSupported,
    Supported,
}

/// The type of tokenization to use for the payment method
#[derive(
    Clone,
    Copy,
    Debug,
    Eq,
    PartialEq,
    serde::Deserialize,
    serde::Serialize,
    strum::Display,
    ToSchema,
)]
#[strum(serialize_all = "snake_case")]
#[serde(rename_all = "snake_case")]
pub enum TokenizationType {
    /// Create a single use token for the given payment method
    /// The user might have to go through additional factor authentication when using the single use token if required by the payment method
    SingleUse,
    /// Create a multi use token for the given payment method
    /// User will have to complete the additional factor authentication only once when creating the multi use token
    /// This will create a mandate at the connector which can be used for recurring payments
    MultiUse,
}

/// The network tokenization toggle, whether to enable or skip the network tokenization
#[derive(Debug, Clone, serde::Deserialize, serde::Serialize, ToSchema)]
pub enum NetworkTokenizationToggle {
    /// Enable network tokenization for the payment method
    Enable,
    /// Skip network tokenization for the payment method
    Skip,
}

#[derive(Clone, Copy, Debug, Deserialize, Serialize)]
#[serde(rename_all = "SCREAMING_SNAKE_CASE")]
pub enum GooglePayAuthMethod {
    /// Contain pan data only
    PanOnly,
    /// Contain cryptogram data along with pan data
    #[serde(rename = "CRYPTOGRAM_3DS")]
    Cryptogram,
}

#[derive(
    Clone,
    Debug,
    Eq,
    PartialEq,
    serde::Deserialize,
    serde::Serialize,
    strum::Display,
    strum::EnumString,
    ToSchema,
)]
#[strum(serialize_all = "PascalCase")]
#[serde(rename_all = "PascalCase")]
pub enum AdyenSplitType {
    /// Books split amount to the specified account.
    BalanceAccount,
    /// The aggregated amount of the interchange and scheme fees.
    AcquiringFees,
    /// The aggregated amount of all transaction fees.
    PaymentFee,
    /// The aggregated amount of Adyen's commission and markup fees.
    AdyenFees,
    ///  The transaction fees due to Adyen under blended rates.
    AdyenCommission,
    /// The transaction fees due to Adyen under Interchange ++ pricing.
    AdyenMarkup,
    ///  The fees paid to the issuer for each payment made with the card network.
    Interchange,
    ///  The fees paid to the card scheme for using their network.
    SchemeFee,
    /// Your platform's commission on the payment (specified in amount), booked to your liable balance account.
    Commission,
    /// Allows you and your users to top up balance accounts using direct debit, card payments, or other payment methods.
    TopUp,
    /// The value-added tax charged on the payment, booked to your platforms liable balance account.
    Vat,
}

#[derive(
    Clone, Copy, Debug, Eq, PartialEq, serde::Serialize, serde::Deserialize, ToSchema, Default,
)]
#[serde(rename = "snake_case")]
pub enum PaymentConnectorTransmission {
    /// Failed to call the payment connector
    #[default]
    ConnectorCallUnsuccessful,
    /// Payment Connector call succeeded
    ConnectorCallSucceeded,
}

#[derive(
    Clone,
    Copy,
    Debug,
    Default,
    Eq,
    Hash,
    PartialEq,
    serde::Deserialize,
    serde::Serialize,
    strum::Display,
    strum::EnumString,
    ToSchema,
)]
#[router_derive::diesel_enum(storage_type = "db_enum")]
#[strum(serialize_all = "snake_case")]
#[serde(rename_all = "snake_case")]
pub enum TriggeredBy {
    /// Denotes payment attempt is been created by internal system.
    #[default]
    Internal,
    /// Denotes payment attempt is been created by external system.
    External,
}

#[derive(
    Clone,
    Copy,
    Debug,
    Eq,
    PartialEq,
    serde::Deserialize,
    serde::Serialize,
    strum::Display,
    strum::EnumString,
    ToSchema,
)]
#[router_derive::diesel_enum(storage_type = "db_enum")]
#[serde(rename_all = "snake_case")]
#[strum(serialize_all = "snake_case")]
pub enum ProcessTrackerStatus {
    // Picked by the producer
    Processing,
    // State when the task is added
    New,
    // Send to retry
    Pending,
    // Picked by consumer
    ProcessStarted,
    // Finished by consumer
    Finish,
    // Review the task
    Review,
}

#[derive(
    serde::Serialize,
    serde::Deserialize,
    Clone,
    Copy,
    Debug,
    PartialEq,
    Eq,
    strum::EnumString,
    strum::Display,
)]
#[serde(rename_all = "SCREAMING_SNAKE_CASE")]
#[strum(serialize_all = "SCREAMING_SNAKE_CASE")]
pub enum ProcessTrackerRunner {
    PaymentsSyncWorkflow,
    RefundWorkflowRouter,
    DeleteTokenizeDataWorkflow,
    ApiKeyExpiryWorkflow,
    OutgoingWebhookRetryWorkflow,
    AttachPayoutAccountWorkflow,
    PaymentMethodStatusUpdateWorkflow,
    PassiveRecoveryWorkflow,
}

#[derive(Debug)]
pub enum CryptoPadding {
    PKCS7,
    ZeroPadding,
}

#[derive(
    Clone,
    Copy,
    Debug,
    Eq,
    PartialEq,
    serde::Deserialize,
    serde::Serialize,
    strum::Display,
    strum::EnumString,
    ToSchema,
)]
#[router_derive::diesel_enum(storage_type = "db_enum")]
#[serde(rename_all = "snake_case")]
#[strum(serialize_all = "snake_case")]
pub enum TokenizationFlag {
    /// Token is active and can be used for payments
    Enabled,
    /// Token is inactive and cannot be used for payments
    Disabled,
}

/// The type of token data to fetch for get-token endpoint

#[derive(Clone, Copy, Debug, serde::Deserialize, serde::Serialize, ToSchema)]
#[serde(rename_all = "snake_case")]
pub enum TokenDataType {
    /// Fetch single use token for the given payment method
    SingleUseToken,
    /// Fetch multi use token for the given payment method
    MultiUseToken,
    /// Fetch network token for the given payment method
    NetworkToken,
}

#[derive(
    Clone,
    Copy,
    Debug,
    Default,
    Eq,
    Hash,
    PartialEq,
    serde::Deserialize,
    serde::Serialize,
    strum::Display,
    strum::VariantNames,
    strum::EnumIter,
    strum::EnumString,
    ToSchema,
)]
#[router_derive::diesel_enum(storage_type = "db_enum")]
#[serde(rename_all = "snake_case")]
#[strum(serialize_all = "snake_case")]
pub enum RoutingApproach {
    SuccessRateExploitation,
    SuccessRateExploration,
    ContractBasedRouting,
    DebitRouting,
    RuleBasedRouting,
    VolumeBasedRouting,
    StraightThroughRouting,
    #[default]
    DefaultFallback,
}

impl RoutingApproach {
    pub fn from_decision_engine_approach(approach: &str) -> Self {
        match approach {
            "SR_SELECTION_V3_ROUTING" => Self::SuccessRateExploitation,
            "SR_V3_HEDGING" => Self::SuccessRateExploration,
            "NTW_BASED_ROUTING" => Self::DebitRouting,
            "DEFAULT" => Self::StraightThroughRouting,
            _ => Self::DefaultFallback,
        }
    }
}

#[derive(
    Clone,
    Copy,
    Debug,
    Eq,
    PartialEq,
    serde::Serialize,
    serde::Deserialize,
    ToSchema,
    strum::Display,
    strum::EnumString,
    Hash,
)]
#[serde(rename_all = "snake_case")]
#[strum(serialize_all = "snake_case")]
#[router_derive::diesel_enum(storage_type = "text")]
pub enum CallbackMapperIdType {
    NetworkTokenRequestorReferenceID,
}<|MERGE_RESOLUTION|>--- conflicted
+++ resolved
@@ -241,47 +241,6 @@
 }
 
 #[derive(
-<<<<<<< HEAD
-    Default,
-    Clone,
-    Copy,
-    Debug,
-    strum::Display,
-    PartialEq,
-    Eq,
-    serde::Serialize,
-    serde::Deserialize,
-    strum::EnumString,
-    ToSchema,
-)]
-#[serde(rename_all = "snake_case")]
-#[strum(serialize_all = "snake_case")]
-pub enum GsmDecision {
-    Retry,
-    #[default]
-    DoDefault,
-}
-
-#[derive(
-    Clone,
-    Copy,
-    Debug,
-    strum::Display,
-    PartialEq,
-    Eq,
-    serde::Serialize,
-    serde::Deserialize,
-    strum::EnumString,
-    ToSchema,
-)]
-#[serde(rename_all = "snake_case")]
-#[strum(serialize_all = "snake_case")]
-pub enum GsmFeature {
-    Retry,
-}
-
-/// Pass this parameter to force 3DS or non 3DS auth for this payment. Some connectors will still force 3DS auth even in case of passing 'no_three_ds' here and vice versa. Default value is 'no_three_ds' if not set
-=======
     Clone,
     Copy,
     Debug,
@@ -306,13 +265,46 @@
     Cascading,
 }
 
-/// Specifies the type of cardholder authentication to be applied for a payment.
-///
-/// - `ThreeDs`: Requests 3D Secure (3DS) authentication. If the card is enrolled, 3DS authentication will be activated, potentially shifting chargeback liability to the issuer.
-/// - `NoThreeDs`: Indicates that 3D Secure authentication should not be performed. The liability for chargebacks typically remains with the merchant. This is often the default if not specified.
-///
-/// Note: The actual authentication behavior can also be influenced by merchant configuration and specific connector defaults. Some connectors might still enforce 3DS or bypass it regardless of this parameter.
->>>>>>> 2b6f6c46
+#[derive(
+    Default,
+    Clone,
+    Copy,
+    Debug,
+    strum::Display,
+    PartialEq,
+    Eq,
+    serde::Serialize,
+    serde::Deserialize,
+    strum::EnumString,
+    ToSchema,
+)]
+#[serde(rename_all = "snake_case")]
+#[strum(serialize_all = "snake_case")]
+pub enum GsmDecision {
+    Retry,
+    #[default]
+    DoDefault,
+}
+
+#[derive(
+    Clone,
+    Copy,
+    Debug,
+    strum::Display,
+    PartialEq,
+    Eq,
+    serde::Serialize,
+    serde::Deserialize,
+    strum::EnumString,
+    ToSchema,
+)]
+#[serde(rename_all = "snake_case")]
+#[strum(serialize_all = "snake_case")]
+pub enum GsmFeature {
+    Retry,
+}
+
+/// Pass this parameter to force 3DS or non 3DS auth for this payment. Some connectors will still force 3DS auth even in case of passing 'no_three_ds' here and vice versa. Default value is 'no_three_ds' if not set
 #[derive(
     Clone,
     Copy,
