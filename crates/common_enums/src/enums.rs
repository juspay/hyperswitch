use std::num::{ParseFloatError, TryFromIntError};

use serde::{Deserialize, Serialize};
use utoipa::ToSchema;
#[doc(hidden)]
pub mod diesel_exports {
    pub use super::{
        DbAttemptStatus as AttemptStatus, DbAuthenticationType as AuthenticationType,
        DbBlocklistDataKind as BlocklistDataKind, DbCaptureMethod as CaptureMethod,
        DbCaptureStatus as CaptureStatus, DbConnectorType as ConnectorType,
        DbCountryAlpha2 as CountryAlpha2, DbCurrency as Currency, DbDisputeStage as DisputeStage,
        DbDisputeStatus as DisputeStatus, DbEventType as EventType, DbFutureUsage as FutureUsage,
        DbIntentStatus as IntentStatus, DbMandateStatus as MandateStatus,
        DbPaymentMethodIssuerCode as PaymentMethodIssuerCode, DbPaymentType as PaymentType,
        DbRefundStatus as RefundStatus,
        DbRequestIncrementalAuthorization as RequestIncrementalAuthorization,
    };
}

#[derive(
    Clone,
    Copy,
    Debug,
    Default,
    Eq,
    PartialEq,
    serde::Deserialize,
    serde::Serialize,
    strum::Display,
    strum::EnumString,
    ToSchema,
)]
#[router_derive::diesel_enum(storage_type = "db_enum")]
#[serde(rename_all = "snake_case")]
#[strum(serialize_all = "snake_case")]
pub enum AttemptStatus {
    Started,
    AuthenticationFailed,
    RouterDeclined,
    AuthenticationPending,
    AuthenticationSuccessful,
    Authorized,
    AuthorizationFailed,
    Charged,
    Authorizing,
    CodInitiated,
    Voided,
    VoidInitiated,
    CaptureInitiated,
    CaptureFailed,
    VoidFailed,
    AutoRefunded,
    PartialCharged,
    PartialChargedAndChargeable,
    Unresolved,
    #[default]
    Pending,
    Failure,
    PaymentMethodAwaited,
    ConfirmationAwaited,
    DeviceDataCollectionPending,
}

#[derive(
    Clone,
    Copy,
    Debug,
    Eq,
    Hash,
    PartialEq,
    serde::Serialize,
    serde::Deserialize,
    strum::Display,
    strum::EnumString,
    strum::EnumIter,
    strum::EnumVariantNames,
    ToSchema,
)]
#[router_derive::diesel_enum(storage_type = "db_enum")]
#[serde(rename_all = "snake_case")]
#[strum(serialize_all = "snake_case")]
/// Connectors eligible for payments routing
pub enum RoutableConnectors {
    #[cfg(feature = "dummy_connector")]
    #[serde(rename = "phonypay")]
    #[strum(serialize = "phonypay")]
    DummyConnector1,
    #[cfg(feature = "dummy_connector")]
    #[serde(rename = "fauxpay")]
    #[strum(serialize = "fauxpay")]
    DummyConnector2,
    #[cfg(feature = "dummy_connector")]
    #[serde(rename = "pretendpay")]
    #[strum(serialize = "pretendpay")]
    DummyConnector3,
    #[cfg(feature = "dummy_connector")]
    #[serde(rename = "stripe_test")]
    #[strum(serialize = "stripe_test")]
    DummyConnector4,
    #[cfg(feature = "dummy_connector")]
    #[serde(rename = "adyen_test")]
    #[strum(serialize = "adyen_test")]
    DummyConnector5,
    #[cfg(feature = "dummy_connector")]
    #[serde(rename = "checkout_test")]
    #[strum(serialize = "checkout_test")]
    DummyConnector6,
    #[cfg(feature = "dummy_connector")]
    #[serde(rename = "paypal_test")]
    #[strum(serialize = "paypal_test")]
    DummyConnector7,
    Aci,
    Adyen,
    Airwallex,
    Authorizedotnet,
    Bankofamerica,
    Bitpay,
    Bambora,
    Bluesnap,
    Boku,
    Braintree,
    Cashtocode,
    Checkout,
    Coinbase,
    Cryptopay,
    Cybersource,
    Dlocal,
    Fiserv,
    Forte,
    Globalpay,
    Globepay,
    Gocardless,
    Helcim,
    Iatapay,
    Klarna,
    Mollie,
    Multisafepay,
    Nexinets,
    Nmi,
    Noon,
    Nuvei,
    // Opayo, added as template code for future usage
    Opennode,
    // Payeezy, As psync and rsync are not supported by this connector, it is added as template code for future usage
    Payme,
    Paypal,
    Payu,
    Placetopay,
    Powertranz,
    Prophetpay,
    Rapyd,
    Riskified,
    Shift4,
    Signifyd,
    Square,
    Stax,
    Stripe,
    Trustpay,
    // Tsys,
    Tsys,
    Volt,
    Wise,
    Worldline,
    Worldpay,
    Zen,
}

impl AttemptStatus {
    pub fn is_terminal_status(self) -> bool {
        match self {
            Self::RouterDeclined
            | Self::Charged
            | Self::AutoRefunded
            | Self::Voided
            | Self::VoidFailed
            | Self::CaptureFailed
            | Self::Failure
            | Self::PartialCharged => true,
            Self::Started
            | Self::AuthenticationFailed
            | Self::AuthenticationPending
            | Self::AuthenticationSuccessful
            | Self::Authorized
            | Self::AuthorizationFailed
            | Self::Authorizing
            | Self::CodInitiated
            | Self::VoidInitiated
            | Self::CaptureInitiated
            | Self::PartialChargedAndChargeable
            | Self::Unresolved
            | Self::Pending
            | Self::PaymentMethodAwaited
            | Self::ConfirmationAwaited
            | Self::DeviceDataCollectionPending => false,
        }
    }
}

#[derive(
    Clone,
    Copy,
    Debug,
    Default,
    Eq,
    Hash,
    PartialEq,
    serde::Deserialize,
    serde::Serialize,
    strum::Display,
    strum::EnumVariantNames,
    strum::EnumIter,
    strum::EnumString,
    ToSchema,
)]
#[router_derive::diesel_enum(storage_type = "db_enum")]
#[serde(rename_all = "snake_case")]
#[strum(serialize_all = "snake_case")]
pub enum AuthenticationType {
    /// If the card is enrolled for 3DS authentication, the 3DS based authentication will be activated. The liability of chargeback shift to the issuer
    ThreeDs,
    /// 3DS based authentication will not be activated. The liability of chargeback stays with the merchant.
    #[default]
    NoThreeDs,
}

#[derive(
    Clone,
    Copy,
    Debug,
    Default,
    Eq,
    PartialEq,
    serde::Deserialize,
    serde::Serialize,
    strum::Display,
    strum::EnumString,
    ToSchema,
    Hash,
)]
#[router_derive::diesel_enum(storage_type = "db_enum")]
#[serde(rename_all = "snake_case")]
#[strum(serialize_all = "snake_case")]
pub enum CaptureStatus {
    // Capture request initiated
    #[default]
    Started,
    // Capture request was successful
    Charged,
    // Capture is pending at connector side
    Pending,
    // Capture request failed
    Failed,
}

#[derive(
    Default,
    Clone,
    Debug,
    Eq,
    PartialEq,
    serde::Deserialize,
    serde::Serialize,
    strum::Display,
    strum::EnumString,
    ToSchema,
    Hash,
)]
#[router_derive::diesel_enum(storage_type = "text")]
#[serde(rename_all = "snake_case")]
#[strum(serialize_all = "snake_case")]
pub enum AuthorizationStatus {
    Success,
    Failure,
    // Processing state is before calling connector
    #[default]
    Processing,
    // Requires merchant action
    Unresolved,
}

#[derive(
    Clone,
    Debug,
    PartialEq,
    Eq,
    serde::Deserialize,
    serde::Serialize,
    strum::Display,
    strum::EnumString,
    ToSchema,
    Hash,
)]
#[router_derive::diesel_enum(storage_type = "db_enum")]
#[serde(rename_all = "snake_case")]
#[strum(serialize_all = "snake_case")]
pub enum BlocklistDataKind {
    PaymentMethod,
    CardBin,
    ExtendedCardBin,
}

#[derive(
    Clone,
    Copy,
    Debug,
    Default,
    Eq,
    Hash,
    PartialEq,
    serde::Deserialize,
    serde::Serialize,
    strum::Display,
    strum::EnumVariantNames,
    strum::EnumIter,
    strum::EnumString,
    ToSchema,
)]
#[router_derive::diesel_enum(storage_type = "db_enum")]
#[serde(rename_all = "snake_case")]
#[strum(serialize_all = "snake_case")]
pub enum CaptureMethod {
    /// Post the payment authorization, the capture will be executed on the full amount immediately
    #[default]
    Automatic,
    /// The capture will happen only if the merchant triggers a Capture API request
    Manual,
    /// The capture will happen only if the merchant triggers a Capture API request
    ManualMultiple,
    /// The capture can be scheduled to automatically get triggered at a specific date & time
    Scheduled,
}

/// Type of the Connector for the financial use case. Could range from Payments to Accounting to Banking.
#[derive(
    Clone,
    Copy,
    Debug,
    Eq,
    PartialEq,
    strum::Display,
    strum::EnumString,
    serde::Deserialize,
    serde::Serialize,
    ToSchema,
)]
#[router_derive::diesel_enum(storage_type = "db_enum")]
#[strum(serialize_all = "snake_case")]
#[serde(rename_all = "snake_case")]
pub enum ConnectorType {
    /// PayFacs, Acquirers, Gateways, BNPL etc
    PaymentProcessor,
    /// Fraud, Currency Conversion, Crypto etc
    PaymentVas,
    /// Accounting, Billing, Invoicing, Tax etc
    FinOperations,
    /// Inventory, ERP, CRM, KYC etc
    FizOperations,
    /// Payment Networks like Visa, MasterCard etc
    Networks,
    /// All types of banks including corporate / commercial / personal / neo banks
    BankingEntities,
    /// All types of non-banking financial institutions including Insurance, Credit / Lending etc
    NonBankingFinance,
    /// Acquirers, Gateways etc
    PayoutProcessor,
    /// PaymentMethods Auth Services
    PaymentMethodAuth,
}

/// The three letter ISO currency code in uppercase. Eg: 'USD' for the United States Dollar.
#[allow(clippy::upper_case_acronyms)]
#[derive(
    Clone,
    Copy,
    Debug,
    Default,
    Eq,
    Hash,
    PartialEq,
    serde::Deserialize,
    serde::Serialize,
    strum::Display,
    strum::EnumString,
    strum::EnumIter,
    strum::EnumVariantNames,
    ToSchema,
)]
#[router_derive::diesel_enum(storage_type = "db_enum")]
pub enum Currency {
    AED,
    ALL,
    AMD,
    ANG,
    AOA,
    ARS,
    AUD,
    AWG,
    AZN,
    BAM,
    BBD,
    BDT,
    BGN,
    BHD,
    BIF,
    BMD,
    BND,
    BOB,
    BRL,
    BSD,
    BWP,
    BYN,
    BZD,
    CAD,
    CHF,
    CLP,
    CNY,
    COP,
    CRC,
    CUP,
    CVE,
    CZK,
    DJF,
    DKK,
    DOP,
    DZD,
    EGP,
    ETB,
    EUR,
    FJD,
    FKP,
    GBP,
    GEL,
    GHS,
    GIP,
    GMD,
    GNF,
    GTQ,
    GYD,
    HKD,
    HNL,
    HRK,
    HTG,
    HUF,
    IDR,
    ILS,
    INR,
    IQD,
    JMD,
    JOD,
    JPY,
    KES,
    KGS,
    KHR,
    KMF,
    KRW,
    KWD,
    KYD,
    KZT,
    LAK,
    LBP,
    LKR,
    LRD,
    LSL,
    LYD,
    MAD,
    MDL,
    MGA,
    MKD,
    MMK,
    MNT,
    MOP,
    MRU,
    MUR,
    MVR,
    MWK,
    MXN,
    MYR,
    MZN,
    NAD,
    NGN,
    NIO,
    NOK,
    NPR,
    NZD,
    OMR,
    PAB,
    PEN,
    PGK,
    PHP,
    PKR,
    PLN,
    PYG,
    QAR,
    RON,
    RSD,
    RUB,
    RWF,
    SAR,
    SBD,
    SCR,
    SEK,
    SGD,
    SHP,
    SLE,
    SLL,
    SOS,
    SRD,
    SSP,
    STN,
    SVC,
    SZL,
    THB,
    TND,
    TOP,
    TRY,
    TTD,
    TWD,
    TZS,
    UAH,
    UGX,
    #[default]
    USD,
    UYU,
    UZS,
    VES,
    VND,
    VUV,
    WST,
    XAF,
    XCD,
    XOF,
    XPF,
    YER,
    ZAR,
    ZMW,
}

impl Currency {
    /// Convert the amount to its base denomination based on Currency and return String
    pub fn to_currency_base_unit(&self, amount: i64) -> Result<String, TryFromIntError> {
        let amount_f64 = self.to_currency_base_unit_asf64(amount)?;
        Ok(format!("{amount_f64:.2}"))
    }

    /// Convert the amount to its base denomination based on Currency and return f64
    pub fn to_currency_base_unit_asf64(&self, amount: i64) -> Result<f64, TryFromIntError> {
        let amount_f64: f64 = u32::try_from(amount)?.into();
        let amount = if self.is_zero_decimal_currency() {
            amount_f64
        } else if self.is_three_decimal_currency() {
            amount_f64 / 1000.00
        } else {
            amount_f64 / 100.00
        };
        Ok(amount)
    }

    ///Convert the higher decimal amount to its base absolute units
    pub fn to_currency_lower_unit(&self, amount: String) -> Result<String, ParseFloatError> {
        let amount_f64 = amount.parse::<f64>()?;
        let amount_string = if self.is_zero_decimal_currency() {
            amount_f64
        } else if self.is_three_decimal_currency() {
            amount_f64 * 1000.00
        } else {
            amount_f64 * 100.00
        };
        Ok(amount_string.to_string())
    }

    /// Convert the amount to its base denomination based on Currency and check for zero decimal currency and return String
    /// Paypal Connector accepts Zero and Two decimal currency but not three decimal and it should be updated as required for 3 decimal currencies.
    /// Paypal Ref - https://developer.paypal.com/docs/reports/reference/paypal-supported-currencies/
    pub fn to_currency_base_unit_with_zero_decimal_check(
        &self,
        amount: i64,
    ) -> Result<String, TryFromIntError> {
        let amount_f64 = self.to_currency_base_unit_asf64(amount)?;
        if self.is_zero_decimal_currency() {
            Ok(amount_f64.to_string())
        } else {
            Ok(format!("{amount_f64:.2}"))
        }
    }

    pub fn iso_4217(&self) -> &'static str {
        match *self {
            Self::AED => "784",
            Self::ALL => "008",
            Self::AMD => "051",
            Self::ANG => "532",
            Self::AOA => "973",
            Self::ARS => "032",
            Self::AUD => "036",
            Self::AWG => "533",
            Self::AZN => "944",
            Self::BAM => "977",
            Self::BBD => "052",
            Self::BDT => "050",
            Self::BGN => "975",
            Self::BHD => "048",
            Self::BIF => "108",
            Self::BMD => "060",
            Self::BND => "096",
            Self::BOB => "068",
            Self::BRL => "986",
            Self::BSD => "044",
            Self::BWP => "072",
            Self::BYN => "933",
            Self::BZD => "084",
            Self::CAD => "124",
            Self::CHF => "756",
            Self::CLP => "152",
            Self::COP => "170",
            Self::CRC => "188",
            Self::CUP => "192",
            Self::CVE => "132",
            Self::CZK => "203",
            Self::DJF => "262",
            Self::DKK => "208",
            Self::DOP => "214",
            Self::DZD => "012",
            Self::EGP => "818",
            Self::ETB => "230",
            Self::EUR => "978",
            Self::FJD => "242",
            Self::FKP => "238",
            Self::GBP => "826",
            Self::GEL => "981",
            Self::GHS => "936",
            Self::GIP => "292",
            Self::GMD => "270",
            Self::GNF => "324",
            Self::GTQ => "320",
            Self::GYD => "328",
            Self::HKD => "344",
            Self::HNL => "340",
            Self::HTG => "332",
            Self::HUF => "348",
            Self::HRK => "191",
            Self::IDR => "360",
            Self::ILS => "376",
            Self::INR => "356",
            Self::IQD => "368",
            Self::JMD => "388",
            Self::JOD => "400",
            Self::JPY => "392",
            Self::KES => "404",
            Self::KGS => "417",
            Self::KHR => "116",
            Self::KMF => "174",
            Self::KRW => "410",
            Self::KWD => "414",
            Self::KYD => "136",
            Self::KZT => "398",
            Self::LAK => "418",
            Self::LBP => "422",
            Self::LKR => "144",
            Self::LRD => "430",
            Self::LSL => "426",
            Self::LYD => "434",
            Self::MAD => "504",
            Self::MDL => "498",
            Self::MGA => "969",
            Self::MKD => "807",
            Self::MMK => "104",
            Self::MNT => "496",
            Self::MOP => "446",
            Self::MRU => "929",
            Self::MUR => "480",
            Self::MVR => "462",
            Self::MWK => "454",
            Self::MXN => "484",
            Self::MYR => "458",
            Self::MZN => "943",
            Self::NAD => "516",
            Self::NGN => "566",
            Self::NIO => "558",
            Self::NOK => "578",
            Self::NPR => "524",
            Self::NZD => "554",
            Self::OMR => "512",
            Self::PAB => "590",
            Self::PEN => "604",
            Self::PGK => "598",
            Self::PHP => "608",
            Self::PKR => "586",
            Self::PLN => "985",
            Self::PYG => "600",
            Self::QAR => "634",
            Self::RON => "946",
            Self::CNY => "156",
            Self::RSD => "941",
            Self::RUB => "643",
            Self::RWF => "646",
            Self::SAR => "682",
            Self::SBD => "090",
            Self::SCR => "690",
            Self::SEK => "752",
            Self::SGD => "702",
            Self::SHP => "654",
            Self::SLE => "925",
            Self::SLL => "694",
            Self::SOS => "706",
            Self::SRD => "968",
            Self::SSP => "728",
            Self::STN => "930",
            Self::SVC => "222",
            Self::SZL => "748",
            Self::THB => "764",
            Self::TND => "788",
            Self::TOP => "776",
            Self::TRY => "949",
            Self::TTD => "780",
            Self::TWD => "901",
            Self::TZS => "834",
            Self::UAH => "980",
            Self::UGX => "800",
            Self::USD => "840",
            Self::UYU => "858",
            Self::UZS => "860",
            Self::VES => "928",
            Self::VND => "704",
            Self::VUV => "548",
            Self::WST => "882",
            Self::XAF => "950",
            Self::XCD => "951",
            Self::XOF => "952",
            Self::XPF => "953",
            Self::YER => "886",
            Self::ZAR => "710",
            Self::ZMW => "967",
        }
    }

    pub fn is_zero_decimal_currency(self) -> bool {
        match self {
            Self::BIF
            | Self::CLP
            | Self::DJF
            | Self::GNF
            | Self::JPY
            | Self::KMF
            | Self::KRW
            | Self::MGA
            | Self::PYG
            | Self::RWF
            | Self::UGX
            | Self::VND
            | Self::VUV
            | Self::XAF
            | Self::XOF
            | Self::XPF => true,
            Self::AED
            | Self::ALL
            | Self::AMD
            | Self::ANG
            | Self::AOA
            | Self::ARS
            | Self::AUD
            | Self::AWG
            | Self::AZN
            | Self::BAM
            | Self::BBD
            | Self::BDT
            | Self::BGN
            | Self::BHD
            | Self::BMD
            | Self::BND
            | Self::BOB
            | Self::BRL
            | Self::BSD
            | Self::BWP
            | Self::BYN
            | Self::BZD
            | Self::CAD
            | Self::CHF
            | Self::CNY
            | Self::COP
            | Self::CRC
            | Self::CUP
            | Self::CVE
            | Self::CZK
            | Self::DKK
            | Self::DOP
            | Self::DZD
            | Self::EGP
            | Self::ETB
            | Self::EUR
            | Self::FJD
            | Self::FKP
            | Self::GBP
            | Self::GEL
            | Self::GHS
            | Self::GIP
            | Self::GMD
            | Self::GTQ
            | Self::GYD
            | Self::HKD
            | Self::HNL
            | Self::HRK
            | Self::HTG
            | Self::HUF
            | Self::IDR
            | Self::ILS
            | Self::INR
            | Self::IQD
            | Self::JMD
            | Self::JOD
            | Self::KES
            | Self::KGS
            | Self::KHR
            | Self::KWD
            | Self::KYD
            | Self::KZT
            | Self::LAK
            | Self::LBP
            | Self::LKR
            | Self::LRD
            | Self::LSL
            | Self::LYD
            | Self::MAD
            | Self::MDL
            | Self::MKD
            | Self::MMK
            | Self::MNT
            | Self::MOP
            | Self::MRU
            | Self::MUR
            | Self::MVR
            | Self::MWK
            | Self::MXN
            | Self::MYR
            | Self::MZN
            | Self::NAD
            | Self::NGN
            | Self::NIO
            | Self::NOK
            | Self::NPR
            | Self::NZD
            | Self::OMR
            | Self::PAB
            | Self::PEN
            | Self::PGK
            | Self::PHP
            | Self::PKR
            | Self::PLN
            | Self::QAR
            | Self::RON
            | Self::RSD
            | Self::RUB
            | Self::SAR
            | Self::SBD
            | Self::SCR
            | Self::SEK
            | Self::SGD
            | Self::SHP
            | Self::SLE
            | Self::SLL
            | Self::SOS
            | Self::SRD
            | Self::SSP
            | Self::STN
            | Self::SVC
            | Self::SZL
            | Self::THB
            | Self::TND
            | Self::TOP
            | Self::TRY
            | Self::TTD
            | Self::TWD
            | Self::TZS
            | Self::UAH
            | Self::USD
            | Self::UYU
            | Self::UZS
            | Self::VES
            | Self::WST
            | Self::XCD
            | Self::YER
            | Self::ZAR
            | Self::ZMW => false,
        }
    }

    pub fn is_three_decimal_currency(self) -> bool {
        match self {
            Self::BHD | Self::IQD | Self::JOD | Self::KWD | Self::LYD | Self::OMR | Self::TND => {
                true
            }
            Self::AED
            | Self::ALL
            | Self::AMD
            | Self::AOA
            | Self::ANG
            | Self::ARS
            | Self::AUD
            | Self::AWG
            | Self::AZN
            | Self::BAM
            | Self::BBD
            | Self::BDT
            | Self::BGN
            | Self::BIF
            | Self::BMD
            | Self::BND
            | Self::BOB
            | Self::BRL
            | Self::BSD
            | Self::BWP
            | Self::BYN
            | Self::BZD
            | Self::CAD
            | Self::CHF
            | Self::CLP
            | Self::CNY
            | Self::COP
            | Self::CRC
            | Self::CUP
            | Self::CVE
            | Self::CZK
            | Self::DJF
            | Self::DKK
            | Self::DOP
            | Self::DZD
            | Self::EGP
            | Self::ETB
            | Self::EUR
            | Self::FJD
            | Self::FKP
            | Self::GBP
            | Self::GEL
            | Self::GHS
            | Self::GIP
            | Self::GMD
            | Self::GNF
            | Self::GTQ
            | Self::GYD
            | Self::HKD
            | Self::HNL
            | Self::HRK
            | Self::HTG
            | Self::HUF
            | Self::IDR
            | Self::ILS
            | Self::INR
            | Self::JMD
            | Self::JPY
            | Self::KES
            | Self::KGS
            | Self::KHR
            | Self::KMF
            | Self::KRW
            | Self::KYD
            | Self::KZT
            | Self::LAK
            | Self::LBP
            | Self::LKR
            | Self::LRD
            | Self::LSL
            | Self::MAD
            | Self::MDL
            | Self::MGA
            | Self::MKD
            | Self::MMK
            | Self::MNT
            | Self::MOP
            | Self::MRU
            | Self::MUR
            | Self::MVR
            | Self::MWK
            | Self::MXN
            | Self::MYR
            | Self::MZN
            | Self::NAD
            | Self::NGN
            | Self::NIO
            | Self::NOK
            | Self::NPR
            | Self::NZD
            | Self::PAB
            | Self::PEN
            | Self::PGK
            | Self::PHP
            | Self::PKR
            | Self::PLN
            | Self::PYG
            | Self::QAR
            | Self::RON
            | Self::RSD
            | Self::RUB
            | Self::RWF
            | Self::SAR
            | Self::SBD
            | Self::SCR
            | Self::SEK
            | Self::SGD
            | Self::SHP
            | Self::SLE
            | Self::SLL
            | Self::SOS
            | Self::SRD
            | Self::SSP
            | Self::STN
            | Self::SVC
            | Self::SZL
            | Self::THB
            | Self::TOP
            | Self::TRY
            | Self::TTD
            | Self::TWD
            | Self::TZS
            | Self::UAH
            | Self::UGX
            | Self::USD
            | Self::UYU
            | Self::UZS
            | Self::VES
            | Self::VND
            | Self::VUV
            | Self::WST
            | Self::XAF
            | Self::XCD
            | Self::XPF
            | Self::XOF
            | Self::YER
            | Self::ZAR
            | Self::ZMW => false,
        }
    }
}

#[derive(
    Clone,
    Copy,
    Debug,
    Eq,
    PartialEq,
    serde::Deserialize,
    serde::Serialize,
    strum::Display,
    strum::EnumString,
    ToSchema,
)]
#[router_derive::diesel_enum(storage_type = "db_enum")]
#[serde(rename_all = "snake_case")]
#[strum(serialize_all = "snake_case")]
pub enum EventType {
    /// Authorize + Capture success
    PaymentSucceeded,
    /// Authorize + Capture failed
    PaymentFailed,
    PaymentProcessing,
    PaymentCancelled,
    PaymentAuthorized,
    PaymentCaptured,
    ActionRequired,
    RefundSucceeded,
    RefundFailed,
    DisputeOpened,
    DisputeExpired,
    DisputeAccepted,
    DisputeCancelled,
    DisputeChallenged,
    DisputeWon,
    DisputeLost,
    MandateActive,
    MandateRevoked,
}

// TODO: This decision about using KV mode or not,
// should be taken at a top level rather than pushing it down to individual functions via an enum.
#[derive(
    Clone,
    Copy,
    Debug,
    Default,
    Eq,
    PartialEq,
    serde::Deserialize,
    serde::Serialize,
    strum::Display,
    strum::EnumString,
)]
#[router_derive::diesel_enum(storage_type = "db_enum")]
#[serde(rename_all = "snake_case")]
#[strum(serialize_all = "snake_case")]
pub enum MerchantStorageScheme {
    #[default]
    PostgresOnly,
    RedisKv,
}

#[derive(
    Clone,
    Copy,
    Debug,
    Default,
    Eq,
    Hash,
    PartialEq,
    ToSchema,
    serde::Deserialize,
    serde::Serialize,
    strum::Display,
    strum::EnumString,
)]
#[router_derive::diesel_enum(storage_type = "db_enum")]
#[serde(rename_all = "snake_case")]
#[strum(serialize_all = "snake_case")]
pub enum IntentStatus {
    Succeeded,
    Failed,
    Cancelled,
    Processing,
    RequiresCustomerAction,
    RequiresMerchantAction,
    RequiresPaymentMethod,
    #[default]
    RequiresConfirmation,
    RequiresCapture,
    PartiallyCaptured,
    PartiallyCapturedAndCapturable,
}

#[derive(
    Clone,
    Copy,
    Debug,
    Default,
    Eq,
    Hash,
    PartialEq,
    serde::Deserialize,
    serde::Serialize,
    strum::Display,
    strum::EnumVariantNames,
    strum::EnumIter,
    strum::EnumString,
    ToSchema,
)]
#[router_derive::diesel_enum(storage_type = "db_enum")]
#[serde(rename_all = "snake_case")]
#[strum(serialize_all = "snake_case")]
pub enum FutureUsage {
    #[default]
    OffSession,
    OnSession,
}

#[derive(
    Clone,
    Copy,
    Debug,
    Eq,
    Hash,
    PartialEq,
    serde::Deserialize,
    serde::Serialize,
    strum::Display,
    strum::EnumString,
    ToSchema,
)]
#[router_derive::diesel_enum(storage_type = "db_enum")]
#[strum(serialize_all = "snake_case")]
#[serde(rename_all = "snake_case")]
pub enum PaymentMethodIssuerCode {
    JpHdfc,
    JpIcici,
    JpGooglepay,
    JpApplepay,
    JpPhonepay,
    JpWechat,
    JpSofort,
    JpGiropay,
    JpSepa,
    JpBacs,
}

/// To indicate the type of payment experience that the customer would go through
#[derive(
    Eq,
    strum::EnumString,
    PartialEq,
    Hash,
    Copy,
    Clone,
    Debug,
    serde::Serialize,
    serde::Deserialize,
    strum::Display,
    ToSchema,
    Default,
)]
#[router_derive::diesel_enum(storage_type = "text")]
#[strum(serialize_all = "snake_case")]
#[serde(rename_all = "snake_case")]
pub enum PaymentExperience {
    /// The URL to which the customer needs to be redirected for completing the payment.
    #[default]
    RedirectToUrl,
    /// Contains the data for invoking the sdk client for completing the payment.
    InvokeSdkClient,
    /// The QR code data to be displayed to the customer.
    DisplayQrCode,
    /// Contains data to finish one click payment.
    OneClick,
    /// Redirect customer to link wallet
    LinkWallet,
    /// Contains the data for invoking the sdk client for completing the payment.
    InvokePaymentApp,
    /// Contains the data for displaying wait screen
    DisplayWaitScreen,
}

/// Indicates the sub type of payment method. Eg: 'google_pay' & 'apple_pay' for wallets.
#[derive(
    Clone,
    Copy,
    Debug,
    Eq,
    Hash,
    PartialEq,
    serde::Deserialize,
    serde::Serialize,
    strum::Display,
    strum::EnumVariantNames,
    strum::EnumIter,
    strum::EnumString,
    ToSchema,
)]
#[router_derive::diesel_enum(storage_type = "text")]
#[serde(rename_all = "snake_case")]
#[strum(serialize_all = "snake_case")]
pub enum PaymentMethodType {
    Ach,
    Affirm,
    AfterpayClearpay,
    Alfamart,
    AliPay,
    AliPayHk,
    Alma,
    ApplePay,
    Atome,
    Bacs,
    BancontactCard,
    Becs,
    Benefit,
    Bizum,
    Blik,
    Boleto,
    BcaBankTransfer,
    BniVa,
    BriVa,
    CardRedirect,
    CimbVa,
    #[serde(rename = "classic")]
    ClassicReward,
    Credit,
    CryptoCurrency,
    Cashapp,
    Dana,
    DanamonVa,
    Debit,
    Efecty,
    Eps,
    Evoucher,
    Giropay,
    Givex,
    GooglePay,
    GoPay,
    Gcash,
    Ideal,
    Interac,
    Indomaret,
    Klarna,
    KakaoPay,
    MandiriVa,
    Knet,
    MbWay,
    MobilePay,
    Momo,
    MomoAtm,
    Multibanco,
    OnlineBankingThailand,
    OnlineBankingCzechRepublic,
    OnlineBankingFinland,
    OnlineBankingFpx,
    OnlineBankingPoland,
    OnlineBankingSlovakia,
    Oxxo,
    PagoEfectivo,
    PermataBankTransfer,
    OpenBankingUk,
    PayBright,
    Paypal,
    Pix,
    PaySafeCard,
    Przelewy24,
    Pse,
    RedCompra,
    RedPagos,
    SamsungPay,
    Sepa,
    Sofort,
    Swish,
    TouchNGo,
    Trustly,
    Twint,
    UpiCollect,
    Vipps,
    Walley,
    WeChatPay,
    SevenEleven,
    Lawson,
    MiniStop,
    FamilyMart,
    Seicomart,
    PayEasy,
}

/// Indicates the type of payment method. Eg: 'card', 'wallet', etc.
#[derive(
    Clone,
    Copy,
    Debug,
    Default,
    Eq,
    Hash,
    PartialEq,
    serde::Deserialize,
    serde::Serialize,
    strum::Display,
    strum::EnumVariantNames,
    strum::EnumIter,
    strum::EnumString,
    ToSchema,
)]
#[router_derive::diesel_enum(storage_type = "text")]
#[serde(rename_all = "snake_case")]
#[strum(serialize_all = "snake_case")]
pub enum PaymentMethod {
    #[default]
    Card,
    CardRedirect,
    PayLater,
    Wallet,
    BankRedirect,
    BankTransfer,
    Crypto,
    BankDebit,
    Reward,
    Upi,
    Voucher,
    GiftCard,
}

/// To be used to specify the type of payment. Use 'setup_mandate' in case of zero auth flow.
#[derive(
    Clone,
    Copy,
    Debug,
    Default,
    Eq,
    PartialEq,
    serde::Deserialize,
    serde::Serialize,
    strum::Display,
    strum::EnumString,
    ToSchema,
)]
#[router_derive::diesel_enum(storage_type = "db_enum")]
#[serde(rename_all = "snake_case")]
#[strum(serialize_all = "snake_case")]
pub enum PaymentType {
    #[default]
    Normal,
    NewMandate,
    SetupMandate,
    RecurringMandate,
}

#[derive(
    Clone,
    Copy,
    Debug,
    Default,
    Eq,
    Hash,
    PartialEq,
    strum::Display,
    strum::EnumString,
    serde::Serialize,
    serde::Deserialize,
)]
#[router_derive::diesel_enum(storage_type = "db_enum")]
#[strum(serialize_all = "snake_case")]
pub enum RefundStatus {
    Failure,
    ManualReview,
    #[default]
    Pending,
    Success,
    TransactionFailure,
}

/// The status of the mandate, which indicates whether it can be used to initiate a payment.
#[derive(
    Clone,
    Copy,
    Debug,
    Eq,
    PartialEq,
    Default,
    serde::Deserialize,
    serde::Serialize,
    strum::Display,
    strum::EnumString,
    ToSchema,
)]
#[router_derive::diesel_enum(storage_type = "db_enum")]
#[serde(rename_all = "snake_case")]
#[strum(serialize_all = "snake_case")]
pub enum MandateStatus {
    #[default]
    Active,
    Inactive,
    Pending,
    Revoked,
}

/// Indicates the card network.
#[derive(
    Clone,
    Debug,
    Eq,
    Hash,
    PartialEq,
    serde::Deserialize,
    serde::Serialize,
    strum::Display,
    strum::EnumVariantNames,
    strum::EnumIter,
    strum::EnumString,
    ToSchema,
)]
#[router_derive::diesel_enum(storage_type = "text")]
pub enum CardNetwork {
    Visa,
    Mastercard,
    AmericanExpress,
    JCB,
    DinersClub,
    Discover,
    CartesBancaires,
    UnionPay,
    Interac,
    RuPay,
    Maestro,
}

#[derive(
    Clone,
    Copy,
    Default,
    Debug,
    Eq,
    Hash,
    PartialEq,
    serde::Deserialize,
    serde::Serialize,
    strum::Display,
    strum::EnumString,
    ToSchema,
)]
#[router_derive::diesel_enum(storage_type = "db_enum")]
#[serde(rename_all = "snake_case")]
#[strum(serialize_all = "snake_case")]
pub enum DisputeStage {
    PreDispute,
    #[default]
    Dispute,
    PreArbitration,
}

#[derive(
    Clone,
    Debug,
    Copy,
    Default,
    Eq,
    Hash,
    PartialEq,
    serde::Deserialize,
    serde::Serialize,
    strum::Display,
    strum::EnumString,
    ToSchema,
)]
#[router_derive::diesel_enum(storage_type = "db_enum")]
#[serde(rename_all = "snake_case")]
#[strum(serialize_all = "snake_case")]
pub enum DisputeStatus {
    #[default]
    DisputeOpened,
    DisputeExpired,
    DisputeAccepted,
    DisputeCancelled,
    DisputeChallenged,
    // dispute has been successfully challenged by the merchant
    DisputeWon,
    // dispute has been unsuccessfully challenged
    DisputeLost,
}

#[derive(
    Clone,
    Debug,
    Eq,
    Default,
    Hash,
    PartialEq,
    serde::Deserialize,
    serde::Serialize,
    strum::Display,
    strum::EnumString,
    utoipa::ToSchema,
    Copy
)]
#[router_derive::diesel_enum(storage_type = "db_enum")]
#[rustfmt::skip]
pub enum CountryAlpha2 {
    AF, AX, AL, DZ, AS, AD, AO, AI, AQ, AG, AR, AM, AW, AU, AT,
    AZ, BS, BH, BD, BB, BY, BE, BZ, BJ, BM, BT, BO, BQ, BA, BW,
    BV, BR, IO, BN, BG, BF, BI, KH, CM, CA, CV, KY, CF, TD, CL,
    CN, CX, CC, CO, KM, CG, CD, CK, CR, CI, HR, CU, CW, CY, CZ,
    DK, DJ, DM, DO, EC, EG, SV, GQ, ER, EE, ET, FK, FO, FJ, FI,
    FR, GF, PF, TF, GA, GM, GE, DE, GH, GI, GR, GL, GD, GP, GU,
    GT, GG, GN, GW, GY, HT, HM, VA, HN, HK, HU, IS, IN, ID, IR,
    IQ, IE, IM, IL, IT, JM, JP, JE, JO, KZ, KE, KI, KP, KR, KW,
    KG, LA, LV, LB, LS, LR, LY, LI, LT, LU, MO, MK, MG, MW, MY,
    MV, ML, MT, MH, MQ, MR, MU, YT, MX, FM, MD, MC, MN, ME, MS,
    MA, MZ, MM, NA, NR, NP, NL, NC, NZ, NI, NE, NG, NU, NF, MP,
    NO, OM, PK, PW, PS, PA, PG, PY, PE, PH, PN, PL, PT, PR, QA,
    RE, RO, RU, RW, BL, SH, KN, LC, MF, PM, VC, WS, SM, ST, SA,
    SN, RS, SC, SL, SG, SX, SK, SI, SB, SO, ZA, GS, SS, ES, LK,
    SD, SR, SJ, SZ, SE, CH, SY, TW, TJ, TZ, TH, TL, TG, TK, TO,
    TT, TN, TR, TM, TC, TV, UG, UA, AE, GB, UM, UY, UZ, VU,
    VE, VN, VG, VI, WF, EH, YE, ZM, ZW,
    #[default]
    US
}

#[derive(
    Clone,
    Debug,
    Copy,
    Default,
    Eq,
    Hash,
    PartialEq,
    serde::Deserialize,
    serde::Serialize,
    strum::Display,
    strum::EnumString,
)]
#[router_derive::diesel_enum(storage_type = "db_enum")]
#[serde(rename_all = "snake_case")]
#[strum(serialize_all = "snake_case")]
pub enum RequestIncrementalAuthorization {
    True,
    False,
    #[default]
    Default,
}

#[derive(Clone, Copy, Debug, Serialize, Deserialize)]
#[rustfmt::skip]
pub enum CountryAlpha3 {
    AFG, ALA, ALB, DZA, ASM, AND, AGO, AIA, ATA, ATG, ARG, ARM, ABW, AUS, AUT,
    AZE, BHS, BHR, BGD, BRB, BLR, BEL, BLZ, BEN, BMU, BTN, BOL, BES, BIH, BWA,
    BVT, BRA, IOT, BRN, BGR, BFA, BDI, CPV, KHM, CMR, CAN, CYM, CAF, TCD, CHL,
    CHN, CXR, CCK, COL, COM, COG, COD, COK, CRI, CIV, HRV, CUB, CUW, CYP, CZE,
    DNK, DJI, DMA, DOM, ECU, EGY, SLV, GNQ, ERI, EST, ETH, FLK, FRO, FJI, FIN,
    FRA, GUF, PYF, ATF, GAB, GMB, GEO, DEU, GHA, GIB, GRC, GRL, GRD, GLP, GUM,
    GTM, GGY, GIN, GNB, GUY, HTI, HMD, VAT, HND, HKG, HUN, ISL, IND, IDN, IRN,
    IRQ, IRL, IMN, ISR, ITA, JAM, JPN, JEY, JOR, KAZ, KEN, KIR, PRK, KOR, KWT,
    KGZ, LAO, LVA, LBN, LSO, LBR, LBY, LIE, LTU, LUX, MAC, MKD, MDG, MWI, MYS,
    MDV, MLI, MLT, MHL, MTQ, MRT, MUS, MYT, MEX, FSM, MDA, MCO, MNG, MNE, MSR,
    MAR, MOZ, MMR, NAM, NRU, NPL, NLD, NCL, NZL, NIC, NER, NGA, NIU, NFK, MNP,
    NOR, OMN, PAK, PLW, PSE, PAN, PNG, PRY, PER, PHL, PCN, POL, PRT, PRI, QAT,
    REU, ROU, RUS, RWA, BLM, SHN, KNA, LCA, MAF, SPM, VCT, WSM, SMR, STP, SAU,
    SEN, SRB, SYC, SLE, SGP, SXM, SVK, SVN, SLB, SOM, ZAF, SGS, SSD, ESP, LKA,
    SDN, SUR, SJM, SWZ, SWE, CHE, SYR, TWN, TJK, TZA, THA, TLS, TGO, TKL, TON,
    TTO, TUN, TUR, TKM, TCA, TUV, UGA, UKR, ARE, GBR, USA, UMI, URY, UZB, VUT,
    VEN, VNM, VGB, VIR, WLF, ESH, YEM, ZMB, ZWE
}

#[derive(
    Clone,
    Copy,
    Debug,
    PartialEq,
    Eq,
    Hash,
    strum::Display,
    strum::EnumVariantNames,
    strum::EnumIter,
    strum::EnumString,
    Deserialize,
    Serialize,
)]
pub enum Country {
    Afghanistan,
    AlandIslands,
    Albania,
    Algeria,
    AmericanSamoa,
    Andorra,
    Angola,
    Anguilla,
    Antarctica,
    AntiguaAndBarbuda,
    Argentina,
    Armenia,
    Aruba,
    Australia,
    Austria,
    Azerbaijan,
    Bahamas,
    Bahrain,
    Bangladesh,
    Barbados,
    Belarus,
    Belgium,
    Belize,
    Benin,
    Bermuda,
    Bhutan,
    BoliviaPlurinationalState,
    BonaireSintEustatiusAndSaba,
    BosniaAndHerzegovina,
    Botswana,
    BouvetIsland,
    Brazil,
    BritishIndianOceanTerritory,
    BruneiDarussalam,
    Bulgaria,
    BurkinaFaso,
    Burundi,
    CaboVerde,
    Cambodia,
    Cameroon,
    Canada,
    CaymanIslands,
    CentralAfricanRepublic,
    Chad,
    Chile,
    China,
    ChristmasIsland,
    CocosKeelingIslands,
    Colombia,
    Comoros,
    Congo,
    CongoDemocraticRepublic,
    CookIslands,
    CostaRica,
    CotedIvoire,
    Croatia,
    Cuba,
    Curacao,
    Cyprus,
    Czechia,
    Denmark,
    Djibouti,
    Dominica,
    DominicanRepublic,
    Ecuador,
    Egypt,
    ElSalvador,
    EquatorialGuinea,
    Eritrea,
    Estonia,
    Ethiopia,
    FalklandIslandsMalvinas,
    FaroeIslands,
    Fiji,
    Finland,
    France,
    FrenchGuiana,
    FrenchPolynesia,
    FrenchSouthernTerritories,
    Gabon,
    Gambia,
    Georgia,
    Germany,
    Ghana,
    Gibraltar,
    Greece,
    Greenland,
    Grenada,
    Guadeloupe,
    Guam,
    Guatemala,
    Guernsey,
    Guinea,
    GuineaBissau,
    Guyana,
    Haiti,
    HeardIslandAndMcDonaldIslands,
    HolySee,
    Honduras,
    HongKong,
    Hungary,
    Iceland,
    India,
    Indonesia,
    IranIslamicRepublic,
    Iraq,
    Ireland,
    IsleOfMan,
    Israel,
    Italy,
    Jamaica,
    Japan,
    Jersey,
    Jordan,
    Kazakhstan,
    Kenya,
    Kiribati,
    KoreaDemocraticPeoplesRepublic,
    KoreaRepublic,
    Kuwait,
    Kyrgyzstan,
    LaoPeoplesDemocraticRepublic,
    Latvia,
    Lebanon,
    Lesotho,
    Liberia,
    Libya,
    Liechtenstein,
    Lithuania,
    Luxembourg,
    Macao,
    MacedoniaTheFormerYugoslavRepublic,
    Madagascar,
    Malawi,
    Malaysia,
    Maldives,
    Mali,
    Malta,
    MarshallIslands,
    Martinique,
    Mauritania,
    Mauritius,
    Mayotte,
    Mexico,
    MicronesiaFederatedStates,
    MoldovaRepublic,
    Monaco,
    Mongolia,
    Montenegro,
    Montserrat,
    Morocco,
    Mozambique,
    Myanmar,
    Namibia,
    Nauru,
    Nepal,
    Netherlands,
    NewCaledonia,
    NewZealand,
    Nicaragua,
    Niger,
    Nigeria,
    Niue,
    NorfolkIsland,
    NorthernMarianaIslands,
    Norway,
    Oman,
    Pakistan,
    Palau,
    PalestineState,
    Panama,
    PapuaNewGuinea,
    Paraguay,
    Peru,
    Philippines,
    Pitcairn,
    Poland,
    Portugal,
    PuertoRico,
    Qatar,
    Reunion,
    Romania,
    RussianFederation,
    Rwanda,
    SaintBarthelemy,
    SaintHelenaAscensionAndTristandaCunha,
    SaintKittsAndNevis,
    SaintLucia,
    SaintMartinFrenchpart,
    SaintPierreAndMiquelon,
    SaintVincentAndTheGrenadines,
    Samoa,
    SanMarino,
    SaoTomeAndPrincipe,
    SaudiArabia,
    Senegal,
    Serbia,
    Seychelles,
    SierraLeone,
    Singapore,
    SintMaartenDutchpart,
    Slovakia,
    Slovenia,
    SolomonIslands,
    Somalia,
    SouthAfrica,
    SouthGeorgiaAndTheSouthSandwichIslands,
    SouthSudan,
    Spain,
    SriLanka,
    Sudan,
    Suriname,
    SvalbardAndJanMayen,
    Swaziland,
    Sweden,
    Switzerland,
    SyrianArabRepublic,
    TaiwanProvinceOfChina,
    Tajikistan,
    TanzaniaUnitedRepublic,
    Thailand,
    TimorLeste,
    Togo,
    Tokelau,
    Tonga,
    TrinidadAndTobago,
    Tunisia,
    Turkey,
    Turkmenistan,
    TurksAndCaicosIslands,
    Tuvalu,
    Uganda,
    Ukraine,
    UnitedArabEmirates,
    UnitedKingdomOfGreatBritainAndNorthernIreland,
    UnitedStatesOfAmerica,
    UnitedStatesMinorOutlyingIslands,
    Uruguay,
    Uzbekistan,
    Vanuatu,
    VenezuelaBolivarianRepublic,
    Vietnam,
    VirginIslandsBritish,
    VirginIslandsUS,
    WallisAndFutuna,
    WesternSahara,
    Yemen,
    Zambia,
    Zimbabwe,
}

#[derive(
    Clone,
    Copy,
    Debug,
    Eq,
    PartialEq,
    Default,
    serde::Deserialize,
    serde::Serialize,
    strum::Display,
    strum::EnumString,
)]
#[router_derive::diesel_enum(storage_type = "text")]
#[serde(rename_all = "snake_case")]
#[strum(serialize_all = "snake_case")]
pub enum FileUploadProvider {
    #[default]
    Router,
    Stripe,
    Checkout,
}

#[derive(Debug, Clone, PartialEq, Eq, Serialize, Deserialize, strum::Display)]
pub enum UsStatesAbbreviation {
    AL,
    AK,
    AS,
    AZ,
    AR,
    CA,
    CO,
    CT,
    DE,
    DC,
    FM,
    FL,
    GA,
    GU,
    HI,
    ID,
    IL,
    IN,
    IA,
    KS,
    KY,
    LA,
    ME,
    MH,
    MD,
    MA,
    MI,
    MN,
    MS,
    MO,
    MT,
    NE,
    NV,
    NH,
    NJ,
    NM,
    NY,
    NC,
    ND,
    MP,
    OH,
    OK,
    OR,
    PW,
    PA,
    PR,
    RI,
    SC,
    SD,
    TN,
    TX,
    UT,
    VT,
    VI,
    VA,
    WA,
    WV,
    WI,
    WY,
}

#[derive(Debug, Clone, PartialEq, Eq, Serialize, Deserialize, strum::Display)]
pub enum CanadaStatesAbbreviation {
    AB,
    BC,
    MB,
    NB,
    NL,
    NT,
    NS,
    NU,
    ON,
    PE,
    QC,
    SK,
    YT,
}

#[derive(
    Clone,
    Copy,
    Debug,
    Default,
    Eq,
    PartialEq,
    ToSchema,
    serde::Deserialize,
    serde::Serialize,
    strum::Display,
    strum::EnumString,
)]
#[router_derive::diesel_enum(storage_type = "db_enum")]
#[serde(rename_all = "snake_case")]
#[strum(serialize_all = "snake_case")]
pub enum PayoutStatus {
    Success,
    Failed,
    Cancelled,
    Pending,
    Ineligible,
    #[default]
    RequiresCreation,
    RequiresPayoutMethodData,
    RequiresFulfillment,
}

#[derive(
    Clone,
    Copy,
    Debug,
    Default,
    Eq,
    PartialEq,
    ToSchema,
    serde::Deserialize,
    serde::Serialize,
    strum::Display,
    strum::EnumString,
)]
#[router_derive::diesel_enum(storage_type = "db_enum")]
#[serde(rename_all = "snake_case")]
#[strum(serialize_all = "snake_case")]
pub enum PayoutType {
    #[default]
    Card,
    Bank,
    Wallet,
}

#[derive(
    Clone,
    Copy,
    Debug,
    Default,
    Eq,
    Hash,
    PartialEq,
    serde::Deserialize,
    serde::Serialize,
    strum::Display,
    strum::EnumString,
    ToSchema,
)]
#[router_derive::diesel_enum(storage_type = "text")]
#[serde(rename_all = "PascalCase")]
#[strum(serialize_all = "PascalCase")]
pub enum PayoutEntityType {
    /// Adyen
    #[default]
    Individual,
    Company,
    NonProfit,
    PublicSector,
    NaturalPerson,

    /// Wise
    #[strum(serialize = "lowercase")]
    #[serde(rename = "lowercase")]
    Business,
    Personal,
}

#[derive(
    Clone,
    Copy,
    Debug,
    Default,
    Eq,
    PartialEq,
    serde::Deserialize,
    serde::Serialize,
    strum::Display,
    strum::EnumString,
    ToSchema,
    Hash,
)]
#[router_derive::diesel_enum(storage_type = "db_enum")]
#[serde(rename_all = "snake_case")]
#[strum(serialize_all = "snake_case")]
pub enum PaymentSource {
    #[default]
    MerchantServer,
    Postman,
    Dashboard,
    Sdk,
    Webhook,
}

#[derive(
    Clone,
    Copy,
    Debug,
    Eq,
    PartialEq,
    serde::Serialize,
    serde::Deserialize,
    strum::Display,
    strum::EnumString,
)]
#[router_derive::diesel_enum(storage_type = "text")]
#[strum(serialize_all = "snake_case")]
pub enum MerchantDecision {
    Approved,
    Rejected,
    AutoRefunded,
}

#[derive(
    Clone,
    Copy,
    Default,
    Debug,
    Eq,
    Hash,
    PartialEq,
    serde::Deserialize,
    serde::Serialize,
    strum::Display,
    strum::EnumString,
    ToSchema,
)]
#[serde(rename_all = "snake_case")]
#[strum(serialize_all = "snake_case")]
pub enum FrmSuggestion {
    #[default]
    FrmCancelTransaction,
    FrmManualReview,
    FrmAutoRefund,
}

#[derive(
    Clone,
    Debug,
    Eq,
    Default,
    Hash,
    PartialEq,
    serde::Deserialize,
    serde::Serialize,
    strum::Display,
    strum::EnumString,
    utoipa::ToSchema,
    Copy,
)]
#[router_derive::diesel_enum(storage_type = "db_enum")]
#[serde(rename_all = "snake_case")]
#[strum(serialize_all = "snake_case")]
pub enum ReconStatus {
    #[default]
    NotRequested,
    Requested,
    Active,
    Disabled,
}
#[derive(Debug, Clone, PartialEq, Eq)]
pub enum ApplePayFlow {
    Simplified,
    Manual,
}

#[derive(
    Clone,
    Copy,
    Debug,
    Eq,
    PartialEq,
    strum::Display,
    strum::EnumString,
    serde::Deserialize,
    serde::Serialize,
    ToSchema,
    Default,
)]
#[router_derive::diesel_enum(storage_type = "db_enum")]
#[strum(serialize_all = "snake_case")]
#[serde(rename_all = "snake_case")]
pub enum ConnectorStatus {
    #[default]
    Inactive,
    Active,
}

#[derive(
    Clone,
    Copy,
    Debug,
    Eq,
    PartialEq,
    strum::Display,
    strum::EnumString,
    serde::Deserialize,
    serde::Serialize,
    ToSchema,
    Default,
)]
#[router_derive::diesel_enum(storage_type = "db_enum")]
#[strum(serialize_all = "snake_case")]
#[serde(rename_all = "snake_case")]
pub enum TransactionType {
    #[default]
    Payment,
    #[cfg(feature = "payouts")]
    Payout,
<<<<<<< HEAD
=======
}

#[derive(
    Clone,
    Copy,
    Debug,
    Eq,
    PartialEq,
    serde::Deserialize,
    serde::Serialize,
    strum::Display,
    strum::EnumString,
)]
#[router_derive::diesel_enum(storage_type = "db_enum")]
#[serde(rename_all = "snake_case")]
#[strum(serialize_all = "snake_case")]
pub enum RoleScope {
    Merchant,
    Organization,
}

#[derive(
    Clone,
    Copy,
    Debug,
    Eq,
    PartialEq,
    serde::Serialize,
    serde::Deserialize,
    strum::Display,
    strum::EnumString,
)]
#[router_derive::diesel_enum(storage_type = "text")]
#[serde(rename_all = "snake_case")]
#[strum(serialize_all = "snake_case")]
pub enum PermissionGroup {
    OperationsView,
    OperationsManage,
    ConnectorsView,
    ConnectorsManage,
    WorkflowsView,
    WorkflowsManage,
    AnalyticsView,
    UsersView,
    UsersManage,
    MerchantDetailsView,
    MerchantDetailsManage,
    OrganizationManage,
>>>>>>> 75c633fc
}<|MERGE_RESOLUTION|>--- conflicted
+++ resolved
@@ -2189,8 +2189,6 @@
     Payment,
     #[cfg(feature = "payouts")]
     Payout,
-<<<<<<< HEAD
-=======
 }
 
 #[derive(
@@ -2239,5 +2237,4 @@
     MerchantDetailsView,
     MerchantDetailsManage,
     OrganizationManage,
->>>>>>> 75c633fc
 }