--- conflicted
+++ resolved
@@ -121,11 +121,7 @@
     Billwerk,
     Bitpay,
     Bambora,
-<<<<<<< HEAD
     Bamboraapac,
-=======
-    // Bamboraapac, commented for template
->>>>>>> 8a33bd5e
     Bluesnap,
     Boku,
     Braintree,
