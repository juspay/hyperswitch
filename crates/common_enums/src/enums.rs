--- conflicted
+++ resolved
@@ -3689,25 +3689,7 @@
     Supported,
 }
 
-<<<<<<< HEAD
-#[derive(
-    Clone,
-    Copy,
-    Debug,
-    PartialEq,
-    Eq,
-    Hash,
-    strum::Display,
-    strum::VariantNames,
-    strum::EnumIter,
-    strum::EnumString,
-    Deserialize,
-    Serialize,
-)]
-#[strum(serialize_all = "SCREAMING_SNAKE_CASE")]
-=======
 #[derive(Clone, Copy, Debug, Deserialize, Serialize)]
->>>>>>> 3da637e6
 #[serde(rename_all = "SCREAMING_SNAKE_CASE")]
 pub enum GooglePayAuthMethod {
     /// Contain pan data only
