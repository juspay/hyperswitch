--- conflicted
+++ resolved
@@ -10345,7 +10345,29 @@
 
 #[derive(
     Clone,
-<<<<<<< HEAD
+    Debug,
+    Copy,
+    Default,
+    Eq,
+    Hash,
+    PartialEq,
+    serde::Deserialize,
+    serde::Serialize,
+    strum::Display,
+    strum::EnumString,
+    ToSchema,
+)]
+#[router_derive::diesel_enum(storage_type = "text")]
+#[serde(rename_all = "snake_case")]
+#[strum(serialize_all = "snake_case")]
+pub enum StorageType {
+    Volatile,
+    #[default]
+    Persistent,
+}
+
+#[derive(
+    Clone,
     Copy,
     Debug,
     Hash,
@@ -10373,21 +10395,10 @@
     PartialEq,
     serde::Serialize,
     serde::Deserialize,
-=======
-    Debug,
-    Copy,
-    Default,
-    Eq,
-    Hash,
-    PartialEq,
-    serde::Deserialize,
-    serde::Serialize,
->>>>>>> a54dce93
     strum::Display,
     strum::EnumString,
     ToSchema,
 )]
-<<<<<<< HEAD
 #[router_derive::diesel_enum(storage_type = "db_enum")]
 #[strum(serialize_all = "snake_case")]
 pub enum WebhookRegistrationStatus {
@@ -10396,13 +10407,4 @@
     Success,
     // Webhook registration has failed
     Failure,
-=======
-#[router_derive::diesel_enum(storage_type = "text")]
-#[serde(rename_all = "snake_case")]
-#[strum(serialize_all = "snake_case")]
-pub enum StorageType {
-    Volatile,
-    #[default]
-    Persistent,
->>>>>>> a54dce93
 }