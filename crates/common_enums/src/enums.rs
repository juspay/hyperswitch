--- conflicted
+++ resolved
@@ -10,16 +10,11 @@
         DbAuthenticationType as AuthenticationType, DbBlocklistDataKind as BlocklistDataKind,
         DbCaptureMethod as CaptureMethod, DbCaptureStatus as CaptureStatus,
         DbConnectorType as ConnectorType, DbCountryAlpha2 as CountryAlpha2, DbCurrency as Currency,
-<<<<<<< HEAD
         DbDeleteStatus as DeleteStatus, DbDisputeStage as DisputeStage,
-        DbDisputeStatus as DisputeStatus, DbEventType as EventType,
-=======
-        DbDisputeStage as DisputeStage, DbDisputeStatus as DisputeStatus, DbEventType as EventType,
->>>>>>> a6cb6c6e
-        DbFraudCheckStatus as FraudCheckStatus, DbFutureUsage as FutureUsage,
-        DbIntentStatus as IntentStatus, DbMandateStatus as MandateStatus,
-        DbPaymentMethodIssuerCode as PaymentMethodIssuerCode, DbPaymentType as PaymentType,
-        DbRefundStatus as RefundStatus,
+        DbDisputeStatus as DisputeStatus, DbFraudCheckStatus as FraudCheckStatus,
+        DbFutureUsage as FutureUsage, DbIntentStatus as IntentStatus,
+        DbMandateStatus as MandateStatus, DbPaymentMethodIssuerCode as PaymentMethodIssuerCode,
+        DbPaymentType as PaymentType, DbRefundStatus as RefundStatus,
         DbRequestIncrementalAuthorization as RequestIncrementalAuthorization,
         DbWebhookDeliveryAttempt as WebhookDeliveryAttempt,
     };
@@ -3093,20 +3088,14 @@
     Debug,
     Eq,
     PartialEq,
-<<<<<<< HEAD
-=======
     Ord,
     PartialOrd,
->>>>>>> a6cb6c6e
-    serde::Deserialize,
-    serde::Serialize,
-    strum::Display,
-    strum::EnumString,
-    ToSchema,
-<<<<<<< HEAD
-=======
-    Hash,
->>>>>>> a6cb6c6e
+    serde::Deserialize,
+    serde::Serialize,
+    strum::Display,
+    strum::EnumString,
+    ToSchema,
+    Hash,
 )]
 #[router_derive::diesel_enum(storage_type = "text")]
 #[strum(serialize_all = "snake_case")]
