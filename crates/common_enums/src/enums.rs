--- conflicted
+++ resolved
@@ -10034,7 +10034,6 @@
 #[serde(rename_all = "snake_case")]
 pub enum VaultTokenType {
     /// Card number
-<<<<<<< HEAD
     #[serde(alias = "card_number")]
     CardNumber,
     /// Card cvc
@@ -10057,21 +10056,5 @@
     NetworkTokenExpiryMonth,
     /// Token cryptogram
     #[serde(alias = "cryptogram")]
-=======
-    CardNumber,
-    /// Card cvc
-    CardCvc,
-    /// Card expiry year
-    CardExpiryYear,
-    /// Card expiry month
-    CardExpiryMonth,
-    /// Network token
-    NetworkToken,
-    /// Token expiry year
-    NetworkTokenExpiryYear,
-    /// Token expiry month
-    NetworkTokenExpiryMonth,
-    /// Token cryptogram
->>>>>>> f1d22d3e
     NetworkTokenCryptogram,
 }