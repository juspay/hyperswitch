use std::num::{ParseFloatError, TryFromIntError};

use serde::{Deserialize, Serialize};
use utoipa::ToSchema;

#[doc(hidden)]
pub mod diesel_exports {
    pub use super::{
        DbApiVersion as ApiVersion, DbAttemptStatus as AttemptStatus,
        DbAuthenticationType as AuthenticationType, DbBlocklistDataKind as BlocklistDataKind,
        DbCaptureMethod as CaptureMethod, DbCaptureStatus as CaptureStatus,
        DbConnectorType as ConnectorType, DbCountryAlpha2 as CountryAlpha2, DbCurrency as Currency,
        DbDeleteStatus as DeleteStatus, DbDisputeStage as DisputeStage,
        DbDisputeStatus as DisputeStatus, DbFraudCheckStatus as FraudCheckStatus,
        DbFutureUsage as FutureUsage, DbIntentStatus as IntentStatus,
        DbMandateStatus as MandateStatus, DbPaymentMethodIssuerCode as PaymentMethodIssuerCode,
        DbPaymentType as PaymentType, DbRefundStatus as RefundStatus,
        DbRequestIncrementalAuthorization as RequestIncrementalAuthorization,
        DbWebhookDeliveryAttempt as WebhookDeliveryAttempt,
    };
}

pub type ApplicationResult<T> = Result<T, ApplicationError>;

#[derive(Debug, thiserror::Error)]
pub enum ApplicationError {
    #[error("Application configuration error")]
    ConfigurationError,

    #[error("Invalid configuration value provided: {0}")]
    InvalidConfigurationValueError(String),

    #[error("Metrics error")]
    MetricsError,

    #[error("I/O: {0}")]
    IoError(std::io::Error),

    #[error("Error while constructing api client: {0}")]
    ApiClientError(ApiClientError),
}

#[derive(Debug, thiserror::Error, PartialEq, Clone)]
pub enum ApiClientError {
    #[error("Header map construction failed")]
    HeaderMapConstructionFailed,
    #[error("Invalid proxy configuration")]
    InvalidProxyConfiguration,
    #[error("Client construction failed")]
    ClientConstructionFailed,
    #[error("Certificate decode failed")]
    CertificateDecodeFailed,
    #[error("Request body serialization failed")]
    BodySerializationFailed,
    #[error("Unexpected state reached/Invariants conflicted")]
    UnexpectedState,

    #[error("URL encoding of request payload failed")]
    UrlEncodingFailed,
    #[error("Failed to send request to connector {0}")]
    RequestNotSent(String),
    #[error("Failed to decode response")]
    ResponseDecodingFailed,

    #[error("Server responded with Request Timeout")]
    RequestTimeoutReceived,

    #[error("connection closed before a message could complete")]
    ConnectionClosedIncompleteMessage,

    #[error("Server responded with Internal Server Error")]
    InternalServerErrorReceived,
    #[error("Server responded with Bad Gateway")]
    BadGatewayReceived,
    #[error("Server responded with Service Unavailable")]
    ServiceUnavailableReceived,
    #[error("Server responded with Gateway Timeout")]
    GatewayTimeoutReceived,
    #[error("Server responded with unexpected response")]
    UnexpectedServerResponse,
}
impl ApiClientError {
    pub fn is_upstream_timeout(&self) -> bool {
        self == &Self::RequestTimeoutReceived
    }
    pub fn is_connection_closed_before_message_could_complete(&self) -> bool {
        self == &Self::ConnectionClosedIncompleteMessage
    }
}

impl From<std::io::Error> for ApplicationError {
    fn from(err: std::io::Error) -> Self {
        Self::IoError(err)
    }
}

/// The status of the attempt
#[derive(
    Clone,
    Copy,
    Debug,
    Default,
    Hash,
    Eq,
    PartialEq,
    serde::Deserialize,
    serde::Serialize,
    strum::Display,
    strum::EnumString,
    ToSchema,
)]
#[router_derive::diesel_enum(storage_type = "db_enum")]
#[serde(rename_all = "snake_case")]
#[strum(serialize_all = "snake_case")]
pub enum AttemptStatus {
    Started,
    AuthenticationFailed,
    RouterDeclined,
    AuthenticationPending,
    AuthenticationSuccessful,
    Authorized,
    AuthorizationFailed,
    Charged,
    Authorizing,
    CodInitiated,
    Voided,
    VoidInitiated,
    CaptureInitiated,
    CaptureFailed,
    VoidFailed,
    AutoRefunded,
    PartialCharged,
    PartialChargedAndChargeable,
    Unresolved,
    #[default]
    Pending,
    Failure,
    PaymentMethodAwaited,
    ConfirmationAwaited,
    DeviceDataCollectionPending,
}

#[derive(
    Clone,
    Copy,
    Debug,
    Eq,
    Hash,
    PartialEq,
    serde::Serialize,
    serde::Deserialize,
    strum::Display,
    strum::EnumString,
    strum::EnumIter,
    strum::VariantNames,
    ToSchema,
)]
#[router_derive::diesel_enum(storage_type = "db_enum")]
#[serde(rename_all = "snake_case")]
#[strum(serialize_all = "snake_case")]
/// Connectors eligible for payments routing
pub enum RoutableConnectors {
    // Nexixpay,
    Adyenplatform,
    #[cfg(feature = "dummy_connector")]
    #[serde(rename = "phonypay")]
    #[strum(serialize = "phonypay")]
    DummyConnector1,
    #[cfg(feature = "dummy_connector")]
    #[serde(rename = "fauxpay")]
    #[strum(serialize = "fauxpay")]
    DummyConnector2,
    #[cfg(feature = "dummy_connector")]
    #[serde(rename = "pretendpay")]
    #[strum(serialize = "pretendpay")]
    DummyConnector3,
    #[cfg(feature = "dummy_connector")]
    #[serde(rename = "stripe_test")]
    #[strum(serialize = "stripe_test")]
    DummyConnector4,
    #[cfg(feature = "dummy_connector")]
    #[serde(rename = "adyen_test")]
    #[strum(serialize = "adyen_test")]
    DummyConnector5,
    #[cfg(feature = "dummy_connector")]
    #[serde(rename = "checkout_test")]
    #[strum(serialize = "checkout_test")]
    DummyConnector6,
    #[cfg(feature = "dummy_connector")]
    #[serde(rename = "paypal_test")]
    #[strum(serialize = "paypal_test")]
    DummyConnector7,
    Aci,
    Adyen,
    Airwallex,
    Authorizedotnet,
    Bankofamerica,
    Billwerk,
    Bitpay,
    Bambora,
    Bamboraapac,
    Bluesnap,
    Boku,
    Braintree,
    Cashtocode,
    Checkout,
    Coinbase,
    Cryptopay,
    Cybersource,
    Datatrans,
    Deutschebank,
    Dlocal,
    Ebanx,
    Fiserv,
    Fiservemea,
    Fiuu,
    Forte,
    Globalpay,
    Globepay,
    Gocardless,
    Helcim,
    Iatapay,
    Itaubank,
    Klarna,
    Mifinity,
    Mollie,
    Multisafepay,
    Nexinets,
    Nmi,
    Noon,
    Novalnet,
    Nuvei,
    // Opayo, added as template code for future usage
    Opennode,
    // Payeezy, As psync and rsync are not supported by this connector, it is added as template code for future usage
    Paybox,
    Payme,
    Payone,
    Paypal,
    Payu,
    Placetopay,
    Powertranz,
    Prophetpay,
    Rapyd,
    Razorpay,
    Riskified,
    Shift4,
    Signifyd,
    Square,
    Stax,
    Stripe,
    // Taxjar,
    Trustpay,
    // Thunes
    // Tsys,
    Tsys,
    Volt,
    Wellsfargo,
    // Wellsfargopayout,
    Wise,
    Worldline,
    Worldpay,
    Zen,
    Plaid,
    Zsl,
}

impl AttemptStatus {
    pub fn is_terminal_status(self) -> bool {
        match self {
            Self::RouterDeclined
            | Self::Charged
            | Self::AutoRefunded
            | Self::Voided
            | Self::VoidFailed
            | Self::CaptureFailed
            | Self::Failure
            | Self::PartialCharged => true,
            Self::Started
            | Self::AuthenticationFailed
            | Self::AuthenticationPending
            | Self::AuthenticationSuccessful
            | Self::Authorized
            | Self::AuthorizationFailed
            | Self::Authorizing
            | Self::CodInitiated
            | Self::VoidInitiated
            | Self::CaptureInitiated
            | Self::PartialChargedAndChargeable
            | Self::Unresolved
            | Self::Pending
            | Self::PaymentMethodAwaited
            | Self::ConfirmationAwaited
            | Self::DeviceDataCollectionPending => false,
        }
    }
}

/// Pass this parameter to force 3DS or non 3DS auth for this payment. Some connectors will still force 3DS auth even in case of passing 'no_three_ds' here and vice versa. Default value is 'no_three_ds' if not set
#[derive(
    Clone,
    Copy,
    Debug,
    Default,
    Eq,
    Hash,
    PartialEq,
    serde::Deserialize,
    serde::Serialize,
    strum::Display,
    strum::VariantNames,
    strum::EnumIter,
    strum::EnumString,
    ToSchema,
)]
#[router_derive::diesel_enum(storage_type = "db_enum")]
#[serde(rename_all = "snake_case")]
#[strum(serialize_all = "snake_case")]
pub enum AuthenticationType {
    /// If the card is enrolled for 3DS authentication, the 3DS based authentication will be activated. The liability of chargeback shift to the issuer
    ThreeDs,
    /// 3DS based authentication will not be activated. The liability of chargeback stays with the merchant.
    #[default]
    NoThreeDs,
}

/// The status of the capture
#[derive(
    Clone,
    Copy,
    Debug,
    Default,
    Eq,
    PartialEq,
    serde::Serialize,
    serde::Deserialize,
    strum::Display,
    strum::EnumString,
)]
#[router_derive::diesel_enum(storage_type = "db_enum")]
#[strum(serialize_all = "snake_case")]
pub enum FraudCheckStatus {
    Fraud,
    ManualReview,
    #[default]
    Pending,
    Legit,
    TransactionFailure,
}

#[derive(
    Clone,
    Copy,
    Debug,
    Default,
    Eq,
    PartialEq,
    serde::Deserialize,
    serde::Serialize,
    strum::Display,
    strum::EnumString,
    ToSchema,
    Hash,
)]
#[router_derive::diesel_enum(storage_type = "db_enum")]
#[serde(rename_all = "snake_case")]
#[strum(serialize_all = "snake_case")]
pub enum CaptureStatus {
    // Capture request initiated
    #[default]
    Started,
    // Capture request was successful
    Charged,
    // Capture is pending at connector side
    Pending,
    // Capture request failed
    Failed,
}

#[derive(
    Default,
    Clone,
    Debug,
    Eq,
    PartialEq,
    serde::Deserialize,
    serde::Serialize,
    strum::Display,
    strum::EnumString,
    ToSchema,
    Hash,
)]
#[router_derive::diesel_enum(storage_type = "text")]
#[serde(rename_all = "snake_case")]
#[strum(serialize_all = "snake_case")]
pub enum AuthorizationStatus {
    Success,
    Failure,
    // Processing state is before calling connector
    #[default]
    Processing,
    // Requires merchant action
    Unresolved,
}

// #[derive(
//     Clone,
//     Debug,
//     Eq,
//     PartialEq,
//     serde::Deserialize,
//     serde::Serialize,
//     strum::Display,
//     strum::EnumString,
//     ToSchema,
//     Hash,
// )]
// #[router_derive::diesel_enum(storage_type = "text")]
// #[serde(rename_all = "snake_case")]
// #[strum(serialize_all = "snake_case")]
// pub enum SessionUpdateStatus {
//     Success,
//     Failure,
// }

#[derive(
    Clone,
    Debug,
    PartialEq,
    Eq,
    serde::Deserialize,
    serde::Serialize,
    strum::Display,
    strum::EnumString,
    ToSchema,
    Hash,
)]
#[router_derive::diesel_enum(storage_type = "db_enum")]
#[serde(rename_all = "snake_case")]
#[strum(serialize_all = "snake_case")]
pub enum BlocklistDataKind {
    PaymentMethod,
    CardBin,
    ExtendedCardBin,
}

/// Default value if not passed is set to 'automatic' which results in Auth and Capture in one single API request. Pass 'manual' or 'manual_multiple' in case you want do a separate Auth and Capture by first authorizing and placing a hold on your customer's funds so that you can use the Payments/Capture endpoint later to capture the authorized amount. Pass 'manual' if you want to only capture the amount later once or 'manual_multiple' if you want to capture the funds multiple times later. Both 'manual' and 'manual_multiple' are only supported by a specific list of processors
#[derive(
    Clone,
    Copy,
    Debug,
    Default,
    Eq,
    Hash,
    PartialEq,
    serde::Deserialize,
    serde::Serialize,
    strum::Display,
    strum::VariantNames,
    strum::EnumIter,
    strum::EnumString,
    ToSchema,
)]
#[router_derive::diesel_enum(storage_type = "db_enum")]
#[serde(rename_all = "snake_case")]
#[strum(serialize_all = "snake_case")]
pub enum CaptureMethod {
    /// Post the payment authorization, the capture will be executed on the full amount immediately
    #[default]
    Automatic,
    /// The capture will happen only if the merchant triggers a Capture API request
    Manual,
    /// The capture will happen only if the merchant triggers a Capture API request
    ManualMultiple,
    /// The capture can be scheduled to automatically get triggered at a specific date & time
    Scheduled,
}

/// Type of the Connector for the financial use case. Could range from Payments to Accounting to Banking.
#[derive(
    Clone,
    Copy,
    Debug,
    Eq,
    PartialEq,
    strum::Display,
    strum::EnumString,
    serde::Deserialize,
    serde::Serialize,
    ToSchema,
)]
#[router_derive::diesel_enum(storage_type = "db_enum")]
#[strum(serialize_all = "snake_case")]
#[serde(rename_all = "snake_case")]
pub enum ConnectorType {
    /// PayFacs, Acquirers, Gateways, BNPL etc
    PaymentProcessor,
    /// Fraud, Currency Conversion, Crypto etc
    PaymentVas,
    /// Accounting, Billing, Invoicing, Tax etc
    FinOperations,
    /// Inventory, ERP, CRM, KYC etc
    FizOperations,
    /// Payment Networks like Visa, MasterCard etc
    Networks,
    /// All types of banks including corporate / commercial / personal / neo banks
    BankingEntities,
    /// All types of non-banking financial institutions including Insurance, Credit / Lending etc
    NonBankingFinance,
    /// Acquirers, Gateways etc
    PayoutProcessor,
    /// PaymentMethods Auth Services
    PaymentMethodAuth,
    /// 3DS Authentication Service Providers
    AuthenticationProcessor,
    /// Tax Calculation Processor
    TaxProcessor,
}

#[derive(Debug, Eq, PartialEq)]
pub enum PaymentAction {
    PSync,
    CompleteAuthorize,
    PaymentAuthenticateCompleteAuthorize,
}

#[derive(Clone, PartialEq)]
pub enum CallConnectorAction {
    Trigger,
    Avoid,
    StatusUpdate {
        status: AttemptStatus,
        error_code: Option<String>,
        error_message: Option<String>,
    },
    HandleResponse(Vec<u8>),
}

/// The three letter ISO currency code in uppercase. Eg: 'USD' for the United States Dollar.
#[allow(clippy::upper_case_acronyms)]
#[derive(
    Clone,
    Copy,
    Debug,
    Default,
    Eq,
    Hash,
    PartialEq,
    serde::Deserialize,
    serde::Serialize,
    strum::Display,
    strum::EnumString,
    strum::EnumIter,
    strum::VariantNames,
    ToSchema,
)]
#[router_derive::diesel_enum(storage_type = "db_enum")]
pub enum Currency {
    AED,
    ALL,
    AMD,
    ANG,
    AOA,
    ARS,
    AUD,
    AWG,
    AZN,
    BAM,
    BBD,
    BDT,
    BGN,
    BHD,
    BIF,
    BMD,
    BND,
    BOB,
    BRL,
    BSD,
    BWP,
    BYN,
    BZD,
    CAD,
    CHF,
    CLP,
    CNY,
    COP,
    CRC,
    CUP,
    CVE,
    CZK,
    DJF,
    DKK,
    DOP,
    DZD,
    EGP,
    ETB,
    EUR,
    FJD,
    FKP,
    GBP,
    GEL,
    GHS,
    GIP,
    GMD,
    GNF,
    GTQ,
    GYD,
    HKD,
    HNL,
    HRK,
    HTG,
    HUF,
    IDR,
    ILS,
    INR,
    IQD,
    JMD,
    JOD,
    JPY,
    KES,
    KGS,
    KHR,
    KMF,
    KRW,
    KWD,
    KYD,
    KZT,
    LAK,
    LBP,
    LKR,
    LRD,
    LSL,
    LYD,
    MAD,
    MDL,
    MGA,
    MKD,
    MMK,
    MNT,
    MOP,
    MRU,
    MUR,
    MVR,
    MWK,
    MXN,
    MYR,
    MZN,
    NAD,
    NGN,
    NIO,
    NOK,
    NPR,
    NZD,
    OMR,
    PAB,
    PEN,
    PGK,
    PHP,
    PKR,
    PLN,
    PYG,
    QAR,
    RON,
    RSD,
    RUB,
    RWF,
    SAR,
    SBD,
    SCR,
    SEK,
    SGD,
    SHP,
    SLE,
    SLL,
    SOS,
    SRD,
    SSP,
    STN,
    SVC,
    SZL,
    THB,
    TND,
    TOP,
    TRY,
    TTD,
    TWD,
    TZS,
    UAH,
    UGX,
    #[default]
    USD,
    UYU,
    UZS,
    VES,
    VND,
    VUV,
    WST,
    XAF,
    XCD,
    XOF,
    XPF,
    YER,
    ZAR,
    ZMW,
}

impl Currency {
    /// Convert the amount to its base denomination based on Currency and return String
    pub fn to_currency_base_unit(&self, amount: i64) -> Result<String, TryFromIntError> {
        let amount_f64 = self.to_currency_base_unit_asf64(amount)?;
        Ok(format!("{amount_f64:.2}"))
    }

    /// Convert the amount to its base denomination based on Currency and return f64
    pub fn to_currency_base_unit_asf64(&self, amount: i64) -> Result<f64, TryFromIntError> {
        let amount_f64: f64 = u32::try_from(amount)?.into();
        let amount = if self.is_zero_decimal_currency() {
            amount_f64
        } else if self.is_three_decimal_currency() {
            amount_f64 / 1000.00
        } else {
            amount_f64 / 100.00
        };
        Ok(amount)
    }

    ///Convert the higher decimal amount to its base absolute units
    pub fn to_currency_lower_unit(&self, amount: String) -> Result<String, ParseFloatError> {
        let amount_f64 = amount.parse::<f64>()?;
        let amount_string = if self.is_zero_decimal_currency() {
            amount_f64
        } else if self.is_three_decimal_currency() {
            amount_f64 * 1000.00
        } else {
            amount_f64 * 100.00
        };
        Ok(amount_string.to_string())
    }

    /// Convert the amount to its base denomination based on Currency and check for zero decimal currency and return String
    /// Paypal Connector accepts Zero and Two decimal currency but not three decimal and it should be updated as required for 3 decimal currencies.
    /// Paypal Ref - https://developer.paypal.com/docs/reports/reference/paypal-supported-currencies/
    pub fn to_currency_base_unit_with_zero_decimal_check(
        &self,
        amount: i64,
    ) -> Result<String, TryFromIntError> {
        let amount_f64 = self.to_currency_base_unit_asf64(amount)?;
        if self.is_zero_decimal_currency() {
            Ok(amount_f64.to_string())
        } else {
            Ok(format!("{amount_f64:.2}"))
        }
    }

    pub fn iso_4217(&self) -> &'static str {
        match *self {
            Self::AED => "784",
            Self::ALL => "008",
            Self::AMD => "051",
            Self::ANG => "532",
            Self::AOA => "973",
            Self::ARS => "032",
            Self::AUD => "036",
            Self::AWG => "533",
            Self::AZN => "944",
            Self::BAM => "977",
            Self::BBD => "052",
            Self::BDT => "050",
            Self::BGN => "975",
            Self::BHD => "048",
            Self::BIF => "108",
            Self::BMD => "060",
            Self::BND => "096",
            Self::BOB => "068",
            Self::BRL => "986",
            Self::BSD => "044",
            Self::BWP => "072",
            Self::BYN => "933",
            Self::BZD => "084",
            Self::CAD => "124",
            Self::CHF => "756",
            Self::CLP => "152",
            Self::COP => "170",
            Self::CRC => "188",
            Self::CUP => "192",
            Self::CVE => "132",
            Self::CZK => "203",
            Self::DJF => "262",
            Self::DKK => "208",
            Self::DOP => "214",
            Self::DZD => "012",
            Self::EGP => "818",
            Self::ETB => "230",
            Self::EUR => "978",
            Self::FJD => "242",
            Self::FKP => "238",
            Self::GBP => "826",
            Self::GEL => "981",
            Self::GHS => "936",
            Self::GIP => "292",
            Self::GMD => "270",
            Self::GNF => "324",
            Self::GTQ => "320",
            Self::GYD => "328",
            Self::HKD => "344",
            Self::HNL => "340",
            Self::HTG => "332",
            Self::HUF => "348",
            Self::HRK => "191",
            Self::IDR => "360",
            Self::ILS => "376",
            Self::INR => "356",
            Self::IQD => "368",
            Self::JMD => "388",
            Self::JOD => "400",
            Self::JPY => "392",
            Self::KES => "404",
            Self::KGS => "417",
            Self::KHR => "116",
            Self::KMF => "174",
            Self::KRW => "410",
            Self::KWD => "414",
            Self::KYD => "136",
            Self::KZT => "398",
            Self::LAK => "418",
            Self::LBP => "422",
            Self::LKR => "144",
            Self::LRD => "430",
            Self::LSL => "426",
            Self::LYD => "434",
            Self::MAD => "504",
            Self::MDL => "498",
            Self::MGA => "969",
            Self::MKD => "807",
            Self::MMK => "104",
            Self::MNT => "496",
            Self::MOP => "446",
            Self::MRU => "929",
            Self::MUR => "480",
            Self::MVR => "462",
            Self::MWK => "454",
            Self::MXN => "484",
            Self::MYR => "458",
            Self::MZN => "943",
            Self::NAD => "516",
            Self::NGN => "566",
            Self::NIO => "558",
            Self::NOK => "578",
            Self::NPR => "524",
            Self::NZD => "554",
            Self::OMR => "512",
            Self::PAB => "590",
            Self::PEN => "604",
            Self::PGK => "598",
            Self::PHP => "608",
            Self::PKR => "586",
            Self::PLN => "985",
            Self::PYG => "600",
            Self::QAR => "634",
            Self::RON => "946",
            Self::CNY => "156",
            Self::RSD => "941",
            Self::RUB => "643",
            Self::RWF => "646",
            Self::SAR => "682",
            Self::SBD => "090",
            Self::SCR => "690",
            Self::SEK => "752",
            Self::SGD => "702",
            Self::SHP => "654",
            Self::SLE => "925",
            Self::SLL => "694",
            Self::SOS => "706",
            Self::SRD => "968",
            Self::SSP => "728",
            Self::STN => "930",
            Self::SVC => "222",
            Self::SZL => "748",
            Self::THB => "764",
            Self::TND => "788",
            Self::TOP => "776",
            Self::TRY => "949",
            Self::TTD => "780",
            Self::TWD => "901",
            Self::TZS => "834",
            Self::UAH => "980",
            Self::UGX => "800",
            Self::USD => "840",
            Self::UYU => "858",
            Self::UZS => "860",
            Self::VES => "928",
            Self::VND => "704",
            Self::VUV => "548",
            Self::WST => "882",
            Self::XAF => "950",
            Self::XCD => "951",
            Self::XOF => "952",
            Self::XPF => "953",
            Self::YER => "886",
            Self::ZAR => "710",
            Self::ZMW => "967",
        }
    }

    pub fn is_zero_decimal_currency(self) -> bool {
        match self {
            Self::BIF
            | Self::CLP
            | Self::DJF
            | Self::GNF
            | Self::JPY
            | Self::KMF
            | Self::KRW
            | Self::MGA
            | Self::PYG
            | Self::RWF
            | Self::UGX
            | Self::VND
            | Self::VUV
            | Self::XAF
            | Self::XOF
            | Self::XPF => true,
            Self::AED
            | Self::ALL
            | Self::AMD
            | Self::ANG
            | Self::AOA
            | Self::ARS
            | Self::AUD
            | Self::AWG
            | Self::AZN
            | Self::BAM
            | Self::BBD
            | Self::BDT
            | Self::BGN
            | Self::BHD
            | Self::BMD
            | Self::BND
            | Self::BOB
            | Self::BRL
            | Self::BSD
            | Self::BWP
            | Self::BYN
            | Self::BZD
            | Self::CAD
            | Self::CHF
            | Self::CNY
            | Self::COP
            | Self::CRC
            | Self::CUP
            | Self::CVE
            | Self::CZK
            | Self::DKK
            | Self::DOP
            | Self::DZD
            | Self::EGP
            | Self::ETB
            | Self::EUR
            | Self::FJD
            | Self::FKP
            | Self::GBP
            | Self::GEL
            | Self::GHS
            | Self::GIP
            | Self::GMD
            | Self::GTQ
            | Self::GYD
            | Self::HKD
            | Self::HNL
            | Self::HRK
            | Self::HTG
            | Self::HUF
            | Self::IDR
            | Self::ILS
            | Self::INR
            | Self::IQD
            | Self::JMD
            | Self::JOD
            | Self::KES
            | Self::KGS
            | Self::KHR
            | Self::KWD
            | Self::KYD
            | Self::KZT
            | Self::LAK
            | Self::LBP
            | Self::LKR
            | Self::LRD
            | Self::LSL
            | Self::LYD
            | Self::MAD
            | Self::MDL
            | Self::MKD
            | Self::MMK
            | Self::MNT
            | Self::MOP
            | Self::MRU
            | Self::MUR
            | Self::MVR
            | Self::MWK
            | Self::MXN
            | Self::MYR
            | Self::MZN
            | Self::NAD
            | Self::NGN
            | Self::NIO
            | Self::NOK
            | Self::NPR
            | Self::NZD
            | Self::OMR
            | Self::PAB
            | Self::PEN
            | Self::PGK
            | Self::PHP
            | Self::PKR
            | Self::PLN
            | Self::QAR
            | Self::RON
            | Self::RSD
            | Self::RUB
            | Self::SAR
            | Self::SBD
            | Self::SCR
            | Self::SEK
            | Self::SGD
            | Self::SHP
            | Self::SLE
            | Self::SLL
            | Self::SOS
            | Self::SRD
            | Self::SSP
            | Self::STN
            | Self::SVC
            | Self::SZL
            | Self::THB
            | Self::TND
            | Self::TOP
            | Self::TRY
            | Self::TTD
            | Self::TWD
            | Self::TZS
            | Self::UAH
            | Self::USD
            | Self::UYU
            | Self::UZS
            | Self::VES
            | Self::WST
            | Self::XCD
            | Self::YER
            | Self::ZAR
            | Self::ZMW => false,
        }
    }

    pub fn is_three_decimal_currency(self) -> bool {
        match self {
            Self::BHD | Self::IQD | Self::JOD | Self::KWD | Self::LYD | Self::OMR | Self::TND => {
                true
            }
            Self::AED
            | Self::ALL
            | Self::AMD
            | Self::AOA
            | Self::ANG
            | Self::ARS
            | Self::AUD
            | Self::AWG
            | Self::AZN
            | Self::BAM
            | Self::BBD
            | Self::BDT
            | Self::BGN
            | Self::BIF
            | Self::BMD
            | Self::BND
            | Self::BOB
            | Self::BRL
            | Self::BSD
            | Self::BWP
            | Self::BYN
            | Self::BZD
            | Self::CAD
            | Self::CHF
            | Self::CLP
            | Self::CNY
            | Self::COP
            | Self::CRC
            | Self::CUP
            | Self::CVE
            | Self::CZK
            | Self::DJF
            | Self::DKK
            | Self::DOP
            | Self::DZD
            | Self::EGP
            | Self::ETB
            | Self::EUR
            | Self::FJD
            | Self::FKP
            | Self::GBP
            | Self::GEL
            | Self::GHS
            | Self::GIP
            | Self::GMD
            | Self::GNF
            | Self::GTQ
            | Self::GYD
            | Self::HKD
            | Self::HNL
            | Self::HRK
            | Self::HTG
            | Self::HUF
            | Self::IDR
            | Self::ILS
            | Self::INR
            | Self::JMD
            | Self::JPY
            | Self::KES
            | Self::KGS
            | Self::KHR
            | Self::KMF
            | Self::KRW
            | Self::KYD
            | Self::KZT
            | Self::LAK
            | Self::LBP
            | Self::LKR
            | Self::LRD
            | Self::LSL
            | Self::MAD
            | Self::MDL
            | Self::MGA
            | Self::MKD
            | Self::MMK
            | Self::MNT
            | Self::MOP
            | Self::MRU
            | Self::MUR
            | Self::MVR
            | Self::MWK
            | Self::MXN
            | Self::MYR
            | Self::MZN
            | Self::NAD
            | Self::NGN
            | Self::NIO
            | Self::NOK
            | Self::NPR
            | Self::NZD
            | Self::PAB
            | Self::PEN
            | Self::PGK
            | Self::PHP
            | Self::PKR
            | Self::PLN
            | Self::PYG
            | Self::QAR
            | Self::RON
            | Self::RSD
            | Self::RUB
            | Self::RWF
            | Self::SAR
            | Self::SBD
            | Self::SCR
            | Self::SEK
            | Self::SGD
            | Self::SHP
            | Self::SLE
            | Self::SLL
            | Self::SOS
            | Self::SRD
            | Self::SSP
            | Self::STN
            | Self::SVC
            | Self::SZL
            | Self::THB
            | Self::TOP
            | Self::TRY
            | Self::TTD
            | Self::TWD
            | Self::TZS
            | Self::UAH
            | Self::UGX
            | Self::USD
            | Self::UYU
            | Self::UZS
            | Self::VES
            | Self::VND
            | Self::VUV
            | Self::WST
            | Self::XAF
            | Self::XCD
            | Self::XPF
            | Self::XOF
            | Self::YER
            | Self::ZAR
            | Self::ZMW => false,
        }
    }

    pub fn number_of_digits_after_decimal_point(self) -> u8 {
        if self.is_zero_decimal_currency() {
            0
        } else if self.is_three_decimal_currency() {
            3
        } else {
            2
        }
    }
}

#[derive(
    Clone,
    Copy,
    Debug,
    Eq,
    PartialEq,
    serde::Deserialize,
    serde::Serialize,
    strum::Display,
    strum::EnumString,
    ToSchema,
)]
#[router_derive::diesel_enum(storage_type = "db_enum")]
#[serde(rename_all = "snake_case")]
#[strum(serialize_all = "snake_case")]
pub enum EventClass {
    Payments,
    Refunds,
    Disputes,
    Mandates,
    #[cfg(feature = "payouts")]
    Payouts,
}

#[derive(
    Clone,
    Copy,
    Debug,
    Eq,
    PartialEq,
    serde::Deserialize,
    serde::Serialize,
    strum::Display,
    strum::EnumString,
    ToSchema,
)]
#[router_derive::diesel_enum(storage_type = "db_enum")]
#[serde(rename_all = "snake_case")]
#[strum(serialize_all = "snake_case")]
pub enum EventType {
    /// Authorize + Capture success
    PaymentSucceeded,
    /// Authorize + Capture failed
    PaymentFailed,
    PaymentProcessing,
    PaymentCancelled,
    PaymentAuthorized,
    PaymentCaptured,
    ActionRequired,
    RefundSucceeded,
    RefundFailed,
    DisputeOpened,
    DisputeExpired,
    DisputeAccepted,
    DisputeCancelled,
    DisputeChallenged,
    DisputeWon,
    DisputeLost,
    MandateActive,
    MandateRevoked,
    PayoutSuccess,
    PayoutFailed,
    PayoutInitiated,
    PayoutProcessing,
    PayoutCancelled,
    PayoutExpired,
    PayoutReversed,
}

#[derive(
    Clone,
    Copy,
    Debug,
    Eq,
    PartialEq,
    serde::Deserialize,
    serde::Serialize,
    strum::Display,
    strum::EnumString,
    ToSchema,
)]
#[router_derive::diesel_enum(storage_type = "db_enum")]
#[serde(rename_all = "snake_case")]
#[strum(serialize_all = "snake_case")]
pub enum WebhookDeliveryAttempt {
    InitialAttempt,
    AutomaticRetry,
    ManualRetry,
}

// TODO: This decision about using KV mode or not,
// should be taken at a top level rather than pushing it down to individual functions via an enum.
#[derive(
    Clone,
    Copy,
    Debug,
    Default,
    Eq,
    PartialEq,
    serde::Deserialize,
    serde::Serialize,
    strum::Display,
    strum::EnumString,
)]
#[router_derive::diesel_enum(storage_type = "db_enum")]
#[serde(rename_all = "snake_case")]
#[strum(serialize_all = "snake_case")]
pub enum MerchantStorageScheme {
    #[default]
    PostgresOnly,
    RedisKv,
}

/// The status of the current payment that was made
#[derive(
    Clone,
    Copy,
    Debug,
    Default,
    Eq,
    Hash,
    PartialEq,
    ToSchema,
    serde::Deserialize,
    serde::Serialize,
    strum::Display,
    strum::EnumIter,
    strum::EnumString,
)]
#[router_derive::diesel_enum(storage_type = "db_enum")]
#[serde(rename_all = "snake_case")]
#[strum(serialize_all = "snake_case")]
pub enum IntentStatus {
    Succeeded,
    Failed,
    Cancelled,
    Processing,
    RequiresCustomerAction,
    RequiresMerchantAction,
    RequiresPaymentMethod,
    #[default]
    RequiresConfirmation,
    RequiresCapture,
    PartiallyCaptured,
    PartiallyCapturedAndCapturable,
}

/// Indicates that you intend to make future payments with the payment methods used for this Payment. Providing this parameter will attach the payment method to the Customer, if present, after the Payment is confirmed and any required actions from the user are complete.
#[derive(
    Clone,
    Copy,
    Debug,
    Default,
    Eq,
    Hash,
    PartialEq,
    serde::Deserialize,
    serde::Serialize,
    strum::Display,
    strum::VariantNames,
    strum::EnumIter,
    strum::EnumString,
    ToSchema,
)]
#[router_derive::diesel_enum(storage_type = "db_enum")]
#[serde(rename_all = "snake_case")]
#[strum(serialize_all = "snake_case")]
pub enum FutureUsage {
    OffSession,
    #[default]
    OnSession,
}

#[derive(
    Clone,
    Copy,
    Debug,
    Eq,
    Hash,
    PartialEq,
    serde::Deserialize,
    serde::Serialize,
    strum::Display,
    strum::EnumString,
    ToSchema,
)]
#[router_derive::diesel_enum(storage_type = "db_enum")]
#[strum(serialize_all = "snake_case")]
#[serde(rename_all = "snake_case")]
pub enum PaymentMethodIssuerCode {
    JpHdfc,
    JpIcici,
    JpGooglepay,
    JpApplepay,
    JpPhonepay,
    JpWechat,
    JpSofort,
    JpGiropay,
    JpSepa,
    JpBacs,
}

/// Payment Method Status
#[derive(
    Clone,
    Copy,
    Debug,
    PartialEq,
    Eq,
    Hash,
    serde::Serialize,
    serde::Deserialize,
    strum::Display,
    strum::EnumString,
    ToSchema,
)]
#[router_derive::diesel_enum(storage_type = "text")]
#[strum(serialize_all = "snake_case")]
#[serde(rename_all = "snake_case")]
pub enum PaymentMethodStatus {
    /// Indicates that the payment method is active and can be used for payments.
    Active,
    /// Indicates that the payment method is not active and hence cannot be used for payments.
    Inactive,
    /// Indicates that the payment method is awaiting some data or action before it can be marked
    /// as 'active'.
    Processing,
    /// Indicates that the payment method is awaiting some data before changing state to active
    AwaitingData,
}

impl From<AttemptStatus> for PaymentMethodStatus {
    fn from(attempt_status: AttemptStatus) -> Self {
        match attempt_status {
            AttemptStatus::Failure
            | AttemptStatus::Voided
            | AttemptStatus::Started
            | AttemptStatus::Pending
            | AttemptStatus::Unresolved
            | AttemptStatus::CodInitiated
            | AttemptStatus::Authorizing
            | AttemptStatus::VoidInitiated
            | AttemptStatus::AuthorizationFailed
            | AttemptStatus::RouterDeclined
            | AttemptStatus::AuthenticationSuccessful
            | AttemptStatus::PaymentMethodAwaited
            | AttemptStatus::AuthenticationFailed
            | AttemptStatus::AuthenticationPending
            | AttemptStatus::CaptureInitiated
            | AttemptStatus::CaptureFailed
            | AttemptStatus::VoidFailed
            | AttemptStatus::AutoRefunded
            | AttemptStatus::PartialCharged
            | AttemptStatus::PartialChargedAndChargeable
            | AttemptStatus::ConfirmationAwaited
            | AttemptStatus::DeviceDataCollectionPending => Self::Inactive,
            AttemptStatus::Charged | AttemptStatus::Authorized => Self::Active,
        }
    }
}

/// To indicate the type of payment experience that the customer would go through
#[derive(
    Eq,
    strum::EnumString,
    PartialEq,
    Hash,
    Copy,
    Clone,
    Debug,
    serde::Serialize,
    serde::Deserialize,
    strum::Display,
    ToSchema,
    Default,
)]
#[router_derive::diesel_enum(storage_type = "text")]
#[strum(serialize_all = "snake_case")]
#[serde(rename_all = "snake_case")]
pub enum PaymentExperience {
    /// The URL to which the customer needs to be redirected for completing the payment.
    #[default]
    RedirectToUrl,
    /// Contains the data for invoking the sdk client for completing the payment.
    InvokeSdkClient,
    /// The QR code data to be displayed to the customer.
    DisplayQrCode,
    /// Contains data to finish one click payment.
    OneClick,
    /// Redirect customer to link wallet
    LinkWallet,
    /// Contains the data for invoking the sdk client for completing the payment.
    InvokePaymentApp,
    /// Contains the data for displaying wait screen
    DisplayWaitScreen,
}

/// Indicates the sub type of payment method. Eg: 'google_pay' & 'apple_pay' for wallets.
#[derive(
    Clone,
    Copy,
    Debug,
    Eq,
    Hash,
    PartialEq,
    serde::Deserialize,
    serde::Serialize,
    strum::Display,
    strum::VariantNames,
    strum::EnumIter,
    strum::EnumString,
    ToSchema,
)]
#[router_derive::diesel_enum(storage_type = "text")]
#[serde(rename_all = "snake_case")]
#[strum(serialize_all = "snake_case")]
pub enum PaymentMethodType {
    Ach,
    Affirm,
    AfterpayClearpay,
    Alfamart,
    AliPay,
    AliPayHk,
    Alma,
    ApplePay,
    Atome,
    Bacs,
    BancontactCard,
    Becs,
    Benefit,
    Bizum,
    Blik,
    Boleto,
    BcaBankTransfer,
    BniVa,
    BriVa,
    CardRedirect,
    CimbVa,
    #[serde(rename = "classic")]
    ClassicReward,
    Credit,
    CryptoCurrency,
    Cashapp,
    Dana,
    DanamonVa,
    Debit,
    DuitNow,
    Efecty,
    Eps,
    Fps,
    Evoucher,
    Giropay,
    Givex,
    GooglePay,
    GoPay,
    Gcash,
    Ideal,
    Interac,
    Indomaret,
    Klarna,
    KakaoPay,
    LocalBankRedirect,
    MandiriVa,
    Knet,
    MbWay,
    MobilePay,
    Momo,
    MomoAtm,
    Multibanco,
    OnlineBankingThailand,
    OnlineBankingCzechRepublic,
    OnlineBankingFinland,
    OnlineBankingFpx,
    OnlineBankingPoland,
    OnlineBankingSlovakia,
    Oxxo,
    PagoEfectivo,
    PermataBankTransfer,
    OpenBankingUk,
    PayBright,
    Paypal,
    Pix,
    PaySafeCard,
    Przelewy24,
    PromptPay,
    Pse,
    RedCompra,
    RedPagos,
    SamsungPay,
    Sepa,
    Sofort,
    Swish,
    TouchNGo,
    Trustly,
    Twint,
    UpiCollect,
    UpiIntent,
    Vipps,
    VietQr,
    Venmo,
    Walley,
    WeChatPay,
    SevenEleven,
    Lawson,
    MiniStop,
    FamilyMart,
    Seicomart,
    PayEasy,
    LocalBankTransfer,
    Mifinity,
    #[serde(rename = "open_banking_pis")]
    OpenBankingPIS,
}

/// Indicates the type of payment method. Eg: 'card', 'wallet', etc.
#[derive(
    Clone,
    Copy,
    Debug,
    Default,
    Eq,
    Hash,
    PartialEq,
    serde::Deserialize,
    serde::Serialize,
    strum::Display,
    strum::VariantNames,
    strum::EnumIter,
    strum::EnumString,
    ToSchema,
)]
#[router_derive::diesel_enum(storage_type = "text")]
#[serde(rename_all = "snake_case")]
#[strum(serialize_all = "snake_case")]
pub enum PaymentMethod {
    #[default]
    Card,
    CardRedirect,
    PayLater,
    Wallet,
    BankRedirect,
    BankTransfer,
    Crypto,
    BankDebit,
    Reward,
    RealTimePayment,
    Upi,
    Voucher,
    GiftCard,
    OpenBanking,
}

/// The type of the payment that differentiates between normal and various types of mandate payments. Use 'setup_mandate' in case of zero auth flow.
#[derive(
    Clone,
    Copy,
    Debug,
    Default,
    Eq,
    PartialEq,
    serde::Deserialize,
    serde::Serialize,
    strum::Display,
    strum::EnumString,
    ToSchema,
)]
#[router_derive::diesel_enum(storage_type = "db_enum")]
#[serde(rename_all = "snake_case")]
#[strum(serialize_all = "snake_case")]
pub enum PaymentType {
    #[default]
    Normal,
    NewMandate,
    SetupMandate,
    RecurringMandate,
}

#[derive(
    Clone,
    Copy,
    Debug,
    Default,
    Eq,
    Hash,
    PartialEq,
    strum::Display,
    strum::EnumString,
    strum::EnumIter,
    serde::Serialize,
    serde::Deserialize,
)]
#[router_derive::diesel_enum(storage_type = "db_enum")]
#[strum(serialize_all = "snake_case")]
#[serde(rename_all = "snake_case")]
pub enum RefundStatus {
    #[serde(alias = "Failure")]
    Failure,
    #[serde(alias = "ManualReview")]
    ManualReview,
    #[default]
    #[serde(alias = "Pending")]
    Pending,
    #[serde(alias = "Success")]
    Success,
    #[serde(alias = "TransactionFailure")]
    TransactionFailure,
}

#[derive(
    Clone,
    Copy,
    Debug,
    Default,
    Eq,
    Hash,
    PartialEq,
    strum::Display,
    strum::EnumString,
    strum::EnumIter,
    serde::Serialize,
    serde::Deserialize,
)]
#[router_derive::diesel_enum(storage_type = "db_enum")]
#[strum(serialize_all = "snake_case")]
pub enum FrmTransactionType {
    #[default]
    PreFrm,
    PostFrm,
}

/// The status of the mandate, which indicates whether it can be used to initiate a payment.
#[derive(
    Clone,
    Copy,
    Debug,
    Eq,
    PartialEq,
    Default,
    serde::Deserialize,
    serde::Serialize,
    strum::Display,
    strum::EnumString,
    ToSchema,
)]
#[router_derive::diesel_enum(storage_type = "db_enum")]
#[serde(rename_all = "snake_case")]
#[strum(serialize_all = "snake_case")]
pub enum MandateStatus {
    #[default]
    Active,
    Inactive,
    Pending,
    Revoked,
}

/// Indicates the card network.
#[derive(
    Clone,
    Debug,
    Eq,
    Hash,
    PartialEq,
    serde::Deserialize,
    serde::Serialize,
    strum::Display,
    strum::VariantNames,
    strum::EnumIter,
    strum::EnumString,
    ToSchema,
)]
#[router_derive::diesel_enum(storage_type = "text")]
pub enum CardNetwork {
    #[serde(alias = "VISA")]
    Visa,
    #[serde(alias = "MASTERCARD")]
    Mastercard,
    #[serde(alias = "AMERICANEXPRESS")]
    #[serde(alias = "AMEX")]
    AmericanExpress,
    JCB,
    #[serde(alias = "DINERSCLUB")]
    DinersClub,
    #[serde(alias = "DISCOVER")]
    Discover,
    #[serde(alias = "CARTESBANCAIRES")]
    CartesBancaires,
    #[serde(alias = "UNIONPAY")]
    UnionPay,
    #[serde(alias = "INTERAC")]
    Interac,
    #[serde(alias = "RUPAY")]
    RuPay,
    #[serde(alias = "MAESTRO")]
    Maestro,
}

/// Stage of the dispute
#[derive(
    Clone,
    Copy,
    Default,
    Debug,
    Eq,
    Hash,
    PartialEq,
    serde::Deserialize,
    serde::Serialize,
    strum::Display,
    strum::EnumString,
    ToSchema,
)]
#[router_derive::diesel_enum(storage_type = "db_enum")]
#[serde(rename_all = "snake_case")]
#[strum(serialize_all = "snake_case")]
pub enum DisputeStage {
    PreDispute,
    #[default]
    Dispute,
    PreArbitration,
}

/// Status of the dispute
#[derive(
    Clone,
    Debug,
    Copy,
    Default,
    Eq,
    Hash,
    PartialEq,
    serde::Deserialize,
    serde::Serialize,
    strum::Display,
    strum::EnumString,
    strum::EnumIter,
    ToSchema,
)]
#[router_derive::diesel_enum(storage_type = "db_enum")]
#[serde(rename_all = "snake_case")]
#[strum(serialize_all = "snake_case")]
pub enum DisputeStatus {
    #[default]
    DisputeOpened,
    DisputeExpired,
    DisputeAccepted,
    DisputeCancelled,
    DisputeChallenged,
    // dispute has been successfully challenged by the merchant
    DisputeWon,
    // dispute has been unsuccessfully challenged
    DisputeLost,
}

#[derive(
    Clone,
    Debug,
    Eq,
    Default,
    Hash,
    PartialEq,
    serde::Deserialize,
    serde::Serialize,
    strum::Display,
    strum::EnumIter,
    strum::EnumString,
    utoipa::ToSchema,
    Copy
)]
#[router_derive::diesel_enum(storage_type = "db_enum")]
#[rustfmt::skip]
pub enum CountryAlpha2 {
    AF, AX, AL, DZ, AS, AD, AO, AI, AQ, AG, AR, AM, AW, AU, AT,
    AZ, BS, BH, BD, BB, BY, BE, BZ, BJ, BM, BT, BO, BQ, BA, BW,
    BV, BR, IO, BN, BG, BF, BI, KH, CM, CA, CV, KY, CF, TD, CL,
    CN, CX, CC, CO, KM, CG, CD, CK, CR, CI, HR, CU, CW, CY, CZ,
    DK, DJ, DM, DO, EC, EG, SV, GQ, ER, EE, ET, FK, FO, FJ, FI,
    FR, GF, PF, TF, GA, GM, GE, DE, GH, GI, GR, GL, GD, GP, GU,
    GT, GG, GN, GW, GY, HT, HM, VA, HN, HK, HU, IS, IN, ID, IR,
    IQ, IE, IM, IL, IT, JM, JP, JE, JO, KZ, KE, KI, KP, KR, KW,
    KG, LA, LV, LB, LS, LR, LY, LI, LT, LU, MO, MK, MG, MW, MY,
    MV, ML, MT, MH, MQ, MR, MU, YT, MX, FM, MD, MC, MN, ME, MS,
    MA, MZ, MM, NA, NR, NP, NL, NC, NZ, NI, NE, NG, NU, NF, MP,
    NO, OM, PK, PW, PS, PA, PG, PY, PE, PH, PN, PL, PT, PR, QA,
    RE, RO, RU, RW, BL, SH, KN, LC, MF, PM, VC, WS, SM, ST, SA,
    SN, RS, SC, SL, SG, SX, SK, SI, SB, SO, ZA, GS, SS, ES, LK,
    SD, SR, SJ, SZ, SE, CH, SY, TW, TJ, TZ, TH, TL, TG, TK, TO,
    TT, TN, TR, TM, TC, TV, UG, UA, AE, GB, UM, UY, UZ, VU,
    VE, VN, VG, VI, WF, EH, YE, ZM, ZW,
    #[default]
    US
}

#[derive(
    Clone,
    Debug,
    Copy,
    Default,
    Eq,
    Hash,
    PartialEq,
    serde::Deserialize,
    serde::Serialize,
    strum::Display,
    strum::EnumString,
    ToSchema,
)]
#[router_derive::diesel_enum(storage_type = "db_enum")]
#[serde(rename_all = "snake_case")]
#[strum(serialize_all = "snake_case")]
pub enum RequestIncrementalAuthorization {
    True,
    False,
    #[default]
    Default,
}

#[derive(Clone, Copy, Debug, Serialize, Deserialize)]
#[rustfmt::skip]
pub enum CountryAlpha3 {
    AFG, ALA, ALB, DZA, ASM, AND, AGO, AIA, ATA, ATG, ARG, ARM, ABW, AUS, AUT,
    AZE, BHS, BHR, BGD, BRB, BLR, BEL, BLZ, BEN, BMU, BTN, BOL, BES, BIH, BWA,
    BVT, BRA, IOT, BRN, BGR, BFA, BDI, CPV, KHM, CMR, CAN, CYM, CAF, TCD, CHL,
    CHN, CXR, CCK, COL, COM, COG, COD, COK, CRI, CIV, HRV, CUB, CUW, CYP, CZE,
    DNK, DJI, DMA, DOM, ECU, EGY, SLV, GNQ, ERI, EST, ETH, FLK, FRO, FJI, FIN,
    FRA, GUF, PYF, ATF, GAB, GMB, GEO, DEU, GHA, GIB, GRC, GRL, GRD, GLP, GUM,
    GTM, GGY, GIN, GNB, GUY, HTI, HMD, VAT, HND, HKG, HUN, ISL, IND, IDN, IRN,
    IRQ, IRL, IMN, ISR, ITA, JAM, JPN, JEY, JOR, KAZ, KEN, KIR, PRK, KOR, KWT,
    KGZ, LAO, LVA, LBN, LSO, LBR, LBY, LIE, LTU, LUX, MAC, MKD, MDG, MWI, MYS,
    MDV, MLI, MLT, MHL, MTQ, MRT, MUS, MYT, MEX, FSM, MDA, MCO, MNG, MNE, MSR,
    MAR, MOZ, MMR, NAM, NRU, NPL, NLD, NCL, NZL, NIC, NER, NGA, NIU, NFK, MNP,
    NOR, OMN, PAK, PLW, PSE, PAN, PNG, PRY, PER, PHL, PCN, POL, PRT, PRI, QAT,
    REU, ROU, RUS, RWA, BLM, SHN, KNA, LCA, MAF, SPM, VCT, WSM, SMR, STP, SAU,
    SEN, SRB, SYC, SLE, SGP, SXM, SVK, SVN, SLB, SOM, ZAF, SGS, SSD, ESP, LKA,
    SDN, SUR, SJM, SWZ, SWE, CHE, SYR, TWN, TJK, TZA, THA, TLS, TGO, TKL, TON,
    TTO, TUN, TUR, TKM, TCA, TUV, UGA, UKR, ARE, GBR, USA, UMI, URY, UZB, VUT,
    VEN, VNM, VGB, VIR, WLF, ESH, YEM, ZMB, ZWE
}

#[derive(
    Clone,
    Copy,
    Debug,
    PartialEq,
    Eq,
    Hash,
    strum::Display,
    strum::VariantNames,
    strum::EnumIter,
    strum::EnumString,
    Deserialize,
    Serialize,
)]
pub enum Country {
    Afghanistan,
    AlandIslands,
    Albania,
    Algeria,
    AmericanSamoa,
    Andorra,
    Angola,
    Anguilla,
    Antarctica,
    AntiguaAndBarbuda,
    Argentina,
    Armenia,
    Aruba,
    Australia,
    Austria,
    Azerbaijan,
    Bahamas,
    Bahrain,
    Bangladesh,
    Barbados,
    Belarus,
    Belgium,
    Belize,
    Benin,
    Bermuda,
    Bhutan,
    BoliviaPlurinationalState,
    BonaireSintEustatiusAndSaba,
    BosniaAndHerzegovina,
    Botswana,
    BouvetIsland,
    Brazil,
    BritishIndianOceanTerritory,
    BruneiDarussalam,
    Bulgaria,
    BurkinaFaso,
    Burundi,
    CaboVerde,
    Cambodia,
    Cameroon,
    Canada,
    CaymanIslands,
    CentralAfricanRepublic,
    Chad,
    Chile,
    China,
    ChristmasIsland,
    CocosKeelingIslands,
    Colombia,
    Comoros,
    Congo,
    CongoDemocraticRepublic,
    CookIslands,
    CostaRica,
    CotedIvoire,
    Croatia,
    Cuba,
    Curacao,
    Cyprus,
    Czechia,
    Denmark,
    Djibouti,
    Dominica,
    DominicanRepublic,
    Ecuador,
    Egypt,
    ElSalvador,
    EquatorialGuinea,
    Eritrea,
    Estonia,
    Ethiopia,
    FalklandIslandsMalvinas,
    FaroeIslands,
    Fiji,
    Finland,
    France,
    FrenchGuiana,
    FrenchPolynesia,
    FrenchSouthernTerritories,
    Gabon,
    Gambia,
    Georgia,
    Germany,
    Ghana,
    Gibraltar,
    Greece,
    Greenland,
    Grenada,
    Guadeloupe,
    Guam,
    Guatemala,
    Guernsey,
    Guinea,
    GuineaBissau,
    Guyana,
    Haiti,
    HeardIslandAndMcDonaldIslands,
    HolySee,
    Honduras,
    HongKong,
    Hungary,
    Iceland,
    India,
    Indonesia,
    IranIslamicRepublic,
    Iraq,
    Ireland,
    IsleOfMan,
    Israel,
    Italy,
    Jamaica,
    Japan,
    Jersey,
    Jordan,
    Kazakhstan,
    Kenya,
    Kiribati,
    KoreaDemocraticPeoplesRepublic,
    KoreaRepublic,
    Kuwait,
    Kyrgyzstan,
    LaoPeoplesDemocraticRepublic,
    Latvia,
    Lebanon,
    Lesotho,
    Liberia,
    Libya,
    Liechtenstein,
    Lithuania,
    Luxembourg,
    Macao,
    MacedoniaTheFormerYugoslavRepublic,
    Madagascar,
    Malawi,
    Malaysia,
    Maldives,
    Mali,
    Malta,
    MarshallIslands,
    Martinique,
    Mauritania,
    Mauritius,
    Mayotte,
    Mexico,
    MicronesiaFederatedStates,
    MoldovaRepublic,
    Monaco,
    Mongolia,
    Montenegro,
    Montserrat,
    Morocco,
    Mozambique,
    Myanmar,
    Namibia,
    Nauru,
    Nepal,
    Netherlands,
    NewCaledonia,
    NewZealand,
    Nicaragua,
    Niger,
    Nigeria,
    Niue,
    NorfolkIsland,
    NorthernMarianaIslands,
    Norway,
    Oman,
    Pakistan,
    Palau,
    PalestineState,
    Panama,
    PapuaNewGuinea,
    Paraguay,
    Peru,
    Philippines,
    Pitcairn,
    Poland,
    Portugal,
    PuertoRico,
    Qatar,
    Reunion,
    Romania,
    RussianFederation,
    Rwanda,
    SaintBarthelemy,
    SaintHelenaAscensionAndTristandaCunha,
    SaintKittsAndNevis,
    SaintLucia,
    SaintMartinFrenchpart,
    SaintPierreAndMiquelon,
    SaintVincentAndTheGrenadines,
    Samoa,
    SanMarino,
    SaoTomeAndPrincipe,
    SaudiArabia,
    Senegal,
    Serbia,
    Seychelles,
    SierraLeone,
    Singapore,
    SintMaartenDutchpart,
    Slovakia,
    Slovenia,
    SolomonIslands,
    Somalia,
    SouthAfrica,
    SouthGeorgiaAndTheSouthSandwichIslands,
    SouthSudan,
    Spain,
    SriLanka,
    Sudan,
    Suriname,
    SvalbardAndJanMayen,
    Swaziland,
    Sweden,
    Switzerland,
    SyrianArabRepublic,
    TaiwanProvinceOfChina,
    Tajikistan,
    TanzaniaUnitedRepublic,
    Thailand,
    TimorLeste,
    Togo,
    Tokelau,
    Tonga,
    TrinidadAndTobago,
    Tunisia,
    Turkey,
    Turkmenistan,
    TurksAndCaicosIslands,
    Tuvalu,
    Uganda,
    Ukraine,
    UnitedArabEmirates,
    UnitedKingdomOfGreatBritainAndNorthernIreland,
    UnitedStatesOfAmerica,
    UnitedStatesMinorOutlyingIslands,
    Uruguay,
    Uzbekistan,
    Vanuatu,
    VenezuelaBolivarianRepublic,
    Vietnam,
    VirginIslandsBritish,
    VirginIslandsUS,
    WallisAndFutuna,
    WesternSahara,
    Yemen,
    Zambia,
    Zimbabwe,
}

#[derive(
    Clone,
    Copy,
    Debug,
    Eq,
    PartialEq,
    Default,
    serde::Deserialize,
    serde::Serialize,
    strum::Display,
    strum::EnumString,
)]
#[router_derive::diesel_enum(storage_type = "text")]
#[serde(rename_all = "snake_case")]
#[strum(serialize_all = "snake_case")]
pub enum FileUploadProvider {
    #[default]
    Router,
    Stripe,
    Checkout,
}

#[derive(
    Debug, Clone, PartialEq, Eq, Serialize, Deserialize, strum::Display, strum::EnumString,
)]
pub enum UsStatesAbbreviation {
    AL,
    AK,
    AS,
    AZ,
    AR,
    CA,
    CO,
    CT,
    DE,
    DC,
    FM,
    FL,
    GA,
    GU,
    HI,
    ID,
    IL,
    IN,
    IA,
    KS,
    KY,
    LA,
    ME,
    MH,
    MD,
    MA,
    MI,
    MN,
    MS,
    MO,
    MT,
    NE,
    NV,
    NH,
    NJ,
    NM,
    NY,
    NC,
    ND,
    MP,
    OH,
    OK,
    OR,
    PW,
    PA,
    PR,
    RI,
    SC,
    SD,
    TN,
    TX,
    UT,
    VT,
    VI,
    VA,
    WA,
    WV,
    WI,
    WY,
}

#[derive(
    Debug, Clone, PartialEq, Eq, Serialize, Deserialize, strum::Display, strum::EnumString,
)]
pub enum CanadaStatesAbbreviation {
    AB,
    BC,
    MB,
    NB,
    NL,
    NT,
    NS,
    NU,
    ON,
    PE,
    QC,
    SK,
    YT,
}

#[derive(
    Clone,
    Copy,
    Debug,
    Default,
    Eq,
    Hash,
    PartialEq,
    ToSchema,
    serde::Deserialize,
    serde::Serialize,
    strum::Display,
    strum::EnumString,
)]
#[router_derive::diesel_enum(storage_type = "db_enum")]
#[serde(rename_all = "snake_case")]
#[strum(serialize_all = "snake_case")]
pub enum PayoutStatus {
    Success,
    Failed,
    Cancelled,
    Initiated,
    Expired,
    Reversed,
    Pending,
    Ineligible,
    #[default]
    RequiresCreation,
    RequiresConfirmation,
    RequiresPayoutMethodData,
    RequiresFulfillment,
    RequiresVendorAccountCreation,
}

/// The payout_type of the payout request is a mandatory field for confirming the payouts. It should be specified in the Create request. If not provided, it must be updated in the Payout Update request before it can be confirmed.
#[derive(
    Clone,
    Copy,
    Debug,
    Default,
    Eq,
    Hash,
    PartialEq,
    serde::Deserialize,
    serde::Serialize,
    strum::Display,
    strum::VariantNames,
    strum::EnumIter,
    strum::EnumString,
    ToSchema,
)]
#[router_derive::diesel_enum(storage_type = "db_enum")]
#[serde(rename_all = "snake_case")]
#[strum(serialize_all = "snake_case")]
pub enum PayoutType {
    #[default]
    Card,
    Bank,
    Wallet,
}

/// Type of entity to whom the payout is being carried out to, select from the given list of options
#[derive(
    Clone,
    Copy,
    Debug,
    Default,
    Eq,
    Hash,
    PartialEq,
    serde::Deserialize,
    serde::Serialize,
    strum::Display,
    strum::EnumString,
    ToSchema,
)]
#[router_derive::diesel_enum(storage_type = "text")]
#[serde(rename_all = "PascalCase")]
#[strum(serialize_all = "PascalCase")]
pub enum PayoutEntityType {
    /// Adyen
    #[default]
    Individual,
    Company,
    NonProfit,
    PublicSector,
    NaturalPerson,

    /// Wise
    #[strum(serialize = "lowercase")]
    #[serde(rename = "lowercase")]
    Business,
    Personal,
}

/// The send method which will be required for processing payouts, check options for better understanding.
#[derive(
    Clone,
    Copy,
    Debug,
    Eq,
    PartialEq,
    serde::Deserialize,
    serde::Serialize,
    strum::Display,
    strum::EnumString,
    ToSchema,
    Hash,
)]
#[router_derive::diesel_enum(storage_type = "text")]
#[serde(rename_all = "snake_case")]
#[strum(serialize_all = "snake_case")]
pub enum PayoutSendPriority {
    Instant,
    Fast,
    Regular,
    Wire,
    CrossBorder,
    Internal,
}

#[derive(
    Clone,
    Copy,
    Debug,
    Default,
    Eq,
    PartialEq,
    serde::Deserialize,
    serde::Serialize,
    strum::Display,
    strum::EnumString,
    ToSchema,
    Hash,
)]
#[router_derive::diesel_enum(storage_type = "db_enum")]
#[serde(rename_all = "snake_case")]
#[strum(serialize_all = "snake_case")]
pub enum PaymentSource {
    #[default]
    MerchantServer,
    Postman,
    Dashboard,
    Sdk,
    Webhook,
    ExternalAuthenticator,
}

#[derive(Default, Debug, Clone, serde::Deserialize, serde::Serialize, strum::EnumString)]
pub enum BrowserName {
    #[default]
    Safari,
    #[serde(other)]
    Unknown,
}

#[derive(Default, Debug, Clone, serde::Deserialize, serde::Serialize, strum::EnumString)]
#[strum(serialize_all = "snake_case")]
pub enum ClientPlatform {
    #[default]
    Web,
    Ios,
    #[serde(other)]
    Unknown,
}

impl PaymentSource {
    pub fn is_for_internal_use_only(&self) -> bool {
        match self {
            Self::Dashboard | Self::Sdk | Self::MerchantServer | Self::Postman => false,
            Self::Webhook | Self::ExternalAuthenticator => true,
        }
    }
}

#[derive(
    Clone,
    Copy,
    Debug,
    Eq,
    PartialEq,
    serde::Serialize,
    serde::Deserialize,
    strum::Display,
    strum::EnumString,
)]
#[router_derive::diesel_enum(storage_type = "text")]
#[strum(serialize_all = "snake_case")]
pub enum MerchantDecision {
    Approved,
    Rejected,
    AutoRefunded,
}

#[derive(
    Clone,
    Copy,
    Default,
    Debug,
    Eq,
    Hash,
    PartialEq,
    serde::Deserialize,
    serde::Serialize,
    strum::Display,
    strum::EnumString,
    ToSchema,
)]
#[serde(rename_all = "snake_case")]
#[strum(serialize_all = "snake_case")]
pub enum FrmSuggestion {
    #[default]
    FrmCancelTransaction,
    FrmManualReview,
    FrmAuthorizeTransaction, // When manual capture payment which was marked fraud and held, when approved needs to be authorized.
}

#[derive(
    Clone,
    Debug,
    Eq,
    Hash,
    PartialEq,
    serde::Deserialize,
    serde::Serialize,
    strum::Display,
    strum::EnumString,
    utoipa::ToSchema,
    Copy,
)]
#[router_derive::diesel_enum(storage_type = "db_enum")]
#[serde(rename_all = "snake_case")]
#[strum(serialize_all = "snake_case")]
pub enum ReconStatus {
    NotRequested,
    Requested,
    Active,
    Disabled,
}

#[derive(
    Clone,
    Copy,
    Debug,
    Eq,
    Hash,
    PartialEq,
    serde::Serialize,
    serde::Deserialize,
    strum::Display,
    strum::EnumString,
    ToSchema,
)]
#[serde(rename_all = "snake_case")]
#[strum(serialize_all = "snake_case")]
pub enum AuthenticationConnectors {
    Threedsecureio,
    Netcetera,
    Gpayments,
}

impl AuthenticationConnectors {
    pub fn is_separate_version_call_required(&self) -> bool {
        match self {
            Self::Threedsecureio | Self::Netcetera => false,
            Self::Gpayments => true,
        }
    }
}

#[derive(
    Clone,
    Debug,
    Eq,
    Default,
    Hash,
    PartialEq,
    serde::Deserialize,
    serde::Serialize,
    strum::Display,
    strum::EnumString,
    utoipa::ToSchema,
    Copy,
)]
#[router_derive::diesel_enum(storage_type = "text")]
#[serde(rename_all = "snake_case")]
#[strum(serialize_all = "snake_case")]
pub enum AuthenticationStatus {
    #[default]
    Started,
    Pending,
    Success,
    Failed,
}

impl AuthenticationStatus {
    pub fn is_terminal_status(&self) -> bool {
        match self {
            Self::Started | Self::Pending => false,
            Self::Success | Self::Failed => true,
        }
    }

    pub fn is_failed(&self) -> bool {
        self == &Self::Failed
    }
}

#[derive(
    Clone,
    Debug,
    Eq,
    Default,
    Hash,
    PartialEq,
    serde::Deserialize,
    serde::Serialize,
    strum::Display,
    strum::EnumString,
    utoipa::ToSchema,
    Copy,
)]
#[router_derive::diesel_enum(storage_type = "text")]
#[serde(rename_all = "snake_case")]
#[strum(serialize_all = "snake_case")]
pub enum DecoupledAuthenticationType {
    #[default]
    Challenge,
    Frictionless,
}

#[derive(
    Clone,
    Debug,
    Eq,
    Default,
    Hash,
    PartialEq,
    serde::Deserialize,
    serde::Serialize,
    strum::Display,
    strum::EnumString,
    utoipa::ToSchema,
    Copy,
)]
#[router_derive::diesel_enum(storage_type = "text")]
#[serde(rename_all = "snake_case")]
#[strum(serialize_all = "snake_case")]
pub enum AuthenticationLifecycleStatus {
    Used,
    #[default]
    Unused,
    Expired,
}

#[derive(
    Clone,
    Copy,
    Debug,
    Eq,
    PartialEq,
    strum::Display,
    strum::EnumString,
    serde::Deserialize,
    serde::Serialize,
    ToSchema,
    Default,
)]
#[router_derive::diesel_enum(storage_type = "db_enum")]
#[strum(serialize_all = "snake_case")]
#[serde(rename_all = "snake_case")]
pub enum ConnectorStatus {
    #[default]
    Inactive,
    Active,
}

#[derive(
    Clone,
    Copy,
    Debug,
    Eq,
    PartialEq,
    strum::Display,
    strum::EnumString,
    serde::Deserialize,
    serde::Serialize,
    ToSchema,
    Default,
)]
#[router_derive::diesel_enum(storage_type = "db_enum")]
#[strum(serialize_all = "snake_case")]
#[serde(rename_all = "snake_case")]
pub enum TransactionType {
    #[default]
    Payment,
    #[cfg(feature = "payouts")]
    Payout,
}

#[derive(
    Clone,
    Copy,
    Debug,
    Eq,
    PartialEq,
    serde::Deserialize,
    serde::Serialize,
    strum::Display,
    strum::EnumString,
)]
#[router_derive::diesel_enum(storage_type = "db_enum")]
#[serde(rename_all = "snake_case")]
#[strum(serialize_all = "snake_case")]
pub enum RoleScope {
    Merchant,
    Organization,
}

/// Indicates the transaction status
#[derive(
    Clone,
    Default,
    Debug,
    serde::Serialize,
    serde::Deserialize,
    Eq,
    PartialEq,
    ToSchema,
    strum::Display,
    strum::EnumString,
)]
#[router_derive::diesel_enum(storage_type = "text")]
pub enum TransactionStatus {
    /// Authentication/ Account Verification Successful
    #[serde(rename = "Y")]
    Success,
    /// Not Authenticated /Account Not Verified; Transaction denied
    #[default]
    #[serde(rename = "N")]
    Failure,
    /// Authentication/ Account Verification Could Not Be Performed; Technical or other problem, as indicated in Authentication Response(ARes) or Result Request (RReq)
    #[serde(rename = "U")]
    VerificationNotPerformed,
    /// Attempts Processing Performed; Not Authenticated/Verified , but a proof of attempted authentication/verification is provided
    #[serde(rename = "A")]
    NotVerified,
    /// Authentication/ Account Verification Rejected; Issuer is rejecting authentication/verification and request that authorisation not be attempted.
    #[serde(rename = "R")]
    Rejected,
    /// Challenge Required; Additional authentication is required using the Challenge Request (CReq) / Challenge Response (CRes)
    #[serde(rename = "C")]
    ChallengeRequired,
    /// Challenge Required; Decoupled Authentication confirmed.
    #[serde(rename = "D")]
    ChallengeRequiredDecoupledAuthentication,
    /// Informational Only; 3DS Requestor challenge preference acknowledged.
    #[serde(rename = "I")]
    InformationOnly,
}

#[derive(
    Clone,
    Copy,
    Debug,
    Eq,
    PartialEq,
    Hash,
    serde::Serialize,
    serde::Deserialize,
    strum::Display,
    strum::EnumString,
    strum::EnumIter,
)]
#[router_derive::diesel_enum(storage_type = "text")]
#[serde(rename_all = "snake_case")]
#[strum(serialize_all = "snake_case")]
pub enum PermissionGroup {
    OperationsView,
    OperationsManage,
    ConnectorsView,
    ConnectorsManage,
    WorkflowsView,
    WorkflowsManage,
    AnalyticsView,
    UsersView,
    UsersManage,
    MerchantDetailsView,
    MerchantDetailsManage,
    OrganizationManage,
    ReconOps,
}

/// Name of banks supported by Hyperswitch
#[derive(
    Clone,
    Copy,
    Debug,
    Eq,
    Hash,
    PartialEq,
    serde::Deserialize,
    serde::Serialize,
    strum::Display,
    strum::EnumString,
    ToSchema,
)]
#[strum(serialize_all = "snake_case")]
#[serde(rename_all = "snake_case")]
pub enum BankNames {
    AmericanExpress,
    AffinBank,
    AgroBank,
    AllianceBank,
    AmBank,
    BankOfAmerica,
    BankOfChina,
    BankIslam,
    BankMuamalat,
    BankRakyat,
    BankSimpananNasional,
    Barclays,
    BlikPSP,
    CapitalOne,
    Chase,
    Citi,
    CimbBank,
    Discover,
    NavyFederalCreditUnion,
    PentagonFederalCreditUnion,
    SynchronyBank,
    WellsFargo,
    AbnAmro,
    AsnBank,
    Bunq,
    Handelsbanken,
    HongLeongBank,
    HsbcBank,
    Ing,
    Knab,
    KuwaitFinanceHouse,
    Moneyou,
    Rabobank,
    Regiobank,
    Revolut,
    SnsBank,
    TriodosBank,
    VanLanschot,
    ArzteUndApothekerBank,
    AustrianAnadiBankAg,
    BankAustria,
    Bank99Ag,
    BankhausCarlSpangler,
    BankhausSchelhammerUndSchatteraAg,
    BankMillennium,
    BankPEKAOSA,
    BawagPskAg,
    BksBankAg,
    BrullKallmusBankAg,
    BtvVierLanderBank,
    CapitalBankGraweGruppeAg,
    CeskaSporitelna,
    Dolomitenbank,
    EasybankAg,
    EPlatbyVUB,
    ErsteBankUndSparkassen,
    FrieslandBank,
    HypoAlpeadriabankInternationalAg,
    HypoNoeLbFurNiederosterreichUWien,
    HypoOberosterreichSalzburgSteiermark,
    HypoTirolBankAg,
    HypoVorarlbergBankAg,
    HypoBankBurgenlandAktiengesellschaft,
    KomercniBanka,
    MBank,
    MarchfelderBank,
    Maybank,
    OberbankAg,
    OsterreichischeArzteUndApothekerbank,
    OcbcBank,
    PayWithING,
    PlaceZIPKO,
    PlatnoscOnlineKartaPlatnicza,
    PosojilnicaBankEGen,
    PostovaBanka,
    PublicBank,
    RaiffeisenBankengruppeOsterreich,
    RhbBank,
    SchelhammerCapitalBankAg,
    StandardCharteredBank,
    SchoellerbankAg,
    SpardaBankWien,
    SporoPay,
    SantanderPrzelew24,
    TatraPay,
    Viamo,
    VolksbankGruppe,
    VolkskreditbankAg,
    VrBankBraunau,
    UobBank,
    PayWithAliorBank,
    BankiSpoldzielcze,
    PayWithInteligo,
    BNPParibasPoland,
    BankNowySA,
    CreditAgricole,
    PayWithBOS,
    PayWithCitiHandlowy,
    PayWithPlusBank,
    ToyotaBank,
    VeloBank,
    ETransferPocztowy24,
    PlusBank,
    EtransferPocztowy24,
    BankiSpbdzielcze,
    BankNowyBfgSa,
    GetinBank,
    Blik,
    NoblePay,
    IdeaBank,
    EnveloBank,
    NestPrzelew,
    MbankMtransfer,
    Inteligo,
    PbacZIpko,
    BnpParibas,
    BankPekaoSa,
    VolkswagenBank,
    AliorBank,
    Boz,
    BangkokBank,
    KrungsriBank,
    KrungThaiBank,
    TheSiamCommercialBank,
    KasikornBank,
    OpenBankSuccess,
    OpenBankFailure,
    OpenBankCancelled,
    Aib,
    BankOfScotland,
    DanskeBank,
    FirstDirect,
    FirstTrust,
    Halifax,
    Lloyds,
    Monzo,
    NatWest,
    NationwideBank,
    RoyalBankOfScotland,
    Starling,
    TsbBank,
    TescoBank,
    UlsterBank,
    Yoursafe,
    N26,
    NationaleNederlanden,
}
#[derive(
    Clone,
    Copy,
    Debug,
    Eq,
    Hash,
    PartialEq,
    serde::Deserialize,
    serde::Serialize,
    strum::Display,
    strum::EnumString,
    ToSchema,
)]
#[strum(serialize_all = "snake_case")]
#[serde(rename_all = "snake_case")]
pub enum BankType {
    Checking,
    Savings,
}
#[derive(
    Clone,
    Copy,
    Debug,
    Eq,
    Hash,
    PartialEq,
    serde::Deserialize,
    serde::Serialize,
    strum::Display,
    strum::EnumString,
    ToSchema,
)]
#[strum(serialize_all = "snake_case")]
#[serde(rename_all = "snake_case")]
pub enum BankHolderType {
    Personal,
    Business,
}

#[derive(
    Clone,
    Copy,
    Debug,
    Default,
    Eq,
    Hash,
    PartialEq,
    serde::Deserialize,
    strum::Display,
    serde::Serialize,
    strum::EnumIter,
    strum::EnumString,
    strum::VariantNames,
    ToSchema,
)]
#[router_derive::diesel_enum(storage_type = "db_enum")]
#[serde(rename_all = "snake_case")]
#[strum(serialize_all = "snake_case")]
pub enum GenericLinkType {
    #[default]
    PaymentMethodCollect,
    PayoutLink,
}

#[derive(Debug, Clone, PartialEq, Eq, strum::Display, serde::Deserialize, serde::Serialize)]
#[strum(serialize_all = "snake_case")]
#[serde(rename_all = "snake_case")]
pub enum TokenPurpose {
    AuthSelect,
    #[serde(rename = "sso")]
    #[strum(serialize = "sso")]
    SSO,
    #[serde(rename = "totp")]
    #[strum(serialize = "totp")]
    TOTP,
    VerifyEmail,
    AcceptInvitationFromEmail,
    ForceSetPassword,
    ResetPassword,
    AcceptInvite,
    UserInfo,
}

#[derive(
    Clone,
    Copy,
    Debug,
    Default,
    Eq,
    PartialEq,
    serde::Deserialize,
    serde::Serialize,
    strum::Display,
    strum::EnumString,
)]
#[router_derive::diesel_enum(storage_type = "text")]
#[strum(serialize_all = "snake_case")]
#[serde(rename_all = "snake_case")]
pub enum UserAuthType {
    OpenIdConnect,
    MagicLink,
    #[default]
    Password,
}

#[derive(
    Clone,
    Copy,
    Debug,
    Eq,
    PartialEq,
    serde::Deserialize,
    serde::Serialize,
    strum::Display,
    strum::EnumString,
)]
#[router_derive::diesel_enum(storage_type = "text")]
#[strum(serialize_all = "snake_case")]
#[serde(rename_all = "snake_case")]
pub enum Owner {
    Organization,
    Tenant,
    Internal,
}

#[derive(
    Clone,
    Copy,
    Debug,
    Eq,
    PartialEq,
    serde::Deserialize,
    serde::Serialize,
    strum::Display,
    strum::EnumString,
    ToSchema,
)]
#[router_derive::diesel_enum(storage_type = "db_enum")]
#[strum(serialize_all = "snake_case")]
#[serde(rename_all = "snake_case")]
pub enum ApiVersion {
    V1,
    V2,
}

#[derive(
    Clone,
    Copy,
    Debug,
    Eq,
    PartialEq,
    Ord,
    PartialOrd,
    serde::Deserialize,
    serde::Serialize,
    strum::Display,
    strum::EnumString,
    ToSchema,
    Hash,
)]
#[router_derive::diesel_enum(storage_type = "text")]
#[strum(serialize_all = "snake_case")]
#[serde(rename_all = "snake_case")]
pub enum EntityType {
    Internal = 3,
    Organization = 2,
    Merchant = 1,
    Profile = 0,
}

#[derive(Clone, Debug, serde::Serialize)]
#[serde(rename_all = "snake_case")]
pub enum PayoutRetryType {
    SingleConnector,
    MultiConnector,
}

#[derive(
    Clone,
    Copy,
    Debug,
    Eq,
    PartialEq,
    serde::Deserialize,
    serde::Serialize,
    strum::Display,
    strum::EnumString,
    ToSchema,
    Hash,
)]
#[router_derive::diesel_enum(storage_type = "db_enum")]
#[serde(rename_all = "snake_case")]
#[strum(serialize_all = "snake_case")]
pub enum OrderFulfillmentTimeOrigin {
    Create,
    Confirm,
}

#[derive(
    Clone,
    Copy,
    Debug,
    Eq,
    PartialEq,
    serde::Deserialize,
    serde::Serialize,
    strum::Display,
    strum::EnumString,
    ToSchema,
    Hash,
)]
#[router_derive::diesel_enum(storage_type = "db_enum")]
#[serde(rename_all = "snake_case")]
#[strum(serialize_all = "snake_case")]
pub enum UIWidgetFormLayout {
    Tabs,
    Journey,
}

#[derive(
    Clone,
    Copy,
    Debug,
    Eq,
    PartialEq,
    serde::Deserialize,
    serde::Serialize,
    strum::Display,
    strum::EnumString,
    ToSchema,
)]
#[router_derive::diesel_enum(storage_type = "db_enum")]
#[strum(serialize_all = "snake_case")]
#[serde(rename_all = "snake_case")]
pub enum DeleteStatus {
    Active,
    Redacted,
}

/// Whether 3ds authentication is requested or not
<<<<<<< HEAD
#[derive(Clone, Debug, PartialEq, serde::Serialize, serde::Deserialize, Default, ToSchema)]
=======
#[derive(Clone, Debug, PartialEq, serde::Serialize)]
>>>>>>> c0cac8d9
pub enum External3dsAuthenticationRequest {
    /// Request for 3ds authentication
    Enable,
    /// Skip 3ds authentication
<<<<<<< HEAD
    #[default]
=======
>>>>>>> c0cac8d9
    Skip,
}

/// Whether payment link is requested to be enabled or not for this transaction
<<<<<<< HEAD
#[derive(Clone, Debug, PartialEq, serde::Serialize, serde::Deserialize, Default, ToSchema)]
=======
#[derive(Clone, Debug, PartialEq, serde::Serialize)]
>>>>>>> c0cac8d9
pub enum EnablePaymentLinkRequest {
    /// Request for enabling payment link
    Enable,
    /// Skip enabling payment link
<<<<<<< HEAD
    #[default]
=======
>>>>>>> c0cac8d9
    Skip,
}

/// Whether mit exemption is requested or not
<<<<<<< HEAD
#[derive(Clone, Debug, PartialEq, serde::Serialize, serde::Deserialize, Default, ToSchema)]
=======
#[derive(Clone, Debug, PartialEq, serde::Serialize)]
>>>>>>> c0cac8d9
pub enum MitExemptionRequest {
    /// Request for applying MIT exemption
    Apply,
    /// Skip applying MIT exemption
<<<<<<< HEAD
    #[default]
=======
>>>>>>> c0cac8d9
    Skip,
}

/// Whether customer is present / absent during the payment
<<<<<<< HEAD
#[derive(Clone, Debug, PartialEq, serde::Serialize, serde::Deserialize, Default, ToSchema)]
pub enum PresenceOfCustomerDuringPayment {
    /// Customer is present during the payment. This is the default value
    #[default]
    Present,
    /// Customer is absent during the payment
    Absent,
}

/// Whether external tax calculation is requested or not
#[derive(Clone, Debug, PartialEq, serde::Serialize, serde::Deserialize, Default, ToSchema)]
pub enum ExternalTaxCalculationRequest {
    /// Request for tax calculation
    Enable,
    /// Skip tax calculation
    #[default]
    Skip,
=======
#[derive(Clone, Debug, PartialEq, serde::Serialize)]
pub enum PresenceOfCustomerDuringPayment {
    /// Customer is present during the payment. This is the default value
    Present,
    /// Customer is absent during the payment
    Absent,
>>>>>>> c0cac8d9
}<|MERGE_RESOLUTION|>--- conflicted
+++ resolved
@@ -3216,58 +3216,35 @@
 }
 
 /// Whether 3ds authentication is requested or not
-<<<<<<< HEAD
 #[derive(Clone, Debug, PartialEq, serde::Serialize, serde::Deserialize, Default, ToSchema)]
-=======
-#[derive(Clone, Debug, PartialEq, serde::Serialize)]
->>>>>>> c0cac8d9
 pub enum External3dsAuthenticationRequest {
     /// Request for 3ds authentication
     Enable,
     /// Skip 3ds authentication
-<<<<<<< HEAD
-    #[default]
-=======
->>>>>>> c0cac8d9
+    #[default]
     Skip,
 }
 
 /// Whether payment link is requested to be enabled or not for this transaction
-<<<<<<< HEAD
 #[derive(Clone, Debug, PartialEq, serde::Serialize, serde::Deserialize, Default, ToSchema)]
-=======
-#[derive(Clone, Debug, PartialEq, serde::Serialize)]
->>>>>>> c0cac8d9
 pub enum EnablePaymentLinkRequest {
     /// Request for enabling payment link
     Enable,
     /// Skip enabling payment link
-<<<<<<< HEAD
-    #[default]
-=======
->>>>>>> c0cac8d9
+    #[default]
     Skip,
 }
 
-/// Whether mit exemption is requested or not
-<<<<<<< HEAD
 #[derive(Clone, Debug, PartialEq, serde::Serialize, serde::Deserialize, Default, ToSchema)]
-=======
-#[derive(Clone, Debug, PartialEq, serde::Serialize)]
->>>>>>> c0cac8d9
 pub enum MitExemptionRequest {
     /// Request for applying MIT exemption
     Apply,
     /// Skip applying MIT exemption
-<<<<<<< HEAD
-    #[default]
-=======
->>>>>>> c0cac8d9
+    #[default]
     Skip,
 }
 
 /// Whether customer is present / absent during the payment
-<<<<<<< HEAD
 #[derive(Clone, Debug, PartialEq, serde::Serialize, serde::Deserialize, Default, ToSchema)]
 pub enum PresenceOfCustomerDuringPayment {
     /// Customer is present during the payment. This is the default value
@@ -3285,12 +3262,4 @@
     /// Skip tax calculation
     #[default]
     Skip,
-=======
-#[derive(Clone, Debug, PartialEq, serde::Serialize)]
-pub enum PresenceOfCustomerDuringPayment {
-    /// Customer is present during the payment. This is the default value
-    Present,
-    /// Customer is absent during the payment
-    Absent,
->>>>>>> c0cac8d9
 }