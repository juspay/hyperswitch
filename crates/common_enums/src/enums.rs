--- conflicted
+++ resolved
@@ -1492,12 +1492,9 @@
     FamilyMart,
     Seicomart,
     PayEasy,
-<<<<<<< HEAD
-    OpenBanking,
-=======
     LocalBankTransfer,
     Mifinity,
->>>>>>> 91cb50fa
+    OpenBanking,
 }
 
 /// Indicates the type of payment method. Eg: 'card', 'wallet', etc.
