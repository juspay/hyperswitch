use std::num::{ParseFloatError, TryFromIntError};

use serde::{Deserialize, Serialize};
use utoipa::ToSchema;
#[doc(hidden)]
pub mod diesel_exports {
    pub use super::{
        DbAttemptStatus as AttemptStatus,
        DbAuthenticationLifecycleStatus as AuthenticationLifecycleStatus,
        DbAuthenticationStatus as AuthenticationStatus, DbAuthenticationType as AuthenticationType,
        DbBlocklistDataKind as BlocklistDataKind, DbCaptureMethod as CaptureMethod,
        DbCaptureStatus as CaptureStatus, DbConnectorType as ConnectorType,
        DbCountryAlpha2 as CountryAlpha2, DbCurrency as Currency,
        DbDecoupledAuthenticationType as DecoupledAuthenticationType,
        DbDisputeStage as DisputeStage, DbDisputeStatus as DisputeStatus, DbEventType as EventType,
        DbFutureUsage as FutureUsage, DbIntentStatus as IntentStatus,
        DbMandateStatus as MandateStatus, DbPaymentMethodIssuerCode as PaymentMethodIssuerCode,
        DbPaymentType as PaymentType, DbRefundStatus as RefundStatus,
        DbRequestIncrementalAuthorization as RequestIncrementalAuthorization,
    };
}

#[derive(
    Clone,
    Copy,
    Debug,
    Default,
    Eq,
    PartialEq,
    serde::Deserialize,
    serde::Serialize,
    strum::Display,
    strum::EnumString,
    ToSchema,
)]
#[router_derive::diesel_enum(storage_type = "db_enum")]
#[serde(rename_all = "snake_case")]
#[strum(serialize_all = "snake_case")]
pub enum AttemptStatus {
    Started,
    AuthenticationFailed,
    RouterDeclined,
    AuthenticationPending,
    AuthenticationSuccessful,
    Authorized,
    AuthorizationFailed,
    Charged,
    Authorizing,
    CodInitiated,
    Voided,
    VoidInitiated,
    CaptureInitiated,
    CaptureFailed,
    VoidFailed,
    AutoRefunded,
    PartialCharged,
    PartialChargedAndChargeable,
    Unresolved,
    #[default]
    Pending,
    Failure,
    PaymentMethodAwaited,
    ConfirmationAwaited,
    DeviceDataCollectionPending,
}

#[derive(
    Clone,
    Copy,
    Debug,
    Eq,
    Hash,
    PartialEq,
    serde::Serialize,
    serde::Deserialize,
    strum::Display,
    strum::EnumString,
    strum::EnumIter,
    strum::EnumVariantNames,
    ToSchema,
)]
#[router_derive::diesel_enum(storage_type = "db_enum")]
#[serde(rename_all = "snake_case")]
#[strum(serialize_all = "snake_case")]
/// Connectors eligible for payments routing
pub enum RoutableConnectors {
    #[cfg(feature = "dummy_connector")]
    #[serde(rename = "phonypay")]
    #[strum(serialize = "phonypay")]
    DummyConnector1,
    #[cfg(feature = "dummy_connector")]
    #[serde(rename = "fauxpay")]
    #[strum(serialize = "fauxpay")]
    DummyConnector2,
    #[cfg(feature = "dummy_connector")]
    #[serde(rename = "pretendpay")]
    #[strum(serialize = "pretendpay")]
    DummyConnector3,
    #[cfg(feature = "dummy_connector")]
    #[serde(rename = "stripe_test")]
    #[strum(serialize = "stripe_test")]
    DummyConnector4,
    #[cfg(feature = "dummy_connector")]
    #[serde(rename = "adyen_test")]
    #[strum(serialize = "adyen_test")]
    DummyConnector5,
    #[cfg(feature = "dummy_connector")]
    #[serde(rename = "checkout_test")]
    #[strum(serialize = "checkout_test")]
    DummyConnector6,
    #[cfg(feature = "dummy_connector")]
    #[serde(rename = "paypal_test")]
    #[strum(serialize = "paypal_test")]
    DummyConnector7,
    Aci,
    Adyen,
    Airwallex,
    Authorizedotnet,
    Bankofamerica,
    Bitpay,
    Bambora,
    Bluesnap,
    Boku,
    Braintree,
    Cashtocode,
    Checkout,
    Coinbase,
    Cryptopay,
    Cybersource,
    Dlocal,
    Fiserv,
    Forte,
    Globalpay,
    Globepay,
    Gocardless,
    Helcim,
    Iatapay,
    Klarna,
    Mollie,
    Multisafepay,
    Nexinets,
    Nmi,
    Noon,
    Nuvei,
    // Opayo, added as template code for future usage
    Opennode,
    // Payeezy, As psync and rsync are not supported by this connector, it is added as template code for future usage
    Payme,
    Paypal,
    Payu,
    Placetopay,
    Powertranz,
    Prophetpay,
    Rapyd,
    Riskified,
    Shift4,
    Signifyd,
    Square,
    Stax,
    Stripe,
    Trustpay,
    // Tsys,
    Tsys,
    Volt,
    Wise,
    Worldline,
    Worldpay,
    Zen,
}

impl AttemptStatus {
    pub fn is_terminal_status(self) -> bool {
        match self {
            Self::RouterDeclined
            | Self::Charged
            | Self::AutoRefunded
            | Self::Voided
            | Self::VoidFailed
            | Self::CaptureFailed
            | Self::Failure
            | Self::PartialCharged => true,
            Self::Started
            | Self::AuthenticationFailed
            | Self::AuthenticationPending
            | Self::AuthenticationSuccessful
            | Self::Authorized
            | Self::AuthorizationFailed
            | Self::Authorizing
            | Self::CodInitiated
            | Self::VoidInitiated
            | Self::CaptureInitiated
            | Self::PartialChargedAndChargeable
            | Self::Unresolved
            | Self::Pending
            | Self::PaymentMethodAwaited
            | Self::ConfirmationAwaited
            | Self::DeviceDataCollectionPending => false,
        }
    }
}

#[derive(
    Clone,
    Copy,
    Debug,
    Default,
    Eq,
    Hash,
    PartialEq,
    serde::Deserialize,
    serde::Serialize,
    strum::Display,
    strum::EnumVariantNames,
    strum::EnumIter,
    strum::EnumString,
    ToSchema,
)]
#[router_derive::diesel_enum(storage_type = "db_enum")]
#[serde(rename_all = "snake_case")]
#[strum(serialize_all = "snake_case")]
pub enum AuthenticationType {
    /// If the card is enrolled for 3DS authentication, the 3DS based authentication will be activated. The liability of chargeback shift to the issuer
    ThreeDs,
    /// 3DS based authentication will not be activated. The liability of chargeback stays with the merchant.
    #[default]
    NoThreeDs,
}

#[derive(
    Clone,
    Copy,
    Debug,
    Default,
    Eq,
    PartialEq,
    serde::Deserialize,
    serde::Serialize,
    strum::Display,
    strum::EnumString,
    ToSchema,
    Hash,
)]
#[router_derive::diesel_enum(storage_type = "db_enum")]
#[serde(rename_all = "snake_case")]
#[strum(serialize_all = "snake_case")]
pub enum CaptureStatus {
    // Capture request initiated
    #[default]
    Started,
    // Capture request was successful
    Charged,
    // Capture is pending at connector side
    Pending,
    // Capture request failed
    Failed,
}

#[derive(
    Default,
    Clone,
    Debug,
    Eq,
    PartialEq,
    serde::Deserialize,
    serde::Serialize,
    strum::Display,
    strum::EnumString,
    ToSchema,
    Hash,
)]
#[router_derive::diesel_enum(storage_type = "text")]
#[serde(rename_all = "snake_case")]
#[strum(serialize_all = "snake_case")]
pub enum AuthorizationStatus {
    Success,
    Failure,
    // Processing state is before calling connector
    #[default]
    Processing,
    // Requires merchant action
    Unresolved,
}

#[derive(
    Clone,
    Debug,
    PartialEq,
    Eq,
    serde::Deserialize,
    serde::Serialize,
    strum::Display,
    strum::EnumString,
    ToSchema,
    Hash,
)]
#[router_derive::diesel_enum(storage_type = "db_enum")]
#[serde(rename_all = "snake_case")]
#[strum(serialize_all = "snake_case")]
pub enum BlocklistDataKind {
    PaymentMethod,
    CardBin,
    ExtendedCardBin,
}

#[derive(
    Clone,
    Copy,
    Debug,
    Default,
    Eq,
    Hash,
    PartialEq,
    serde::Deserialize,
    serde::Serialize,
    strum::Display,
    strum::EnumVariantNames,
    strum::EnumIter,
    strum::EnumString,
    ToSchema,
)]
#[router_derive::diesel_enum(storage_type = "db_enum")]
#[serde(rename_all = "snake_case")]
#[strum(serialize_all = "snake_case")]
pub enum CaptureMethod {
    /// Post the payment authorization, the capture will be executed on the full amount immediately
    #[default]
    Automatic,
    /// The capture will happen only if the merchant triggers a Capture API request
    Manual,
    /// The capture will happen only if the merchant triggers a Capture API request
    ManualMultiple,
    /// The capture can be scheduled to automatically get triggered at a specific date & time
    Scheduled,
}

/// Type of the Connector for the financial use case. Could range from Payments to Accounting to Banking.
#[derive(
    Clone,
    Copy,
    Debug,
    Eq,
    PartialEq,
    strum::Display,
    strum::EnumString,
    serde::Deserialize,
    serde::Serialize,
    ToSchema,
)]
#[router_derive::diesel_enum(storage_type = "db_enum")]
#[strum(serialize_all = "snake_case")]
#[serde(rename_all = "snake_case")]
pub enum ConnectorType {
    /// PayFacs, Acquirers, Gateways, BNPL etc
    PaymentProcessor,
    /// Fraud, Currency Conversion, Crypto etc
    PaymentVas,
    /// Accounting, Billing, Invoicing, Tax etc
    FinOperations,
    /// Inventory, ERP, CRM, KYC etc
    FizOperations,
    /// Payment Networks like Visa, MasterCard etc
    Networks,
    /// All types of banks including corporate / commercial / personal / neo banks
    BankingEntities,
    /// All types of non-banking financial institutions including Insurance, Credit / Lending etc
    NonBankingFinance,
    /// Acquirers, Gateways etc
    PayoutProcessor,
    /// PaymentMethods Auth Services
    PaymentMethodAuth,
    /// 3DS Authentication Service Providers
    AuthenticationProcessor,
}

/// The three letter ISO currency code in uppercase. Eg: 'USD' for the United States Dollar.
#[allow(clippy::upper_case_acronyms)]
#[derive(
    Clone,
    Copy,
    Debug,
    Default,
    Eq,
    Hash,
    PartialEq,
    serde::Deserialize,
    serde::Serialize,
    strum::Display,
    strum::EnumString,
    strum::EnumIter,
    strum::EnumVariantNames,
    ToSchema,
)]
#[router_derive::diesel_enum(storage_type = "db_enum")]
pub enum Currency {
    AED,
    ALL,
    AMD,
    ANG,
    AOA,
    ARS,
    AUD,
    AWG,
    AZN,
    BAM,
    BBD,
    BDT,
    BGN,
    BHD,
    BIF,
    BMD,
    BND,
    BOB,
    BRL,
    BSD,
    BWP,
    BYN,
    BZD,
    CAD,
    CHF,
    CLP,
    CNY,
    COP,
    CRC,
    CUP,
    CVE,
    CZK,
    DJF,
    DKK,
    DOP,
    DZD,
    EGP,
    ETB,
    EUR,
    FJD,
    FKP,
    GBP,
    GEL,
    GHS,
    GIP,
    GMD,
    GNF,
    GTQ,
    GYD,
    HKD,
    HNL,
    HRK,
    HTG,
    HUF,
    IDR,
    ILS,
    INR,
    IQD,
    JMD,
    JOD,
    JPY,
    KES,
    KGS,
    KHR,
    KMF,
    KRW,
    KWD,
    KYD,
    KZT,
    LAK,
    LBP,
    LKR,
    LRD,
    LSL,
    LYD,
    MAD,
    MDL,
    MGA,
    MKD,
    MMK,
    MNT,
    MOP,
    MRU,
    MUR,
    MVR,
    MWK,
    MXN,
    MYR,
    MZN,
    NAD,
    NGN,
    NIO,
    NOK,
    NPR,
    NZD,
    OMR,
    PAB,
    PEN,
    PGK,
    PHP,
    PKR,
    PLN,
    PYG,
    QAR,
    RON,
    RSD,
    RUB,
    RWF,
    SAR,
    SBD,
    SCR,
    SEK,
    SGD,
    SHP,
    SLE,
    SLL,
    SOS,
    SRD,
    SSP,
    STN,
    SVC,
    SZL,
    THB,
    TND,
    TOP,
    TRY,
    TTD,
    TWD,
    TZS,
    UAH,
    UGX,
    #[default]
    USD,
    UYU,
    UZS,
    VES,
    VND,
    VUV,
    WST,
    XAF,
    XCD,
    XOF,
    XPF,
    YER,
    ZAR,
    ZMW,
}

impl Currency {
    /// Convert the amount to its base denomination based on Currency and return String
    pub fn to_currency_base_unit(&self, amount: i64) -> Result<String, TryFromIntError> {
        let amount_f64 = self.to_currency_base_unit_asf64(amount)?;
        Ok(format!("{amount_f64:.2}"))
    }

    /// Convert the amount to its base denomination based on Currency and return f64
    pub fn to_currency_base_unit_asf64(&self, amount: i64) -> Result<f64, TryFromIntError> {
        let amount_f64: f64 = u32::try_from(amount)?.into();
        let amount = if self.is_zero_decimal_currency() {
            amount_f64
        } else if self.is_three_decimal_currency() {
            amount_f64 / 1000.00
        } else {
            amount_f64 / 100.00
        };
        Ok(amount)
    }

    ///Convert the higher decimal amount to its base absolute units
    pub fn to_currency_lower_unit(&self, amount: String) -> Result<String, ParseFloatError> {
        let amount_f64 = amount.parse::<f64>()?;
        let amount_string = if self.is_zero_decimal_currency() {
            amount_f64
        } else if self.is_three_decimal_currency() {
            amount_f64 * 1000.00
        } else {
            amount_f64 * 100.00
        };
        Ok(amount_string.to_string())
    }

    /// Convert the amount to its base denomination based on Currency and check for zero decimal currency and return String
    /// Paypal Connector accepts Zero and Two decimal currency but not three decimal and it should be updated as required for 3 decimal currencies.
    /// Paypal Ref - https://developer.paypal.com/docs/reports/reference/paypal-supported-currencies/
    pub fn to_currency_base_unit_with_zero_decimal_check(
        &self,
        amount: i64,
    ) -> Result<String, TryFromIntError> {
        let amount_f64 = self.to_currency_base_unit_asf64(amount)?;
        if self.is_zero_decimal_currency() {
            Ok(amount_f64.to_string())
        } else {
            Ok(format!("{amount_f64:.2}"))
        }
    }

    pub fn iso_4217(&self) -> &'static str {
        match *self {
            Self::AED => "784",
            Self::ALL => "008",
            Self::AMD => "051",
            Self::ANG => "532",
            Self::AOA => "973",
            Self::ARS => "032",
            Self::AUD => "036",
            Self::AWG => "533",
            Self::AZN => "944",
            Self::BAM => "977",
            Self::BBD => "052",
            Self::BDT => "050",
            Self::BGN => "975",
            Self::BHD => "048",
            Self::BIF => "108",
            Self::BMD => "060",
            Self::BND => "096",
            Self::BOB => "068",
            Self::BRL => "986",
            Self::BSD => "044",
            Self::BWP => "072",
            Self::BYN => "933",
            Self::BZD => "084",
            Self::CAD => "124",
            Self::CHF => "756",
            Self::CLP => "152",
            Self::COP => "170",
            Self::CRC => "188",
            Self::CUP => "192",
            Self::CVE => "132",
            Self::CZK => "203",
            Self::DJF => "262",
            Self::DKK => "208",
            Self::DOP => "214",
            Self::DZD => "012",
            Self::EGP => "818",
            Self::ETB => "230",
            Self::EUR => "978",
            Self::FJD => "242",
            Self::FKP => "238",
            Self::GBP => "826",
            Self::GEL => "981",
            Self::GHS => "936",
            Self::GIP => "292",
            Self::GMD => "270",
            Self::GNF => "324",
            Self::GTQ => "320",
            Self::GYD => "328",
            Self::HKD => "344",
            Self::HNL => "340",
            Self::HTG => "332",
            Self::HUF => "348",
            Self::HRK => "191",
            Self::IDR => "360",
            Self::ILS => "376",
            Self::INR => "356",
            Self::IQD => "368",
            Self::JMD => "388",
            Self::JOD => "400",
            Self::JPY => "392",
            Self::KES => "404",
            Self::KGS => "417",
            Self::KHR => "116",
            Self::KMF => "174",
            Self::KRW => "410",
            Self::KWD => "414",
            Self::KYD => "136",
            Self::KZT => "398",
            Self::LAK => "418",
            Self::LBP => "422",
            Self::LKR => "144",
            Self::LRD => "430",
            Self::LSL => "426",
            Self::LYD => "434",
            Self::MAD => "504",
            Self::MDL => "498",
            Self::MGA => "969",
            Self::MKD => "807",
            Self::MMK => "104",
            Self::MNT => "496",
            Self::MOP => "446",
            Self::MRU => "929",
            Self::MUR => "480",
            Self::MVR => "462",
            Self::MWK => "454",
            Self::MXN => "484",
            Self::MYR => "458",
            Self::MZN => "943",
            Self::NAD => "516",
            Self::NGN => "566",
            Self::NIO => "558",
            Self::NOK => "578",
            Self::NPR => "524",
            Self::NZD => "554",
            Self::OMR => "512",
            Self::PAB => "590",
            Self::PEN => "604",
            Self::PGK => "598",
            Self::PHP => "608",
            Self::PKR => "586",
            Self::PLN => "985",
            Self::PYG => "600",
            Self::QAR => "634",
            Self::RON => "946",
            Self::CNY => "156",
            Self::RSD => "941",
            Self::RUB => "643",
            Self::RWF => "646",
            Self::SAR => "682",
            Self::SBD => "090",
            Self::SCR => "690",
            Self::SEK => "752",
            Self::SGD => "702",
            Self::SHP => "654",
            Self::SLE => "925",
            Self::SLL => "694",
            Self::SOS => "706",
            Self::SRD => "968",
            Self::SSP => "728",
            Self::STN => "930",
            Self::SVC => "222",
            Self::SZL => "748",
            Self::THB => "764",
            Self::TND => "788",
            Self::TOP => "776",
            Self::TRY => "949",
            Self::TTD => "780",
            Self::TWD => "901",
            Self::TZS => "834",
            Self::UAH => "980",
            Self::UGX => "800",
            Self::USD => "840",
            Self::UYU => "858",
            Self::UZS => "860",
            Self::VES => "928",
            Self::VND => "704",
            Self::VUV => "548",
            Self::WST => "882",
            Self::XAF => "950",
            Self::XCD => "951",
            Self::XOF => "952",
            Self::XPF => "953",
            Self::YER => "886",
            Self::ZAR => "710",
            Self::ZMW => "967",
        }
    }

    pub fn is_zero_decimal_currency(self) -> bool {
        match self {
            Self::BIF
            | Self::CLP
            | Self::DJF
            | Self::GNF
            | Self::JPY
            | Self::KMF
            | Self::KRW
            | Self::MGA
            | Self::PYG
            | Self::RWF
            | Self::UGX
            | Self::VND
            | Self::VUV
            | Self::XAF
            | Self::XOF
            | Self::XPF => true,
            Self::AED
            | Self::ALL
            | Self::AMD
            | Self::ANG
            | Self::AOA
            | Self::ARS
            | Self::AUD
            | Self::AWG
            | Self::AZN
            | Self::BAM
            | Self::BBD
            | Self::BDT
            | Self::BGN
            | Self::BHD
            | Self::BMD
            | Self::BND
            | Self::BOB
            | Self::BRL
            | Self::BSD
            | Self::BWP
            | Self::BYN
            | Self::BZD
            | Self::CAD
            | Self::CHF
            | Self::CNY
            | Self::COP
            | Self::CRC
            | Self::CUP
            | Self::CVE
            | Self::CZK
            | Self::DKK
            | Self::DOP
            | Self::DZD
            | Self::EGP
            | Self::ETB
            | Self::EUR
            | Self::FJD
            | Self::FKP
            | Self::GBP
            | Self::GEL
            | Self::GHS
            | Self::GIP
            | Self::GMD
            | Self::GTQ
            | Self::GYD
            | Self::HKD
            | Self::HNL
            | Self::HRK
            | Self::HTG
            | Self::HUF
            | Self::IDR
            | Self::ILS
            | Self::INR
            | Self::IQD
            | Self::JMD
            | Self::JOD
            | Self::KES
            | Self::KGS
            | Self::KHR
            | Self::KWD
            | Self::KYD
            | Self::KZT
            | Self::LAK
            | Self::LBP
            | Self::LKR
            | Self::LRD
            | Self::LSL
            | Self::LYD
            | Self::MAD
            | Self::MDL
            | Self::MKD
            | Self::MMK
            | Self::MNT
            | Self::MOP
            | Self::MRU
            | Self::MUR
            | Self::MVR
            | Self::MWK
            | Self::MXN
            | Self::MYR
            | Self::MZN
            | Self::NAD
            | Self::NGN
            | Self::NIO
            | Self::NOK
            | Self::NPR
            | Self::NZD
            | Self::OMR
            | Self::PAB
            | Self::PEN
            | Self::PGK
            | Self::PHP
            | Self::PKR
            | Self::PLN
            | Self::QAR
            | Self::RON
            | Self::RSD
            | Self::RUB
            | Self::SAR
            | Self::SBD
            | Self::SCR
            | Self::SEK
            | Self::SGD
            | Self::SHP
            | Self::SLE
            | Self::SLL
            | Self::SOS
            | Self::SRD
            | Self::SSP
            | Self::STN
            | Self::SVC
            | Self::SZL
            | Self::THB
            | Self::TND
            | Self::TOP
            | Self::TRY
            | Self::TTD
            | Self::TWD
            | Self::TZS
            | Self::UAH
            | Self::USD
            | Self::UYU
            | Self::UZS
            | Self::VES
            | Self::WST
            | Self::XCD
            | Self::YER
            | Self::ZAR
            | Self::ZMW => false,
        }
    }

    pub fn is_three_decimal_currency(self) -> bool {
        match self {
            Self::BHD | Self::IQD | Self::JOD | Self::KWD | Self::LYD | Self::OMR | Self::TND => {
                true
            }
            Self::AED
            | Self::ALL
            | Self::AMD
            | Self::AOA
            | Self::ANG
            | Self::ARS
            | Self::AUD
            | Self::AWG
            | Self::AZN
            | Self::BAM
            | Self::BBD
            | Self::BDT
            | Self::BGN
            | Self::BIF
            | Self::BMD
            | Self::BND
            | Self::BOB
            | Self::BRL
            | Self::BSD
            | Self::BWP
            | Self::BYN
            | Self::BZD
            | Self::CAD
            | Self::CHF
            | Self::CLP
            | Self::CNY
            | Self::COP
            | Self::CRC
            | Self::CUP
            | Self::CVE
            | Self::CZK
            | Self::DJF
            | Self::DKK
            | Self::DOP
            | Self::DZD
            | Self::EGP
            | Self::ETB
            | Self::EUR
            | Self::FJD
            | Self::FKP
            | Self::GBP
            | Self::GEL
            | Self::GHS
            | Self::GIP
            | Self::GMD
            | Self::GNF
            | Self::GTQ
            | Self::GYD
            | Self::HKD
            | Self::HNL
            | Self::HRK
            | Self::HTG
            | Self::HUF
            | Self::IDR
            | Self::ILS
            | Self::INR
            | Self::JMD
            | Self::JPY
            | Self::KES
            | Self::KGS
            | Self::KHR
            | Self::KMF
            | Self::KRW
            | Self::KYD
            | Self::KZT
            | Self::LAK
            | Self::LBP
            | Self::LKR
            | Self::LRD
            | Self::LSL
            | Self::MAD
            | Self::MDL
            | Self::MGA
            | Self::MKD
            | Self::MMK
            | Self::MNT
            | Self::MOP
            | Self::MRU
            | Self::MUR
            | Self::MVR
            | Self::MWK
            | Self::MXN
            | Self::MYR
            | Self::MZN
            | Self::NAD
            | Self::NGN
            | Self::NIO
            | Self::NOK
            | Self::NPR
            | Self::NZD
            | Self::PAB
            | Self::PEN
            | Self::PGK
            | Self::PHP
            | Self::PKR
            | Self::PLN
            | Self::PYG
            | Self::QAR
            | Self::RON
            | Self::RSD
            | Self::RUB
            | Self::RWF
            | Self::SAR
            | Self::SBD
            | Self::SCR
            | Self::SEK
            | Self::SGD
            | Self::SHP
            | Self::SLE
            | Self::SLL
            | Self::SOS
            | Self::SRD
            | Self::SSP
            | Self::STN
            | Self::SVC
            | Self::SZL
            | Self::THB
            | Self::TOP
            | Self::TRY
            | Self::TTD
            | Self::TWD
            | Self::TZS
            | Self::UAH
            | Self::UGX
            | Self::USD
            | Self::UYU
            | Self::UZS
            | Self::VES
            | Self::VND
            | Self::VUV
            | Self::WST
            | Self::XAF
            | Self::XCD
            | Self::XPF
            | Self::XOF
            | Self::YER
            | Self::ZAR
            | Self::ZMW => false,
        }
    }
}

#[derive(
    Clone,
    Copy,
    Debug,
    Eq,
    PartialEq,
    serde::Deserialize,
    serde::Serialize,
    strum::Display,
    strum::EnumString,
    ToSchema,
)]
#[router_derive::diesel_enum(storage_type = "db_enum")]
#[serde(rename_all = "snake_case")]
#[strum(serialize_all = "snake_case")]
pub enum EventType {
    /// Authorize + Capture success
    PaymentSucceeded,
    /// Authorize + Capture failed
    PaymentFailed,
    PaymentProcessing,
    PaymentCancelled,
    PaymentAuthorized,
    PaymentCaptured,
    ActionRequired,
    RefundSucceeded,
    RefundFailed,
    DisputeOpened,
    DisputeExpired,
    DisputeAccepted,
    DisputeCancelled,
    DisputeChallenged,
    DisputeWon,
    DisputeLost,
    MandateActive,
    MandateRevoked,
}

// TODO: This decision about using KV mode or not,
// should be taken at a top level rather than pushing it down to individual functions via an enum.
#[derive(
    Clone,
    Copy,
    Debug,
    Default,
    Eq,
    PartialEq,
    serde::Deserialize,
    serde::Serialize,
    strum::Display,
    strum::EnumString,
)]
#[router_derive::diesel_enum(storage_type = "db_enum")]
#[serde(rename_all = "snake_case")]
#[strum(serialize_all = "snake_case")]
pub enum MerchantStorageScheme {
    #[default]
    PostgresOnly,
    RedisKv,
}

#[derive(
    Clone,
    Copy,
    Debug,
    Default,
    Eq,
    Hash,
    PartialEq,
    ToSchema,
    serde::Deserialize,
    serde::Serialize,
    strum::Display,
    strum::EnumString,
)]
#[router_derive::diesel_enum(storage_type = "db_enum")]
#[serde(rename_all = "snake_case")]
#[strum(serialize_all = "snake_case")]
pub enum IntentStatus {
    Succeeded,
    Failed,
    Cancelled,
    Processing,
    RequiresCustomerAction,
    RequiresMerchantAction,
    RequiresPaymentMethod,
    #[default]
    RequiresConfirmation,
    RequiresCapture,
    PartiallyCaptured,
    PartiallyCapturedAndCapturable,
}

#[derive(
    Clone,
    Copy,
    Debug,
    Default,
    Eq,
    Hash,
    PartialEq,
    serde::Deserialize,
    serde::Serialize,
    strum::Display,
    strum::EnumVariantNames,
    strum::EnumIter,
    strum::EnumString,
    ToSchema,
)]
#[router_derive::diesel_enum(storage_type = "db_enum")]
#[serde(rename_all = "snake_case")]
#[strum(serialize_all = "snake_case")]
pub enum FutureUsage {
    #[default]
    OffSession,
    OnSession,
}

#[derive(
    Clone,
    Copy,
    Debug,
    Eq,
    Hash,
    PartialEq,
    serde::Deserialize,
    serde::Serialize,
    strum::Display,
    strum::EnumString,
    ToSchema,
)]
#[router_derive::diesel_enum(storage_type = "db_enum")]
#[strum(serialize_all = "snake_case")]
#[serde(rename_all = "snake_case")]
pub enum PaymentMethodIssuerCode {
    JpHdfc,
    JpIcici,
    JpGooglepay,
    JpApplepay,
    JpPhonepay,
    JpWechat,
    JpSofort,
    JpGiropay,
    JpSepa,
    JpBacs,
}

#[derive(
    Clone,
    Copy,
    Debug,
    PartialEq,
    Eq,
    Hash,
    serde::Serialize,
    serde::Deserialize,
    strum::Display,
    strum::EnumString,
    ToSchema,
)]
#[router_derive::diesel_enum(storage_type = "text")]
#[strum(serialize_all = "snake_case")]
#[serde(rename_all = "snake_case")]
pub enum PaymentMethodStatus {
    /// Indicates that the payment method is active and can be used for payments.
    Active,
    /// Indicates that the payment method is not active and hence cannot be used for payments.
    Inactive,
    /// Indicates that the payment method is awaiting some data or action before it can be marked
    /// as 'active'.
    Processing,
}

/// To indicate the type of payment experience that the customer would go through
#[derive(
    Eq,
    strum::EnumString,
    PartialEq,
    Hash,
    Copy,
    Clone,
    Debug,
    serde::Serialize,
    serde::Deserialize,
    strum::Display,
    ToSchema,
    Default,
)]
#[router_derive::diesel_enum(storage_type = "text")]
#[strum(serialize_all = "snake_case")]
#[serde(rename_all = "snake_case")]
pub enum PaymentExperience {
    /// The URL to which the customer needs to be redirected for completing the payment.
    #[default]
    RedirectToUrl,
    /// Contains the data for invoking the sdk client for completing the payment.
    InvokeSdkClient,
    /// The QR code data to be displayed to the customer.
    DisplayQrCode,
    /// Contains data to finish one click payment.
    OneClick,
    /// Redirect customer to link wallet
    LinkWallet,
    /// Contains the data for invoking the sdk client for completing the payment.
    InvokePaymentApp,
    /// Contains the data for displaying wait screen
    DisplayWaitScreen,
}

/// Indicates the sub type of payment method. Eg: 'google_pay' & 'apple_pay' for wallets.
#[derive(
    Clone,
    Copy,
    Debug,
    Eq,
    Hash,
    PartialEq,
    serde::Deserialize,
    serde::Serialize,
    strum::Display,
    strum::EnumVariantNames,
    strum::EnumIter,
    strum::EnumString,
    ToSchema,
)]
#[router_derive::diesel_enum(storage_type = "text")]
#[serde(rename_all = "snake_case")]
#[strum(serialize_all = "snake_case")]
pub enum PaymentMethodType {
    Ach,
    Affirm,
    AfterpayClearpay,
    Alfamart,
    AliPay,
    AliPayHk,
    Alma,
    ApplePay,
    Atome,
    Bacs,
    BancontactCard,
    Becs,
    Benefit,
    Bizum,
    Blik,
    Boleto,
    BcaBankTransfer,
    BniVa,
    BriVa,
    CardRedirect,
    CimbVa,
    #[serde(rename = "classic")]
    ClassicReward,
    Credit,
    CryptoCurrency,
    Cashapp,
    Dana,
    DanamonVa,
    Debit,
    Efecty,
    Eps,
    Evoucher,
    Giropay,
    Givex,
    GooglePay,
    GoPay,
    Gcash,
    Ideal,
    Interac,
    Indomaret,
    Klarna,
    KakaoPay,
    MandiriVa,
    Knet,
    MbWay,
    MobilePay,
    Momo,
    MomoAtm,
    Multibanco,
    OnlineBankingThailand,
    OnlineBankingCzechRepublic,
    OnlineBankingFinland,
    OnlineBankingFpx,
    OnlineBankingPoland,
    OnlineBankingSlovakia,
    Oxxo,
    PagoEfectivo,
    PermataBankTransfer,
    OpenBankingUk,
    PayBright,
    Paypal,
    Pix,
    PaySafeCard,
    Przelewy24,
    Pse,
    RedCompra,
    RedPagos,
    SamsungPay,
    Sepa,
    Sofort,
    Swish,
    TouchNGo,
    Trustly,
    Twint,
    UpiCollect,
    Vipps,
    Walley,
    WeChatPay,
    SevenEleven,
    Lawson,
    MiniStop,
    FamilyMart,
    Seicomart,
    PayEasy,
}

/// Indicates the type of payment method. Eg: 'card', 'wallet', etc.
#[derive(
    Clone,
    Copy,
    Debug,
    Default,
    Eq,
    Hash,
    PartialEq,
    serde::Deserialize,
    serde::Serialize,
    strum::Display,
    strum::EnumVariantNames,
    strum::EnumIter,
    strum::EnumString,
    ToSchema,
)]
#[router_derive::diesel_enum(storage_type = "text")]
#[serde(rename_all = "snake_case")]
#[strum(serialize_all = "snake_case")]
pub enum PaymentMethod {
    #[default]
    Card,
    CardRedirect,
    PayLater,
    Wallet,
    BankRedirect,
    BankTransfer,
    Crypto,
    BankDebit,
    Reward,
    Upi,
    Voucher,
    GiftCard,
}

/// To be used to specify the type of payment. Use 'setup_mandate' in case of zero auth flow.
#[derive(
    Clone,
    Copy,
    Debug,
    Default,
    Eq,
    PartialEq,
    serde::Deserialize,
    serde::Serialize,
    strum::Display,
    strum::EnumString,
    ToSchema,
)]
#[router_derive::diesel_enum(storage_type = "db_enum")]
#[serde(rename_all = "snake_case")]
#[strum(serialize_all = "snake_case")]
pub enum PaymentType {
    #[default]
    Normal,
    NewMandate,
    SetupMandate,
    RecurringMandate,
}

#[derive(
    Clone,
    Copy,
    Debug,
    Default,
    Eq,
    Hash,
    PartialEq,
    strum::Display,
    strum::EnumString,
    serde::Serialize,
    serde::Deserialize,
)]
#[router_derive::diesel_enum(storage_type = "db_enum")]
#[strum(serialize_all = "snake_case")]
pub enum RefundStatus {
    Failure,
    ManualReview,
    #[default]
    Pending,
    Success,
    TransactionFailure,
}

/// The status of the mandate, which indicates whether it can be used to initiate a payment.
#[derive(
    Clone,
    Copy,
    Debug,
    Eq,
    PartialEq,
    Default,
    serde::Deserialize,
    serde::Serialize,
    strum::Display,
    strum::EnumString,
    ToSchema,
)]
#[router_derive::diesel_enum(storage_type = "db_enum")]
#[serde(rename_all = "snake_case")]
#[strum(serialize_all = "snake_case")]
pub enum MandateStatus {
    #[default]
    Active,
    Inactive,
    Pending,
    Revoked,
}

/// Indicates the card network.
#[derive(
    Clone,
    Debug,
    Eq,
    Hash,
    PartialEq,
    serde::Deserialize,
    serde::Serialize,
    strum::Display,
    strum::EnumVariantNames,
    strum::EnumIter,
    strum::EnumString,
    ToSchema,
)]
#[router_derive::diesel_enum(storage_type = "text")]
pub enum CardNetwork {
    Visa,
    Mastercard,
    AmericanExpress,
    JCB,
    DinersClub,
    Discover,
    CartesBancaires,
    UnionPay,
    Interac,
    RuPay,
    Maestro,
}

#[derive(
    Clone,
    Copy,
    Default,
    Debug,
    Eq,
    Hash,
    PartialEq,
    serde::Deserialize,
    serde::Serialize,
    strum::Display,
    strum::EnumString,
    ToSchema,
)]
#[router_derive::diesel_enum(storage_type = "db_enum")]
#[serde(rename_all = "snake_case")]
#[strum(serialize_all = "snake_case")]
pub enum DisputeStage {
    PreDispute,
    #[default]
    Dispute,
    PreArbitration,
}

#[derive(
    Clone,
    Debug,
    Copy,
    Default,
    Eq,
    Hash,
    PartialEq,
    serde::Deserialize,
    serde::Serialize,
    strum::Display,
    strum::EnumString,
    ToSchema,
)]
#[router_derive::diesel_enum(storage_type = "db_enum")]
#[serde(rename_all = "snake_case")]
#[strum(serialize_all = "snake_case")]
pub enum DisputeStatus {
    #[default]
    DisputeOpened,
    DisputeExpired,
    DisputeAccepted,
    DisputeCancelled,
    DisputeChallenged,
    // dispute has been successfully challenged by the merchant
    DisputeWon,
    // dispute has been unsuccessfully challenged
    DisputeLost,
}

#[derive(
    Clone,
    Debug,
    Eq,
    Default,
    Hash,
    PartialEq,
    serde::Deserialize,
    serde::Serialize,
    strum::Display,
    strum::EnumString,
    utoipa::ToSchema,
    Copy
)]
#[router_derive::diesel_enum(storage_type = "db_enum")]
#[rustfmt::skip]
pub enum CountryAlpha2 {
    AF, AX, AL, DZ, AS, AD, AO, AI, AQ, AG, AR, AM, AW, AU, AT,
    AZ, BS, BH, BD, BB, BY, BE, BZ, BJ, BM, BT, BO, BQ, BA, BW,
    BV, BR, IO, BN, BG, BF, BI, KH, CM, CA, CV, KY, CF, TD, CL,
    CN, CX, CC, CO, KM, CG, CD, CK, CR, CI, HR, CU, CW, CY, CZ,
    DK, DJ, DM, DO, EC, EG, SV, GQ, ER, EE, ET, FK, FO, FJ, FI,
    FR, GF, PF, TF, GA, GM, GE, DE, GH, GI, GR, GL, GD, GP, GU,
    GT, GG, GN, GW, GY, HT, HM, VA, HN, HK, HU, IS, IN, ID, IR,
    IQ, IE, IM, IL, IT, JM, JP, JE, JO, KZ, KE, KI, KP, KR, KW,
    KG, LA, LV, LB, LS, LR, LY, LI, LT, LU, MO, MK, MG, MW, MY,
    MV, ML, MT, MH, MQ, MR, MU, YT, MX, FM, MD, MC, MN, ME, MS,
    MA, MZ, MM, NA, NR, NP, NL, NC, NZ, NI, NE, NG, NU, NF, MP,
    NO, OM, PK, PW, PS, PA, PG, PY, PE, PH, PN, PL, PT, PR, QA,
    RE, RO, RU, RW, BL, SH, KN, LC, MF, PM, VC, WS, SM, ST, SA,
    SN, RS, SC, SL, SG, SX, SK, SI, SB, SO, ZA, GS, SS, ES, LK,
    SD, SR, SJ, SZ, SE, CH, SY, TW, TJ, TZ, TH, TL, TG, TK, TO,
    TT, TN, TR, TM, TC, TV, UG, UA, AE, GB, UM, UY, UZ, VU,
    VE, VN, VG, VI, WF, EH, YE, ZM, ZW,
    #[default]
    US
}

#[derive(
    Clone,
    Debug,
    Copy,
    Default,
    Eq,
    Hash,
    PartialEq,
    serde::Deserialize,
    serde::Serialize,
    strum::Display,
    strum::EnumString,
)]
#[router_derive::diesel_enum(storage_type = "db_enum")]
#[serde(rename_all = "snake_case")]
#[strum(serialize_all = "snake_case")]
pub enum RequestIncrementalAuthorization {
    True,
    False,
    #[default]
    Default,
}

#[derive(Clone, Copy, Debug, Serialize, Deserialize)]
#[rustfmt::skip]
pub enum CountryAlpha3 {
    AFG, ALA, ALB, DZA, ASM, AND, AGO, AIA, ATA, ATG, ARG, ARM, ABW, AUS, AUT,
    AZE, BHS, BHR, BGD, BRB, BLR, BEL, BLZ, BEN, BMU, BTN, BOL, BES, BIH, BWA,
    BVT, BRA, IOT, BRN, BGR, BFA, BDI, CPV, KHM, CMR, CAN, CYM, CAF, TCD, CHL,
    CHN, CXR, CCK, COL, COM, COG, COD, COK, CRI, CIV, HRV, CUB, CUW, CYP, CZE,
    DNK, DJI, DMA, DOM, ECU, EGY, SLV, GNQ, ERI, EST, ETH, FLK, FRO, FJI, FIN,
    FRA, GUF, PYF, ATF, GAB, GMB, GEO, DEU, GHA, GIB, GRC, GRL, GRD, GLP, GUM,
    GTM, GGY, GIN, GNB, GUY, HTI, HMD, VAT, HND, HKG, HUN, ISL, IND, IDN, IRN,
    IRQ, IRL, IMN, ISR, ITA, JAM, JPN, JEY, JOR, KAZ, KEN, KIR, PRK, KOR, KWT,
    KGZ, LAO, LVA, LBN, LSO, LBR, LBY, LIE, LTU, LUX, MAC, MKD, MDG, MWI, MYS,
    MDV, MLI, MLT, MHL, MTQ, MRT, MUS, MYT, MEX, FSM, MDA, MCO, MNG, MNE, MSR,
    MAR, MOZ, MMR, NAM, NRU, NPL, NLD, NCL, NZL, NIC, NER, NGA, NIU, NFK, MNP,
    NOR, OMN, PAK, PLW, PSE, PAN, PNG, PRY, PER, PHL, PCN, POL, PRT, PRI, QAT,
    REU, ROU, RUS, RWA, BLM, SHN, KNA, LCA, MAF, SPM, VCT, WSM, SMR, STP, SAU,
    SEN, SRB, SYC, SLE, SGP, SXM, SVK, SVN, SLB, SOM, ZAF, SGS, SSD, ESP, LKA,
    SDN, SUR, SJM, SWZ, SWE, CHE, SYR, TWN, TJK, TZA, THA, TLS, TGO, TKL, TON,
    TTO, TUN, TUR, TKM, TCA, TUV, UGA, UKR, ARE, GBR, USA, UMI, URY, UZB, VUT,
    VEN, VNM, VGB, VIR, WLF, ESH, YEM, ZMB, ZWE
}

#[derive(
    Clone,
    Copy,
    Debug,
    PartialEq,
    Eq,
    Hash,
    strum::Display,
    strum::EnumVariantNames,
    strum::EnumIter,
    strum::EnumString,
    Deserialize,
    Serialize,
)]
pub enum Country {
    Afghanistan,
    AlandIslands,
    Albania,
    Algeria,
    AmericanSamoa,
    Andorra,
    Angola,
    Anguilla,
    Antarctica,
    AntiguaAndBarbuda,
    Argentina,
    Armenia,
    Aruba,
    Australia,
    Austria,
    Azerbaijan,
    Bahamas,
    Bahrain,
    Bangladesh,
    Barbados,
    Belarus,
    Belgium,
    Belize,
    Benin,
    Bermuda,
    Bhutan,
    BoliviaPlurinationalState,
    BonaireSintEustatiusAndSaba,
    BosniaAndHerzegovina,
    Botswana,
    BouvetIsland,
    Brazil,
    BritishIndianOceanTerritory,
    BruneiDarussalam,
    Bulgaria,
    BurkinaFaso,
    Burundi,
    CaboVerde,
    Cambodia,
    Cameroon,
    Canada,
    CaymanIslands,
    CentralAfricanRepublic,
    Chad,
    Chile,
    China,
    ChristmasIsland,
    CocosKeelingIslands,
    Colombia,
    Comoros,
    Congo,
    CongoDemocraticRepublic,
    CookIslands,
    CostaRica,
    CotedIvoire,
    Croatia,
    Cuba,
    Curacao,
    Cyprus,
    Czechia,
    Denmark,
    Djibouti,
    Dominica,
    DominicanRepublic,
    Ecuador,
    Egypt,
    ElSalvador,
    EquatorialGuinea,
    Eritrea,
    Estonia,
    Ethiopia,
    FalklandIslandsMalvinas,
    FaroeIslands,
    Fiji,
    Finland,
    France,
    FrenchGuiana,
    FrenchPolynesia,
    FrenchSouthernTerritories,
    Gabon,
    Gambia,
    Georgia,
    Germany,
    Ghana,
    Gibraltar,
    Greece,
    Greenland,
    Grenada,
    Guadeloupe,
    Guam,
    Guatemala,
    Guernsey,
    Guinea,
    GuineaBissau,
    Guyana,
    Haiti,
    HeardIslandAndMcDonaldIslands,
    HolySee,
    Honduras,
    HongKong,
    Hungary,
    Iceland,
    India,
    Indonesia,
    IranIslamicRepublic,
    Iraq,
    Ireland,
    IsleOfMan,
    Israel,
    Italy,
    Jamaica,
    Japan,
    Jersey,
    Jordan,
    Kazakhstan,
    Kenya,
    Kiribati,
    KoreaDemocraticPeoplesRepublic,
    KoreaRepublic,
    Kuwait,
    Kyrgyzstan,
    LaoPeoplesDemocraticRepublic,
    Latvia,
    Lebanon,
    Lesotho,
    Liberia,
    Libya,
    Liechtenstein,
    Lithuania,
    Luxembourg,
    Macao,
    MacedoniaTheFormerYugoslavRepublic,
    Madagascar,
    Malawi,
    Malaysia,
    Maldives,
    Mali,
    Malta,
    MarshallIslands,
    Martinique,
    Mauritania,
    Mauritius,
    Mayotte,
    Mexico,
    MicronesiaFederatedStates,
    MoldovaRepublic,
    Monaco,
    Mongolia,
    Montenegro,
    Montserrat,
    Morocco,
    Mozambique,
    Myanmar,
    Namibia,
    Nauru,
    Nepal,
    Netherlands,
    NewCaledonia,
    NewZealand,
    Nicaragua,
    Niger,
    Nigeria,
    Niue,
    NorfolkIsland,
    NorthernMarianaIslands,
    Norway,
    Oman,
    Pakistan,
    Palau,
    PalestineState,
    Panama,
    PapuaNewGuinea,
    Paraguay,
    Peru,
    Philippines,
    Pitcairn,
    Poland,
    Portugal,
    PuertoRico,
    Qatar,
    Reunion,
    Romania,
    RussianFederation,
    Rwanda,
    SaintBarthelemy,
    SaintHelenaAscensionAndTristandaCunha,
    SaintKittsAndNevis,
    SaintLucia,
    SaintMartinFrenchpart,
    SaintPierreAndMiquelon,
    SaintVincentAndTheGrenadines,
    Samoa,
    SanMarino,
    SaoTomeAndPrincipe,
    SaudiArabia,
    Senegal,
    Serbia,
    Seychelles,
    SierraLeone,
    Singapore,
    SintMaartenDutchpart,
    Slovakia,
    Slovenia,
    SolomonIslands,
    Somalia,
    SouthAfrica,
    SouthGeorgiaAndTheSouthSandwichIslands,
    SouthSudan,
    Spain,
    SriLanka,
    Sudan,
    Suriname,
    SvalbardAndJanMayen,
    Swaziland,
    Sweden,
    Switzerland,
    SyrianArabRepublic,
    TaiwanProvinceOfChina,
    Tajikistan,
    TanzaniaUnitedRepublic,
    Thailand,
    TimorLeste,
    Togo,
    Tokelau,
    Tonga,
    TrinidadAndTobago,
    Tunisia,
    Turkey,
    Turkmenistan,
    TurksAndCaicosIslands,
    Tuvalu,
    Uganda,
    Ukraine,
    UnitedArabEmirates,
    UnitedKingdomOfGreatBritainAndNorthernIreland,
    UnitedStatesOfAmerica,
    UnitedStatesMinorOutlyingIslands,
    Uruguay,
    Uzbekistan,
    Vanuatu,
    VenezuelaBolivarianRepublic,
    Vietnam,
    VirginIslandsBritish,
    VirginIslandsUS,
    WallisAndFutuna,
    WesternSahara,
    Yemen,
    Zambia,
    Zimbabwe,
}

#[derive(
    Clone,
    Copy,
    Debug,
    Eq,
    PartialEq,
    Default,
    serde::Deserialize,
    serde::Serialize,
    strum::Display,
    strum::EnumString,
)]
#[router_derive::diesel_enum(storage_type = "text")]
#[serde(rename_all = "snake_case")]
#[strum(serialize_all = "snake_case")]
pub enum FileUploadProvider {
    #[default]
    Router,
    Stripe,
    Checkout,
}

#[derive(Debug, Clone, PartialEq, Eq, Serialize, Deserialize, strum::Display)]
pub enum UsStatesAbbreviation {
    AL,
    AK,
    AS,
    AZ,
    AR,
    CA,
    CO,
    CT,
    DE,
    DC,
    FM,
    FL,
    GA,
    GU,
    HI,
    ID,
    IL,
    IN,
    IA,
    KS,
    KY,
    LA,
    ME,
    MH,
    MD,
    MA,
    MI,
    MN,
    MS,
    MO,
    MT,
    NE,
    NV,
    NH,
    NJ,
    NM,
    NY,
    NC,
    ND,
    MP,
    OH,
    OK,
    OR,
    PW,
    PA,
    PR,
    RI,
    SC,
    SD,
    TN,
    TX,
    UT,
    VT,
    VI,
    VA,
    WA,
    WV,
    WI,
    WY,
}

#[derive(Debug, Clone, PartialEq, Eq, Serialize, Deserialize, strum::Display)]
pub enum CanadaStatesAbbreviation {
    AB,
    BC,
    MB,
    NB,
    NL,
    NT,
    NS,
    NU,
    ON,
    PE,
    QC,
    SK,
    YT,
}

#[derive(
    Clone,
    Copy,
    Debug,
    Default,
    Eq,
    PartialEq,
    ToSchema,
    serde::Deserialize,
    serde::Serialize,
    strum::Display,
    strum::EnumString,
)]
#[router_derive::diesel_enum(storage_type = "db_enum")]
#[serde(rename_all = "snake_case")]
#[strum(serialize_all = "snake_case")]
pub enum PayoutStatus {
    Success,
    Failed,
    Cancelled,
    Pending,
    Ineligible,
    #[default]
    RequiresCreation,
    RequiresPayoutMethodData,
    RequiresFulfillment,
}

#[derive(
    Clone,
    Copy,
    Debug,
    Default,
    Eq,
    PartialEq,
    ToSchema,
    serde::Deserialize,
    serde::Serialize,
    strum::Display,
    strum::EnumString,
)]
#[router_derive::diesel_enum(storage_type = "db_enum")]
#[serde(rename_all = "snake_case")]
#[strum(serialize_all = "snake_case")]
pub enum PayoutType {
    #[default]
    Card,
    Bank,
    Wallet,
}

#[derive(
    Clone,
    Copy,
    Debug,
    Default,
    Eq,
    Hash,
    PartialEq,
    serde::Deserialize,
    serde::Serialize,
    strum::Display,
    strum::EnumString,
    ToSchema,
)]
#[router_derive::diesel_enum(storage_type = "text")]
#[serde(rename_all = "PascalCase")]
#[strum(serialize_all = "PascalCase")]
pub enum PayoutEntityType {
    /// Adyen
    #[default]
    Individual,
    Company,
    NonProfit,
    PublicSector,
    NaturalPerson,

    /// Wise
    #[strum(serialize = "lowercase")]
    #[serde(rename = "lowercase")]
    Business,
    Personal,
}

#[derive(
    Clone,
    Copy,
    Debug,
    Default,
    Eq,
    PartialEq,
    serde::Deserialize,
    serde::Serialize,
    strum::Display,
    strum::EnumString,
    ToSchema,
    Hash,
)]
#[router_derive::diesel_enum(storage_type = "db_enum")]
#[serde(rename_all = "snake_case")]
#[strum(serialize_all = "snake_case")]
pub enum PaymentSource {
    #[default]
    MerchantServer,
    Postman,
    Dashboard,
    Sdk,
    Webhook,
}

#[derive(
    Clone,
    Copy,
    Debug,
    Eq,
    PartialEq,
    serde::Serialize,
    serde::Deserialize,
    strum::Display,
    strum::EnumString,
)]
#[router_derive::diesel_enum(storage_type = "text")]
#[strum(serialize_all = "snake_case")]
pub enum MerchantDecision {
    Approved,
    Rejected,
    AutoRefunded,
}

#[derive(
    Clone,
    Copy,
    Default,
    Debug,
    Eq,
    Hash,
    PartialEq,
    serde::Deserialize,
    serde::Serialize,
    strum::Display,
    strum::EnumString,
    ToSchema,
)]
#[serde(rename_all = "snake_case")]
#[strum(serialize_all = "snake_case")]
pub enum FrmSuggestion {
    #[default]
    FrmCancelTransaction,
    FrmManualReview,
    FrmAutoRefund,
}

#[derive(
    Clone,
    Debug,
    Eq,
    Default,
    Hash,
    PartialEq,
    serde::Deserialize,
    serde::Serialize,
    strum::Display,
    strum::EnumString,
    utoipa::ToSchema,
    Copy,
)]
#[router_derive::diesel_enum(storage_type = "db_enum")]
#[serde(rename_all = "snake_case")]
#[strum(serialize_all = "snake_case")]
pub enum ReconStatus {
    #[default]
    NotRequested,
    Requested,
    Active,
    Disabled,
}
#[derive(Debug, Clone, PartialEq, Eq)]
pub enum ApplePayFlow {
    Simplified,
    Manual,
}

#[derive(
    Clone,
    Debug,
    Eq,
    Default,
    Hash,
    PartialEq,
    serde::Deserialize,
    serde::Serialize,
    strum::Display,
    strum::EnumString,
    utoipa::ToSchema,
    Copy,
)]
<<<<<<< HEAD
#[router_derive::diesel_enum(storage_type = "db_enum")]
=======
#[router_derive::diesel_enum(storage_type = "text")]
>>>>>>> 9917dd06
#[serde(rename_all = "snake_case")]
#[strum(serialize_all = "snake_case")]
pub enum AuthenticationStatus {
    #[default]
    Started,
    Pending,
    Success,
    Failed,
}

impl AuthenticationStatus {
    pub fn is_terminal_status(&self) -> bool {
        match self {
            Self::Started | Self::Pending => false,
            Self::Success | Self::Failed => true,
        }
    }

    pub fn is_failed(&self) -> bool {
        self == &Self::Failed
    }
}

#[derive(
    Clone,
    Debug,
    Eq,
    Default,
    Hash,
    PartialEq,
    serde::Deserialize,
    serde::Serialize,
    strum::Display,
    strum::EnumString,
    utoipa::ToSchema,
    Copy,
)]
<<<<<<< HEAD
#[router_derive::diesel_enum(storage_type = "db_enum")]
=======
#[router_derive::diesel_enum(storage_type = "text")]
>>>>>>> 9917dd06
#[serde(rename_all = "snake_case")]
#[strum(serialize_all = "snake_case")]
pub enum DecoupledAuthenticationType {
    #[default]
    Challenge,
    Frictionless,
}

#[derive(
    Clone,
    Debug,
    Eq,
    Default,
    Hash,
    PartialEq,
    serde::Deserialize,
    serde::Serialize,
    strum::Display,
    strum::EnumString,
    utoipa::ToSchema,
    Copy,
)]
<<<<<<< HEAD
#[router_derive::diesel_enum(storage_type = "db_enum")]
=======
#[router_derive::diesel_enum(storage_type = "text")]
>>>>>>> 9917dd06
#[serde(rename_all = "snake_case")]
#[strum(serialize_all = "snake_case")]
pub enum AuthenticationLifecycleStatus {
    Used,
    #[default]
    Unused,
    Expired,
}

#[derive(
    Clone,
    Copy,
    Debug,
    Eq,
    PartialEq,
    strum::Display,
    strum::EnumString,
    serde::Deserialize,
    serde::Serialize,
    ToSchema,
    Default,
)]
#[router_derive::diesel_enum(storage_type = "db_enum")]
#[strum(serialize_all = "snake_case")]
#[serde(rename_all = "snake_case")]
pub enum ConnectorStatus {
    #[default]
    Inactive,
    Active,
}

#[derive(
    Clone,
    Copy,
    Debug,
    Eq,
    PartialEq,
    strum::Display,
    strum::EnumString,
    serde::Deserialize,
    serde::Serialize,
    ToSchema,
    Default,
)]
#[router_derive::diesel_enum(storage_type = "db_enum")]
#[strum(serialize_all = "snake_case")]
#[serde(rename_all = "snake_case")]
pub enum TransactionType {
    #[default]
    Payment,
    #[cfg(feature = "payouts")]
    Payout,
}

#[derive(
    Clone,
    Copy,
    Debug,
    Eq,
    PartialEq,
    serde::Deserialize,
    serde::Serialize,
    strum::Display,
    strum::EnumString,
)]
#[router_derive::diesel_enum(storage_type = "db_enum")]
#[serde(rename_all = "snake_case")]
#[strum(serialize_all = "snake_case")]
pub enum RoleScope {
    Merchant,
    Organization,
}

#[derive(
    Clone,
    Copy,
    Debug,
    Eq,
    PartialEq,
    serde::Serialize,
    serde::Deserialize,
    strum::Display,
    strum::EnumString,
    strum::EnumIter,
)]
#[router_derive::diesel_enum(storage_type = "text")]
#[serde(rename_all = "snake_case")]
#[strum(serialize_all = "snake_case")]
pub enum PermissionGroup {
    OperationsView,
    OperationsManage,
    ConnectorsView,
    ConnectorsManage,
    WorkflowsView,
    WorkflowsManage,
    AnalyticsView,
    UsersView,
    UsersManage,
    MerchantDetailsView,
    MerchantDetailsManage,
    OrganizationManage,
}<|MERGE_RESOLUTION|>--- conflicted
+++ resolved
@@ -2191,11 +2191,7 @@
     utoipa::ToSchema,
     Copy,
 )]
-<<<<<<< HEAD
-#[router_derive::diesel_enum(storage_type = "db_enum")]
-=======
 #[router_derive::diesel_enum(storage_type = "text")]
->>>>>>> 9917dd06
 #[serde(rename_all = "snake_case")]
 #[strum(serialize_all = "snake_case")]
 pub enum AuthenticationStatus {
@@ -2233,11 +2229,7 @@
     utoipa::ToSchema,
     Copy,
 )]
-<<<<<<< HEAD
-#[router_derive::diesel_enum(storage_type = "db_enum")]
-=======
 #[router_derive::diesel_enum(storage_type = "text")]
->>>>>>> 9917dd06
 #[serde(rename_all = "snake_case")]
 #[strum(serialize_all = "snake_case")]
 pub enum DecoupledAuthenticationType {
@@ -2260,11 +2252,7 @@
     utoipa::ToSchema,
     Copy,
 )]
-<<<<<<< HEAD
-#[router_derive::diesel_enum(storage_type = "db_enum")]
-=======
 #[router_derive::diesel_enum(storage_type = "text")]
->>>>>>> 9917dd06
 #[serde(rename_all = "snake_case")]
 #[strum(serialize_all = "snake_case")]
 pub enum AuthenticationLifecycleStatus {
