mod payments;
use std::num::{ParseFloatError, TryFromIntError};

pub use payments::ProductType;
use serde::{Deserialize, Serialize};
use utoipa::ToSchema;

pub use super::connector_enums::RoutableConnectors;

#[doc(hidden)]
pub mod diesel_exports {
    pub use super::{
        DbApiVersion as ApiVersion, DbAttemptStatus as AttemptStatus,
        DbAuthenticationType as AuthenticationType, DbBlocklistDataKind as BlocklistDataKind,
        DbCaptureMethod as CaptureMethod, DbCaptureStatus as CaptureStatus,
        DbConnectorType as ConnectorType, DbCountryAlpha2 as CountryAlpha2, DbCurrency as Currency,
        DbDeleteStatus as DeleteStatus, DbDisputeStage as DisputeStage,
        DbDisputeStatus as DisputeStatus, DbFraudCheckStatus as FraudCheckStatus,
        DbFutureUsage as FutureUsage, DbIntentStatus as IntentStatus,
        DbMandateStatus as MandateStatus, DbPaymentMethodIssuerCode as PaymentMethodIssuerCode,
        DbPaymentType as PaymentType, DbRefundStatus as RefundStatus,
        DbRequestIncrementalAuthorization as RequestIncrementalAuthorization,
        DbScaExemptionType as ScaExemptionType, DbWebhookDeliveryAttempt as WebhookDeliveryAttempt,
    };
}

pub type ApplicationResult<T> = Result<T, ApplicationError>;

#[derive(Debug, thiserror::Error)]
pub enum ApplicationError {
    #[error("Application configuration error")]
    ConfigurationError,

    #[error("Invalid configuration value provided: {0}")]
    InvalidConfigurationValueError(String),

    #[error("Metrics error")]
    MetricsError,

    #[error("I/O: {0}")]
    IoError(std::io::Error),

    #[error("Error while constructing api client: {0}")]
    ApiClientError(ApiClientError),
}

#[derive(Debug, thiserror::Error, PartialEq, Clone)]
pub enum ApiClientError {
    #[error("Header map construction failed")]
    HeaderMapConstructionFailed,
    #[error("Invalid proxy configuration")]
    InvalidProxyConfiguration,
    #[error("Client construction failed")]
    ClientConstructionFailed,
    #[error("Certificate decode failed")]
    CertificateDecodeFailed,
    #[error("Request body serialization failed")]
    BodySerializationFailed,
    #[error("Unexpected state reached/Invariants conflicted")]
    UnexpectedState,

    #[error("URL encoding of request payload failed")]
    UrlEncodingFailed,
    #[error("Failed to send request to connector {0}")]
    RequestNotSent(String),
    #[error("Failed to decode response")]
    ResponseDecodingFailed,

    #[error("Server responded with Request Timeout")]
    RequestTimeoutReceived,

    #[error("connection closed before a message could complete")]
    ConnectionClosedIncompleteMessage,

    #[error("Server responded with Internal Server Error")]
    InternalServerErrorReceived,
    #[error("Server responded with Bad Gateway")]
    BadGatewayReceived,
    #[error("Server responded with Service Unavailable")]
    ServiceUnavailableReceived,
    #[error("Server responded with Gateway Timeout")]
    GatewayTimeoutReceived,
    #[error("Server responded with unexpected response")]
    UnexpectedServerResponse,
}
impl ApiClientError {
    pub fn is_upstream_timeout(&self) -> bool {
        self == &Self::RequestTimeoutReceived
    }
    pub fn is_connection_closed_before_message_could_complete(&self) -> bool {
        self == &Self::ConnectionClosedIncompleteMessage
    }
}

impl From<std::io::Error> for ApplicationError {
    fn from(err: std::io::Error) -> Self {
        Self::IoError(err)
    }
}

/// The status of the attempt
#[derive(
    Clone,
    Copy,
    Debug,
    Default,
    Hash,
    Eq,
    PartialEq,
    serde::Deserialize,
    serde::Serialize,
    strum::Display,
    strum::EnumString,
    ToSchema,
)]
#[router_derive::diesel_enum(storage_type = "db_enum")]
#[serde(rename_all = "snake_case")]
#[strum(serialize_all = "snake_case")]
pub enum AttemptStatus {
    Started,
    AuthenticationFailed,
    RouterDeclined,
    AuthenticationPending,
    AuthenticationSuccessful,
    Authorized,
    AuthorizationFailed,
    Charged,
    Authorizing,
    CodInitiated,
    Voided,
    VoidInitiated,
    CaptureInitiated,
    CaptureFailed,
    VoidFailed,
    AutoRefunded,
    PartialCharged,
    PartialChargedAndChargeable,
    Unresolved,
    #[default]
    Pending,
    Failure,
    PaymentMethodAwaited,
    ConfirmationAwaited,
    DeviceDataCollectionPending,
}

impl AttemptStatus {
    pub fn is_terminal_status(self) -> bool {
        match self {
            Self::RouterDeclined
            | Self::Charged
            | Self::AutoRefunded
            | Self::Voided
            | Self::VoidFailed
            | Self::CaptureFailed
            | Self::Failure
            | Self::PartialCharged => true,
            Self::Started
            | Self::AuthenticationFailed
            | Self::AuthenticationPending
            | Self::AuthenticationSuccessful
            | Self::Authorized
            | Self::AuthorizationFailed
            | Self::Authorizing
            | Self::CodInitiated
            | Self::VoidInitiated
            | Self::CaptureInitiated
            | Self::PartialChargedAndChargeable
            | Self::Unresolved
            | Self::Pending
            | Self::PaymentMethodAwaited
            | Self::ConfirmationAwaited
            | Self::DeviceDataCollectionPending => false,
        }
    }
}

/// Pass this parameter to force 3DS or non 3DS auth for this payment. Some connectors will still force 3DS auth even in case of passing 'no_three_ds' here and vice versa. Default value is 'no_three_ds' if not set
#[derive(
    Clone,
    Copy,
    Debug,
    Default,
    Eq,
    Hash,
    PartialEq,
    serde::Deserialize,
    serde::Serialize,
    strum::Display,
    strum::VariantNames,
    strum::EnumIter,
    strum::EnumString,
    ToSchema,
)]
#[router_derive::diesel_enum(storage_type = "db_enum")]
#[serde(rename_all = "snake_case")]
#[strum(serialize_all = "snake_case")]
pub enum AuthenticationType {
    /// If the card is enrolled for 3DS authentication, the 3DS based authentication will be activated. The liability of chargeback shift to the issuer
    ThreeDs,
    /// 3DS based authentication will not be activated. The liability of chargeback stays with the merchant.
    #[default]
    NoThreeDs,
}

/// The status of the capture
#[derive(
    Clone,
    Copy,
    Debug,
    Default,
    Eq,
    PartialEq,
    serde::Serialize,
    serde::Deserialize,
    strum::Display,
    strum::EnumString,
)]
#[router_derive::diesel_enum(storage_type = "db_enum")]
#[strum(serialize_all = "snake_case")]
pub enum FraudCheckStatus {
    Fraud,
    ManualReview,
    #[default]
    Pending,
    Legit,
    TransactionFailure,
}

#[derive(
    Clone,
    Copy,
    Debug,
    Default,
    Eq,
    PartialEq,
    serde::Deserialize,
    serde::Serialize,
    strum::Display,
    strum::EnumString,
    ToSchema,
    Hash,
)]
#[router_derive::diesel_enum(storage_type = "db_enum")]
#[serde(rename_all = "snake_case")]
#[strum(serialize_all = "snake_case")]
pub enum CaptureStatus {
    // Capture request initiated
    #[default]
    Started,
    // Capture request was successful
    Charged,
    // Capture is pending at connector side
    Pending,
    // Capture request failed
    Failed,
}

#[derive(
    Default,
    Clone,
    Debug,
    Eq,
    PartialEq,
    serde::Deserialize,
    serde::Serialize,
    strum::Display,
    strum::EnumString,
    ToSchema,
    Hash,
)]
#[router_derive::diesel_enum(storage_type = "text")]
#[serde(rename_all = "snake_case")]
#[strum(serialize_all = "snake_case")]
pub enum AuthorizationStatus {
    Success,
    Failure,
    // Processing state is before calling connector
    #[default]
    Processing,
    // Requires merchant action
    Unresolved,
}

#[derive(
    Clone,
    Debug,
    Eq,
    PartialEq,
    serde::Deserialize,
    serde::Serialize,
    strum::Display,
    strum::EnumString,
    ToSchema,
    Hash,
)]
#[router_derive::diesel_enum(storage_type = "text")]
#[serde(rename_all = "snake_case")]
#[strum(serialize_all = "snake_case")]
pub enum SessionUpdateStatus {
    Success,
    Failure,
}

#[derive(
    Clone,
    Debug,
    PartialEq,
    Eq,
    serde::Deserialize,
    serde::Serialize,
    strum::Display,
    strum::EnumString,
    ToSchema,
    Hash,
)]
#[router_derive::diesel_enum(storage_type = "db_enum")]
#[serde(rename_all = "snake_case")]
#[strum(serialize_all = "snake_case")]
pub enum BlocklistDataKind {
    PaymentMethod,
    CardBin,
    ExtendedCardBin,
}

/// Default value if not passed is set to 'automatic' which results in Auth and Capture in one single API request. Pass 'manual' or 'manual_multiple' in case you want do a separate Auth and Capture by first authorizing and placing a hold on your customer's funds so that you can use the Payments/Capture endpoint later to capture the authorized amount. Pass 'manual' if you want to only capture the amount later once or 'manual_multiple' if you want to capture the funds multiple times later. Both 'manual' and 'manual_multiple' are only supported by a specific list of processors
#[derive(
    Clone,
    Copy,
    Debug,
    Default,
    Eq,
    Hash,
    PartialEq,
    serde::Deserialize,
    serde::Serialize,
    strum::Display,
    strum::VariantNames,
    strum::EnumIter,
    strum::EnumString,
    ToSchema,
)]
#[router_derive::diesel_enum(storage_type = "db_enum")]
#[serde(rename_all = "snake_case")]
#[strum(serialize_all = "snake_case")]
pub enum CaptureMethod {
    /// Post the payment authorization, the capture will be executed on the full amount immediately
    #[default]
    Automatic,
    /// The capture will happen only if the merchant triggers a Capture API request
    Manual,
    /// The capture will happen only if the merchant triggers a Capture API request
    ManualMultiple,
    /// The capture can be scheduled to automatically get triggered at a specific date & time
    Scheduled,
}

/// Type of the Connector for the financial use case. Could range from Payments to Accounting to Banking.
#[derive(
    Clone,
    Copy,
    Debug,
    Eq,
    PartialEq,
    strum::Display,
    strum::EnumString,
    serde::Deserialize,
    serde::Serialize,
    ToSchema,
)]
#[router_derive::diesel_enum(storage_type = "db_enum")]
#[strum(serialize_all = "snake_case")]
#[serde(rename_all = "snake_case")]
pub enum ConnectorType {
    /// PayFacs, Acquirers, Gateways, BNPL etc
    PaymentProcessor,
    /// Fraud, Currency Conversion, Crypto etc
    PaymentVas,
    /// Accounting, Billing, Invoicing, Tax etc
    FinOperations,
    /// Inventory, ERP, CRM, KYC etc
    FizOperations,
    /// Payment Networks like Visa, MasterCard etc
    Networks,
    /// All types of banks including corporate / commercial / personal / neo banks
    BankingEntities,
    /// All types of non-banking financial institutions including Insurance, Credit / Lending etc
    NonBankingFinance,
    /// Acquirers, Gateways etc
    PayoutProcessor,
    /// PaymentMethods Auth Services
    PaymentMethodAuth,
    /// 3DS Authentication Service Providers
    AuthenticationProcessor,
    /// Tax Calculation Processor
    TaxProcessor,
}

#[derive(Debug, Eq, PartialEq)]
pub enum PaymentAction {
    PSync,
    CompleteAuthorize,
    PaymentAuthenticateCompleteAuthorize,
}

#[derive(Clone, PartialEq)]
pub enum CallConnectorAction {
    Trigger,
    Avoid,
    StatusUpdate {
        status: AttemptStatus,
        error_code: Option<String>,
        error_message: Option<String>,
    },
    HandleResponse(Vec<u8>),
}

/// The three letter ISO currency code in uppercase. Eg: 'USD' for the United States Dollar.
#[allow(clippy::upper_case_acronyms)]
#[derive(
    Clone,
    Copy,
    Debug,
    Default,
    Eq,
    Hash,
    PartialEq,
    serde::Deserialize,
    serde::Serialize,
    strum::Display,
    strum::EnumString,
    strum::EnumIter,
    strum::VariantNames,
    ToSchema,
)]
#[router_derive::diesel_enum(storage_type = "db_enum")]
pub enum Currency {
    AED,
    AFN,
    ALL,
    AMD,
    ANG,
    AOA,
    ARS,
    AUD,
    AWG,
    AZN,
    BAM,
    BBD,
    BDT,
    BGN,
    BHD,
    BIF,
    BMD,
    BND,
    BOB,
    BRL,
    BSD,
    BTN,
    BWP,
    BYN,
    BZD,
    CAD,
    CDF,
    CHF,
    CLP,
    CNY,
    COP,
    CRC,
    CUP,
    CVE,
    CZK,
    DJF,
    DKK,
    DOP,
    DZD,
    EGP,
    ERN,
    ETB,
    EUR,
    FJD,
    FKP,
    GBP,
    GEL,
    GHS,
    GIP,
    GMD,
    GNF,
    GTQ,
    GYD,
    HKD,
    HNL,
    HRK,
    HTG,
    HUF,
    IDR,
    ILS,
    INR,
    IQD,
    IRR,
    ISK,
    JMD,
    JOD,
    JPY,
    KES,
    KGS,
    KHR,
    KMF,
    KPW,
    KRW,
    KWD,
    KYD,
    KZT,
    LAK,
    LBP,
    LKR,
    LRD,
    LSL,
    LYD,
    MAD,
    MDL,
    MGA,
    MKD,
    MMK,
    MNT,
    MOP,
    MRU,
    MUR,
    MVR,
    MWK,
    MXN,
    MYR,
    MZN,
    NAD,
    NGN,
    NIO,
    NOK,
    NPR,
    NZD,
    OMR,
    PAB,
    PEN,
    PGK,
    PHP,
    PKR,
    PLN,
    PYG,
    QAR,
    RON,
    RSD,
    RUB,
    RWF,
    SAR,
    SBD,
    SCR,
    SDG,
    SEK,
    SGD,
    SHP,
    SLE,
    SLL,
    SOS,
    SRD,
    SSP,
    STN,
    SVC,
    SYP,
    SZL,
    THB,
    TJS,
    TMT,
    TND,
    TOP,
    TRY,
    TTD,
    TWD,
    TZS,
    UAH,
    UGX,
    #[default]
    USD,
    UYU,
    UZS,
    VES,
    VND,
    VUV,
    WST,
    XAF,
    XCD,
    XOF,
    XPF,
    YER,
    ZAR,
    ZMW,
    ZWL,
}

impl Currency {
    /// Convert the amount to its base denomination based on Currency and return String
    pub fn to_currency_base_unit(&self, amount: i64) -> Result<String, TryFromIntError> {
        let amount_f64 = self.to_currency_base_unit_asf64(amount)?;
        Ok(format!("{amount_f64:.2}"))
    }

    /// Convert the amount to its base denomination based on Currency and return f64
    pub fn to_currency_base_unit_asf64(&self, amount: i64) -> Result<f64, TryFromIntError> {
        let amount_f64: f64 = u32::try_from(amount)?.into();
        let amount = if self.is_zero_decimal_currency() {
            amount_f64
        } else if self.is_three_decimal_currency() {
            amount_f64 / 1000.00
        } else {
            amount_f64 / 100.00
        };
        Ok(amount)
    }

    ///Convert the higher decimal amount to its base absolute units
    pub fn to_currency_lower_unit(&self, amount: String) -> Result<String, ParseFloatError> {
        let amount_f64 = amount.parse::<f64>()?;
        let amount_string = if self.is_zero_decimal_currency() {
            amount_f64
        } else if self.is_three_decimal_currency() {
            amount_f64 * 1000.00
        } else {
            amount_f64 * 100.00
        };
        Ok(amount_string.to_string())
    }

    /// Convert the amount to its base denomination based on Currency and check for zero decimal currency and return String
    /// Paypal Connector accepts Zero and Two decimal currency but not three decimal and it should be updated as required for 3 decimal currencies.
    /// Paypal Ref - https://developer.paypal.com/docs/reports/reference/paypal-supported-currencies/
    pub fn to_currency_base_unit_with_zero_decimal_check(
        &self,
        amount: i64,
    ) -> Result<String, TryFromIntError> {
        let amount_f64 = self.to_currency_base_unit_asf64(amount)?;
        if self.is_zero_decimal_currency() {
            Ok(amount_f64.to_string())
        } else {
            Ok(format!("{amount_f64:.2}"))
        }
    }

    pub fn iso_4217(&self) -> &'static str {
        match *self {
            Self::AED => "784",
            Self::AFN => "971",
            Self::ALL => "008",
            Self::AMD => "051",
            Self::ANG => "532",
            Self::AOA => "973",
            Self::ARS => "032",
            Self::AUD => "036",
            Self::AWG => "533",
            Self::AZN => "944",
            Self::BAM => "977",
            Self::BBD => "052",
            Self::BDT => "050",
            Self::BGN => "975",
            Self::BHD => "048",
            Self::BIF => "108",
            Self::BMD => "060",
            Self::BND => "096",
            Self::BOB => "068",
            Self::BRL => "986",
            Self::BSD => "044",
            Self::BTN => "064",
            Self::BWP => "072",
            Self::BYN => "933",
            Self::BZD => "084",
            Self::CAD => "124",
            Self::CDF => "976",
            Self::CHF => "756",
            Self::CLP => "152",
            Self::COP => "170",
            Self::CRC => "188",
            Self::CUP => "192",
            Self::CVE => "132",
            Self::CZK => "203",
            Self::DJF => "262",
            Self::DKK => "208",
            Self::DOP => "214",
            Self::DZD => "012",
            Self::EGP => "818",
            Self::ERN => "232",
            Self::ETB => "230",
            Self::EUR => "978",
            Self::FJD => "242",
            Self::FKP => "238",
            Self::GBP => "826",
            Self::GEL => "981",
            Self::GHS => "936",
            Self::GIP => "292",
            Self::GMD => "270",
            Self::GNF => "324",
            Self::GTQ => "320",
            Self::GYD => "328",
            Self::HKD => "344",
            Self::HNL => "340",
            Self::HTG => "332",
            Self::HUF => "348",
            Self::HRK => "191",
            Self::IDR => "360",
            Self::ILS => "376",
            Self::INR => "356",
            Self::IQD => "368",
            Self::IRR => "364",
            Self::ISK => "352",
            Self::JMD => "388",
            Self::JOD => "400",
            Self::JPY => "392",
            Self::KES => "404",
            Self::KGS => "417",
            Self::KHR => "116",
            Self::KMF => "174",
            Self::KPW => "408",
            Self::KRW => "410",
            Self::KWD => "414",
            Self::KYD => "136",
            Self::KZT => "398",
            Self::LAK => "418",
            Self::LBP => "422",
            Self::LKR => "144",
            Self::LRD => "430",
            Self::LSL => "426",
            Self::LYD => "434",
            Self::MAD => "504",
            Self::MDL => "498",
            Self::MGA => "969",
            Self::MKD => "807",
            Self::MMK => "104",
            Self::MNT => "496",
            Self::MOP => "446",
            Self::MRU => "929",
            Self::MUR => "480",
            Self::MVR => "462",
            Self::MWK => "454",
            Self::MXN => "484",
            Self::MYR => "458",
            Self::MZN => "943",
            Self::NAD => "516",
            Self::NGN => "566",
            Self::NIO => "558",
            Self::NOK => "578",
            Self::NPR => "524",
            Self::NZD => "554",
            Self::OMR => "512",
            Self::PAB => "590",
            Self::PEN => "604",
            Self::PGK => "598",
            Self::PHP => "608",
            Self::PKR => "586",
            Self::PLN => "985",
            Self::PYG => "600",
            Self::QAR => "634",
            Self::RON => "946",
            Self::CNY => "156",
            Self::RSD => "941",
            Self::RUB => "643",
            Self::RWF => "646",
            Self::SAR => "682",
            Self::SBD => "090",
            Self::SCR => "690",
            Self::SDG => "938",
            Self::SEK => "752",
            Self::SGD => "702",
            Self::SHP => "654",
            Self::SLE => "925",
            Self::SLL => "694",
            Self::SOS => "706",
            Self::SRD => "968",
            Self::SSP => "728",
            Self::STN => "930",
            Self::SVC => "222",
            Self::SYP => "760",
            Self::SZL => "748",
            Self::THB => "764",
            Self::TJS => "972",
            Self::TMT => "934",
            Self::TND => "788",
            Self::TOP => "776",
            Self::TRY => "949",
            Self::TTD => "780",
            Self::TWD => "901",
            Self::TZS => "834",
            Self::UAH => "980",
            Self::UGX => "800",
            Self::USD => "840",
            Self::UYU => "858",
            Self::UZS => "860",
            Self::VES => "928",
            Self::VND => "704",
            Self::VUV => "548",
            Self::WST => "882",
            Self::XAF => "950",
            Self::XCD => "951",
            Self::XOF => "952",
            Self::XPF => "953",
            Self::YER => "886",
            Self::ZAR => "710",
            Self::ZMW => "967",
            Self::ZWL => "932",
        }
    }

    pub fn is_zero_decimal_currency(self) -> bool {
        match self {
            Self::BIF
            | Self::CLP
            | Self::DJF
            | Self::GNF
            | Self::IRR
            | Self::JPY
            | Self::KMF
            | Self::KRW
            | Self::MGA
            | Self::PYG
            | Self::RWF
            | Self::UGX
            | Self::VND
            | Self::VUV
            | Self::XAF
            | Self::XOF
            | Self::XPF => true,
            Self::AED
            | Self::AFN
            | Self::ALL
            | Self::AMD
            | Self::ANG
            | Self::AOA
            | Self::ARS
            | Self::AUD
            | Self::AWG
            | Self::AZN
            | Self::BAM
            | Self::BBD
            | Self::BDT
            | Self::BGN
            | Self::BHD
            | Self::BMD
            | Self::BND
            | Self::BOB
            | Self::BRL
            | Self::BSD
            | Self::BTN
            | Self::BWP
            | Self::BYN
            | Self::BZD
            | Self::CAD
            | Self::CDF
            | Self::CHF
            | Self::CNY
            | Self::COP
            | Self::CRC
            | Self::CUP
            | Self::CVE
            | Self::CZK
            | Self::DKK
            | Self::DOP
            | Self::DZD
            | Self::EGP
            | Self::ERN
            | Self::ETB
            | Self::EUR
            | Self::FJD
            | Self::FKP
            | Self::GBP
            | Self::GEL
            | Self::GHS
            | Self::GIP
            | Self::GMD
            | Self::GTQ
            | Self::GYD
            | Self::HKD
            | Self::HNL
            | Self::HRK
            | Self::HTG
            | Self::HUF
            | Self::IDR
            | Self::ILS
            | Self::INR
            | Self::IQD
            | Self::ISK
            | Self::JMD
            | Self::JOD
            | Self::KES
            | Self::KGS
            | Self::KHR
            | Self::KPW
            | Self::KWD
            | Self::KYD
            | Self::KZT
            | Self::LAK
            | Self::LBP
            | Self::LKR
            | Self::LRD
            | Self::LSL
            | Self::LYD
            | Self::MAD
            | Self::MDL
            | Self::MKD
            | Self::MMK
            | Self::MNT
            | Self::MOP
            | Self::MRU
            | Self::MUR
            | Self::MVR
            | Self::MWK
            | Self::MXN
            | Self::MYR
            | Self::MZN
            | Self::NAD
            | Self::NGN
            | Self::NIO
            | Self::NOK
            | Self::NPR
            | Self::NZD
            | Self::OMR
            | Self::PAB
            | Self::PEN
            | Self::PGK
            | Self::PHP
            | Self::PKR
            | Self::PLN
            | Self::QAR
            | Self::RON
            | Self::RSD
            | Self::RUB
            | Self::SAR
            | Self::SBD
            | Self::SCR
            | Self::SDG
            | Self::SEK
            | Self::SGD
            | Self::SHP
            | Self::SLE
            | Self::SLL
            | Self::SOS
            | Self::SRD
            | Self::SSP
            | Self::STN
            | Self::SVC
            | Self::SYP
            | Self::SZL
            | Self::THB
            | Self::TJS
            | Self::TMT
            | Self::TND
            | Self::TOP
            | Self::TRY
            | Self::TTD
            | Self::TWD
            | Self::TZS
            | Self::UAH
            | Self::USD
            | Self::UYU
            | Self::UZS
            | Self::VES
            | Self::WST
            | Self::XCD
            | Self::YER
            | Self::ZAR
            | Self::ZMW
            | Self::ZWL => false,
        }
    }

    pub fn is_three_decimal_currency(self) -> bool {
        match self {
            Self::BHD | Self::IQD | Self::JOD | Self::KWD | Self::LYD | Self::OMR | Self::TND => {
                true
            }
            Self::AED
            | Self::AFN
            | Self::ALL
            | Self::AMD
            | Self::AOA
            | Self::ANG
            | Self::ARS
            | Self::AUD
            | Self::AWG
            | Self::AZN
            | Self::BAM
            | Self::BBD
            | Self::BDT
            | Self::BGN
            | Self::BIF
            | Self::BMD
            | Self::BND
            | Self::BOB
            | Self::BRL
            | Self::BSD
            | Self::BTN
            | Self::BWP
            | Self::BYN
            | Self::BZD
            | Self::CAD
            | Self::CDF
            | Self::CHF
            | Self::CLP
            | Self::CNY
            | Self::COP
            | Self::CRC
            | Self::CUP
            | Self::CVE
            | Self::CZK
            | Self::DJF
            | Self::DKK
            | Self::DOP
            | Self::DZD
            | Self::EGP
            | Self::ERN
            | Self::ETB
            | Self::EUR
            | Self::FJD
            | Self::FKP
            | Self::GBP
            | Self::GEL
            | Self::GHS
            | Self::GIP
            | Self::GMD
            | Self::GNF
            | Self::GTQ
            | Self::GYD
            | Self::HKD
            | Self::HNL
            | Self::HRK
            | Self::HTG
            | Self::HUF
            | Self::IDR
            | Self::ILS
            | Self::INR
            | Self::IRR
            | Self::ISK
            | Self::JMD
            | Self::JPY
            | Self::KES
            | Self::KGS
            | Self::KHR
            | Self::KMF
            | Self::KPW
            | Self::KRW
            | Self::KYD
            | Self::KZT
            | Self::LAK
            | Self::LBP
            | Self::LKR
            | Self::LRD
            | Self::LSL
            | Self::MAD
            | Self::MDL
            | Self::MGA
            | Self::MKD
            | Self::MMK
            | Self::MNT
            | Self::MOP
            | Self::MRU
            | Self::MUR
            | Self::MVR
            | Self::MWK
            | Self::MXN
            | Self::MYR
            | Self::MZN
            | Self::NAD
            | Self::NGN
            | Self::NIO
            | Self::NOK
            | Self::NPR
            | Self::NZD
            | Self::PAB
            | Self::PEN
            | Self::PGK
            | Self::PHP
            | Self::PKR
            | Self::PLN
            | Self::PYG
            | Self::QAR
            | Self::RON
            | Self::RSD
            | Self::RUB
            | Self::RWF
            | Self::SAR
            | Self::SBD
            | Self::SCR
            | Self::SDG
            | Self::SEK
            | Self::SGD
            | Self::SHP
            | Self::SLE
            | Self::SLL
            | Self::SOS
            | Self::SRD
            | Self::SSP
            | Self::STN
            | Self::SVC
            | Self::SYP
            | Self::SZL
            | Self::THB
            | Self::TJS
            | Self::TMT
            | Self::TOP
            | Self::TRY
            | Self::TTD
            | Self::TWD
            | Self::TZS
            | Self::UAH
            | Self::UGX
            | Self::USD
            | Self::UYU
            | Self::UZS
            | Self::VES
            | Self::VND
            | Self::VUV
            | Self::WST
            | Self::XAF
            | Self::XCD
            | Self::XPF
            | Self::XOF
            | Self::YER
            | Self::ZAR
            | Self::ZMW
            | Self::ZWL => false,
        }
    }

    pub fn number_of_digits_after_decimal_point(self) -> u8 {
        if self.is_zero_decimal_currency() {
            0
        } else if self.is_three_decimal_currency() {
            3
        } else {
            2
        }
    }
}

#[derive(
    Clone,
    Copy,
    Debug,
    Eq,
    PartialEq,
    serde::Deserialize,
    serde::Serialize,
    strum::Display,
    strum::EnumString,
    ToSchema,
)]
#[router_derive::diesel_enum(storage_type = "db_enum")]
#[serde(rename_all = "snake_case")]
#[strum(serialize_all = "snake_case")]
pub enum EventClass {
    Payments,
    Refunds,
    Disputes,
    Mandates,
    #[cfg(feature = "payouts")]
    Payouts,
}

#[derive(
    Clone,
    Copy,
    Debug,
    Eq,
    PartialEq,
    serde::Deserialize,
    serde::Serialize,
    strum::Display,
    strum::EnumString,
    ToSchema,
)]
#[router_derive::diesel_enum(storage_type = "db_enum")]
#[serde(rename_all = "snake_case")]
#[strum(serialize_all = "snake_case")]
pub enum EventType {
    /// Authorize + Capture success
    PaymentSucceeded,
    /// Authorize + Capture failed
    PaymentFailed,
    PaymentProcessing,
    PaymentCancelled,
    PaymentAuthorized,
    PaymentCaptured,
    ActionRequired,
    RefundSucceeded,
    RefundFailed,
    DisputeOpened,
    DisputeExpired,
    DisputeAccepted,
    DisputeCancelled,
    DisputeChallenged,
    DisputeWon,
    DisputeLost,
    MandateActive,
    MandateRevoked,
    PayoutSuccess,
    PayoutFailed,
    PayoutInitiated,
    PayoutProcessing,
    PayoutCancelled,
    PayoutExpired,
    PayoutReversed,
}

#[derive(
    Clone,
    Copy,
    Debug,
    Eq,
    PartialEq,
    serde::Deserialize,
    serde::Serialize,
    strum::Display,
    strum::EnumString,
    ToSchema,
)]
#[router_derive::diesel_enum(storage_type = "db_enum")]
#[serde(rename_all = "snake_case")]
#[strum(serialize_all = "snake_case")]
pub enum WebhookDeliveryAttempt {
    InitialAttempt,
    AutomaticRetry,
    ManualRetry,
}

// TODO: This decision about using KV mode or not,
// should be taken at a top level rather than pushing it down to individual functions via an enum.
#[derive(
    Clone,
    Copy,
    Debug,
    Default,
    Eq,
    PartialEq,
    serde::Deserialize,
    serde::Serialize,
    strum::Display,
    strum::EnumString,
)]
#[router_derive::diesel_enum(storage_type = "db_enum")]
#[serde(rename_all = "snake_case")]
#[strum(serialize_all = "snake_case")]
pub enum MerchantStorageScheme {
    #[default]
    PostgresOnly,
    RedisKv,
}

/// The status of the current payment that was made
#[derive(
    Clone,
    Copy,
    Debug,
    Default,
    Eq,
    Hash,
    PartialEq,
    ToSchema,
    serde::Deserialize,
    serde::Serialize,
    strum::Display,
    strum::EnumIter,
    strum::EnumString,
)]
#[router_derive::diesel_enum(storage_type = "db_enum")]
#[serde(rename_all = "snake_case")]
#[strum(serialize_all = "snake_case")]
pub enum IntentStatus {
    /// The payment has succeeded. Refunds and disputes can be initiated.
    /// Manual retries are not allowed to be performed.
    Succeeded,
    /// The payment has failed. Refunds and disputes cannot be initiated.
    /// This payment can be retried manually with a new payment attempt.
    Failed,
    /// This payment has been cancelled.
    Cancelled,
    /// This payment is still being processed by the payment processor.
    /// The status update might happen through webhooks or polling with the connector.
    Processing,
    /// The payment is waiting on some action from the customer.
    RequiresCustomerAction,
    /// The payment is waiting on some action from the merchant
    /// This would be in case of manual fraud approval
    RequiresMerchantAction,
    /// The payment is waiting to be confirmed with the payment method by the customer.
    RequiresPaymentMethod,
    #[default]
    RequiresConfirmation,
    /// The payment has been authorized, and it waiting to be captured.
    RequiresCapture,
    /// The payment has been captured partially. The remaining amount is cannot be captured.
    PartiallyCaptured,
    /// The payment has been captured partially and the remaining amount is capturable
    PartiallyCapturedAndCapturable,
}

impl IntentStatus {
    /// Indicates whether the syncing with the connector should be allowed or not
    pub fn should_force_sync_with_connector(&self) -> bool {
        match self {
            // Confirm has not happened yet
            Self::RequiresConfirmation
            | Self::RequiresPaymentMethod
            // Once the status is success, failed or cancelled need not force sync with the connector
            | Self::Succeeded
            | Self::Failed
            | Self::Cancelled
            |  Self::PartiallyCaptured
            |  Self::RequiresCapture => false,
            Self::Processing
            | Self::RequiresCustomerAction
            | Self::RequiresMerchantAction
            | Self::PartiallyCapturedAndCapturable
            => true,
        }
    }
}

/// Indicates that you intend to make future payments with the payment methods used for this Payment. Providing this parameter will attach the payment method to the Customer, if present, after the Payment is confirmed and any required actions from the user are complete.
/// - On_session - Payment method saved only at hyperswitch when consent is provided by the user. CVV will asked during the returning user payment
/// - Off_session - Payment method saved at both hyperswitch and Processor when consent is provided by the user. No input is required during the returning user payment.
#[derive(
    Clone,
    Copy,
    Debug,
    Default,
    Eq,
    Hash,
    PartialEq,
    serde::Deserialize,
    serde::Serialize,
    strum::Display,
    strum::VariantNames,
    strum::EnumIter,
    strum::EnumString,
    ToSchema,
)]
#[router_derive::diesel_enum(storage_type = "db_enum")]
#[serde(rename_all = "snake_case")]
#[strum(serialize_all = "snake_case")]
pub enum FutureUsage {
    OffSession,
    #[default]
    OnSession,
}

#[derive(
    Clone,
    Copy,
    Debug,
    Eq,
    Hash,
    PartialEq,
    serde::Deserialize,
    serde::Serialize,
    strum::Display,
    strum::EnumString,
    ToSchema,
)]
#[router_derive::diesel_enum(storage_type = "db_enum")]
#[strum(serialize_all = "snake_case")]
#[serde(rename_all = "snake_case")]
pub enum PaymentMethodIssuerCode {
    JpHdfc,
    JpIcici,
    JpGooglepay,
    JpApplepay,
    JpPhonepay,
    JpWechat,
    JpSofort,
    JpGiropay,
    JpSepa,
    JpBacs,
}

/// Payment Method Status
#[derive(
    Clone,
    Copy,
    Debug,
    PartialEq,
    Eq,
    Hash,
    serde::Serialize,
    serde::Deserialize,
    strum::Display,
    strum::EnumString,
    ToSchema,
)]
#[router_derive::diesel_enum(storage_type = "text")]
#[strum(serialize_all = "snake_case")]
#[serde(rename_all = "snake_case")]
pub enum PaymentMethodStatus {
    /// Indicates that the payment method is active and can be used for payments.
    Active,
    /// Indicates that the payment method is not active and hence cannot be used for payments.
    Inactive,
    /// Indicates that the payment method is awaiting some data or action before it can be marked
    /// as 'active'.
    Processing,
    /// Indicates that the payment method is awaiting some data before changing state to active
    AwaitingData,
}

impl From<AttemptStatus> for PaymentMethodStatus {
    fn from(attempt_status: AttemptStatus) -> Self {
        match attempt_status {
            AttemptStatus::Failure
            | AttemptStatus::Voided
            | AttemptStatus::Started
            | AttemptStatus::Pending
            | AttemptStatus::Unresolved
            | AttemptStatus::CodInitiated
            | AttemptStatus::Authorizing
            | AttemptStatus::VoidInitiated
            | AttemptStatus::AuthorizationFailed
            | AttemptStatus::RouterDeclined
            | AttemptStatus::AuthenticationSuccessful
            | AttemptStatus::PaymentMethodAwaited
            | AttemptStatus::AuthenticationFailed
            | AttemptStatus::AuthenticationPending
            | AttemptStatus::CaptureInitiated
            | AttemptStatus::CaptureFailed
            | AttemptStatus::VoidFailed
            | AttemptStatus::AutoRefunded
            | AttemptStatus::PartialCharged
            | AttemptStatus::PartialChargedAndChargeable
            | AttemptStatus::ConfirmationAwaited
            | AttemptStatus::DeviceDataCollectionPending => Self::Inactive,
            AttemptStatus::Charged | AttemptStatus::Authorized => Self::Active,
        }
    }
}

/// To indicate the type of payment experience that the customer would go through
#[derive(
    Eq,
    strum::EnumString,
    PartialEq,
    Hash,
    Copy,
    Clone,
    Debug,
    serde::Serialize,
    serde::Deserialize,
    strum::Display,
    ToSchema,
    Default,
)]
#[router_derive::diesel_enum(storage_type = "text")]
#[strum(serialize_all = "snake_case")]
#[serde(rename_all = "snake_case")]
pub enum PaymentExperience {
    /// The URL to which the customer needs to be redirected for completing the payment.
    #[default]
    RedirectToUrl,
    /// Contains the data for invoking the sdk client for completing the payment.
    InvokeSdkClient,
    /// The QR code data to be displayed to the customer.
    DisplayQrCode,
    /// Contains data to finish one click payment.
    OneClick,
    /// Redirect customer to link wallet
    LinkWallet,
    /// Contains the data for invoking the sdk client for completing the payment.
    InvokePaymentApp,
    /// Contains the data for displaying wait screen
    DisplayWaitScreen,
    /// Represents that otp needs to be collect and contains if consent is required
    CollectOtp,
}

#[derive(Eq, PartialEq, Clone, Debug, serde::Deserialize, serde::Serialize, strum::Display)]
#[serde(rename_all = "lowercase")]
pub enum SamsungPayCardBrand {
    Visa,
    MasterCard,
    Amex,
    Discover,
    Unknown,
}

/// Indicates the sub type of payment method. Eg: 'google_pay' & 'apple_pay' for wallets.
#[derive(
    Clone,
    Copy,
    Debug,
    Eq,
    Hash,
    PartialEq,
    serde::Deserialize,
    serde::Serialize,
    strum::Display,
    strum::VariantNames,
    strum::EnumIter,
    strum::EnumString,
    ToSchema,
)]
#[router_derive::diesel_enum(storage_type = "text")]
#[serde(rename_all = "snake_case")]
#[strum(serialize_all = "snake_case")]
pub enum PaymentMethodType {
    Ach,
    Affirm,
    AfterpayClearpay,
    Alfamart,
    AliPay,
    AliPayHk,
    Alma,
    ApplePay,
    Atome,
    Bacs,
    BancontactCard,
    Becs,
    Benefit,
    Bizum,
    Blik,
    Boleto,
    BcaBankTransfer,
    BniVa,
    BriVa,
    CardRedirect,
    CimbVa,
    #[serde(rename = "classic")]
    ClassicReward,
    Credit,
    CryptoCurrency,
    Cashapp,
    Dana,
    DanamonVa,
    Debit,
    DuitNow,
    Efecty,
    Eps,
    Fps,
    Evoucher,
    Giropay,
    Givex,
    GooglePay,
    GoPay,
    Gcash,
    Ideal,
    Interac,
    Indomaret,
    Klarna,
    KakaoPay,
    LocalBankRedirect,
    MandiriVa,
    Knet,
    MbWay,
    MobilePay,
    Momo,
    MomoAtm,
    Multibanco,
    OnlineBankingThailand,
    OnlineBankingCzechRepublic,
    OnlineBankingFinland,
    OnlineBankingFpx,
    OnlineBankingPoland,
    OnlineBankingSlovakia,
    Oxxo,
    PagoEfectivo,
    PermataBankTransfer,
    OpenBankingUk,
    PayBright,
    Paypal,
    Paze,
    Pix,
    PaySafeCard,
    Przelewy24,
    PromptPay,
    Pse,
    RedCompra,
    RedPagos,
    SamsungPay,
    Sepa,
    Sofort,
    Swish,
    TouchNGo,
    Trustly,
    Twint,
    UpiCollect,
    UpiIntent,
    Vipps,
    VietQr,
    Venmo,
    Walley,
    WeChatPay,
    SevenEleven,
    Lawson,
    MiniStop,
    FamilyMart,
    Seicomart,
    PayEasy,
    LocalBankTransfer,
    Mifinity,
    #[serde(rename = "open_banking_pis")]
    OpenBankingPIS,
    DirectCarrierBilling,
}

impl masking::SerializableSecret for PaymentMethodType {}

/// Indicates the type of payment method. Eg: 'card', 'wallet', etc.
#[derive(
    Clone,
    Copy,
    Debug,
    Default,
    Eq,
    Hash,
    PartialEq,
    serde::Deserialize,
    serde::Serialize,
    strum::Display,
    strum::VariantNames,
    strum::EnumIter,
    strum::EnumString,
    ToSchema,
)]
#[router_derive::diesel_enum(storage_type = "text")]
#[serde(rename_all = "snake_case")]
#[strum(serialize_all = "snake_case")]
pub enum PaymentMethod {
    #[default]
    Card,
    CardRedirect,
    PayLater,
    Wallet,
    BankRedirect,
    BankTransfer,
    Crypto,
    BankDebit,
    Reward,
    RealTimePayment,
    Upi,
    Voucher,
    GiftCard,
    OpenBanking,
    MobilePayment,
}

/// The type of the payment that differentiates between normal and various types of mandate payments. Use 'setup_mandate' in case of zero auth flow.
#[derive(
    Clone,
    Copy,
    Debug,
    Default,
    Eq,
    PartialEq,
    serde::Deserialize,
    serde::Serialize,
    strum::Display,
    strum::EnumString,
    ToSchema,
)]
#[router_derive::diesel_enum(storage_type = "db_enum")]
#[serde(rename_all = "snake_case")]
#[strum(serialize_all = "snake_case")]
pub enum PaymentType {
    #[default]
    Normal,
    NewMandate,
    SetupMandate,
    RecurringMandate,
}

/// SCA Exemptions types available for authentication
#[derive(
    Clone,
    Copy,
    Debug,
    Default,
    Eq,
    PartialEq,
    serde::Deserialize,
    serde::Serialize,
    strum::Display,
    strum::EnumString,
    ToSchema,
)]
#[router_derive::diesel_enum(storage_type = "db_enum")]
#[serde(rename_all = "snake_case")]
#[strum(serialize_all = "snake_case")]
pub enum ScaExemptionType {
    #[default]
    LowValue,
    TransactionRiskAnalysis,
}

#[derive(
    Clone,
    Copy,
    Debug,
    Default,
    Eq,
    Hash,
    PartialEq,
    strum::Display,
    strum::EnumString,
    strum::EnumIter,
    serde::Serialize,
    serde::Deserialize,
)]
#[router_derive::diesel_enum(storage_type = "db_enum")]
#[strum(serialize_all = "snake_case")]
#[serde(rename_all = "snake_case")]
pub enum RefundStatus {
    #[serde(alias = "Failure")]
    Failure,
    #[serde(alias = "ManualReview")]
    ManualReview,
    #[default]
    #[serde(alias = "Pending")]
    Pending,
    #[serde(alias = "Success")]
    Success,
    #[serde(alias = "TransactionFailure")]
    TransactionFailure,
}

#[derive(
    Clone,
    Copy,
    Debug,
    Default,
    Eq,
    Hash,
    PartialEq,
    strum::Display,
    strum::EnumString,
    strum::EnumIter,
    serde::Serialize,
    serde::Deserialize,
)]
#[router_derive::diesel_enum(storage_type = "db_enum")]
#[strum(serialize_all = "snake_case")]
pub enum FrmTransactionType {
    #[default]
    PreFrm,
    PostFrm,
}

/// The status of the mandate, which indicates whether it can be used to initiate a payment.
#[derive(
    Clone,
    Copy,
    Debug,
    Eq,
    PartialEq,
    Default,
    serde::Deserialize,
    serde::Serialize,
    strum::Display,
    strum::EnumString,
    ToSchema,
)]
#[router_derive::diesel_enum(storage_type = "db_enum")]
#[serde(rename_all = "snake_case")]
#[strum(serialize_all = "snake_case")]
pub enum MandateStatus {
    #[default]
    Active,
    Inactive,
    Pending,
    Revoked,
}

/// Indicates the card network.
#[derive(
    Clone,
    Debug,
    Eq,
    Hash,
    PartialEq,
    serde::Deserialize,
    serde::Serialize,
    strum::Display,
    strum::VariantNames,
    strum::EnumIter,
    strum::EnumString,
    ToSchema,
)]
#[router_derive::diesel_enum(storage_type = "text")]
pub enum CardNetwork {
    #[serde(alias = "VISA")]
    Visa,
    #[serde(alias = "MASTERCARD")]
    Mastercard,
    #[serde(alias = "AMERICANEXPRESS")]
    #[serde(alias = "AMEX")]
    AmericanExpress,
    JCB,
    #[serde(alias = "DINERSCLUB")]
    DinersClub,
    #[serde(alias = "DISCOVER")]
    Discover,
    #[serde(alias = "CARTESBANCAIRES")]
    CartesBancaires,
    #[serde(alias = "UNIONPAY")]
    UnionPay,
    #[serde(alias = "INTERAC")]
    Interac,
    #[serde(alias = "RUPAY")]
    RuPay,
    #[serde(alias = "MAESTRO")]
    Maestro,
}

/// Stage of the dispute
#[derive(
    Clone,
    Copy,
    Default,
    Debug,
    Eq,
    Hash,
    PartialEq,
    serde::Deserialize,
    serde::Serialize,
    strum::Display,
    strum::EnumIter,
    strum::EnumString,
    ToSchema,
)]
#[router_derive::diesel_enum(storage_type = "db_enum")]
#[serde(rename_all = "snake_case")]
#[strum(serialize_all = "snake_case")]
pub enum DisputeStage {
    PreDispute,
    #[default]
    Dispute,
    PreArbitration,
}

/// Status of the dispute
#[derive(
    Clone,
    Debug,
    Copy,
    Default,
    Eq,
    Hash,
    PartialEq,
    serde::Deserialize,
    serde::Serialize,
    strum::Display,
    strum::EnumString,
    strum::EnumIter,
    ToSchema,
)]
#[router_derive::diesel_enum(storage_type = "db_enum")]
#[serde(rename_all = "snake_case")]
#[strum(serialize_all = "snake_case")]
pub enum DisputeStatus {
    #[default]
    DisputeOpened,
    DisputeExpired,
    DisputeAccepted,
    DisputeCancelled,
    DisputeChallenged,
    // dispute has been successfully challenged by the merchant
    DisputeWon,
    // dispute has been unsuccessfully challenged
    DisputeLost,
}

#[derive(
    Clone,
    Debug,
    Eq,
    Default,
    Hash,
    PartialEq,
    serde::Deserialize,
    serde::Serialize,
    strum::Display,
    strum::EnumIter,
    strum::EnumString,
    utoipa::ToSchema,
    Copy
)]
#[router_derive::diesel_enum(storage_type = "db_enum")]
#[rustfmt::skip]
pub enum CountryAlpha2 {
    AF, AX, AL, DZ, AS, AD, AO, AI, AQ, AG, AR, AM, AW, AU, AT,
    AZ, BS, BH, BD, BB, BY, BE, BZ, BJ, BM, BT, BO, BQ, BA, BW,
    BV, BR, IO, BN, BG, BF, BI, KH, CM, CA, CV, KY, CF, TD, CL,
    CN, CX, CC, CO, KM, CG, CD, CK, CR, CI, HR, CU, CW, CY, CZ,
    DK, DJ, DM, DO, EC, EG, SV, GQ, ER, EE, ET, FK, FO, FJ, FI,
    FR, GF, PF, TF, GA, GM, GE, DE, GH, GI, GR, GL, GD, GP, GU,
    GT, GG, GN, GW, GY, HT, HM, VA, HN, HK, HU, IS, IN, ID, IR,
    IQ, IE, IM, IL, IT, JM, JP, JE, JO, KZ, KE, KI, KP, KR, KW,
    KG, LA, LV, LB, LS, LR, LY, LI, LT, LU, MO, MK, MG, MW, MY,
    MV, ML, MT, MH, MQ, MR, MU, YT, MX, FM, MD, MC, MN, ME, MS,
    MA, MZ, MM, NA, NR, NP, NL, NC, NZ, NI, NE, NG, NU, NF, MP,
    NO, OM, PK, PW, PS, PA, PG, PY, PE, PH, PN, PL, PT, PR, QA,
    RE, RO, RU, RW, BL, SH, KN, LC, MF, PM, VC, WS, SM, ST, SA,
    SN, RS, SC, SL, SG, SX, SK, SI, SB, SO, ZA, GS, SS, ES, LK,
    SD, SR, SJ, SZ, SE, CH, SY, TW, TJ, TZ, TH, TL, TG, TK, TO,
    TT, TN, TR, TM, TC, TV, UG, UA, AE, GB, UM, UY, UZ, VU,
    VE, VN, VG, VI, WF, EH, YE, ZM, ZW,
    #[default]
    US
}

#[derive(
    Clone,
    Debug,
    Copy,
    Default,
    Eq,
    Hash,
    PartialEq,
    serde::Deserialize,
    serde::Serialize,
    strum::Display,
    strum::EnumString,
    ToSchema,
)]
#[router_derive::diesel_enum(storage_type = "db_enum")]
#[serde(rename_all = "snake_case")]
#[strum(serialize_all = "snake_case")]
pub enum RequestIncrementalAuthorization {
    True,
    False,
    #[default]
    Default,
}

#[derive(Clone, Copy, Debug, Serialize, Deserialize)]
#[rustfmt::skip]
pub enum CountryAlpha3 {
    AFG, ALA, ALB, DZA, ASM, AND, AGO, AIA, ATA, ATG, ARG, ARM, ABW, AUS, AUT,
    AZE, BHS, BHR, BGD, BRB, BLR, BEL, BLZ, BEN, BMU, BTN, BOL, BES, BIH, BWA,
    BVT, BRA, IOT, BRN, BGR, BFA, BDI, CPV, KHM, CMR, CAN, CYM, CAF, TCD, CHL,
    CHN, CXR, CCK, COL, COM, COG, COD, COK, CRI, CIV, HRV, CUB, CUW, CYP, CZE,
    DNK, DJI, DMA, DOM, ECU, EGY, SLV, GNQ, ERI, EST, ETH, FLK, FRO, FJI, FIN,
    FRA, GUF, PYF, ATF, GAB, GMB, GEO, DEU, GHA, GIB, GRC, GRL, GRD, GLP, GUM,
    GTM, GGY, GIN, GNB, GUY, HTI, HMD, VAT, HND, HKG, HUN, ISL, IND, IDN, IRN,
    IRQ, IRL, IMN, ISR, ITA, JAM, JPN, JEY, JOR, KAZ, KEN, KIR, PRK, KOR, KWT,
    KGZ, LAO, LVA, LBN, LSO, LBR, LBY, LIE, LTU, LUX, MAC, MKD, MDG, MWI, MYS,
    MDV, MLI, MLT, MHL, MTQ, MRT, MUS, MYT, MEX, FSM, MDA, MCO, MNG, MNE, MSR,
    MAR, MOZ, MMR, NAM, NRU, NPL, NLD, NCL, NZL, NIC, NER, NGA, NIU, NFK, MNP,
    NOR, OMN, PAK, PLW, PSE, PAN, PNG, PRY, PER, PHL, PCN, POL, PRT, PRI, QAT,
    REU, ROU, RUS, RWA, BLM, SHN, KNA, LCA, MAF, SPM, VCT, WSM, SMR, STP, SAU,
    SEN, SRB, SYC, SLE, SGP, SXM, SVK, SVN, SLB, SOM, ZAF, SGS, SSD, ESP, LKA,
    SDN, SUR, SJM, SWZ, SWE, CHE, SYR, TWN, TJK, TZA, THA, TLS, TGO, TKL, TON,
    TTO, TUN, TUR, TKM, TCA, TUV, UGA, UKR, ARE, GBR, USA, UMI, URY, UZB, VUT,
    VEN, VNM, VGB, VIR, WLF, ESH, YEM, ZMB, ZWE
}

#[derive(
    Clone,
    Copy,
    Debug,
    PartialEq,
    Eq,
    Hash,
    strum::Display,
    strum::VariantNames,
    strum::EnumIter,
    strum::EnumString,
    Deserialize,
    Serialize,
)]
pub enum Country {
    Afghanistan,
    AlandIslands,
    Albania,
    Algeria,
    AmericanSamoa,
    Andorra,
    Angola,
    Anguilla,
    Antarctica,
    AntiguaAndBarbuda,
    Argentina,
    Armenia,
    Aruba,
    Australia,
    Austria,
    Azerbaijan,
    Bahamas,
    Bahrain,
    Bangladesh,
    Barbados,
    Belarus,
    Belgium,
    Belize,
    Benin,
    Bermuda,
    Bhutan,
    BoliviaPlurinationalState,
    BonaireSintEustatiusAndSaba,
    BosniaAndHerzegovina,
    Botswana,
    BouvetIsland,
    Brazil,
    BritishIndianOceanTerritory,
    BruneiDarussalam,
    Bulgaria,
    BurkinaFaso,
    Burundi,
    CaboVerde,
    Cambodia,
    Cameroon,
    Canada,
    CaymanIslands,
    CentralAfricanRepublic,
    Chad,
    Chile,
    China,
    ChristmasIsland,
    CocosKeelingIslands,
    Colombia,
    Comoros,
    Congo,
    CongoDemocraticRepublic,
    CookIslands,
    CostaRica,
    CotedIvoire,
    Croatia,
    Cuba,
    Curacao,
    Cyprus,
    Czechia,
    Denmark,
    Djibouti,
    Dominica,
    DominicanRepublic,
    Ecuador,
    Egypt,
    ElSalvador,
    EquatorialGuinea,
    Eritrea,
    Estonia,
    Ethiopia,
    FalklandIslandsMalvinas,
    FaroeIslands,
    Fiji,
    Finland,
    France,
    FrenchGuiana,
    FrenchPolynesia,
    FrenchSouthernTerritories,
    Gabon,
    Gambia,
    Georgia,
    Germany,
    Ghana,
    Gibraltar,
    Greece,
    Greenland,
    Grenada,
    Guadeloupe,
    Guam,
    Guatemala,
    Guernsey,
    Guinea,
    GuineaBissau,
    Guyana,
    Haiti,
    HeardIslandAndMcDonaldIslands,
    HolySee,
    Honduras,
    HongKong,
    Hungary,
    Iceland,
    India,
    Indonesia,
    IranIslamicRepublic,
    Iraq,
    Ireland,
    IsleOfMan,
    Israel,
    Italy,
    Jamaica,
    Japan,
    Jersey,
    Jordan,
    Kazakhstan,
    Kenya,
    Kiribati,
    KoreaDemocraticPeoplesRepublic,
    KoreaRepublic,
    Kuwait,
    Kyrgyzstan,
    LaoPeoplesDemocraticRepublic,
    Latvia,
    Lebanon,
    Lesotho,
    Liberia,
    Libya,
    Liechtenstein,
    Lithuania,
    Luxembourg,
    Macao,
    MacedoniaTheFormerYugoslavRepublic,
    Madagascar,
    Malawi,
    Malaysia,
    Maldives,
    Mali,
    Malta,
    MarshallIslands,
    Martinique,
    Mauritania,
    Mauritius,
    Mayotte,
    Mexico,
    MicronesiaFederatedStates,
    MoldovaRepublic,
    Monaco,
    Mongolia,
    Montenegro,
    Montserrat,
    Morocco,
    Mozambique,
    Myanmar,
    Namibia,
    Nauru,
    Nepal,
    Netherlands,
    NewCaledonia,
    NewZealand,
    Nicaragua,
    Niger,
    Nigeria,
    Niue,
    NorfolkIsland,
    NorthernMarianaIslands,
    Norway,
    Oman,
    Pakistan,
    Palau,
    PalestineState,
    Panama,
    PapuaNewGuinea,
    Paraguay,
    Peru,
    Philippines,
    Pitcairn,
    Poland,
    Portugal,
    PuertoRico,
    Qatar,
    Reunion,
    Romania,
    RussianFederation,
    Rwanda,
    SaintBarthelemy,
    SaintHelenaAscensionAndTristandaCunha,
    SaintKittsAndNevis,
    SaintLucia,
    SaintMartinFrenchpart,
    SaintPierreAndMiquelon,
    SaintVincentAndTheGrenadines,
    Samoa,
    SanMarino,
    SaoTomeAndPrincipe,
    SaudiArabia,
    Senegal,
    Serbia,
    Seychelles,
    SierraLeone,
    Singapore,
    SintMaartenDutchpart,
    Slovakia,
    Slovenia,
    SolomonIslands,
    Somalia,
    SouthAfrica,
    SouthGeorgiaAndTheSouthSandwichIslands,
    SouthSudan,
    Spain,
    SriLanka,
    Sudan,
    Suriname,
    SvalbardAndJanMayen,
    Swaziland,
    Sweden,
    Switzerland,
    SyrianArabRepublic,
    TaiwanProvinceOfChina,
    Tajikistan,
    TanzaniaUnitedRepublic,
    Thailand,
    TimorLeste,
    Togo,
    Tokelau,
    Tonga,
    TrinidadAndTobago,
    Tunisia,
    Turkey,
    Turkmenistan,
    TurksAndCaicosIslands,
    Tuvalu,
    Uganda,
    Ukraine,
    UnitedArabEmirates,
    UnitedKingdomOfGreatBritainAndNorthernIreland,
    UnitedStatesOfAmerica,
    UnitedStatesMinorOutlyingIslands,
    Uruguay,
    Uzbekistan,
    Vanuatu,
    VenezuelaBolivarianRepublic,
    Vietnam,
    VirginIslandsBritish,
    VirginIslandsUS,
    WallisAndFutuna,
    WesternSahara,
    Yemen,
    Zambia,
    Zimbabwe,
}

#[derive(
    Clone,
    Copy,
    Debug,
    Eq,
    PartialEq,
    Default,
    serde::Deserialize,
    serde::Serialize,
    strum::Display,
    strum::EnumString,
)]
#[router_derive::diesel_enum(storage_type = "text")]
#[serde(rename_all = "snake_case")]
#[strum(serialize_all = "snake_case")]
pub enum FileUploadProvider {
    #[default]
    Router,
    Stripe,
    Checkout,
}

#[derive(
    Debug, Clone, PartialEq, Eq, Serialize, Deserialize, strum::Display, strum::EnumString,
)]
pub enum UsStatesAbbreviation {
    AL,
    AK,
    AS,
    AZ,
    AR,
    CA,
    CO,
    CT,
    DE,
    DC,
    FM,
    FL,
    GA,
    GU,
    HI,
    ID,
    IL,
    IN,
    IA,
    KS,
    KY,
    LA,
    ME,
    MH,
    MD,
    MA,
    MI,
    MN,
    MS,
    MO,
    MT,
    NE,
    NV,
    NH,
    NJ,
    NM,
    NY,
    NC,
    ND,
    MP,
    OH,
    OK,
    OR,
    PW,
    PA,
    PR,
    RI,
    SC,
    SD,
    TN,
    TX,
    UT,
    VT,
    VI,
    VA,
    WA,
    WV,
    WI,
    WY,
}

#[derive(
    Debug, Clone, PartialEq, Eq, Serialize, Deserialize, strum::Display, strum::EnumString,
)]
pub enum CanadaStatesAbbreviation {
    AB,
    BC,
    MB,
    NB,
    NL,
    NT,
    NS,
    NU,
    ON,
    PE,
    QC,
    SK,
    YT,
}

#[derive(
    Clone,
    Copy,
    Debug,
    Default,
    Eq,
    Hash,
    PartialEq,
    ToSchema,
    serde::Deserialize,
    serde::Serialize,
    strum::Display,
    strum::EnumString,
)]
#[router_derive::diesel_enum(storage_type = "db_enum")]
#[serde(rename_all = "snake_case")]
#[strum(serialize_all = "snake_case")]
pub enum PayoutStatus {
    Success,
    Failed,
    Cancelled,
    Initiated,
    Expired,
    Reversed,
    Pending,
    Ineligible,
    #[default]
    RequiresCreation,
    RequiresConfirmation,
    RequiresPayoutMethodData,
    RequiresFulfillment,
    RequiresVendorAccountCreation,
}

/// The payout_type of the payout request is a mandatory field for confirming the payouts. It should be specified in the Create request. If not provided, it must be updated in the Payout Update request before it can be confirmed.
#[derive(
    Clone,
    Copy,
    Debug,
    Default,
    Eq,
    Hash,
    PartialEq,
    serde::Deserialize,
    serde::Serialize,
    strum::Display,
    strum::VariantNames,
    strum::EnumIter,
    strum::EnumString,
    ToSchema,
)]
#[router_derive::diesel_enum(storage_type = "db_enum")]
#[serde(rename_all = "snake_case")]
#[strum(serialize_all = "snake_case")]
pub enum PayoutType {
    #[default]
    Card,
    Bank,
    Wallet,
}

/// Type of entity to whom the payout is being carried out to, select from the given list of options
#[derive(
    Clone,
    Copy,
    Debug,
    Default,
    Eq,
    Hash,
    PartialEq,
    serde::Deserialize,
    serde::Serialize,
    strum::Display,
    strum::EnumString,
    ToSchema,
)]
#[router_derive::diesel_enum(storage_type = "text")]
#[serde(rename_all = "PascalCase")]
#[strum(serialize_all = "PascalCase")]
pub enum PayoutEntityType {
    /// Adyen
    #[default]
    Individual,
    Company,
    NonProfit,
    PublicSector,
    NaturalPerson,

    /// Wise
    #[strum(serialize = "lowercase")]
    #[serde(rename = "lowercase")]
    Business,
    Personal,
}

/// The send method which will be required for processing payouts, check options for better understanding.
#[derive(
    Clone,
    Copy,
    Debug,
    Eq,
    PartialEq,
    serde::Deserialize,
    serde::Serialize,
    strum::Display,
    strum::EnumString,
    ToSchema,
    Hash,
)]
#[router_derive::diesel_enum(storage_type = "text")]
#[serde(rename_all = "snake_case")]
#[strum(serialize_all = "snake_case")]
pub enum PayoutSendPriority {
    Instant,
    Fast,
    Regular,
    Wire,
    CrossBorder,
    Internal,
}

#[derive(
    Clone,
    Copy,
    Debug,
    Default,
    Eq,
    PartialEq,
    serde::Deserialize,
    serde::Serialize,
    strum::Display,
    strum::EnumString,
    ToSchema,
    Hash,
)]
#[router_derive::diesel_enum(storage_type = "db_enum")]
#[serde(rename_all = "snake_case")]
#[strum(serialize_all = "snake_case")]
pub enum PaymentSource {
    #[default]
    MerchantServer,
    Postman,
    Dashboard,
    Sdk,
    Webhook,
    ExternalAuthenticator,
}

#[derive(Default, Debug, Clone, serde::Deserialize, serde::Serialize, strum::EnumString)]
pub enum BrowserName {
    #[default]
    Safari,
    #[serde(other)]
    Unknown,
}

#[derive(Default, Debug, Clone, serde::Deserialize, serde::Serialize, strum::EnumString)]
#[strum(serialize_all = "snake_case")]
pub enum ClientPlatform {
    #[default]
    Web,
    Ios,
    Android,
    #[serde(other)]
    Unknown,
}

impl PaymentSource {
    pub fn is_for_internal_use_only(&self) -> bool {
        match self {
            Self::Dashboard | Self::Sdk | Self::MerchantServer | Self::Postman => false,
            Self::Webhook | Self::ExternalAuthenticator => true,
        }
    }
}

#[derive(
    Clone,
    Copy,
    Debug,
    Eq,
    PartialEq,
    serde::Serialize,
    serde::Deserialize,
    strum::Display,
    strum::EnumString,
)]
#[router_derive::diesel_enum(storage_type = "text")]
#[strum(serialize_all = "snake_case")]
pub enum MerchantDecision {
    Approved,
    Rejected,
    AutoRefunded,
}

#[derive(
    Clone,
    Copy,
    Default,
    Debug,
    Eq,
    Hash,
    PartialEq,
    serde::Deserialize,
    serde::Serialize,
    strum::Display,
    strum::EnumString,
    ToSchema,
)]
#[serde(rename_all = "snake_case")]
#[strum(serialize_all = "snake_case")]
pub enum FrmSuggestion {
    #[default]
    FrmCancelTransaction,
    FrmManualReview,
    FrmAuthorizeTransaction, // When manual capture payment which was marked fraud and held, when approved needs to be authorized.
}

#[derive(
    Clone,
    Debug,
    Eq,
    Hash,
    PartialEq,
    serde::Deserialize,
    serde::Serialize,
    strum::Display,
    strum::EnumString,
    utoipa::ToSchema,
    Copy,
)]
#[router_derive::diesel_enum(storage_type = "db_enum")]
#[serde(rename_all = "snake_case")]
#[strum(serialize_all = "snake_case")]
pub enum ReconStatus {
    NotRequested,
    Requested,
    Active,
    Disabled,
}

#[derive(
    Clone,
    Copy,
    Debug,
    Eq,
    Hash,
    PartialEq,
    serde::Serialize,
    serde::Deserialize,
    strum::Display,
    strum::EnumString,
    ToSchema,
)]
#[serde(rename_all = "snake_case")]
#[strum(serialize_all = "snake_case")]
pub enum AuthenticationConnectors {
    Threedsecureio,
    Netcetera,
    Gpayments,
}

impl AuthenticationConnectors {
    pub fn is_separate_version_call_required(&self) -> bool {
        match self {
            Self::Threedsecureio | Self::Netcetera => false,
            Self::Gpayments => true,
        }
    }
}

#[derive(
    Clone,
    Debug,
    Eq,
    Default,
    Hash,
    PartialEq,
    serde::Deserialize,
    serde::Serialize,
    strum::Display,
    strum::EnumString,
    utoipa::ToSchema,
    Copy,
)]
#[router_derive::diesel_enum(storage_type = "text")]
#[serde(rename_all = "snake_case")]
#[strum(serialize_all = "snake_case")]
pub enum AuthenticationStatus {
    #[default]
    Started,
    Pending,
    Success,
    Failed,
}

impl AuthenticationStatus {
    pub fn is_terminal_status(&self) -> bool {
        match self {
            Self::Started | Self::Pending => false,
            Self::Success | Self::Failed => true,
        }
    }

    pub fn is_failed(&self) -> bool {
        self == &Self::Failed
    }
}

#[derive(
    Clone,
    Debug,
    Eq,
    Default,
    Hash,
    PartialEq,
    serde::Deserialize,
    serde::Serialize,
    strum::Display,
    strum::EnumString,
    utoipa::ToSchema,
    Copy,
)]
#[router_derive::diesel_enum(storage_type = "text")]
#[serde(rename_all = "snake_case")]
#[strum(serialize_all = "snake_case")]
pub enum DecoupledAuthenticationType {
    #[default]
    Challenge,
    Frictionless,
}

#[derive(
    Clone,
    Debug,
    Eq,
    Default,
    Hash,
    PartialEq,
    serde::Deserialize,
    serde::Serialize,
    strum::Display,
    strum::EnumString,
    utoipa::ToSchema,
    Copy,
)]
#[router_derive::diesel_enum(storage_type = "text")]
#[serde(rename_all = "snake_case")]
#[strum(serialize_all = "snake_case")]
pub enum AuthenticationLifecycleStatus {
    Used,
    #[default]
    Unused,
    Expired,
}

#[derive(
    Clone,
    Copy,
    Debug,
    Eq,
    PartialEq,
    strum::Display,
    strum::EnumString,
    serde::Deserialize,
    serde::Serialize,
    ToSchema,
    Default,
)]
#[router_derive::diesel_enum(storage_type = "db_enum")]
#[strum(serialize_all = "snake_case")]
#[serde(rename_all = "snake_case")]
pub enum ConnectorStatus {
    #[default]
    Inactive,
    Active,
}

#[derive(
    Clone,
    Copy,
    Debug,
    Eq,
    PartialEq,
    strum::Display,
    strum::EnumString,
    serde::Deserialize,
    serde::Serialize,
    ToSchema,
    Default,
)]
#[router_derive::diesel_enum(storage_type = "db_enum")]
#[strum(serialize_all = "snake_case")]
#[serde(rename_all = "snake_case")]
pub enum TransactionType {
    #[default]
    Payment,
    #[cfg(feature = "payouts")]
    Payout,
}

#[derive(
    Clone,
    Copy,
    Debug,
    Eq,
    PartialEq,
    serde::Deserialize,
    serde::Serialize,
    strum::Display,
    strum::EnumString,
)]
#[router_derive::diesel_enum(storage_type = "db_enum")]
#[serde(rename_all = "snake_case")]
#[strum(serialize_all = "snake_case")]
pub enum RoleScope {
    Merchant,
    Organization,
}

/// Indicates the transaction status
#[derive(
    Clone,
    Default,
    Debug,
    serde::Serialize,
    serde::Deserialize,
    Eq,
    PartialEq,
    ToSchema,
    strum::Display,
    strum::EnumString,
)]
#[router_derive::diesel_enum(storage_type = "text")]
pub enum TransactionStatus {
    /// Authentication/ Account Verification Successful
    #[serde(rename = "Y")]
    Success,
    /// Not Authenticated /Account Not Verified; Transaction denied
    #[default]
    #[serde(rename = "N")]
    Failure,
    /// Authentication/ Account Verification Could Not Be Performed; Technical or other problem, as indicated in Authentication Response(ARes) or Result Request (RReq)
    #[serde(rename = "U")]
    VerificationNotPerformed,
    /// Attempts Processing Performed; Not Authenticated/Verified , but a proof of attempted authentication/verification is provided
    #[serde(rename = "A")]
    NotVerified,
    /// Authentication/ Account Verification Rejected; Issuer is rejecting authentication/verification and request that authorisation not be attempted.
    #[serde(rename = "R")]
    Rejected,
    /// Challenge Required; Additional authentication is required using the Challenge Request (CReq) / Challenge Response (CRes)
    #[serde(rename = "C")]
    ChallengeRequired,
    /// Challenge Required; Decoupled Authentication confirmed.
    #[serde(rename = "D")]
    ChallengeRequiredDecoupledAuthentication,
    /// Informational Only; 3DS Requestor challenge preference acknowledged.
    #[serde(rename = "I")]
    InformationOnly,
}

#[derive(
    Clone,
    Copy,
    Debug,
    Eq,
    PartialEq,
    Hash,
    serde::Serialize,
    serde::Deserialize,
    strum::Display,
    strum::EnumString,
    strum::EnumIter,
)]
#[router_derive::diesel_enum(storage_type = "text")]
#[serde(rename_all = "snake_case")]
#[strum(serialize_all = "snake_case")]
pub enum PermissionGroup {
    OperationsView,
    OperationsManage,
    ConnectorsView,
    ConnectorsManage,
    WorkflowsView,
    WorkflowsManage,
    AnalyticsView,
    UsersView,
    UsersManage,
    // TODO: To be deprecated, make sure DB is migrated before removing
    MerchantDetailsView,
    // TODO: To be deprecated, make sure DB is migrated before removing
    MerchantDetailsManage,
    // TODO: To be deprecated, make sure DB is migrated before removing
    OrganizationManage,
    AccountView,
    AccountManage,
    ReconReportsView,
    ReconReportsManage,
    ReconOpsView,
    // Alias is added for backward compatibility with database
    // TODO: Remove alias post migration
    #[serde(alias = "recon_ops")]
    ReconOpsManage,
}

#[derive(Clone, Debug, serde::Serialize, PartialEq, Eq, Hash, strum::EnumIter)]
pub enum ParentGroup {
    Operations,
    Connectors,
    Workflows,
    Analytics,
    Users,
    ReconOps,
    ReconReports,
    Account,
}

#[derive(Debug, Clone, Copy, Eq, PartialEq, Hash, serde::Serialize)]
#[serde(rename_all = "snake_case")]
pub enum Resource {
    Payment,
    Refund,
    ApiKey,
    Account,
    Connector,
    Routing,
    Dispute,
    Mandate,
    Customer,
    Analytics,
    ThreeDsDecisionManager,
    SurchargeDecisionManager,
    User,
    WebhookEvent,
    Payout,
    Report,
    ReconToken,
    ReconFiles,
    ReconAndSettlementAnalytics,
    ReconUpload,
    ReconReports,
    RunRecon,
    ReconConfig,
}

#[derive(Debug, Clone, Copy, Eq, PartialEq, Ord, PartialOrd, serde::Serialize, Hash)]
#[serde(rename_all = "snake_case")]
pub enum PermissionScope {
    Read = 0,
    Write = 1,
}

/// Name of banks supported by Hyperswitch
#[derive(
    Clone,
    Copy,
    Debug,
    Eq,
    Hash,
    PartialEq,
    serde::Deserialize,
    serde::Serialize,
    strum::Display,
    strum::EnumString,
    ToSchema,
)]
#[strum(serialize_all = "snake_case")]
#[serde(rename_all = "snake_case")]
pub enum BankNames {
    AmericanExpress,
    AffinBank,
    AgroBank,
    AllianceBank,
    AmBank,
    BankOfAmerica,
    BankOfChina,
    BankIslam,
    BankMuamalat,
    BankRakyat,
    BankSimpananNasional,
    Barclays,
    BlikPSP,
    CapitalOne,
    Chase,
    Citi,
    CimbBank,
    Discover,
    NavyFederalCreditUnion,
    PentagonFederalCreditUnion,
    SynchronyBank,
    WellsFargo,
    AbnAmro,
    AsnBank,
    Bunq,
    Handelsbanken,
    HongLeongBank,
    HsbcBank,
    Ing,
    Knab,
    KuwaitFinanceHouse,
    Moneyou,
    Rabobank,
    Regiobank,
    Revolut,
    SnsBank,
    TriodosBank,
    VanLanschot,
    ArzteUndApothekerBank,
    AustrianAnadiBankAg,
    BankAustria,
    Bank99Ag,
    BankhausCarlSpangler,
    BankhausSchelhammerUndSchatteraAg,
    BankMillennium,
    BankPEKAOSA,
    BawagPskAg,
    BksBankAg,
    BrullKallmusBankAg,
    BtvVierLanderBank,
    CapitalBankGraweGruppeAg,
    CeskaSporitelna,
    Dolomitenbank,
    EasybankAg,
    EPlatbyVUB,
    ErsteBankUndSparkassen,
    FrieslandBank,
    HypoAlpeadriabankInternationalAg,
    HypoNoeLbFurNiederosterreichUWien,
    HypoOberosterreichSalzburgSteiermark,
    HypoTirolBankAg,
    HypoVorarlbergBankAg,
    HypoBankBurgenlandAktiengesellschaft,
    KomercniBanka,
    MBank,
    MarchfelderBank,
    Maybank,
    OberbankAg,
    OsterreichischeArzteUndApothekerbank,
    OcbcBank,
    PayWithING,
    PlaceZIPKO,
    PlatnoscOnlineKartaPlatnicza,
    PosojilnicaBankEGen,
    PostovaBanka,
    PublicBank,
    RaiffeisenBankengruppeOsterreich,
    RhbBank,
    SchelhammerCapitalBankAg,
    StandardCharteredBank,
    SchoellerbankAg,
    SpardaBankWien,
    SporoPay,
    SantanderPrzelew24,
    TatraPay,
    Viamo,
    VolksbankGruppe,
    VolkskreditbankAg,
    VrBankBraunau,
    UobBank,
    PayWithAliorBank,
    BankiSpoldzielcze,
    PayWithInteligo,
    BNPParibasPoland,
    BankNowySA,
    CreditAgricole,
    PayWithBOS,
    PayWithCitiHandlowy,
    PayWithPlusBank,
    ToyotaBank,
    VeloBank,
    ETransferPocztowy24,
    PlusBank,
    EtransferPocztowy24,
    BankiSpbdzielcze,
    BankNowyBfgSa,
    GetinBank,
    Blik,
    NoblePay,
    IdeaBank,
    EnveloBank,
    NestPrzelew,
    MbankMtransfer,
    Inteligo,
    PbacZIpko,
    BnpParibas,
    BankPekaoSa,
    VolkswagenBank,
    AliorBank,
    Boz,
    BangkokBank,
    KrungsriBank,
    KrungThaiBank,
    TheSiamCommercialBank,
    KasikornBank,
    OpenBankSuccess,
    OpenBankFailure,
    OpenBankCancelled,
    Aib,
    BankOfScotland,
    DanskeBank,
    FirstDirect,
    FirstTrust,
    Halifax,
    Lloyds,
    Monzo,
    NatWest,
    NationwideBank,
    RoyalBankOfScotland,
    Starling,
    TsbBank,
    TescoBank,
    UlsterBank,
    Yoursafe,
    N26,
    NationaleNederlanden,
}
#[derive(
    Clone,
    Copy,
    Debug,
    Eq,
    Hash,
    PartialEq,
    serde::Deserialize,
    serde::Serialize,
    strum::Display,
    strum::EnumString,
    ToSchema,
)]
#[strum(serialize_all = "snake_case")]
#[serde(rename_all = "snake_case")]
pub enum BankType {
    Checking,
    Savings,
}
#[derive(
    Clone,
    Copy,
    Debug,
    Eq,
    Hash,
    PartialEq,
    serde::Deserialize,
    serde::Serialize,
    strum::Display,
    strum::EnumString,
    ToSchema,
)]
#[strum(serialize_all = "snake_case")]
#[serde(rename_all = "snake_case")]
pub enum BankHolderType {
    Personal,
    Business,
}

#[derive(
    Clone,
    Copy,
    Debug,
    Default,
    Eq,
    Hash,
    PartialEq,
    serde::Deserialize,
    strum::Display,
    serde::Serialize,
    strum::EnumIter,
    strum::EnumString,
    strum::VariantNames,
    ToSchema,
)]
#[router_derive::diesel_enum(storage_type = "db_enum")]
#[serde(rename_all = "snake_case")]
#[strum(serialize_all = "snake_case")]
pub enum GenericLinkType {
    #[default]
    PaymentMethodCollect,
    PayoutLink,
}

#[derive(Debug, Clone, PartialEq, Eq, strum::Display, serde::Deserialize, serde::Serialize)]
#[strum(serialize_all = "snake_case")]
#[serde(rename_all = "snake_case")]
pub enum TokenPurpose {
    AuthSelect,
    #[serde(rename = "sso")]
    #[strum(serialize = "sso")]
    SSO,
    #[serde(rename = "totp")]
    #[strum(serialize = "totp")]
    TOTP,
    VerifyEmail,
    AcceptInvitationFromEmail,
    ForceSetPassword,
    ResetPassword,
    AcceptInvite,
    UserInfo,
}

#[derive(
    Clone,
    Copy,
    Debug,
    Default,
    Eq,
    PartialEq,
    serde::Deserialize,
    serde::Serialize,
    strum::Display,
    strum::EnumString,
)]
#[router_derive::diesel_enum(storage_type = "text")]
#[strum(serialize_all = "snake_case")]
#[serde(rename_all = "snake_case")]
pub enum UserAuthType {
    OpenIdConnect,
    MagicLink,
    #[default]
    Password,
}

#[derive(
    Clone,
    Copy,
    Debug,
    Eq,
    PartialEq,
    serde::Deserialize,
    serde::Serialize,
    strum::Display,
    strum::EnumString,
)]
#[router_derive::diesel_enum(storage_type = "text")]
#[strum(serialize_all = "snake_case")]
#[serde(rename_all = "snake_case")]
pub enum Owner {
    Organization,
    Tenant,
    Internal,
}

#[derive(
    Clone,
    Copy,
    Debug,
    Eq,
    PartialEq,
    serde::Deserialize,
    serde::Serialize,
    strum::Display,
    strum::EnumString,
    ToSchema,
)]
#[router_derive::diesel_enum(storage_type = "db_enum")]
#[strum(serialize_all = "snake_case")]
#[serde(rename_all = "snake_case")]
pub enum ApiVersion {
    V1,
    V2,
}

#[derive(
    Clone,
    Copy,
    Debug,
    Eq,
    PartialEq,
    Ord,
    PartialOrd,
    serde::Deserialize,
    serde::Serialize,
    strum::Display,
    strum::EnumString,
    ToSchema,
    Hash,
)]
#[router_derive::diesel_enum(storage_type = "text")]
#[strum(serialize_all = "snake_case")]
#[serde(rename_all = "snake_case")]
pub enum EntityType {
    Organization = 2,
    Merchant = 1,
    Profile = 0,
}

#[derive(Clone, Debug, serde::Serialize)]
#[serde(rename_all = "snake_case")]
pub enum PayoutRetryType {
    SingleConnector,
    MultiConnector,
}

#[derive(
    Clone,
    Copy,
    Debug,
    Eq,
    PartialEq,
    serde::Deserialize,
    serde::Serialize,
    strum::Display,
    strum::EnumString,
    ToSchema,
    Hash,
)]
#[router_derive::diesel_enum(storage_type = "db_enum")]
#[serde(rename_all = "snake_case")]
#[strum(serialize_all = "snake_case")]
pub enum OrderFulfillmentTimeOrigin {
    Create,
    Confirm,
}

#[derive(
    Clone,
    Copy,
    Debug,
    Eq,
    PartialEq,
    serde::Deserialize,
    serde::Serialize,
    strum::Display,
    strum::EnumString,
    ToSchema,
    Hash,
)]
#[router_derive::diesel_enum(storage_type = "db_enum")]
#[serde(rename_all = "snake_case")]
#[strum(serialize_all = "snake_case")]
pub enum UIWidgetFormLayout {
    Tabs,
    Journey,
}

#[derive(
    Clone,
    Copy,
    Debug,
    Eq,
    PartialEq,
    serde::Deserialize,
    serde::Serialize,
    strum::Display,
    strum::EnumString,
    ToSchema,
)]
#[router_derive::diesel_enum(storage_type = "db_enum")]
#[strum(serialize_all = "snake_case")]
#[serde(rename_all = "snake_case")]
pub enum DeleteStatus {
    Active,
    Redacted,
}

#[derive(
    Clone, Copy, Debug, Eq, PartialEq, serde::Deserialize, serde::Serialize, strum::Display, Hash,
)]
#[serde(rename_all = "snake_case")]
#[strum(serialize_all = "snake_case")]
pub enum SuccessBasedRoutingConclusiveState {
    // pc: payment connector
    // sc: success based routing outcome/first connector
    // status: payment status
    //
    // status = success && pc == sc
    TruePositive,
    // status = failed && pc == sc
    FalsePositive,
    // status = failed && pc != sc
    TrueNegative,
    // status = success && pc != sc
    FalseNegative,
    // status = processing
    NonDeterministic,
}

/// Whether 3ds authentication is requested or not
#[derive(Clone, Debug, PartialEq, serde::Serialize, serde::Deserialize, Default, ToSchema)]
pub enum External3dsAuthenticationRequest {
    /// Request for 3ds authentication
    Enable,
    /// Skip 3ds authentication
    #[default]
    Skip,
}

/// Whether payment link is requested to be enabled or not for this transaction
#[derive(Clone, Debug, PartialEq, serde::Serialize, serde::Deserialize, Default, ToSchema)]
pub enum EnablePaymentLinkRequest {
    /// Request for enabling payment link
    Enable,
    /// Skip enabling payment link
    #[default]
    Skip,
}

#[derive(Clone, Debug, PartialEq, serde::Serialize, serde::Deserialize, Default, ToSchema)]
pub enum MitExemptionRequest {
    /// Request for applying MIT exemption
    Apply,
    /// Skip applying MIT exemption
    #[default]
    Skip,
}

/// Set to true to indicate that the customer is in your checkout flow during this payment, and therefore is able to authenticate. This parameter should be false when merchant's doing merchant initiated payments and customer is not present while doing the payment.
#[derive(Clone, Debug, PartialEq, serde::Serialize, serde::Deserialize, Default, ToSchema)]
pub enum PresenceOfCustomerDuringPayment {
    /// Customer is present during the payment. This is the default value
    #[default]
    Present,
    /// Customer is absent during the payment
    Absent,
}

#[derive(Clone, Debug, PartialEq, serde::Serialize, serde::Deserialize, Default, ToSchema)]
#[serde(rename_all = "snake_case")]
pub enum TaxCalculationOverride {
    /// Skip calling the external tax provider
    #[default]
    Skip,
    /// Calculate tax by calling the external tax provider
    Calculate,
}

#[derive(Clone, Debug, PartialEq, serde::Serialize, serde::Deserialize, Default, ToSchema)]
#[serde(rename_all = "snake_case")]
pub enum SurchargeCalculationOverride {
    /// Skip calculating surcharge
    #[default]
    Skip,
    /// Calculate surcharge
    Calculate,
}

/// Connector Mandate Status
#[derive(
    Clone, Copy, Debug, Eq, PartialEq, serde::Deserialize, serde::Serialize, strum::Display,
)]
#[strum(serialize_all = "snake_case")]
#[serde(rename_all = "snake_case")]
pub enum ConnectorMandateStatus {
    /// Indicates that the connector mandate is active and can be used for payments.
    Active,
    /// Indicates that the connector mandate  is not active and hence cannot be used for payments.
    Inactive,
}

#[derive(
    Clone,
<<<<<<< HEAD
    Debug,
    Eq,
    PartialEq,
    serde::Deserialize,
    serde::Serialize,
    strum::Display,
    strum::EnumString,
    ToSchema,
    Hash,
)]
pub enum PaymentChargeType {
    #[serde(untagged)]
    Stripe(StripeChargeType),
}

#[derive(
    Clone,
    Debug,
    Default,
    Hash,
    Eq,
    PartialEq,
    ToSchema,
    serde::Serialize,
    serde::Deserialize,
    strum::Display,
    strum::EnumString,
)]
#[serde(rename_all = "lowercase")]
#[strum(serialize_all = "lowercase")]
pub enum StripeChargeType {
    #[default]
    Direct,
    Destination,
=======
    Copy,
    Debug,
    strum::Display,
    PartialEq,
    Eq,
    serde::Serialize,
    serde::Deserialize,
    strum::EnumString,
    ToSchema,
    PartialOrd,
    Ord,
)]
#[router_derive::diesel_enum(storage_type = "text")]
#[serde(rename_all = "snake_case")]
#[strum(serialize_all = "snake_case")]
pub enum ErrorCategory {
    FrmDecline,
    ProcessorDowntime,
    ProcessorDeclineUnauthorized,
    IssueWithPaymentMethod,
    ProcessorDeclineIncorrectData,
>>>>>>> 3a3e93cb
}<|MERGE_RESOLUTION|>--- conflicted
+++ resolved
@@ -3375,42 +3375,6 @@
 
 #[derive(
     Clone,
-<<<<<<< HEAD
-    Debug,
-    Eq,
-    PartialEq,
-    serde::Deserialize,
-    serde::Serialize,
-    strum::Display,
-    strum::EnumString,
-    ToSchema,
-    Hash,
-)]
-pub enum PaymentChargeType {
-    #[serde(untagged)]
-    Stripe(StripeChargeType),
-}
-
-#[derive(
-    Clone,
-    Debug,
-    Default,
-    Hash,
-    Eq,
-    PartialEq,
-    ToSchema,
-    serde::Serialize,
-    serde::Deserialize,
-    strum::Display,
-    strum::EnumString,
-)]
-#[serde(rename_all = "lowercase")]
-#[strum(serialize_all = "lowercase")]
-pub enum StripeChargeType {
-    #[default]
-    Direct,
-    Destination,
-=======
     Copy,
     Debug,
     strum::Display,
@@ -3432,5 +3396,42 @@
     ProcessorDeclineUnauthorized,
     IssueWithPaymentMethod,
     ProcessorDeclineIncorrectData,
->>>>>>> 3a3e93cb
+}
+
+#[derive(
+    Clone,
+    Debug,
+    Eq,
+    PartialEq,
+    serde::Deserialize,
+    serde::Serialize,
+    strum::Display,
+    strum::EnumString,
+    ToSchema,
+    Hash,
+)]
+pub enum PaymentChargeType {
+    #[serde(untagged)]
+    Stripe(StripeChargeType),
+}
+
+#[derive(
+    Clone,
+    Debug,
+    Default,
+    Hash,
+    Eq,
+    PartialEq,
+    ToSchema,
+    serde::Serialize,
+    serde::Deserialize,
+    strum::Display,
+    strum::EnumString,
+)]
+#[serde(rename_all = "lowercase")]
+#[strum(serialize_all = "lowercase")]
+pub enum StripeChargeType {
+    #[default]
+    Direct,
+    Destination,
 }