--- conflicted
+++ resolved
@@ -8386,10 +8386,7 @@
     IssueWithPaymentMethod,
     ProcessorDeclineIncorrectData,
     HardDecline,
-<<<<<<< HEAD
-=======
     SoftDecline,
->>>>>>> c90625a4
 }
 
 impl ErrorCategory {
@@ -8398,14 +8395,9 @@
             Self::ProcessorDowntime | Self::ProcessorDeclineUnauthorized => true,
             Self::IssueWithPaymentMethod
             | Self::ProcessorDeclineIncorrectData
-<<<<<<< HEAD
-            | Self::HardDecline
-            | Self::FrmDecline => false,
-=======
             | Self::FrmDecline
             | Self::HardDecline
             | Self::SoftDecline => false,
->>>>>>> c90625a4
         }
     }
 }
