--- conflicted
+++ resolved
@@ -9603,13 +9603,6 @@
     fn from(value: IntentStatus) -> Self {
         match value {
             IntentStatus::Succeeded => Self::InvoicePaid,
-<<<<<<< HEAD
-            IntentStatus::Processing
-            | IntentStatus::RequiresCustomerAction
-            | IntentStatus::RequiresConfirmation
-            | IntentStatus::RequiresPaymentMethod => Self::PaymentPending,
-            _ => Self::PaymentFailed,
-=======
             IntentStatus::RequiresCapture
             | IntentStatus::PartiallyCaptured
             | IntentStatus::PartiallyCapturedAndCapturable
@@ -9622,7 +9615,6 @@
             IntentStatus::Cancelled | IntentStatus::CancelledPostCapture => Self::PaymentCanceled,
             IntentStatus::Expired => Self::PaymentPendingTimeout,
             IntentStatus::Failed | IntentStatus::Conflicted => Self::PaymentFailed,
->>>>>>> 916444b0
         }
     }
 }