mod payments;
mod ui;
use std::num::{ParseFloatError, TryFromIntError};

pub use payments::ProductType;
use serde::{Deserialize, Serialize};
pub use ui::*;
use utoipa::ToSchema;

pub use super::connector_enums::RoutableConnectors;

#[doc(hidden)]
pub mod diesel_exports {
    pub use super::{
        DbApiVersion as ApiVersion, DbAttemptStatus as AttemptStatus,
        DbAuthenticationType as AuthenticationType, DbBlocklistDataKind as BlocklistDataKind,
        DbCaptureMethod as CaptureMethod, DbCaptureStatus as CaptureStatus,
        DbConnectorType as ConnectorType, DbCountryAlpha2 as CountryAlpha2, DbCurrency as Currency,
        DbDeleteStatus as DeleteStatus, DbDisputeStage as DisputeStage,
        DbDisputeStatus as DisputeStatus, DbFraudCheckStatus as FraudCheckStatus,
        DbFutureUsage as FutureUsage, DbIntentStatus as IntentStatus,
        DbMandateStatus as MandateStatus, DbPaymentMethodIssuerCode as PaymentMethodIssuerCode,
        DbPaymentType as PaymentType, DbRefundStatus as RefundStatus,
        DbRequestIncrementalAuthorization as RequestIncrementalAuthorization,
        DbScaExemptionType as ScaExemptionType,
        DbSuccessBasedRoutingConclusiveState as SuccessBasedRoutingConclusiveState,
        DbWebhookDeliveryAttempt as WebhookDeliveryAttempt,
    };
}

pub type ApplicationResult<T> = Result<T, ApplicationError>;

#[derive(Debug, thiserror::Error)]
pub enum ApplicationError {
    #[error("Application configuration error")]
    ConfigurationError,

    #[error("Invalid configuration value provided: {0}")]
    InvalidConfigurationValueError(String),

    #[error("Metrics error")]
    MetricsError,

    #[error("I/O: {0}")]
    IoError(std::io::Error),

    #[error("Error while constructing api client: {0}")]
    ApiClientError(ApiClientError),
}

#[derive(Debug, thiserror::Error, PartialEq, Clone)]
pub enum ApiClientError {
    #[error("Header map construction failed")]
    HeaderMapConstructionFailed,
    #[error("Invalid proxy configuration")]
    InvalidProxyConfiguration,
    #[error("Client construction failed")]
    ClientConstructionFailed,
    #[error("Certificate decode failed")]
    CertificateDecodeFailed,
    #[error("Request body serialization failed")]
    BodySerializationFailed,
    #[error("Unexpected state reached/Invariants conflicted")]
    UnexpectedState,

    #[error("URL encoding of request payload failed")]
    UrlEncodingFailed,
    #[error("Failed to send request to connector {0}")]
    RequestNotSent(String),
    #[error("Failed to decode response")]
    ResponseDecodingFailed,

    #[error("Server responded with Request Timeout")]
    RequestTimeoutReceived,

    #[error("connection closed before a message could complete")]
    ConnectionClosedIncompleteMessage,

    #[error("Server responded with Internal Server Error")]
    InternalServerErrorReceived,
    #[error("Server responded with Bad Gateway")]
    BadGatewayReceived,
    #[error("Server responded with Service Unavailable")]
    ServiceUnavailableReceived,
    #[error("Server responded with Gateway Timeout")]
    GatewayTimeoutReceived,
    #[error("Server responded with unexpected response")]
    UnexpectedServerResponse,
}
impl ApiClientError {
    pub fn is_upstream_timeout(&self) -> bool {
        self == &Self::RequestTimeoutReceived
    }
    pub fn is_connection_closed_before_message_could_complete(&self) -> bool {
        self == &Self::ConnectionClosedIncompleteMessage
    }
}

impl From<std::io::Error> for ApplicationError {
    fn from(err: std::io::Error) -> Self {
        Self::IoError(err)
    }
}

/// The status of the attempt
#[derive(
    Clone,
    Copy,
    Debug,
    Default,
    Hash,
    Eq,
    PartialEq,
    serde::Deserialize,
    serde::Serialize,
    strum::Display,
    strum::EnumString,
    ToSchema,
)]
#[router_derive::diesel_enum(storage_type = "db_enum")]
#[serde(rename_all = "snake_case")]
#[strum(serialize_all = "snake_case")]
pub enum AttemptStatus {
    Started,
    AuthenticationFailed,
    RouterDeclined,
    AuthenticationPending,
    AuthenticationSuccessful,
    Authorized,
    AuthorizationFailed,
    Charged,
    Authorizing,
    CodInitiated,
    Voided,
    VoidInitiated,
    CaptureInitiated,
    CaptureFailed,
    VoidFailed,
    AutoRefunded,
    PartialCharged,
    PartialChargedAndChargeable,
    Unresolved,
    #[default]
    Pending,
    Failure,
    PaymentMethodAwaited,
    ConfirmationAwaited,
    DeviceDataCollectionPending,
}

impl AttemptStatus {
    pub fn is_terminal_status(self) -> bool {
        match self {
            Self::RouterDeclined
            | Self::Charged
            | Self::AutoRefunded
            | Self::Voided
            | Self::VoidFailed
            | Self::CaptureFailed
            | Self::Failure
            | Self::PartialCharged => true,
            Self::Started
            | Self::AuthenticationFailed
            | Self::AuthenticationPending
            | Self::AuthenticationSuccessful
            | Self::Authorized
            | Self::AuthorizationFailed
            | Self::Authorizing
            | Self::CodInitiated
            | Self::VoidInitiated
            | Self::CaptureInitiated
            | Self::PartialChargedAndChargeable
            | Self::Unresolved
            | Self::Pending
            | Self::PaymentMethodAwaited
            | Self::ConfirmationAwaited
            | Self::DeviceDataCollectionPending => false,
        }
    }
}

/// Pass this parameter to force 3DS or non 3DS auth for this payment. Some connectors will still force 3DS auth even in case of passing 'no_three_ds' here and vice versa. Default value is 'no_three_ds' if not set
#[derive(
    Clone,
    Copy,
    Debug,
    Default,
    Eq,
    Hash,
    PartialEq,
    serde::Deserialize,
    serde::Serialize,
    strum::Display,
    strum::VariantNames,
    strum::EnumIter,
    strum::EnumString,
    ToSchema,
)]
#[router_derive::diesel_enum(storage_type = "db_enum")]
#[serde(rename_all = "snake_case")]
#[strum(serialize_all = "snake_case")]
pub enum AuthenticationType {
    /// If the card is enrolled for 3DS authentication, the 3DS based authentication will be activated. The liability of chargeback shift to the issuer
    ThreeDs,
    /// 3DS based authentication will not be activated. The liability of chargeback stays with the merchant.
    #[default]
    NoThreeDs,
}

/// The status of the capture
#[derive(
    Clone,
    Copy,
    Debug,
    Default,
    Eq,
    PartialEq,
    serde::Serialize,
    serde::Deserialize,
    strum::Display,
    strum::EnumString,
)]
#[router_derive::diesel_enum(storage_type = "db_enum")]
#[strum(serialize_all = "snake_case")]
pub enum FraudCheckStatus {
    Fraud,
    ManualReview,
    #[default]
    Pending,
    Legit,
    TransactionFailure,
}

#[derive(
    Clone,
    Copy,
    Debug,
    Default,
    Eq,
    PartialEq,
    serde::Deserialize,
    serde::Serialize,
    strum::Display,
    strum::EnumString,
    ToSchema,
    Hash,
)]
#[router_derive::diesel_enum(storage_type = "db_enum")]
#[serde(rename_all = "snake_case")]
#[strum(serialize_all = "snake_case")]
pub enum CaptureStatus {
    // Capture request initiated
    #[default]
    Started,
    // Capture request was successful
    Charged,
    // Capture is pending at connector side
    Pending,
    // Capture request failed
    Failed,
}

#[derive(
    Default,
    Clone,
    Debug,
    Eq,
    PartialEq,
    serde::Deserialize,
    serde::Serialize,
    strum::Display,
    strum::EnumString,
    ToSchema,
    Hash,
)]
#[router_derive::diesel_enum(storage_type = "text")]
#[serde(rename_all = "snake_case")]
#[strum(serialize_all = "snake_case")]
pub enum AuthorizationStatus {
    Success,
    Failure,
    // Processing state is before calling connector
    #[default]
    Processing,
    // Requires merchant action
    Unresolved,
}

#[derive(
    Clone,
    Debug,
    Eq,
    PartialEq,
    serde::Deserialize,
    serde::Serialize,
    strum::Display,
    strum::EnumString,
    ToSchema,
    Hash,
)]
#[router_derive::diesel_enum(storage_type = "text")]
#[serde(rename_all = "snake_case")]
#[strum(serialize_all = "snake_case")]
pub enum SessionUpdateStatus {
    Success,
    Failure,
}

#[derive(
    Clone,
    Debug,
    PartialEq,
    Eq,
    serde::Deserialize,
    serde::Serialize,
    strum::Display,
    strum::EnumString,
    ToSchema,
    Hash,
)]
#[router_derive::diesel_enum(storage_type = "db_enum")]
#[serde(rename_all = "snake_case")]
#[strum(serialize_all = "snake_case")]
pub enum BlocklistDataKind {
    PaymentMethod,
    CardBin,
    ExtendedCardBin,
}

/// Default value if not passed is set to 'automatic' which results in Auth and Capture in one single API request. Pass 'manual' or 'manual_multiple' in case you want do a separate Auth and Capture by first authorizing and placing a hold on your customer's funds so that you can use the Payments/Capture endpoint later to capture the authorized amount. Pass 'manual' if you want to only capture the amount later once or 'manual_multiple' if you want to capture the funds multiple times later. Both 'manual' and 'manual_multiple' are only supported by a specific list of processors
#[derive(
    Clone,
    Copy,
    Debug,
    Default,
    Eq,
    Hash,
    PartialEq,
    serde::Deserialize,
    serde::Serialize,
    strum::Display,
    strum::VariantNames,
    strum::EnumIter,
    strum::EnumString,
    ToSchema,
)]
#[router_derive::diesel_enum(storage_type = "db_enum")]
#[serde(rename_all = "snake_case")]
#[strum(serialize_all = "snake_case")]
pub enum CaptureMethod {
    /// Post the payment authorization, the capture will be executed on the full amount immediately
    #[default]
    Automatic,
    /// The capture will happen only if the merchant triggers a Capture API request
    Manual,
    /// The capture will happen only if the merchant triggers a Capture API request
    ManualMultiple,
    /// The capture can be scheduled to automatically get triggered at a specific date & time
    Scheduled,
    /// Handles separate auth and capture sequentially; same as `Automatic` for most connectors.
    SequentialAutomatic,
}

/// Type of the Connector for the financial use case. Could range from Payments to Accounting to Banking.
#[derive(
    Clone,
    Copy,
    Debug,
    Eq,
    PartialEq,
    strum::Display,
    strum::EnumString,
    serde::Deserialize,
    serde::Serialize,
    ToSchema,
)]
#[router_derive::diesel_enum(storage_type = "db_enum")]
#[strum(serialize_all = "snake_case")]
#[serde(rename_all = "snake_case")]
pub enum ConnectorType {
    /// PayFacs, Acquirers, Gateways, BNPL etc
    PaymentProcessor,
    /// Fraud, Currency Conversion, Crypto etc
    PaymentVas,
    /// Accounting, Billing, Invoicing, Tax etc
    FinOperations,
    /// Inventory, ERP, CRM, KYC etc
    FizOperations,
    /// Payment Networks like Visa, MasterCard etc
    Networks,
    /// All types of banks including corporate / commercial / personal / neo banks
    BankingEntities,
    /// All types of non-banking financial institutions including Insurance, Credit / Lending etc
    NonBankingFinance,
    /// Acquirers, Gateways etc
    PayoutProcessor,
    /// PaymentMethods Auth Services
    PaymentMethodAuth,
    /// 3DS Authentication Service Providers
    AuthenticationProcessor,
    /// Tax Calculation Processor
    TaxProcessor,
}

#[derive(Debug, Eq, PartialEq)]
pub enum PaymentAction {
    PSync,
    CompleteAuthorize,
    PaymentAuthenticateCompleteAuthorize,
}

#[derive(Clone, PartialEq)]
pub enum CallConnectorAction {
    Trigger,
    Avoid,
    StatusUpdate {
        status: AttemptStatus,
        error_code: Option<String>,
        error_message: Option<String>,
    },
    HandleResponse(Vec<u8>),
}

/// The three letter ISO currency code in uppercase. Eg: 'USD' for the United States Dollar.
#[allow(clippy::upper_case_acronyms)]
#[derive(
    Clone,
    Copy,
    Debug,
    Default,
    Eq,
    Hash,
    PartialEq,
    serde::Deserialize,
    serde::Serialize,
    strum::Display,
    strum::EnumString,
    strum::EnumIter,
    strum::VariantNames,
    ToSchema,
)]
#[router_derive::diesel_enum(storage_type = "db_enum")]
pub enum Currency {
    AED,
    AFN,
    ALL,
    AMD,
    ANG,
    AOA,
    ARS,
    AUD,
    AWG,
    AZN,
    BAM,
    BBD,
    BDT,
    BGN,
    BHD,
    BIF,
    BMD,
    BND,
    BOB,
    BRL,
    BSD,
    BTN,
    BWP,
    BYN,
    BZD,
    CAD,
    CDF,
    CHF,
    CLP,
    CNY,
    COP,
    CRC,
    CUP,
    CVE,
    CZK,
    DJF,
    DKK,
    DOP,
    DZD,
    EGP,
    ERN,
    ETB,
    EUR,
    FJD,
    FKP,
    GBP,
    GEL,
    GHS,
    GIP,
    GMD,
    GNF,
    GTQ,
    GYD,
    HKD,
    HNL,
    HRK,
    HTG,
    HUF,
    IDR,
    ILS,
    INR,
    IQD,
    IRR,
    ISK,
    JMD,
    JOD,
    JPY,
    KES,
    KGS,
    KHR,
    KMF,
    KPW,
    KRW,
    KWD,
    KYD,
    KZT,
    LAK,
    LBP,
    LKR,
    LRD,
    LSL,
    LYD,
    MAD,
    MDL,
    MGA,
    MKD,
    MMK,
    MNT,
    MOP,
    MRU,
    MUR,
    MVR,
    MWK,
    MXN,
    MYR,
    MZN,
    NAD,
    NGN,
    NIO,
    NOK,
    NPR,
    NZD,
    OMR,
    PAB,
    PEN,
    PGK,
    PHP,
    PKR,
    PLN,
    PYG,
    QAR,
    RON,
    RSD,
    RUB,
    RWF,
    SAR,
    SBD,
    SCR,
    SDG,
    SEK,
    SGD,
    SHP,
    SLE,
    SLL,
    SOS,
    SRD,
    SSP,
    STN,
    SVC,
    SYP,
    SZL,
    THB,
    TJS,
    TMT,
    TND,
    TOP,
    TRY,
    TTD,
    TWD,
    TZS,
    UAH,
    UGX,
    #[default]
    USD,
    UYU,
    UZS,
    VES,
    VND,
    VUV,
    WST,
    XAF,
    XCD,
    XOF,
    XPF,
    YER,
    ZAR,
    ZMW,
    ZWL,
}

impl Currency {
    /// Convert the amount to its base denomination based on Currency and return String
    pub fn to_currency_base_unit(self, amount: i64) -> Result<String, TryFromIntError> {
        let amount_f64 = self.to_currency_base_unit_asf64(amount)?;
        Ok(format!("{amount_f64:.2}"))
    }

    /// Convert the amount to its base denomination based on Currency and return f64
    pub fn to_currency_base_unit_asf64(self, amount: i64) -> Result<f64, TryFromIntError> {
        let amount_f64: f64 = u32::try_from(amount)?.into();
        let amount = if self.is_zero_decimal_currency() {
            amount_f64
        } else if self.is_three_decimal_currency() {
            amount_f64 / 1000.00
        } else {
            amount_f64 / 100.00
        };
        Ok(amount)
    }

    ///Convert the higher decimal amount to its base absolute units
    pub fn to_currency_lower_unit(self, amount: String) -> Result<String, ParseFloatError> {
        let amount_f64 = amount.parse::<f64>()?;
        let amount_string = if self.is_zero_decimal_currency() {
            amount_f64
        } else if self.is_three_decimal_currency() {
            amount_f64 * 1000.00
        } else {
            amount_f64 * 100.00
        };
        Ok(amount_string.to_string())
    }

    /// Convert the amount to its base denomination based on Currency and check for zero decimal currency and return String
    /// Paypal Connector accepts Zero and Two decimal currency but not three decimal and it should be updated as required for 3 decimal currencies.
    /// Paypal Ref - https://developer.paypal.com/docs/reports/reference/paypal-supported-currencies/
    pub fn to_currency_base_unit_with_zero_decimal_check(
        self,
        amount: i64,
    ) -> Result<String, TryFromIntError> {
        let amount_f64 = self.to_currency_base_unit_asf64(amount)?;
        if self.is_zero_decimal_currency() {
            Ok(amount_f64.to_string())
        } else {
            Ok(format!("{amount_f64:.2}"))
        }
    }

    pub fn iso_4217(self) -> &'static str {
        match self {
            Self::AED => "784",
            Self::AFN => "971",
            Self::ALL => "008",
            Self::AMD => "051",
            Self::ANG => "532",
            Self::AOA => "973",
            Self::ARS => "032",
            Self::AUD => "036",
            Self::AWG => "533",
            Self::AZN => "944",
            Self::BAM => "977",
            Self::BBD => "052",
            Self::BDT => "050",
            Self::BGN => "975",
            Self::BHD => "048",
            Self::BIF => "108",
            Self::BMD => "060",
            Self::BND => "096",
            Self::BOB => "068",
            Self::BRL => "986",
            Self::BSD => "044",
            Self::BTN => "064",
            Self::BWP => "072",
            Self::BYN => "933",
            Self::BZD => "084",
            Self::CAD => "124",
            Self::CDF => "976",
            Self::CHF => "756",
            Self::CLP => "152",
            Self::COP => "170",
            Self::CRC => "188",
            Self::CUP => "192",
            Self::CVE => "132",
            Self::CZK => "203",
            Self::DJF => "262",
            Self::DKK => "208",
            Self::DOP => "214",
            Self::DZD => "012",
            Self::EGP => "818",
            Self::ERN => "232",
            Self::ETB => "230",
            Self::EUR => "978",
            Self::FJD => "242",
            Self::FKP => "238",
            Self::GBP => "826",
            Self::GEL => "981",
            Self::GHS => "936",
            Self::GIP => "292",
            Self::GMD => "270",
            Self::GNF => "324",
            Self::GTQ => "320",
            Self::GYD => "328",
            Self::HKD => "344",
            Self::HNL => "340",
            Self::HTG => "332",
            Self::HUF => "348",
            Self::HRK => "191",
            Self::IDR => "360",
            Self::ILS => "376",
            Self::INR => "356",
            Self::IQD => "368",
            Self::IRR => "364",
            Self::ISK => "352",
            Self::JMD => "388",
            Self::JOD => "400",
            Self::JPY => "392",
            Self::KES => "404",
            Self::KGS => "417",
            Self::KHR => "116",
            Self::KMF => "174",
            Self::KPW => "408",
            Self::KRW => "410",
            Self::KWD => "414",
            Self::KYD => "136",
            Self::KZT => "398",
            Self::LAK => "418",
            Self::LBP => "422",
            Self::LKR => "144",
            Self::LRD => "430",
            Self::LSL => "426",
            Self::LYD => "434",
            Self::MAD => "504",
            Self::MDL => "498",
            Self::MGA => "969",
            Self::MKD => "807",
            Self::MMK => "104",
            Self::MNT => "496",
            Self::MOP => "446",
            Self::MRU => "929",
            Self::MUR => "480",
            Self::MVR => "462",
            Self::MWK => "454",
            Self::MXN => "484",
            Self::MYR => "458",
            Self::MZN => "943",
            Self::NAD => "516",
            Self::NGN => "566",
            Self::NIO => "558",
            Self::NOK => "578",
            Self::NPR => "524",
            Self::NZD => "554",
            Self::OMR => "512",
            Self::PAB => "590",
            Self::PEN => "604",
            Self::PGK => "598",
            Self::PHP => "608",
            Self::PKR => "586",
            Self::PLN => "985",
            Self::PYG => "600",
            Self::QAR => "634",
            Self::RON => "946",
            Self::CNY => "156",
            Self::RSD => "941",
            Self::RUB => "643",
            Self::RWF => "646",
            Self::SAR => "682",
            Self::SBD => "090",
            Self::SCR => "690",
            Self::SDG => "938",
            Self::SEK => "752",
            Self::SGD => "702",
            Self::SHP => "654",
            Self::SLE => "925",
            Self::SLL => "694",
            Self::SOS => "706",
            Self::SRD => "968",
            Self::SSP => "728",
            Self::STN => "930",
            Self::SVC => "222",
            Self::SYP => "760",
            Self::SZL => "748",
            Self::THB => "764",
            Self::TJS => "972",
            Self::TMT => "934",
            Self::TND => "788",
            Self::TOP => "776",
            Self::TRY => "949",
            Self::TTD => "780",
            Self::TWD => "901",
            Self::TZS => "834",
            Self::UAH => "980",
            Self::UGX => "800",
            Self::USD => "840",
            Self::UYU => "858",
            Self::UZS => "860",
            Self::VES => "928",
            Self::VND => "704",
            Self::VUV => "548",
            Self::WST => "882",
            Self::XAF => "950",
            Self::XCD => "951",
            Self::XOF => "952",
            Self::XPF => "953",
            Self::YER => "886",
            Self::ZAR => "710",
            Self::ZMW => "967",
            Self::ZWL => "932",
        }
    }

    pub fn is_zero_decimal_currency(self) -> bool {
        match self {
            Self::BIF
            | Self::CLP
            | Self::DJF
            | Self::GNF
            | Self::IRR
            | Self::JPY
            | Self::KMF
            | Self::KRW
            | Self::MGA
            | Self::PYG
            | Self::RWF
            | Self::UGX
            | Self::VND
            | Self::VUV
            | Self::XAF
            | Self::XOF
            | Self::XPF => true,
            Self::AED
            | Self::AFN
            | Self::ALL
            | Self::AMD
            | Self::ANG
            | Self::AOA
            | Self::ARS
            | Self::AUD
            | Self::AWG
            | Self::AZN
            | Self::BAM
            | Self::BBD
            | Self::BDT
            | Self::BGN
            | Self::BHD
            | Self::BMD
            | Self::BND
            | Self::BOB
            | Self::BRL
            | Self::BSD
            | Self::BTN
            | Self::BWP
            | Self::BYN
            | Self::BZD
            | Self::CAD
            | Self::CDF
            | Self::CHF
            | Self::CNY
            | Self::COP
            | Self::CRC
            | Self::CUP
            | Self::CVE
            | Self::CZK
            | Self::DKK
            | Self::DOP
            | Self::DZD
            | Self::EGP
            | Self::ERN
            | Self::ETB
            | Self::EUR
            | Self::FJD
            | Self::FKP
            | Self::GBP
            | Self::GEL
            | Self::GHS
            | Self::GIP
            | Self::GMD
            | Self::GTQ
            | Self::GYD
            | Self::HKD
            | Self::HNL
            | Self::HRK
            | Self::HTG
            | Self::HUF
            | Self::IDR
            | Self::ILS
            | Self::INR
            | Self::IQD
            | Self::ISK
            | Self::JMD
            | Self::JOD
            | Self::KES
            | Self::KGS
            | Self::KHR
            | Self::KPW
            | Self::KWD
            | Self::KYD
            | Self::KZT
            | Self::LAK
            | Self::LBP
            | Self::LKR
            | Self::LRD
            | Self::LSL
            | Self::LYD
            | Self::MAD
            | Self::MDL
            | Self::MKD
            | Self::MMK
            | Self::MNT
            | Self::MOP
            | Self::MRU
            | Self::MUR
            | Self::MVR
            | Self::MWK
            | Self::MXN
            | Self::MYR
            | Self::MZN
            | Self::NAD
            | Self::NGN
            | Self::NIO
            | Self::NOK
            | Self::NPR
            | Self::NZD
            | Self::OMR
            | Self::PAB
            | Self::PEN
            | Self::PGK
            | Self::PHP
            | Self::PKR
            | Self::PLN
            | Self::QAR
            | Self::RON
            | Self::RSD
            | Self::RUB
            | Self::SAR
            | Self::SBD
            | Self::SCR
            | Self::SDG
            | Self::SEK
            | Self::SGD
            | Self::SHP
            | Self::SLE
            | Self::SLL
            | Self::SOS
            | Self::SRD
            | Self::SSP
            | Self::STN
            | Self::SVC
            | Self::SYP
            | Self::SZL
            | Self::THB
            | Self::TJS
            | Self::TMT
            | Self::TND
            | Self::TOP
            | Self::TRY
            | Self::TTD
            | Self::TWD
            | Self::TZS
            | Self::UAH
            | Self::USD
            | Self::UYU
            | Self::UZS
            | Self::VES
            | Self::WST
            | Self::XCD
            | Self::YER
            | Self::ZAR
            | Self::ZMW
            | Self::ZWL => false,
        }
    }

    pub fn is_three_decimal_currency(self) -> bool {
        match self {
            Self::BHD | Self::IQD | Self::JOD | Self::KWD | Self::LYD | Self::OMR | Self::TND => {
                true
            }
            Self::AED
            | Self::AFN
            | Self::ALL
            | Self::AMD
            | Self::AOA
            | Self::ANG
            | Self::ARS
            | Self::AUD
            | Self::AWG
            | Self::AZN
            | Self::BAM
            | Self::BBD
            | Self::BDT
            | Self::BGN
            | Self::BIF
            | Self::BMD
            | Self::BND
            | Self::BOB
            | Self::BRL
            | Self::BSD
            | Self::BTN
            | Self::BWP
            | Self::BYN
            | Self::BZD
            | Self::CAD
            | Self::CDF
            | Self::CHF
            | Self::CLP
            | Self::CNY
            | Self::COP
            | Self::CRC
            | Self::CUP
            | Self::CVE
            | Self::CZK
            | Self::DJF
            | Self::DKK
            | Self::DOP
            | Self::DZD
            | Self::EGP
            | Self::ERN
            | Self::ETB
            | Self::EUR
            | Self::FJD
            | Self::FKP
            | Self::GBP
            | Self::GEL
            | Self::GHS
            | Self::GIP
            | Self::GMD
            | Self::GNF
            | Self::GTQ
            | Self::GYD
            | Self::HKD
            | Self::HNL
            | Self::HRK
            | Self::HTG
            | Self::HUF
            | Self::IDR
            | Self::ILS
            | Self::INR
            | Self::IRR
            | Self::ISK
            | Self::JMD
            | Self::JPY
            | Self::KES
            | Self::KGS
            | Self::KHR
            | Self::KMF
            | Self::KPW
            | Self::KRW
            | Self::KYD
            | Self::KZT
            | Self::LAK
            | Self::LBP
            | Self::LKR
            | Self::LRD
            | Self::LSL
            | Self::MAD
            | Self::MDL
            | Self::MGA
            | Self::MKD
            | Self::MMK
            | Self::MNT
            | Self::MOP
            | Self::MRU
            | Self::MUR
            | Self::MVR
            | Self::MWK
            | Self::MXN
            | Self::MYR
            | Self::MZN
            | Self::NAD
            | Self::NGN
            | Self::NIO
            | Self::NOK
            | Self::NPR
            | Self::NZD
            | Self::PAB
            | Self::PEN
            | Self::PGK
            | Self::PHP
            | Self::PKR
            | Self::PLN
            | Self::PYG
            | Self::QAR
            | Self::RON
            | Self::RSD
            | Self::RUB
            | Self::RWF
            | Self::SAR
            | Self::SBD
            | Self::SCR
            | Self::SDG
            | Self::SEK
            | Self::SGD
            | Self::SHP
            | Self::SLE
            | Self::SLL
            | Self::SOS
            | Self::SRD
            | Self::SSP
            | Self::STN
            | Self::SVC
            | Self::SYP
            | Self::SZL
            | Self::THB
            | Self::TJS
            | Self::TMT
            | Self::TOP
            | Self::TRY
            | Self::TTD
            | Self::TWD
            | Self::TZS
            | Self::UAH
            | Self::UGX
            | Self::USD
            | Self::UYU
            | Self::UZS
            | Self::VES
            | Self::VND
            | Self::VUV
            | Self::WST
            | Self::XAF
            | Self::XCD
            | Self::XPF
            | Self::XOF
            | Self::YER
            | Self::ZAR
            | Self::ZMW
            | Self::ZWL => false,
        }
    }

    pub fn number_of_digits_after_decimal_point(self) -> u8 {
        if self.is_zero_decimal_currency() {
            0
        } else if self.is_three_decimal_currency() {
            3
        } else {
            2
        }
    }
}

#[derive(
    Clone,
    Copy,
    Debug,
    Eq,
    PartialEq,
    serde::Deserialize,
    serde::Serialize,
    strum::Display,
    strum::EnumString,
    ToSchema,
)]
#[router_derive::diesel_enum(storage_type = "db_enum")]
#[serde(rename_all = "snake_case")]
#[strum(serialize_all = "snake_case")]
pub enum EventClass {
    Payments,
    Refunds,
    Disputes,
    Mandates,
    #[cfg(feature = "payouts")]
    Payouts,
}

#[derive(
    Clone,
    Copy,
    Debug,
    Eq,
    PartialEq,
    serde::Deserialize,
    serde::Serialize,
    strum::Display,
    strum::EnumString,
    ToSchema,
)]
#[router_derive::diesel_enum(storage_type = "db_enum")]
#[serde(rename_all = "snake_case")]
#[strum(serialize_all = "snake_case")]
pub enum EventType {
    /// Authorize + Capture success
    PaymentSucceeded,
    /// Authorize + Capture failed
    PaymentFailed,
    PaymentProcessing,
    PaymentCancelled,
    PaymentAuthorized,
    PaymentCaptured,
    ActionRequired,
    RefundSucceeded,
    RefundFailed,
    DisputeOpened,
    DisputeExpired,
    DisputeAccepted,
    DisputeCancelled,
    DisputeChallenged,
    DisputeWon,
    DisputeLost,
    MandateActive,
    MandateRevoked,
    PayoutSuccess,
    PayoutFailed,
    PayoutInitiated,
    PayoutProcessing,
    PayoutCancelled,
    PayoutExpired,
    PayoutReversed,
}

#[derive(
    Clone,
    Copy,
    Debug,
    Eq,
    PartialEq,
    serde::Deserialize,
    serde::Serialize,
    strum::Display,
    strum::EnumString,
    ToSchema,
)]
#[router_derive::diesel_enum(storage_type = "db_enum")]
#[serde(rename_all = "snake_case")]
#[strum(serialize_all = "snake_case")]
pub enum WebhookDeliveryAttempt {
    InitialAttempt,
    AutomaticRetry,
    ManualRetry,
}

// TODO: This decision about using KV mode or not,
// should be taken at a top level rather than pushing it down to individual functions via an enum.
#[derive(
    Clone,
    Copy,
    Debug,
    Default,
    Eq,
    PartialEq,
    serde::Deserialize,
    serde::Serialize,
    strum::Display,
    strum::EnumString,
)]
#[router_derive::diesel_enum(storage_type = "db_enum")]
#[serde(rename_all = "snake_case")]
#[strum(serialize_all = "snake_case")]
pub enum MerchantStorageScheme {
    #[default]
    PostgresOnly,
    RedisKv,
}

/// The status of the current payment that was made
#[derive(
    Clone,
    Copy,
    Debug,
    Default,
    Eq,
    Hash,
    PartialEq,
    ToSchema,
    serde::Deserialize,
    serde::Serialize,
    strum::Display,
    strum::EnumIter,
    strum::EnumString,
)]
#[router_derive::diesel_enum(storage_type = "db_enum")]
#[serde(rename_all = "snake_case")]
#[strum(serialize_all = "snake_case")]
pub enum IntentStatus {
    /// The payment has succeeded. Refunds and disputes can be initiated.
    /// Manual retries are not allowed to be performed.
    Succeeded,
    /// The payment has failed. Refunds and disputes cannot be initiated.
    /// This payment can be retried manually with a new payment attempt.
    Failed,
    /// This payment has been cancelled.
    Cancelled,
    /// This payment is still being processed by the payment processor.
    /// The status update might happen through webhooks or polling with the connector.
    Processing,
    /// The payment is waiting on some action from the customer.
    RequiresCustomerAction,
    /// The payment is waiting on some action from the merchant
    /// This would be in case of manual fraud approval
    RequiresMerchantAction,
    /// The payment is waiting to be confirmed with the payment method by the customer.
    RequiresPaymentMethod,
    #[default]
    RequiresConfirmation,
    /// The payment has been authorized, and it waiting to be captured.
    RequiresCapture,
    /// The payment has been captured partially. The remaining amount is cannot be captured.
    PartiallyCaptured,
    /// The payment has been captured partially and the remaining amount is capturable
    PartiallyCapturedAndCapturable,
}

impl IntentStatus {
    /// Indicates whether the syncing with the connector should be allowed or not
    pub fn should_force_sync_with_connector(self) -> bool {
        match self {
            // Confirm has not happened yet
            Self::RequiresConfirmation
            | Self::RequiresPaymentMethod
            // Once the status is success, failed or cancelled need not force sync with the connector
            | Self::Succeeded
            | Self::Failed
            | Self::Cancelled
            |  Self::PartiallyCaptured
            |  Self::RequiresCapture => false,
            Self::Processing
            | Self::RequiresCustomerAction
            | Self::RequiresMerchantAction
            | Self::PartiallyCapturedAndCapturable
            => true,
        }
    }
}

/// Indicates that you intend to make future payments with the payment methods used for this Payment. Providing this parameter will attach the payment method to the Customer, if present, after the Payment is confirmed and any required actions from the user are complete.
/// - On_session - Payment method saved only at hyperswitch when consent is provided by the user. CVV will asked during the returning user payment
/// - Off_session - Payment method saved at both hyperswitch and Processor when consent is provided by the user. No input is required during the returning user payment.
#[derive(
    Clone,
    Copy,
    Debug,
    Default,
    Eq,
    Hash,
    PartialEq,
    serde::Deserialize,
    serde::Serialize,
    strum::Display,
    strum::VariantNames,
    strum::EnumIter,
    strum::EnumString,
    ToSchema,
)]
#[router_derive::diesel_enum(storage_type = "db_enum")]
#[serde(rename_all = "snake_case")]
#[strum(serialize_all = "snake_case")]
pub enum FutureUsage {
    OffSession,
    #[default]
    OnSession,
}

#[derive(
    Clone,
    Copy,
    Debug,
    Eq,
    Hash,
    PartialEq,
    serde::Deserialize,
    serde::Serialize,
    strum::Display,
    strum::EnumString,
    ToSchema,
)]
#[router_derive::diesel_enum(storage_type = "db_enum")]
#[strum(serialize_all = "snake_case")]
#[serde(rename_all = "snake_case")]
pub enum PaymentMethodIssuerCode {
    JpHdfc,
    JpIcici,
    JpGooglepay,
    JpApplepay,
    JpPhonepay,
    JpWechat,
    JpSofort,
    JpGiropay,
    JpSepa,
    JpBacs,
}

/// Payment Method Status
#[derive(
    Clone,
    Copy,
    Debug,
    PartialEq,
    Eq,
    Hash,
    serde::Serialize,
    serde::Deserialize,
    strum::Display,
    strum::EnumString,
    ToSchema,
)]
#[router_derive::diesel_enum(storage_type = "text")]
#[strum(serialize_all = "snake_case")]
#[serde(rename_all = "snake_case")]
pub enum PaymentMethodStatus {
    /// Indicates that the payment method is active and can be used for payments.
    Active,
    /// Indicates that the payment method is not active and hence cannot be used for payments.
    Inactive,
    /// Indicates that the payment method is awaiting some data or action before it can be marked
    /// as 'active'.
    Processing,
    /// Indicates that the payment method is awaiting some data before changing state to active
    AwaitingData,
}

impl From<AttemptStatus> for PaymentMethodStatus {
    fn from(attempt_status: AttemptStatus) -> Self {
        match attempt_status {
            AttemptStatus::Failure
            | AttemptStatus::Voided
            | AttemptStatus::Started
            | AttemptStatus::Pending
            | AttemptStatus::Unresolved
            | AttemptStatus::CodInitiated
            | AttemptStatus::Authorizing
            | AttemptStatus::VoidInitiated
            | AttemptStatus::AuthorizationFailed
            | AttemptStatus::RouterDeclined
            | AttemptStatus::AuthenticationSuccessful
            | AttemptStatus::PaymentMethodAwaited
            | AttemptStatus::AuthenticationFailed
            | AttemptStatus::AuthenticationPending
            | AttemptStatus::CaptureInitiated
            | AttemptStatus::CaptureFailed
            | AttemptStatus::VoidFailed
            | AttemptStatus::AutoRefunded
            | AttemptStatus::PartialCharged
            | AttemptStatus::PartialChargedAndChargeable
            | AttemptStatus::ConfirmationAwaited
            | AttemptStatus::DeviceDataCollectionPending => Self::Inactive,
            AttemptStatus::Charged | AttemptStatus::Authorized => Self::Active,
        }
    }
}

/// To indicate the type of payment experience that the customer would go through
#[derive(
    Eq,
    strum::EnumString,
    PartialEq,
    Hash,
    Copy,
    Clone,
    Debug,
    serde::Serialize,
    serde::Deserialize,
    strum::Display,
    ToSchema,
    Default,
)]
#[router_derive::diesel_enum(storage_type = "text")]
#[strum(serialize_all = "snake_case")]
#[serde(rename_all = "snake_case")]
pub enum PaymentExperience {
    /// The URL to which the customer needs to be redirected for completing the payment.
    #[default]
    RedirectToUrl,
    /// Contains the data for invoking the sdk client for completing the payment.
    InvokeSdkClient,
    /// The QR code data to be displayed to the customer.
    DisplayQrCode,
    /// Contains data to finish one click payment.
    OneClick,
    /// Redirect customer to link wallet
    LinkWallet,
    /// Contains the data for invoking the sdk client for completing the payment.
    InvokePaymentApp,
    /// Contains the data for displaying wait screen
    DisplayWaitScreen,
    /// Represents that otp needs to be collect and contains if consent is required
    CollectOtp,
}

#[derive(Eq, PartialEq, Clone, Debug, serde::Deserialize, serde::Serialize, strum::Display)]
#[serde(rename_all = "lowercase")]
pub enum SamsungPayCardBrand {
    Visa,
    MasterCard,
    Amex,
    Discover,
    Unknown,
}

/// Indicates the sub type of payment method. Eg: 'google_pay' & 'apple_pay' for wallets.
#[derive(
    Clone,
    Copy,
    Debug,
    Eq,
    Hash,
    PartialEq,
    serde::Deserialize,
    serde::Serialize,
    strum::Display,
    strum::VariantNames,
    strum::EnumIter,
    strum::EnumString,
    ToSchema,
)]
#[router_derive::diesel_enum(storage_type = "text")]
#[serde(rename_all = "snake_case")]
#[strum(serialize_all = "snake_case")]
pub enum PaymentMethodType {
    Ach,
    Affirm,
    AfterpayClearpay,
    Alfamart,
    AliPay,
    AliPayHk,
    Alma,
    ApplePay,
    Atome,
    Bacs,
    BancontactCard,
    Becs,
    Benefit,
    Bizum,
    Blik,
    Boleto,
    BcaBankTransfer,
    BniVa,
    BriVa,
    CardRedirect,
    CimbVa,
    #[serde(rename = "classic")]
    ClassicReward,
    Credit,
    CryptoCurrency,
    Cashapp,
    Dana,
    DanamonVa,
    Debit,
    DuitNow,
    Efecty,
    Eps,
    Fps,
    Evoucher,
    Giropay,
    Givex,
    GooglePay,
    GoPay,
    Gcash,
    Ideal,
    Interac,
    Indomaret,
    Klarna,
    KakaoPay,
    LocalBankRedirect,
    MandiriVa,
    Knet,
    MbWay,
    MobilePay,
    Momo,
    MomoAtm,
    Multibanco,
    OnlineBankingThailand,
    OnlineBankingCzechRepublic,
    OnlineBankingFinland,
    OnlineBankingFpx,
    OnlineBankingPoland,
    OnlineBankingSlovakia,
    Oxxo,
    PagoEfectivo,
    PermataBankTransfer,
    OpenBankingUk,
    PayBright,
    Paypal,
    Paze,
    Pix,
    PaySafeCard,
    Przelewy24,
    PromptPay,
    Pse,
    RedCompra,
    RedPagos,
    SamsungPay,
    Sepa,
    Sofort,
    Swish,
    TouchNGo,
    Trustly,
    Twint,
    UpiCollect,
    UpiIntent,
    Vipps,
    VietQr,
    Venmo,
    Walley,
    WeChatPay,
    SevenEleven,
    Lawson,
    MiniStop,
    FamilyMart,
    Seicomart,
    PayEasy,
    LocalBankTransfer,
    Mifinity,
    #[serde(rename = "open_banking_pis")]
    OpenBankingPIS,
    DirectCarrierBilling,
}

impl masking::SerializableSecret for PaymentMethodType {}

/// Indicates the type of payment method. Eg: 'card', 'wallet', etc.
#[derive(
    Clone,
    Copy,
    Debug,
    Default,
    Eq,
    Hash,
    PartialEq,
    serde::Deserialize,
    serde::Serialize,
    strum::Display,
    strum::VariantNames,
    strum::EnumIter,
    strum::EnumString,
    ToSchema,
)]
#[router_derive::diesel_enum(storage_type = "text")]
#[serde(rename_all = "snake_case")]
#[strum(serialize_all = "snake_case")]
pub enum PaymentMethod {
    #[default]
    Card,
    CardRedirect,
    PayLater,
    Wallet,
    BankRedirect,
    BankTransfer,
    Crypto,
    BankDebit,
    Reward,
    RealTimePayment,
    Upi,
    Voucher,
    GiftCard,
    OpenBanking,
    MobilePayment,
}

/// The type of the payment that differentiates between normal and various types of mandate payments. Use 'setup_mandate' in case of zero auth flow.
#[derive(
    Clone,
    Copy,
    Debug,
    Default,
    Eq,
    PartialEq,
    serde::Deserialize,
    serde::Serialize,
    strum::Display,
    strum::EnumString,
    ToSchema,
)]
#[router_derive::diesel_enum(storage_type = "db_enum")]
#[serde(rename_all = "snake_case")]
#[strum(serialize_all = "snake_case")]
pub enum PaymentType {
    #[default]
    Normal,
    NewMandate,
    SetupMandate,
    RecurringMandate,
}

/// SCA Exemptions types available for authentication
#[derive(
    Clone,
    Copy,
    Debug,
    Default,
    Eq,
    PartialEq,
    serde::Deserialize,
    serde::Serialize,
    strum::Display,
    strum::EnumString,
    ToSchema,
)]
#[router_derive::diesel_enum(storage_type = "db_enum")]
#[serde(rename_all = "snake_case")]
#[strum(serialize_all = "snake_case")]
pub enum ScaExemptionType {
    #[default]
    LowValue,
    TransactionRiskAnalysis,
}

#[derive(
    Clone,
    Copy,
    Debug,
    Default,
    Eq,
    Hash,
    PartialEq,
    strum::Display,
    strum::EnumString,
    strum::EnumIter,
    serde::Serialize,
    serde::Deserialize,
)]
#[router_derive::diesel_enum(storage_type = "db_enum")]
#[strum(serialize_all = "snake_case")]
#[serde(rename_all = "snake_case")]
pub enum RefundStatus {
    #[serde(alias = "Failure")]
    Failure,
    #[serde(alias = "ManualReview")]
    ManualReview,
    #[default]
    #[serde(alias = "Pending")]
    Pending,
    #[serde(alias = "Success")]
    Success,
    #[serde(alias = "TransactionFailure")]
    TransactionFailure,
}

#[derive(
    Clone,
    Copy,
    Debug,
    Default,
    Eq,
    Hash,
    PartialEq,
    strum::Display,
    strum::EnumString,
    strum::EnumIter,
    serde::Serialize,
    serde::Deserialize,
)]
#[router_derive::diesel_enum(storage_type = "db_enum")]
#[strum(serialize_all = "snake_case")]
pub enum FrmTransactionType {
    #[default]
    PreFrm,
    PostFrm,
}

/// The status of the mandate, which indicates whether it can be used to initiate a payment.
#[derive(
    Clone,
    Copy,
    Debug,
    Eq,
    PartialEq,
    Default,
    serde::Deserialize,
    serde::Serialize,
    strum::Display,
    strum::EnumString,
    ToSchema,
)]
#[router_derive::diesel_enum(storage_type = "db_enum")]
#[serde(rename_all = "snake_case")]
#[strum(serialize_all = "snake_case")]
pub enum MandateStatus {
    #[default]
    Active,
    Inactive,
    Pending,
    Revoked,
}

/// Indicates the card network.
#[derive(
    Clone,
    Debug,
    Eq,
    Hash,
    PartialEq,
    serde::Deserialize,
    serde::Serialize,
    strum::Display,
    strum::VariantNames,
    strum::EnumIter,
    strum::EnumString,
    ToSchema,
)]
#[router_derive::diesel_enum(storage_type = "text")]
pub enum CardNetwork {
    #[serde(alias = "VISA")]
    Visa,
    #[serde(alias = "MASTERCARD")]
    Mastercard,
    #[serde(alias = "AMERICANEXPRESS")]
    #[serde(alias = "AMEX")]
    AmericanExpress,
    JCB,
    #[serde(alias = "DINERSCLUB")]
    DinersClub,
    #[serde(alias = "DISCOVER")]
    Discover,
    #[serde(alias = "CARTESBANCAIRES")]
    CartesBancaires,
    #[serde(alias = "UNIONPAY")]
    UnionPay,
    #[serde(alias = "INTERAC")]
    Interac,
    #[serde(alias = "RUPAY")]
    RuPay,
    #[serde(alias = "MAESTRO")]
    Maestro,
}

/// Stage of the dispute
#[derive(
    Clone,
    Copy,
    Default,
    Debug,
    Eq,
    Hash,
    PartialEq,
    serde::Deserialize,
    serde::Serialize,
    strum::Display,
    strum::EnumIter,
    strum::EnumString,
    ToSchema,
)]
#[router_derive::diesel_enum(storage_type = "db_enum")]
#[serde(rename_all = "snake_case")]
#[strum(serialize_all = "snake_case")]
pub enum DisputeStage {
    PreDispute,
    #[default]
    Dispute,
    PreArbitration,
}

/// Status of the dispute
#[derive(
    Clone,
    Debug,
    Copy,
    Default,
    Eq,
    Hash,
    PartialEq,
    serde::Deserialize,
    serde::Serialize,
    strum::Display,
    strum::EnumString,
    strum::EnumIter,
    ToSchema,
)]
#[router_derive::diesel_enum(storage_type = "db_enum")]
#[serde(rename_all = "snake_case")]
#[strum(serialize_all = "snake_case")]
pub enum DisputeStatus {
    #[default]
    DisputeOpened,
    DisputeExpired,
    DisputeAccepted,
    DisputeCancelled,
    DisputeChallenged,
    // dispute has been successfully challenged by the merchant
    DisputeWon,
    // dispute has been unsuccessfully challenged
    DisputeLost,
}

#[derive(
    Clone,
    Debug,
    Eq,
    Default,
    Hash,
    PartialEq,
    serde::Deserialize,
    serde::Serialize,
    strum::Display,
    strum::EnumIter,
    strum::EnumString,
    utoipa::ToSchema,
    Copy
)]
#[router_derive::diesel_enum(storage_type = "db_enum")]
#[rustfmt::skip]
pub enum CountryAlpha2 {
    AF, AX, AL, DZ, AS, AD, AO, AI, AQ, AG, AR, AM, AW, AU, AT,
    AZ, BS, BH, BD, BB, BY, BE, BZ, BJ, BM, BT, BO, BQ, BA, BW,
    BV, BR, IO, BN, BG, BF, BI, KH, CM, CA, CV, KY, CF, TD, CL,
    CN, CX, CC, CO, KM, CG, CD, CK, CR, CI, HR, CU, CW, CY, CZ,
    DK, DJ, DM, DO, EC, EG, SV, GQ, ER, EE, ET, FK, FO, FJ, FI,
    FR, GF, PF, TF, GA, GM, GE, DE, GH, GI, GR, GL, GD, GP, GU,
    GT, GG, GN, GW, GY, HT, HM, VA, HN, HK, HU, IS, IN, ID, IR,
    IQ, IE, IM, IL, IT, JM, JP, JE, JO, KZ, KE, KI, KP, KR, KW,
    KG, LA, LV, LB, LS, LR, LY, LI, LT, LU, MO, MK, MG, MW, MY,
    MV, ML, MT, MH, MQ, MR, MU, YT, MX, FM, MD, MC, MN, ME, MS,
    MA, MZ, MM, NA, NR, NP, NL, NC, NZ, NI, NE, NG, NU, NF, MP,
    NO, OM, PK, PW, PS, PA, PG, PY, PE, PH, PN, PL, PT, PR, QA,
    RE, RO, RU, RW, BL, SH, KN, LC, MF, PM, VC, WS, SM, ST, SA,
    SN, RS, SC, SL, SG, SX, SK, SI, SB, SO, ZA, GS, SS, ES, LK,
    SD, SR, SJ, SZ, SE, CH, SY, TW, TJ, TZ, TH, TL, TG, TK, TO,
    TT, TN, TR, TM, TC, TV, UG, UA, AE, GB, UM, UY, UZ, VU,
    VE, VN, VG, VI, WF, EH, YE, ZM, ZW,
    #[default]
    US
}

#[derive(
    Clone,
    Debug,
    Copy,
    Default,
    Eq,
    Hash,
    PartialEq,
    serde::Deserialize,
    serde::Serialize,
    strum::Display,
    strum::EnumString,
    ToSchema,
)]
#[router_derive::diesel_enum(storage_type = "db_enum")]
#[serde(rename_all = "snake_case")]
#[strum(serialize_all = "snake_case")]
pub enum RequestIncrementalAuthorization {
    True,
    False,
    #[default]
    Default,
}

#[derive(Clone, Copy, Debug, Serialize, Deserialize)]
#[rustfmt::skip]
pub enum CountryAlpha3 {
    AFG, ALA, ALB, DZA, ASM, AND, AGO, AIA, ATA, ATG, ARG, ARM, ABW, AUS, AUT,
    AZE, BHS, BHR, BGD, BRB, BLR, BEL, BLZ, BEN, BMU, BTN, BOL, BES, BIH, BWA,
    BVT, BRA, IOT, BRN, BGR, BFA, BDI, CPV, KHM, CMR, CAN, CYM, CAF, TCD, CHL,
    CHN, CXR, CCK, COL, COM, COG, COD, COK, CRI, CIV, HRV, CUB, CUW, CYP, CZE,
    DNK, DJI, DMA, DOM, ECU, EGY, SLV, GNQ, ERI, EST, ETH, FLK, FRO, FJI, FIN,
    FRA, GUF, PYF, ATF, GAB, GMB, GEO, DEU, GHA, GIB, GRC, GRL, GRD, GLP, GUM,
    GTM, GGY, GIN, GNB, GUY, HTI, HMD, VAT, HND, HKG, HUN, ISL, IND, IDN, IRN,
    IRQ, IRL, IMN, ISR, ITA, JAM, JPN, JEY, JOR, KAZ, KEN, KIR, PRK, KOR, KWT,
    KGZ, LAO, LVA, LBN, LSO, LBR, LBY, LIE, LTU, LUX, MAC, MKD, MDG, MWI, MYS,
    MDV, MLI, MLT, MHL, MTQ, MRT, MUS, MYT, MEX, FSM, MDA, MCO, MNG, MNE, MSR,
    MAR, MOZ, MMR, NAM, NRU, NPL, NLD, NCL, NZL, NIC, NER, NGA, NIU, NFK, MNP,
    NOR, OMN, PAK, PLW, PSE, PAN, PNG, PRY, PER, PHL, PCN, POL, PRT, PRI, QAT,
    REU, ROU, RUS, RWA, BLM, SHN, KNA, LCA, MAF, SPM, VCT, WSM, SMR, STP, SAU,
    SEN, SRB, SYC, SLE, SGP, SXM, SVK, SVN, SLB, SOM, ZAF, SGS, SSD, ESP, LKA,
    SDN, SUR, SJM, SWZ, SWE, CHE, SYR, TWN, TJK, TZA, THA, TLS, TGO, TKL, TON,
    TTO, TUN, TUR, TKM, TCA, TUV, UGA, UKR, ARE, GBR, USA, UMI, URY, UZB, VUT,
    VEN, VNM, VGB, VIR, WLF, ESH, YEM, ZMB, ZWE
}

#[derive(
    Clone,
    Copy,
    Debug,
    PartialEq,
    Eq,
    Hash,
    strum::Display,
    strum::VariantNames,
    strum::EnumIter,
    strum::EnumString,
    Deserialize,
    Serialize,
)]
pub enum Country {
    Afghanistan,
    AlandIslands,
    Albania,
    Algeria,
    AmericanSamoa,
    Andorra,
    Angola,
    Anguilla,
    Antarctica,
    AntiguaAndBarbuda,
    Argentina,
    Armenia,
    Aruba,
    Australia,
    Austria,
    Azerbaijan,
    Bahamas,
    Bahrain,
    Bangladesh,
    Barbados,
    Belarus,
    Belgium,
    Belize,
    Benin,
    Bermuda,
    Bhutan,
    BoliviaPlurinationalState,
    BonaireSintEustatiusAndSaba,
    BosniaAndHerzegovina,
    Botswana,
    BouvetIsland,
    Brazil,
    BritishIndianOceanTerritory,
    BruneiDarussalam,
    Bulgaria,
    BurkinaFaso,
    Burundi,
    CaboVerde,
    Cambodia,
    Cameroon,
    Canada,
    CaymanIslands,
    CentralAfricanRepublic,
    Chad,
    Chile,
    China,
    ChristmasIsland,
    CocosKeelingIslands,
    Colombia,
    Comoros,
    Congo,
    CongoDemocraticRepublic,
    CookIslands,
    CostaRica,
    CotedIvoire,
    Croatia,
    Cuba,
    Curacao,
    Cyprus,
    Czechia,
    Denmark,
    Djibouti,
    Dominica,
    DominicanRepublic,
    Ecuador,
    Egypt,
    ElSalvador,
    EquatorialGuinea,
    Eritrea,
    Estonia,
    Ethiopia,
    FalklandIslandsMalvinas,
    FaroeIslands,
    Fiji,
    Finland,
    France,
    FrenchGuiana,
    FrenchPolynesia,
    FrenchSouthernTerritories,
    Gabon,
    Gambia,
    Georgia,
    Germany,
    Ghana,
    Gibraltar,
    Greece,
    Greenland,
    Grenada,
    Guadeloupe,
    Guam,
    Guatemala,
    Guernsey,
    Guinea,
    GuineaBissau,
    Guyana,
    Haiti,
    HeardIslandAndMcDonaldIslands,
    HolySee,
    Honduras,
    HongKong,
    Hungary,
    Iceland,
    India,
    Indonesia,
    IranIslamicRepublic,
    Iraq,
    Ireland,
    IsleOfMan,
    Israel,
    Italy,
    Jamaica,
    Japan,
    Jersey,
    Jordan,
    Kazakhstan,
    Kenya,
    Kiribati,
    KoreaDemocraticPeoplesRepublic,
    KoreaRepublic,
    Kuwait,
    Kyrgyzstan,
    LaoPeoplesDemocraticRepublic,
    Latvia,
    Lebanon,
    Lesotho,
    Liberia,
    Libya,
    Liechtenstein,
    Lithuania,
    Luxembourg,
    Macao,
    MacedoniaTheFormerYugoslavRepublic,
    Madagascar,
    Malawi,
    Malaysia,
    Maldives,
    Mali,
    Malta,
    MarshallIslands,
    Martinique,
    Mauritania,
    Mauritius,
    Mayotte,
    Mexico,
    MicronesiaFederatedStates,
    MoldovaRepublic,
    Monaco,
    Mongolia,
    Montenegro,
    Montserrat,
    Morocco,
    Mozambique,
    Myanmar,
    Namibia,
    Nauru,
    Nepal,
    Netherlands,
    NewCaledonia,
    NewZealand,
    Nicaragua,
    Niger,
    Nigeria,
    Niue,
    NorfolkIsland,
    NorthernMarianaIslands,
    Norway,
    Oman,
    Pakistan,
    Palau,
    PalestineState,
    Panama,
    PapuaNewGuinea,
    Paraguay,
    Peru,
    Philippines,
    Pitcairn,
    Poland,
    Portugal,
    PuertoRico,
    Qatar,
    Reunion,
    Romania,
    RussianFederation,
    Rwanda,
    SaintBarthelemy,
    SaintHelenaAscensionAndTristandaCunha,
    SaintKittsAndNevis,
    SaintLucia,
    SaintMartinFrenchpart,
    SaintPierreAndMiquelon,
    SaintVincentAndTheGrenadines,
    Samoa,
    SanMarino,
    SaoTomeAndPrincipe,
    SaudiArabia,
    Senegal,
    Serbia,
    Seychelles,
    SierraLeone,
    Singapore,
    SintMaartenDutchpart,
    Slovakia,
    Slovenia,
    SolomonIslands,
    Somalia,
    SouthAfrica,
    SouthGeorgiaAndTheSouthSandwichIslands,
    SouthSudan,
    Spain,
    SriLanka,
    Sudan,
    Suriname,
    SvalbardAndJanMayen,
    Swaziland,
    Sweden,
    Switzerland,
    SyrianArabRepublic,
    TaiwanProvinceOfChina,
    Tajikistan,
    TanzaniaUnitedRepublic,
    Thailand,
    TimorLeste,
    Togo,
    Tokelau,
    Tonga,
    TrinidadAndTobago,
    Tunisia,
    Turkey,
    Turkmenistan,
    TurksAndCaicosIslands,
    Tuvalu,
    Uganda,
    Ukraine,
    UnitedArabEmirates,
    UnitedKingdomOfGreatBritainAndNorthernIreland,
    UnitedStatesOfAmerica,
    UnitedStatesMinorOutlyingIslands,
    Uruguay,
    Uzbekistan,
    Vanuatu,
    VenezuelaBolivarianRepublic,
    Vietnam,
    VirginIslandsBritish,
    VirginIslandsUS,
    WallisAndFutuna,
    WesternSahara,
    Yemen,
    Zambia,
    Zimbabwe,
}

#[derive(
    Clone,
    Copy,
    Debug,
    Eq,
    PartialEq,
    Default,
    serde::Deserialize,
    serde::Serialize,
    strum::Display,
    strum::EnumString,
)]
#[router_derive::diesel_enum(storage_type = "text")]
#[serde(rename_all = "snake_case")]
#[strum(serialize_all = "snake_case")]
pub enum FileUploadProvider {
    #[default]
    Router,
    Stripe,
    Checkout,
}

#[derive(
    Debug, Clone, PartialEq, Eq, Serialize, Deserialize, strum::Display, strum::EnumString,
)]
pub enum UsStatesAbbreviation {
    AL,
    AK,
    AS,
    AZ,
    AR,
    CA,
    CO,
    CT,
    DE,
    DC,
    FM,
    FL,
    GA,
    GU,
    HI,
    ID,
    IL,
    IN,
    IA,
    KS,
    KY,
    LA,
    ME,
    MH,
    MD,
    MA,
    MI,
    MN,
    MS,
    MO,
    MT,
    NE,
    NV,
    NH,
    NJ,
    NM,
    NY,
    NC,
    ND,
    MP,
    OH,
    OK,
    OR,
    PW,
    PA,
    PR,
    RI,
    SC,
    SD,
    TN,
    TX,
    UT,
    VT,
    VI,
    VA,
    WA,
    WV,
    WI,
    WY,
}

#[derive(
    Debug, Clone, PartialEq, Eq, Serialize, Deserialize, strum::Display, strum::EnumString,
)]
pub enum CanadaStatesAbbreviation {
    AB,
    BC,
    MB,
    NB,
    NL,
    NT,
    NS,
    NU,
    ON,
    PE,
    QC,
    SK,
    YT,
}

#[derive(
    Clone,
    Copy,
    Debug,
    Default,
    Eq,
    Hash,
    PartialEq,
    ToSchema,
    serde::Deserialize,
    serde::Serialize,
    strum::Display,
    strum::EnumString,
)]
#[router_derive::diesel_enum(storage_type = "db_enum")]
#[serde(rename_all = "snake_case")]
#[strum(serialize_all = "snake_case")]
pub enum PayoutStatus {
    Success,
    Failed,
    Cancelled,
    Initiated,
    Expired,
    Reversed,
    Pending,
    Ineligible,
    #[default]
    RequiresCreation,
    RequiresConfirmation,
    RequiresPayoutMethodData,
    RequiresFulfillment,
    RequiresVendorAccountCreation,
}

/// The payout_type of the payout request is a mandatory field for confirming the payouts. It should be specified in the Create request. If not provided, it must be updated in the Payout Update request before it can be confirmed.
#[derive(
    Clone,
    Copy,
    Debug,
    Default,
    Eq,
    Hash,
    PartialEq,
    serde::Deserialize,
    serde::Serialize,
    strum::Display,
    strum::VariantNames,
    strum::EnumIter,
    strum::EnumString,
    ToSchema,
)]
#[router_derive::diesel_enum(storage_type = "db_enum")]
#[serde(rename_all = "snake_case")]
#[strum(serialize_all = "snake_case")]
pub enum PayoutType {
    #[default]
    Card,
    Bank,
    Wallet,
}

/// Type of entity to whom the payout is being carried out to, select from the given list of options
#[derive(
    Clone,
    Copy,
    Debug,
    Default,
    Eq,
    Hash,
    PartialEq,
    serde::Deserialize,
    serde::Serialize,
    strum::Display,
    strum::EnumString,
    ToSchema,
)]
#[router_derive::diesel_enum(storage_type = "text")]
#[serde(rename_all = "PascalCase")]
#[strum(serialize_all = "PascalCase")]
pub enum PayoutEntityType {
    /// Adyen
    #[default]
    Individual,
    Company,
    NonProfit,
    PublicSector,
    NaturalPerson,

    /// Wise
    #[strum(serialize = "lowercase")]
    #[serde(rename = "lowercase")]
    Business,
    Personal,
}

/// The send method which will be required for processing payouts, check options for better understanding.
#[derive(
    Clone,
    Copy,
    Debug,
    Eq,
    PartialEq,
    serde::Deserialize,
    serde::Serialize,
    strum::Display,
    strum::EnumString,
    ToSchema,
    Hash,
)]
#[router_derive::diesel_enum(storage_type = "text")]
#[serde(rename_all = "snake_case")]
#[strum(serialize_all = "snake_case")]
pub enum PayoutSendPriority {
    Instant,
    Fast,
    Regular,
    Wire,
    CrossBorder,
    Internal,
}

#[derive(
    Clone,
    Copy,
    Debug,
    Default,
    Eq,
    PartialEq,
    serde::Deserialize,
    serde::Serialize,
    strum::Display,
    strum::EnumString,
    ToSchema,
    Hash,
)]
#[router_derive::diesel_enum(storage_type = "db_enum")]
#[serde(rename_all = "snake_case")]
#[strum(serialize_all = "snake_case")]
pub enum PaymentSource {
    #[default]
    MerchantServer,
    Postman,
    Dashboard,
    Sdk,
    Webhook,
    ExternalAuthenticator,
}

#[derive(Default, Debug, Clone, serde::Deserialize, serde::Serialize, strum::EnumString)]
pub enum BrowserName {
    #[default]
    Safari,
    #[serde(other)]
    Unknown,
}

#[derive(Default, Debug, Clone, serde::Deserialize, serde::Serialize, strum::EnumString)]
#[strum(serialize_all = "snake_case")]
pub enum ClientPlatform {
    #[default]
    Web,
    Ios,
    Android,
    #[serde(other)]
    Unknown,
}

impl PaymentSource {
    pub fn is_for_internal_use_only(self) -> bool {
        match self {
            Self::Dashboard | Self::Sdk | Self::MerchantServer | Self::Postman => false,
            Self::Webhook | Self::ExternalAuthenticator => true,
        }
    }
}

#[derive(
    Clone,
    Copy,
    Debug,
    Eq,
    PartialEq,
    serde::Serialize,
    serde::Deserialize,
    strum::Display,
    strum::EnumString,
)]
#[router_derive::diesel_enum(storage_type = "text")]
#[strum(serialize_all = "snake_case")]
pub enum MerchantDecision {
    Approved,
    Rejected,
    AutoRefunded,
}

#[derive(
    Clone,
    Copy,
    Default,
    Debug,
    Eq,
    Hash,
    PartialEq,
    serde::Deserialize,
    serde::Serialize,
    strum::Display,
    strum::EnumString,
    ToSchema,
)]
#[serde(rename_all = "snake_case")]
#[strum(serialize_all = "snake_case")]
pub enum FrmSuggestion {
    #[default]
    FrmCancelTransaction,
    FrmManualReview,
    FrmAuthorizeTransaction, // When manual capture payment which was marked fraud and held, when approved needs to be authorized.
}

#[derive(
    Clone,
    Debug,
    Eq,
    Hash,
    PartialEq,
    serde::Deserialize,
    serde::Serialize,
    strum::Display,
    strum::EnumString,
    utoipa::ToSchema,
    Copy,
)]
#[router_derive::diesel_enum(storage_type = "db_enum")]
#[serde(rename_all = "snake_case")]
#[strum(serialize_all = "snake_case")]
pub enum ReconStatus {
    NotRequested,
    Requested,
    Active,
    Disabled,
}

#[derive(
    Clone,
    Copy,
    Debug,
    Eq,
    Hash,
    PartialEq,
    serde::Serialize,
    serde::Deserialize,
    strum::Display,
    strum::EnumString,
    ToSchema,
)]
#[serde(rename_all = "snake_case")]
#[strum(serialize_all = "snake_case")]
pub enum AuthenticationConnectors {
    Threedsecureio,
    Netcetera,
    Gpayments,
}

impl AuthenticationConnectors {
    pub fn is_separate_version_call_required(self) -> bool {
        match self {
            Self::Threedsecureio | Self::Netcetera => false,
            Self::Gpayments => true,
        }
    }
}

#[derive(
    Clone,
    Debug,
    Eq,
    Default,
    Hash,
    PartialEq,
    serde::Deserialize,
    serde::Serialize,
    strum::Display,
    strum::EnumString,
    utoipa::ToSchema,
    Copy,
)]
#[router_derive::diesel_enum(storage_type = "text")]
#[serde(rename_all = "snake_case")]
#[strum(serialize_all = "snake_case")]
pub enum AuthenticationStatus {
    #[default]
    Started,
    Pending,
    Success,
    Failed,
}

impl AuthenticationStatus {
    pub fn is_terminal_status(self) -> bool {
        match self {
            Self::Started | Self::Pending => false,
            Self::Success | Self::Failed => true,
        }
    }

    pub fn is_failed(self) -> bool {
        self == Self::Failed
    }
}

#[derive(
    Clone,
    Debug,
    Eq,
    Default,
    Hash,
    PartialEq,
    serde::Deserialize,
    serde::Serialize,
    strum::Display,
    strum::EnumString,
    utoipa::ToSchema,
    Copy,
)]
#[router_derive::diesel_enum(storage_type = "text")]
#[serde(rename_all = "snake_case")]
#[strum(serialize_all = "snake_case")]
pub enum DecoupledAuthenticationType {
    #[default]
    Challenge,
    Frictionless,
}

#[derive(
    Clone,
    Debug,
    Eq,
    Default,
    Hash,
    PartialEq,
    serde::Deserialize,
    serde::Serialize,
    strum::Display,
    strum::EnumString,
    utoipa::ToSchema,
    Copy,
)]
#[router_derive::diesel_enum(storage_type = "text")]
#[serde(rename_all = "snake_case")]
#[strum(serialize_all = "snake_case")]
pub enum AuthenticationLifecycleStatus {
    Used,
    #[default]
    Unused,
    Expired,
}

#[derive(
    Clone,
    Copy,
    Debug,
    Eq,
    PartialEq,
    strum::Display,
    strum::EnumString,
    serde::Deserialize,
    serde::Serialize,
    ToSchema,
    Default,
)]
#[router_derive::diesel_enum(storage_type = "db_enum")]
#[strum(serialize_all = "snake_case")]
#[serde(rename_all = "snake_case")]
pub enum ConnectorStatus {
    #[default]
    Inactive,
    Active,
}

#[derive(
    Clone,
    Copy,
    Debug,
    Eq,
    PartialEq,
    strum::Display,
    strum::EnumString,
    serde::Deserialize,
    serde::Serialize,
    ToSchema,
    Default,
)]
#[router_derive::diesel_enum(storage_type = "db_enum")]
#[strum(serialize_all = "snake_case")]
#[serde(rename_all = "snake_case")]
pub enum TransactionType {
    #[default]
    Payment,
    #[cfg(feature = "payouts")]
    Payout,
}

#[derive(
    Clone,
    Copy,
    Debug,
    Eq,
    PartialEq,
    serde::Deserialize,
    serde::Serialize,
    strum::Display,
    strum::EnumString,
)]
#[router_derive::diesel_enum(storage_type = "db_enum")]
#[serde(rename_all = "snake_case")]
#[strum(serialize_all = "snake_case")]
pub enum RoleScope {
    Merchant,
    Organization,
}

/// Indicates the transaction status
#[derive(
    Clone,
    Default,
    Debug,
    serde::Serialize,
    serde::Deserialize,
    Eq,
    PartialEq,
    ToSchema,
    strum::Display,
    strum::EnumString,
)]
#[router_derive::diesel_enum(storage_type = "text")]
pub enum TransactionStatus {
    /// Authentication/ Account Verification Successful
    #[serde(rename = "Y")]
    Success,
    /// Not Authenticated /Account Not Verified; Transaction denied
    #[default]
    #[serde(rename = "N")]
    Failure,
    /// Authentication/ Account Verification Could Not Be Performed; Technical or other problem, as indicated in Authentication Response(ARes) or Result Request (RReq)
    #[serde(rename = "U")]
    VerificationNotPerformed,
    /// Attempts Processing Performed; Not Authenticated/Verified , but a proof of attempted authentication/verification is provided
    #[serde(rename = "A")]
    NotVerified,
    /// Authentication/ Account Verification Rejected; Issuer is rejecting authentication/verification and request that authorisation not be attempted.
    #[serde(rename = "R")]
    Rejected,
    /// Challenge Required; Additional authentication is required using the Challenge Request (CReq) / Challenge Response (CRes)
    #[serde(rename = "C")]
    ChallengeRequired,
    /// Challenge Required; Decoupled Authentication confirmed.
    #[serde(rename = "D")]
    ChallengeRequiredDecoupledAuthentication,
    /// Informational Only; 3DS Requestor challenge preference acknowledged.
    #[serde(rename = "I")]
    InformationOnly,
}

#[derive(
    Clone,
    Copy,
    Debug,
    Eq,
    PartialEq,
    Hash,
    serde::Serialize,
    serde::Deserialize,
    strum::Display,
    strum::EnumString,
    strum::EnumIter,
)]
#[router_derive::diesel_enum(storage_type = "text")]
#[serde(rename_all = "snake_case")]
#[strum(serialize_all = "snake_case")]
pub enum PermissionGroup {
    OperationsView,
    OperationsManage,
    ConnectorsView,
    ConnectorsManage,
    WorkflowsView,
    WorkflowsManage,
    AnalyticsView,
    UsersView,
    UsersManage,
    // TODO: To be deprecated, make sure DB is migrated before removing
    MerchantDetailsView,
    // TODO: To be deprecated, make sure DB is migrated before removing
    MerchantDetailsManage,
    // TODO: To be deprecated, make sure DB is migrated before removing
    OrganizationManage,
    AccountView,
    AccountManage,
    ReconReportsView,
    ReconReportsManage,
    ReconOpsView,
    ReconOpsManage,
    // TODO: To be deprecated, make sure DB is migrated before removing
    ReconOps,
}

#[derive(Clone, Debug, serde::Serialize, PartialEq, Eq, Hash, strum::EnumIter)]
pub enum ParentGroup {
    Operations,
    Connectors,
    Workflows,
    Analytics,
    Users,
    ReconOps,
    ReconReports,
    Account,
}

#[derive(Debug, Clone, Copy, Eq, PartialEq, Hash, serde::Serialize)]
#[serde(rename_all = "snake_case")]
pub enum Resource {
    Payment,
    Refund,
    ApiKey,
    Account,
    Connector,
    Routing,
    Dispute,
    Mandate,
    Customer,
    Analytics,
    ThreeDsDecisionManager,
    SurchargeDecisionManager,
    User,
    WebhookEvent,
    Payout,
    Report,
    ReconToken,
    ReconFiles,
    ReconAndSettlementAnalytics,
    ReconUpload,
    ReconReports,
    RunRecon,
    ReconConfig,
}

#[derive(Debug, Clone, Copy, Eq, PartialEq, Ord, PartialOrd, serde::Serialize, Hash)]
#[serde(rename_all = "snake_case")]
pub enum PermissionScope {
    Read = 0,
    Write = 1,
}

/// Name of banks supported by Hyperswitch
#[derive(
    Clone,
    Copy,
    Debug,
    Eq,
    Hash,
    PartialEq,
    serde::Deserialize,
    serde::Serialize,
    strum::Display,
    strum::EnumString,
    ToSchema,
)]
#[strum(serialize_all = "snake_case")]
#[serde(rename_all = "snake_case")]
pub enum BankNames {
    AmericanExpress,
    AffinBank,
    AgroBank,
    AllianceBank,
    AmBank,
    BankOfAmerica,
    BankOfChina,
    BankIslam,
    BankMuamalat,
    BankRakyat,
    BankSimpananNasional,
    Barclays,
    BlikPSP,
    CapitalOne,
    Chase,
    Citi,
    CimbBank,
    Discover,
    NavyFederalCreditUnion,
    PentagonFederalCreditUnion,
    SynchronyBank,
    WellsFargo,
    AbnAmro,
    AsnBank,
    Bunq,
    Handelsbanken,
    HongLeongBank,
    HsbcBank,
    Ing,
    Knab,
    KuwaitFinanceHouse,
    Moneyou,
    Rabobank,
    Regiobank,
    Revolut,
    SnsBank,
    TriodosBank,
    VanLanschot,
    ArzteUndApothekerBank,
    AustrianAnadiBankAg,
    BankAustria,
    Bank99Ag,
    BankhausCarlSpangler,
    BankhausSchelhammerUndSchatteraAg,
    BankMillennium,
    BankPEKAOSA,
    BawagPskAg,
    BksBankAg,
    BrullKallmusBankAg,
    BtvVierLanderBank,
    CapitalBankGraweGruppeAg,
    CeskaSporitelna,
    Dolomitenbank,
    EasybankAg,
    EPlatbyVUB,
    ErsteBankUndSparkassen,
    FrieslandBank,
    HypoAlpeadriabankInternationalAg,
    HypoNoeLbFurNiederosterreichUWien,
    HypoOberosterreichSalzburgSteiermark,
    HypoTirolBankAg,
    HypoVorarlbergBankAg,
    HypoBankBurgenlandAktiengesellschaft,
    KomercniBanka,
    MBank,
    MarchfelderBank,
    Maybank,
    OberbankAg,
    OsterreichischeArzteUndApothekerbank,
    OcbcBank,
    PayWithING,
    PlaceZIPKO,
    PlatnoscOnlineKartaPlatnicza,
    PosojilnicaBankEGen,
    PostovaBanka,
    PublicBank,
    RaiffeisenBankengruppeOsterreich,
    RhbBank,
    SchelhammerCapitalBankAg,
    StandardCharteredBank,
    SchoellerbankAg,
    SpardaBankWien,
    SporoPay,
    SantanderPrzelew24,
    TatraPay,
    Viamo,
    VolksbankGruppe,
    VolkskreditbankAg,
    VrBankBraunau,
    UobBank,
    PayWithAliorBank,
    BankiSpoldzielcze,
    PayWithInteligo,
    BNPParibasPoland,
    BankNowySA,
    CreditAgricole,
    PayWithBOS,
    PayWithCitiHandlowy,
    PayWithPlusBank,
    ToyotaBank,
    VeloBank,
    ETransferPocztowy24,
    PlusBank,
    EtransferPocztowy24,
    BankiSpbdzielcze,
    BankNowyBfgSa,
    GetinBank,
    Blik,
    NoblePay,
    IdeaBank,
    EnveloBank,
    NestPrzelew,
    MbankMtransfer,
    Inteligo,
    PbacZIpko,
    BnpParibas,
    BankPekaoSa,
    VolkswagenBank,
    AliorBank,
    Boz,
    BangkokBank,
    KrungsriBank,
    KrungThaiBank,
    TheSiamCommercialBank,
    KasikornBank,
    OpenBankSuccess,
    OpenBankFailure,
    OpenBankCancelled,
    Aib,
    BankOfScotland,
    DanskeBank,
    FirstDirect,
    FirstTrust,
    Halifax,
    Lloyds,
    Monzo,
    NatWest,
    NationwideBank,
    RoyalBankOfScotland,
    Starling,
    TsbBank,
    TescoBank,
    UlsterBank,
    Yoursafe,
    N26,
    NationaleNederlanden,
}
#[derive(
    Clone,
    Copy,
    Debug,
    Eq,
    Hash,
    PartialEq,
    serde::Deserialize,
    serde::Serialize,
    strum::Display,
    strum::EnumString,
    ToSchema,
)]
#[strum(serialize_all = "snake_case")]
#[serde(rename_all = "snake_case")]
pub enum BankType {
    Checking,
    Savings,
}
#[derive(
    Clone,
    Copy,
    Debug,
    Eq,
    Hash,
    PartialEq,
    serde::Deserialize,
    serde::Serialize,
    strum::Display,
    strum::EnumString,
    ToSchema,
)]
#[strum(serialize_all = "snake_case")]
#[serde(rename_all = "snake_case")]
pub enum BankHolderType {
    Personal,
    Business,
}

#[derive(
    Clone,
    Copy,
    Debug,
    Default,
    Eq,
    Hash,
    PartialEq,
    serde::Deserialize,
    strum::Display,
    serde::Serialize,
    strum::EnumIter,
    strum::EnumString,
    strum::VariantNames,
    ToSchema,
)]
#[router_derive::diesel_enum(storage_type = "db_enum")]
#[serde(rename_all = "snake_case")]
#[strum(serialize_all = "snake_case")]
pub enum GenericLinkType {
    #[default]
    PaymentMethodCollect,
    PayoutLink,
}

#[derive(Debug, Clone, PartialEq, Eq, strum::Display, serde::Deserialize, serde::Serialize)]
#[strum(serialize_all = "snake_case")]
#[serde(rename_all = "snake_case")]
pub enum TokenPurpose {
    AuthSelect,
    #[serde(rename = "sso")]
    #[strum(serialize = "sso")]
    SSO,
    #[serde(rename = "totp")]
    #[strum(serialize = "totp")]
    TOTP,
    VerifyEmail,
    AcceptInvitationFromEmail,
    ForceSetPassword,
    ResetPassword,
    AcceptInvite,
    UserInfo,
}

#[derive(
    Clone,
    Copy,
    Debug,
    Default,
    Eq,
    PartialEq,
    serde::Deserialize,
    serde::Serialize,
    strum::Display,
    strum::EnumString,
)]
#[router_derive::diesel_enum(storage_type = "text")]
#[strum(serialize_all = "snake_case")]
#[serde(rename_all = "snake_case")]
pub enum UserAuthType {
    OpenIdConnect,
    MagicLink,
    #[default]
    Password,
}

#[derive(
    Clone,
    Copy,
    Debug,
    Eq,
    PartialEq,
    serde::Deserialize,
    serde::Serialize,
    strum::Display,
    strum::EnumString,
)]
#[router_derive::diesel_enum(storage_type = "text")]
#[strum(serialize_all = "snake_case")]
#[serde(rename_all = "snake_case")]
pub enum Owner {
    Organization,
    Tenant,
    Internal,
}

#[derive(
    Clone,
    Copy,
    Debug,
    Eq,
    PartialEq,
    serde::Deserialize,
    serde::Serialize,
    strum::Display,
    strum::EnumString,
    ToSchema,
)]
#[router_derive::diesel_enum(storage_type = "db_enum")]
#[strum(serialize_all = "snake_case")]
#[serde(rename_all = "snake_case")]
pub enum ApiVersion {
    V1,
    V2,
}

#[derive(
    Clone,
    Copy,
    Debug,
    Eq,
    PartialEq,
    Ord,
    PartialOrd,
    serde::Deserialize,
    serde::Serialize,
    strum::Display,
    strum::EnumString,
    ToSchema,
    Hash,
)]
#[router_derive::diesel_enum(storage_type = "text")]
#[strum(serialize_all = "snake_case")]
#[serde(rename_all = "snake_case")]
pub enum EntityType {
    Tenant = 3,
    Organization = 2,
    Merchant = 1,
    Profile = 0,
}

#[derive(Clone, Debug, serde::Serialize)]
#[serde(rename_all = "snake_case")]
pub enum PayoutRetryType {
    SingleConnector,
    MultiConnector,
}

#[derive(
    Clone,
    Copy,
    Debug,
    Eq,
    PartialEq,
    serde::Deserialize,
    serde::Serialize,
    strum::Display,
    strum::EnumString,
    ToSchema,
    Hash,
)]
#[router_derive::diesel_enum(storage_type = "db_enum")]
#[serde(rename_all = "snake_case")]
#[strum(serialize_all = "snake_case")]
pub enum OrderFulfillmentTimeOrigin {
    Create,
    Confirm,
}

#[derive(
    Clone,
    Copy,
    Debug,
    Eq,
    PartialEq,
    serde::Deserialize,
    serde::Serialize,
    strum::Display,
    strum::EnumString,
    ToSchema,
    Hash,
)]
#[router_derive::diesel_enum(storage_type = "db_enum")]
#[serde(rename_all = "snake_case")]
#[strum(serialize_all = "snake_case")]
pub enum UIWidgetFormLayout {
    Tabs,
    Journey,
}

#[derive(
    Clone,
    Copy,
    Debug,
    Eq,
    PartialEq,
    serde::Deserialize,
    serde::Serialize,
    strum::Display,
    strum::EnumString,
    ToSchema,
)]
#[router_derive::diesel_enum(storage_type = "db_enum")]
#[strum(serialize_all = "snake_case")]
#[serde(rename_all = "snake_case")]
pub enum DeleteStatus {
    Active,
    Redacted,
}

#[derive(
    Clone,
    Copy,
    Debug,
    Eq,
    PartialEq,
    serde::Deserialize,
    serde::Serialize,
    strum::Display,
    Hash,
    strum::EnumString,
)]
#[serde(rename_all = "snake_case")]
#[strum(serialize_all = "snake_case")]
#[router_derive::diesel_enum(storage_type = "db_enum")]
pub enum SuccessBasedRoutingConclusiveState {
    // pc: payment connector
    // sc: success based routing outcome/first connector
    // status: payment status
    //
    // status = success && pc == sc
    TruePositive,
    // status = failed && pc == sc
    FalsePositive,
    // status = failed && pc != sc
    TrueNegative,
    // status = success && pc != sc
    FalseNegative,
    // status = processing
    NonDeterministic,
}

/// Whether 3ds authentication is requested or not
#[derive(Clone, Debug, PartialEq, serde::Serialize, serde::Deserialize, Default, ToSchema)]
pub enum External3dsAuthenticationRequest {
    /// Request for 3ds authentication
    Enable,
    /// Skip 3ds authentication
    #[default]
    Skip,
}

/// Whether payment link is requested to be enabled or not for this transaction
#[derive(Clone, Debug, PartialEq, serde::Serialize, serde::Deserialize, Default, ToSchema)]
pub enum EnablePaymentLinkRequest {
    /// Request for enabling payment link
    Enable,
    /// Skip enabling payment link
    #[default]
    Skip,
}

#[derive(Clone, Debug, PartialEq, serde::Serialize, serde::Deserialize, Default, ToSchema)]
pub enum MitExemptionRequest {
    /// Request for applying MIT exemption
    Apply,
    /// Skip applying MIT exemption
    #[default]
    Skip,
}

/// Set to `present` to indicate that the customer is in your checkout flow during this payment, and therefore is able to authenticate. This parameter should be `absent` when merchant's doing merchant initiated payments and customer is not present while doing the payment.
#[derive(Clone, Debug, PartialEq, serde::Serialize, serde::Deserialize, Default, ToSchema)]
#[serde(rename_all = "snake_case")]
pub enum PresenceOfCustomerDuringPayment {
    /// Customer is present during the payment. This is the default value
    #[default]
    Present,
    /// Customer is absent during the payment
    Absent,
}

impl From<ConnectorType> for TransactionType {
    fn from(connector_type: ConnectorType) -> Self {
        match connector_type {
            #[cfg(feature = "payouts")]
            ConnectorType::PayoutProcessor => Self::Payout,
            _ => Self::Payment,
        }
    }
}

#[derive(
    Clone, Copy, Debug, PartialEq, serde::Serialize, serde::Deserialize, Default, ToSchema,
)]
#[serde(rename_all = "snake_case")]
pub enum TaxCalculationOverride {
    /// Skip calling the external tax provider
    #[default]
    Skip,
    /// Calculate tax by calling the external tax provider
    Calculate,
}

impl From<Option<bool>> for TaxCalculationOverride {
    fn from(value: Option<bool>) -> Self {
        match value {
            Some(true) => Self::Calculate,
            _ => Self::Skip,
        }
    }
}

impl TaxCalculationOverride {
    pub fn as_bool(self) -> bool {
        match self {
            Self::Skip => false,
            Self::Calculate => true,
        }
    }
}

#[derive(
    Clone, Copy, Debug, PartialEq, serde::Serialize, serde::Deserialize, Default, ToSchema,
)]
#[serde(rename_all = "snake_case")]
pub enum SurchargeCalculationOverride {
    /// Skip calculating surcharge
    #[default]
    Skip,
    /// Calculate surcharge
    Calculate,
}

impl From<Option<bool>> for SurchargeCalculationOverride {
    fn from(value: Option<bool>) -> Self {
        match value {
            Some(true) => Self::Calculate,
            _ => Self::Skip,
        }
    }
}

impl SurchargeCalculationOverride {
    pub fn as_bool(self) -> bool {
        match self {
            Self::Skip => false,
            Self::Calculate => true,
        }
    }
}

/// Connector Mandate Status
#[derive(
    Clone, Copy, Debug, Eq, PartialEq, serde::Deserialize, serde::Serialize, strum::Display,
)]
#[strum(serialize_all = "snake_case")]
#[serde(rename_all = "snake_case")]
pub enum ConnectorMandateStatus {
    /// Indicates that the connector mandate is active and can be used for payments.
    Active,
    /// Indicates that the connector mandate  is not active and hence cannot be used for payments.
    Inactive,
}

#[derive(
    Clone,
    Copy,
    Debug,
    strum::Display,
    PartialEq,
    Eq,
    serde::Serialize,
    serde::Deserialize,
    strum::EnumString,
    ToSchema,
    PartialOrd,
    Ord,
)]
#[router_derive::diesel_enum(storage_type = "text")]
#[serde(rename_all = "snake_case")]
#[strum(serialize_all = "snake_case")]
pub enum ErrorCategory {
    FrmDecline,
    ProcessorDowntime,
    ProcessorDeclineUnauthorized,
    IssueWithPaymentMethod,
    ProcessorDeclineIncorrectData,
}

<<<<<<< HEAD
/// Connector Access Method
#[derive(
    Clone,
    Copy,
=======
#[derive(
    Clone,
>>>>>>> da464276
    Debug,
    Eq,
    PartialEq,
    serde::Deserialize,
    serde::Serialize,
    strum::Display,
<<<<<<< HEAD
    ToSchema,
)]
#[strum(serialize_all = "snake_case")]
#[serde(rename_all = "snake_case")]
pub enum PaymentConnectorCategory {
    PaymentGateway,
    AlternativePaymentMethod,
    BankAcquirer,
=======
    strum::EnumString,
    ToSchema,
    Hash,
)]
pub enum PaymentChargeType {
    #[serde(untagged)]
    Stripe(StripeChargeType),
}

#[derive(
    Clone,
    Debug,
    Default,
    Hash,
    Eq,
    PartialEq,
    ToSchema,
    serde::Serialize,
    serde::Deserialize,
    strum::Display,
    strum::EnumString,
)]
#[serde(rename_all = "lowercase")]
#[strum(serialize_all = "lowercase")]
pub enum StripeChargeType {
    #[default]
    Direct,
    Destination,
>>>>>>> da464276
}<|MERGE_RESOLUTION|>--- conflicted
+++ resolved
@@ -3465,22 +3465,54 @@
     ProcessorDeclineIncorrectData,
 }
 
-<<<<<<< HEAD
+#[derive(
+    Clone,
+    Debug,
+    Eq,
+    PartialEq,
+    serde::Deserialize,
+    serde::Serialize,
+    strum::Display,
+    strum::EnumString,
+    ToSchema,
+    Hash,
+)]
+pub enum PaymentChargeType {
+    #[serde(untagged)]
+    Stripe(StripeChargeType),
+}
+
+#[derive(
+    Clone,
+    Debug,
+    Default,
+    Hash,
+    Eq,
+    PartialEq,
+    ToSchema,
+    serde::Serialize,
+    serde::Deserialize,
+    strum::Display,
+    strum::EnumString,
+)]
+#[serde(rename_all = "lowercase")]
+#[strum(serialize_all = "lowercase")]
+pub enum StripeChargeType {
+    #[default]
+    Direct,
+    Destination,
+}
+
 /// Connector Access Method
 #[derive(
     Clone,
     Copy,
-=======
-#[derive(
-    Clone,
->>>>>>> da464276
-    Debug,
-    Eq,
-    PartialEq,
-    serde::Deserialize,
-    serde::Serialize,
-    strum::Display,
-<<<<<<< HEAD
+    Debug,
+    Eq,
+    PartialEq,
+    serde::Deserialize,
+    serde::Serialize,
+    strum::Display,
     ToSchema,
 )]
 #[strum(serialize_all = "snake_case")]
@@ -3489,34 +3521,4 @@
     PaymentGateway,
     AlternativePaymentMethod,
     BankAcquirer,
-=======
-    strum::EnumString,
-    ToSchema,
-    Hash,
-)]
-pub enum PaymentChargeType {
-    #[serde(untagged)]
-    Stripe(StripeChargeType),
-}
-
-#[derive(
-    Clone,
-    Debug,
-    Default,
-    Hash,
-    Eq,
-    PartialEq,
-    ToSchema,
-    serde::Serialize,
-    serde::Deserialize,
-    strum::Display,
-    strum::EnumString,
-)]
-#[serde(rename_all = "lowercase")]
-#[strum(serialize_all = "lowercase")]
-pub enum StripeChargeType {
-    #[default]
-    Direct,
-    Destination,
->>>>>>> da464276
 }