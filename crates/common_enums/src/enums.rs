mod accounts;
mod payments;
mod ui;
use std::{
    collections::HashSet,
    num::{ParseFloatError, TryFromIntError},
};

pub use accounts::{
    MerchantAccountRequestType, MerchantAccountType, MerchantProductType, OrganizationType,
};
pub use payments::ProductType;
use serde::{Deserialize, Serialize};
pub use ui::*;
use utoipa::ToSchema;

pub use super::connector_enums::RoutableConnectors;
#[doc(hidden)]
pub mod diesel_exports {
    pub use super::{
        DbApiVersion as ApiVersion, DbAttemptStatus as AttemptStatus,
        DbAuthenticationType as AuthenticationType, DbBlocklistDataKind as BlocklistDataKind,
        DbCaptureMethod as CaptureMethod, DbCaptureStatus as CaptureStatus,
        DbConnectorType as ConnectorType, DbCountryAlpha2 as CountryAlpha2, DbCurrency as Currency,
        DbDeleteStatus as DeleteStatus, DbDisputeStage as DisputeStage,
        DbDisputeStatus as DisputeStatus, DbFraudCheckStatus as FraudCheckStatus,
        DbFutureUsage as FutureUsage, DbIntentStatus as IntentStatus,
        DbMandateStatus as MandateStatus, DbPaymentMethodIssuerCode as PaymentMethodIssuerCode,
        DbPaymentType as PaymentType, DbProcessTrackerStatus as ProcessTrackerStatus,
        DbRefundStatus as RefundStatus,
        DbRequestIncrementalAuthorization as RequestIncrementalAuthorization,
        DbRoutingApproach as RoutingApproach, DbScaExemptionType as ScaExemptionType,
        DbSuccessBasedRoutingConclusiveState as SuccessBasedRoutingConclusiveState,
        DbTokenizationFlag as TokenizationFlag, DbWebhookDeliveryAttempt as WebhookDeliveryAttempt,
    };
}

pub type ApplicationResult<T> = Result<T, ApplicationError>;

#[derive(Debug, thiserror::Error)]
pub enum ApplicationError {
    #[error("Application configuration error")]
    ConfigurationError,

    #[error("Invalid configuration value provided: {0}")]
    InvalidConfigurationValueError(String),

    #[error("Metrics error")]
    MetricsError,

    #[error("I/O: {0}")]
    IoError(std::io::Error),

    #[error("Error while constructing api client: {0}")]
    ApiClientError(ApiClientError),
}

#[derive(Debug, thiserror::Error, PartialEq, Clone)]
pub enum ApiClientError {
    #[error("Header map construction failed")]
    HeaderMapConstructionFailed,
    #[error("Invalid proxy configuration")]
    InvalidProxyConfiguration,
    #[error("Client construction failed")]
    ClientConstructionFailed,
    #[error("Certificate decode failed")]
    CertificateDecodeFailed,
    #[error("Request body serialization failed")]
    BodySerializationFailed,
    #[error("Unexpected state reached/Invariants conflicted")]
    UnexpectedState,

    #[error("Failed to parse URL")]
    UrlParsingFailed,
    #[error("URL encoding of request payload failed")]
    UrlEncodingFailed,
    #[error("Failed to send request to connector {0}")]
    RequestNotSent(String),
    #[error("Failed to decode response")]
    ResponseDecodingFailed,

    #[error("Server responded with Request Timeout")]
    RequestTimeoutReceived,

    #[error("connection closed before a message could complete")]
    ConnectionClosedIncompleteMessage,

    #[error("Server responded with Internal Server Error")]
    InternalServerErrorReceived,
    #[error("Server responded with Bad Gateway")]
    BadGatewayReceived,
    #[error("Server responded with Service Unavailable")]
    ServiceUnavailableReceived,
    #[error("Server responded with Gateway Timeout")]
    GatewayTimeoutReceived,
    #[error("Server responded with unexpected response")]
    UnexpectedServerResponse,
}
impl ApiClientError {
    pub fn is_upstream_timeout(&self) -> bool {
        self == &Self::RequestTimeoutReceived
    }
    pub fn is_connection_closed_before_message_could_complete(&self) -> bool {
        self == &Self::ConnectionClosedIncompleteMessage
    }
}

impl From<std::io::Error> for ApplicationError {
    fn from(err: std::io::Error) -> Self {
        Self::IoError(err)
    }
}

/// The status of the attempt
#[derive(
    Clone,
    Copy,
    Debug,
    Default,
    Hash,
    Eq,
    PartialEq,
    serde::Deserialize,
    serde::Serialize,
    strum::Display,
    strum::EnumString,
    ToSchema,
)]
#[router_derive::diesel_enum(storage_type = "db_enum")]
#[serde(rename_all = "snake_case")]
#[strum(serialize_all = "snake_case")]
pub enum AttemptStatus {
    Started,
    AuthenticationFailed,
    RouterDeclined,
    AuthenticationPending,
    AuthenticationSuccessful,
    Authorized,
    AuthorizationFailed,
    Charged,
    Authorizing,
    CodInitiated,
    Voided,
    VoidedPostCharge,
    VoidInitiated,
    CaptureInitiated,
    CaptureFailed,
    VoidFailed,
    AutoRefunded,
    PartialCharged,
    PartiallyAuthorized,
    PartialChargedAndChargeable,
    Unresolved,
    #[default]
    Pending,
    Failure,
    PaymentMethodAwaited,
    ConfirmationAwaited,
    DeviceDataCollectionPending,
    IntegrityFailure,
    Expired,
}

impl AttemptStatus {
    pub fn is_terminal_status(self) -> bool {
        match self {
            Self::RouterDeclined
            | Self::Charged
            | Self::AutoRefunded
            | Self::Voided
            | Self::VoidedPostCharge
            | Self::VoidFailed
            | Self::CaptureFailed
            | Self::Failure
            | Self::PartialCharged
            | Self::Expired => true,
            Self::Started
            | Self::AuthenticationFailed
            | Self::AuthenticationPending
            | Self::AuthenticationSuccessful
            | Self::Authorized
            | Self::PartiallyAuthorized
            | Self::AuthorizationFailed
            | Self::Authorizing
            | Self::CodInitiated
            | Self::VoidInitiated
            | Self::CaptureInitiated
            | Self::PartialChargedAndChargeable
            | Self::Unresolved
            | Self::Pending
            | Self::PaymentMethodAwaited
            | Self::ConfirmationAwaited
            | Self::DeviceDataCollectionPending
            | Self::IntegrityFailure => false,
        }
    }

    pub fn is_success(self) -> bool {
        matches!(self, Self::Charged | Self::PartialCharged)
    }
}

#[derive(
    Clone,
    Copy,
    Debug,
    Hash,
    Eq,
    PartialEq,
    serde::Deserialize,
    serde::Serialize,
    strum::Display,
    strum::EnumString,
    strum::EnumIter,
    ToSchema,
)]
#[router_derive::diesel_enum(storage_type = "db_enum")]
#[serde(rename_all = "snake_case")]
#[strum(serialize_all = "snake_case")]
pub enum ApplePayPaymentMethodType {
    Debit,
    Credit,
    Prepaid,
    Store,
}

/// Indicates the method by which a card is discovered during a payment
#[derive(
    Clone,
    Copy,
    Debug,
    Default,
    Hash,
    Eq,
    PartialEq,
    serde::Deserialize,
    serde::Serialize,
    strum::Display,
    strum::EnumString,
    strum::EnumIter,
    ToSchema,
)]
#[router_derive::diesel_enum(storage_type = "db_enum")]
#[serde(rename_all = "snake_case")]
#[strum(serialize_all = "snake_case")]
pub enum CardDiscovery {
    #[default]
    Manual,
    SavedCard,
    ClickToPay,
}

#[derive(
    Clone,
    Copy,
    Debug,
    Default,
    Hash,
    Eq,
    PartialEq,
    serde::Deserialize,
    serde::Serialize,
    strum::Display,
    strum::EnumString,
    strum::EnumIter,
    ToSchema,
)]
#[router_derive::diesel_enum(storage_type = "db_enum")]
#[serde(rename_all = "snake_case")]
#[strum(serialize_all = "snake_case")]
pub enum RevenueRecoveryAlgorithmType {
    #[default]
    Monitoring,
    Smart,
    Cascading,
}

#[derive(
    Default,
    Clone,
    Copy,
    Debug,
    strum::Display,
    PartialEq,
    Eq,
    serde::Serialize,
    serde::Deserialize,
    strum::EnumString,
    ToSchema,
)]
#[serde(rename_all = "snake_case")]
#[strum(serialize_all = "snake_case")]
pub enum GsmDecision {
    Retry,
    #[default]
    DoDefault,
}

#[derive(
    Clone,
    Copy,
    Debug,
    strum::Display,
    PartialEq,
    Eq,
    serde::Serialize,
    serde::Deserialize,
    strum::EnumString,
    ToSchema,
)]
#[serde(rename_all = "snake_case")]
#[strum(serialize_all = "snake_case")]
#[router_derive::diesel_enum(storage_type = "text")]
pub enum GsmFeature {
    Retry,
}

/// Specifies the type of cardholder authentication to be applied for a payment.
///
/// - `ThreeDs`: Requests 3D Secure (3DS) authentication. If the card is enrolled, 3DS authentication will be activated, potentially shifting chargeback liability to the issuer.
/// - `NoThreeDs`: Indicates that 3D Secure authentication should not be performed. The liability for chargebacks typically remains with the merchant. This is often the default if not specified.
///
/// Note: The actual authentication behavior can also be influenced by merchant configuration and specific connector defaults. Some connectors might still enforce 3DS or bypass it regardless of this parameter.
#[derive(
    Clone,
    Copy,
    Debug,
    Default,
    Eq,
    Hash,
    PartialEq,
    serde::Deserialize,
    serde::Serialize,
    strum::Display,
    strum::VariantNames,
    strum::EnumIter,
    strum::EnumString,
    ToSchema,
)]
#[router_derive::diesel_enum(storage_type = "db_enum")]
#[serde(rename_all = "snake_case")]
#[strum(serialize_all = "snake_case")]
pub enum AuthenticationType {
    /// If the card is enrolled for 3DS authentication, the 3DS based authentication will be activated. The liability of chargeback shift to the issuer
    ThreeDs,
    /// 3DS based authentication will not be activated. The liability of chargeback stays with the merchant.
    #[default]
    NoThreeDs,
}

/// The status of the capture
#[derive(
    Clone,
    Copy,
    Debug,
    Default,
    Eq,
    PartialEq,
    serde::Serialize,
    serde::Deserialize,
    strum::Display,
    strum::EnumString,
)]
#[router_derive::diesel_enum(storage_type = "db_enum")]
#[strum(serialize_all = "snake_case")]
pub enum FraudCheckStatus {
    Fraud,
    ManualReview,
    #[default]
    Pending,
    Legit,
    TransactionFailure,
}

#[derive(
    Clone,
    Copy,
    Debug,
    Default,
    Eq,
    PartialEq,
    serde::Deserialize,
    serde::Serialize,
    strum::Display,
    strum::EnumString,
    ToSchema,
    Hash,
)]
#[router_derive::diesel_enum(storage_type = "db_enum")]
#[serde(rename_all = "snake_case")]
#[strum(serialize_all = "snake_case")]
pub enum CaptureStatus {
    // Capture request initiated
    #[default]
    Started,
    // Capture request was successful
    Charged,
    // Capture is pending at connector side
    Pending,
    // Capture request failed
    Failed,
}

#[derive(
    Default,
    Clone,
    Debug,
    Eq,
    PartialEq,
    serde::Deserialize,
    serde::Serialize,
    strum::Display,
    strum::EnumString,
    ToSchema,
    Hash,
)]
#[router_derive::diesel_enum(storage_type = "text")]
#[serde(rename_all = "snake_case")]
#[strum(serialize_all = "snake_case")]
pub enum AuthorizationStatus {
    Success,
    Failure,
    // Processing state is before calling connector
    #[default]
    Processing,
    // Requires merchant action
    Unresolved,
}

#[derive(
    Clone,
    Debug,
    Eq,
    PartialEq,
    serde::Deserialize,
    serde::Serialize,
    strum::Display,
    strum::EnumString,
    ToSchema,
    Hash,
)]
#[router_derive::diesel_enum(storage_type = "text")]
#[serde(rename_all = "snake_case")]
#[strum(serialize_all = "snake_case")]
pub enum PaymentResourceUpdateStatus {
    Success,
    Failure,
}

impl PaymentResourceUpdateStatus {
    pub fn is_success(&self) -> bool {
        matches!(self, Self::Success)
    }
}

#[derive(
    Clone,
    Debug,
    PartialEq,
    Eq,
    serde::Deserialize,
    serde::Serialize,
    strum::Display,
    strum::EnumString,
    ToSchema,
    Hash,
)]
#[router_derive::diesel_enum(storage_type = "db_enum")]
#[serde(rename_all = "snake_case")]
#[strum(serialize_all = "snake_case")]
pub enum BlocklistDataKind {
    PaymentMethod,
    CardBin,
    ExtendedCardBin,
}

/// Specifies how the payment is captured.
/// - `automatic`: Funds are captured immediately after successful authorization. This is the default behavior if the field is omitted.
/// - `manual`: Funds are authorized but not captured. A separate request to the `/payments/{payment_id}/capture` endpoint is required to capture the funds.
#[derive(
    Clone,
    Copy,
    Debug,
    Default,
    Eq,
    Hash,
    PartialEq,
    serde::Deserialize,
    serde::Serialize,
    strum::Display,
    strum::VariantNames,
    strum::EnumIter,
    strum::EnumString,
    ToSchema,
)]
#[router_derive::diesel_enum(storage_type = "db_enum")]
#[serde(rename_all = "snake_case")]
#[strum(serialize_all = "snake_case")]
pub enum CaptureMethod {
    /// Post the payment authorization, the capture will be executed on the full amount immediately.
    #[default]
    Automatic,
    /// The capture will happen only if the merchant triggers a Capture API request. Allows for a single capture of the authorized amount.
    Manual,
    /// The capture will happen only if the merchant triggers a Capture API request. Allows for multiple partial captures up to the authorized amount.
    ManualMultiple,
    /// The capture can be scheduled to automatically get triggered at a specific date & time.
    Scheduled,
    /// Handles separate auth and capture sequentially; effectively the same as `Automatic` for most connectors.
    SequentialAutomatic,
}

/// Type of the Connector for the financial use case. Could range from Payments to Accounting to Banking.
#[derive(
    Clone,
    Copy,
    Debug,
    Eq,
    PartialEq,
    strum::Display,
    strum::EnumString,
    serde::Deserialize,
    serde::Serialize,
    ToSchema,
)]
#[router_derive::diesel_enum(storage_type = "db_enum")]
#[strum(serialize_all = "snake_case")]
#[serde(rename_all = "snake_case")]
pub enum ConnectorType {
    /// PayFacs, Acquirers, Gateways, BNPL etc
    PaymentProcessor,
    /// Fraud, Currency Conversion, Crypto etc
    PaymentVas,
    /// Accounting, Billing, Invoicing, Tax etc
    FinOperations,
    /// Inventory, ERP, CRM, KYC etc
    FizOperations,
    /// Payment Networks like Visa, MasterCard etc
    Networks,
    /// All types of banks including corporate / commercial / personal / neo banks
    BankingEntities,
    /// All types of non-banking financial institutions including Insurance, Credit / Lending etc
    NonBankingFinance,
    /// Acquirers, Gateways etc
    PayoutProcessor,
    /// PaymentMethods Auth Services
    PaymentMethodAuth,
    /// 3DS Authentication Service Providers
    AuthenticationProcessor,
    /// Tax Calculation Processor
    TaxProcessor,
    /// Represents billing processors that handle subscription management, invoicing,
    /// and recurring payments. Examples include Chargebee, Recurly, and Stripe Billing.
    BillingProcessor,
    /// Represents vaulting processors that handle the storage and management of payment method data
    VaultProcessor,
}

#[derive(Debug, Eq, PartialEq)]
pub enum PaymentAction {
    PSync,
    CompleteAuthorize,
    PaymentAuthenticateCompleteAuthorize,
}

#[derive(Clone, PartialEq)]
pub enum CallConnectorAction {
    Trigger,
    Avoid,
    StatusUpdate {
        status: AttemptStatus,
        error_code: Option<String>,
        error_message: Option<String>,
    },
    HandleResponse(Vec<u8>),
}

/// The three-letter ISO 4217 currency code (e.g., "USD", "EUR") for the payment amount. This field is mandatory for creating a payment.
#[allow(clippy::upper_case_acronyms)]
#[derive(
    Clone,
    Copy,
    Debug,
    Default,
    Eq,
    Hash,
    PartialEq,
    serde::Deserialize,
    serde::Serialize,
    strum::Display,
    strum::EnumString,
    strum::EnumIter,
    strum::VariantNames,
    ToSchema,
)]
#[router_derive::diesel_enum(storage_type = "db_enum")]
pub enum Currency {
    AED,
    AFN,
    ALL,
    AMD,
    ANG,
    AOA,
    ARS,
    AUD,
    AWG,
    AZN,
    BAM,
    BBD,
    BDT,
    BGN,
    BHD,
    BIF,
    BMD,
    BND,
    BOB,
    BRL,
    BSD,
    BTN,
    BWP,
    BYN,
    BZD,
    CAD,
    CDF,
    CHF,
    CLF,
    CLP,
    CNY,
    COP,
    CRC,
    CUC,
    CUP,
    CVE,
    CZK,
    DJF,
    DKK,
    DOP,
    DZD,
    EGP,
    ERN,
    ETB,
    EUR,
    FJD,
    FKP,
    GBP,
    GEL,
    GHS,
    GIP,
    GMD,
    GNF,
    GTQ,
    GYD,
    HKD,
    HNL,
    HRK,
    HTG,
    HUF,
    IDR,
    ILS,
    INR,
    IQD,
    IRR,
    ISK,
    JMD,
    JOD,
    JPY,
    KES,
    KGS,
    KHR,
    KMF,
    KPW,
    KRW,
    KWD,
    KYD,
    KZT,
    LAK,
    LBP,
    LKR,
    LRD,
    LSL,
    LYD,
    MAD,
    MDL,
    MGA,
    MKD,
    MMK,
    MNT,
    MOP,
    MRU,
    MUR,
    MVR,
    MWK,
    MXN,
    MYR,
    MZN,
    NAD,
    NGN,
    NIO,
    NOK,
    NPR,
    NZD,
    OMR,
    PAB,
    PEN,
    PGK,
    PHP,
    PKR,
    PLN,
    PYG,
    QAR,
    RON,
    RSD,
    RUB,
    RWF,
    SAR,
    SBD,
    SCR,
    SDG,
    SEK,
    SGD,
    SHP,
    SLE,
    SLL,
    SOS,
    SRD,
    SSP,
    STD,
    STN,
    SVC,
    SYP,
    SZL,
    THB,
    TJS,
    TMT,
    TND,
    TOP,
    TRY,
    TTD,
    TWD,
    TZS,
    UAH,
    UGX,
    #[default]
    USD,
    UYU,
    UZS,
    VES,
    VND,
    VUV,
    WST,
    XAF,
    XCD,
    XOF,
    XPF,
    YER,
    ZAR,
    ZMW,
    ZWL,
}

impl Currency {
    /// Convert the amount to its base denomination based on Currency and return String
    pub fn to_currency_base_unit(self, amount: i64) -> Result<String, TryFromIntError> {
        let amount_f64 = self.to_currency_base_unit_asf64(amount)?;
        Ok(format!("{amount_f64:.2}"))
    }

    /// Convert the amount to its base denomination based on Currency and return f64
    pub fn to_currency_base_unit_asf64(self, amount: i64) -> Result<f64, TryFromIntError> {
        let amount_f64: f64 = u32::try_from(amount)?.into();
        let amount = if self.is_zero_decimal_currency() {
            amount_f64
        } else if self.is_three_decimal_currency() {
            amount_f64 / 1000.00
        } else {
            amount_f64 / 100.00
        };
        Ok(amount)
    }

    ///Convert the higher decimal amount to its base absolute units
    pub fn to_currency_lower_unit(self, amount: String) -> Result<String, ParseFloatError> {
        let amount_f64 = amount.parse::<f64>()?;
        let amount_string = if self.is_zero_decimal_currency() {
            amount_f64
        } else if self.is_three_decimal_currency() {
            amount_f64 * 1000.00
        } else {
            amount_f64 * 100.00
        };
        Ok(amount_string.to_string())
    }

    /// Convert the amount to its base denomination based on Currency and check for zero decimal currency and return String
    /// Paypal Connector accepts Zero and Two decimal currency but not three decimal and it should be updated as required for 3 decimal currencies.
    /// Paypal Ref - https://developer.paypal.com/docs/reports/reference/paypal-supported-currencies/
    pub fn to_currency_base_unit_with_zero_decimal_check(
        self,
        amount: i64,
    ) -> Result<String, TryFromIntError> {
        let amount_f64 = self.to_currency_base_unit_asf64(amount)?;
        if self.is_zero_decimal_currency() {
            Ok(amount_f64.to_string())
        } else {
            Ok(format!("{amount_f64:.2}"))
        }
    }

    pub fn iso_4217(self) -> &'static str {
        match self {
            Self::AED => "784",
            Self::AFN => "971",
            Self::ALL => "008",
            Self::AMD => "051",
            Self::ANG => "532",
            Self::AOA => "973",
            Self::ARS => "032",
            Self::AUD => "036",
            Self::AWG => "533",
            Self::AZN => "944",
            Self::BAM => "977",
            Self::BBD => "052",
            Self::BDT => "050",
            Self::BGN => "975",
            Self::BHD => "048",
            Self::BIF => "108",
            Self::BMD => "060",
            Self::BND => "096",
            Self::BOB => "068",
            Self::BRL => "986",
            Self::BSD => "044",
            Self::BTN => "064",
            Self::BWP => "072",
            Self::BYN => "933",
            Self::BZD => "084",
            Self::CAD => "124",
            Self::CDF => "976",
            Self::CHF => "756",
            Self::CLF => "990",
            Self::CLP => "152",
            Self::COP => "170",
            Self::CRC => "188",
            Self::CUC => "931",
            Self::CUP => "192",
            Self::CVE => "132",
            Self::CZK => "203",
            Self::DJF => "262",
            Self::DKK => "208",
            Self::DOP => "214",
            Self::DZD => "012",
            Self::EGP => "818",
            Self::ERN => "232",
            Self::ETB => "230",
            Self::EUR => "978",
            Self::FJD => "242",
            Self::FKP => "238",
            Self::GBP => "826",
            Self::GEL => "981",
            Self::GHS => "936",
            Self::GIP => "292",
            Self::GMD => "270",
            Self::GNF => "324",
            Self::GTQ => "320",
            Self::GYD => "328",
            Self::HKD => "344",
            Self::HNL => "340",
            Self::HTG => "332",
            Self::HUF => "348",
            Self::HRK => "191",
            Self::IDR => "360",
            Self::ILS => "376",
            Self::INR => "356",
            Self::IQD => "368",
            Self::IRR => "364",
            Self::ISK => "352",
            Self::JMD => "388",
            Self::JOD => "400",
            Self::JPY => "392",
            Self::KES => "404",
            Self::KGS => "417",
            Self::KHR => "116",
            Self::KMF => "174",
            Self::KPW => "408",
            Self::KRW => "410",
            Self::KWD => "414",
            Self::KYD => "136",
            Self::KZT => "398",
            Self::LAK => "418",
            Self::LBP => "422",
            Self::LKR => "144",
            Self::LRD => "430",
            Self::LSL => "426",
            Self::LYD => "434",
            Self::MAD => "504",
            Self::MDL => "498",
            Self::MGA => "969",
            Self::MKD => "807",
            Self::MMK => "104",
            Self::MNT => "496",
            Self::MOP => "446",
            Self::MRU => "929",
            Self::MUR => "480",
            Self::MVR => "462",
            Self::MWK => "454",
            Self::MXN => "484",
            Self::MYR => "458",
            Self::MZN => "943",
            Self::NAD => "516",
            Self::NGN => "566",
            Self::NIO => "558",
            Self::NOK => "578",
            Self::NPR => "524",
            Self::NZD => "554",
            Self::OMR => "512",
            Self::PAB => "590",
            Self::PEN => "604",
            Self::PGK => "598",
            Self::PHP => "608",
            Self::PKR => "586",
            Self::PLN => "985",
            Self::PYG => "600",
            Self::QAR => "634",
            Self::RON => "946",
            Self::CNY => "156",
            Self::RSD => "941",
            Self::RUB => "643",
            Self::RWF => "646",
            Self::SAR => "682",
            Self::SBD => "090",
            Self::SCR => "690",
            Self::SDG => "938",
            Self::SEK => "752",
            Self::SGD => "702",
            Self::SHP => "654",
            Self::SLE => "925",
            Self::SLL => "694",
            Self::SOS => "706",
            Self::SRD => "968",
            Self::SSP => "728",
            Self::STD => "678",
            Self::STN => "930",
            Self::SVC => "222",
            Self::SYP => "760",
            Self::SZL => "748",
            Self::THB => "764",
            Self::TJS => "972",
            Self::TMT => "934",
            Self::TND => "788",
            Self::TOP => "776",
            Self::TRY => "949",
            Self::TTD => "780",
            Self::TWD => "901",
            Self::TZS => "834",
            Self::UAH => "980",
            Self::UGX => "800",
            Self::USD => "840",
            Self::UYU => "858",
            Self::UZS => "860",
            Self::VES => "928",
            Self::VND => "704",
            Self::VUV => "548",
            Self::WST => "882",
            Self::XAF => "950",
            Self::XCD => "951",
            Self::XOF => "952",
            Self::XPF => "953",
            Self::YER => "886",
            Self::ZAR => "710",
            Self::ZMW => "967",
            Self::ZWL => "932",
        }
    }

    pub fn is_zero_decimal_currency(self) -> bool {
        match self {
            Self::BIF
            | Self::CLP
            | Self::DJF
            | Self::GNF
            | Self::IRR
            | Self::JPY
            | Self::KMF
            | Self::KRW
            | Self::MGA
            | Self::PYG
            | Self::RWF
            | Self::UGX
            | Self::VND
            | Self::VUV
            | Self::XAF
            | Self::XOF
            | Self::XPF => true,
            Self::AED
            | Self::AFN
            | Self::ALL
            | Self::AMD
            | Self::ANG
            | Self::AOA
            | Self::ARS
            | Self::AUD
            | Self::AWG
            | Self::AZN
            | Self::BAM
            | Self::BBD
            | Self::BDT
            | Self::BGN
            | Self::BHD
            | Self::BMD
            | Self::BND
            | Self::BOB
            | Self::BRL
            | Self::BSD
            | Self::BTN
            | Self::BWP
            | Self::BYN
            | Self::BZD
            | Self::CAD
            | Self::CDF
            | Self::CHF
            | Self::CLF
            | Self::CNY
            | Self::COP
            | Self::CRC
            | Self::CUC
            | Self::CUP
            | Self::CVE
            | Self::CZK
            | Self::DKK
            | Self::DOP
            | Self::DZD
            | Self::EGP
            | Self::ERN
            | Self::ETB
            | Self::EUR
            | Self::FJD
            | Self::FKP
            | Self::GBP
            | Self::GEL
            | Self::GHS
            | Self::GIP
            | Self::GMD
            | Self::GTQ
            | Self::GYD
            | Self::HKD
            | Self::HNL
            | Self::HRK
            | Self::HTG
            | Self::HUF
            | Self::IDR
            | Self::ILS
            | Self::INR
            | Self::IQD
            | Self::ISK
            | Self::JMD
            | Self::JOD
            | Self::KES
            | Self::KGS
            | Self::KHR
            | Self::KPW
            | Self::KWD
            | Self::KYD
            | Self::KZT
            | Self::LAK
            | Self::LBP
            | Self::LKR
            | Self::LRD
            | Self::LSL
            | Self::LYD
            | Self::MAD
            | Self::MDL
            | Self::MKD
            | Self::MMK
            | Self::MNT
            | Self::MOP
            | Self::MRU
            | Self::MUR
            | Self::MVR
            | Self::MWK
            | Self::MXN
            | Self::MYR
            | Self::MZN
            | Self::NAD
            | Self::NGN
            | Self::NIO
            | Self::NOK
            | Self::NPR
            | Self::NZD
            | Self::OMR
            | Self::PAB
            | Self::PEN
            | Self::PGK
            | Self::PHP
            | Self::PKR
            | Self::PLN
            | Self::QAR
            | Self::RON
            | Self::RSD
            | Self::RUB
            | Self::SAR
            | Self::SBD
            | Self::SCR
            | Self::SDG
            | Self::SEK
            | Self::SGD
            | Self::SHP
            | Self::SLE
            | Self::SLL
            | Self::SOS
            | Self::SRD
            | Self::SSP
            | Self::STD
            | Self::STN
            | Self::SVC
            | Self::SYP
            | Self::SZL
            | Self::THB
            | Self::TJS
            | Self::TMT
            | Self::TND
            | Self::TOP
            | Self::TRY
            | Self::TTD
            | Self::TWD
            | Self::TZS
            | Self::UAH
            | Self::USD
            | Self::UYU
            | Self::UZS
            | Self::VES
            | Self::WST
            | Self::XCD
            | Self::YER
            | Self::ZAR
            | Self::ZMW
            | Self::ZWL => false,
        }
    }

    pub fn is_three_decimal_currency(self) -> bool {
        match self {
            Self::BHD | Self::IQD | Self::JOD | Self::KWD | Self::LYD | Self::OMR | Self::TND => {
                true
            }
            Self::AED
            | Self::AFN
            | Self::ALL
            | Self::AMD
            | Self::AOA
            | Self::ANG
            | Self::ARS
            | Self::AUD
            | Self::AWG
            | Self::AZN
            | Self::BAM
            | Self::BBD
            | Self::BDT
            | Self::BGN
            | Self::BIF
            | Self::BMD
            | Self::BND
            | Self::BOB
            | Self::BRL
            | Self::BSD
            | Self::BTN
            | Self::BWP
            | Self::BYN
            | Self::BZD
            | Self::CAD
            | Self::CDF
            | Self::CHF
            | Self::CLF
            | Self::CLP
            | Self::CNY
            | Self::COP
            | Self::CRC
            | Self::CUC
            | Self::CUP
            | Self::CVE
            | Self::CZK
            | Self::DJF
            | Self::DKK
            | Self::DOP
            | Self::DZD
            | Self::EGP
            | Self::ERN
            | Self::ETB
            | Self::EUR
            | Self::FJD
            | Self::FKP
            | Self::GBP
            | Self::GEL
            | Self::GHS
            | Self::GIP
            | Self::GMD
            | Self::GNF
            | Self::GTQ
            | Self::GYD
            | Self::HKD
            | Self::HNL
            | Self::HRK
            | Self::HTG
            | Self::HUF
            | Self::IDR
            | Self::ILS
            | Self::INR
            | Self::IRR
            | Self::ISK
            | Self::JMD
            | Self::JPY
            | Self::KES
            | Self::KGS
            | Self::KHR
            | Self::KMF
            | Self::KPW
            | Self::KRW
            | Self::KYD
            | Self::KZT
            | Self::LAK
            | Self::LBP
            | Self::LKR
            | Self::LRD
            | Self::LSL
            | Self::MAD
            | Self::MDL
            | Self::MGA
            | Self::MKD
            | Self::MMK
            | Self::MNT
            | Self::MOP
            | Self::MRU
            | Self::MUR
            | Self::MVR
            | Self::MWK
            | Self::MXN
            | Self::MYR
            | Self::MZN
            | Self::NAD
            | Self::NGN
            | Self::NIO
            | Self::NOK
            | Self::NPR
            | Self::NZD
            | Self::PAB
            | Self::PEN
            | Self::PGK
            | Self::PHP
            | Self::PKR
            | Self::PLN
            | Self::PYG
            | Self::QAR
            | Self::RON
            | Self::RSD
            | Self::RUB
            | Self::RWF
            | Self::SAR
            | Self::SBD
            | Self::SCR
            | Self::SDG
            | Self::SEK
            | Self::SGD
            | Self::SHP
            | Self::SLE
            | Self::SLL
            | Self::SOS
            | Self::SRD
            | Self::SSP
            | Self::STD
            | Self::STN
            | Self::SVC
            | Self::SYP
            | Self::SZL
            | Self::THB
            | Self::TJS
            | Self::TMT
            | Self::TOP
            | Self::TRY
            | Self::TTD
            | Self::TWD
            | Self::TZS
            | Self::UAH
            | Self::UGX
            | Self::USD
            | Self::UYU
            | Self::UZS
            | Self::VES
            | Self::VND
            | Self::VUV
            | Self::WST
            | Self::XAF
            | Self::XCD
            | Self::XPF
            | Self::XOF
            | Self::YER
            | Self::ZAR
            | Self::ZMW
            | Self::ZWL => false,
        }
    }

    pub fn is_four_decimal_currency(self) -> bool {
        match self {
            Self::CLF => true,
            Self::AED
            | Self::AFN
            | Self::ALL
            | Self::AMD
            | Self::AOA
            | Self::ANG
            | Self::ARS
            | Self::AUD
            | Self::AWG
            | Self::AZN
            | Self::BAM
            | Self::BBD
            | Self::BDT
            | Self::BGN
            | Self::BHD
            | Self::BIF
            | Self::BMD
            | Self::BND
            | Self::BOB
            | Self::BRL
            | Self::BSD
            | Self::BTN
            | Self::BWP
            | Self::BYN
            | Self::BZD
            | Self::CAD
            | Self::CDF
            | Self::CHF
            | Self::CLP
            | Self::CNY
            | Self::COP
            | Self::CRC
            | Self::CUC
            | Self::CUP
            | Self::CVE
            | Self::CZK
            | Self::DJF
            | Self::DKK
            | Self::DOP
            | Self::DZD
            | Self::EGP
            | Self::ERN
            | Self::ETB
            | Self::EUR
            | Self::FJD
            | Self::FKP
            | Self::GBP
            | Self::GEL
            | Self::GHS
            | Self::GIP
            | Self::GMD
            | Self::GNF
            | Self::GTQ
            | Self::GYD
            | Self::HKD
            | Self::HNL
            | Self::HRK
            | Self::HTG
            | Self::HUF
            | Self::IDR
            | Self::ILS
            | Self::INR
            | Self::IQD
            | Self::IRR
            | Self::ISK
            | Self::JMD
            | Self::JOD
            | Self::JPY
            | Self::KES
            | Self::KGS
            | Self::KHR
            | Self::KMF
            | Self::KPW
            | Self::KRW
            | Self::KWD
            | Self::KYD
            | Self::KZT
            | Self::LAK
            | Self::LBP
            | Self::LKR
            | Self::LRD
            | Self::LSL
            | Self::LYD
            | Self::MAD
            | Self::MDL
            | Self::MGA
            | Self::MKD
            | Self::MMK
            | Self::MNT
            | Self::MOP
            | Self::MRU
            | Self::MUR
            | Self::MVR
            | Self::MWK
            | Self::MXN
            | Self::MYR
            | Self::MZN
            | Self::NAD
            | Self::NGN
            | Self::NIO
            | Self::NOK
            | Self::NPR
            | Self::NZD
            | Self::OMR
            | Self::PAB
            | Self::PEN
            | Self::PGK
            | Self::PHP
            | Self::PKR
            | Self::PLN
            | Self::PYG
            | Self::QAR
            | Self::RON
            | Self::RSD
            | Self::RUB
            | Self::RWF
            | Self::SAR
            | Self::SBD
            | Self::SCR
            | Self::SDG
            | Self::SEK
            | Self::SGD
            | Self::SHP
            | Self::SLE
            | Self::SLL
            | Self::SOS
            | Self::SRD
            | Self::SSP
            | Self::STD
            | Self::STN
            | Self::SVC
            | Self::SYP
            | Self::SZL
            | Self::THB
            | Self::TJS
            | Self::TMT
            | Self::TND
            | Self::TOP
            | Self::TRY
            | Self::TTD
            | Self::TWD
            | Self::TZS
            | Self::UAH
            | Self::UGX
            | Self::USD
            | Self::UYU
            | Self::UZS
            | Self::VES
            | Self::VND
            | Self::VUV
            | Self::WST
            | Self::XAF
            | Self::XCD
            | Self::XPF
            | Self::XOF
            | Self::YER
            | Self::ZAR
            | Self::ZMW
            | Self::ZWL => false,
        }
    }

    pub fn number_of_digits_after_decimal_point(self) -> u8 {
        if self.is_zero_decimal_currency() {
            0
        } else if self.is_three_decimal_currency() {
            3
        } else if self.is_four_decimal_currency() {
            4
        } else {
            2
        }
    }
}

#[derive(
    Clone,
    Copy,
    Debug,
    Hash,
    Eq,
    PartialEq,
    serde::Deserialize,
    serde::Serialize,
    strum::Display,
    strum::EnumString,
    ToSchema,
)]
#[router_derive::diesel_enum(storage_type = "db_enum")]
#[serde(rename_all = "snake_case")]
#[strum(serialize_all = "snake_case")]
pub enum EventClass {
    Payments,
    Refunds,
    Disputes,
    Mandates,
    #[cfg(feature = "payouts")]
    Payouts,
}

impl EventClass {
    #[inline]
    pub fn event_types(self) -> HashSet<EventType> {
        match self {
            Self::Payments => HashSet::from([
                EventType::PaymentSucceeded,
                EventType::PaymentFailed,
                EventType::PaymentProcessing,
                EventType::PaymentCancelled,
                EventType::PaymentCancelledPostCapture,
                EventType::PaymentAuthorized,
                EventType::PaymentCaptured,
                EventType::PaymentExpired,
                EventType::ActionRequired,
            ]),
            Self::Refunds => HashSet::from([EventType::RefundSucceeded, EventType::RefundFailed]),
            Self::Disputes => HashSet::from([
                EventType::DisputeOpened,
                EventType::DisputeExpired,
                EventType::DisputeAccepted,
                EventType::DisputeCancelled,
                EventType::DisputeChallenged,
                EventType::DisputeWon,
                EventType::DisputeLost,
            ]),
            Self::Mandates => HashSet::from([EventType::MandateActive, EventType::MandateRevoked]),
            #[cfg(feature = "payouts")]
            Self::Payouts => HashSet::from([
                EventType::PayoutSuccess,
                EventType::PayoutFailed,
                EventType::PayoutInitiated,
                EventType::PayoutProcessing,
                EventType::PayoutCancelled,
                EventType::PayoutExpired,
                EventType::PayoutReversed,
            ]),
        }
    }
}

#[derive(
    Clone,
    Copy,
    Debug,
    Hash,
    Eq,
    PartialEq,
    serde::Deserialize,
    serde::Serialize,
    strum::Display,
    strum::EnumString,
    ToSchema,
)]
#[router_derive::diesel_enum(storage_type = "db_enum")]
#[serde(rename_all = "snake_case")]
#[strum(serialize_all = "snake_case")]
// Reminder: Whenever an EventType variant is added or removed, make sure to update the `event_types` method in `EventClass`
pub enum EventType {
    /// Authorize + Capture success
    PaymentSucceeded,
    /// Authorize + Capture failed
    PaymentFailed,
    PaymentProcessing,
    PaymentCancelled,
    PaymentCancelledPostCapture,
    PaymentAuthorized,
    PaymentPartiallyAuthorized,
    PaymentCaptured,
    PaymentExpired,
    ActionRequired,
    RefundSucceeded,
    RefundFailed,
    DisputeOpened,
    DisputeExpired,
    DisputeAccepted,
    DisputeCancelled,
    DisputeChallenged,
    DisputeWon,
    DisputeLost,
    MandateActive,
    MandateRevoked,
    #[cfg(feature = "payouts")]
    PayoutSuccess,
    #[cfg(feature = "payouts")]
    PayoutFailed,
    #[cfg(feature = "payouts")]
    PayoutInitiated,
    #[cfg(feature = "payouts")]
    PayoutProcessing,
    #[cfg(feature = "payouts")]
    PayoutCancelled,
    #[cfg(feature = "payouts")]
    PayoutExpired,
    #[cfg(feature = "payouts")]
    PayoutReversed,
}

#[derive(
    Clone,
    Copy,
    Debug,
    Eq,
    PartialEq,
    serde::Deserialize,
    serde::Serialize,
    strum::Display,
    strum::EnumString,
    ToSchema,
)]
#[router_derive::diesel_enum(storage_type = "db_enum")]
#[serde(rename_all = "snake_case")]
#[strum(serialize_all = "snake_case")]
pub enum WebhookDeliveryAttempt {
    InitialAttempt,
    AutomaticRetry,
    ManualRetry,
}

// TODO: This decision about using KV mode or not,
// should be taken at a top level rather than pushing it down to individual functions via an enum.
#[derive(
    Clone,
    Copy,
    Debug,
    Default,
    Eq,
    PartialEq,
    serde::Deserialize,
    serde::Serialize,
    strum::Display,
    strum::EnumString,
)]
#[router_derive::diesel_enum(storage_type = "db_enum")]
#[serde(rename_all = "snake_case")]
#[strum(serialize_all = "snake_case")]
pub enum MerchantStorageScheme {
    #[default]
    PostgresOnly,
    RedisKv,
}

/// Represents the overall status of a payment intent.
/// The status transitions through various states depending on the payment method, confirmation, capture method, and any subsequent actions (like customer authentication or manual capture).
#[derive(
    Clone,
    Copy,
    Debug,
    Default,
    Eq,
    Hash,
    PartialEq,
    ToSchema,
    serde::Deserialize,
    serde::Serialize,
    strum::Display,
    strum::EnumIter,
    strum::EnumString,
)]
#[router_derive::diesel_enum(storage_type = "db_enum")]
#[serde(rename_all = "snake_case")]
#[strum(serialize_all = "snake_case")]
pub enum IntentStatus {
    /// The payment has succeeded. Refunds and disputes can be initiated.
    /// Manual retries are not allowed to be performed.
    Succeeded,
    /// The payment has failed. Refunds and disputes cannot be initiated.
    /// This payment can be retried manually with a new payment attempt.
    Failed,
    /// This payment has been cancelled.
    Cancelled,
    /// This payment has been cancelled post capture.
    CancelledPostCapture,
    /// This payment is still being processed by the payment processor.
    /// The status update might happen through webhooks or polling with the connector.
    Processing,
    /// The payment is waiting on some action from the customer.
    RequiresCustomerAction,
    /// The payment is waiting on some action from the merchant
    /// This would be in case of manual fraud approval
    RequiresMerchantAction,
    /// The payment is waiting to be confirmed with the payment method by the customer.
    RequiresPaymentMethod,
    #[default]
    RequiresConfirmation,
    /// The payment has been authorized, and it waiting to be captured.
    RequiresCapture,
    /// The payment has been captured partially. The remaining amount is cannot be captured.
    PartiallyCaptured,
    /// The payment has been captured partially and the remaining amount is capturable
    PartiallyCapturedAndCapturable,
    /// The payment has been authorized for a partial amount and requires capture
    PartiallyAuthorizedAndRequiresCapture,
    /// There has been a discrepancy between the amount/currency sent in the request and the amount/currency received by the processor
    Conflicted,
    /// The payment expired before it could be captured.
    Expired,
}

impl IntentStatus {
    /// Indicates whether the payment intent is in terminal state or not
    pub fn is_in_terminal_state(self) -> bool {
        match self {
            Self::Succeeded
            | Self::Failed
            | Self::Cancelled
            | Self::CancelledPostCapture
            | Self::PartiallyCaptured
            | Self::Expired => true,
            Self::Processing
            | Self::RequiresCustomerAction
            | Self::RequiresMerchantAction
            | Self::RequiresPaymentMethod
            | Self::RequiresConfirmation
            | Self::RequiresCapture
            | Self::PartiallyCapturedAndCapturable
            | Self::PartiallyAuthorizedAndRequiresCapture
            | Self::Conflicted => false,
        }
    }

    /// Indicates whether the syncing with the connector should be allowed or not
    pub fn should_force_sync_with_connector(self) -> bool {
        match self {
            // Confirm has not happened yet
            Self::RequiresConfirmation
            | Self::RequiresPaymentMethod
            // Once the status is success, failed or cancelled need not force sync with the connector
            | Self::Succeeded
            | Self::Failed
            | Self::Cancelled
            | Self::CancelledPostCapture
            |  Self::PartiallyCaptured
            |  Self::RequiresCapture | Self::Conflicted | Self::Expired=> false,
            Self::Processing
            | Self::RequiresCustomerAction
            | Self::RequiresMerchantAction
            | Self::PartiallyCapturedAndCapturable
            | Self::PartiallyAuthorizedAndRequiresCapture => true,
        }
    }
}

/// Specifies how the payment method can be used for future payments.
/// - `off_session`: The payment method can be used for future payments when the customer is not present.
/// - `on_session`: The payment method is intended for use only when the customer is present during checkout.
/// If omitted, defaults to `on_session`.
#[derive(
    Clone,
    Copy,
    Debug,
    Default,
    Eq,
    Hash,
    PartialEq,
    serde::Deserialize,
    serde::Serialize,
    strum::Display,
    strum::VariantNames,
    strum::EnumIter,
    strum::EnumString,
    ToSchema,
)]
#[router_derive::diesel_enum(storage_type = "db_enum")]
#[serde(rename_all = "snake_case")]
#[strum(serialize_all = "snake_case")]
pub enum FutureUsage {
    OffSession,
    #[default]
    OnSession,
}

impl FutureUsage {
    /// Indicates whether the payment method should be saved for future use or not
    pub fn is_off_session(self) -> bool {
        match self {
            Self::OffSession => true,
            Self::OnSession => false,
        }
    }
}

#[derive(
    Clone,
    Copy,
    Debug,
    Eq,
    Hash,
    PartialEq,
    serde::Deserialize,
    serde::Serialize,
    strum::Display,
    strum::EnumString,
    ToSchema,
)]
#[router_derive::diesel_enum(storage_type = "db_enum")]
#[strum(serialize_all = "snake_case")]
#[serde(rename_all = "snake_case")]
pub enum PaymentMethodIssuerCode {
    JpHdfc,
    JpIcici,
    JpGooglepay,
    JpApplepay,
    JpPhonepay,
    JpWechat,
    JpSofort,
    JpGiropay,
    JpSepa,
    JpBacs,
}

/// Payment Method Status
#[derive(
    Clone,
    Copy,
    Debug,
    PartialEq,
    Eq,
    Hash,
    serde::Serialize,
    serde::Deserialize,
    strum::Display,
    strum::EnumString,
    ToSchema,
)]
#[router_derive::diesel_enum(storage_type = "text")]
#[strum(serialize_all = "snake_case")]
#[serde(rename_all = "snake_case")]
pub enum PaymentMethodStatus {
    /// Indicates that the payment method is active and can be used for payments.
    Active,
    /// Indicates that the payment method is not active and hence cannot be used for payments.
    Inactive,
    /// Indicates that the payment method is awaiting some data or action before it can be marked
    /// as 'active'.
    Processing,
    /// Indicates that the payment method is awaiting some data before changing state to active
    AwaitingData,
}

impl From<AttemptStatus> for PaymentMethodStatus {
    fn from(attempt_status: AttemptStatus) -> Self {
        match attempt_status {
            AttemptStatus::Failure
            | AttemptStatus::Voided
            | AttemptStatus::VoidedPostCharge
            | AttemptStatus::Started
            | AttemptStatus::Pending
            | AttemptStatus::Unresolved
            | AttemptStatus::CodInitiated
            | AttemptStatus::Authorizing
            | AttemptStatus::VoidInitiated
            | AttemptStatus::AuthorizationFailed
            | AttemptStatus::RouterDeclined
            | AttemptStatus::AuthenticationSuccessful
            | AttemptStatus::PaymentMethodAwaited
            | AttemptStatus::AuthenticationFailed
            | AttemptStatus::AuthenticationPending
            | AttemptStatus::CaptureInitiated
            | AttemptStatus::CaptureFailed
            | AttemptStatus::VoidFailed
            | AttemptStatus::AutoRefunded
            | AttemptStatus::PartialCharged
            | AttemptStatus::PartialChargedAndChargeable
            | AttemptStatus::PartiallyAuthorized
            | AttemptStatus::ConfirmationAwaited
            | AttemptStatus::DeviceDataCollectionPending
            | AttemptStatus::IntegrityFailure
            | AttemptStatus::Expired => Self::Inactive,
            AttemptStatus::Charged | AttemptStatus::Authorized => Self::Active,
        }
    }
}

/// To indicate the type of payment experience that the customer would go through
#[derive(
    Eq,
    strum::EnumString,
    PartialEq,
    Hash,
    Copy,
    Clone,
    Debug,
    serde::Serialize,
    serde::Deserialize,
    strum::Display,
    ToSchema,
    Default,
)]
#[router_derive::diesel_enum(storage_type = "text")]
#[strum(serialize_all = "snake_case")]
#[serde(rename_all = "snake_case")]
pub enum PaymentExperience {
    /// The URL to which the customer needs to be redirected for completing the payment.
    #[default]
    RedirectToUrl,
    /// Contains the data for invoking the sdk client for completing the payment.
    InvokeSdkClient,
    /// The QR code data to be displayed to the customer.
    DisplayQrCode,
    /// Contains data to finish one click payment.
    OneClick,
    /// Redirect customer to link wallet
    LinkWallet,
    /// Contains the data for invoking the sdk client for completing the payment.
    InvokePaymentApp,
    /// Contains the data for displaying wait screen
    DisplayWaitScreen,
    /// Represents that otp needs to be collect and contains if consent is required
    CollectOtp,
}

#[derive(Eq, PartialEq, Clone, Debug, serde::Deserialize, serde::Serialize, strum::Display)]
#[serde(rename_all = "lowercase")]
pub enum SamsungPayCardBrand {
    Visa,
    MasterCard,
    Amex,
    Discover,
    Unknown,
}

/// Indicates the sub type of payment method. Eg: 'google_pay' & 'apple_pay' for wallets.
#[derive(
    Clone,
    Copy,
    Debug,
    Eq,
    Ord,
    Hash,
    PartialOrd,
    PartialEq,
    serde::Deserialize,
    serde::Serialize,
    strum::Display,
    strum::VariantNames,
    strum::EnumIter,
    strum::EnumString,
    ToSchema,
)]
#[router_derive::diesel_enum(storage_type = "text")]
#[serde(rename_all = "snake_case")]
#[strum(serialize_all = "snake_case")]
pub enum PaymentMethodType {
    Ach,
    Affirm,
    AfterpayClearpay,
    Alfamart,
    AliPay,
    AliPayHk,
    Alma,
    AmazonPay,
    Paysera,
    ApplePay,
    Atome,
    Bacs,
    BancontactCard,
    Becs,
    Benefit,
    Bizum,
    Blik,
    Bluecode,
    Boleto,
    BcaBankTransfer,
    BniVa,
    Breadpay,
    BriVa,
    #[cfg(feature = "v2")]
    Card,
    CardRedirect,
    CimbVa,
    #[serde(rename = "classic")]
    ClassicReward,
    Credit,
    CryptoCurrency,
    Cashapp,
    Dana,
    DanamonVa,
    Debit,
    DuitNow,
    Efecty,
    Eft,
    Eps,
    Flexiti,
    Fps,
    Evoucher,
    Giropay,
    Givex,
    GooglePay,
    GoPay,
    Gcash,
    Ideal,
    Interac,
    Indomaret,
    Klarna,
    KakaoPay,
    LocalBankRedirect,
    MandiriVa,
    Knet,
    MbWay,
    MobilePay,
    Momo,
    MomoAtm,
    Multibanco,
    OnlineBankingThailand,
    OnlineBankingCzechRepublic,
    OnlineBankingFinland,
    OnlineBankingFpx,
    OnlineBankingPoland,
    OnlineBankingSlovakia,
    Oxxo,
    PagoEfectivo,
    PermataBankTransfer,
    OpenBankingUk,
    PayBright,
    Paypal,
    Paze,
    Pix,
    PaySafeCard,
    Przelewy24,
    PromptPay,
    Pse,
    RedCompra,
    RedPagos,
    SamsungPay,
    Sepa,
    SepaBankTransfer,
    Skrill,
    Sofort,
    Swish,
    TouchNGo,
    Trustly,
    Twint,
    UpiCollect,
    UpiIntent,
    Vipps,
    VietQr,
    Venmo,
    Walley,
    WeChatPay,
    SevenEleven,
    Lawson,
    MiniStop,
    FamilyMart,
    Seicomart,
    PayEasy,
    LocalBankTransfer,
    Mifinity,
    #[serde(rename = "open_banking_pis")]
    OpenBankingPIS,
    DirectCarrierBilling,
    InstantBankTransfer,
    InstantBankTransferFinland,
    InstantBankTransferPoland,
    RevolutPay,
    IndonesianBankTransfer,
}

impl PaymentMethodType {
    pub fn should_check_for_customer_saved_payment_method_type(self) -> bool {
        matches!(
            self,
            Self::ApplePay | Self::GooglePay | Self::SamsungPay | Self::Paypal | Self::Klarna
        )
    }
    pub fn to_display_name(&self) -> String {
        let display_name = match self {
            Self::Ach => "ACH Direct Debit",
            Self::Bacs => "BACS Direct Debit",
            Self::Affirm => "Affirm",
            Self::AfterpayClearpay => "Afterpay Clearpay",
            Self::Alfamart => "Alfamart",
            Self::AliPay => "Alipay",
            Self::AliPayHk => "AlipayHK",
            Self::Alma => "Alma",
            Self::AmazonPay => "Amazon Pay",
            Self::Paysera => "Paysera",
            Self::ApplePay => "Apple Pay",
            Self::Atome => "Atome",
            Self::BancontactCard => "Bancontact Card",
            Self::Becs => "BECS Direct Debit",
            Self::Benefit => "Benefit",
            Self::Bizum => "Bizum",
            Self::Blik => "BLIK",
            Self::Bluecode => "Bluecode",
            Self::Boleto => "Boleto Bancário",
            Self::BcaBankTransfer => "BCA Bank Transfer",
            Self::BniVa => "BNI Virtual Account",
            Self::Breadpay => "Breadpay",
            Self::BriVa => "BRI Virtual Account",
            Self::CardRedirect => "Card Redirect",
            Self::CimbVa => "CIMB Virtual Account",
            Self::ClassicReward => "Classic Reward",
            #[cfg(feature = "v2")]
            Self::Card => "Card",
            Self::Credit => "Credit Card",
            Self::CryptoCurrency => "Crypto",
            Self::Cashapp => "Cash App",
            Self::Dana => "DANA",
            Self::DanamonVa => "Danamon Virtual Account",
            Self::Debit => "Debit Card",
            Self::DuitNow => "DuitNow",
            Self::Efecty => "Efecty",
            Self::Eft => "EFT",
            Self::Eps => "EPS",
            Self::Flexiti => "Flexiti",
            Self::Fps => "FPS",
            Self::Evoucher => "Evoucher",
            Self::Giropay => "Giropay",
            Self::Givex => "Givex",
            Self::GooglePay => "Google Pay",
            Self::GoPay => "GoPay",
            Self::Gcash => "GCash",
            Self::Ideal => "iDEAL",
            Self::Interac => "Interac",
            Self::Indomaret => "Indomaret",
            Self::InstantBankTransfer => "Instant Bank Transfer",
            Self::InstantBankTransferFinland => "Instant Bank Transfer Finland",
            Self::InstantBankTransferPoland => "Instant Bank Transfer Poland",
            Self::Klarna => "Klarna",
            Self::KakaoPay => "KakaoPay",
            Self::LocalBankRedirect => "Local Bank Redirect",
            Self::MandiriVa => "Mandiri Virtual Account",
            Self::Knet => "KNET",
            Self::MbWay => "MB WAY",
            Self::MobilePay => "MobilePay",
            Self::Momo => "MoMo",
            Self::MomoAtm => "MoMo ATM",
            Self::Multibanco => "Multibanco",
            Self::OnlineBankingThailand => "Online Banking Thailand",
            Self::OnlineBankingCzechRepublic => "Online Banking Czech Republic",
            Self::OnlineBankingFinland => "Online Banking Finland",
            Self::OnlineBankingFpx => "Online Banking FPX",
            Self::OnlineBankingPoland => "Online Banking Poland",
            Self::OnlineBankingSlovakia => "Online Banking Slovakia",
            Self::Oxxo => "OXXO",
            Self::PagoEfectivo => "PagoEfectivo",
            Self::PermataBankTransfer => "Permata Bank Transfer",
            Self::OpenBankingUk => "Open Banking UK",
            Self::PayBright => "PayBright",
            Self::Paypal => "PayPal",
            Self::Paze => "Paze",
            Self::Pix => "Pix",
            Self::PaySafeCard => "PaySafeCard",
            Self::Przelewy24 => "Przelewy24",
            Self::PromptPay => "PromptPay",
            Self::Pse => "PSE",
            Self::RedCompra => "RedCompra",
            Self::RedPagos => "RedPagos",
            Self::SamsungPay => "Samsung Pay",
            Self::Sepa => "SEPA Direct Debit",
            Self::SepaBankTransfer => "SEPA Bank Transfer",
            Self::Sofort => "Sofort",
            Self::Skrill => "Skrill",
            Self::Swish => "Swish",
            Self::TouchNGo => "Touch 'n Go",
            Self::Trustly => "Trustly",
            Self::Twint => "TWINT",
            Self::UpiCollect => "UPI Collect",
            Self::UpiIntent => "UPI Intent",
            Self::Vipps => "Vipps",
            Self::VietQr => "VietQR",
            Self::Venmo => "Venmo",
            Self::Walley => "Walley",
            Self::WeChatPay => "WeChat Pay",
            Self::SevenEleven => "7-Eleven",
            Self::Lawson => "Lawson",
            Self::MiniStop => "Mini Stop",
            Self::FamilyMart => "FamilyMart",
            Self::Seicomart => "Seicomart",
            Self::PayEasy => "PayEasy",
            Self::LocalBankTransfer => "Local Bank Transfer",
            Self::Mifinity => "MiFinity",
            Self::OpenBankingPIS => "Open Banking PIS",
            Self::DirectCarrierBilling => "Direct Carrier Billing",
            Self::RevolutPay => "RevolutPay",
            Self::IndonesianBankTransfer => "Indonesian Bank Transfer",
        };
        display_name.to_string()
    }
}

impl masking::SerializableSecret for PaymentMethodType {}

/// Indicates the type of payment method. Eg: 'card', 'wallet', etc.
#[derive(
    Clone,
    Copy,
    Debug,
    Default,
    Eq,
    PartialOrd,
    Ord,
    Hash,
    PartialEq,
    serde::Deserialize,
    serde::Serialize,
    strum::Display,
    strum::VariantNames,
    strum::EnumIter,
    strum::EnumString,
    ToSchema,
)]
#[router_derive::diesel_enum(storage_type = "text")]
#[serde(rename_all = "snake_case")]
#[strum(serialize_all = "snake_case")]
pub enum PaymentMethod {
    #[default]
    Card,
    CardRedirect,
    PayLater,
    Wallet,
    BankRedirect,
    BankTransfer,
    Crypto,
    BankDebit,
    Reward,
    RealTimePayment,
    Upi,
    Voucher,
    GiftCard,
    OpenBanking,
    MobilePayment,
}

/// Indicates the gateway system through which the payment is processed.
#[derive(
    Clone,
    Copy,
    Debug,
    Default,
    Eq,
    PartialOrd,
    Ord,
    Hash,
    PartialEq,
    serde::Deserialize,
    serde::Serialize,
    strum::Display,
    strum::VariantNames,
    strum::EnumIter,
    strum::EnumString,
    ToSchema,
)]
#[router_derive::diesel_enum(storage_type = "text")]
#[serde(rename_all = "snake_case")]
#[strum(serialize_all = "snake_case")]
pub enum GatewaySystem {
    #[default]
    Direct,
    UnifiedConnectorService,
}

/// The type of the payment that differentiates between normal and various types of mandate payments. Use 'setup_mandate' in case of zero auth flow.
#[derive(
    Clone,
    Copy,
    Debug,
    Default,
    Eq,
    PartialEq,
    serde::Deserialize,
    serde::Serialize,
    strum::Display,
    strum::EnumString,
    ToSchema,
)]
#[router_derive::diesel_enum(storage_type = "db_enum")]
#[serde(rename_all = "snake_case")]
#[strum(serialize_all = "snake_case")]
pub enum PaymentType {
    #[default]
    Normal,
    NewMandate,
    SetupMandate,
    RecurringMandate,
}

/// SCA Exemptions types available for authentication
#[derive(
    Clone,
    Copy,
    Debug,
    Default,
    Eq,
    PartialEq,
    serde::Deserialize,
    serde::Serialize,
    strum::Display,
    strum::EnumString,
    ToSchema,
)]
#[router_derive::diesel_enum(storage_type = "db_enum")]
#[serde(rename_all = "snake_case")]
#[strum(serialize_all = "snake_case")]
pub enum ScaExemptionType {
    #[default]
    LowValue,
    TransactionRiskAnalysis,
}

#[derive(
    Clone,
    Debug,
    Default,
    Eq,
    PartialOrd,
    Ord,
    Hash,
    PartialEq,
    serde::Deserialize,
    serde::Serialize,
    strum::Display,
    strum::VariantNames,
    strum::EnumIter,
    strum::EnumString,
    ToSchema,
)]
#[router_derive::diesel_enum(storage_type = "text")]
#[serde(rename_all = "snake_case")]
#[strum(serialize_all = "snake_case")]
/// Describes the channel through which the payment was initiated.
pub enum PaymentChannel {
    #[default]
    Ecommerce,
    MailOrder,
    TelephoneOrder,
    #[serde(untagged)]
    #[strum(default)]
    Other(String),
}

#[derive(
    Clone,
    Copy,
    Debug,
    Eq,
    PartialEq,
    serde::Deserialize,
    serde::Serialize,
    strum::Display,
    strum::EnumString,
    ToSchema,
)]
#[router_derive::diesel_enum(storage_type = "text")]
#[serde(rename_all = "snake_case")]
#[strum(serialize_all = "snake_case")]
pub enum CtpServiceProvider {
    Visa,
    Mastercard,
}

#[derive(
    Clone,
    Copy,
    Debug,
    Default,
    Eq,
    Hash,
    PartialEq,
    strum::Display,
    strum::EnumString,
    strum::EnumIter,
    serde::Serialize,
    serde::Deserialize,
)]
#[router_derive::diesel_enum(storage_type = "db_enum")]
#[strum(serialize_all = "snake_case")]
#[serde(rename_all = "snake_case")]
pub enum RefundStatus {
    #[serde(alias = "Failure")]
    Failure,
    #[serde(alias = "ManualReview")]
    ManualReview,
    #[default]
    #[serde(alias = "Pending")]
    Pending,
    #[serde(alias = "Success")]
    Success,
    #[serde(alias = "TransactionFailure")]
    TransactionFailure,
}

#[derive(
    Clone,
    Copy,
    Debug,
    Default,
    Eq,
    Hash,
    PartialEq,
    strum::Display,
    strum::EnumString,
    strum::EnumIter,
    serde::Serialize,
    serde::Deserialize,
    ToSchema,
)]
#[router_derive::diesel_enum(storage_type = "db_enum")]
#[strum(serialize_all = "snake_case")]
#[serde(rename_all = "snake_case")]
pub enum RelayStatus {
    Created,
    #[default]
    Pending,
    Success,
    Failure,
}

#[derive(
    Clone,
    Copy,
    Debug,
    Eq,
    Hash,
    PartialEq,
    strum::Display,
    strum::EnumString,
    strum::EnumIter,
    serde::Serialize,
    serde::Deserialize,
    ToSchema,
)]
#[router_derive::diesel_enum(storage_type = "db_enum")]
#[strum(serialize_all = "snake_case")]
#[serde(rename_all = "snake_case")]
pub enum RelayType {
    Refund,
}

#[derive(
    Clone,
    Copy,
    Debug,
    Default,
    Eq,
    Hash,
    PartialEq,
    strum::Display,
    strum::EnumString,
    strum::EnumIter,
    serde::Serialize,
    serde::Deserialize,
)]
#[router_derive::diesel_enum(storage_type = "db_enum")]
#[strum(serialize_all = "snake_case")]
pub enum FrmTransactionType {
    #[default]
    PreFrm,
    PostFrm,
}

/// The status of the mandate, which indicates whether it can be used to initiate a payment.
#[derive(
    Clone,
    Copy,
    Debug,
    Eq,
    PartialEq,
    Default,
    serde::Deserialize,
    serde::Serialize,
    strum::Display,
    strum::EnumIter,
    strum::EnumString,
    ToSchema,
)]
#[router_derive::diesel_enum(storage_type = "db_enum")]
#[serde(rename_all = "snake_case")]
#[strum(serialize_all = "snake_case")]
pub enum MandateStatus {
    #[default]
    Active,
    Inactive,
    Pending,
    Revoked,
}

/// Indicates the card network.
#[derive(
    Clone,
    Debug,
    Eq,
    Hash,
    PartialEq,
    serde::Deserialize,
    serde::Serialize,
    strum::Display,
    strum::VariantNames,
    strum::EnumIter,
    strum::EnumString,
    ToSchema,
)]
#[router_derive::diesel_enum(storage_type = "text")]
pub enum CardNetwork {
    #[serde(alias = "VISA")]
    Visa,
    #[serde(alias = "MASTERCARD")]
    Mastercard,
    #[serde(alias = "AMERICANEXPRESS")]
    #[serde(alias = "AMEX")]
    AmericanExpress,
    JCB,
    #[serde(alias = "DINERSCLUB")]
    DinersClub,
    #[serde(alias = "DISCOVER")]
    Discover,
    #[serde(alias = "CARTESBANCAIRES")]
    CartesBancaires,
    #[serde(alias = "UNIONPAY")]
    UnionPay,
    #[serde(alias = "INTERAC")]
    Interac,
    #[serde(alias = "RUPAY")]
    RuPay,
    #[serde(alias = "MAESTRO")]
    Maestro,
    #[serde(alias = "STAR")]
    Star,
    #[serde(alias = "PULSE")]
    Pulse,
    #[serde(alias = "ACCEL")]
    Accel,
    #[serde(alias = "NYCE")]
    Nyce,
}

#[derive(
    Clone,
    Debug,
    Eq,
    Hash,
    PartialEq,
    serde::Deserialize,
    serde::Serialize,
    strum::Display,
    strum::EnumIter,
    strum::EnumString,
    utoipa::ToSchema,
)]
#[router_derive::diesel_enum(storage_type = "db_enum")]
#[serde(rename_all = "snake_case")]
pub enum RegulatedName {
    #[serde(rename = "GOVERNMENT NON-EXEMPT INTERCHANGE FEE (WITH FRAUD)")]
    #[strum(serialize = "GOVERNMENT NON-EXEMPT INTERCHANGE FEE (WITH FRAUD)")]
    NonExemptWithFraud,

    #[serde(untagged)]
    #[strum(default)]
    Unknown(String),
}

#[derive(
    Clone,
    Debug,
    Eq,
    Hash,
    PartialEq,
    serde::Deserialize,
    serde::Serialize,
    strum::Display,
    strum::EnumIter,
    strum::EnumString,
    utoipa::ToSchema,
    Copy,
)]
#[router_derive::diesel_enum(storage_type = "db_enum")]
#[serde(rename_all = "snake_case")]
#[strum(serialize_all = "lowercase")]
pub enum PanOrToken {
    Pan,
    Token,
}

#[derive(
    Clone,
    Debug,
    Eq,
    Hash,
    PartialEq,
    serde::Deserialize,
    serde::Serialize,
    strum::Display,
    strum::EnumIter,
    strum::EnumString,
    utoipa::ToSchema,
    Copy,
)]
#[router_derive::diesel_enum(storage_type = "db_enum")]
#[strum(serialize_all = "UPPERCASE")]
#[serde(rename_all = "snake_case")]
pub enum CardType {
    Credit,
    Debit,
}

#[derive(Debug, Clone, Serialize, Deserialize, strum::EnumString, strum::Display)]
#[serde(rename_all = "snake_case")]
pub enum DecisionEngineMerchantCategoryCode {
    #[serde(rename = "merchant_category_code_0001")]
    Mcc0001,
}

impl CardNetwork {
    pub fn is_signature_network(&self) -> bool {
        match self {
            Self::Interac
            | Self::Star
            | Self::Pulse
            | Self::Accel
            | Self::Nyce
            | Self::CartesBancaires => false,

            Self::Visa
            | Self::Mastercard
            | Self::AmericanExpress
            | Self::JCB
            | Self::DinersClub
            | Self::Discover
            | Self::UnionPay
            | Self::RuPay
            | Self::Maestro => true,
        }
    }

    pub fn is_us_local_network(&self) -> bool {
        match self {
            Self::Star | Self::Pulse | Self::Accel | Self::Nyce => true,
            Self::Interac
            | Self::CartesBancaires
            | Self::Visa
            | Self::Mastercard
            | Self::AmericanExpress
            | Self::JCB
            | Self::DinersClub
            | Self::Discover
            | Self::UnionPay
            | Self::RuPay
            | Self::Maestro => false,
        }
    }
}

/// Stage of the dispute
#[derive(
    Clone,
    Copy,
    Default,
    Debug,
    Eq,
    Hash,
    PartialEq,
    serde::Deserialize,
    serde::Serialize,
    strum::Display,
    strum::EnumIter,
    strum::EnumString,
    ToSchema,
)]
#[router_derive::diesel_enum(storage_type = "db_enum")]
#[serde(rename_all = "snake_case")]
#[strum(serialize_all = "snake_case")]
pub enum DisputeStage {
    PreDispute,
    #[default]
    Dispute,
    PreArbitration,
    Arbitration,
    DisputeReversal,
}

/// Status of the dispute
#[derive(
    Clone,
    Debug,
    Copy,
    Default,
    Eq,
    Hash,
    PartialEq,
    serde::Deserialize,
    serde::Serialize,
    strum::Display,
    strum::EnumString,
    strum::EnumIter,
    ToSchema,
)]
#[router_derive::diesel_enum(storage_type = "db_enum")]
#[serde(rename_all = "snake_case")]
#[strum(serialize_all = "snake_case")]
pub enum DisputeStatus {
    #[default]
    DisputeOpened,
    DisputeExpired,
    DisputeAccepted,
    DisputeCancelled,
    DisputeChallenged,
    // dispute has been successfully challenged by the merchant
    DisputeWon,
    // dispute has been unsuccessfully challenged
    DisputeLost,
}

#[derive(
    Clone,
    Copy,
    Debug,
    Eq,
    Hash,
    PartialEq,
    serde::Deserialize,
    serde::Serialize,
    strum::Display,
    strum::EnumString,
    strum::EnumIter,
    strum::VariantNames,
    ToSchema,
)]
pub enum MerchantCategory {
    #[serde(rename = "Grocery Stores, Supermarkets (5411)")]
    GroceryStoresSupermarkets,
    #[serde(rename = "Lodging-Hotels, Motels, Resorts-not elsewhere classified (7011)")]
    LodgingHotelsMotelsResorts,
    #[serde(rename = "Agricultural Cooperatives (0763)")]
    AgriculturalCooperatives,
    #[serde(rename = "Attorneys, Legal Services (8111)")]
    AttorneysLegalServices,
    #[serde(rename = "Office and Commercial Furniture (5021)")]
    OfficeAndCommercialFurniture,
    #[serde(rename = "Computer Network/Information Services (4816)")]
    ComputerNetworkInformationServices,
    #[serde(rename = "Shoe Stores (5661)")]
    ShoeStores,
}

#[derive(
    Clone,
    Copy,
    Debug,
    Eq,
    Hash,
    PartialEq,
    serde::Deserialize,
    serde::Serialize,
    strum::Display,
    strum::EnumString,
    strum::EnumIter,
    strum::VariantNames,
    ToSchema,
)]
#[router_derive::diesel_enum(storage_type = "text")]
pub enum MerchantCategoryCode {
    #[serde(rename = "5411")]
    #[strum(serialize = "5411")]
    Mcc5411,
    #[serde(rename = "7011")]
    #[strum(serialize = "7011")]
    Mcc7011,
    #[serde(rename = "0763")]
    #[strum(serialize = "0763")]
    Mcc0763,
    #[serde(rename = "8111")]
    #[strum(serialize = "8111")]
    Mcc8111,
    #[serde(rename = "5021")]
    #[strum(serialize = "5021")]
    Mcc5021,
    #[serde(rename = "4816")]
    #[strum(serialize = "4816")]
    Mcc4816,
    #[serde(rename = "5661")]
    #[strum(serialize = "5661")]
    Mcc5661,
}

impl MerchantCategoryCode {
    pub fn to_merchant_category_name(&self) -> MerchantCategory {
        match self {
            Self::Mcc5411 => MerchantCategory::GroceryStoresSupermarkets,
            Self::Mcc7011 => MerchantCategory::LodgingHotelsMotelsResorts,
            Self::Mcc0763 => MerchantCategory::AgriculturalCooperatives,
            Self::Mcc8111 => MerchantCategory::AttorneysLegalServices,
            Self::Mcc5021 => MerchantCategory::OfficeAndCommercialFurniture,
            Self::Mcc4816 => MerchantCategory::ComputerNetworkInformationServices,
            Self::Mcc5661 => MerchantCategory::ShoeStores,
        }
    }
}

#[derive(serde::Serialize, serde::Deserialize, Clone, Debug, PartialEq)]
pub struct MerchantCategoryCodeWithName {
    pub code: MerchantCategoryCode,
    pub name: MerchantCategory,
}

#[derive(
    Clone,
    Debug,
    Eq,
    Default,
    Hash,
    PartialEq,
    serde::Deserialize,
    serde::Serialize,
    strum::Display,
    strum::EnumIter,
    strum::EnumString,
    utoipa::ToSchema,
    Copy
)]
#[router_derive::diesel_enum(storage_type = "db_enum")]
#[rustfmt::skip]
pub enum CountryAlpha2 {
    AF, AX, AL, DZ, AS, AD, AO, AI, AQ, AG, AR, AM, AW, AU, AT,
    AZ, BS, BH, BD, BB, BY, BE, BZ, BJ, BM, BT, BO, BQ, BA, BW,
    BV, BR, IO, BN, BG, BF, BI, KH, CM, CA, CV, KY, CF, TD, CL,
    CN, CX, CC, CO, KM, CG, CD, CK, CR, CI, HR, CU, CW, CY, CZ,
    DK, DJ, DM, DO, EC, EG, SV, GQ, ER, EE, ET, FK, FO, FJ, FI,
    FR, GF, PF, TF, GA, GM, GE, DE, GH, GI, GR, GL, GD, GP, GU,
    GT, GG, GN, GW, GY, HT, HM, VA, HN, HK, HU, IS, IN, ID, IR,
    IQ, IE, IM, IL, IT, JM, JP, JE, JO, KZ, KE, KI, KP, KR, KW,
    KG, LA, LV, LB, LS, LR, LY, LI, LT, LU, MO, MK, MG, MW, MY,
    MV, ML, MT, MH, MQ, MR, MU, YT, MX, FM, MD, MC, MN, ME, MS,
    MA, MZ, MM, NA, NR, NP, NL, NC, NZ, NI, NE, NG, NU, NF, MP,
    NO, OM, PK, PW, PS, PA, PG, PY, PE, PH, PN, PL, PT, PR, QA,
    RE, RO, RU, RW, BL, SH, KN, LC, MF, PM, VC, WS, SM, ST, SA,
    SN, RS, SC, SL, SG, SX, SK, SI, SB, SO, ZA, GS, SS, ES, LK,
    SD, SR, SJ, SZ, SE, CH, SY, TW, TJ, TZ, TH, TL, TG, TK, TO,
    TT, TN, TR, TM, TC, TV, UG, UA, AE, GB, UM, UY, UZ, VU,
    VE, VN, VG, VI, WF, EH, YE, ZM, ZW,
    #[default]
    US
}

#[derive(
    Clone,
    Debug,
    Copy,
    Default,
    Eq,
    Hash,
    PartialEq,
    serde::Deserialize,
    serde::Serialize,
    strum::Display,
    strum::EnumString,
    ToSchema,
)]
#[router_derive::diesel_enum(storage_type = "db_enum")]
#[serde(rename_all = "snake_case")]
#[strum(serialize_all = "snake_case")]
pub enum RequestIncrementalAuthorization {
    True,
    #[default]
    False,
    Default,
}

#[derive(Clone, Copy, Eq, Hash, PartialEq, Debug, Serialize, Deserialize, strum::Display, ToSchema,)]
#[rustfmt::skip]
pub enum CountryAlpha3 {
    AFG, ALA, ALB, DZA, ASM, AND, AGO, AIA, ATA, ATG, ARG, ARM, ABW, AUS, AUT,
    AZE, BHS, BHR, BGD, BRB, BLR, BEL, BLZ, BEN, BMU, BTN, BOL, BES, BIH, BWA,
    BVT, BRA, IOT, BRN, BGR, BFA, BDI, CPV, KHM, CMR, CAN, CYM, CAF, TCD, CHL,
    CHN, CXR, CCK, COL, COM, COG, COD, COK, CRI, CIV, HRV, CUB, CUW, CYP, CZE,
    DNK, DJI, DMA, DOM, ECU, EGY, SLV, GNQ, ERI, EST, ETH, FLK, FRO, FJI, FIN,
    FRA, GUF, PYF, ATF, GAB, GMB, GEO, DEU, GHA, GIB, GRC, GRL, GRD, GLP, GUM,
    GTM, GGY, GIN, GNB, GUY, HTI, HMD, VAT, HND, HKG, HUN, ISL, IND, IDN, IRN,
    IRQ, IRL, IMN, ISR, ITA, JAM, JPN, JEY, JOR, KAZ, KEN, KIR, PRK, KOR, KWT,
    KGZ, LAO, LVA, LBN, LSO, LBR, LBY, LIE, LTU, LUX, MAC, MKD, MDG, MWI, MYS,
    MDV, MLI, MLT, MHL, MTQ, MRT, MUS, MYT, MEX, FSM, MDA, MCO, MNG, MNE, MSR,
    MAR, MOZ, MMR, NAM, NRU, NPL, NLD, NCL, NZL, NIC, NER, NGA, NIU, NFK, MNP,
    NOR, OMN, PAK, PLW, PSE, PAN, PNG, PRY, PER, PHL, PCN, POL, PRT, PRI, QAT,
    REU, ROU, RUS, RWA, BLM, SHN, KNA, LCA, MAF, SPM, VCT, WSM, SMR, STP, SAU,
    SEN, SRB, SYC, SLE, SGP, SXM, SVK, SVN, SLB, SOM, ZAF, SGS, SSD, ESP, LKA,
    SDN, SUR, SJM, SWZ, SWE, CHE, SYR, TWN, TJK, TZA, THA, TLS, TGO, TKL, TON,
    TTO, TUN, TUR, TKM, TCA, TUV, UGA, UKR, ARE, GBR, USA, UMI, URY, UZB, VUT,
    VEN, VNM, VGB, VIR, WLF, ESH, YEM, ZMB, ZWE
}

#[derive(
    Clone,
    Copy,
    Debug,
    PartialEq,
    Eq,
    Hash,
    strum::Display,
    strum::VariantNames,
    strum::EnumIter,
    strum::EnumString,
    Deserialize,
    Serialize,
    utoipa::ToSchema,
)]
pub enum Country {
    Afghanistan,
    AlandIslands,
    Albania,
    Algeria,
    AmericanSamoa,
    Andorra,
    Angola,
    Anguilla,
    Antarctica,
    AntiguaAndBarbuda,
    Argentina,
    Armenia,
    Aruba,
    Australia,
    Austria,
    Azerbaijan,
    Bahamas,
    Bahrain,
    Bangladesh,
    Barbados,
    Belarus,
    Belgium,
    Belize,
    Benin,
    Bermuda,
    Bhutan,
    BoliviaPlurinationalState,
    BonaireSintEustatiusAndSaba,
    BosniaAndHerzegovina,
    Botswana,
    BouvetIsland,
    Brazil,
    BritishIndianOceanTerritory,
    BruneiDarussalam,
    Bulgaria,
    BurkinaFaso,
    Burundi,
    CaboVerde,
    Cambodia,
    Cameroon,
    Canada,
    CaymanIslands,
    CentralAfricanRepublic,
    Chad,
    Chile,
    China,
    ChristmasIsland,
    CocosKeelingIslands,
    Colombia,
    Comoros,
    Congo,
    CongoDemocraticRepublic,
    CookIslands,
    CostaRica,
    CotedIvoire,
    Croatia,
    Cuba,
    Curacao,
    Cyprus,
    Czechia,
    Denmark,
    Djibouti,
    Dominica,
    DominicanRepublic,
    Ecuador,
    Egypt,
    ElSalvador,
    EquatorialGuinea,
    Eritrea,
    Estonia,
    Ethiopia,
    FalklandIslandsMalvinas,
    FaroeIslands,
    Fiji,
    Finland,
    France,
    FrenchGuiana,
    FrenchPolynesia,
    FrenchSouthernTerritories,
    Gabon,
    Gambia,
    Georgia,
    Germany,
    Ghana,
    Gibraltar,
    Greece,
    Greenland,
    Grenada,
    Guadeloupe,
    Guam,
    Guatemala,
    Guernsey,
    Guinea,
    GuineaBissau,
    Guyana,
    Haiti,
    HeardIslandAndMcDonaldIslands,
    HolySee,
    Honduras,
    HongKong,
    Hungary,
    Iceland,
    India,
    Indonesia,
    IranIslamicRepublic,
    Iraq,
    Ireland,
    IsleOfMan,
    Israel,
    Italy,
    Jamaica,
    Japan,
    Jersey,
    Jordan,
    Kazakhstan,
    Kenya,
    Kiribati,
    KoreaDemocraticPeoplesRepublic,
    KoreaRepublic,
    Kuwait,
    Kyrgyzstan,
    LaoPeoplesDemocraticRepublic,
    Latvia,
    Lebanon,
    Lesotho,
    Liberia,
    Libya,
    Liechtenstein,
    Lithuania,
    Luxembourg,
    Macao,
    MacedoniaTheFormerYugoslavRepublic,
    Madagascar,
    Malawi,
    Malaysia,
    Maldives,
    Mali,
    Malta,
    MarshallIslands,
    Martinique,
    Mauritania,
    Mauritius,
    Mayotte,
    Mexico,
    MicronesiaFederatedStates,
    MoldovaRepublic,
    Monaco,
    Mongolia,
    Montenegro,
    Montserrat,
    Morocco,
    Mozambique,
    Myanmar,
    Namibia,
    Nauru,
    Nepal,
    Netherlands,
    NewCaledonia,
    NewZealand,
    Nicaragua,
    Niger,
    Nigeria,
    Niue,
    NorfolkIsland,
    NorthernMarianaIslands,
    Norway,
    Oman,
    Pakistan,
    Palau,
    PalestineState,
    Panama,
    PapuaNewGuinea,
    Paraguay,
    Peru,
    Philippines,
    Pitcairn,
    Poland,
    Portugal,
    PuertoRico,
    Qatar,
    Reunion,
    Romania,
    RussianFederation,
    Rwanda,
    SaintBarthelemy,
    SaintHelenaAscensionAndTristandaCunha,
    SaintKittsAndNevis,
    SaintLucia,
    SaintMartinFrenchpart,
    SaintPierreAndMiquelon,
    SaintVincentAndTheGrenadines,
    Samoa,
    SanMarino,
    SaoTomeAndPrincipe,
    SaudiArabia,
    Senegal,
    Serbia,
    Seychelles,
    SierraLeone,
    Singapore,
    SintMaartenDutchpart,
    Slovakia,
    Slovenia,
    SolomonIslands,
    Somalia,
    SouthAfrica,
    SouthGeorgiaAndTheSouthSandwichIslands,
    SouthSudan,
    Spain,
    SriLanka,
    Sudan,
    Suriname,
    SvalbardAndJanMayen,
    Swaziland,
    Sweden,
    Switzerland,
    SyrianArabRepublic,
    TaiwanProvinceOfChina,
    Tajikistan,
    TanzaniaUnitedRepublic,
    Thailand,
    TimorLeste,
    Togo,
    Tokelau,
    Tonga,
    TrinidadAndTobago,
    Tunisia,
    Turkey,
    Turkmenistan,
    TurksAndCaicosIslands,
    Tuvalu,
    Uganda,
    Ukraine,
    UnitedArabEmirates,
    UnitedKingdomOfGreatBritainAndNorthernIreland,
    UnitedStatesOfAmerica,
    UnitedStatesMinorOutlyingIslands,
    Uruguay,
    Uzbekistan,
    Vanuatu,
    VenezuelaBolivarianRepublic,
    Vietnam,
    VirginIslandsBritish,
    VirginIslandsUS,
    WallisAndFutuna,
    WesternSahara,
    Yemen,
    Zambia,
    Zimbabwe,
}

#[derive(
    Clone,
    Copy,
    Debug,
    Eq,
    PartialEq,
    Default,
    serde::Deserialize,
    serde::Serialize,
    strum::Display,
    strum::EnumString,
)]
#[router_derive::diesel_enum(storage_type = "text")]
#[serde(rename_all = "snake_case")]
#[strum(serialize_all = "snake_case")]
pub enum FileUploadProvider {
    #[default]
    Router,
    Stripe,
    Checkout,
    Worldpayvantiv,
}

#[derive(
    Debug, Clone, PartialEq, Eq, Serialize, Deserialize, strum::Display, strum::EnumString,
)]
pub enum UsStatesAbbreviation {
    AL,
    AK,
    AS,
    AZ,
    AR,
    CA,
    CO,
    CT,
    DE,
    DC,
    FM,
    FL,
    GA,
    GU,
    HI,
    ID,
    IL,
    IN,
    IA,
    KS,
    KY,
    LA,
    ME,
    MH,
    MD,
    MA,
    MI,
    MN,
    MS,
    MO,
    MT,
    NE,
    NV,
    NH,
    NJ,
    NM,
    NY,
    NC,
    ND,
    MP,
    OH,
    OK,
    OR,
    PW,
    PA,
    PR,
    RI,
    SC,
    SD,
    TN,
    TX,
    UT,
    VT,
    VI,
    VA,
    WA,
    WV,
    WI,
    WY,
}

#[derive(
    Debug, Clone, PartialEq, Eq, Serialize, Deserialize, strum::Display, strum::EnumString,
)]
pub enum CanadaStatesAbbreviation {
    AB,
    BC,
    MB,
    NB,
    NL,
    NT,
    NS,
    NU,
    ON,
    PE,
    QC,
    SK,
    YT,
}

#[derive(
    Debug, Clone, PartialEq, Eq, Serialize, Deserialize, strum::Display, strum::EnumString,
)]
pub enum AlbaniaStatesAbbreviation {
    #[strum(serialize = "01")]
    Berat,
    #[strum(serialize = "09")]
    Diber,
    #[strum(serialize = "02")]
    Durres,
    #[strum(serialize = "03")]
    Elbasan,
    #[strum(serialize = "04")]
    Fier,
    #[strum(serialize = "05")]
    Gjirokaster,
    #[strum(serialize = "06")]
    Korce,
    #[strum(serialize = "07")]
    Kukes,
    #[strum(serialize = "08")]
    Lezhe,
    #[strum(serialize = "10")]
    Shkoder,
    #[strum(serialize = "11")]
    Tirane,
    #[strum(serialize = "12")]
    Vlore,
}

#[derive(
    Debug, Clone, PartialEq, Eq, Serialize, Deserialize, strum::Display, strum::EnumString,
)]
pub enum AndorraStatesAbbreviation {
    #[strum(serialize = "07")]
    AndorraLaVella,
    #[strum(serialize = "02")]
    Canillo,
    #[strum(serialize = "03")]
    Encamp,
    #[strum(serialize = "08")]
    EscaldesEngordany,
    #[strum(serialize = "04")]
    LaMassana,
    #[strum(serialize = "05")]
    Ordino,
    #[strum(serialize = "06")]
    SantJuliaDeLoria,
}

#[derive(
    Debug, Clone, PartialEq, Eq, Serialize, Deserialize, strum::Display, strum::EnumString,
)]
pub enum AustriaStatesAbbreviation {
    #[strum(serialize = "1")]
    Burgenland,
    #[strum(serialize = "2")]
    Carinthia,
    #[strum(serialize = "3")]
    LowerAustria,
    #[strum(serialize = "5")]
    Salzburg,
    #[strum(serialize = "6")]
    Styria,
    #[strum(serialize = "7")]
    Tyrol,
    #[strum(serialize = "4")]
    UpperAustria,
    #[strum(serialize = "9")]
    Vienna,
    #[strum(serialize = "8")]
    Vorarlberg,
}

#[derive(
    Debug, Clone, PartialEq, Eq, Serialize, Deserialize, strum::Display, strum::EnumString,
)]
pub enum BelarusStatesAbbreviation {
    #[strum(serialize = "BR")]
    BrestRegion,
    #[strum(serialize = "HO")]
    GomelRegion,
    #[strum(serialize = "HR")]
    GrodnoRegion,
    #[strum(serialize = "HM")]
    Minsk,
    #[strum(serialize = "MI")]
    MinskRegion,
    #[strum(serialize = "MA")]
    MogilevRegion,
    #[strum(serialize = "VI")]
    VitebskRegion,
}

#[derive(
    Debug, Clone, PartialEq, Eq, Serialize, Deserialize, strum::Display, strum::EnumString,
)]
pub enum BosniaAndHerzegovinaStatesAbbreviation {
    #[strum(serialize = "05")]
    BosnianPodrinjeCanton,
    #[strum(serialize = "BRC")]
    BrckoDistrict,
    #[strum(serialize = "10")]
    Canton10,
    #[strum(serialize = "06")]
    CentralBosniaCanton,
    #[strum(serialize = "BIH")]
    FederationOfBosniaAndHerzegovina,
    #[strum(serialize = "07")]
    HerzegovinaNeretvaCanton,
    #[strum(serialize = "02")]
    PosavinaCanton,
    #[strum(serialize = "SRP")]
    RepublikaSrpska,
    #[strum(serialize = "09")]
    SarajevoCanton,
    #[strum(serialize = "03")]
    TuzlaCanton,
    #[strum(serialize = "01")]
    UnaSanaCanton,
    #[strum(serialize = "08")]
    WestHerzegovinaCanton,
    #[strum(serialize = "04")]
    ZenicaDobojCanton,
}

#[derive(
    Debug, Clone, PartialEq, Eq, Serialize, Deserialize, strum::Display, strum::EnumString,
)]
pub enum BulgariaStatesAbbreviation {
    #[strum(serialize = "01")]
    BlagoevgradProvince,
    #[strum(serialize = "02")]
    BurgasProvince,
    #[strum(serialize = "08")]
    DobrichProvince,
    #[strum(serialize = "07")]
    GabrovoProvince,
    #[strum(serialize = "26")]
    HaskovoProvince,
    #[strum(serialize = "09")]
    KardzhaliProvince,
    #[strum(serialize = "10")]
    KyustendilProvince,
    #[strum(serialize = "11")]
    LovechProvince,
    #[strum(serialize = "12")]
    MontanaProvince,
    #[strum(serialize = "13")]
    PazardzhikProvince,
    #[strum(serialize = "14")]
    PernikProvince,
    #[strum(serialize = "15")]
    PlevenProvince,
    #[strum(serialize = "16")]
    PlovdivProvince,
    #[strum(serialize = "17")]
    RazgradProvince,
    #[strum(serialize = "18")]
    RuseProvince,
    #[strum(serialize = "27")]
    Shumen,
    #[strum(serialize = "19")]
    SilistraProvince,
    #[strum(serialize = "20")]
    SlivenProvince,
    #[strum(serialize = "21")]
    SmolyanProvince,
    #[strum(serialize = "22")]
    SofiaCityProvince,
    #[strum(serialize = "23")]
    SofiaProvince,
    #[strum(serialize = "24")]
    StaraZagoraProvince,
    #[strum(serialize = "25")]
    TargovishteProvince,
    #[strum(serialize = "03")]
    VarnaProvince,
    #[strum(serialize = "04")]
    VelikoTarnovoProvince,
    #[strum(serialize = "05")]
    VidinProvince,
    #[strum(serialize = "06")]
    VratsaProvince,
    #[strum(serialize = "28")]
    YambolProvince,
}

#[derive(
    Debug, Clone, PartialEq, Eq, Serialize, Deserialize, strum::Display, strum::EnumString,
)]
pub enum CroatiaStatesAbbreviation {
    #[strum(serialize = "07")]
    BjelovarBilogoraCounty,
    #[strum(serialize = "12")]
    BrodPosavinaCounty,
    #[strum(serialize = "19")]
    DubrovnikNeretvaCounty,
    #[strum(serialize = "18")]
    IstriaCounty,
    #[strum(serialize = "06")]
    KoprivnicaKrizevciCounty,
    #[strum(serialize = "02")]
    KrapinaZagorjeCounty,
    #[strum(serialize = "09")]
    LikaSenjCounty,
    #[strum(serialize = "20")]
    MedimurjeCounty,
    #[strum(serialize = "14")]
    OsijekBaranjaCounty,
    #[strum(serialize = "11")]
    PozegaSlavoniaCounty,
    #[strum(serialize = "08")]
    PrimorjeGorskiKotarCounty,
    #[strum(serialize = "03")]
    SisakMoslavinaCounty,
    #[strum(serialize = "17")]
    SplitDalmatiaCounty,
    #[strum(serialize = "05")]
    VarazdinCounty,
    #[strum(serialize = "10")]
    ViroviticaPodravinaCounty,
    #[strum(serialize = "16")]
    VukovarSyrmiaCounty,
    #[strum(serialize = "13")]
    ZadarCounty,
    #[strum(serialize = "21")]
    Zagreb,
    #[strum(serialize = "01")]
    ZagrebCounty,
    #[strum(serialize = "15")]
    SibenikKninCounty,
}

#[derive(
    Debug, Clone, PartialEq, Eq, Serialize, Deserialize, strum::Display, strum::EnumString,
)]
pub enum CzechRepublicStatesAbbreviation {
    #[strum(serialize = "201")]
    BenesovDistrict,
    #[strum(serialize = "202")]
    BerounDistrict,
    #[strum(serialize = "641")]
    BlanskoDistrict,
    #[strum(serialize = "642")]
    BrnoCityDistrict,
    #[strum(serialize = "643")]
    BrnoCountryDistrict,
    #[strum(serialize = "801")]
    BruntalDistrict,
    #[strum(serialize = "644")]
    BreclavDistrict,
    #[strum(serialize = "20")]
    CentralBohemianRegion,
    #[strum(serialize = "411")]
    ChebDistrict,
    #[strum(serialize = "422")]
    ChomutovDistrict,
    #[strum(serialize = "531")]
    ChrudimDistrict,
    #[strum(serialize = "321")]
    DomazliceDistrict,
    #[strum(serialize = "421")]
    DecinDistrict,
    #[strum(serialize = "802")]
    FrydekMistekDistrict,
    #[strum(serialize = "631")]
    HavlickuvBrodDistrict,
    #[strum(serialize = "645")]
    HodoninDistrict,
    #[strum(serialize = "120")]
    HorniPocernice,
    #[strum(serialize = "521")]
    HradecKraloveDistrict,
    #[strum(serialize = "52")]
    HradecKraloveRegion,
    #[strum(serialize = "512")]
    JablonecNadNisouDistrict,
    #[strum(serialize = "711")]
    JesenikDistrict,
    #[strum(serialize = "632")]
    JihlavaDistrict,
    #[strum(serialize = "313")]
    JindrichuvHradecDistrict,
    #[strum(serialize = "522")]
    JicinDistrict,
    #[strum(serialize = "412")]
    KarlovyVaryDistrict,
    #[strum(serialize = "41")]
    KarlovyVaryRegion,
    #[strum(serialize = "803")]
    KarvinaDistrict,
    #[strum(serialize = "203")]
    KladnoDistrict,
    #[strum(serialize = "322")]
    KlatovyDistrict,
    #[strum(serialize = "204")]
    KolinDistrict,
    #[strum(serialize = "721")]
    KromerizDistrict,
    #[strum(serialize = "513")]
    LiberecDistrict,
    #[strum(serialize = "51")]
    LiberecRegion,
    #[strum(serialize = "423")]
    LitomericeDistrict,
    #[strum(serialize = "424")]
    LounyDistrict,
    #[strum(serialize = "207")]
    MladaBoleslavDistrict,
    #[strum(serialize = "80")]
    MoravianSilesianRegion,
    #[strum(serialize = "425")]
    MostDistrict,
    #[strum(serialize = "206")]
    MelnikDistrict,
    #[strum(serialize = "804")]
    NovyJicinDistrict,
    #[strum(serialize = "208")]
    NymburkDistrict,
    #[strum(serialize = "523")]
    NachodDistrict,
    #[strum(serialize = "712")]
    OlomoucDistrict,
    #[strum(serialize = "71")]
    OlomoucRegion,
    #[strum(serialize = "805")]
    OpavaDistrict,
    #[strum(serialize = "806")]
    OstravaCityDistrict,
    #[strum(serialize = "532")]
    PardubiceDistrict,
    #[strum(serialize = "53")]
    PardubiceRegion,
    #[strum(serialize = "633")]
    PelhrimovDistrict,
    #[strum(serialize = "32")]
    PlzenRegion,
    #[strum(serialize = "323")]
    PlzenCityDistrict,
    #[strum(serialize = "325")]
    PlzenNorthDistrict,
    #[strum(serialize = "324")]
    PlzenSouthDistrict,
    #[strum(serialize = "315")]
    PrachaticeDistrict,
    #[strum(serialize = "10")]
    Prague,
    #[strum(serialize = "101")]
    Prague1,
    #[strum(serialize = "110")]
    Prague10,
    #[strum(serialize = "111")]
    Prague11,
    #[strum(serialize = "112")]
    Prague12,
    #[strum(serialize = "113")]
    Prague13,
    #[strum(serialize = "114")]
    Prague14,
    #[strum(serialize = "115")]
    Prague15,
    #[strum(serialize = "116")]
    Prague16,
    #[strum(serialize = "102")]
    Prague2,
    #[strum(serialize = "121")]
    Prague21,
    #[strum(serialize = "103")]
    Prague3,
    #[strum(serialize = "104")]
    Prague4,
    #[strum(serialize = "105")]
    Prague5,
    #[strum(serialize = "106")]
    Prague6,
    #[strum(serialize = "107")]
    Prague7,
    #[strum(serialize = "108")]
    Prague8,
    #[strum(serialize = "109")]
    Prague9,
    #[strum(serialize = "209")]
    PragueEastDistrict,
    #[strum(serialize = "20A")]
    PragueWestDistrict,
    #[strum(serialize = "713")]
    ProstejovDistrict,
    #[strum(serialize = "314")]
    PisekDistrict,
    #[strum(serialize = "714")]
    PrerovDistrict,
    #[strum(serialize = "20B")]
    PribramDistrict,
    #[strum(serialize = "20C")]
    RakovnikDistrict,
    #[strum(serialize = "326")]
    RokycanyDistrict,
    #[strum(serialize = "524")]
    RychnovNadKneznouDistrict,
    #[strum(serialize = "514")]
    SemilyDistrict,
    #[strum(serialize = "413")]
    SokolovDistrict,
    #[strum(serialize = "31")]
    SouthBohemianRegion,
    #[strum(serialize = "64")]
    SouthMoravianRegion,
    #[strum(serialize = "316")]
    StrakoniceDistrict,
    #[strum(serialize = "533")]
    SvitavyDistrict,
    #[strum(serialize = "327")]
    TachovDistrict,
    #[strum(serialize = "426")]
    TepliceDistrict,
    #[strum(serialize = "525")]
    TrutnovDistrict,
    #[strum(serialize = "317")]
    TaborDistrict,
    #[strum(serialize = "634")]
    TrebicDistrict,
    #[strum(serialize = "722")]
    UherskeHradisteDistrict,
    #[strum(serialize = "723")]
    VsetinDistrict,
    #[strum(serialize = "63")]
    VysocinaRegion,
    #[strum(serialize = "646")]
    VyskovDistrict,
    #[strum(serialize = "724")]
    ZlinDistrict,
    #[strum(serialize = "72")]
    ZlinRegion,
    #[strum(serialize = "647")]
    ZnojmoDistrict,
    #[strum(serialize = "427")]
    UstiNadLabemDistrict,
    #[strum(serialize = "42")]
    UstiNadLabemRegion,
    #[strum(serialize = "534")]
    UstiNadOrliciDistrict,
    #[strum(serialize = "511")]
    CeskaLipaDistrict,
    #[strum(serialize = "311")]
    CeskeBudejoviceDistrict,
    #[strum(serialize = "312")]
    CeskyKrumlovDistrict,
    #[strum(serialize = "715")]
    SumperkDistrict,
    #[strum(serialize = "635")]
    ZdarNadSazavouDistrict,
}

#[derive(
    Debug, Clone, PartialEq, Eq, Serialize, Deserialize, strum::Display, strum::EnumString,
)]
pub enum DenmarkStatesAbbreviation {
    #[strum(serialize = "84")]
    CapitalRegionOfDenmark,
    #[strum(serialize = "82")]
    CentralDenmarkRegion,
    #[strum(serialize = "81")]
    NorthDenmarkRegion,
    #[strum(serialize = "85")]
    RegionZealand,
    #[strum(serialize = "83")]
    RegionOfSouthernDenmark,
}

#[derive(
    Debug, Clone, PartialEq, Eq, Serialize, Deserialize, strum::Display, strum::EnumString,
)]
pub enum FinlandStatesAbbreviation {
    #[strum(serialize = "08")]
    CentralFinland,
    #[strum(serialize = "07")]
    CentralOstrobothnia,
    #[strum(serialize = "IS")]
    EasternFinlandProvince,
    #[strum(serialize = "19")]
    FinlandProper,
    #[strum(serialize = "05")]
    Kainuu,
    #[strum(serialize = "09")]
    Kymenlaakso,
    #[strum(serialize = "LL")]
    Lapland,
    #[strum(serialize = "13")]
    NorthKarelia,
    #[strum(serialize = "14")]
    NorthernOstrobothnia,
    #[strum(serialize = "15")]
    NorthernSavonia,
    #[strum(serialize = "12")]
    Ostrobothnia,
    #[strum(serialize = "OL")]
    OuluProvince,
    #[strum(serialize = "11")]
    Pirkanmaa,
    #[strum(serialize = "16")]
    PaijanneTavastia,
    #[strum(serialize = "17")]
    Satakunta,
    #[strum(serialize = "02")]
    SouthKarelia,
    #[strum(serialize = "03")]
    SouthernOstrobothnia,
    #[strum(serialize = "04")]
    SouthernSavonia,
    #[strum(serialize = "06")]
    TavastiaProper,
    #[strum(serialize = "18")]
    Uusimaa,
    #[strum(serialize = "01")]
    AlandIslands,
}

#[derive(
    Debug, Clone, PartialEq, Eq, Serialize, Deserialize, strum::Display, strum::EnumString,
)]
pub enum FranceStatesAbbreviation {
    #[strum(serialize = "01")]
    Ain,
    #[strum(serialize = "02")]
    Aisne,
    #[strum(serialize = "03")]
    Allier,
    #[strum(serialize = "04")]
    AlpesDeHauteProvence,
    #[strum(serialize = "06")]
    AlpesMaritimes,
    #[strum(serialize = "6AE")]
    Alsace,
    #[strum(serialize = "07")]
    Ardeche,
    #[strum(serialize = "08")]
    Ardennes,
    #[strum(serialize = "09")]
    Ariege,
    #[strum(serialize = "10")]
    Aube,
    #[strum(serialize = "11")]
    Aude,
    #[strum(serialize = "ARA")]
    AuvergneRhoneAlpes,
    #[strum(serialize = "12")]
    Aveyron,
    #[strum(serialize = "67")]
    BasRhin,
    #[strum(serialize = "13")]
    BouchesDuRhone,
    #[strum(serialize = "BFC")]
    BourgogneFrancheComte,
    #[strum(serialize = "BRE")]
    Bretagne,
    #[strum(serialize = "14")]
    Calvados,
    #[strum(serialize = "15")]
    Cantal,
    #[strum(serialize = "CVL")]
    CentreValDeLoire,
    #[strum(serialize = "16")]
    Charente,
    #[strum(serialize = "17")]
    CharenteMaritime,
    #[strum(serialize = "18")]
    Cher,
    #[strum(serialize = "CP")]
    Clipperton,
    #[strum(serialize = "19")]
    Correze,
    #[strum(serialize = "20R")]
    Corse,
    #[strum(serialize = "2A")]
    CorseDuSud,
    #[strum(serialize = "21")]
    CoteDor,
    #[strum(serialize = "22")]
    CotesDarmor,
    #[strum(serialize = "23")]
    Creuse,
    #[strum(serialize = "79")]
    DeuxSevres,
    #[strum(serialize = "24")]
    Dordogne,
    #[strum(serialize = "25")]
    Doubs,
    #[strum(serialize = "26")]
    Drome,
    #[strum(serialize = "91")]
    Essonne,
    #[strum(serialize = "27")]
    Eure,
    #[strum(serialize = "28")]
    EureEtLoir,
    #[strum(serialize = "29")]
    Finistere,
    #[strum(serialize = "973")]
    FrenchGuiana,
    #[strum(serialize = "PF")]
    FrenchPolynesia,
    #[strum(serialize = "TF")]
    FrenchSouthernAndAntarcticLands,
    #[strum(serialize = "30")]
    Gard,
    #[strum(serialize = "32")]
    Gers,
    #[strum(serialize = "33")]
    Gironde,
    #[strum(serialize = "GES")]
    GrandEst,
    #[strum(serialize = "971")]
    Guadeloupe,
    #[strum(serialize = "68")]
    HautRhin,
    #[strum(serialize = "2B")]
    HauteCorse,
    #[strum(serialize = "31")]
    HauteGaronne,
    #[strum(serialize = "43")]
    HauteLoire,
    #[strum(serialize = "52")]
    HauteMarne,
    #[strum(serialize = "70")]
    HauteSaone,
    #[strum(serialize = "74")]
    HauteSavoie,
    #[strum(serialize = "87")]
    HauteVienne,
    #[strum(serialize = "05")]
    HautesAlpes,
    #[strum(serialize = "65")]
    HautesPyrenees,
    #[strum(serialize = "HDF")]
    HautsDeFrance,
    #[strum(serialize = "92")]
    HautsDeSeine,
    #[strum(serialize = "34")]
    Herault,
    #[strum(serialize = "IDF")]
    IleDeFrance,
    #[strum(serialize = "35")]
    IlleEtVilaine,
    #[strum(serialize = "36")]
    Indre,
    #[strum(serialize = "37")]
    IndreEtLoire,
    #[strum(serialize = "38")]
    Isere,
    #[strum(serialize = "39")]
    Jura,
    #[strum(serialize = "974")]
    LaReunion,
    #[strum(serialize = "40")]
    Landes,
    #[strum(serialize = "41")]
    LoirEtCher,
    #[strum(serialize = "42")]
    Loire,
    #[strum(serialize = "44")]
    LoireAtlantique,
    #[strum(serialize = "45")]
    Loiret,
    #[strum(serialize = "46")]
    Lot,
    #[strum(serialize = "47")]
    LotEtGaronne,
    #[strum(serialize = "48")]
    Lozere,
    #[strum(serialize = "49")]
    MaineEtLoire,
    #[strum(serialize = "50")]
    Manche,
    #[strum(serialize = "51")]
    Marne,
    #[strum(serialize = "972")]
    Martinique,
    #[strum(serialize = "53")]
    Mayenne,
    #[strum(serialize = "976")]
    Mayotte,
    #[strum(serialize = "69M")]
    MetropoleDeLyon,
    #[strum(serialize = "54")]
    MeurtheEtMoselle,
    #[strum(serialize = "55")]
    Meuse,
    #[strum(serialize = "56")]
    Morbihan,
    #[strum(serialize = "57")]
    Moselle,
    #[strum(serialize = "58")]
    Nievre,
    #[strum(serialize = "59")]
    Nord,
    #[strum(serialize = "NOR")]
    Normandie,
    #[strum(serialize = "NAQ")]
    NouvelleAquitaine,
    #[strum(serialize = "OCC")]
    Occitanie,
    #[strum(serialize = "60")]
    Oise,
    #[strum(serialize = "61")]
    Orne,
    #[strum(serialize = "75C")]
    Paris,
    #[strum(serialize = "62")]
    PasDeCalais,
    #[strum(serialize = "PDL")]
    PaysDeLaLoire,
    #[strum(serialize = "PAC")]
    ProvenceAlpesCoteDazur,
    #[strum(serialize = "63")]
    PuyDeDome,
    #[strum(serialize = "64")]
    PyreneesAtlantiques,
    #[strum(serialize = "66")]
    PyreneesOrientales,
    #[strum(serialize = "69")]
    Rhone,
    #[strum(serialize = "PM")]
    SaintPierreAndMiquelon,
    #[strum(serialize = "BL")]
    SaintBarthelemy,
    #[strum(serialize = "MF")]
    SaintMartin,
    #[strum(serialize = "71")]
    SaoneEtLoire,
    #[strum(serialize = "72")]
    Sarthe,
    #[strum(serialize = "73")]
    Savoie,
    #[strum(serialize = "77")]
    SeineEtMarne,
    #[strum(serialize = "76")]
    SeineMaritime,
    #[strum(serialize = "93")]
    SeineSaintDenis,
    #[strum(serialize = "80")]
    Somme,
    #[strum(serialize = "81")]
    Tarn,
    #[strum(serialize = "82")]
    TarnEtGaronne,
    #[strum(serialize = "90")]
    TerritoireDeBelfort,
    #[strum(serialize = "95")]
    ValDoise,
    #[strum(serialize = "94")]
    ValDeMarne,
    #[strum(serialize = "83")]
    Var,
    #[strum(serialize = "84")]
    Vaucluse,
    #[strum(serialize = "85")]
    Vendee,
    #[strum(serialize = "86")]
    Vienne,
    #[strum(serialize = "88")]
    Vosges,
    #[strum(serialize = "WF")]
    WallisAndFutuna,
    #[strum(serialize = "89")]
    Yonne,
    #[strum(serialize = "78")]
    Yvelines,
}

#[derive(
    Debug, Clone, PartialEq, Eq, Serialize, Deserialize, strum::Display, strum::EnumString,
)]
pub enum GermanyStatesAbbreviation {
    BW,
    BY,
    BE,
    BB,
    HB,
    HH,
    HE,
    NI,
    MV,
    NW,
    RP,
    SL,
    SN,
    ST,
    SH,
    TH,
}

#[derive(
    Debug, Clone, PartialEq, Eq, Serialize, Deserialize, strum::Display, strum::EnumString,
)]
pub enum GreeceStatesAbbreviation {
    #[strum(serialize = "13")]
    AchaeaRegionalUnit,
    #[strum(serialize = "01")]
    AetoliaAcarnaniaRegionalUnit,
    #[strum(serialize = "12")]
    ArcadiaPrefecture,
    #[strum(serialize = "11")]
    ArgolisRegionalUnit,
    #[strum(serialize = "I")]
    AtticaRegion,
    #[strum(serialize = "03")]
    BoeotiaRegionalUnit,
    #[strum(serialize = "H")]
    CentralGreeceRegion,
    #[strum(serialize = "B")]
    CentralMacedonia,
    #[strum(serialize = "94")]
    ChaniaRegionalUnit,
    #[strum(serialize = "22")]
    CorfuPrefecture,
    #[strum(serialize = "15")]
    CorinthiaRegionalUnit,
    #[strum(serialize = "M")]
    CreteRegion,
    #[strum(serialize = "52")]
    DramaRegionalUnit,
    #[strum(serialize = "A2")]
    EastAtticaRegionalUnit,
    #[strum(serialize = "A")]
    EastMacedoniaAndThrace,
    #[strum(serialize = "D")]
    EpirusRegion,
    #[strum(serialize = "04")]
    Euboea,
    #[strum(serialize = "51")]
    GrevenaPrefecture,
    #[strum(serialize = "53")]
    ImathiaRegionalUnit,
    #[strum(serialize = "33")]
    IoanninaRegionalUnit,
    #[strum(serialize = "F")]
    IonianIslandsRegion,
    #[strum(serialize = "41")]
    KarditsaRegionalUnit,
    #[strum(serialize = "56")]
    KastoriaRegionalUnit,
    #[strum(serialize = "23")]
    KefaloniaPrefecture,
    #[strum(serialize = "57")]
    KilkisRegionalUnit,
    #[strum(serialize = "58")]
    KozaniPrefecture,
    #[strum(serialize = "16")]
    Laconia,
    #[strum(serialize = "42")]
    LarissaPrefecture,
    #[strum(serialize = "24")]
    LefkadaRegionalUnit,
    #[strum(serialize = "59")]
    PellaRegionalUnit,
    #[strum(serialize = "J")]
    PeloponneseRegion,
    #[strum(serialize = "06")]
    PhthiotisPrefecture,
    #[strum(serialize = "34")]
    PrevezaPrefecture,
    #[strum(serialize = "62")]
    SerresPrefecture,
    #[strum(serialize = "L")]
    SouthAegean,
    #[strum(serialize = "54")]
    ThessalonikiRegionalUnit,
    #[strum(serialize = "G")]
    WestGreeceRegion,
    #[strum(serialize = "C")]
    WestMacedoniaRegion,
}

#[derive(
    Debug, Clone, PartialEq, Eq, Serialize, Deserialize, strum::Display, strum::EnumString,
)]
pub enum HungaryStatesAbbreviation {
    #[strum(serialize = "BA")]
    BaranyaCounty,
    #[strum(serialize = "BZ")]
    BorsodAbaujZemplenCounty,
    #[strum(serialize = "BU")]
    Budapest,
    #[strum(serialize = "BK")]
    BacsKiskunCounty,
    #[strum(serialize = "BE")]
    BekesCounty,
    #[strum(serialize = "BC")]
    Bekescsaba,
    #[strum(serialize = "CS")]
    CsongradCounty,
    #[strum(serialize = "DE")]
    Debrecen,
    #[strum(serialize = "DU")]
    Dunaujvaros,
    #[strum(serialize = "EG")]
    Eger,
    #[strum(serialize = "FE")]
    FejerCounty,
    #[strum(serialize = "GY")]
    Gyor,
    #[strum(serialize = "GS")]
    GyorMosonSopronCounty,
    #[strum(serialize = "HB")]
    HajduBiharCounty,
    #[strum(serialize = "HE")]
    HevesCounty,
    #[strum(serialize = "HV")]
    Hodmezovasarhely,
    #[strum(serialize = "JN")]
    JaszNagykunSzolnokCounty,
    #[strum(serialize = "KV")]
    Kaposvar,
    #[strum(serialize = "KM")]
    Kecskemet,
    #[strum(serialize = "MI")]
    Miskolc,
    #[strum(serialize = "NK")]
    Nagykanizsa,
    #[strum(serialize = "NY")]
    Nyiregyhaza,
    #[strum(serialize = "NO")]
    NogradCounty,
    #[strum(serialize = "PE")]
    PestCounty,
    #[strum(serialize = "PS")]
    Pecs,
    #[strum(serialize = "ST")]
    Salgotarjan,
    #[strum(serialize = "SO")]
    SomogyCounty,
    #[strum(serialize = "SN")]
    Sopron,
    #[strum(serialize = "SZ")]
    SzabolcsSzatmarBeregCounty,
    #[strum(serialize = "SD")]
    Szeged,
    #[strum(serialize = "SS")]
    Szekszard,
    #[strum(serialize = "SK")]
    Szolnok,
    #[strum(serialize = "SH")]
    Szombathely,
    #[strum(serialize = "SF")]
    Szekesfehervar,
    #[strum(serialize = "TB")]
    Tatabanya,
    #[strum(serialize = "TO")]
    TolnaCounty,
    #[strum(serialize = "VA")]
    VasCounty,
    #[strum(serialize = "VM")]
    Veszprem,
    #[strum(serialize = "VE")]
    VeszpremCounty,
    #[strum(serialize = "ZA")]
    ZalaCounty,
    #[strum(serialize = "ZE")]
    Zalaegerszeg,
    #[strum(serialize = "ER")]
    Erd,
}

#[derive(
    Debug, Clone, PartialEq, Eq, Serialize, Deserialize, strum::Display, strum::EnumString,
)]
pub enum IcelandStatesAbbreviation {
    #[strum(serialize = "1")]
    CapitalRegion,
    #[strum(serialize = "7")]
    EasternRegion,
    #[strum(serialize = "6")]
    NortheasternRegion,
    #[strum(serialize = "5")]
    NorthwesternRegion,
    #[strum(serialize = "2")]
    SouthernPeninsulaRegion,
    #[strum(serialize = "8")]
    SouthernRegion,
    #[strum(serialize = "3")]
    WesternRegion,
    #[strum(serialize = "4")]
    Westfjords,
}

#[derive(
    Debug, Clone, PartialEq, Eq, Serialize, Deserialize, strum::Display, strum::EnumString,
)]
pub enum IrelandStatesAbbreviation {
    #[strum(serialize = "C")]
    Connacht,
    #[strum(serialize = "CW")]
    CountyCarlow,
    #[strum(serialize = "CN")]
    CountyCavan,
    #[strum(serialize = "CE")]
    CountyClare,
    #[strum(serialize = "CO")]
    CountyCork,
    #[strum(serialize = "DL")]
    CountyDonegal,
    #[strum(serialize = "D")]
    CountyDublin,
    #[strum(serialize = "G")]
    CountyGalway,
    #[strum(serialize = "KY")]
    CountyKerry,
    #[strum(serialize = "KE")]
    CountyKildare,
    #[strum(serialize = "KK")]
    CountyKilkenny,
    #[strum(serialize = "LS")]
    CountyLaois,
    #[strum(serialize = "LK")]
    CountyLimerick,
    #[strum(serialize = "LD")]
    CountyLongford,
    #[strum(serialize = "LH")]
    CountyLouth,
    #[strum(serialize = "MO")]
    CountyMayo,
    #[strum(serialize = "MH")]
    CountyMeath,
    #[strum(serialize = "MN")]
    CountyMonaghan,
    #[strum(serialize = "OY")]
    CountyOffaly,
    #[strum(serialize = "RN")]
    CountyRoscommon,
    #[strum(serialize = "SO")]
    CountySligo,
    #[strum(serialize = "TA")]
    CountyTipperary,
    #[strum(serialize = "WD")]
    CountyWaterford,
    #[strum(serialize = "WH")]
    CountyWestmeath,
    #[strum(serialize = "WX")]
    CountyWexford,
    #[strum(serialize = "WW")]
    CountyWicklow,
    #[strum(serialize = "L")]
    Leinster,
    #[strum(serialize = "M")]
    Munster,
    #[strum(serialize = "U")]
    Ulster,
}

#[derive(
    Debug, Clone, PartialEq, Eq, Serialize, Deserialize, strum::Display, strum::EnumString,
)]
pub enum LatviaStatesAbbreviation {
    #[strum(serialize = "001")]
    AglonaMunicipality,
    #[strum(serialize = "002")]
    AizkraukleMunicipality,
    #[strum(serialize = "003")]
    AizputeMunicipality,
    #[strum(serialize = "004")]
    AknīsteMunicipality,
    #[strum(serialize = "005")]
    AlojaMunicipality,
    #[strum(serialize = "006")]
    AlsungaMunicipality,
    #[strum(serialize = "007")]
    AlūksneMunicipality,
    #[strum(serialize = "008")]
    AmataMunicipality,
    #[strum(serialize = "009")]
    ApeMunicipality,
    #[strum(serialize = "010")]
    AuceMunicipality,
    #[strum(serialize = "012")]
    BabīteMunicipality,
    #[strum(serialize = "013")]
    BaldoneMunicipality,
    #[strum(serialize = "014")]
    BaltinavaMunicipality,
    #[strum(serialize = "015")]
    BalviMunicipality,
    #[strum(serialize = "016")]
    BauskaMunicipality,
    #[strum(serialize = "017")]
    BeverīnaMunicipality,
    #[strum(serialize = "018")]
    BrocēniMunicipality,
    #[strum(serialize = "019")]
    BurtniekiMunicipality,
    #[strum(serialize = "020")]
    CarnikavaMunicipality,
    #[strum(serialize = "021")]
    CesvaineMunicipality,
    #[strum(serialize = "023")]
    CiblaMunicipality,
    #[strum(serialize = "022")]
    CēsisMunicipality,
    #[strum(serialize = "024")]
    DagdaMunicipality,
    #[strum(serialize = "DGV")]
    Daugavpils,
    #[strum(serialize = "025")]
    DaugavpilsMunicipality,
    #[strum(serialize = "026")]
    DobeleMunicipality,
    #[strum(serialize = "027")]
    DundagaMunicipality,
    #[strum(serialize = "028")]
    DurbeMunicipality,
    #[strum(serialize = "029")]
    EngureMunicipality,
    #[strum(serialize = "031")]
    GarkalneMunicipality,
    #[strum(serialize = "032")]
    GrobiņaMunicipality,
    #[strum(serialize = "033")]
    GulbeneMunicipality,
    #[strum(serialize = "034")]
    IecavaMunicipality,
    #[strum(serialize = "035")]
    IkšķileMunicipality,
    #[strum(serialize = "036")]
    IlūksteMunicipality,
    #[strum(serialize = "037")]
    InčukalnsMunicipality,
    #[strum(serialize = "038")]
    JaunjelgavaMunicipality,
    #[strum(serialize = "039")]
    JaunpiebalgaMunicipality,
    #[strum(serialize = "040")]
    JaunpilsMunicipality,
    #[strum(serialize = "JEL")]
    Jelgava,
    #[strum(serialize = "041")]
    JelgavaMunicipality,
    #[strum(serialize = "JKB")]
    Jēkabpils,
    #[strum(serialize = "042")]
    JēkabpilsMunicipality,
    #[strum(serialize = "JUR")]
    Jūrmala,
    #[strum(serialize = "043")]
    KandavaMunicipality,
    #[strum(serialize = "045")]
    KocēniMunicipality,
    #[strum(serialize = "046")]
    KokneseMunicipality,
    #[strum(serialize = "048")]
    KrimuldaMunicipality,
    #[strum(serialize = "049")]
    KrustpilsMunicipality,
    #[strum(serialize = "047")]
    KrāslavaMunicipality,
    #[strum(serialize = "050")]
    KuldīgaMunicipality,
    #[strum(serialize = "044")]
    KārsavaMunicipality,
    #[strum(serialize = "053")]
    LielvārdeMunicipality,
    #[strum(serialize = "LPX")]
    Liepāja,
    #[strum(serialize = "054")]
    LimbažiMunicipality,
    #[strum(serialize = "057")]
    LubānaMunicipality,
    #[strum(serialize = "058")]
    LudzaMunicipality,
    #[strum(serialize = "055")]
    LīgatneMunicipality,
    #[strum(serialize = "056")]
    LīvāniMunicipality,
    #[strum(serialize = "059")]
    MadonaMunicipality,
    #[strum(serialize = "060")]
    MazsalacaMunicipality,
    #[strum(serialize = "061")]
    MālpilsMunicipality,
    #[strum(serialize = "062")]
    MārupeMunicipality,
    #[strum(serialize = "063")]
    MērsragsMunicipality,
    #[strum(serialize = "064")]
    NaukšēniMunicipality,
    #[strum(serialize = "065")]
    NeretaMunicipality,
    #[strum(serialize = "066")]
    NīcaMunicipality,
    #[strum(serialize = "067")]
    OgreMunicipality,
    #[strum(serialize = "068")]
    OlaineMunicipality,
    #[strum(serialize = "069")]
    OzolniekiMunicipality,
    #[strum(serialize = "073")]
    PreiļiMunicipality,
    #[strum(serialize = "074")]
    PriekuleMunicipality,
    #[strum(serialize = "075")]
    PriekuļiMunicipality,
    #[strum(serialize = "070")]
    PārgaujaMunicipality,
    #[strum(serialize = "071")]
    PāvilostaMunicipality,
    #[strum(serialize = "072")]
    PļaviņasMunicipality,
    #[strum(serialize = "076")]
    RaunaMunicipality,
    #[strum(serialize = "078")]
    RiebiņiMunicipality,
    #[strum(serialize = "RIX")]
    Riga,
    #[strum(serialize = "079")]
    RojaMunicipality,
    #[strum(serialize = "080")]
    RopažiMunicipality,
    #[strum(serialize = "081")]
    RucavaMunicipality,
    #[strum(serialize = "082")]
    RugājiMunicipality,
    #[strum(serialize = "083")]
    RundāleMunicipality,
    #[strum(serialize = "REZ")]
    Rēzekne,
    #[strum(serialize = "077")]
    RēzekneMunicipality,
    #[strum(serialize = "084")]
    RūjienaMunicipality,
    #[strum(serialize = "085")]
    SalaMunicipality,
    #[strum(serialize = "086")]
    SalacgrīvaMunicipality,
    #[strum(serialize = "087")]
    SalaspilsMunicipality,
    #[strum(serialize = "088")]
    SaldusMunicipality,
    #[strum(serialize = "089")]
    SaulkrastiMunicipality,
    #[strum(serialize = "091")]
    SiguldaMunicipality,
    #[strum(serialize = "093")]
    SkrundaMunicipality,
    #[strum(serialize = "092")]
    SkrīveriMunicipality,
    #[strum(serialize = "094")]
    SmilteneMunicipality,
    #[strum(serialize = "095")]
    StopiņiMunicipality,
    #[strum(serialize = "096")]
    StrenčiMunicipality,
    #[strum(serialize = "090")]
    SējaMunicipality,
}

#[derive(
    Debug, Clone, PartialEq, Eq, Serialize, Deserialize, strum::Display, strum::EnumString,
)]
pub enum ItalyStatesAbbreviation {
    #[strum(serialize = "65")]
    Abruzzo,
    #[strum(serialize = "23")]
    AostaValley,
    #[strum(serialize = "75")]
    Apulia,
    #[strum(serialize = "77")]
    Basilicata,
    #[strum(serialize = "BN")]
    BeneventoProvince,
    #[strum(serialize = "78")]
    Calabria,
    #[strum(serialize = "72")]
    Campania,
    #[strum(serialize = "45")]
    EmiliaRomagna,
    #[strum(serialize = "36")]
    FriuliVeneziaGiulia,
    #[strum(serialize = "62")]
    Lazio,
    #[strum(serialize = "42")]
    Liguria,
    #[strum(serialize = "25")]
    Lombardy,
    #[strum(serialize = "57")]
    Marche,
    #[strum(serialize = "67")]
    Molise,
    #[strum(serialize = "21")]
    Piedmont,
    #[strum(serialize = "88")]
    Sardinia,
    #[strum(serialize = "82")]
    Sicily,
    #[strum(serialize = "32")]
    TrentinoSouthTyrol,
    #[strum(serialize = "52")]
    Tuscany,
    #[strum(serialize = "55")]
    Umbria,
    #[strum(serialize = "34")]
    Veneto,
    #[strum(serialize = "AG")]
    Agrigento,
    #[strum(serialize = "CL")]
    Caltanissetta,
    #[strum(serialize = "EN")]
    Enna,
    #[strum(serialize = "RG")]
    Ragusa,
    #[strum(serialize = "SR")]
    Siracusa,
    #[strum(serialize = "TP")]
    Trapani,
    #[strum(serialize = "BA")]
    Bari,
    #[strum(serialize = "BO")]
    Bologna,
    #[strum(serialize = "CA")]
    Cagliari,
    #[strum(serialize = "CT")]
    Catania,
    #[strum(serialize = "FI")]
    Florence,
    #[strum(serialize = "GE")]
    Genoa,
    #[strum(serialize = "ME")]
    Messina,
    #[strum(serialize = "MI")]
    Milan,
    #[strum(serialize = "NA")]
    Naples,
    #[strum(serialize = "PA")]
    Palermo,
    #[strum(serialize = "RC")]
    ReggioCalabria,
    #[strum(serialize = "RM")]
    Rome,
    #[strum(serialize = "TO")]
    Turin,
    #[strum(serialize = "VE")]
    Venice,
}

#[derive(
    Debug, Clone, PartialEq, Eq, Serialize, Deserialize, strum::Display, strum::EnumString,
)]
pub enum LiechtensteinStatesAbbreviation {
    #[strum(serialize = "01")]
    Balzers,
    #[strum(serialize = "02")]
    Eschen,
    #[strum(serialize = "03")]
    Gamprin,
    #[strum(serialize = "04")]
    Mauren,
    #[strum(serialize = "05")]
    Planken,
    #[strum(serialize = "06")]
    Ruggell,
    #[strum(serialize = "07")]
    Schaan,
    #[strum(serialize = "08")]
    Schellenberg,
    #[strum(serialize = "09")]
    Triesen,
    #[strum(serialize = "10")]
    Triesenberg,
    #[strum(serialize = "11")]
    Vaduz,
}

#[derive(
    Debug, Clone, PartialEq, Eq, Serialize, Deserialize, strum::Display, strum::EnumString,
)]
pub enum LithuaniaStatesAbbreviation {
    #[strum(serialize = "01")]
    AkmeneDistrictMunicipality,
    #[strum(serialize = "02")]
    AlytusCityMunicipality,
    #[strum(serialize = "AL")]
    AlytusCounty,
    #[strum(serialize = "03")]
    AlytusDistrictMunicipality,
    #[strum(serialize = "05")]
    BirstonasMunicipality,
    #[strum(serialize = "06")]
    BirzaiDistrictMunicipality,
    #[strum(serialize = "07")]
    DruskininkaiMunicipality,
    #[strum(serialize = "08")]
    ElektrenaiMunicipality,
    #[strum(serialize = "09")]
    IgnalinaDistrictMunicipality,
    #[strum(serialize = "10")]
    JonavaDistrictMunicipality,
    #[strum(serialize = "11")]
    JoniskisDistrictMunicipality,
    #[strum(serialize = "12")]
    JurbarkasDistrictMunicipality,
    #[strum(serialize = "13")]
    KaisiadorysDistrictMunicipality,
    #[strum(serialize = "14")]
    KalvarijaMunicipality,
    #[strum(serialize = "15")]
    KaunasCityMunicipality,
    #[strum(serialize = "KU")]
    KaunasCounty,
    #[strum(serialize = "16")]
    KaunasDistrictMunicipality,
    #[strum(serialize = "17")]
    KazluRudaMunicipality,
    #[strum(serialize = "19")]
    KelmeDistrictMunicipality,
    #[strum(serialize = "20")]
    KlaipedaCityMunicipality,
    #[strum(serialize = "KL")]
    KlaipedaCounty,
    #[strum(serialize = "21")]
    KlaipedaDistrictMunicipality,
    #[strum(serialize = "22")]
    KretingaDistrictMunicipality,
    #[strum(serialize = "23")]
    KupiskisDistrictMunicipality,
    #[strum(serialize = "18")]
    KedainiaiDistrictMunicipality,
    #[strum(serialize = "24")]
    LazdijaiDistrictMunicipality,
    #[strum(serialize = "MR")]
    MarijampoleCounty,
    #[strum(serialize = "25")]
    MarijampoleMunicipality,
    #[strum(serialize = "26")]
    MazeikiaiDistrictMunicipality,
    #[strum(serialize = "27")]
    MoletaiDistrictMunicipality,
    #[strum(serialize = "28")]
    NeringaMunicipality,
    #[strum(serialize = "29")]
    PagegiaiMunicipality,
    #[strum(serialize = "30")]
    PakruojisDistrictMunicipality,
    #[strum(serialize = "31")]
    PalangaCityMunicipality,
    #[strum(serialize = "32")]
    PanevezysCityMunicipality,
    #[strum(serialize = "PN")]
    PanevezysCounty,
    #[strum(serialize = "33")]
    PanevezysDistrictMunicipality,
    #[strum(serialize = "34")]
    PasvalysDistrictMunicipality,
    #[strum(serialize = "35")]
    PlungeDistrictMunicipality,
    #[strum(serialize = "36")]
    PrienaiDistrictMunicipality,
    #[strum(serialize = "37")]
    RadviliskisDistrictMunicipality,
    #[strum(serialize = "38")]
    RaseiniaiDistrictMunicipality,
    #[strum(serialize = "39")]
    RietavasMunicipality,
    #[strum(serialize = "40")]
    RokiskisDistrictMunicipality,
    #[strum(serialize = "48")]
    SkuodasDistrictMunicipality,
    #[strum(serialize = "TA")]
    TaurageCounty,
    #[strum(serialize = "50")]
    TaurageDistrictMunicipality,
    #[strum(serialize = "TE")]
    TelsiaiCounty,
    #[strum(serialize = "51")]
    TelsiaiDistrictMunicipality,
    #[strum(serialize = "52")]
    TrakaiDistrictMunicipality,
    #[strum(serialize = "53")]
    UkmergeDistrictMunicipality,
    #[strum(serialize = "UT")]
    UtenaCounty,
    #[strum(serialize = "54")]
    UtenaDistrictMunicipality,
    #[strum(serialize = "55")]
    VarenaDistrictMunicipality,
    #[strum(serialize = "56")]
    VilkaviskisDistrictMunicipality,
    #[strum(serialize = "57")]
    VilniusCityMunicipality,
    #[strum(serialize = "VL")]
    VilniusCounty,
    #[strum(serialize = "58")]
    VilniusDistrictMunicipality,
    #[strum(serialize = "59")]
    VisaginasMunicipality,
    #[strum(serialize = "60")]
    ZarasaiDistrictMunicipality,
    #[strum(serialize = "41")]
    SakiaiDistrictMunicipality,
    #[strum(serialize = "42")]
    SalcininkaiDistrictMunicipality,
    #[strum(serialize = "43")]
    SiauliaiCityMunicipality,
    #[strum(serialize = "SA")]
    SiauliaiCounty,
    #[strum(serialize = "44")]
    SiauliaiDistrictMunicipality,
    #[strum(serialize = "45")]
    SilaleDistrictMunicipality,
    #[strum(serialize = "46")]
    SiluteDistrictMunicipality,
    #[strum(serialize = "47")]
    SirvintosDistrictMunicipality,
    #[strum(serialize = "49")]
    SvencionysDistrictMunicipality,
}

#[derive(
    Debug, Clone, PartialEq, Eq, Serialize, Deserialize, strum::Display, strum::EnumString,
)]
pub enum MaltaStatesAbbreviation {
    #[strum(serialize = "01")]
    Attard,
    #[strum(serialize = "02")]
    Balzan,
    #[strum(serialize = "03")]
    Birgu,
    #[strum(serialize = "04")]
    Birkirkara,
    #[strum(serialize = "05")]
    Birżebbuġa,
    #[strum(serialize = "06")]
    Cospicua,
    #[strum(serialize = "07")]
    Dingli,
    #[strum(serialize = "08")]
    Fgura,
    #[strum(serialize = "09")]
    Floriana,
    #[strum(serialize = "10")]
    Fontana,
    #[strum(serialize = "11")]
    Gudja,
    #[strum(serialize = "12")]
    Gżira,
    #[strum(serialize = "13")]
    Għajnsielem,
    #[strum(serialize = "14")]
    Għarb,
    #[strum(serialize = "15")]
    Għargħur,
    #[strum(serialize = "16")]
    Għasri,
    #[strum(serialize = "17")]
    Għaxaq,
    #[strum(serialize = "18")]
    Ħamrun,
    #[strum(serialize = "19")]
    Iklin,
    #[strum(serialize = "20")]
    Senglea,
    #[strum(serialize = "21")]
    Kalkara,
    #[strum(serialize = "22")]
    Kerċem,
    #[strum(serialize = "23")]
    Kirkop,
    #[strum(serialize = "24")]
    Lija,
    #[strum(serialize = "25")]
    Luqa,
    #[strum(serialize = "26")]
    Marsa,
    #[strum(serialize = "27")]
    Marsaskala,
    #[strum(serialize = "28")]
    Marsaxlokk,
    #[strum(serialize = "29")]
    Mdina,
    #[strum(serialize = "30")]
    Mellieħa,
    #[strum(serialize = "31")]
    Mġarr,
    #[strum(serialize = "32")]
    Mosta,
    #[strum(serialize = "33")]
    Mqabba,
    #[strum(serialize = "34")]
    Msida,
    #[strum(serialize = "35")]
    Mtarfa,
    #[strum(serialize = "36")]
    Munxar,
    #[strum(serialize = "37")]
    Nadur,
    #[strum(serialize = "38")]
    Naxxar,
    #[strum(serialize = "39")]
    Paola,
    #[strum(serialize = "40")]
    Pembroke,
    #[strum(serialize = "41")]
    Pietà,
    #[strum(serialize = "42")]
    Qala,
    #[strum(serialize = "43")]
    Qormi,
    #[strum(serialize = "44")]
    Qrendi,
    #[strum(serialize = "45")]
    Victoria,
    #[strum(serialize = "46")]
    Rabat,
    #[strum(serialize = "48")]
    StJulians,
    #[strum(serialize = "49")]
    SanĠwann,
    #[strum(serialize = "50")]
    SaintLawrence,
    #[strum(serialize = "51")]
    StPaulsBay,
    #[strum(serialize = "52")]
    Sannat,
    #[strum(serialize = "53")]
    SantaLuċija,
    #[strum(serialize = "54")]
    SantaVenera,
    #[strum(serialize = "55")]
    Siġġiewi,
    #[strum(serialize = "56")]
    Sliema,
    #[strum(serialize = "57")]
    Swieqi,
    #[strum(serialize = "58")]
    TaXbiex,
    #[strum(serialize = "59")]
    Tarxien,
    #[strum(serialize = "60")]
    Valletta,
    #[strum(serialize = "61")]
    Xagħra,
    #[strum(serialize = "62")]
    Xewkija,
    #[strum(serialize = "63")]
    Xgħajra,
    #[strum(serialize = "64")]
    Żabbar,
    #[strum(serialize = "65")]
    ŻebbuġGozo,
    #[strum(serialize = "66")]
    ŻebbuġMalta,
    #[strum(serialize = "67")]
    Żejtun,
    #[strum(serialize = "68")]
    Żurrieq,
}

#[derive(
    Debug, Clone, PartialEq, Eq, Serialize, Deserialize, strum::Display, strum::EnumString,
)]
pub enum MoldovaStatesAbbreviation {
    #[strum(serialize = "AN")]
    AneniiNoiDistrict,
    #[strum(serialize = "BS")]
    BasarabeascaDistrict,
    #[strum(serialize = "BD")]
    BenderMunicipality,
    #[strum(serialize = "BR")]
    BriceniDistrict,
    #[strum(serialize = "BA")]
    BălțiMunicipality,
    #[strum(serialize = "CA")]
    CahulDistrict,
    #[strum(serialize = "CT")]
    CantemirDistrict,
    #[strum(serialize = "CU")]
    ChișinăuMunicipality,
    #[strum(serialize = "CM")]
    CimișliaDistrict,
    #[strum(serialize = "CR")]
    CriuleniDistrict,
    #[strum(serialize = "CL")]
    CălărașiDistrict,
    #[strum(serialize = "CS")]
    CăușeniDistrict,
    #[strum(serialize = "DO")]
    DondușeniDistrict,
    #[strum(serialize = "DR")]
    DrochiaDistrict,
    #[strum(serialize = "DU")]
    DubăsariDistrict,
    #[strum(serialize = "ED")]
    EdinețDistrict,
    #[strum(serialize = "FL")]
    FloreștiDistrict,
    #[strum(serialize = "FA")]
    FăleștiDistrict,
    #[strum(serialize = "GA")]
    Găgăuzia,
    #[strum(serialize = "GL")]
    GlodeniDistrict,
    #[strum(serialize = "HI")]
    HînceștiDistrict,
    #[strum(serialize = "IA")]
    IaloveniDistrict,
    #[strum(serialize = "NI")]
    NisporeniDistrict,
    #[strum(serialize = "OC")]
    OcnițaDistrict,
    #[strum(serialize = "OR")]
    OrheiDistrict,
    #[strum(serialize = "RE")]
    RezinaDistrict,
    #[strum(serialize = "RI")]
    RîșcaniDistrict,
    #[strum(serialize = "SO")]
    SorocaDistrict,
    #[strum(serialize = "ST")]
    StrășeniDistrict,
    #[strum(serialize = "SI")]
    SîngereiDistrict,
    #[strum(serialize = "TA")]
    TaracliaDistrict,
    #[strum(serialize = "TE")]
    TeleneștiDistrict,
    #[strum(serialize = "SN")]
    TransnistriaAutonomousTerritorialUnit,
    #[strum(serialize = "UN")]
    UngheniDistrict,
    #[strum(serialize = "SD")]
    ȘoldăneștiDistrict,
    #[strum(serialize = "SV")]
    ȘtefanVodăDistrict,
}

#[derive(
    Debug, Clone, PartialEq, Eq, Serialize, Deserialize, strum::Display, strum::EnumString,
)]
pub enum MonacoStatesAbbreviation {
    Monaco,
}

#[derive(
    Debug, Clone, PartialEq, Eq, Serialize, Deserialize, strum::Display, strum::EnumString,
)]
pub enum MontenegroStatesAbbreviation {
    #[strum(serialize = "01")]
    AndrijevicaMunicipality,
    #[strum(serialize = "02")]
    BarMunicipality,
    #[strum(serialize = "03")]
    BeraneMunicipality,
    #[strum(serialize = "04")]
    BijeloPoljeMunicipality,
    #[strum(serialize = "05")]
    BudvaMunicipality,
    #[strum(serialize = "07")]
    DanilovgradMunicipality,
    #[strum(serialize = "22")]
    GusinjeMunicipality,
    #[strum(serialize = "09")]
    KolasinMunicipality,
    #[strum(serialize = "10")]
    KotorMunicipality,
    #[strum(serialize = "11")]
    MojkovacMunicipality,
    #[strum(serialize = "12")]
    NiksicMunicipality,
    #[strum(serialize = "06")]
    OldRoyalCapitalCetinje,
    #[strum(serialize = "23")]
    PetnjicaMunicipality,
    #[strum(serialize = "13")]
    PlavMunicipality,
    #[strum(serialize = "14")]
    PljevljaMunicipality,
    #[strum(serialize = "15")]
    PlužineMunicipality,
    #[strum(serialize = "16")]
    PodgoricaMunicipality,
    #[strum(serialize = "17")]
    RožajeMunicipality,
    #[strum(serialize = "19")]
    TivatMunicipality,
    #[strum(serialize = "20")]
    UlcinjMunicipality,
    #[strum(serialize = "18")]
    SavnikMunicipality,
    #[strum(serialize = "21")]
    ŽabljakMunicipality,
}

#[derive(
    Debug, Clone, PartialEq, Eq, Serialize, Deserialize, strum::Display, strum::EnumString,
)]
pub enum NetherlandsStatesAbbreviation {
    #[strum(serialize = "BQ1")]
    Bonaire,
    #[strum(serialize = "DR")]
    Drenthe,
    #[strum(serialize = "FL")]
    Flevoland,
    #[strum(serialize = "FR")]
    Friesland,
    #[strum(serialize = "GE")]
    Gelderland,
    #[strum(serialize = "GR")]
    Groningen,
    #[strum(serialize = "LI")]
    Limburg,
    #[strum(serialize = "NB")]
    NorthBrabant,
    #[strum(serialize = "NH")]
    NorthHolland,
    #[strum(serialize = "OV")]
    Overijssel,
    #[strum(serialize = "BQ2")]
    Saba,
    #[strum(serialize = "BQ3")]
    SintEustatius,
    #[strum(serialize = "ZH")]
    SouthHolland,
    #[strum(serialize = "UT")]
    Utrecht,
    #[strum(serialize = "ZE")]
    Zeeland,
}

#[derive(
    Debug, Clone, PartialEq, Eq, Serialize, Deserialize, strum::Display, strum::EnumString,
)]
pub enum NorthMacedoniaStatesAbbreviation {
    #[strum(serialize = "01")]
    AerodromMunicipality,
    #[strum(serialize = "02")]
    AracinovoMunicipality,
    #[strum(serialize = "03")]
    BerovoMunicipality,
    #[strum(serialize = "04")]
    BitolaMunicipality,
    #[strum(serialize = "05")]
    BogdanciMunicipality,
    #[strum(serialize = "06")]
    BogovinjeMunicipality,
    #[strum(serialize = "07")]
    BosilovoMunicipality,
    #[strum(serialize = "08")]
    BrvenicaMunicipality,
    #[strum(serialize = "09")]
    ButelMunicipality,
    #[strum(serialize = "77")]
    CentarMunicipality,
    #[strum(serialize = "78")]
    CentarZupaMunicipality,
    #[strum(serialize = "22")]
    DebarcaMunicipality,
    #[strum(serialize = "23")]
    DelcevoMunicipality,
    #[strum(serialize = "25")]
    DemirHisarMunicipality,
    #[strum(serialize = "24")]
    DemirKapijaMunicipality,
    #[strum(serialize = "26")]
    DojranMunicipality,
    #[strum(serialize = "27")]
    DolneniMunicipality,
    #[strum(serialize = "28")]
    DrugovoMunicipality,
    #[strum(serialize = "17")]
    GaziBabaMunicipality,
    #[strum(serialize = "18")]
    GevgelijaMunicipality,
    #[strum(serialize = "29")]
    GjorcePetrovMunicipality,
    #[strum(serialize = "19")]
    GostivarMunicipality,
    #[strum(serialize = "20")]
    GradskoMunicipality,
    #[strum(serialize = "85")]
    GreaterSkopje,
    #[strum(serialize = "34")]
    IlindenMunicipality,
    #[strum(serialize = "35")]
    JegunovceMunicipality,
    #[strum(serialize = "37")]
    Karbinci,
    #[strum(serialize = "38")]
    KarposMunicipality,
    #[strum(serialize = "36")]
    KavadarciMunicipality,
    #[strum(serialize = "39")]
    KiselaVodaMunicipality,
    #[strum(serialize = "40")]
    KicevoMunicipality,
    #[strum(serialize = "41")]
    KonceMunicipality,
    #[strum(serialize = "42")]
    KocaniMunicipality,
    #[strum(serialize = "43")]
    KratovoMunicipality,
    #[strum(serialize = "44")]
    KrivaPalankaMunicipality,
    #[strum(serialize = "45")]
    KrivogastaniMunicipality,
    #[strum(serialize = "46")]
    KrusevoMunicipality,
    #[strum(serialize = "47")]
    KumanovoMunicipality,
    #[strum(serialize = "48")]
    LipkovoMunicipality,
    #[strum(serialize = "49")]
    LozovoMunicipality,
    #[strum(serialize = "51")]
    MakedonskaKamenicaMunicipality,
    #[strum(serialize = "52")]
    MakedonskiBrodMunicipality,
    #[strum(serialize = "50")]
    MavrovoAndRostusaMunicipality,
    #[strum(serialize = "53")]
    MogilaMunicipality,
    #[strum(serialize = "54")]
    NegotinoMunicipality,
    #[strum(serialize = "55")]
    NovaciMunicipality,
    #[strum(serialize = "56")]
    NovoSeloMunicipality,
    #[strum(serialize = "58")]
    OhridMunicipality,
    #[strum(serialize = "57")]
    OslomejMunicipality,
    #[strum(serialize = "60")]
    PehcevoMunicipality,
    #[strum(serialize = "59")]
    PetrovecMunicipality,
    #[strum(serialize = "61")]
    PlasnicaMunicipality,
    #[strum(serialize = "62")]
    PrilepMunicipality,
    #[strum(serialize = "63")]
    ProbishtipMunicipality,
    #[strum(serialize = "64")]
    RadovisMunicipality,
    #[strum(serialize = "65")]
    RankovceMunicipality,
    #[strum(serialize = "66")]
    ResenMunicipality,
    #[strum(serialize = "67")]
    RosomanMunicipality,
    #[strum(serialize = "68")]
    SarajMunicipality,
    #[strum(serialize = "70")]
    SopisteMunicipality,
    #[strum(serialize = "71")]
    StaroNagoricaneMunicipality,
    #[strum(serialize = "72")]
    StrugaMunicipality,
    #[strum(serialize = "73")]
    StrumicaMunicipality,
    #[strum(serialize = "74")]
    StudenicaniMunicipality,
    #[strum(serialize = "69")]
    SvetiNikoleMunicipality,
    #[strum(serialize = "75")]
    TearceMunicipality,
    #[strum(serialize = "76")]
    TetovoMunicipality,
    #[strum(serialize = "10")]
    ValandovoMunicipality,
    #[strum(serialize = "11")]
    VasilevoMunicipality,
    #[strum(serialize = "13")]
    VelesMunicipality,
    #[strum(serialize = "12")]
    VevcaniMunicipality,
    #[strum(serialize = "14")]
    VinicaMunicipality,
    #[strum(serialize = "15")]
    VranesticaMunicipality,
    #[strum(serialize = "16")]
    VrapcisteMunicipality,
    #[strum(serialize = "31")]
    ZajasMunicipality,
    #[strum(serialize = "32")]
    ZelenikovoMunicipality,
    #[strum(serialize = "33")]
    ZrnovciMunicipality,
    #[strum(serialize = "79")]
    CairMunicipality,
    #[strum(serialize = "80")]
    CaskaMunicipality,
    #[strum(serialize = "81")]
    CesinovoOblesevoMunicipality,
    #[strum(serialize = "82")]
    CucerSandevoMunicipality,
    #[strum(serialize = "83")]
    StipMunicipality,
    #[strum(serialize = "84")]
    ShutoOrizariMunicipality,
    #[strum(serialize = "30")]
    ZelinoMunicipality,
}

#[derive(
    Debug, Clone, PartialEq, Eq, Serialize, Deserialize, strum::Display, strum::EnumString,
)]
pub enum NorwayStatesAbbreviation {
    #[strum(serialize = "02")]
    Akershus,
    #[strum(serialize = "06")]
    Buskerud,
    #[strum(serialize = "20")]
    Finnmark,
    #[strum(serialize = "04")]
    Hedmark,
    #[strum(serialize = "12")]
    Hordaland,
    #[strum(serialize = "22")]
    JanMayen,
    #[strum(serialize = "15")]
    MoreOgRomsdal,
    #[strum(serialize = "17")]
    NordTrondelag,
    #[strum(serialize = "18")]
    Nordland,
    #[strum(serialize = "05")]
    Oppland,
    #[strum(serialize = "03")]
    Oslo,
    #[strum(serialize = "11")]
    Rogaland,
    #[strum(serialize = "14")]
    SognOgFjordane,
    #[strum(serialize = "21")]
    Svalbard,
    #[strum(serialize = "16")]
    SorTrondelag,
    #[strum(serialize = "08")]
    Telemark,
    #[strum(serialize = "19")]
    Troms,
    #[strum(serialize = "50")]
    Trondelag,
    #[strum(serialize = "10")]
    VestAgder,
    #[strum(serialize = "07")]
    Vestfold,
    #[strum(serialize = "01")]
    Ostfold,
}

#[derive(
    Debug, Clone, PartialEq, Eq, Serialize, Deserialize, strum::Display, strum::EnumString,
)]
pub enum PolandStatesAbbreviation {
    #[strum(serialize = "30")]
    GreaterPoland,
    #[strum(serialize = "26")]
    HolyCross,
    #[strum(serialize = "04")]
    KuyaviaPomerania,
    #[strum(serialize = "12")]
    LesserPoland,
    #[strum(serialize = "02")]
    LowerSilesia,
    #[strum(serialize = "06")]
    Lublin,
    #[strum(serialize = "08")]
    Lubusz,
    #[strum(serialize = "10")]
    Łódź,
    #[strum(serialize = "14")]
    Mazovia,
    #[strum(serialize = "20")]
    Podlaskie,
    #[strum(serialize = "22")]
    Pomerania,
    #[strum(serialize = "24")]
    Silesia,
    #[strum(serialize = "18")]
    Subcarpathia,
    #[strum(serialize = "16")]
    UpperSilesia,
    #[strum(serialize = "28")]
    WarmiaMasuria,
    #[strum(serialize = "32")]
    WestPomerania,
}

#[derive(
    Debug, Clone, PartialEq, Eq, Serialize, Deserialize, strum::Display, strum::EnumString,
)]
pub enum PortugalStatesAbbreviation {
    #[strum(serialize = "01")]
    AveiroDistrict,
    #[strum(serialize = "20")]
    Azores,
    #[strum(serialize = "02")]
    BejaDistrict,
    #[strum(serialize = "03")]
    BragaDistrict,
    #[strum(serialize = "04")]
    BragancaDistrict,
    #[strum(serialize = "05")]
    CasteloBrancoDistrict,
    #[strum(serialize = "06")]
    CoimbraDistrict,
    #[strum(serialize = "08")]
    FaroDistrict,
    #[strum(serialize = "09")]
    GuardaDistrict,
    #[strum(serialize = "10")]
    LeiriaDistrict,
    #[strum(serialize = "11")]
    LisbonDistrict,
    #[strum(serialize = "30")]
    Madeira,
    #[strum(serialize = "12")]
    PortalegreDistrict,
    #[strum(serialize = "13")]
    PortoDistrict,
    #[strum(serialize = "14")]
    SantaremDistrict,
    #[strum(serialize = "15")]
    SetubalDistrict,
    #[strum(serialize = "16")]
    VianaDoCasteloDistrict,
    #[strum(serialize = "17")]
    VilaRealDistrict,
    #[strum(serialize = "18")]
    ViseuDistrict,
    #[strum(serialize = "07")]
    EvoraDistrict,
}

#[derive(
    Debug, Clone, PartialEq, Eq, Serialize, Deserialize, strum::Display, strum::EnumString,
)]
pub enum SpainStatesAbbreviation {
    #[strum(serialize = "C")]
    ACorunaProvince,
    #[strum(serialize = "AB")]
    AlbaceteProvince,
    #[strum(serialize = "A")]
    AlicanteProvince,
    #[strum(serialize = "AL")]
    AlmeriaProvince,
    #[strum(serialize = "AN")]
    Andalusia,
    #[strum(serialize = "VI")]
    ArabaAlava,
    #[strum(serialize = "AR")]
    Aragon,
    #[strum(serialize = "BA")]
    BadajozProvince,
    #[strum(serialize = "PM")]
    BalearicIslands,
    #[strum(serialize = "B")]
    BarcelonaProvince,
    #[strum(serialize = "PV")]
    BasqueCountry,
    #[strum(serialize = "BI")]
    Biscay,
    #[strum(serialize = "BU")]
    BurgosProvince,
    #[strum(serialize = "CN")]
    CanaryIslands,
    #[strum(serialize = "S")]
    Cantabria,
    #[strum(serialize = "CS")]
    CastellonProvince,
    #[strum(serialize = "CL")]
    CastileAndLeon,
    #[strum(serialize = "CM")]
    CastileLaMancha,
    #[strum(serialize = "CT")]
    Catalonia,
    #[strum(serialize = "CE")]
    Ceuta,
    #[strum(serialize = "CR")]
    CiudadRealProvince,
    #[strum(serialize = "MD")]
    CommunityOfMadrid,
    #[strum(serialize = "CU")]
    CuencaProvince,
    #[strum(serialize = "CC")]
    CaceresProvince,
    #[strum(serialize = "CA")]
    CadizProvince,
    #[strum(serialize = "CO")]
    CordobaProvince,
    #[strum(serialize = "EX")]
    Extremadura,
    #[strum(serialize = "GA")]
    Galicia,
    #[strum(serialize = "SS")]
    Gipuzkoa,
    #[strum(serialize = "GI")]
    GironaProvince,
    #[strum(serialize = "GR")]
    GranadaProvince,
    #[strum(serialize = "GU")]
    GuadalajaraProvince,
    #[strum(serialize = "H")]
    HuelvaProvince,
    #[strum(serialize = "HU")]
    HuescaProvince,
    #[strum(serialize = "J")]
    JaenProvince,
    #[strum(serialize = "RI")]
    LaRioja,
    #[strum(serialize = "GC")]
    LasPalmasProvince,
    #[strum(serialize = "LE")]
    LeonProvince,
    #[strum(serialize = "L")]
    LleidaProvince,
    #[strum(serialize = "LU")]
    LugoProvince,
    #[strum(serialize = "M")]
    MadridProvince,
    #[strum(serialize = "ML")]
    Melilla,
    #[strum(serialize = "MU")]
    MurciaProvince,
    #[strum(serialize = "MA")]
    MalagaProvince,
    #[strum(serialize = "NC")]
    Navarre,
    #[strum(serialize = "OR")]
    OurenseProvince,
    #[strum(serialize = "P")]
    PalenciaProvince,
    #[strum(serialize = "PO")]
    PontevedraProvince,
    #[strum(serialize = "O")]
    ProvinceOfAsturias,
    #[strum(serialize = "AV")]
    ProvinceOfAvila,
    #[strum(serialize = "MC")]
    RegionOfMurcia,
    #[strum(serialize = "SA")]
    SalamancaProvince,
    #[strum(serialize = "TF")]
    SantaCruzDeTenerifeProvince,
    #[strum(serialize = "SG")]
    SegoviaProvince,
    #[strum(serialize = "SE")]
    SevilleProvince,
    #[strum(serialize = "SO")]
    SoriaProvince,
    #[strum(serialize = "T")]
    TarragonaProvince,
    #[strum(serialize = "TE")]
    TeruelProvince,
    #[strum(serialize = "TO")]
    ToledoProvince,
    #[strum(serialize = "V")]
    ValenciaProvince,
    #[strum(serialize = "VC")]
    ValencianCommunity,
    #[strum(serialize = "VA")]
    ValladolidProvince,
    #[strum(serialize = "ZA")]
    ZamoraProvince,
    #[strum(serialize = "Z")]
    ZaragozaProvince,
}

#[derive(
    Debug, Clone, PartialEq, Eq, Serialize, Deserialize, strum::Display, strum::EnumString,
)]
pub enum SwitzerlandStatesAbbreviation {
    #[strum(serialize = "AG")]
    Aargau,
    #[strum(serialize = "AR")]
    AppenzellAusserrhoden,
    #[strum(serialize = "AI")]
    AppenzellInnerrhoden,
    #[strum(serialize = "BL")]
    BaselLandschaft,
    #[strum(serialize = "FR")]
    CantonOfFribourg,
    #[strum(serialize = "GE")]
    CantonOfGeneva,
    #[strum(serialize = "JU")]
    CantonOfJura,
    #[strum(serialize = "LU")]
    CantonOfLucerne,
    #[strum(serialize = "NE")]
    CantonOfNeuchatel,
    #[strum(serialize = "SH")]
    CantonOfSchaffhausen,
    #[strum(serialize = "SO")]
    CantonOfSolothurn,
    #[strum(serialize = "SG")]
    CantonOfStGallen,
    #[strum(serialize = "VS")]
    CantonOfValais,
    #[strum(serialize = "VD")]
    CantonOfVaud,
    #[strum(serialize = "ZG")]
    CantonOfZug,
    #[strum(serialize = "GL")]
    Glarus,
    #[strum(serialize = "GR")]
    Graubunden,
    #[strum(serialize = "NW")]
    Nidwalden,
    #[strum(serialize = "OW")]
    Obwalden,
    #[strum(serialize = "SZ")]
    Schwyz,
    #[strum(serialize = "TG")]
    Thurgau,
    #[strum(serialize = "TI")]
    Ticino,
    #[strum(serialize = "UR")]
    Uri,
    #[strum(serialize = "BE")]
    CantonOfBern,
    #[strum(serialize = "ZH")]
    CantonOfZurich,
}

#[derive(
    Debug, Clone, PartialEq, Eq, Serialize, Deserialize, strum::Display, strum::EnumString,
)]
pub enum UnitedKingdomStatesAbbreviation {
    #[strum(serialize = "ABE")]
    Aberdeen,
    #[strum(serialize = "ABD")]
    Aberdeenshire,
    #[strum(serialize = "ANS")]
    Angus,
    #[strum(serialize = "ANT")]
    Antrim,
    #[strum(serialize = "ANN")]
    AntrimAndNewtownabbey,
    #[strum(serialize = "ARD")]
    Ards,
    #[strum(serialize = "AND")]
    ArdsAndNorthDown,
    #[strum(serialize = "AGB")]
    ArgyllAndBute,
    #[strum(serialize = "ARM")]
    ArmaghCityAndDistrictCouncil,
    #[strum(serialize = "ABC")]
    ArmaghBanbridgeAndCraigavon,
    #[strum(serialize = "SH-AC")]
    AscensionIsland,
    #[strum(serialize = "BLA")]
    BallymenaBorough,
    #[strum(serialize = "BLY")]
    Ballymoney,
    #[strum(serialize = "BNB")]
    Banbridge,
    #[strum(serialize = "BNS")]
    Barnsley,
    #[strum(serialize = "BAS")]
    BathAndNorthEastSomerset,
    #[strum(serialize = "BDF")]
    Bedford,
    #[strum(serialize = "BFS")]
    BelfastDistrict,
    #[strum(serialize = "BIR")]
    Birmingham,
    #[strum(serialize = "BBD")]
    BlackburnWithDarwen,
    #[strum(serialize = "BPL")]
    Blackpool,
    #[strum(serialize = "BGW")]
    BlaenauGwentCountyBorough,
    #[strum(serialize = "BOL")]
    Bolton,
    #[strum(serialize = "BMH")]
    Bournemouth,
    #[strum(serialize = "BRC")]
    BracknellForest,
    #[strum(serialize = "BRD")]
    Bradford,
    #[strum(serialize = "BGE")]
    BridgendCountyBorough,
    #[strum(serialize = "BNH")]
    BrightonAndHove,
    #[strum(serialize = "BKM")]
    Buckinghamshire,
    #[strum(serialize = "BUR")]
    Bury,
    #[strum(serialize = "CAY")]
    CaerphillyCountyBorough,
    #[strum(serialize = "CLD")]
    Calderdale,
    #[strum(serialize = "CAM")]
    Cambridgeshire,
    #[strum(serialize = "CMN")]
    Carmarthenshire,
    #[strum(serialize = "CKF")]
    CarrickfergusBoroughCouncil,
    #[strum(serialize = "CSR")]
    Castlereagh,
    #[strum(serialize = "CCG")]
    CausewayCoastAndGlens,
    #[strum(serialize = "CBF")]
    CentralBedfordshire,
    #[strum(serialize = "CGN")]
    Ceredigion,
    #[strum(serialize = "CHE")]
    CheshireEast,
    #[strum(serialize = "CHW")]
    CheshireWestAndChester,
    #[strum(serialize = "CRF")]
    CityAndCountyOfCardiff,
    #[strum(serialize = "SWA")]
    CityAndCountyOfSwansea,
    #[strum(serialize = "BST")]
    CityOfBristol,
    #[strum(serialize = "DER")]
    CityOfDerby,
    #[strum(serialize = "KHL")]
    CityOfKingstonUponHull,
    #[strum(serialize = "LCE")]
    CityOfLeicester,
    #[strum(serialize = "LND")]
    CityOfLondon,
    #[strum(serialize = "NGM")]
    CityOfNottingham,
    #[strum(serialize = "PTE")]
    CityOfPeterborough,
    #[strum(serialize = "PLY")]
    CityOfPlymouth,
    #[strum(serialize = "POR")]
    CityOfPortsmouth,
    #[strum(serialize = "STH")]
    CityOfSouthampton,
    #[strum(serialize = "STE")]
    CityOfStokeOnTrent,
    #[strum(serialize = "SND")]
    CityOfSunderland,
    #[strum(serialize = "WSM")]
    CityOfWestminster,
    #[strum(serialize = "WLV")]
    CityOfWolverhampton,
    #[strum(serialize = "YOR")]
    CityOfYork,
    #[strum(serialize = "CLK")]
    Clackmannanshire,
    #[strum(serialize = "CLR")]
    ColeraineBoroughCouncil,
    #[strum(serialize = "CWY")]
    ConwyCountyBorough,
    #[strum(serialize = "CKT")]
    CookstownDistrictCouncil,
    #[strum(serialize = "CON")]
    Cornwall,
    #[strum(serialize = "DUR")]
    CountyDurham,
    #[strum(serialize = "COV")]
    Coventry,
    #[strum(serialize = "CGV")]
    CraigavonBoroughCouncil,
    #[strum(serialize = "CMA")]
    Cumbria,
    #[strum(serialize = "DAL")]
    Darlington,
    #[strum(serialize = "DEN")]
    Denbighshire,
    #[strum(serialize = "DBY")]
    Derbyshire,
    #[strum(serialize = "DRS")]
    DerryCityAndStrabane,
    #[strum(serialize = "DRY")]
    DerryCityCouncil,
    #[strum(serialize = "DEV")]
    Devon,
    #[strum(serialize = "DNC")]
    Doncaster,
    #[strum(serialize = "DOR")]
    Dorset,
    #[strum(serialize = "DOW")]
    DownDistrictCouncil,
    #[strum(serialize = "DUD")]
    Dudley,
    #[strum(serialize = "DGY")]
    DumfriesAndGalloway,
    #[strum(serialize = "DND")]
    Dundee,
    #[strum(serialize = "DGN")]
    DungannonAndSouthTyroneBoroughCouncil,
    #[strum(serialize = "EAY")]
    EastAyrshire,
    #[strum(serialize = "EDU")]
    EastDunbartonshire,
    #[strum(serialize = "ELN")]
    EastLothian,
    #[strum(serialize = "ERW")]
    EastRenfrewshire,
    #[strum(serialize = "ERY")]
    EastRidingOfYorkshire,
    #[strum(serialize = "ESX")]
    EastSussex,
    #[strum(serialize = "EDH")]
    Edinburgh,
    #[strum(serialize = "ENG")]
    England,
    #[strum(serialize = "ESS")]
    Essex,
    #[strum(serialize = "FAL")]
    Falkirk,
    #[strum(serialize = "FMO")]
    FermanaghAndOmagh,
    #[strum(serialize = "FER")]
    FermanaghDistrictCouncil,
    #[strum(serialize = "FIF")]
    Fife,
    #[strum(serialize = "FLN")]
    Flintshire,
    #[strum(serialize = "GAT")]
    Gateshead,
    #[strum(serialize = "GLG")]
    Glasgow,
    #[strum(serialize = "GLS")]
    Gloucestershire,
    #[strum(serialize = "GWN")]
    Gwynedd,
    #[strum(serialize = "HAL")]
    Halton,
    #[strum(serialize = "HAM")]
    Hampshire,
    #[strum(serialize = "HPL")]
    Hartlepool,
    #[strum(serialize = "HEF")]
    Herefordshire,
    #[strum(serialize = "HRT")]
    Hertfordshire,
    #[strum(serialize = "HLD")]
    Highland,
    #[strum(serialize = "IVC")]
    Inverclyde,
    #[strum(serialize = "IOW")]
    IsleOfWight,
    #[strum(serialize = "IOS")]
    IslesOfScilly,
    #[strum(serialize = "KEN")]
    Kent,
    #[strum(serialize = "KIR")]
    Kirklees,
    #[strum(serialize = "KWL")]
    Knowsley,
    #[strum(serialize = "LAN")]
    Lancashire,
    #[strum(serialize = "LRN")]
    LarneBoroughCouncil,
    #[strum(serialize = "LDS")]
    Leeds,
    #[strum(serialize = "LEC")]
    Leicestershire,
    #[strum(serialize = "LMV")]
    LimavadyBoroughCouncil,
    #[strum(serialize = "LIN")]
    Lincolnshire,
    #[strum(serialize = "LBC")]
    LisburnAndCastlereagh,
    #[strum(serialize = "LSB")]
    LisburnCityCouncil,
    #[strum(serialize = "LIV")]
    Liverpool,
    #[strum(serialize = "BDG")]
    LondonBoroughOfBarkingAndDagenham,
    #[strum(serialize = "BNE")]
    LondonBoroughOfBarnet,
    #[strum(serialize = "BEX")]
    LondonBoroughOfBexley,
    #[strum(serialize = "BEN")]
    LondonBoroughOfBrent,
    #[strum(serialize = "BRY")]
    LondonBoroughOfBromley,
    #[strum(serialize = "CMD")]
    LondonBoroughOfCamden,
    #[strum(serialize = "CRY")]
    LondonBoroughOfCroydon,
    #[strum(serialize = "EAL")]
    LondonBoroughOfEaling,
    #[strum(serialize = "ENF")]
    LondonBoroughOfEnfield,
    #[strum(serialize = "HCK")]
    LondonBoroughOfHackney,
    #[strum(serialize = "HMF")]
    LondonBoroughOfHammersmithAndFulham,
    #[strum(serialize = "HRY")]
    LondonBoroughOfHaringey,
    #[strum(serialize = "HRW")]
    LondonBoroughOfHarrow,
    #[strum(serialize = "HAV")]
    LondonBoroughOfHavering,
    #[strum(serialize = "HIL")]
    LondonBoroughOfHillingdon,
    #[strum(serialize = "HNS")]
    LondonBoroughOfHounslow,
    #[strum(serialize = "ISL")]
    LondonBoroughOfIslington,
    #[strum(serialize = "LBH")]
    LondonBoroughOfLambeth,
    #[strum(serialize = "LEW")]
    LondonBoroughOfLewisham,
    #[strum(serialize = "MRT")]
    LondonBoroughOfMerton,
    #[strum(serialize = "NWM")]
    LondonBoroughOfNewham,
    #[strum(serialize = "RDB")]
    LondonBoroughOfRedbridge,
    #[strum(serialize = "RIC")]
    LondonBoroughOfRichmondUponThames,
    #[strum(serialize = "SWK")]
    LondonBoroughOfSouthwark,
    #[strum(serialize = "STN")]
    LondonBoroughOfSutton,
    #[strum(serialize = "TWH")]
    LondonBoroughOfTowerHamlets,
    #[strum(serialize = "WFT")]
    LondonBoroughOfWalthamForest,
    #[strum(serialize = "WND")]
    LondonBoroughOfWandsworth,
    #[strum(serialize = "MFT")]
    MagherafeltDistrictCouncil,
    #[strum(serialize = "MAN")]
    Manchester,
    #[strum(serialize = "MDW")]
    Medway,
    #[strum(serialize = "MTY")]
    MerthyrTydfilCountyBorough,
    #[strum(serialize = "WGN")]
    MetropolitanBoroughOfWigan,
    #[strum(serialize = "MEA")]
    MidAndEastAntrim,
    #[strum(serialize = "MUL")]
    MidUlster,
    #[strum(serialize = "MDB")]
    Middlesbrough,
    #[strum(serialize = "MLN")]
    Midlothian,
    #[strum(serialize = "MIK")]
    MiltonKeynes,
    #[strum(serialize = "MON")]
    Monmouthshire,
    #[strum(serialize = "MRY")]
    Moray,
    #[strum(serialize = "MYL")]
    MoyleDistrictCouncil,
    #[strum(serialize = "NTL")]
    NeathPortTalbotCountyBorough,
    #[strum(serialize = "NET")]
    NewcastleUponTyne,
    #[strum(serialize = "NWP")]
    Newport,
    #[strum(serialize = "NYM")]
    NewryAndMourneDistrictCouncil,
    #[strum(serialize = "NMD")]
    NewryMourneAndDown,
    #[strum(serialize = "NTA")]
    NewtownabbeyBoroughCouncil,
    #[strum(serialize = "NFK")]
    Norfolk,
    #[strum(serialize = "NAY")]
    NorthAyrshire,
    #[strum(serialize = "NDN")]
    NorthDownBoroughCouncil,
    #[strum(serialize = "NEL")]
    NorthEastLincolnshire,
    #[strum(serialize = "NLK")]
    NorthLanarkshire,
    #[strum(serialize = "NLN")]
    NorthLincolnshire,
    #[strum(serialize = "NSM")]
    NorthSomerset,
    #[strum(serialize = "NTY")]
    NorthTyneside,
    #[strum(serialize = "NYK")]
    NorthYorkshire,
    #[strum(serialize = "NTH")]
    Northamptonshire,
    #[strum(serialize = "NIR")]
    NorthernIreland,
    #[strum(serialize = "NBL")]
    Northumberland,
    #[strum(serialize = "NTT")]
    Nottinghamshire,
    #[strum(serialize = "OLD")]
    Oldham,
    #[strum(serialize = "OMH")]
    OmaghDistrictCouncil,
    #[strum(serialize = "ORK")]
    OrkneyIslands,
    #[strum(serialize = "ELS")]
    OuterHebrides,
    #[strum(serialize = "OXF")]
    Oxfordshire,
    #[strum(serialize = "PEM")]
    Pembrokeshire,
    #[strum(serialize = "PKN")]
    PerthAndKinross,
    #[strum(serialize = "POL")]
    Poole,
    #[strum(serialize = "POW")]
    Powys,
    #[strum(serialize = "RDG")]
    Reading,
    #[strum(serialize = "RCC")]
    RedcarAndCleveland,
    #[strum(serialize = "RFW")]
    Renfrewshire,
    #[strum(serialize = "RCT")]
    RhonddaCynonTaf,
    #[strum(serialize = "RCH")]
    Rochdale,
    #[strum(serialize = "ROT")]
    Rotherham,
    #[strum(serialize = "GRE")]
    RoyalBoroughOfGreenwich,
    #[strum(serialize = "KEC")]
    RoyalBoroughOfKensingtonAndChelsea,
    #[strum(serialize = "KTT")]
    RoyalBoroughOfKingstonUponThames,
    #[strum(serialize = "RUT")]
    Rutland,
    #[strum(serialize = "SH-HL")]
    SaintHelena,
    #[strum(serialize = "SLF")]
    Salford,
    #[strum(serialize = "SAW")]
    Sandwell,
    #[strum(serialize = "SCT")]
    Scotland,
    #[strum(serialize = "SCB")]
    ScottishBorders,
    #[strum(serialize = "SFT")]
    Sefton,
    #[strum(serialize = "SHF")]
    Sheffield,
    #[strum(serialize = "ZET")]
    ShetlandIslands,
    #[strum(serialize = "SHR")]
    Shropshire,
    #[strum(serialize = "SLG")]
    Slough,
    #[strum(serialize = "SOL")]
    Solihull,
    #[strum(serialize = "SOM")]
    Somerset,
    #[strum(serialize = "SAY")]
    SouthAyrshire,
    #[strum(serialize = "SGC")]
    SouthGloucestershire,
    #[strum(serialize = "SLK")]
    SouthLanarkshire,
    #[strum(serialize = "STY")]
    SouthTyneside,
    #[strum(serialize = "SOS")]
    SouthendOnSea,
    #[strum(serialize = "SHN")]
    StHelens,
    #[strum(serialize = "STS")]
    Staffordshire,
    #[strum(serialize = "STG")]
    Stirling,
    #[strum(serialize = "SKP")]
    Stockport,
    #[strum(serialize = "STT")]
    StocktonOnTees,
    #[strum(serialize = "STB")]
    StrabaneDistrictCouncil,
    #[strum(serialize = "SFK")]
    Suffolk,
    #[strum(serialize = "SRY")]
    Surrey,
    #[strum(serialize = "SWD")]
    Swindon,
    #[strum(serialize = "TAM")]
    Tameside,
    #[strum(serialize = "TFW")]
    TelfordAndWrekin,
    #[strum(serialize = "THR")]
    Thurrock,
    #[strum(serialize = "TOB")]
    Torbay,
    #[strum(serialize = "TOF")]
    Torfaen,
    #[strum(serialize = "TRF")]
    Trafford,
    #[strum(serialize = "UKM")]
    UnitedKingdom,
    #[strum(serialize = "VGL")]
    ValeOfGlamorgan,
    #[strum(serialize = "WKF")]
    Wakefield,
    #[strum(serialize = "WLS")]
    Wales,
    #[strum(serialize = "WLL")]
    Walsall,
    #[strum(serialize = "WRT")]
    Warrington,
    #[strum(serialize = "WAR")]
    Warwickshire,
    #[strum(serialize = "WBK")]
    WestBerkshire,
    #[strum(serialize = "WDU")]
    WestDunbartonshire,
    #[strum(serialize = "WLN")]
    WestLothian,
    #[strum(serialize = "WSX")]
    WestSussex,
    #[strum(serialize = "WIL")]
    Wiltshire,
    #[strum(serialize = "WNM")]
    WindsorAndMaidenhead,
    #[strum(serialize = "WRL")]
    Wirral,
    #[strum(serialize = "WOK")]
    Wokingham,
    #[strum(serialize = "WOR")]
    Worcestershire,
    #[strum(serialize = "WRX")]
    WrexhamCountyBorough,
}

#[derive(
    Debug, Clone, PartialEq, Eq, Serialize, Deserialize, strum::Display, strum::EnumString,
)]
pub enum BelgiumStatesAbbreviation {
    #[strum(serialize = "VAN")]
    Antwerp,
    #[strum(serialize = "BRU")]
    BrusselsCapitalRegion,
    #[strum(serialize = "VOV")]
    EastFlanders,
    #[strum(serialize = "VLG")]
    Flanders,
    #[strum(serialize = "VBR")]
    FlemishBrabant,
    #[strum(serialize = "WHT")]
    Hainaut,
    #[strum(serialize = "VLI")]
    Limburg,
    #[strum(serialize = "WLG")]
    Liege,
    #[strum(serialize = "WLX")]
    Luxembourg,
    #[strum(serialize = "WNA")]
    Namur,
    #[strum(serialize = "WAL")]
    Wallonia,
    #[strum(serialize = "WBR")]
    WalloonBrabant,
    #[strum(serialize = "VWV")]
    WestFlanders,
}

#[derive(
    Debug, Clone, PartialEq, Eq, Serialize, Deserialize, strum::Display, strum::EnumString,
)]
pub enum LuxembourgStatesAbbreviation {
    #[strum(serialize = "CA")]
    CantonOfCapellen,
    #[strum(serialize = "CL")]
    CantonOfClervaux,
    #[strum(serialize = "DI")]
    CantonOfDiekirch,
    #[strum(serialize = "EC")]
    CantonOfEchternach,
    #[strum(serialize = "ES")]
    CantonOfEschSurAlzette,
    #[strum(serialize = "GR")]
    CantonOfGrevenmacher,
    #[strum(serialize = "LU")]
    CantonOfLuxembourg,
    #[strum(serialize = "ME")]
    CantonOfMersch,
    #[strum(serialize = "RD")]
    CantonOfRedange,
    #[strum(serialize = "RM")]
    CantonOfRemich,
    #[strum(serialize = "VD")]
    CantonOfVianden,
    #[strum(serialize = "WI")]
    CantonOfWiltz,
    #[strum(serialize = "D")]
    DiekirchDistrict,
    #[strum(serialize = "G")]
    GrevenmacherDistrict,
    #[strum(serialize = "L")]
    LuxembourgDistrict,
}

#[derive(
    Debug, Clone, PartialEq, Eq, Serialize, Deserialize, strum::Display, strum::EnumString,
)]
pub enum RussiaStatesAbbreviation {
    #[strum(serialize = "ALT")]
    AltaiKrai,
    #[strum(serialize = "AL")]
    AltaiRepublic,
    #[strum(serialize = "AMU")]
    AmurOblast,
    #[strum(serialize = "ARK")]
    Arkhangelsk,
    #[strum(serialize = "AST")]
    AstrakhanOblast,
    #[strum(serialize = "BEL")]
    BelgorodOblast,
    #[strum(serialize = "BRY")]
    BryanskOblast,
    #[strum(serialize = "CE")]
    ChechenRepublic,
    #[strum(serialize = "CHE")]
    ChelyabinskOblast,
    #[strum(serialize = "CHU")]
    ChukotkaAutonomousOkrug,
    #[strum(serialize = "CU")]
    ChuvashRepublic,
    #[strum(serialize = "IRK")]
    Irkutsk,
    #[strum(serialize = "IVA")]
    IvanovoOblast,
    #[strum(serialize = "YEV")]
    JewishAutonomousOblast,
    #[strum(serialize = "KB")]
    KabardinoBalkarRepublic,
    #[strum(serialize = "KGD")]
    Kaliningrad,
    #[strum(serialize = "KLU")]
    KalugaOblast,
    #[strum(serialize = "KAM")]
    KamchatkaKrai,
    #[strum(serialize = "KC")]
    KarachayCherkessRepublic,
    #[strum(serialize = "KEM")]
    KemerovoOblast,
    #[strum(serialize = "KHA")]
    KhabarovskKrai,
    #[strum(serialize = "KHM")]
    KhantyMansiAutonomousOkrug,
    #[strum(serialize = "KIR")]
    KirovOblast,
    #[strum(serialize = "KO")]
    KomiRepublic,
    #[strum(serialize = "KOS")]
    KostromaOblast,
    #[strum(serialize = "KDA")]
    KrasnodarKrai,
    #[strum(serialize = "KYA")]
    KrasnoyarskKrai,
    #[strum(serialize = "KGN")]
    KurganOblast,
    #[strum(serialize = "KRS")]
    KurskOblast,
    #[strum(serialize = "LEN")]
    LeningradOblast,
    #[strum(serialize = "LIP")]
    LipetskOblast,
    #[strum(serialize = "MAG")]
    MagadanOblast,
    #[strum(serialize = "ME")]
    MariElRepublic,
    #[strum(serialize = "MOW")]
    Moscow,
    #[strum(serialize = "MOS")]
    MoscowOblast,
    #[strum(serialize = "MUR")]
    MurmanskOblast,
    #[strum(serialize = "NEN")]
    NenetsAutonomousOkrug,
    #[strum(serialize = "NIZ")]
    NizhnyNovgorodOblast,
    #[strum(serialize = "NGR")]
    NovgorodOblast,
    #[strum(serialize = "NVS")]
    Novosibirsk,
    #[strum(serialize = "OMS")]
    OmskOblast,
    #[strum(serialize = "ORE")]
    OrenburgOblast,
    #[strum(serialize = "ORL")]
    OryolOblast,
    #[strum(serialize = "PNZ")]
    PenzaOblast,
    #[strum(serialize = "PER")]
    PermKrai,
    #[strum(serialize = "PRI")]
    PrimorskyKrai,
    #[strum(serialize = "PSK")]
    PskovOblast,
    #[strum(serialize = "AD")]
    RepublicOfAdygea,
    #[strum(serialize = "BA")]
    RepublicOfBashkortostan,
    #[strum(serialize = "BU")]
    RepublicOfBuryatia,
    #[strum(serialize = "DA")]
    RepublicOfDagestan,
    #[strum(serialize = "IN")]
    RepublicOfIngushetia,
    #[strum(serialize = "KL")]
    RepublicOfKalmykia,
    #[strum(serialize = "KR")]
    RepublicOfKarelia,
    #[strum(serialize = "KK")]
    RepublicOfKhakassia,
    #[strum(serialize = "MO")]
    RepublicOfMordovia,
    #[strum(serialize = "SE")]
    RepublicOfNorthOssetiaAlania,
    #[strum(serialize = "TA")]
    RepublicOfTatarstan,
    #[strum(serialize = "ROS")]
    RostovOblast,
    #[strum(serialize = "RYA")]
    RyazanOblast,
    #[strum(serialize = "SPE")]
    SaintPetersburg,
    #[strum(serialize = "SA")]
    SakhaRepublic,
    #[strum(serialize = "SAK")]
    Sakhalin,
    #[strum(serialize = "SAM")]
    SamaraOblast,
    #[strum(serialize = "SAR")]
    SaratovOblast,
    #[strum(serialize = "UA-40")]
    Sevastopol,
    #[strum(serialize = "SMO")]
    SmolenskOblast,
    #[strum(serialize = "STA")]
    StavropolKrai,
    #[strum(serialize = "SVE")]
    Sverdlovsk,
    #[strum(serialize = "TAM")]
    TambovOblast,
    #[strum(serialize = "TOM")]
    TomskOblast,
    #[strum(serialize = "TUL")]
    TulaOblast,
    #[strum(serialize = "TY")]
    TuvaRepublic,
    #[strum(serialize = "TVE")]
    TverOblast,
    #[strum(serialize = "TYU")]
    TyumenOblast,
    #[strum(serialize = "UD")]
    UdmurtRepublic,
    #[strum(serialize = "ULY")]
    UlyanovskOblast,
    #[strum(serialize = "VLA")]
    VladimirOblast,
    #[strum(serialize = "VLG")]
    VologdaOblast,
    #[strum(serialize = "VOR")]
    VoronezhOblast,
    #[strum(serialize = "YAN")]
    YamaloNenetsAutonomousOkrug,
    #[strum(serialize = "YAR")]
    YaroslavlOblast,
    #[strum(serialize = "ZAB")]
    ZabaykalskyKrai,
}

#[derive(
    Debug, Clone, PartialEq, Eq, Serialize, Deserialize, strum::Display, strum::EnumString,
)]
pub enum SanMarinoStatesAbbreviation {
    #[strum(serialize = "01")]
    Acquaviva,
    #[strum(serialize = "06")]
    BorgoMaggiore,
    #[strum(serialize = "02")]
    Chiesanuova,
    #[strum(serialize = "03")]
    Domagnano,
    #[strum(serialize = "04")]
    Faetano,
    #[strum(serialize = "05")]
    Fiorentino,
    #[strum(serialize = "08")]
    Montegiardino,
    #[strum(serialize = "07")]
    SanMarino,
    #[strum(serialize = "09")]
    Serravalle,
}

#[derive(
    Debug, Clone, PartialEq, Eq, Serialize, Deserialize, strum::Display, strum::EnumString,
)]
pub enum SerbiaStatesAbbreviation {
    #[strum(serialize = "00")]
    Belgrade,

    #[strum(serialize = "01")]
    BorDistrict,

    #[strum(serialize = "02")]
    BraničevoDistrict,

    #[strum(serialize = "03")]
    CentralBanatDistrict,

    #[strum(serialize = "04")]
    JablanicaDistrict,

    #[strum(serialize = "05")]
    KolubaraDistrict,

    #[strum(serialize = "06")]
    MačvaDistrict,

    #[strum(serialize = "07")]
    MoravicaDistrict,

    #[strum(serialize = "08")]
    NišavaDistrict,

    #[strum(serialize = "09")]
    NorthBanatDistrict,

    #[strum(serialize = "10")]
    NorthBačkaDistrict,

    #[strum(serialize = "11")]
    PirotDistrict,

    #[strum(serialize = "12")]
    PodunavljeDistrict,

    #[strum(serialize = "13")]
    PomoravljeDistrict,

    #[strum(serialize = "14")]
    PčinjaDistrict,

    #[strum(serialize = "15")]
    RasinaDistrict,

    #[strum(serialize = "16")]
    RaškaDistrict,

    #[strum(serialize = "17")]
    SouthBanatDistrict,

    #[strum(serialize = "18")]
    SouthBačkaDistrict,

    #[strum(serialize = "19")]
    SremDistrict,

    #[strum(serialize = "20")]
    ToplicaDistrict,

    #[strum(serialize = "21")]
    Vojvodina,

    #[strum(serialize = "22")]
    WestBačkaDistrict,

    #[strum(serialize = "23")]
    ZaječarDistrict,

    #[strum(serialize = "24")]
    ZlatiborDistrict,

    #[strum(serialize = "25")]
    ŠumadijaDistrict,
}

#[derive(
    Debug, Clone, PartialEq, Eq, Serialize, Deserialize, strum::Display, strum::EnumString,
)]
pub enum SlovakiaStatesAbbreviation {
    #[strum(serialize = "BC")]
    BanskaBystricaRegion,
    #[strum(serialize = "BL")]
    BratislavaRegion,
    #[strum(serialize = "KI")]
    KosiceRegion,
    #[strum(serialize = "NI")]
    NitraRegion,
    #[strum(serialize = "PV")]
    PresovRegion,
    #[strum(serialize = "TC")]
    TrencinRegion,
    #[strum(serialize = "TA")]
    TrnavaRegion,
    #[strum(serialize = "ZI")]
    ZilinaRegion,
}

#[derive(
    Debug, Clone, PartialEq, Eq, Serialize, Deserialize, strum::Display, strum::EnumString,
)]
pub enum SloveniaStatesAbbreviation {
    #[strum(serialize = "001")]
    Ajdovščina,
    #[strum(serialize = "213")]
    Ankaran,
    #[strum(serialize = "002")]
    Beltinci,
    #[strum(serialize = "148")]
    Benedikt,
    #[strum(serialize = "149")]
    BistricaObSotli,
    #[strum(serialize = "003")]
    Bled,
    #[strum(serialize = "150")]
    Bloke,
    #[strum(serialize = "004")]
    Bohinj,
    #[strum(serialize = "005")]
    Borovnica,
    #[strum(serialize = "006")]
    Bovec,
    #[strum(serialize = "151")]
    Braslovče,
    #[strum(serialize = "007")]
    Brda,
    #[strum(serialize = "008")]
    Brezovica,
    #[strum(serialize = "009")]
    Brežice,
    #[strum(serialize = "152")]
    Cankova,
    #[strum(serialize = "012")]
    CerkljeNaGorenjskem,
    #[strum(serialize = "013")]
    Cerknica,
    #[strum(serialize = "014")]
    Cerkno,
    #[strum(serialize = "153")]
    Cerkvenjak,
    #[strum(serialize = "011")]
    CityMunicipalityOfCelje,
    #[strum(serialize = "085")]
    CityMunicipalityOfNovoMesto,
    #[strum(serialize = "018")]
    Destrnik,
    #[strum(serialize = "019")]
    Divača,
    #[strum(serialize = "154")]
    Dobje,
    #[strum(serialize = "020")]
    Dobrepolje,
    #[strum(serialize = "155")]
    Dobrna,
    #[strum(serialize = "021")]
    DobrovaPolhovGradec,
    #[strum(serialize = "156")]
    Dobrovnik,
    #[strum(serialize = "022")]
    DolPriLjubljani,
    #[strum(serialize = "157")]
    DolenjskeToplice,
    #[strum(serialize = "023")]
    Domžale,
    #[strum(serialize = "024")]
    Dornava,
    #[strum(serialize = "025")]
    Dravograd,
    #[strum(serialize = "026")]
    Duplek,
    #[strum(serialize = "027")]
    GorenjaVasPoljane,
    #[strum(serialize = "028")]
    Gorišnica,
    #[strum(serialize = "207")]
    Gorje,
    #[strum(serialize = "029")]
    GornjaRadgona,
    #[strum(serialize = "030")]
    GornjiGrad,
    #[strum(serialize = "031")]
    GornjiPetrovci,
    #[strum(serialize = "158")]
    Grad,
    #[strum(serialize = "032")]
    Grosuplje,
    #[strum(serialize = "159")]
    Hajdina,
    #[strum(serialize = "161")]
    Hodoš,
    #[strum(serialize = "162")]
    Horjul,
    #[strum(serialize = "160")]
    HočeSlivnica,
    #[strum(serialize = "034")]
    Hrastnik,
    #[strum(serialize = "035")]
    HrpeljeKozina,
    #[strum(serialize = "036")]
    Idrija,
    #[strum(serialize = "037")]
    Ig,
    #[strum(serialize = "039")]
    IvančnaGorica,
    #[strum(serialize = "040")]
    Izola,
    #[strum(serialize = "041")]
    Jesenice,
    #[strum(serialize = "163")]
    Jezersko,
    #[strum(serialize = "042")]
    Jursinci,
    #[strum(serialize = "043")]
    Kamnik,
    #[strum(serialize = "044")]
    KanalObSoci,
    #[strum(serialize = "045")]
    Kidricevo,
    #[strum(serialize = "046")]
    Kobarid,
    #[strum(serialize = "047")]
    Kobilje,
    #[strum(serialize = "049")]
    Komen,
    #[strum(serialize = "164")]
    Komenda,
    #[strum(serialize = "050")]
    Koper,
    #[strum(serialize = "197")]
    KostanjevicaNaKrki,
    #[strum(serialize = "165")]
    Kostel,
    #[strum(serialize = "051")]
    Kozje,
    #[strum(serialize = "048")]
    Kocevje,
    #[strum(serialize = "052")]
    Kranj,
    #[strum(serialize = "053")]
    KranjskaGora,
    #[strum(serialize = "166")]
    Krizevci,
    #[strum(serialize = "055")]
    Kungota,
    #[strum(serialize = "056")]
    Kuzma,
    #[strum(serialize = "057")]
    Lasko,
    #[strum(serialize = "058")]
    Lenart,
    #[strum(serialize = "059")]
    Lendava,
    #[strum(serialize = "060")]
    Litija,
    #[strum(serialize = "061")]
    Ljubljana,
    #[strum(serialize = "062")]
    Ljubno,
    #[strum(serialize = "063")]
    Ljutomer,
    #[strum(serialize = "064")]
    Logatec,
    #[strum(serialize = "208")]
    LogDragomer,
    #[strum(serialize = "167")]
    LovrencNaPohorju,
    #[strum(serialize = "065")]
    LoskaDolina,
    #[strum(serialize = "066")]
    LoskiPotok,
    #[strum(serialize = "068")]
    Lukovica,
    #[strum(serialize = "067")]
    Luče,
    #[strum(serialize = "069")]
    Majsperk,
    #[strum(serialize = "198")]
    Makole,
    #[strum(serialize = "070")]
    Maribor,
    #[strum(serialize = "168")]
    Markovci,
    #[strum(serialize = "071")]
    Medvode,
    #[strum(serialize = "072")]
    Menges,
    #[strum(serialize = "073")]
    Metlika,
    #[strum(serialize = "074")]
    Mezica,
    #[strum(serialize = "169")]
    MiklavzNaDravskemPolju,
    #[strum(serialize = "075")]
    MirenKostanjevica,
    #[strum(serialize = "212")]
    Mirna,
    #[strum(serialize = "170")]
    MirnaPec,
    #[strum(serialize = "076")]
    Mislinja,
    #[strum(serialize = "199")]
    MokronogTrebelno,
    #[strum(serialize = "078")]
    MoravskeToplice,
    #[strum(serialize = "077")]
    Moravce,
    #[strum(serialize = "079")]
    Mozirje,
    #[strum(serialize = "195")]
    Apače,
    #[strum(serialize = "196")]
    Cirkulane,
    #[strum(serialize = "038")]
    IlirskaBistrica,
    #[strum(serialize = "054")]
    Krsko,
    #[strum(serialize = "123")]
    Skofljica,
    #[strum(serialize = "080")]
    MurskaSobota,
    #[strum(serialize = "081")]
    Muta,
    #[strum(serialize = "082")]
    Naklo,
    #[strum(serialize = "083")]
    Nazarje,
    #[strum(serialize = "084")]
    NovaGorica,
    #[strum(serialize = "086")]
    Odranci,
    #[strum(serialize = "171")]
    Oplotnica,
    #[strum(serialize = "087")]
    Ormoz,
    #[strum(serialize = "088")]
    Osilnica,
    #[strum(serialize = "089")]
    Pesnica,
    #[strum(serialize = "090")]
    Piran,
    #[strum(serialize = "091")]
    Pivka,
    #[strum(serialize = "172")]
    Podlehnik,
    #[strum(serialize = "093")]
    Podvelka,
    #[strum(serialize = "092")]
    Podcetrtek,
    #[strum(serialize = "200")]
    Poljcane,
    #[strum(serialize = "173")]
    Polzela,
    #[strum(serialize = "094")]
    Postojna,
    #[strum(serialize = "174")]
    Prebold,
    #[strum(serialize = "095")]
    Preddvor,
    #[strum(serialize = "175")]
    Prevalje,
    #[strum(serialize = "096")]
    Ptuj,
    #[strum(serialize = "097")]
    Puconci,
    #[strum(serialize = "100")]
    Radenci,
    #[strum(serialize = "099")]
    Radece,
    #[strum(serialize = "101")]
    RadljeObDravi,
    #[strum(serialize = "102")]
    Radovljica,
    #[strum(serialize = "103")]
    RavneNaKoroskem,
    #[strum(serialize = "176")]
    Razkrizje,
    #[strum(serialize = "098")]
    RaceFram,
    #[strum(serialize = "201")]
    RenčeVogrsko,
    #[strum(serialize = "209")]
    RecicaObSavinji,
    #[strum(serialize = "104")]
    Ribnica,
    #[strum(serialize = "177")]
    RibnicaNaPohorju,
    #[strum(serialize = "107")]
    Rogatec,
    #[strum(serialize = "106")]
    RogaskaSlatina,
    #[strum(serialize = "105")]
    Rogasovci,
    #[strum(serialize = "108")]
    Ruse,
    #[strum(serialize = "178")]
    SelnicaObDravi,
    #[strum(serialize = "109")]
    Semic,
    #[strum(serialize = "110")]
    Sevnica,
    #[strum(serialize = "111")]
    Sezana,
    #[strum(serialize = "112")]
    SlovenjGradec,
    #[strum(serialize = "113")]
    SlovenskaBistrica,
    #[strum(serialize = "114")]
    SlovenskeKonjice,
    #[strum(serialize = "179")]
    Sodrazica,
    #[strum(serialize = "180")]
    Solcava,
    #[strum(serialize = "202")]
    SredisceObDravi,
    #[strum(serialize = "115")]
    Starse,
    #[strum(serialize = "203")]
    Straza,
    #[strum(serialize = "181")]
    SvetaAna,
    #[strum(serialize = "204")]
    SvetaTrojica,
    #[strum(serialize = "182")]
    SvetiAndraz,
    #[strum(serialize = "116")]
    SvetiJurijObScavnici,
    #[strum(serialize = "210")]
    SvetiJurijVSlovenskihGoricah,
    #[strum(serialize = "205")]
    SvetiTomaz,
    #[strum(serialize = "184")]
    Tabor,
    #[strum(serialize = "010")]
    Tišina,
    #[strum(serialize = "128")]
    Tolmin,
    #[strum(serialize = "129")]
    Trbovlje,
    #[strum(serialize = "130")]
    Trebnje,
    #[strum(serialize = "185")]
    TrnovskaVas,
    #[strum(serialize = "186")]
    Trzin,
    #[strum(serialize = "131")]
    Tržič,
    #[strum(serialize = "132")]
    Turnišče,
    #[strum(serialize = "187")]
    VelikaPolana,
    #[strum(serialize = "134")]
    VelikeLašče,
    #[strum(serialize = "188")]
    Veržej,
    #[strum(serialize = "135")]
    Videm,
    #[strum(serialize = "136")]
    Vipava,
    #[strum(serialize = "137")]
    Vitanje,
    #[strum(serialize = "138")]
    Vodice,
    #[strum(serialize = "139")]
    Vojnik,
    #[strum(serialize = "189")]
    Vransko,
    #[strum(serialize = "140")]
    Vrhnika,
    #[strum(serialize = "141")]
    Vuzenica,
    #[strum(serialize = "142")]
    ZagorjeObSavi,
    #[strum(serialize = "143")]
    Zavrč,
    #[strum(serialize = "144")]
    Zreče,
    #[strum(serialize = "015")]
    Črenšovci,
    #[strum(serialize = "016")]
    ČrnaNaKoroškem,
    #[strum(serialize = "017")]
    Črnomelj,
    #[strum(serialize = "033")]
    Šalovci,
    #[strum(serialize = "183")]
    ŠempeterVrtojba,
    #[strum(serialize = "118")]
    Šentilj,
    #[strum(serialize = "119")]
    Šentjernej,
    #[strum(serialize = "120")]
    Šentjur,
    #[strum(serialize = "211")]
    Šentrupert,
    #[strum(serialize = "117")]
    Šenčur,
    #[strum(serialize = "121")]
    Škocjan,
    #[strum(serialize = "122")]
    ŠkofjaLoka,
    #[strum(serialize = "124")]
    ŠmarjePriJelšah,
    #[strum(serialize = "206")]
    ŠmarješkeToplice,
    #[strum(serialize = "125")]
    ŠmartnoObPaki,
    #[strum(serialize = "194")]
    ŠmartnoPriLitiji,
    #[strum(serialize = "126")]
    Šoštanj,
    #[strum(serialize = "127")]
    Štore,
    #[strum(serialize = "190")]
    Žalec,
    #[strum(serialize = "146")]
    Železniki,
    #[strum(serialize = "191")]
    Žetale,
    #[strum(serialize = "147")]
    Žiri,
    #[strum(serialize = "192")]
    Žirovnica,
    #[strum(serialize = "193")]
    Žužemberk,
}

#[derive(
    Debug, Clone, PartialEq, Eq, Serialize, Deserialize, strum::Display, strum::EnumString,
)]
pub enum SwedenStatesAbbreviation {
    #[strum(serialize = "K")]
    Blekinge,
    #[strum(serialize = "W")]
    DalarnaCounty,
    #[strum(serialize = "I")]
    GotlandCounty,
    #[strum(serialize = "X")]
    GävleborgCounty,
    #[strum(serialize = "N")]
    HallandCounty,
    #[strum(serialize = "F")]
    JönköpingCounty,
    #[strum(serialize = "H")]
    KalmarCounty,
    #[strum(serialize = "G")]
    KronobergCounty,
    #[strum(serialize = "BD")]
    NorrbottenCounty,
    #[strum(serialize = "M")]
    SkåneCounty,
    #[strum(serialize = "AB")]
    StockholmCounty,
    #[strum(serialize = "D")]
    SödermanlandCounty,
    #[strum(serialize = "C")]
    UppsalaCounty,
    #[strum(serialize = "S")]
    VärmlandCounty,
    #[strum(serialize = "AC")]
    VästerbottenCounty,
    #[strum(serialize = "Y")]
    VästernorrlandCounty,
    #[strum(serialize = "U")]
    VästmanlandCounty,
    #[strum(serialize = "O")]
    VästraGötalandCounty,
    #[strum(serialize = "T")]
    ÖrebroCounty,
    #[strum(serialize = "E")]
    ÖstergötlandCounty,
}

#[derive(
    Debug, Clone, PartialEq, Eq, Serialize, Deserialize, strum::Display, strum::EnumString,
)]
pub enum UkraineStatesAbbreviation {
    #[strum(serialize = "43")]
    AutonomousRepublicOfCrimea,
    #[strum(serialize = "71")]
    CherkasyOblast,
    #[strum(serialize = "74")]
    ChernihivOblast,
    #[strum(serialize = "77")]
    ChernivtsiOblast,
    #[strum(serialize = "12")]
    DnipropetrovskOblast,
    #[strum(serialize = "14")]
    DonetskOblast,
    #[strum(serialize = "26")]
    IvanoFrankivskOblast,
    #[strum(serialize = "63")]
    KharkivOblast,
    #[strum(serialize = "65")]
    KhersonOblast,
    #[strum(serialize = "68")]
    KhmelnytskyOblast,
    #[strum(serialize = "30")]
    Kiev,
    #[strum(serialize = "35")]
    KirovohradOblast,
    #[strum(serialize = "32")]
    KyivOblast,
    #[strum(serialize = "09")]
    LuhanskOblast,
    #[strum(serialize = "46")]
    LvivOblast,
    #[strum(serialize = "48")]
    MykolaivOblast,
    #[strum(serialize = "51")]
    OdessaOblast,
    #[strum(serialize = "56")]
    RivneOblast,
    #[strum(serialize = "59")]
    SumyOblast,
    #[strum(serialize = "61")]
    TernopilOblast,
    #[strum(serialize = "05")]
    VinnytsiaOblast,
    #[strum(serialize = "07")]
    VolynOblast,
    #[strum(serialize = "21")]
    ZakarpattiaOblast,
    #[strum(serialize = "23")]
    ZaporizhzhyaOblast,
    #[strum(serialize = "18")]
    ZhytomyrOblast,
}

#[derive(
    Debug, Clone, PartialEq, Eq, Serialize, Deserialize, strum::Display, strum::EnumString,
)]
pub enum RomaniaStatesAbbreviation {
    #[strum(serialize = "AB")]
    Alba,
    #[strum(serialize = "AR")]
    AradCounty,
    #[strum(serialize = "AG")]
    Arges,
    #[strum(serialize = "BC")]
    BacauCounty,
    #[strum(serialize = "BH")]
    BihorCounty,
    #[strum(serialize = "BN")]
    BistritaNasaudCounty,
    #[strum(serialize = "BT")]
    BotosaniCounty,
    #[strum(serialize = "BR")]
    Braila,
    #[strum(serialize = "BV")]
    BrasovCounty,
    #[strum(serialize = "B")]
    Bucharest,
    #[strum(serialize = "BZ")]
    BuzauCounty,
    #[strum(serialize = "CS")]
    CarasSeverinCounty,
    #[strum(serialize = "CJ")]
    ClujCounty,
    #[strum(serialize = "CT")]
    ConstantaCounty,
    #[strum(serialize = "CV")]
    CovasnaCounty,
    #[strum(serialize = "CL")]
    CalarasiCounty,
    #[strum(serialize = "DJ")]
    DoljCounty,
    #[strum(serialize = "DB")]
    DambovitaCounty,
    #[strum(serialize = "GL")]
    GalatiCounty,
    #[strum(serialize = "GR")]
    GiurgiuCounty,
    #[strum(serialize = "GJ")]
    GorjCounty,
    #[strum(serialize = "HR")]
    HarghitaCounty,
    #[strum(serialize = "HD")]
    HunedoaraCounty,
    #[strum(serialize = "IL")]
    IalomitaCounty,
    #[strum(serialize = "IS")]
    IasiCounty,
    #[strum(serialize = "IF")]
    IlfovCounty,
    #[strum(serialize = "MH")]
    MehedintiCounty,
    #[strum(serialize = "MM")]
    MuresCounty,
    #[strum(serialize = "NT")]
    NeamtCounty,
    #[strum(serialize = "OT")]
    OltCounty,
    #[strum(serialize = "PH")]
    PrahovaCounty,
    #[strum(serialize = "SM")]
    SatuMareCounty,
    #[strum(serialize = "SB")]
    SibiuCounty,
    #[strum(serialize = "SV")]
    SuceavaCounty,
    #[strum(serialize = "SJ")]
    SalajCounty,
    #[strum(serialize = "TR")]
    TeleormanCounty,
    #[strum(serialize = "TM")]
    TimisCounty,
    #[strum(serialize = "TL")]
    TulceaCounty,
    #[strum(serialize = "VS")]
    VasluiCounty,
    #[strum(serialize = "VN")]
    VranceaCounty,
    #[strum(serialize = "VL")]
    ValceaCounty,
}

#[derive(
    Debug, Clone, PartialEq, Eq, Serialize, Deserialize, strum::Display, strum::EnumString,
)]
pub enum BrazilStatesAbbreviation {
    #[strum(serialize = "AC")]
    Acre,
    #[strum(serialize = "AL")]
    Alagoas,
    #[strum(serialize = "AP")]
    Amapá,
    #[strum(serialize = "AM")]
    Amazonas,
    #[strum(serialize = "BA")]
    Bahia,
    #[strum(serialize = "CE")]
    Ceará,
    #[strum(serialize = "DF")]
    DistritoFederal,
    #[strum(serialize = "ES")]
    EspíritoSanto,
    #[strum(serialize = "GO")]
    Goiás,
    #[strum(serialize = "MA")]
    Maranhão,
    #[strum(serialize = "MT")]
    MatoGrosso,
    #[strum(serialize = "MS")]
    MatoGrossoDoSul,
    #[strum(serialize = "MG")]
    MinasGerais,
    #[strum(serialize = "PA")]
    Pará,
    #[strum(serialize = "PB")]
    Paraíba,
    #[strum(serialize = "PR")]
    Paraná,
    #[strum(serialize = "PE")]
    Pernambuco,
    #[strum(serialize = "PI")]
    Piauí,
    #[strum(serialize = "RJ")]
    RioDeJaneiro,
    #[strum(serialize = "RN")]
    RioGrandeDoNorte,
    #[strum(serialize = "RS")]
    RioGrandeDoSul,
    #[strum(serialize = "RO")]
    Rondônia,
    #[strum(serialize = "RR")]
    Roraima,
    #[strum(serialize = "SC")]
    SantaCatarina,
    #[strum(serialize = "SP")]
    SãoPaulo,
    #[strum(serialize = "SE")]
    Sergipe,
    #[strum(serialize = "TO")]
    Tocantins,
}

#[derive(
    Clone,
    Copy,
    Debug,
    Default,
    Eq,
    Hash,
    PartialEq,
    ToSchema,
    serde::Deserialize,
    serde::Serialize,
    strum::Display,
    strum::EnumIter,
    strum::EnumString,
)]
#[router_derive::diesel_enum(storage_type = "db_enum")]
#[serde(rename_all = "snake_case")]
#[strum(serialize_all = "snake_case")]
pub enum PayoutStatus {
    Success,
    Failed,
    Cancelled,
    Initiated,
    Expired,
    Reversed,
    Pending,
    Ineligible,
    #[default]
    RequiresCreation,
    RequiresConfirmation,
    RequiresPayoutMethodData,
    RequiresFulfillment,
    RequiresVendorAccountCreation,
}

/// The payout_type of the payout request is a mandatory field for confirming the payouts. It should be specified in the Create request. If not provided, it must be updated in the Payout Update request before it can be confirmed.
#[derive(
    Clone,
    Copy,
    Debug,
    Default,
    Eq,
    Hash,
    PartialEq,
    serde::Deserialize,
    serde::Serialize,
    strum::Display,
    strum::VariantNames,
    strum::EnumIter,
    strum::EnumString,
    ToSchema,
)]
#[router_derive::diesel_enum(storage_type = "db_enum")]
#[serde(rename_all = "snake_case")]
#[strum(serialize_all = "snake_case")]
pub enum PayoutType {
    #[default]
    Card,
    Bank,
    Wallet,
}

/// Type of entity to whom the payout is being carried out to, select from the given list of options
#[derive(
    Clone,
    Copy,
    Debug,
    Default,
    Eq,
    Hash,
    PartialEq,
    serde::Deserialize,
    serde::Serialize,
    strum::Display,
    strum::EnumString,
    ToSchema,
)]
#[router_derive::diesel_enum(storage_type = "text")]
#[serde(rename_all = "PascalCase")]
#[strum(serialize_all = "PascalCase")]
pub enum PayoutEntityType {
    /// Adyen
    #[default]
    Individual,
    Company,
    NonProfit,
    PublicSector,
    NaturalPerson,

    /// Wise
    #[strum(serialize = "lowercase")]
    #[serde(rename = "lowercase")]
    Business,
    Personal,
}

/// The send method which will be required for processing payouts, check options for better understanding.
#[derive(
    Clone,
    Copy,
    Debug,
    Eq,
    PartialEq,
    serde::Deserialize,
    serde::Serialize,
    strum::Display,
    strum::EnumString,
    ToSchema,
    Hash,
)]
#[router_derive::diesel_enum(storage_type = "text")]
#[serde(rename_all = "snake_case")]
#[strum(serialize_all = "snake_case")]
pub enum PayoutSendPriority {
    Instant,
    Fast,
    Regular,
    Wire,
    CrossBorder,
    Internal,
}

#[derive(
    Clone,
    Copy,
    Debug,
    Default,
    Eq,
    PartialEq,
    serde::Deserialize,
    serde::Serialize,
    strum::Display,
    strum::EnumString,
    ToSchema,
    Hash,
)]
#[router_derive::diesel_enum(storage_type = "db_enum")]
#[serde(rename_all = "snake_case")]
#[strum(serialize_all = "snake_case")]
pub enum PaymentSource {
    #[default]
    MerchantServer,
    Postman,
    Dashboard,
    Sdk,
    Webhook,
    ExternalAuthenticator,
}

#[derive(Default, Debug, Clone, serde::Deserialize, serde::Serialize, strum::EnumString)]
pub enum BrowserName {
    #[default]
    Safari,
    #[serde(other)]
    Unknown,
}

#[derive(Default, Debug, Clone, serde::Deserialize, serde::Serialize, strum::EnumString)]
#[strum(serialize_all = "snake_case")]
pub enum ClientPlatform {
    #[default]
    Web,
    Ios,
    Android,
    #[serde(other)]
    Unknown,
}

impl PaymentSource {
    pub fn is_for_internal_use_only(self) -> bool {
        match self {
            Self::Dashboard | Self::Sdk | Self::MerchantServer | Self::Postman => false,
            Self::Webhook | Self::ExternalAuthenticator => true,
        }
    }
}

#[derive(
    Clone,
    Copy,
    Debug,
    Eq,
    PartialEq,
    serde::Serialize,
    serde::Deserialize,
    strum::Display,
    strum::EnumString,
)]
#[router_derive::diesel_enum(storage_type = "text")]
#[strum(serialize_all = "snake_case")]
pub enum MerchantDecision {
    Approved,
    Rejected,
    AutoRefunded,
}
#[derive(
    Clone,
    Copy,
    Debug,
    Eq,
    PartialEq,
    serde::Serialize,
    serde::Deserialize,
    strum::Display,
    strum::EnumString,
    strum::EnumIter,
    ToSchema,
)]
#[router_derive::diesel_enum(storage_type = "text")]
#[serde(rename_all = "snake_case")]
#[strum(serialize_all = "snake_case")]
pub enum TaxStatus {
    Taxable,
    Exempt,
}

#[derive(
    Clone,
    Copy,
    Default,
    Debug,
    Eq,
    Hash,
    PartialEq,
    serde::Deserialize,
    serde::Serialize,
    strum::Display,
    strum::EnumString,
    ToSchema,
)]
#[serde(rename_all = "snake_case")]
#[strum(serialize_all = "snake_case")]
pub enum FrmSuggestion {
    #[default]
    FrmCancelTransaction,
    FrmManualReview,
    FrmAuthorizeTransaction, // When manual capture payment which was marked fraud and held, when approved needs to be authorized.
}

#[derive(
    Clone,
    Debug,
    Eq,
    Hash,
    PartialEq,
    serde::Deserialize,
    serde::Serialize,
    strum::Display,
    strum::EnumString,
    utoipa::ToSchema,
    Copy,
)]
#[router_derive::diesel_enum(storage_type = "db_enum")]
#[serde(rename_all = "snake_case")]
#[strum(serialize_all = "snake_case")]
pub enum ReconStatus {
    NotRequested,
    Requested,
    Active,
    Disabled,
}

#[derive(
    Clone,
    Copy,
    Debug,
    Eq,
    Hash,
    PartialEq,
    serde::Serialize,
    serde::Deserialize,
    strum::Display,
    strum::EnumString,
    ToSchema,
)]
#[serde(rename_all = "snake_case")]
#[strum(serialize_all = "snake_case")]
pub enum AuthenticationConnectors {
    Threedsecureio,
    Netcetera,
    Gpayments,
    CtpMastercard,
    UnifiedAuthenticationService,
    Juspaythreedsserver,
    CtpVisa,
}

impl AuthenticationConnectors {
    pub fn is_separate_version_call_required(self) -> bool {
        match self {
            Self::Threedsecureio
            | Self::Netcetera
            | Self::CtpMastercard
            | Self::UnifiedAuthenticationService
            | Self::Juspaythreedsserver
            | Self::CtpVisa => false,
            Self::Gpayments => true,
        }
    }
}

#[derive(
    Clone,
    Copy,
    Debug,
    Eq,
    Hash,
    PartialEq,
    serde::Serialize,
    serde::Deserialize,
    strum::Display,
    strum::EnumString,
    ToSchema,
)]
#[serde(rename_all = "snake_case")]
#[strum(serialize_all = "snake_case")]
pub enum VaultSdk {
    VgsSdk,
    HyperswitchSdk,
}

#[derive(
    Clone,
    Debug,
    Eq,
    Default,
    Hash,
    PartialEq,
    serde::Deserialize,
    serde::Serialize,
    strum::Display,
    strum::EnumString,
    utoipa::ToSchema,
    Copy,
)]
#[router_derive::diesel_enum(storage_type = "text")]
#[serde(rename_all = "snake_case")]
#[strum(serialize_all = "snake_case")]
pub enum AuthenticationStatus {
    #[default]
    Started,
    Pending,
    Success,
    Failed,
}

impl AuthenticationStatus {
    pub fn is_terminal_status(self) -> bool {
        match self {
            Self::Started | Self::Pending => false,
            Self::Success | Self::Failed => true,
        }
    }

    pub fn is_failed(self) -> bool {
        self == Self::Failed
    }
}

#[derive(
    Clone,
    Debug,
    Eq,
    Default,
    Hash,
    PartialEq,
    serde::Deserialize,
    serde::Serialize,
    strum::Display,
    strum::EnumString,
    utoipa::ToSchema,
    Copy,
)]
#[router_derive::diesel_enum(storage_type = "text")]
#[serde(rename_all = "snake_case")]
#[strum(serialize_all = "snake_case")]
pub enum DecoupledAuthenticationType {
    #[default]
    Challenge,
    Frictionless,
}

#[derive(
    Clone,
    Debug,
    Eq,
    Default,
    Hash,
    PartialEq,
    serde::Deserialize,
    serde::Serialize,
    strum::Display,
    strum::EnumString,
    utoipa::ToSchema,
    Copy,
)]
#[router_derive::diesel_enum(storage_type = "text")]
#[serde(rename_all = "snake_case")]
#[strum(serialize_all = "snake_case")]
pub enum AuthenticationLifecycleStatus {
    Used,
    #[default]
    Unused,
    Expired,
}

#[derive(
    Clone,
    Copy,
    Debug,
    Eq,
    PartialEq,
    strum::Display,
    strum::EnumString,
    serde::Deserialize,
    serde::Serialize,
    ToSchema,
    Default,
)]
#[router_derive::diesel_enum(storage_type = "db_enum")]
#[strum(serialize_all = "snake_case")]
#[serde(rename_all = "snake_case")]
pub enum ConnectorStatus {
    #[default]
    Inactive,
    Active,
}

#[derive(
    Clone,
    Copy,
    Debug,
    Eq,
    PartialEq,
    strum::Display,
    strum::EnumString,
    serde::Deserialize,
    serde::Serialize,
    ToSchema,
    Default,
)]
#[router_derive::diesel_enum(storage_type = "db_enum")]
#[strum(serialize_all = "snake_case")]
#[serde(rename_all = "snake_case")]
pub enum TransactionType {
    #[default]
    Payment,
    #[cfg(feature = "payouts")]
    Payout,
    ThreeDsAuthentication,
}

impl TransactionType {
    pub fn is_three_ds_authentication(self) -> bool {
        matches!(self, Self::ThreeDsAuthentication)
    }
}

#[derive(
    Clone,
    Copy,
    Debug,
    Eq,
    PartialEq,
    serde::Deserialize,
    serde::Serialize,
    strum::Display,
    strum::EnumString,
)]
#[router_derive::diesel_enum(storage_type = "db_enum")]
#[serde(rename_all = "snake_case")]
#[strum(serialize_all = "snake_case")]
pub enum RoleScope {
    Organization,
    Merchant,
    Profile,
}

impl From<RoleScope> for EntityType {
    fn from(role_scope: RoleScope) -> Self {
        match role_scope {
            RoleScope::Organization => Self::Organization,
            RoleScope::Merchant => Self::Merchant,
            RoleScope::Profile => Self::Profile,
        }
    }
}

/// Indicates the transaction status
#[derive(
    Clone,
    Default,
    Debug,
    serde::Serialize,
    serde::Deserialize,
    Eq,
    Hash,
    PartialEq,
    ToSchema,
    strum::Display,
    strum::EnumString,
)]
#[router_derive::diesel_enum(storage_type = "text")]
pub enum TransactionStatus {
    /// Authentication/ Account Verification Successful
    #[serde(rename = "Y")]
    Success,
    /// Not Authenticated /Account Not Verified; Transaction denied
    #[default]
    #[serde(rename = "N")]
    Failure,
    /// Authentication/ Account Verification Could Not Be Performed; Technical or other problem, as indicated in Authentication Response(ARes) or Result Request (RReq)
    #[serde(rename = "U")]
    VerificationNotPerformed,
    /// Attempts Processing Performed; Not Authenticated/Verified , but a proof of attempted authentication/verification is provided
    #[serde(rename = "A")]
    NotVerified,
    /// Authentication/ Account Verification Rejected; Issuer is rejecting authentication/verification and request that authorisation not be attempted.
    #[serde(rename = "R")]
    Rejected,
    /// Challenge Required; Additional authentication is required using the Challenge Request (CReq) / Challenge Response (CRes)
    #[serde(rename = "C")]
    ChallengeRequired,
    /// Challenge Required; Decoupled Authentication confirmed.
    #[serde(rename = "D")]
    ChallengeRequiredDecoupledAuthentication,
    /// Informational Only; 3DS Requestor challenge preference acknowledged.
    #[serde(rename = "I")]
    InformationOnly,
}

impl TransactionStatus {
    pub fn is_pending(self) -> bool {
        matches!(
            self,
            Self::ChallengeRequired | Self::ChallengeRequiredDecoupledAuthentication
        )
    }

    pub fn is_terminal_state(self) -> bool {
        matches!(self, Self::Success | Self::Failure)
    }
}

#[derive(
    Clone,
    Copy,
    Debug,
    Eq,
    PartialEq,
    Hash,
    serde::Serialize,
    serde::Deserialize,
    strum::Display,
    strum::EnumString,
    strum::EnumIter,
)]
#[router_derive::diesel_enum(storage_type = "text")]
#[serde(rename_all = "snake_case")]
#[strum(serialize_all = "snake_case")]
pub enum PermissionGroup {
    OperationsView,
    OperationsManage,
    ConnectorsView,
    ConnectorsManage,
    WorkflowsView,
    WorkflowsManage,
    AnalyticsView,
    UsersView,
    UsersManage,
    // TODO: To be deprecated, make sure DB is migrated before removing
    MerchantDetailsView,
    // TODO: To be deprecated, make sure DB is migrated before removing
    MerchantDetailsManage,
    // TODO: To be deprecated, make sure DB is migrated before removing
    OrganizationManage,
    AccountView,
    AccountManage,
    ReconReportsView,
    ReconReportsManage,
    ReconOpsView,
    ReconOpsManage,
    InternalManage,
    ThemeView,
    ThemeManage,
}

#[derive(Clone, Debug, serde::Serialize, PartialEq, Eq, Hash, strum::EnumIter)]
pub enum ParentGroup {
    Operations,
    Connectors,
    Workflows,
    Analytics,
    Users,
    ReconOps,
    ReconReports,
    Account,
    Internal,
    Theme,
}

#[derive(Debug, Clone, Copy, Eq, PartialEq, Hash, serde::Serialize)]
#[serde(rename_all = "snake_case")]
pub enum Resource {
    Payment,
    Refund,
    ApiKey,
    Account,
    Connector,
    Routing,
    Dispute,
    Mandate,
    Customer,
    Analytics,
    ThreeDsDecisionManager,
    SurchargeDecisionManager,
    User,
    WebhookEvent,
    Payout,
    Report,
    ReconToken,
    ReconFiles,
    ReconAndSettlementAnalytics,
    ReconUpload,
    ReconReports,
    RunRecon,
    ReconConfig,
    RevenueRecovery,
    InternalConnector,
    Theme,
}

#[derive(Debug, Clone, Copy, Eq, PartialEq, Ord, PartialOrd, serde::Serialize, Hash)]
#[serde(rename_all = "snake_case")]
pub enum PermissionScope {
    Read = 0,
    Write = 1,
}

/// Name of banks supported by Hyperswitch
#[derive(
    Clone,
    Copy,
    Debug,
    Eq,
    Hash,
    PartialEq,
    serde::Deserialize,
    serde::Serialize,
    strum::Display,
    strum::EnumString,
    ToSchema,
)]
#[strum(serialize_all = "snake_case")]
#[serde(rename_all = "snake_case")]
pub enum BankNames {
    AmericanExpress,
    AffinBank,
    AgroBank,
    AllianceBank,
    AmBank,
    BankOfAmerica,
    BankOfChina,
    BankIslam,
    BankMuamalat,
    BankRakyat,
    BankSimpananNasional,
    Barclays,
    BlikPSP,
    CapitalOne,
    Chase,
    Citi,
    CimbBank,
    Discover,
    NavyFederalCreditUnion,
    PentagonFederalCreditUnion,
    SynchronyBank,
    WellsFargo,
    AbnAmro,
    AsnBank,
    Bunq,
    Handelsbanken,
    HongLeongBank,
    HsbcBank,
    Ing,
    Knab,
    KuwaitFinanceHouse,
    Moneyou,
    Rabobank,
    Regiobank,
    Revolut,
    SnsBank,
    TriodosBank,
    VanLanschot,
    ArzteUndApothekerBank,
    AustrianAnadiBankAg,
    BankAustria,
    Bank99Ag,
    BankhausCarlSpangler,
    BankhausSchelhammerUndSchatteraAg,
    BankMillennium,
    BankPEKAOSA,
    BawagPskAg,
    BksBankAg,
    BrullKallmusBankAg,
    BtvVierLanderBank,
    CapitalBankGraweGruppeAg,
    CeskaSporitelna,
    Dolomitenbank,
    EasybankAg,
    EPlatbyVUB,
    ErsteBankUndSparkassen,
    FrieslandBank,
    HypoAlpeadriabankInternationalAg,
    HypoNoeLbFurNiederosterreichUWien,
    HypoOberosterreichSalzburgSteiermark,
    HypoTirolBankAg,
    HypoVorarlbergBankAg,
    HypoBankBurgenlandAktiengesellschaft,
    KomercniBanka,
    MBank,
    MarchfelderBank,
    Maybank,
    OberbankAg,
    OsterreichischeArzteUndApothekerbank,
    OcbcBank,
    PayWithING,
    PlaceZIPKO,
    PlatnoscOnlineKartaPlatnicza,
    PosojilnicaBankEGen,
    PostovaBanka,
    PublicBank,
    RaiffeisenBankengruppeOsterreich,
    RhbBank,
    SchelhammerCapitalBankAg,
    StandardCharteredBank,
    SchoellerbankAg,
    SpardaBankWien,
    SporoPay,
    SantanderPrzelew24,
    TatraPay,
    Viamo,
    VolksbankGruppe,
    VolkskreditbankAg,
    VrBankBraunau,
    UobBank,
    PayWithAliorBank,
    BankiSpoldzielcze,
    PayWithInteligo,
    BNPParibasPoland,
    BankNowySA,
    CreditAgricole,
    PayWithBOS,
    PayWithCitiHandlowy,
    PayWithPlusBank,
    ToyotaBank,
    VeloBank,
    ETransferPocztowy24,
    PlusBank,
    EtransferPocztowy24,
    BankiSpbdzielcze,
    BankNowyBfgSa,
    GetinBank,
    Blik,
    NoblePay,
    IdeaBank,
    EnveloBank,
    NestPrzelew,
    MbankMtransfer,
    Inteligo,
    PbacZIpko,
    BnpParibas,
    BankPekaoSa,
    VolkswagenBank,
    AliorBank,
    Boz,
    BangkokBank,
    KrungsriBank,
    KrungThaiBank,
    TheSiamCommercialBank,
    KasikornBank,
    OpenBankSuccess,
    OpenBankFailure,
    OpenBankCancelled,
    Aib,
    BankOfScotland,
    DanskeBank,
    FirstDirect,
    FirstTrust,
    Halifax,
    Lloyds,
    Monzo,
    NatWest,
    NationwideBank,
    RoyalBankOfScotland,
    Starling,
    TsbBank,
    TescoBank,
    UlsterBank,
    Yoursafe,
    N26,
    NationaleNederlanden,
}
#[derive(
    Clone,
    Copy,
    Debug,
    Eq,
    Hash,
    PartialEq,
    serde::Deserialize,
    serde::Serialize,
    strum::Display,
    strum::EnumString,
    ToSchema,
)]
#[strum(serialize_all = "snake_case")]
#[serde(rename_all = "snake_case")]
pub enum BankType {
    Checking,
    Savings,
}
#[derive(
    Clone,
    Copy,
    Debug,
    Eq,
    Hash,
    PartialEq,
    serde::Deserialize,
    serde::Serialize,
    strum::Display,
    strum::EnumString,
    ToSchema,
)]
#[strum(serialize_all = "snake_case")]
#[serde(rename_all = "snake_case")]
pub enum BankHolderType {
    Personal,
    Business,
}

#[derive(
    Clone,
    Copy,
    Debug,
    Default,
    Eq,
    Hash,
    PartialEq,
    serde::Deserialize,
    strum::Display,
    serde::Serialize,
    strum::EnumIter,
    strum::EnumString,
    strum::VariantNames,
    ToSchema,
)]
#[router_derive::diesel_enum(storage_type = "db_enum")]
#[serde(rename_all = "snake_case")]
#[strum(serialize_all = "snake_case")]
pub enum GenericLinkType {
    #[default]
    PaymentMethodCollect,
    PayoutLink,
}

#[derive(Debug, Clone, PartialEq, Eq, strum::Display, serde::Deserialize, serde::Serialize)]
#[strum(serialize_all = "snake_case")]
#[serde(rename_all = "snake_case")]
pub enum TokenPurpose {
    AuthSelect,
    #[serde(rename = "sso")]
    #[strum(serialize = "sso")]
    SSO,
    #[serde(rename = "totp")]
    #[strum(serialize = "totp")]
    TOTP,
    VerifyEmail,
    AcceptInvitationFromEmail,
    ForceSetPassword,
    ResetPassword,
    AcceptInvite,
    UserInfo,
}

#[derive(
    Clone,
    Copy,
    Debug,
    Default,
    Eq,
    PartialEq,
    serde::Deserialize,
    serde::Serialize,
    strum::Display,
    strum::EnumString,
)]
#[router_derive::diesel_enum(storage_type = "text")]
#[strum(serialize_all = "snake_case")]
#[serde(rename_all = "snake_case")]
pub enum UserAuthType {
    OpenIdConnect,
    MagicLink,
    #[default]
    Password,
}

#[derive(
    Clone,
    Copy,
    Debug,
    Eq,
    PartialEq,
    serde::Deserialize,
    serde::Serialize,
    strum::Display,
    strum::EnumString,
)]
#[router_derive::diesel_enum(storage_type = "text")]
#[strum(serialize_all = "snake_case")]
#[serde(rename_all = "snake_case")]
pub enum Owner {
    Organization,
    Tenant,
    Internal,
}

#[derive(
    Clone,
    Copy,
    Debug,
    Eq,
    PartialEq,
    serde::Deserialize,
    serde::Serialize,
    strum::Display,
    strum::EnumString,
    ToSchema,
)]
#[router_derive::diesel_enum(storage_type = "db_enum")]
#[strum(serialize_all = "snake_case")]
#[serde(rename_all = "snake_case")]
pub enum ApiVersion {
    V1,
    V2,
}

#[derive(
    Clone,
    Copy,
    Debug,
    Eq,
    PartialEq,
    Ord,
    PartialOrd,
    serde::Deserialize,
    serde::Serialize,
    strum::Display,
    strum::EnumString,
    strum::EnumIter,
    ToSchema,
    Hash,
)]
#[router_derive::diesel_enum(storage_type = "text")]
#[strum(serialize_all = "snake_case")]
#[serde(rename_all = "snake_case")]
pub enum EntityType {
    Tenant = 3,
    Organization = 2,
    Merchant = 1,
    Profile = 0,
}

#[derive(Clone, Debug, serde::Serialize)]
#[serde(rename_all = "snake_case")]
pub enum PayoutRetryType {
    SingleConnector,
    MultiConnector,
}

#[derive(
    Clone,
    Copy,
    Debug,
    Eq,
    PartialEq,
    serde::Deserialize,
    serde::Serialize,
    strum::Display,
    strum::EnumString,
    ToSchema,
    Hash,
)]
#[router_derive::diesel_enum(storage_type = "db_enum")]
#[serde(rename_all = "snake_case")]
#[strum(serialize_all = "snake_case")]
pub enum OrderFulfillmentTimeOrigin {
    Create,
    Confirm,
}

#[derive(
    Clone,
    Copy,
    Debug,
    Eq,
    PartialEq,
    serde::Deserialize,
    serde::Serialize,
    strum::Display,
    strum::EnumString,
    ToSchema,
    Hash,
)]
#[router_derive::diesel_enum(storage_type = "db_enum")]
#[serde(rename_all = "snake_case")]
#[strum(serialize_all = "snake_case")]
pub enum UIWidgetFormLayout {
    Tabs,
    Journey,
}

#[derive(
    Clone,
    Copy,
    Debug,
    Default,
    Eq,
    PartialEq,
    serde::Deserialize,
    serde::Serialize,
    strum::Display,
    strum::EnumString,
    ToSchema,
)]
#[router_derive::diesel_enum(storage_type = "db_enum")]
#[strum(serialize_all = "snake_case")]
#[serde(rename_all = "snake_case")]
pub enum DeleteStatus {
    #[default]
    Active,
    Redacted,
}

#[derive(
    Clone,
    Copy,
    Debug,
    Eq,
    PartialEq,
    serde::Deserialize,
    serde::Serialize,
    strum::Display,
    Hash,
    strum::EnumString,
)]
#[serde(rename_all = "snake_case")]
#[strum(serialize_all = "snake_case")]
#[router_derive::diesel_enum(storage_type = "db_enum")]
pub enum SuccessBasedRoutingConclusiveState {
    // pc: payment connector
    // sc: success based routing outcome/first connector
    // status: payment status
    //
    // status = success && pc == sc
    TruePositive,
    // status = failed && pc == sc
    FalsePositive,
    // status = failed && pc != sc
    TrueNegative,
    // status = success && pc != sc
    FalseNegative,
    // status = processing
    NonDeterministic,
}

/// Whether 3ds authentication is requested or not
#[derive(
    Clone, Copy, Debug, PartialEq, serde::Serialize, serde::Deserialize, Default, ToSchema,
)]
pub enum External3dsAuthenticationRequest {
    /// Request for 3ds authentication
    Enable,
    /// Skip 3ds authentication
    #[default]
    Skip,
}

/// Whether payment link is requested to be enabled or not for this transaction
#[derive(
    Clone, Copy, Debug, PartialEq, serde::Serialize, serde::Deserialize, Default, ToSchema,
)]
pub enum EnablePaymentLinkRequest {
    /// Request for enabling payment link
    Enable,
    /// Skip enabling payment link
    #[default]
    Skip,
}

#[derive(
    Clone, Copy, Debug, PartialEq, serde::Serialize, serde::Deserialize, Default, ToSchema,
)]
pub enum MitExemptionRequest {
    /// Request for applying MIT exemption
    Apply,
    /// Skip applying MIT exemption
    #[default]
    Skip,
}

/// Set to `present` to indicate that the customer is in your checkout flow during this payment, and therefore is able to authenticate. This parameter should be `absent` when merchant's doing merchant initiated payments and customer is not present while doing the payment.
#[derive(
    Clone, Copy, Debug, PartialEq, serde::Serialize, serde::Deserialize, Default, ToSchema,
)]
#[serde(rename_all = "snake_case")]
pub enum PresenceOfCustomerDuringPayment {
    /// Customer is present during the payment. This is the default value
    #[default]
    Present,
    /// Customer is absent during the payment
    Absent,
}

impl From<ConnectorType> for TransactionType {
    fn from(connector_type: ConnectorType) -> Self {
        match connector_type {
            #[cfg(feature = "payouts")]
            ConnectorType::PayoutProcessor => Self::Payout,
            _ => Self::Payment,
        }
    }
}

impl From<RefundStatus> for RelayStatus {
    fn from(refund_status: RefundStatus) -> Self {
        match refund_status {
            RefundStatus::Failure | RefundStatus::TransactionFailure => Self::Failure,
            RefundStatus::ManualReview | RefundStatus::Pending => Self::Pending,
            RefundStatus::Success => Self::Success,
        }
    }
}

impl From<RelayStatus> for RefundStatus {
    fn from(relay_status: RelayStatus) -> Self {
        match relay_status {
            RelayStatus::Failure => Self::Failure,
            RelayStatus::Pending | RelayStatus::Created => Self::Pending,
            RelayStatus::Success => Self::Success,
        }
    }
}

#[derive(
    Clone, Copy, Debug, PartialEq, serde::Serialize, serde::Deserialize, Default, ToSchema,
)]
#[serde(rename_all = "snake_case")]
pub enum TaxCalculationOverride {
    /// Skip calling the external tax provider
    #[default]
    Skip,
    /// Calculate tax by calling the external tax provider
    Calculate,
}

impl From<Option<bool>> for TaxCalculationOverride {
    fn from(value: Option<bool>) -> Self {
        match value {
            Some(true) => Self::Calculate,
            _ => Self::Skip,
        }
    }
}

impl TaxCalculationOverride {
    pub fn as_bool(self) -> bool {
        match self {
            Self::Skip => false,
            Self::Calculate => true,
        }
    }
}

#[derive(
    Clone, Copy, Debug, PartialEq, serde::Serialize, serde::Deserialize, Default, ToSchema,
)]
#[serde(rename_all = "snake_case")]
pub enum SurchargeCalculationOverride {
    /// Skip calculating surcharge
    #[default]
    Skip,
    /// Calculate surcharge
    Calculate,
}

impl From<Option<bool>> for SurchargeCalculationOverride {
    fn from(value: Option<bool>) -> Self {
        match value {
            Some(true) => Self::Calculate,
            _ => Self::Skip,
        }
    }
}

impl SurchargeCalculationOverride {
    pub fn as_bool(self) -> bool {
        match self {
            Self::Skip => false,
            Self::Calculate => true,
        }
    }
}

/// Connector Mandate Status
#[derive(
    Clone, Copy, Debug, Eq, PartialEq, serde::Deserialize, serde::Serialize, strum::Display,
)]
#[strum(serialize_all = "snake_case")]
#[serde(rename_all = "snake_case")]
pub enum ConnectorMandateStatus {
    /// Indicates that the connector mandate is active and can be used for payments.
    Active,
    /// Indicates that the connector mandate  is not active and hence cannot be used for payments.
    Inactive,
}

/// Connector Mandate Status
#[derive(
    Clone, Copy, Debug, Eq, PartialEq, serde::Deserialize, serde::Serialize, strum::Display,
)]
#[strum(serialize_all = "snake_case")]
#[serde(rename_all = "snake_case")]
pub enum ConnectorTokenStatus {
    /// Indicates that the connector mandate is active and can be used for payments.
    Active,
    /// Indicates that the connector mandate  is not active and hence cannot be used for payments.
    Inactive,
}

#[derive(
    Clone,
    Copy,
    Debug,
    strum::Display,
    PartialEq,
    Eq,
    serde::Serialize,
    serde::Deserialize,
    strum::EnumString,
    ToSchema,
    PartialOrd,
    Ord,
)]
#[router_derive::diesel_enum(storage_type = "text")]
#[serde(rename_all = "snake_case")]
#[strum(serialize_all = "snake_case")]
pub enum ErrorCategory {
    FrmDecline,
    ProcessorDowntime,
    ProcessorDeclineUnauthorized,
    IssueWithPaymentMethod,
    ProcessorDeclineIncorrectData,
    HardDecline,
    SoftDecline,
}

impl ErrorCategory {
    pub fn should_perform_elimination_routing(self) -> bool {
        match self {
            Self::ProcessorDowntime | Self::ProcessorDeclineUnauthorized => true,
            Self::IssueWithPaymentMethod
            | Self::ProcessorDeclineIncorrectData
            | Self::FrmDecline
            | Self::HardDecline
            | Self::SoftDecline => false,
        }
    }
}

#[derive(
    Clone,
    Debug,
    Eq,
    PartialEq,
    serde::Deserialize,
    serde::Serialize,
    strum::Display,
    strum::EnumString,
    ToSchema,
    Hash,
)]
pub enum PaymentChargeType {
    #[serde(untagged)]
    Stripe(StripeChargeType),
}

#[derive(
    Clone,
    Debug,
    Default,
    Hash,
    Eq,
    PartialEq,
    ToSchema,
    serde::Serialize,
    serde::Deserialize,
    strum::Display,
    strum::EnumString,
)]
#[serde(rename_all = "lowercase")]
#[strum(serialize_all = "lowercase")]
pub enum StripeChargeType {
    #[default]
    Direct,
    Destination,
}

/// Authentication Products
#[derive(
    Clone,
    Copy,
    Debug,
    Eq,
    Hash,
    PartialEq,
    serde::Serialize,
    serde::Deserialize,
    strum::Display,
    strum::EnumString,
    ToSchema,
)]
#[serde(rename_all = "snake_case")]
#[strum(serialize_all = "snake_case")]
pub enum AuthenticationProduct {
    ClickToPay,
}

/// Connector Access Method
#[derive(
    Clone,
    Copy,
    Debug,
    Eq,
    Hash,
    PartialEq,
    serde::Deserialize,
    serde::Serialize,
    strum::Display,
    ToSchema,
)]
#[strum(serialize_all = "snake_case")]
#[serde(rename_all = "snake_case")]
pub enum HyperswitchConnectorCategory {
    PaymentGateway,
    AlternativePaymentMethod,
    BankAcquirer,
    PayoutProcessor,
    AuthenticationProvider,
    FraudAndRiskManagementProvider,
    TaxCalculationProvider,
<<<<<<< HEAD
    RevenueGrowthManagementPlatform,
=======
>>>>>>> c90625a4
}

/// Connector Integration Status
#[derive(
    Clone,
    Copy,
    Debug,
    Eq,
    Hash,
    PartialEq,
    serde::Deserialize,
    serde::Serialize,
    strum::Display,
    ToSchema,
)]
#[strum(serialize_all = "snake_case")]
#[serde(rename_all = "snake_case")]
pub enum ConnectorIntegrationStatus {
    /// Connector is integrated and live on production
    Live,
    /// Connector is integrated and fully tested on sandbox
    Sandbox,
    /// Connector is integrated and partially tested on sandbox
    Beta,
    /// Connector is integrated using the online documentation but not tested yet
    Alpha,
}

/// The status of the feature
#[derive(
    Clone,
    Copy,
    Debug,
    Eq,
    PartialEq,
    serde::Deserialize,
    serde::Serialize,
    strum::Display,
    ToSchema,
)]
#[strum(serialize_all = "snake_case")]
#[serde(rename_all = "snake_case")]
pub enum FeatureStatus {
    NotSupported,
    Supported,
}

/// The type of tokenization to use for the payment method
#[derive(
    Clone,
    Copy,
    Debug,
    Eq,
    PartialEq,
    serde::Deserialize,
    serde::Serialize,
    strum::Display,
    ToSchema,
)]
#[strum(serialize_all = "snake_case")]
#[serde(rename_all = "snake_case")]
pub enum TokenizationType {
    /// Create a single use token for the given payment method
    /// The user might have to go through additional factor authentication when using the single use token if required by the payment method
    SingleUse,
    /// Create a multi use token for the given payment method
    /// User will have to complete the additional factor authentication only once when creating the multi use token
    /// This will create a mandate at the connector which can be used for recurring payments
    MultiUse,
}

/// The network tokenization toggle, whether to enable or skip the network tokenization
#[derive(Debug, Clone, serde::Deserialize, serde::Serialize, ToSchema)]
pub enum NetworkTokenizationToggle {
    /// Enable network tokenization for the payment method
    Enable,
    /// Skip network tokenization for the payment method
    Skip,
}

#[derive(Clone, Copy, Debug, Deserialize, Eq, PartialEq, Serialize, ToSchema)]
#[serde(rename_all = "SCREAMING_SNAKE_CASE")]
pub enum GooglePayAuthMethod {
    /// Contain pan data only
    PanOnly,
    /// Contain cryptogram data along with pan data
    #[serde(rename = "CRYPTOGRAM_3DS")]
    Cryptogram,
}

#[derive(
    Clone,
    Debug,
    Eq,
    PartialEq,
    serde::Deserialize,
    serde::Serialize,
    strum::Display,
    strum::EnumString,
    ToSchema,
)]
#[strum(serialize_all = "PascalCase")]
#[serde(rename_all = "PascalCase")]
pub enum AdyenSplitType {
    /// Books split amount to the specified account.
    BalanceAccount,
    /// The aggregated amount of the interchange and scheme fees.
    AcquiringFees,
    /// The aggregated amount of all transaction fees.
    PaymentFee,
    /// The aggregated amount of Adyen's commission and markup fees.
    AdyenFees,
    ///  The transaction fees due to Adyen under blended rates.
    AdyenCommission,
    /// The transaction fees due to Adyen under Interchange ++ pricing.
    AdyenMarkup,
    ///  The fees paid to the issuer for each payment made with the card network.
    Interchange,
    ///  The fees paid to the card scheme for using their network.
    SchemeFee,
    /// Your platform's commission on the payment (specified in amount), booked to your liable balance account.
    Commission,
    /// Allows you and your users to top up balance accounts using direct debit, card payments, or other payment methods.
    TopUp,
    /// The value-added tax charged on the payment, booked to your platforms liable balance account.
    Vat,
}

#[derive(
    Clone, Copy, Debug, Eq, PartialEq, serde::Serialize, serde::Deserialize, ToSchema, Default,
)]
#[serde(rename = "snake_case")]
pub enum PaymentConnectorTransmission {
    /// Failed to call the payment connector
    #[default]
    ConnectorCallUnsuccessful,
    /// Payment Connector call succeeded
    ConnectorCallSucceeded,
}

#[derive(
    Clone,
    Copy,
    Debug,
    Default,
    Eq,
    Hash,
    PartialEq,
    serde::Deserialize,
    serde::Serialize,
    strum::Display,
    strum::EnumString,
    ToSchema,
)]
#[router_derive::diesel_enum(storage_type = "db_enum")]
#[strum(serialize_all = "snake_case")]
#[serde(rename_all = "snake_case")]
pub enum TriggeredBy {
    /// Denotes payment attempt is been created by internal system.
    #[default]
    Internal,
    /// Denotes payment attempt is been created by external system.
    External,
}

#[derive(
    Clone,
    Copy,
    Debug,
    Eq,
    PartialEq,
    serde::Deserialize,
    serde::Serialize,
    strum::Display,
    strum::EnumString,
    ToSchema,
)]
#[router_derive::diesel_enum(storage_type = "db_enum")]
#[serde(rename_all = "snake_case")]
#[strum(serialize_all = "snake_case")]
pub enum ProcessTrackerStatus {
    // Picked by the producer
    Processing,
    // State when the task is added
    New,
    // Send to retry
    Pending,
    // Picked by consumer
    ProcessStarted,
    // Finished by consumer
    Finish,
    // Review the task
    Review,
}

#[derive(
    serde::Serialize,
    serde::Deserialize,
    Clone,
    Copy,
    Debug,
    PartialEq,
    Eq,
    strum::EnumString,
    strum::Display,
)]
#[serde(rename_all = "SCREAMING_SNAKE_CASE")]
#[strum(serialize_all = "SCREAMING_SNAKE_CASE")]
pub enum ProcessTrackerRunner {
    PaymentsSyncWorkflow,
    RefundWorkflowRouter,
    DeleteTokenizeDataWorkflow,
    ApiKeyExpiryWorkflow,
    OutgoingWebhookRetryWorkflow,
    AttachPayoutAccountWorkflow,
    PaymentMethodStatusUpdateWorkflow,
    PassiveRecoveryWorkflow,
    ProcessDisputeWorkflow,
    DisputeListWorkflow,
}

#[derive(Debug)]
pub enum CryptoPadding {
    PKCS7,
    ZeroPadding,
}

#[derive(
    Clone,
    Copy,
    Debug,
    Eq,
    PartialEq,
    serde::Deserialize,
    serde::Serialize,
    strum::Display,
    strum::EnumString,
    ToSchema,
)]
#[router_derive::diesel_enum(storage_type = "db_enum")]
#[serde(rename_all = "snake_case")]
#[strum(serialize_all = "snake_case")]
pub enum TokenizationFlag {
    /// Token is active and can be used for payments
    Enabled,
    /// Token is inactive and cannot be used for payments
    Disabled,
}

/// The type of token data to fetch for get-token endpoint

#[derive(Clone, Copy, Debug, serde::Deserialize, serde::Serialize, ToSchema)]
#[serde(rename_all = "snake_case")]
pub enum TokenDataType {
    /// Fetch single use token for the given payment method
    SingleUseToken,
    /// Fetch multi use token for the given payment method
    MultiUseToken,
    /// Fetch network token for the given payment method
    NetworkToken,
}

#[derive(
    Clone,
    Debug,
    Default,
    Eq,
    Hash,
    PartialEq,
    serde::Deserialize,
    serde::Serialize,
    strum::Display,
    strum::VariantNames,
    strum::EnumIter,
    strum::EnumString,
    ToSchema,
)]
#[router_derive::diesel_enum(storage_type = "db_enum")]
#[serde(rename_all = "snake_case")]
#[strum(serialize_all = "snake_case")]
pub enum RoutingApproach {
    SuccessRateExploitation,
    SuccessRateExploration,
    ContractBasedRouting,
    DebitRouting,
    RuleBasedRouting,
    VolumeBasedRouting,
    StraightThroughRouting,
    #[default]
    DefaultFallback,
    #[serde(untagged)]
    #[strum(default)]
    Other(String),
}

impl RoutingApproach {
    pub fn from_decision_engine_approach(approach: &str) -> Self {
        match approach {
            "SR_SELECTION_V3_ROUTING" => Self::SuccessRateExploitation,
            "SR_V3_HEDGING" => Self::SuccessRateExploration,
            "NTW_BASED_ROUTING" => Self::DebitRouting,
            "DEFAULT" => Self::StraightThroughRouting,
            _ => Self::DefaultFallback,
        }
    }
}

#[derive(
    Clone,
    Copy,
    Debug,
    Eq,
    PartialEq,
    serde::Serialize,
    serde::Deserialize,
    ToSchema,
    strum::Display,
    strum::EnumString,
    Hash,
)]
#[serde(rename_all = "snake_case")]
#[strum(serialize_all = "snake_case")]
#[router_derive::diesel_enum(storage_type = "text")]
pub enum CallbackMapperIdType {
    NetworkTokenRequestorReferenceID,
}<|MERGE_RESOLUTION|>--- conflicted
+++ resolved
@@ -8483,10 +8483,7 @@
     AuthenticationProvider,
     FraudAndRiskManagementProvider,
     TaxCalculationProvider,
-<<<<<<< HEAD
     RevenueGrowthManagementPlatform,
-=======
->>>>>>> c90625a4
 }
 
 /// Connector Integration Status
