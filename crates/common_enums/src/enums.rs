mod accounts;
mod payments;
mod ui;
use std::{
    collections::HashSet,
    num::{ParseFloatError, TryFromIntError},
};

pub use accounts::{
    MerchantAccountRequestType, MerchantAccountType, MerchantProductType, OrganizationType,
};
pub use payments::ProductType;
use serde::{Deserialize, Serialize};
pub use ui::*;
use utoipa::ToSchema;

pub use super::connector_enums::RoutableConnectors;
#[doc(hidden)]
pub mod diesel_exports {
    pub use super::{
        DbApiVersion as ApiVersion, DbAttemptStatus as AttemptStatus,
        DbAuthenticationType as AuthenticationType, DbBlocklistDataKind as BlocklistDataKind,
        DbCaptureMethod as CaptureMethod, DbCaptureStatus as CaptureStatus,
        DbConnectorType as ConnectorType, DbCountryAlpha2 as CountryAlpha2, DbCurrency as Currency,
        DbDeleteStatus as DeleteStatus, DbDisputeStage as DisputeStage,
        DbDisputeStatus as DisputeStatus, DbFraudCheckStatus as FraudCheckStatus,
        DbFutureUsage as FutureUsage, DbIntentStatus as IntentStatus,
        DbMandateStatus as MandateStatus, DbPaymentMethodIssuerCode as PaymentMethodIssuerCode,
        DbPaymentType as PaymentType, DbProcessTrackerStatus as ProcessTrackerStatus,
        DbRefundStatus as RefundStatus,
        DbRequestIncrementalAuthorization as RequestIncrementalAuthorization,
        DbRoutingApproach as RoutingApproach, DbScaExemptionType as ScaExemptionType,
        DbSuccessBasedRoutingConclusiveState as SuccessBasedRoutingConclusiveState,
        DbTokenizationFlag as TokenizationFlag, DbWebhookDeliveryAttempt as WebhookDeliveryAttempt,
    };
}

pub type ApplicationResult<T> = Result<T, ApplicationError>;

#[derive(Debug, thiserror::Error)]
pub enum ApplicationError {
    #[error("Application configuration error")]
    ConfigurationError,

    #[error("Invalid configuration value provided: {0}")]
    InvalidConfigurationValueError(String),

    #[error("Metrics error")]
    MetricsError,

    #[error("I/O: {0}")]
    IoError(std::io::Error),

    #[error("Error while constructing api client: {0}")]
    ApiClientError(ApiClientError),
}

#[derive(Debug, thiserror::Error, PartialEq, Clone)]
pub enum ApiClientError {
    #[error("Header map construction failed")]
    HeaderMapConstructionFailed,
    #[error("Invalid proxy configuration")]
    InvalidProxyConfiguration,
    #[error("Client construction failed")]
    ClientConstructionFailed,
    #[error("Certificate decode failed")]
    CertificateDecodeFailed,
    #[error("Request body serialization failed")]
    BodySerializationFailed,
    #[error("Unexpected state reached/Invariants conflicted")]
    UnexpectedState,

    #[error("Failed to parse URL")]
    UrlParsingFailed,
    #[error("URL encoding of request payload failed")]
    UrlEncodingFailed,
    #[error("Failed to send request to connector {0}")]
    RequestNotSent(String),
    #[error("Failed to decode response")]
    ResponseDecodingFailed,

    #[error("Server responded with Request Timeout")]
    RequestTimeoutReceived,

    #[error("connection closed before a message could complete")]
    ConnectionClosedIncompleteMessage,

    #[error("Server responded with Internal Server Error")]
    InternalServerErrorReceived,
    #[error("Server responded with Bad Gateway")]
    BadGatewayReceived,
    #[error("Server responded with Service Unavailable")]
    ServiceUnavailableReceived,
    #[error("Server responded with Gateway Timeout")]
    GatewayTimeoutReceived,
    #[error("Server responded with unexpected response")]
    UnexpectedServerResponse,
}
impl ApiClientError {
    pub fn is_upstream_timeout(&self) -> bool {
        self == &Self::RequestTimeoutReceived
    }
    pub fn is_connection_closed_before_message_could_complete(&self) -> bool {
        self == &Self::ConnectionClosedIncompleteMessage
    }
}

impl From<std::io::Error> for ApplicationError {
    fn from(err: std::io::Error) -> Self {
        Self::IoError(err)
    }
}

/// The status of the attempt
#[derive(
    Clone,
    Copy,
    Debug,
    Default,
    Hash,
    Eq,
    PartialEq,
    serde::Deserialize,
    serde::Serialize,
    strum::Display,
    strum::EnumString,
    ToSchema,
)]
#[router_derive::diesel_enum(storage_type = "db_enum")]
#[serde(rename_all = "snake_case")]
#[strum(serialize_all = "snake_case")]
pub enum AttemptStatus {
    Started,
    AuthenticationFailed,
    RouterDeclined,
    AuthenticationPending,
    AuthenticationSuccessful,
    Authorized,
    AuthorizationFailed,
    Charged,
    Authorizing,
    CodInitiated,
    Voided,
    VoidInitiated,
    CaptureInitiated,
    CaptureFailed,
    VoidFailed,
    AutoRefunded,
    PartialCharged,
    PartialChargedAndChargeable,
    Unresolved,
    #[default]
    Pending,
    Failure,
    PaymentMethodAwaited,
    ConfirmationAwaited,
    DeviceDataCollectionPending,
    IntegrityFailure,
}

impl AttemptStatus {
    pub fn is_terminal_status(self) -> bool {
        match self {
            Self::RouterDeclined
            | Self::Charged
            | Self::AutoRefunded
            | Self::Voided
            | Self::VoidFailed
            | Self::CaptureFailed
            | Self::Failure
            | Self::PartialCharged => true,
            Self::Started
            | Self::AuthenticationFailed
            | Self::AuthenticationPending
            | Self::AuthenticationSuccessful
            | Self::Authorized
            | Self::AuthorizationFailed
            | Self::Authorizing
            | Self::CodInitiated
            | Self::VoidInitiated
            | Self::CaptureInitiated
            | Self::PartialChargedAndChargeable
            | Self::Unresolved
            | Self::Pending
            | Self::PaymentMethodAwaited
            | Self::ConfirmationAwaited
            | Self::DeviceDataCollectionPending
            | Self::IntegrityFailure => false,
        }
    }
}

/// Indicates the method by which a card is discovered during a payment
#[derive(
    Clone,
    Copy,
    Debug,
    Default,
    Hash,
    Eq,
    PartialEq,
    serde::Deserialize,
    serde::Serialize,
    strum::Display,
    strum::EnumString,
    strum::EnumIter,
    ToSchema,
)]
#[router_derive::diesel_enum(storage_type = "db_enum")]
#[serde(rename_all = "snake_case")]
#[strum(serialize_all = "snake_case")]
pub enum CardDiscovery {
    #[default]
    Manual,
    SavedCard,
    ClickToPay,
}

#[derive(
    Clone,
    Copy,
    Debug,
    Default,
    Hash,
    Eq,
    PartialEq,
    serde::Deserialize,
    serde::Serialize,
    strum::Display,
    strum::EnumString,
    strum::EnumIter,
    ToSchema,
)]
#[router_derive::diesel_enum(storage_type = "db_enum")]
#[serde(rename_all = "snake_case")]
#[strum(serialize_all = "snake_case")]
pub enum RevenueRecoveryAlgorithmType {
    #[default]
    Monitoring,
    Smart,
    Cascading,
}

/// Specifies the type of cardholder authentication to be applied for a payment.
///
/// - `ThreeDs`: Requests 3D Secure (3DS) authentication. If the card is enrolled, 3DS authentication will be activated, potentially shifting chargeback liability to the issuer.
/// - `NoThreeDs`: Indicates that 3D Secure authentication should not be performed. The liability for chargebacks typically remains with the merchant. This is often the default if not specified.
///
/// Note: The actual authentication behavior can also be influenced by merchant configuration and specific connector defaults. Some connectors might still enforce 3DS or bypass it regardless of this parameter.
#[derive(
    Clone,
    Copy,
    Debug,
    Default,
    Eq,
    Hash,
    PartialEq,
    serde::Deserialize,
    serde::Serialize,
    strum::Display,
    strum::VariantNames,
    strum::EnumIter,
    strum::EnumString,
    ToSchema,
)]
#[router_derive::diesel_enum(storage_type = "db_enum")]
#[serde(rename_all = "snake_case")]
#[strum(serialize_all = "snake_case")]
pub enum AuthenticationType {
    /// If the card is enrolled for 3DS authentication, the 3DS based authentication will be activated. The liability of chargeback shift to the issuer
    ThreeDs,
    /// 3DS based authentication will not be activated. The liability of chargeback stays with the merchant.
    #[default]
    NoThreeDs,
}

/// The status of the capture
#[derive(
    Clone,
    Copy,
    Debug,
    Default,
    Eq,
    PartialEq,
    serde::Serialize,
    serde::Deserialize,
    strum::Display,
    strum::EnumString,
)]
#[router_derive::diesel_enum(storage_type = "db_enum")]
#[strum(serialize_all = "snake_case")]
pub enum FraudCheckStatus {
    Fraud,
    ManualReview,
    #[default]
    Pending,
    Legit,
    TransactionFailure,
}

#[derive(
    Clone,
    Copy,
    Debug,
    Default,
    Eq,
    PartialEq,
    serde::Deserialize,
    serde::Serialize,
    strum::Display,
    strum::EnumString,
    ToSchema,
    Hash,
)]
#[router_derive::diesel_enum(storage_type = "db_enum")]
#[serde(rename_all = "snake_case")]
#[strum(serialize_all = "snake_case")]
pub enum CaptureStatus {
    // Capture request initiated
    #[default]
    Started,
    // Capture request was successful
    Charged,
    // Capture is pending at connector side
    Pending,
    // Capture request failed
    Failed,
}

#[derive(
    Default,
    Clone,
    Debug,
    Eq,
    PartialEq,
    serde::Deserialize,
    serde::Serialize,
    strum::Display,
    strum::EnumString,
    ToSchema,
    Hash,
)]
#[router_derive::diesel_enum(storage_type = "text")]
#[serde(rename_all = "snake_case")]
#[strum(serialize_all = "snake_case")]
pub enum AuthorizationStatus {
    Success,
    Failure,
    // Processing state is before calling connector
    #[default]
    Processing,
    // Requires merchant action
    Unresolved,
}

#[derive(
    Clone,
    Debug,
    Eq,
    PartialEq,
    serde::Deserialize,
    serde::Serialize,
    strum::Display,
    strum::EnumString,
    ToSchema,
    Hash,
)]
#[router_derive::diesel_enum(storage_type = "text")]
#[serde(rename_all = "snake_case")]
#[strum(serialize_all = "snake_case")]
pub enum PaymentResourceUpdateStatus {
    Success,
    Failure,
}

impl PaymentResourceUpdateStatus {
    pub fn is_success(&self) -> bool {
        matches!(self, Self::Success)
    }
}

#[derive(
    Clone,
    Debug,
    PartialEq,
    Eq,
    serde::Deserialize,
    serde::Serialize,
    strum::Display,
    strum::EnumString,
    ToSchema,
    Hash,
)]
#[router_derive::diesel_enum(storage_type = "db_enum")]
#[serde(rename_all = "snake_case")]
#[strum(serialize_all = "snake_case")]
pub enum BlocklistDataKind {
    PaymentMethod,
    CardBin,
    ExtendedCardBin,
}

/// Specifies how the payment is captured.
/// - `automatic`: Funds are captured immediately after successful authorization. This is the default behavior if the field is omitted.
/// - `manual`: Funds are authorized but not captured. A separate request to the `/payments/{payment_id}/capture` endpoint is required to capture the funds.
#[derive(
    Clone,
    Copy,
    Debug,
    Default,
    Eq,
    Hash,
    PartialEq,
    serde::Deserialize,
    serde::Serialize,
    strum::Display,
    strum::VariantNames,
    strum::EnumIter,
    strum::EnumString,
    ToSchema,
)]
#[router_derive::diesel_enum(storage_type = "db_enum")]
#[serde(rename_all = "snake_case")]
#[strum(serialize_all = "snake_case")]
pub enum CaptureMethod {
    /// Post the payment authorization, the capture will be executed on the full amount immediately.
    #[default]
    Automatic,
    /// The capture will happen only if the merchant triggers a Capture API request. Allows for a single capture of the authorized amount.
    Manual,
    /// The capture will happen only if the merchant triggers a Capture API request. Allows for multiple partial captures up to the authorized amount.
    ManualMultiple,
    /// The capture can be scheduled to automatically get triggered at a specific date & time.
    Scheduled,
    /// Handles separate auth and capture sequentially; effectively the same as `Automatic` for most connectors.
    SequentialAutomatic,
}

/// Type of the Connector for the financial use case. Could range from Payments to Accounting to Banking.
#[derive(
    Clone,
    Copy,
    Debug,
    Eq,
    PartialEq,
    strum::Display,
    strum::EnumString,
    serde::Deserialize,
    serde::Serialize,
    ToSchema,
)]
#[router_derive::diesel_enum(storage_type = "db_enum")]
#[strum(serialize_all = "snake_case")]
#[serde(rename_all = "snake_case")]
pub enum ConnectorType {
    /// PayFacs, Acquirers, Gateways, BNPL etc
    PaymentProcessor,
    /// Fraud, Currency Conversion, Crypto etc
    PaymentVas,
    /// Accounting, Billing, Invoicing, Tax etc
    FinOperations,
    /// Inventory, ERP, CRM, KYC etc
    FizOperations,
    /// Payment Networks like Visa, MasterCard etc
    Networks,
    /// All types of banks including corporate / commercial / personal / neo banks
    BankingEntities,
    /// All types of non-banking financial institutions including Insurance, Credit / Lending etc
    NonBankingFinance,
    /// Acquirers, Gateways etc
    PayoutProcessor,
    /// PaymentMethods Auth Services
    PaymentMethodAuth,
    /// 3DS Authentication Service Providers
    AuthenticationProcessor,
    /// Tax Calculation Processor
    TaxProcessor,
    /// Represents billing processors that handle subscription management, invoicing,
    /// and recurring payments. Examples include Chargebee, Recurly, and Stripe Billing.
    BillingProcessor,
    /// Represents vaulting processors that handle the storage and management of payment method data
    VaultProcessor,
}

#[derive(Debug, Eq, PartialEq)]
pub enum PaymentAction {
    PSync,
    CompleteAuthorize,
    PaymentAuthenticateCompleteAuthorize,
}

#[derive(Clone, PartialEq)]
pub enum CallConnectorAction {
    Trigger,
    Avoid,
    StatusUpdate {
        status: AttemptStatus,
        error_code: Option<String>,
        error_message: Option<String>,
    },
    HandleResponse(Vec<u8>),
}

/// The three-letter ISO 4217 currency code (e.g., "USD", "EUR") for the payment amount. This field is mandatory for creating a payment.
#[allow(clippy::upper_case_acronyms)]
#[derive(
    Clone,
    Copy,
    Debug,
    Default,
    Eq,
    Hash,
    PartialEq,
    serde::Deserialize,
    serde::Serialize,
    strum::Display,
    strum::EnumString,
    strum::EnumIter,
    strum::VariantNames,
    ToSchema,
)]
#[router_derive::diesel_enum(storage_type = "db_enum")]
pub enum Currency {
    AED,
    AFN,
    ALL,
    AMD,
    ANG,
    AOA,
    ARS,
    AUD,
    AWG,
    AZN,
    BAM,
    BBD,
    BDT,
    BGN,
    BHD,
    BIF,
    BMD,
    BND,
    BOB,
    BRL,
    BSD,
    BTN,
    BWP,
    BYN,
    BZD,
    CAD,
    CDF,
    CHF,
    CLF,
    CLP,
    CNY,
    COP,
    CRC,
    CUC,
    CUP,
    CVE,
    CZK,
    DJF,
    DKK,
    DOP,
    DZD,
    EGP,
    ERN,
    ETB,
    EUR,
    FJD,
    FKP,
    GBP,
    GEL,
    GHS,
    GIP,
    GMD,
    GNF,
    GTQ,
    GYD,
    HKD,
    HNL,
    HRK,
    HTG,
    HUF,
    IDR,
    ILS,
    INR,
    IQD,
    IRR,
    ISK,
    JMD,
    JOD,
    JPY,
    KES,
    KGS,
    KHR,
    KMF,
    KPW,
    KRW,
    KWD,
    KYD,
    KZT,
    LAK,
    LBP,
    LKR,
    LRD,
    LSL,
    LYD,
    MAD,
    MDL,
    MGA,
    MKD,
    MMK,
    MNT,
    MOP,
    MRU,
    MUR,
    MVR,
    MWK,
    MXN,
    MYR,
    MZN,
    NAD,
    NGN,
    NIO,
    NOK,
    NPR,
    NZD,
    OMR,
    PAB,
    PEN,
    PGK,
    PHP,
    PKR,
    PLN,
    PYG,
    QAR,
    RON,
    RSD,
    RUB,
    RWF,
    SAR,
    SBD,
    SCR,
    SDG,
    SEK,
    SGD,
    SHP,
    SLE,
    SLL,
    SOS,
    SRD,
    SSP,
    STD,
    STN,
    SVC,
    SYP,
    SZL,
    THB,
    TJS,
    TMT,
    TND,
    TOP,
    TRY,
    TTD,
    TWD,
    TZS,
    UAH,
    UGX,
    #[default]
    USD,
    UYU,
    UZS,
    VES,
    VND,
    VUV,
    WST,
    XAF,
    XCD,
    XOF,
    XPF,
    YER,
    ZAR,
    ZMW,
    ZWL,
}

impl Currency {
    /// Convert the amount to its base denomination based on Currency and return String
    pub fn to_currency_base_unit(self, amount: i64) -> Result<String, TryFromIntError> {
        let amount_f64 = self.to_currency_base_unit_asf64(amount)?;
        Ok(format!("{amount_f64:.2}"))
    }

    /// Convert the amount to its base denomination based on Currency and return f64
    pub fn to_currency_base_unit_asf64(self, amount: i64) -> Result<f64, TryFromIntError> {
        let amount_f64: f64 = u32::try_from(amount)?.into();
        let amount = if self.is_zero_decimal_currency() {
            amount_f64
        } else if self.is_three_decimal_currency() {
            amount_f64 / 1000.00
        } else {
            amount_f64 / 100.00
        };
        Ok(amount)
    }

    ///Convert the higher decimal amount to its base absolute units
    pub fn to_currency_lower_unit(self, amount: String) -> Result<String, ParseFloatError> {
        let amount_f64 = amount.parse::<f64>()?;
        let amount_string = if self.is_zero_decimal_currency() {
            amount_f64
        } else if self.is_three_decimal_currency() {
            amount_f64 * 1000.00
        } else {
            amount_f64 * 100.00
        };
        Ok(amount_string.to_string())
    }

    /// Convert the amount to its base denomination based on Currency and check for zero decimal currency and return String
    /// Paypal Connector accepts Zero and Two decimal currency but not three decimal and it should be updated as required for 3 decimal currencies.
    /// Paypal Ref - https://developer.paypal.com/docs/reports/reference/paypal-supported-currencies/
    pub fn to_currency_base_unit_with_zero_decimal_check(
        self,
        amount: i64,
    ) -> Result<String, TryFromIntError> {
        let amount_f64 = self.to_currency_base_unit_asf64(amount)?;
        if self.is_zero_decimal_currency() {
            Ok(amount_f64.to_string())
        } else {
            Ok(format!("{amount_f64:.2}"))
        }
    }

    pub fn iso_4217(self) -> &'static str {
        match self {
            Self::AED => "784",
            Self::AFN => "971",
            Self::ALL => "008",
            Self::AMD => "051",
            Self::ANG => "532",
            Self::AOA => "973",
            Self::ARS => "032",
            Self::AUD => "036",
            Self::AWG => "533",
            Self::AZN => "944",
            Self::BAM => "977",
            Self::BBD => "052",
            Self::BDT => "050",
            Self::BGN => "975",
            Self::BHD => "048",
            Self::BIF => "108",
            Self::BMD => "060",
            Self::BND => "096",
            Self::BOB => "068",
            Self::BRL => "986",
            Self::BSD => "044",
            Self::BTN => "064",
            Self::BWP => "072",
            Self::BYN => "933",
            Self::BZD => "084",
            Self::CAD => "124",
            Self::CDF => "976",
            Self::CHF => "756",
            Self::CLF => "990",
            Self::CLP => "152",
            Self::COP => "170",
            Self::CRC => "188",
            Self::CUC => "931",
            Self::CUP => "192",
            Self::CVE => "132",
            Self::CZK => "203",
            Self::DJF => "262",
            Self::DKK => "208",
            Self::DOP => "214",
            Self::DZD => "012",
            Self::EGP => "818",
            Self::ERN => "232",
            Self::ETB => "230",
            Self::EUR => "978",
            Self::FJD => "242",
            Self::FKP => "238",
            Self::GBP => "826",
            Self::GEL => "981",
            Self::GHS => "936",
            Self::GIP => "292",
            Self::GMD => "270",
            Self::GNF => "324",
            Self::GTQ => "320",
            Self::GYD => "328",
            Self::HKD => "344",
            Self::HNL => "340",
            Self::HTG => "332",
            Self::HUF => "348",
            Self::HRK => "191",
            Self::IDR => "360",
            Self::ILS => "376",
            Self::INR => "356",
            Self::IQD => "368",
            Self::IRR => "364",
            Self::ISK => "352",
            Self::JMD => "388",
            Self::JOD => "400",
            Self::JPY => "392",
            Self::KES => "404",
            Self::KGS => "417",
            Self::KHR => "116",
            Self::KMF => "174",
            Self::KPW => "408",
            Self::KRW => "410",
            Self::KWD => "414",
            Self::KYD => "136",
            Self::KZT => "398",
            Self::LAK => "418",
            Self::LBP => "422",
            Self::LKR => "144",
            Self::LRD => "430",
            Self::LSL => "426",
            Self::LYD => "434",
            Self::MAD => "504",
            Self::MDL => "498",
            Self::MGA => "969",
            Self::MKD => "807",
            Self::MMK => "104",
            Self::MNT => "496",
            Self::MOP => "446",
            Self::MRU => "929",
            Self::MUR => "480",
            Self::MVR => "462",
            Self::MWK => "454",
            Self::MXN => "484",
            Self::MYR => "458",
            Self::MZN => "943",
            Self::NAD => "516",
            Self::NGN => "566",
            Self::NIO => "558",
            Self::NOK => "578",
            Self::NPR => "524",
            Self::NZD => "554",
            Self::OMR => "512",
            Self::PAB => "590",
            Self::PEN => "604",
            Self::PGK => "598",
            Self::PHP => "608",
            Self::PKR => "586",
            Self::PLN => "985",
            Self::PYG => "600",
            Self::QAR => "634",
            Self::RON => "946",
            Self::CNY => "156",
            Self::RSD => "941",
            Self::RUB => "643",
            Self::RWF => "646",
            Self::SAR => "682",
            Self::SBD => "090",
            Self::SCR => "690",
            Self::SDG => "938",
            Self::SEK => "752",
            Self::SGD => "702",
            Self::SHP => "654",
            Self::SLE => "925",
            Self::SLL => "694",
            Self::SOS => "706",
            Self::SRD => "968",
            Self::SSP => "728",
            Self::STD => "678",
            Self::STN => "930",
            Self::SVC => "222",
            Self::SYP => "760",
            Self::SZL => "748",
            Self::THB => "764",
            Self::TJS => "972",
            Self::TMT => "934",
            Self::TND => "788",
            Self::TOP => "776",
            Self::TRY => "949",
            Self::TTD => "780",
            Self::TWD => "901",
            Self::TZS => "834",
            Self::UAH => "980",
            Self::UGX => "800",
            Self::USD => "840",
            Self::UYU => "858",
            Self::UZS => "860",
            Self::VES => "928",
            Self::VND => "704",
            Self::VUV => "548",
            Self::WST => "882",
            Self::XAF => "950",
            Self::XCD => "951",
            Self::XOF => "952",
            Self::XPF => "953",
            Self::YER => "886",
            Self::ZAR => "710",
            Self::ZMW => "967",
            Self::ZWL => "932",
        }
    }

    pub fn is_zero_decimal_currency(self) -> bool {
        match self {
            Self::BIF
            | Self::CLP
            | Self::DJF
            | Self::GNF
            | Self::IRR
            | Self::JPY
            | Self::KMF
            | Self::KRW
            | Self::MGA
            | Self::PYG
            | Self::RWF
            | Self::UGX
            | Self::VND
            | Self::VUV
            | Self::XAF
            | Self::XOF
            | Self::XPF => true,
            Self::AED
            | Self::AFN
            | Self::ALL
            | Self::AMD
            | Self::ANG
            | Self::AOA
            | Self::ARS
            | Self::AUD
            | Self::AWG
            | Self::AZN
            | Self::BAM
            | Self::BBD
            | Self::BDT
            | Self::BGN
            | Self::BHD
            | Self::BMD
            | Self::BND
            | Self::BOB
            | Self::BRL
            | Self::BSD
            | Self::BTN
            | Self::BWP
            | Self::BYN
            | Self::BZD
            | Self::CAD
            | Self::CDF
            | Self::CHF
            | Self::CLF
            | Self::CNY
            | Self::COP
            | Self::CRC
            | Self::CUC
            | Self::CUP
            | Self::CVE
            | Self::CZK
            | Self::DKK
            | Self::DOP
            | Self::DZD
            | Self::EGP
            | Self::ERN
            | Self::ETB
            | Self::EUR
            | Self::FJD
            | Self::FKP
            | Self::GBP
            | Self::GEL
            | Self::GHS
            | Self::GIP
            | Self::GMD
            | Self::GTQ
            | Self::GYD
            | Self::HKD
            | Self::HNL
            | Self::HRK
            | Self::HTG
            | Self::HUF
            | Self::IDR
            | Self::ILS
            | Self::INR
            | Self::IQD
            | Self::ISK
            | Self::JMD
            | Self::JOD
            | Self::KES
            | Self::KGS
            | Self::KHR
            | Self::KPW
            | Self::KWD
            | Self::KYD
            | Self::KZT
            | Self::LAK
            | Self::LBP
            | Self::LKR
            | Self::LRD
            | Self::LSL
            | Self::LYD
            | Self::MAD
            | Self::MDL
            | Self::MKD
            | Self::MMK
            | Self::MNT
            | Self::MOP
            | Self::MRU
            | Self::MUR
            | Self::MVR
            | Self::MWK
            | Self::MXN
            | Self::MYR
            | Self::MZN
            | Self::NAD
            | Self::NGN
            | Self::NIO
            | Self::NOK
            | Self::NPR
            | Self::NZD
            | Self::OMR
            | Self::PAB
            | Self::PEN
            | Self::PGK
            | Self::PHP
            | Self::PKR
            | Self::PLN
            | Self::QAR
            | Self::RON
            | Self::RSD
            | Self::RUB
            | Self::SAR
            | Self::SBD
            | Self::SCR
            | Self::SDG
            | Self::SEK
            | Self::SGD
            | Self::SHP
            | Self::SLE
            | Self::SLL
            | Self::SOS
            | Self::SRD
            | Self::SSP
            | Self::STD
            | Self::STN
            | Self::SVC
            | Self::SYP
            | Self::SZL
            | Self::THB
            | Self::TJS
            | Self::TMT
            | Self::TND
            | Self::TOP
            | Self::TRY
            | Self::TTD
            | Self::TWD
            | Self::TZS
            | Self::UAH
            | Self::USD
            | Self::UYU
            | Self::UZS
            | Self::VES
            | Self::WST
            | Self::XCD
            | Self::YER
            | Self::ZAR
            | Self::ZMW
            | Self::ZWL => false,
        }
    }

    pub fn is_three_decimal_currency(self) -> bool {
        match self {
            Self::BHD | Self::IQD | Self::JOD | Self::KWD | Self::LYD | Self::OMR | Self::TND => {
                true
            }
            Self::AED
            | Self::AFN
            | Self::ALL
            | Self::AMD
            | Self::AOA
            | Self::ANG
            | Self::ARS
            | Self::AUD
            | Self::AWG
            | Self::AZN
            | Self::BAM
            | Self::BBD
            | Self::BDT
            | Self::BGN
            | Self::BIF
            | Self::BMD
            | Self::BND
            | Self::BOB
            | Self::BRL
            | Self::BSD
            | Self::BTN
            | Self::BWP
            | Self::BYN
            | Self::BZD
            | Self::CAD
            | Self::CDF
            | Self::CHF
            | Self::CLF
            | Self::CLP
            | Self::CNY
            | Self::COP
            | Self::CRC
            | Self::CUC
            | Self::CUP
            | Self::CVE
            | Self::CZK
            | Self::DJF
            | Self::DKK
            | Self::DOP
            | Self::DZD
            | Self::EGP
            | Self::ERN
            | Self::ETB
            | Self::EUR
            | Self::FJD
            | Self::FKP
            | Self::GBP
            | Self::GEL
            | Self::GHS
            | Self::GIP
            | Self::GMD
            | Self::GNF
            | Self::GTQ
            | Self::GYD
            | Self::HKD
            | Self::HNL
            | Self::HRK
            | Self::HTG
            | Self::HUF
            | Self::IDR
            | Self::ILS
            | Self::INR
            | Self::IRR
            | Self::ISK
            | Self::JMD
            | Self::JPY
            | Self::KES
            | Self::KGS
            | Self::KHR
            | Self::KMF
            | Self::KPW
            | Self::KRW
            | Self::KYD
            | Self::KZT
            | Self::LAK
            | Self::LBP
            | Self::LKR
            | Self::LRD
            | Self::LSL
            | Self::MAD
            | Self::MDL
            | Self::MGA
            | Self::MKD
            | Self::MMK
            | Self::MNT
            | Self::MOP
            | Self::MRU
            | Self::MUR
            | Self::MVR
            | Self::MWK
            | Self::MXN
            | Self::MYR
            | Self::MZN
            | Self::NAD
            | Self::NGN
            | Self::NIO
            | Self::NOK
            | Self::NPR
            | Self::NZD
            | Self::PAB
            | Self::PEN
            | Self::PGK
            | Self::PHP
            | Self::PKR
            | Self::PLN
            | Self::PYG
            | Self::QAR
            | Self::RON
            | Self::RSD
            | Self::RUB
            | Self::RWF
            | Self::SAR
            | Self::SBD
            | Self::SCR
            | Self::SDG
            | Self::SEK
            | Self::SGD
            | Self::SHP
            | Self::SLE
            | Self::SLL
            | Self::SOS
            | Self::SRD
            | Self::SSP
            | Self::STD
            | Self::STN
            | Self::SVC
            | Self::SYP
            | Self::SZL
            | Self::THB
            | Self::TJS
            | Self::TMT
            | Self::TOP
            | Self::TRY
            | Self::TTD
            | Self::TWD
            | Self::TZS
            | Self::UAH
            | Self::UGX
            | Self::USD
            | Self::UYU
            | Self::UZS
            | Self::VES
            | Self::VND
            | Self::VUV
            | Self::WST
            | Self::XAF
            | Self::XCD
            | Self::XPF
            | Self::XOF
            | Self::YER
            | Self::ZAR
            | Self::ZMW
            | Self::ZWL => false,
        }
    }

    pub fn is_four_decimal_currency(self) -> bool {
        match self {
            Self::CLF => true,
            Self::AED
            | Self::AFN
            | Self::ALL
            | Self::AMD
            | Self::AOA
            | Self::ANG
            | Self::ARS
            | Self::AUD
            | Self::AWG
            | Self::AZN
            | Self::BAM
            | Self::BBD
            | Self::BDT
            | Self::BGN
            | Self::BHD
            | Self::BIF
            | Self::BMD
            | Self::BND
            | Self::BOB
            | Self::BRL
            | Self::BSD
            | Self::BTN
            | Self::BWP
            | Self::BYN
            | Self::BZD
            | Self::CAD
            | Self::CDF
            | Self::CHF
            | Self::CLP
            | Self::CNY
            | Self::COP
            | Self::CRC
            | Self::CUC
            | Self::CUP
            | Self::CVE
            | Self::CZK
            | Self::DJF
            | Self::DKK
            | Self::DOP
            | Self::DZD
            | Self::EGP
            | Self::ERN
            | Self::ETB
            | Self::EUR
            | Self::FJD
            | Self::FKP
            | Self::GBP
            | Self::GEL
            | Self::GHS
            | Self::GIP
            | Self::GMD
            | Self::GNF
            | Self::GTQ
            | Self::GYD
            | Self::HKD
            | Self::HNL
            | Self::HRK
            | Self::HTG
            | Self::HUF
            | Self::IDR
            | Self::ILS
            | Self::INR
            | Self::IQD
            | Self::IRR
            | Self::ISK
            | Self::JMD
            | Self::JOD
            | Self::JPY
            | Self::KES
            | Self::KGS
            | Self::KHR
            | Self::KMF
            | Self::KPW
            | Self::KRW
            | Self::KWD
            | Self::KYD
            | Self::KZT
            | Self::LAK
            | Self::LBP
            | Self::LKR
            | Self::LRD
            | Self::LSL
            | Self::LYD
            | Self::MAD
            | Self::MDL
            | Self::MGA
            | Self::MKD
            | Self::MMK
            | Self::MNT
            | Self::MOP
            | Self::MRU
            | Self::MUR
            | Self::MVR
            | Self::MWK
            | Self::MXN
            | Self::MYR
            | Self::MZN
            | Self::NAD
            | Self::NGN
            | Self::NIO
            | Self::NOK
            | Self::NPR
            | Self::NZD
            | Self::OMR
            | Self::PAB
            | Self::PEN
            | Self::PGK
            | Self::PHP
            | Self::PKR
            | Self::PLN
            | Self::PYG
            | Self::QAR
            | Self::RON
            | Self::RSD
            | Self::RUB
            | Self::RWF
            | Self::SAR
            | Self::SBD
            | Self::SCR
            | Self::SDG
            | Self::SEK
            | Self::SGD
            | Self::SHP
            | Self::SLE
            | Self::SLL
            | Self::SOS
            | Self::SRD
            | Self::SSP
            | Self::STD
            | Self::STN
            | Self::SVC
            | Self::SYP
            | Self::SZL
            | Self::THB
            | Self::TJS
            | Self::TMT
            | Self::TND
            | Self::TOP
            | Self::TRY
            | Self::TTD
            | Self::TWD
            | Self::TZS
            | Self::UAH
            | Self::UGX
            | Self::USD
            | Self::UYU
            | Self::UZS
            | Self::VES
            | Self::VND
            | Self::VUV
            | Self::WST
            | Self::XAF
            | Self::XCD
            | Self::XPF
            | Self::XOF
            | Self::YER
            | Self::ZAR
            | Self::ZMW
            | Self::ZWL => false,
        }
    }

    pub fn number_of_digits_after_decimal_point(self) -> u8 {
        if self.is_zero_decimal_currency() {
            0
        } else if self.is_three_decimal_currency() {
            3
        } else if self.is_four_decimal_currency() {
            4
        } else {
            2
        }
    }
}

#[derive(
    Clone,
    Copy,
    Debug,
    Hash,
    Eq,
    PartialEq,
    serde::Deserialize,
    serde::Serialize,
    strum::Display,
    strum::EnumString,
    ToSchema,
)]
#[router_derive::diesel_enum(storage_type = "db_enum")]
#[serde(rename_all = "snake_case")]
#[strum(serialize_all = "snake_case")]
pub enum EventClass {
    Payments,
    Refunds,
    Disputes,
    Mandates,
    #[cfg(feature = "payouts")]
    Payouts,
}

impl EventClass {
    #[inline]
    pub fn event_types(self) -> HashSet<EventType> {
        match self {
            Self::Payments => HashSet::from([
                EventType::PaymentSucceeded,
                EventType::PaymentFailed,
                EventType::PaymentProcessing,
                EventType::PaymentCancelled,
                EventType::PaymentAuthorized,
                EventType::PaymentCaptured,
                EventType::ActionRequired,
            ]),
            Self::Refunds => HashSet::from([EventType::RefundSucceeded, EventType::RefundFailed]),
            Self::Disputes => HashSet::from([
                EventType::DisputeOpened,
                EventType::DisputeExpired,
                EventType::DisputeAccepted,
                EventType::DisputeCancelled,
                EventType::DisputeChallenged,
                EventType::DisputeWon,
                EventType::DisputeLost,
            ]),
            Self::Mandates => HashSet::from([EventType::MandateActive, EventType::MandateRevoked]),
            #[cfg(feature = "payouts")]
            Self::Payouts => HashSet::from([
                EventType::PayoutSuccess,
                EventType::PayoutFailed,
                EventType::PayoutInitiated,
                EventType::PayoutProcessing,
                EventType::PayoutCancelled,
                EventType::PayoutExpired,
                EventType::PayoutReversed,
            ]),
        }
    }
}

#[derive(
    Clone,
    Copy,
    Debug,
    Hash,
    Eq,
    PartialEq,
    serde::Deserialize,
    serde::Serialize,
    strum::Display,
    strum::EnumString,
    ToSchema,
)]
#[router_derive::diesel_enum(storage_type = "db_enum")]
#[serde(rename_all = "snake_case")]
#[strum(serialize_all = "snake_case")]
// Reminder: Whenever an EventType variant is added or removed, make sure to update the `event_types` method in `EventClass`
pub enum EventType {
    /// Authorize + Capture success
    PaymentSucceeded,
    /// Authorize + Capture failed
    PaymentFailed,
    PaymentProcessing,
    PaymentCancelled,
    PaymentAuthorized,
    PaymentCaptured,
    ActionRequired,
    RefundSucceeded,
    RefundFailed,
    DisputeOpened,
    DisputeExpired,
    DisputeAccepted,
    DisputeCancelled,
    DisputeChallenged,
    DisputeWon,
    DisputeLost,
    MandateActive,
    MandateRevoked,
    #[cfg(feature = "payouts")]
    PayoutSuccess,
    #[cfg(feature = "payouts")]
    PayoutFailed,
    #[cfg(feature = "payouts")]
    PayoutInitiated,
    #[cfg(feature = "payouts")]
    PayoutProcessing,
    #[cfg(feature = "payouts")]
    PayoutCancelled,
    #[cfg(feature = "payouts")]
    PayoutExpired,
    #[cfg(feature = "payouts")]
    PayoutReversed,
}

#[derive(
    Clone,
    Copy,
    Debug,
    Eq,
    PartialEq,
    serde::Deserialize,
    serde::Serialize,
    strum::Display,
    strum::EnumString,
    ToSchema,
)]
#[router_derive::diesel_enum(storage_type = "db_enum")]
#[serde(rename_all = "snake_case")]
#[strum(serialize_all = "snake_case")]
pub enum WebhookDeliveryAttempt {
    InitialAttempt,
    AutomaticRetry,
    ManualRetry,
}

// TODO: This decision about using KV mode or not,
// should be taken at a top level rather than pushing it down to individual functions via an enum.
#[derive(
    Clone,
    Copy,
    Debug,
    Default,
    Eq,
    PartialEq,
    serde::Deserialize,
    serde::Serialize,
    strum::Display,
    strum::EnumString,
)]
#[router_derive::diesel_enum(storage_type = "db_enum")]
#[serde(rename_all = "snake_case")]
#[strum(serialize_all = "snake_case")]
pub enum MerchantStorageScheme {
    #[default]
    PostgresOnly,
    RedisKv,
}

/// Represents the overall status of a payment intent.
/// The status transitions through various states depending on the payment method, confirmation, capture method, and any subsequent actions (like customer authentication or manual capture).
#[derive(
    Clone,
    Copy,
    Debug,
    Default,
    Eq,
    Hash,
    PartialEq,
    ToSchema,
    serde::Deserialize,
    serde::Serialize,
    strum::Display,
    strum::EnumIter,
    strum::EnumString,
)]
#[router_derive::diesel_enum(storage_type = "db_enum")]
#[serde(rename_all = "snake_case")]
#[strum(serialize_all = "snake_case")]
pub enum IntentStatus {
    /// The payment has succeeded. Refunds and disputes can be initiated.
    /// Manual retries are not allowed to be performed.
    Succeeded,
    /// The payment has failed. Refunds and disputes cannot be initiated.
    /// This payment can be retried manually with a new payment attempt.
    Failed,
    /// This payment has been cancelled.
    Cancelled,
    /// This payment is still being processed by the payment processor.
    /// The status update might happen through webhooks or polling with the connector.
    Processing,
    /// The payment is waiting on some action from the customer.
    RequiresCustomerAction,
    /// The payment is waiting on some action from the merchant
    /// This would be in case of manual fraud approval
    RequiresMerchantAction,
    /// The payment is waiting to be confirmed with the payment method by the customer.
    RequiresPaymentMethod,
    #[default]
    RequiresConfirmation,
    /// The payment has been authorized, and it waiting to be captured.
    RequiresCapture,
    /// The payment has been captured partially. The remaining amount is cannot be captured.
    PartiallyCaptured,
    /// The payment has been captured partially and the remaining amount is capturable
    PartiallyCapturedAndCapturable,
    /// There has been a discrepancy between the amount/currency sent in the request and the amount/currency received by the processor
    Conflicted,
}

impl IntentStatus {
    /// Indicates whether the payment intent is in terminal state or not
    pub fn is_in_terminal_state(self) -> bool {
        match self {
            Self::Succeeded | Self::Failed | Self::Cancelled | Self::PartiallyCaptured => true,
            Self::Processing
            | Self::RequiresCustomerAction
            | Self::RequiresMerchantAction
            | Self::RequiresPaymentMethod
            | Self::RequiresConfirmation
            | Self::RequiresCapture
            | Self::PartiallyCapturedAndCapturable
            | Self::Conflicted => false,
        }
    }

    /// Indicates whether the syncing with the connector should be allowed or not
    pub fn should_force_sync_with_connector(self) -> bool {
        match self {
            // Confirm has not happened yet
            Self::RequiresConfirmation
            | Self::RequiresPaymentMethod
            // Once the status is success, failed or cancelled need not force sync with the connector
            | Self::Succeeded
            | Self::Failed
            | Self::Cancelled
            |  Self::PartiallyCaptured
            |  Self::RequiresCapture | Self::Conflicted => false,
            Self::Processing
            | Self::RequiresCustomerAction
            | Self::RequiresMerchantAction
            | Self::PartiallyCapturedAndCapturable
            => true,
        }
    }
}

/// Specifies how the payment method can be used for future payments.
/// - `off_session`: The payment method can be used for future payments when the customer is not present.
/// - `on_session`: The payment method is intended for use only when the customer is present during checkout.
/// If omitted, defaults to `on_session`.
#[derive(
    Clone,
    Copy,
    Debug,
    Default,
    Eq,
    Hash,
    PartialEq,
    serde::Deserialize,
    serde::Serialize,
    strum::Display,
    strum::VariantNames,
    strum::EnumIter,
    strum::EnumString,
    ToSchema,
)]
#[router_derive::diesel_enum(storage_type = "db_enum")]
#[serde(rename_all = "snake_case")]
#[strum(serialize_all = "snake_case")]
pub enum FutureUsage {
    OffSession,
    #[default]
    OnSession,
}

impl FutureUsage {
    /// Indicates whether the payment method should be saved for future use or not
    pub fn is_off_session(self) -> bool {
        match self {
            Self::OffSession => true,
            Self::OnSession => false,
        }
    }
}

#[derive(
    Clone,
    Copy,
    Debug,
    Eq,
    Hash,
    PartialEq,
    serde::Deserialize,
    serde::Serialize,
    strum::Display,
    strum::EnumString,
    ToSchema,
)]
#[router_derive::diesel_enum(storage_type = "db_enum")]
#[strum(serialize_all = "snake_case")]
#[serde(rename_all = "snake_case")]
pub enum PaymentMethodIssuerCode {
    JpHdfc,
    JpIcici,
    JpGooglepay,
    JpApplepay,
    JpPhonepay,
    JpWechat,
    JpSofort,
    JpGiropay,
    JpSepa,
    JpBacs,
}

/// Payment Method Status
#[derive(
    Clone,
    Copy,
    Debug,
    PartialEq,
    Eq,
    Hash,
    serde::Serialize,
    serde::Deserialize,
    strum::Display,
    strum::EnumString,
    ToSchema,
)]
#[router_derive::diesel_enum(storage_type = "text")]
#[strum(serialize_all = "snake_case")]
#[serde(rename_all = "snake_case")]
pub enum PaymentMethodStatus {
    /// Indicates that the payment method is active and can be used for payments.
    Active,
    /// Indicates that the payment method is not active and hence cannot be used for payments.
    Inactive,
    /// Indicates that the payment method is awaiting some data or action before it can be marked
    /// as 'active'.
    Processing,
    /// Indicates that the payment method is awaiting some data before changing state to active
    AwaitingData,
}

impl From<AttemptStatus> for PaymentMethodStatus {
    fn from(attempt_status: AttemptStatus) -> Self {
        match attempt_status {
            AttemptStatus::Failure
            | AttemptStatus::Voided
            | AttemptStatus::Started
            | AttemptStatus::Pending
            | AttemptStatus::Unresolved
            | AttemptStatus::CodInitiated
            | AttemptStatus::Authorizing
            | AttemptStatus::VoidInitiated
            | AttemptStatus::AuthorizationFailed
            | AttemptStatus::RouterDeclined
            | AttemptStatus::AuthenticationSuccessful
            | AttemptStatus::PaymentMethodAwaited
            | AttemptStatus::AuthenticationFailed
            | AttemptStatus::AuthenticationPending
            | AttemptStatus::CaptureInitiated
            | AttemptStatus::CaptureFailed
            | AttemptStatus::VoidFailed
            | AttemptStatus::AutoRefunded
            | AttemptStatus::PartialCharged
            | AttemptStatus::PartialChargedAndChargeable
            | AttemptStatus::ConfirmationAwaited
            | AttemptStatus::DeviceDataCollectionPending
            | AttemptStatus::IntegrityFailure => Self::Inactive,
            AttemptStatus::Charged | AttemptStatus::Authorized => Self::Active,
        }
    }
}

/// To indicate the type of payment experience that the customer would go through
#[derive(
    Eq,
    strum::EnumString,
    PartialEq,
    Hash,
    Copy,
    Clone,
    Debug,
    serde::Serialize,
    serde::Deserialize,
    strum::Display,
    ToSchema,
    Default,
)]
#[router_derive::diesel_enum(storage_type = "text")]
#[strum(serialize_all = "snake_case")]
#[serde(rename_all = "snake_case")]
pub enum PaymentExperience {
    /// The URL to which the customer needs to be redirected for completing the payment.
    #[default]
    RedirectToUrl,
    /// Contains the data for invoking the sdk client for completing the payment.
    InvokeSdkClient,
    /// The QR code data to be displayed to the customer.
    DisplayQrCode,
    /// Contains data to finish one click payment.
    OneClick,
    /// Redirect customer to link wallet
    LinkWallet,
    /// Contains the data for invoking the sdk client for completing the payment.
    InvokePaymentApp,
    /// Contains the data for displaying wait screen
    DisplayWaitScreen,
    /// Represents that otp needs to be collect and contains if consent is required
    CollectOtp,
}

#[derive(Eq, PartialEq, Clone, Debug, serde::Deserialize, serde::Serialize, strum::Display)]
#[serde(rename_all = "lowercase")]
pub enum SamsungPayCardBrand {
    Visa,
    MasterCard,
    Amex,
    Discover,
    Unknown,
}

/// Indicates the sub type of payment method. Eg: 'google_pay' & 'apple_pay' for wallets.
#[derive(
    Clone,
    Copy,
    Debug,
    Eq,
    Hash,
    PartialEq,
    serde::Deserialize,
    serde::Serialize,
    strum::Display,
    strum::VariantNames,
    strum::EnumIter,
    strum::EnumString,
    ToSchema,
)]
#[router_derive::diesel_enum(storage_type = "text")]
#[serde(rename_all = "snake_case")]
#[strum(serialize_all = "snake_case")]
pub enum PaymentMethodType {
    Ach,
    Affirm,
    AfterpayClearpay,
    Alfamart,
    AliPay,
    AliPayHk,
    Alma,
    AmazonPay,
    ApplePay,
    Atome,
    Bacs,
    BancontactCard,
    Becs,
    Benefit,
    Bizum,
    Blik,
    Boleto,
    BcaBankTransfer,
    BniVa,
    BriVa,
    #[cfg(feature = "v2")]
    Card,
    CardRedirect,
    CimbVa,
    #[serde(rename = "classic")]
    ClassicReward,
    Credit,
    CryptoCurrency,
    Cashapp,
    Dana,
    DanamonVa,
    Debit,
    DuitNow,
    Efecty,
    Eft,
    Eps,
    Fps,
    Evoucher,
    Giropay,
    Givex,
    GooglePay,
    GoPay,
    Gcash,
    Ideal,
    Interac,
    Indomaret,
    Klarna,
    KakaoPay,
    LocalBankRedirect,
    MandiriVa,
    Knet,
    MbWay,
    MobilePay,
    Momo,
    MomoAtm,
    Multibanco,
    OnlineBankingThailand,
    OnlineBankingCzechRepublic,
    OnlineBankingFinland,
    OnlineBankingFpx,
    OnlineBankingPoland,
    OnlineBankingSlovakia,
    Oxxo,
    PagoEfectivo,
    PermataBankTransfer,
    OpenBankingUk,
    PayBright,
    Paypal,
    Paze,
    Pix,
    PaySafeCard,
    Przelewy24,
    PromptPay,
    Pse,
    RedCompra,
    RedPagos,
    SamsungPay,
    Sepa,
    SepaBankTransfer,
    Sofort,
    Swish,
    TouchNGo,
    Trustly,
    Twint,
    UpiCollect,
    UpiIntent,
    Vipps,
    VietQr,
    Venmo,
    Walley,
    WeChatPay,
    SevenEleven,
    Lawson,
    MiniStop,
    FamilyMart,
    Seicomart,
    PayEasy,
    LocalBankTransfer,
    Mifinity,
    #[serde(rename = "open_banking_pis")]
    OpenBankingPIS,
    DirectCarrierBilling,
    InstantBankTransfer,
    InstantBankTransferFinland,
    InstantBankTransferPoland,
    RevolutPay,
}

impl PaymentMethodType {
    pub fn should_check_for_customer_saved_payment_method_type(self) -> bool {
        matches!(
            self,
            Self::ApplePay | Self::GooglePay | Self::SamsungPay | Self::Paypal | Self::Klarna
        )
    }
    pub fn to_display_name(&self) -> String {
        let display_name = match self {
            Self::Ach => "ACH Direct Debit",
            Self::Bacs => "BACS Direct Debit",
            Self::Affirm => "Affirm",
            Self::AfterpayClearpay => "Afterpay Clearpay",
            Self::Alfamart => "Alfamart",
            Self::AliPay => "Alipay",
            Self::AliPayHk => "AlipayHK",
            Self::Alma => "Alma",
            Self::AmazonPay => "Amazon Pay",
            Self::ApplePay => "Apple Pay",
            Self::Atome => "Atome",
            Self::BancontactCard => "Bancontact Card",
            Self::Becs => "BECS Direct Debit",
            Self::Benefit => "Benefit",
            Self::Bizum => "Bizum",
            Self::Blik => "BLIK",
            Self::Boleto => "Boleto Bancário",
            Self::BcaBankTransfer => "BCA Bank Transfer",
            Self::BniVa => "BNI Virtual Account",
            Self::BriVa => "BRI Virtual Account",
            Self::CardRedirect => "Card Redirect",
            Self::CimbVa => "CIMB Virtual Account",
            Self::ClassicReward => "Classic Reward",
            #[cfg(feature = "v2")]
            Self::Card => "Card",
            Self::Credit => "Credit Card",
            Self::CryptoCurrency => "Crypto",
            Self::Cashapp => "Cash App",
            Self::Dana => "DANA",
            Self::DanamonVa => "Danamon Virtual Account",
            Self::Debit => "Debit Card",
            Self::DuitNow => "DuitNow",
            Self::Efecty => "Efecty",
            Self::Eft => "EFT",
            Self::Eps => "EPS",
            Self::Fps => "FPS",
            Self::Evoucher => "Evoucher",
            Self::Giropay => "Giropay",
            Self::Givex => "Givex",
            Self::GooglePay => "Google Pay",
            Self::GoPay => "GoPay",
            Self::Gcash => "GCash",
            Self::Ideal => "iDEAL",
            Self::Interac => "Interac",
            Self::Indomaret => "Indomaret",
            Self::InstantBankTransfer => "Instant Bank Transfer",
            Self::InstantBankTransferFinland => "Instant Bank Transfer Finland",
            Self::InstantBankTransferPoland => "Instant Bank Transfer Poland",
            Self::Klarna => "Klarna",
            Self::KakaoPay => "KakaoPay",
            Self::LocalBankRedirect => "Local Bank Redirect",
            Self::MandiriVa => "Mandiri Virtual Account",
            Self::Knet => "KNET",
            Self::MbWay => "MB WAY",
            Self::MobilePay => "MobilePay",
            Self::Momo => "MoMo",
            Self::MomoAtm => "MoMo ATM",
            Self::Multibanco => "Multibanco",
            Self::OnlineBankingThailand => "Online Banking Thailand",
            Self::OnlineBankingCzechRepublic => "Online Banking Czech Republic",
            Self::OnlineBankingFinland => "Online Banking Finland",
            Self::OnlineBankingFpx => "Online Banking FPX",
            Self::OnlineBankingPoland => "Online Banking Poland",
            Self::OnlineBankingSlovakia => "Online Banking Slovakia",
            Self::Oxxo => "OXXO",
            Self::PagoEfectivo => "PagoEfectivo",
            Self::PermataBankTransfer => "Permata Bank Transfer",
            Self::OpenBankingUk => "Open Banking UK",
            Self::PayBright => "PayBright",
            Self::Paypal => "PayPal",
            Self::Paze => "Paze",
            Self::Pix => "Pix",
            Self::PaySafeCard => "PaySafeCard",
            Self::Przelewy24 => "Przelewy24",
            Self::PromptPay => "PromptPay",
            Self::Pse => "PSE",
            Self::RedCompra => "RedCompra",
            Self::RedPagos => "RedPagos",
            Self::SamsungPay => "Samsung Pay",
            Self::Sepa => "SEPA Direct Debit",
            Self::SepaBankTransfer => "SEPA Bank Transfer",
            Self::Sofort => "Sofort",
            Self::Swish => "Swish",
            Self::TouchNGo => "Touch 'n Go",
            Self::Trustly => "Trustly",
            Self::Twint => "TWINT",
            Self::UpiCollect => "UPI Collect",
            Self::UpiIntent => "UPI Intent",
            Self::Vipps => "Vipps",
            Self::VietQr => "VietQR",
            Self::Venmo => "Venmo",
            Self::Walley => "Walley",
            Self::WeChatPay => "WeChat Pay",
            Self::SevenEleven => "7-Eleven",
            Self::Lawson => "Lawson",
            Self::MiniStop => "Mini Stop",
            Self::FamilyMart => "FamilyMart",
            Self::Seicomart => "Seicomart",
            Self::PayEasy => "PayEasy",
            Self::LocalBankTransfer => "Local Bank Transfer",
            Self::Mifinity => "MiFinity",
            Self::OpenBankingPIS => "Open Banking PIS",
            Self::DirectCarrierBilling => "Direct Carrier Billing",
            Self::RevolutPay => "RevolutPay",
        };
        display_name.to_string()
    }
}

impl masking::SerializableSecret for PaymentMethodType {}

/// Indicates the type of payment method. Eg: 'card', 'wallet', etc.
#[derive(
    Clone,
    Copy,
    Debug,
    Default,
    Eq,
    Hash,
    PartialEq,
    serde::Deserialize,
    serde::Serialize,
    strum::Display,
    strum::VariantNames,
    strum::EnumIter,
    strum::EnumString,
    ToSchema,
)]
#[router_derive::diesel_enum(storage_type = "text")]
#[serde(rename_all = "snake_case")]
#[strum(serialize_all = "snake_case")]
pub enum PaymentMethod {
    #[default]
    Card,
    CardRedirect,
    PayLater,
    Wallet,
    BankRedirect,
    BankTransfer,
    Crypto,
    BankDebit,
    Reward,
    RealTimePayment,
    Upi,
    Voucher,
    GiftCard,
    OpenBanking,
    MobilePayment,
}

/// The type of the payment that differentiates between normal and various types of mandate payments. Use 'setup_mandate' in case of zero auth flow.
#[derive(
    Clone,
    Copy,
    Debug,
    Default,
    Eq,
    PartialEq,
    serde::Deserialize,
    serde::Serialize,
    strum::Display,
    strum::EnumString,
    ToSchema,
)]
#[router_derive::diesel_enum(storage_type = "db_enum")]
#[serde(rename_all = "snake_case")]
#[strum(serialize_all = "snake_case")]
pub enum PaymentType {
    #[default]
    Normal,
    NewMandate,
    SetupMandate,
    RecurringMandate,
}

/// SCA Exemptions types available for authentication
#[derive(
    Clone,
    Copy,
    Debug,
    Default,
    Eq,
    PartialEq,
    serde::Deserialize,
    serde::Serialize,
    strum::Display,
    strum::EnumString,
    ToSchema,
)]
#[router_derive::diesel_enum(storage_type = "db_enum")]
#[serde(rename_all = "snake_case")]
#[strum(serialize_all = "snake_case")]
pub enum ScaExemptionType {
    #[default]
    LowValue,
    TransactionRiskAnalysis,
}

#[derive(
    Clone,
    Copy,
    Debug,
    Eq,
    PartialEq,
    serde::Deserialize,
    serde::Serialize,
    strum::Display,
    strum::EnumString,
    ToSchema,
)]
#[router_derive::diesel_enum(storage_type = "text")]
#[serde(rename_all = "snake_case")]
#[strum(serialize_all = "snake_case")]
pub enum CtpServiceProvider {
    Visa,
    Mastercard,
}

#[derive(
    Clone,
    Copy,
    Debug,
    Default,
    Eq,
    Hash,
    PartialEq,
    strum::Display,
    strum::EnumString,
    strum::EnumIter,
    serde::Serialize,
    serde::Deserialize,
)]
#[router_derive::diesel_enum(storage_type = "db_enum")]
#[strum(serialize_all = "snake_case")]
#[serde(rename_all = "snake_case")]
pub enum RefundStatus {
    #[serde(alias = "Failure")]
    Failure,
    #[serde(alias = "ManualReview")]
    ManualReview,
    #[default]
    #[serde(alias = "Pending")]
    Pending,
    #[serde(alias = "Success")]
    Success,
    #[serde(alias = "TransactionFailure")]
    TransactionFailure,
}

#[derive(
    Clone,
    Copy,
    Debug,
    Default,
    Eq,
    Hash,
    PartialEq,
    strum::Display,
    strum::EnumString,
    strum::EnumIter,
    serde::Serialize,
    serde::Deserialize,
    ToSchema,
)]
#[router_derive::diesel_enum(storage_type = "db_enum")]
#[strum(serialize_all = "snake_case")]
#[serde(rename_all = "snake_case")]
pub enum RelayStatus {
    Created,
    #[default]
    Pending,
    Success,
    Failure,
}

#[derive(
    Clone,
    Copy,
    Debug,
    Eq,
    Hash,
    PartialEq,
    strum::Display,
    strum::EnumString,
    strum::EnumIter,
    serde::Serialize,
    serde::Deserialize,
    ToSchema,
)]
#[router_derive::diesel_enum(storage_type = "db_enum")]
#[strum(serialize_all = "snake_case")]
#[serde(rename_all = "snake_case")]
pub enum RelayType {
    Refund,
}

#[derive(
    Clone,
    Copy,
    Debug,
    Default,
    Eq,
    Hash,
    PartialEq,
    strum::Display,
    strum::EnumString,
    strum::EnumIter,
    serde::Serialize,
    serde::Deserialize,
)]
#[router_derive::diesel_enum(storage_type = "db_enum")]
#[strum(serialize_all = "snake_case")]
pub enum FrmTransactionType {
    #[default]
    PreFrm,
    PostFrm,
}

/// The status of the mandate, which indicates whether it can be used to initiate a payment.
#[derive(
    Clone,
    Copy,
    Debug,
    Eq,
    PartialEq,
    Default,
    serde::Deserialize,
    serde::Serialize,
    strum::Display,
    strum::EnumString,
    ToSchema,
)]
#[router_derive::diesel_enum(storage_type = "db_enum")]
#[serde(rename_all = "snake_case")]
#[strum(serialize_all = "snake_case")]
pub enum MandateStatus {
    #[default]
    Active,
    Inactive,
    Pending,
    Revoked,
}

/// Indicates the card network.
#[derive(
    Clone,
    Debug,
    Eq,
    Hash,
    PartialEq,
    serde::Deserialize,
    serde::Serialize,
    strum::Display,
    strum::VariantNames,
    strum::EnumIter,
    strum::EnumString,
    ToSchema,
)]
#[router_derive::diesel_enum(storage_type = "text")]
pub enum CardNetwork {
    #[serde(alias = "VISA")]
    Visa,
    #[serde(alias = "MASTERCARD")]
    Mastercard,
    #[serde(alias = "AMERICANEXPRESS")]
    #[serde(alias = "AMEX")]
    AmericanExpress,
    JCB,
    #[serde(alias = "DINERSCLUB")]
    DinersClub,
    #[serde(alias = "DISCOVER")]
    Discover,
    #[serde(alias = "CARTESBANCAIRES")]
    CartesBancaires,
    #[serde(alias = "UNIONPAY")]
    UnionPay,
    #[serde(alias = "INTERAC")]
    Interac,
    #[serde(alias = "RUPAY")]
    RuPay,
    #[serde(alias = "MAESTRO")]
    Maestro,
    #[serde(alias = "STAR")]
    Star,
    #[serde(alias = "PULSE")]
    Pulse,
    #[serde(alias = "ACCEL")]
    Accel,
    #[serde(alias = "NYCE")]
    Nyce,
}

#[derive(
    Clone,
    Debug,
    Eq,
    Hash,
    PartialEq,
    serde::Deserialize,
    serde::Serialize,
    strum::Display,
    strum::EnumIter,
    strum::EnumString,
    utoipa::ToSchema,
)]
#[router_derive::diesel_enum(storage_type = "db_enum")]
#[serde(rename_all = "snake_case")]
pub enum RegulatedName {
    #[serde(rename = "GOVERNMENT NON-EXEMPT INTERCHANGE FEE (WITH FRAUD)")]
    #[strum(serialize = "GOVERNMENT NON-EXEMPT INTERCHANGE FEE (WITH FRAUD)")]
    NonExemptWithFraud,

    #[serde(untagged)]
    #[strum(default)]
    Unknown(String),
}

#[derive(
    Clone,
    Debug,
    Eq,
    Hash,
    PartialEq,
    serde::Deserialize,
    serde::Serialize,
    strum::Display,
    strum::EnumIter,
    strum::EnumString,
    utoipa::ToSchema,
    Copy,
)]
#[router_derive::diesel_enum(storage_type = "db_enum")]
#[serde(rename_all = "snake_case")]
#[strum(serialize_all = "lowercase")]
pub enum PanOrToken {
    Pan,
    Token,
}

#[derive(
    Clone,
    Debug,
    Eq,
    Hash,
    PartialEq,
    serde::Deserialize,
    serde::Serialize,
    strum::Display,
    strum::EnumIter,
    strum::EnumString,
    utoipa::ToSchema,
    Copy,
)]
#[router_derive::diesel_enum(storage_type = "db_enum")]
#[strum(serialize_all = "UPPERCASE")]
#[serde(rename_all = "snake_case")]
pub enum CardType {
    Credit,
    Debit,
}

#[derive(Debug, Clone, Serialize, Deserialize, strum::EnumString, strum::Display)]
#[serde(rename_all = "snake_case")]
pub enum DecisionEngineMerchantCategoryCode {
    #[serde(rename = "merchant_category_code_0001")]
    Mcc0001,
}

impl CardNetwork {
    pub fn is_global_network(&self) -> bool {
        match self {
            Self::Interac
            | Self::Star
            | Self::Pulse
            | Self::Accel
            | Self::Nyce
            | Self::CartesBancaires => false,

            Self::Visa
            | Self::Mastercard
            | Self::AmericanExpress
            | Self::JCB
            | Self::DinersClub
            | Self::Discover
            | Self::UnionPay
            | Self::RuPay
            | Self::Maestro => true,
        }
    }

    pub fn is_us_local_network(&self) -> bool {
        match self {
            Self::Star | Self::Pulse | Self::Accel | Self::Nyce => true,
            Self::Interac
            | Self::CartesBancaires
            | Self::Visa
            | Self::Mastercard
            | Self::AmericanExpress
            | Self::JCB
            | Self::DinersClub
            | Self::Discover
            | Self::UnionPay
            | Self::RuPay
            | Self::Maestro => false,
        }
    }
}

/// Stage of the dispute
#[derive(
    Clone,
    Copy,
    Default,
    Debug,
    Eq,
    Hash,
    PartialEq,
    serde::Deserialize,
    serde::Serialize,
    strum::Display,
    strum::EnumIter,
    strum::EnumString,
    ToSchema,
)]
#[router_derive::diesel_enum(storage_type = "db_enum")]
#[serde(rename_all = "snake_case")]
#[strum(serialize_all = "snake_case")]
pub enum DisputeStage {
    PreDispute,
    #[default]
    Dispute,
    PreArbitration,
}

/// Status of the dispute
#[derive(
    Clone,
    Debug,
    Copy,
    Default,
    Eq,
    Hash,
    PartialEq,
    serde::Deserialize,
    serde::Serialize,
    strum::Display,
    strum::EnumString,
    strum::EnumIter,
    ToSchema,
)]
#[router_derive::diesel_enum(storage_type = "db_enum")]
#[serde(rename_all = "snake_case")]
#[strum(serialize_all = "snake_case")]
pub enum DisputeStatus {
    #[default]
    DisputeOpened,
    DisputeExpired,
    DisputeAccepted,
    DisputeCancelled,
    DisputeChallenged,
    // dispute has been successfully challenged by the merchant
    DisputeWon,
    // dispute has been unsuccessfully challenged
    DisputeLost,
}

#[derive(
    Clone,
    Copy,
    Debug,
    Eq,
    Hash,
    PartialEq,
    serde::Deserialize,
    serde::Serialize,
    strum::Display,
    strum::EnumString,
    strum::EnumIter,
    strum::VariantNames,
    ToSchema,
)]
pub enum MerchantCategory {
    #[serde(rename = "Grocery Stores, Supermarkets (5411)")]
    GroceryStoresSupermarkets,
    #[serde(rename = "Lodging-Hotels, Motels, Resorts-not elsewhere classified (7011)")]
    LodgingHotelsMotelsResorts,
    #[serde(rename = "Agricultural Cooperatives (0763)")]
    AgriculturalCooperatives,
    #[serde(rename = "Attorneys, Legal Services (8111)")]
    AttorneysLegalServices,
    #[serde(rename = "Office and Commercial Furniture (5021)")]
    OfficeAndCommercialFurniture,
    #[serde(rename = "Computer Network/Information Services (4816)")]
    ComputerNetworkInformationServices,
    #[serde(rename = "Shoe Stores (5661)")]
    ShoeStores,
}

#[derive(
    Clone,
    Copy,
    Debug,
    Eq,
    Hash,
    PartialEq,
    serde::Deserialize,
    serde::Serialize,
    strum::Display,
    strum::EnumString,
    strum::EnumIter,
    strum::VariantNames,
    ToSchema,
)]
#[router_derive::diesel_enum(storage_type = "text")]
pub enum MerchantCategoryCode {
    #[serde(rename = "5411")]
    #[strum(serialize = "5411")]
    Mcc5411,
    #[serde(rename = "7011")]
    #[strum(serialize = "7011")]
    Mcc7011,
    #[serde(rename = "0763")]
    #[strum(serialize = "0763")]
    Mcc0763,
    #[serde(rename = "8111")]
    #[strum(serialize = "8111")]
    Mcc8111,
    #[serde(rename = "5021")]
    #[strum(serialize = "5021")]
    Mcc5021,
    #[serde(rename = "4816")]
    #[strum(serialize = "4816")]
    Mcc4816,
    #[serde(rename = "5661")]
    #[strum(serialize = "5661")]
    Mcc5661,
}

impl MerchantCategoryCode {
    pub fn to_merchant_category_name(&self) -> MerchantCategory {
        match self {
            Self::Mcc5411 => MerchantCategory::GroceryStoresSupermarkets,
            Self::Mcc7011 => MerchantCategory::LodgingHotelsMotelsResorts,
            Self::Mcc0763 => MerchantCategory::AgriculturalCooperatives,
            Self::Mcc8111 => MerchantCategory::AttorneysLegalServices,
            Self::Mcc5021 => MerchantCategory::OfficeAndCommercialFurniture,
            Self::Mcc4816 => MerchantCategory::ComputerNetworkInformationServices,
            Self::Mcc5661 => MerchantCategory::ShoeStores,
        }
    }
}

#[derive(serde::Serialize, serde::Deserialize, Clone, Debug, PartialEq)]
pub struct MerchantCategoryCodeWithName {
    pub code: MerchantCategoryCode,
    pub name: MerchantCategory,
}

#[derive(
    Clone,
    Debug,
    Eq,
    Default,
    Hash,
    PartialEq,
    serde::Deserialize,
    serde::Serialize,
    strum::Display,
    strum::EnumIter,
    strum::EnumString,
    utoipa::ToSchema,
    Copy
)]
#[router_derive::diesel_enum(storage_type = "db_enum")]
#[rustfmt::skip]
pub enum CountryAlpha2 {
    AF, AX, AL, DZ, AS, AD, AO, AI, AQ, AG, AR, AM, AW, AU, AT,
    AZ, BS, BH, BD, BB, BY, BE, BZ, BJ, BM, BT, BO, BQ, BA, BW,
    BV, BR, IO, BN, BG, BF, BI, KH, CM, CA, CV, KY, CF, TD, CL,
    CN, CX, CC, CO, KM, CG, CD, CK, CR, CI, HR, CU, CW, CY, CZ,
    DK, DJ, DM, DO, EC, EG, SV, GQ, ER, EE, ET, FK, FO, FJ, FI,
    FR, GF, PF, TF, GA, GM, GE, DE, GH, GI, GR, GL, GD, GP, GU,
    GT, GG, GN, GW, GY, HT, HM, VA, HN, HK, HU, IS, IN, ID, IR,
    IQ, IE, IM, IL, IT, JM, JP, JE, JO, KZ, KE, KI, KP, KR, KW,
    KG, LA, LV, LB, LS, LR, LY, LI, LT, LU, MO, MK, MG, MW, MY,
    MV, ML, MT, MH, MQ, MR, MU, YT, MX, FM, MD, MC, MN, ME, MS,
    MA, MZ, MM, NA, NR, NP, NL, NC, NZ, NI, NE, NG, NU, NF, MP,
    NO, OM, PK, PW, PS, PA, PG, PY, PE, PH, PN, PL, PT, PR, QA,
    RE, RO, RU, RW, BL, SH, KN, LC, MF, PM, VC, WS, SM, ST, SA,
    SN, RS, SC, SL, SG, SX, SK, SI, SB, SO, ZA, GS, SS, ES, LK,
    SD, SR, SJ, SZ, SE, CH, SY, TW, TJ, TZ, TH, TL, TG, TK, TO,
    TT, TN, TR, TM, TC, TV, UG, UA, AE, GB, UM, UY, UZ, VU,
    VE, VN, VG, VI, WF, EH, YE, ZM, ZW,
    #[default]
    US
}

#[derive(
    Clone,
    Debug,
    Copy,
    Default,
    Eq,
    Hash,
    PartialEq,
    serde::Deserialize,
    serde::Serialize,
    strum::Display,
    strum::EnumString,
    ToSchema,
)]
#[router_derive::diesel_enum(storage_type = "db_enum")]
#[serde(rename_all = "snake_case")]
#[strum(serialize_all = "snake_case")]
pub enum RequestIncrementalAuthorization {
    True,
    False,
    #[default]
    Default,
}

#[derive(Clone, Copy, Eq, Hash, PartialEq, Debug, Serialize, Deserialize, strum::Display, ToSchema,)]
#[rustfmt::skip]
pub enum CountryAlpha3 {
    AFG, ALA, ALB, DZA, ASM, AND, AGO, AIA, ATA, ATG, ARG, ARM, ABW, AUS, AUT,
    AZE, BHS, BHR, BGD, BRB, BLR, BEL, BLZ, BEN, BMU, BTN, BOL, BES, BIH, BWA,
    BVT, BRA, IOT, BRN, BGR, BFA, BDI, CPV, KHM, CMR, CAN, CYM, CAF, TCD, CHL,
    CHN, CXR, CCK, COL, COM, COG, COD, COK, CRI, CIV, HRV, CUB, CUW, CYP, CZE,
    DNK, DJI, DMA, DOM, ECU, EGY, SLV, GNQ, ERI, EST, ETH, FLK, FRO, FJI, FIN,
    FRA, GUF, PYF, ATF, GAB, GMB, GEO, DEU, GHA, GIB, GRC, GRL, GRD, GLP, GUM,
    GTM, GGY, GIN, GNB, GUY, HTI, HMD, VAT, HND, HKG, HUN, ISL, IND, IDN, IRN,
    IRQ, IRL, IMN, ISR, ITA, JAM, JPN, JEY, JOR, KAZ, KEN, KIR, PRK, KOR, KWT,
    KGZ, LAO, LVA, LBN, LSO, LBR, LBY, LIE, LTU, LUX, MAC, MKD, MDG, MWI, MYS,
    MDV, MLI, MLT, MHL, MTQ, MRT, MUS, MYT, MEX, FSM, MDA, MCO, MNG, MNE, MSR,
    MAR, MOZ, MMR, NAM, NRU, NPL, NLD, NCL, NZL, NIC, NER, NGA, NIU, NFK, MNP,
    NOR, OMN, PAK, PLW, PSE, PAN, PNG, PRY, PER, PHL, PCN, POL, PRT, PRI, QAT,
    REU, ROU, RUS, RWA, BLM, SHN, KNA, LCA, MAF, SPM, VCT, WSM, SMR, STP, SAU,
    SEN, SRB, SYC, SLE, SGP, SXM, SVK, SVN, SLB, SOM, ZAF, SGS, SSD, ESP, LKA,
    SDN, SUR, SJM, SWZ, SWE, CHE, SYR, TWN, TJK, TZA, THA, TLS, TGO, TKL, TON,
    TTO, TUN, TUR, TKM, TCA, TUV, UGA, UKR, ARE, GBR, USA, UMI, URY, UZB, VUT,
    VEN, VNM, VGB, VIR, WLF, ESH, YEM, ZMB, ZWE
}

#[derive(
    Clone,
    Copy,
    Debug,
    PartialEq,
    Eq,
    Hash,
    strum::Display,
    strum::VariantNames,
    strum::EnumIter,
    strum::EnumString,
    Deserialize,
    Serialize,
    utoipa::ToSchema,
)]
pub enum Country {
    Afghanistan,
    AlandIslands,
    Albania,
    Algeria,
    AmericanSamoa,
    Andorra,
    Angola,
    Anguilla,
    Antarctica,
    AntiguaAndBarbuda,
    Argentina,
    Armenia,
    Aruba,
    Australia,
    Austria,
    Azerbaijan,
    Bahamas,
    Bahrain,
    Bangladesh,
    Barbados,
    Belarus,
    Belgium,
    Belize,
    Benin,
    Bermuda,
    Bhutan,
    BoliviaPlurinationalState,
    BonaireSintEustatiusAndSaba,
    BosniaAndHerzegovina,
    Botswana,
    BouvetIsland,
    Brazil,
    BritishIndianOceanTerritory,
    BruneiDarussalam,
    Bulgaria,
    BurkinaFaso,
    Burundi,
    CaboVerde,
    Cambodia,
    Cameroon,
    Canada,
    CaymanIslands,
    CentralAfricanRepublic,
    Chad,
    Chile,
    China,
    ChristmasIsland,
    CocosKeelingIslands,
    Colombia,
    Comoros,
    Congo,
    CongoDemocraticRepublic,
    CookIslands,
    CostaRica,
    CotedIvoire,
    Croatia,
    Cuba,
    Curacao,
    Cyprus,
    Czechia,
    Denmark,
    Djibouti,
    Dominica,
    DominicanRepublic,
    Ecuador,
    Egypt,
    ElSalvador,
    EquatorialGuinea,
    Eritrea,
    Estonia,
    Ethiopia,
    FalklandIslandsMalvinas,
    FaroeIslands,
    Fiji,
    Finland,
    France,
    FrenchGuiana,
    FrenchPolynesia,
    FrenchSouthernTerritories,
    Gabon,
    Gambia,
    Georgia,
    Germany,
    Ghana,
    Gibraltar,
    Greece,
    Greenland,
    Grenada,
    Guadeloupe,
    Guam,
    Guatemala,
    Guernsey,
    Guinea,
    GuineaBissau,
    Guyana,
    Haiti,
    HeardIslandAndMcDonaldIslands,
    HolySee,
    Honduras,
    HongKong,
    Hungary,
    Iceland,
    India,
    Indonesia,
    IranIslamicRepublic,
    Iraq,
    Ireland,
    IsleOfMan,
    Israel,
    Italy,
    Jamaica,
    Japan,
    Jersey,
    Jordan,
    Kazakhstan,
    Kenya,
    Kiribati,
    KoreaDemocraticPeoplesRepublic,
    KoreaRepublic,
    Kuwait,
    Kyrgyzstan,
    LaoPeoplesDemocraticRepublic,
    Latvia,
    Lebanon,
    Lesotho,
    Liberia,
    Libya,
    Liechtenstein,
    Lithuania,
    Luxembourg,
    Macao,
    MacedoniaTheFormerYugoslavRepublic,
    Madagascar,
    Malawi,
    Malaysia,
    Maldives,
    Mali,
    Malta,
    MarshallIslands,
    Martinique,
    Mauritania,
    Mauritius,
    Mayotte,
    Mexico,
    MicronesiaFederatedStates,
    MoldovaRepublic,
    Monaco,
    Mongolia,
    Montenegro,
    Montserrat,
    Morocco,
    Mozambique,
    Myanmar,
    Namibia,
    Nauru,
    Nepal,
    Netherlands,
    NewCaledonia,
    NewZealand,
    Nicaragua,
    Niger,
    Nigeria,
    Niue,
    NorfolkIsland,
    NorthernMarianaIslands,
    Norway,
    Oman,
    Pakistan,
    Palau,
    PalestineState,
    Panama,
    PapuaNewGuinea,
    Paraguay,
    Peru,
    Philippines,
    Pitcairn,
    Poland,
    Portugal,
    PuertoRico,
    Qatar,
    Reunion,
    Romania,
    RussianFederation,
    Rwanda,
    SaintBarthelemy,
    SaintHelenaAscensionAndTristandaCunha,
    SaintKittsAndNevis,
    SaintLucia,
    SaintMartinFrenchpart,
    SaintPierreAndMiquelon,
    SaintVincentAndTheGrenadines,
    Samoa,
    SanMarino,
    SaoTomeAndPrincipe,
    SaudiArabia,
    Senegal,
    Serbia,
    Seychelles,
    SierraLeone,
    Singapore,
    SintMaartenDutchpart,
    Slovakia,
    Slovenia,
    SolomonIslands,
    Somalia,
    SouthAfrica,
    SouthGeorgiaAndTheSouthSandwichIslands,
    SouthSudan,
    Spain,
    SriLanka,
    Sudan,
    Suriname,
    SvalbardAndJanMayen,
    Swaziland,
    Sweden,
    Switzerland,
    SyrianArabRepublic,
    TaiwanProvinceOfChina,
    Tajikistan,
    TanzaniaUnitedRepublic,
    Thailand,
    TimorLeste,
    Togo,
    Tokelau,
    Tonga,
    TrinidadAndTobago,
    Tunisia,
    Turkey,
    Turkmenistan,
    TurksAndCaicosIslands,
    Tuvalu,
    Uganda,
    Ukraine,
    UnitedArabEmirates,
    UnitedKingdomOfGreatBritainAndNorthernIreland,
    UnitedStatesOfAmerica,
    UnitedStatesMinorOutlyingIslands,
    Uruguay,
    Uzbekistan,
    Vanuatu,
    VenezuelaBolivarianRepublic,
    Vietnam,
    VirginIslandsBritish,
    VirginIslandsUS,
    WallisAndFutuna,
    WesternSahara,
    Yemen,
    Zambia,
    Zimbabwe,
}

#[derive(
    Clone,
    Copy,
    Debug,
    Eq,
    PartialEq,
    Default,
    serde::Deserialize,
    serde::Serialize,
    strum::Display,
    strum::EnumString,
)]
#[router_derive::diesel_enum(storage_type = "text")]
#[serde(rename_all = "snake_case")]
#[strum(serialize_all = "snake_case")]
pub enum FileUploadProvider {
    #[default]
    Router,
    Stripe,
    Checkout,
}

#[derive(
    Debug, Clone, PartialEq, Eq, Serialize, Deserialize, strum::Display, strum::EnumString,
)]
pub enum UsStatesAbbreviation {
    AL,
    AK,
    AS,
    AZ,
    AR,
    CA,
    CO,
    CT,
    DE,
    DC,
    FM,
    FL,
    GA,
    GU,
    HI,
    ID,
    IL,
    IN,
    IA,
    KS,
    KY,
    LA,
    ME,
    MH,
    MD,
    MA,
    MI,
    MN,
    MS,
    MO,
    MT,
    NE,
    NV,
    NH,
    NJ,
    NM,
    NY,
    NC,
    ND,
    MP,
    OH,
    OK,
    OR,
    PW,
    PA,
    PR,
    RI,
    SC,
    SD,
    TN,
    TX,
    UT,
    VT,
    VI,
    VA,
    WA,
    WV,
    WI,
    WY,
}

#[derive(
    Debug, Clone, PartialEq, Eq, Serialize, Deserialize, strum::Display, strum::EnumString,
)]
pub enum CanadaStatesAbbreviation {
    AB,
    BC,
    MB,
    NB,
    NL,
    NT,
    NS,
    NU,
    ON,
    PE,
    QC,
    SK,
    YT,
}

#[derive(
    Debug, Clone, PartialEq, Eq, Serialize, Deserialize, strum::Display, strum::EnumString,
)]
pub enum AlbaniaStatesAbbreviation {
    #[strum(serialize = "01")]
    Berat,
    #[strum(serialize = "09")]
    Diber,
    #[strum(serialize = "02")]
    Durres,
    #[strum(serialize = "03")]
    Elbasan,
    #[strum(serialize = "04")]
    Fier,
    #[strum(serialize = "05")]
    Gjirokaster,
    #[strum(serialize = "06")]
    Korce,
    #[strum(serialize = "07")]
    Kukes,
    #[strum(serialize = "08")]
    Lezhe,
    #[strum(serialize = "10")]
    Shkoder,
    #[strum(serialize = "11")]
    Tirane,
    #[strum(serialize = "12")]
    Vlore,
}

#[derive(
    Debug, Clone, PartialEq, Eq, Serialize, Deserialize, strum::Display, strum::EnumString,
)]
pub enum AndorraStatesAbbreviation {
    #[strum(serialize = "07")]
    AndorraLaVella,
    #[strum(serialize = "02")]
    Canillo,
    #[strum(serialize = "03")]
    Encamp,
    #[strum(serialize = "08")]
    EscaldesEngordany,
    #[strum(serialize = "04")]
    LaMassana,
    #[strum(serialize = "05")]
    Ordino,
    #[strum(serialize = "06")]
    SantJuliaDeLoria,
}

#[derive(
    Debug, Clone, PartialEq, Eq, Serialize, Deserialize, strum::Display, strum::EnumString,
)]
pub enum AustriaStatesAbbreviation {
    #[strum(serialize = "1")]
    Burgenland,
    #[strum(serialize = "2")]
    Carinthia,
    #[strum(serialize = "3")]
    LowerAustria,
    #[strum(serialize = "5")]
    Salzburg,
    #[strum(serialize = "6")]
    Styria,
    #[strum(serialize = "7")]
    Tyrol,
    #[strum(serialize = "4")]
    UpperAustria,
    #[strum(serialize = "9")]
    Vienna,
    #[strum(serialize = "8")]
    Vorarlberg,
}

#[derive(
    Debug, Clone, PartialEq, Eq, Serialize, Deserialize, strum::Display, strum::EnumString,
)]
pub enum BelarusStatesAbbreviation {
    #[strum(serialize = "BR")]
    BrestRegion,
    #[strum(serialize = "HO")]
    GomelRegion,
    #[strum(serialize = "HR")]
    GrodnoRegion,
    #[strum(serialize = "HM")]
    Minsk,
    #[strum(serialize = "MI")]
    MinskRegion,
    #[strum(serialize = "MA")]
    MogilevRegion,
    #[strum(serialize = "VI")]
    VitebskRegion,
}

#[derive(
    Debug, Clone, PartialEq, Eq, Serialize, Deserialize, strum::Display, strum::EnumString,
)]
pub enum BosniaAndHerzegovinaStatesAbbreviation {
    #[strum(serialize = "05")]
    BosnianPodrinjeCanton,
    #[strum(serialize = "BRC")]
    BrckoDistrict,
    #[strum(serialize = "10")]
    Canton10,
    #[strum(serialize = "06")]
    CentralBosniaCanton,
    #[strum(serialize = "BIH")]
    FederationOfBosniaAndHerzegovina,
    #[strum(serialize = "07")]
    HerzegovinaNeretvaCanton,
    #[strum(serialize = "02")]
    PosavinaCanton,
    #[strum(serialize = "SRP")]
    RepublikaSrpska,
    #[strum(serialize = "09")]
    SarajevoCanton,
    #[strum(serialize = "03")]
    TuzlaCanton,
    #[strum(serialize = "01")]
    UnaSanaCanton,
    #[strum(serialize = "08")]
    WestHerzegovinaCanton,
    #[strum(serialize = "04")]
    ZenicaDobojCanton,
}

#[derive(
    Debug, Clone, PartialEq, Eq, Serialize, Deserialize, strum::Display, strum::EnumString,
)]
pub enum BulgariaStatesAbbreviation {
    #[strum(serialize = "01")]
    BlagoevgradProvince,
    #[strum(serialize = "02")]
    BurgasProvince,
    #[strum(serialize = "08")]
    DobrichProvince,
    #[strum(serialize = "07")]
    GabrovoProvince,
    #[strum(serialize = "26")]
    HaskovoProvince,
    #[strum(serialize = "09")]
    KardzhaliProvince,
    #[strum(serialize = "10")]
    KyustendilProvince,
    #[strum(serialize = "11")]
    LovechProvince,
    #[strum(serialize = "12")]
    MontanaProvince,
    #[strum(serialize = "13")]
    PazardzhikProvince,
    #[strum(serialize = "14")]
    PernikProvince,
    #[strum(serialize = "15")]
    PlevenProvince,
    #[strum(serialize = "16")]
    PlovdivProvince,
    #[strum(serialize = "17")]
    RazgradProvince,
    #[strum(serialize = "18")]
    RuseProvince,
    #[strum(serialize = "27")]
    Shumen,
    #[strum(serialize = "19")]
    SilistraProvince,
    #[strum(serialize = "20")]
    SlivenProvince,
    #[strum(serialize = "21")]
    SmolyanProvince,
    #[strum(serialize = "22")]
    SofiaCityProvince,
    #[strum(serialize = "23")]
    SofiaProvince,
    #[strum(serialize = "24")]
    StaraZagoraProvince,
    #[strum(serialize = "25")]
    TargovishteProvince,
    #[strum(serialize = "03")]
    VarnaProvince,
    #[strum(serialize = "04")]
    VelikoTarnovoProvince,
    #[strum(serialize = "05")]
    VidinProvince,
    #[strum(serialize = "06")]
    VratsaProvince,
    #[strum(serialize = "28")]
    YambolProvince,
}

#[derive(
    Debug, Clone, PartialEq, Eq, Serialize, Deserialize, strum::Display, strum::EnumString,
)]
pub enum CroatiaStatesAbbreviation {
    #[strum(serialize = "07")]
    BjelovarBilogoraCounty,
    #[strum(serialize = "12")]
    BrodPosavinaCounty,
    #[strum(serialize = "19")]
    DubrovnikNeretvaCounty,
    #[strum(serialize = "18")]
    IstriaCounty,
    #[strum(serialize = "06")]
    KoprivnicaKrizevciCounty,
    #[strum(serialize = "02")]
    KrapinaZagorjeCounty,
    #[strum(serialize = "09")]
    LikaSenjCounty,
    #[strum(serialize = "20")]
    MedimurjeCounty,
    #[strum(serialize = "14")]
    OsijekBaranjaCounty,
    #[strum(serialize = "11")]
    PozegaSlavoniaCounty,
    #[strum(serialize = "08")]
    PrimorjeGorskiKotarCounty,
    #[strum(serialize = "03")]
    SisakMoslavinaCounty,
    #[strum(serialize = "17")]
    SplitDalmatiaCounty,
    #[strum(serialize = "05")]
    VarazdinCounty,
    #[strum(serialize = "10")]
    ViroviticaPodravinaCounty,
    #[strum(serialize = "16")]
    VukovarSyrmiaCounty,
    #[strum(serialize = "13")]
    ZadarCounty,
    #[strum(serialize = "21")]
    Zagreb,
    #[strum(serialize = "01")]
    ZagrebCounty,
    #[strum(serialize = "15")]
    SibenikKninCounty,
}

#[derive(
    Debug, Clone, PartialEq, Eq, Serialize, Deserialize, strum::Display, strum::EnumString,
)]
pub enum CzechRepublicStatesAbbreviation {
    #[strum(serialize = "201")]
    BenesovDistrict,
    #[strum(serialize = "202")]
    BerounDistrict,
    #[strum(serialize = "641")]
    BlanskoDistrict,
    #[strum(serialize = "642")]
    BrnoCityDistrict,
    #[strum(serialize = "643")]
    BrnoCountryDistrict,
    #[strum(serialize = "801")]
    BruntalDistrict,
    #[strum(serialize = "644")]
    BreclavDistrict,
    #[strum(serialize = "20")]
    CentralBohemianRegion,
    #[strum(serialize = "411")]
    ChebDistrict,
    #[strum(serialize = "422")]
    ChomutovDistrict,
    #[strum(serialize = "531")]
    ChrudimDistrict,
    #[strum(serialize = "321")]
    DomazliceDistrict,
    #[strum(serialize = "421")]
    DecinDistrict,
    #[strum(serialize = "802")]
    FrydekMistekDistrict,
    #[strum(serialize = "631")]
    HavlickuvBrodDistrict,
    #[strum(serialize = "645")]
    HodoninDistrict,
    #[strum(serialize = "120")]
    HorniPocernice,
    #[strum(serialize = "521")]
    HradecKraloveDistrict,
    #[strum(serialize = "52")]
    HradecKraloveRegion,
    #[strum(serialize = "512")]
    JablonecNadNisouDistrict,
    #[strum(serialize = "711")]
    JesenikDistrict,
    #[strum(serialize = "632")]
    JihlavaDistrict,
    #[strum(serialize = "313")]
    JindrichuvHradecDistrict,
    #[strum(serialize = "522")]
    JicinDistrict,
    #[strum(serialize = "412")]
    KarlovyVaryDistrict,
    #[strum(serialize = "41")]
    KarlovyVaryRegion,
    #[strum(serialize = "803")]
    KarvinaDistrict,
    #[strum(serialize = "203")]
    KladnoDistrict,
    #[strum(serialize = "322")]
    KlatovyDistrict,
    #[strum(serialize = "204")]
    KolinDistrict,
    #[strum(serialize = "721")]
    KromerizDistrict,
    #[strum(serialize = "513")]
    LiberecDistrict,
    #[strum(serialize = "51")]
    LiberecRegion,
    #[strum(serialize = "423")]
    LitomericeDistrict,
    #[strum(serialize = "424")]
    LounyDistrict,
    #[strum(serialize = "207")]
    MladaBoleslavDistrict,
    #[strum(serialize = "80")]
    MoravianSilesianRegion,
    #[strum(serialize = "425")]
    MostDistrict,
    #[strum(serialize = "206")]
    MelnikDistrict,
    #[strum(serialize = "804")]
    NovyJicinDistrict,
    #[strum(serialize = "208")]
    NymburkDistrict,
    #[strum(serialize = "523")]
    NachodDistrict,
    #[strum(serialize = "712")]
    OlomoucDistrict,
    #[strum(serialize = "71")]
    OlomoucRegion,
    #[strum(serialize = "805")]
    OpavaDistrict,
    #[strum(serialize = "806")]
    OstravaCityDistrict,
    #[strum(serialize = "532")]
    PardubiceDistrict,
    #[strum(serialize = "53")]
    PardubiceRegion,
    #[strum(serialize = "633")]
    PelhrimovDistrict,
    #[strum(serialize = "32")]
    PlzenRegion,
    #[strum(serialize = "323")]
    PlzenCityDistrict,
    #[strum(serialize = "325")]
    PlzenNorthDistrict,
    #[strum(serialize = "324")]
    PlzenSouthDistrict,
    #[strum(serialize = "315")]
    PrachaticeDistrict,
    #[strum(serialize = "10")]
    Prague,
    #[strum(serialize = "101")]
    Prague1,
    #[strum(serialize = "110")]
    Prague10,
    #[strum(serialize = "111")]
    Prague11,
    #[strum(serialize = "112")]
    Prague12,
    #[strum(serialize = "113")]
    Prague13,
    #[strum(serialize = "114")]
    Prague14,
    #[strum(serialize = "115")]
    Prague15,
    #[strum(serialize = "116")]
    Prague16,
    #[strum(serialize = "102")]
    Prague2,
    #[strum(serialize = "121")]
    Prague21,
    #[strum(serialize = "103")]
    Prague3,
    #[strum(serialize = "104")]
    Prague4,
    #[strum(serialize = "105")]
    Prague5,
    #[strum(serialize = "106")]
    Prague6,
    #[strum(serialize = "107")]
    Prague7,
    #[strum(serialize = "108")]
    Prague8,
    #[strum(serialize = "109")]
    Prague9,
    #[strum(serialize = "209")]
    PragueEastDistrict,
    #[strum(serialize = "20A")]
    PragueWestDistrict,
    #[strum(serialize = "713")]
    ProstejovDistrict,
    #[strum(serialize = "314")]
    PisekDistrict,
    #[strum(serialize = "714")]
    PrerovDistrict,
    #[strum(serialize = "20B")]
    PribramDistrict,
    #[strum(serialize = "20C")]
    RakovnikDistrict,
    #[strum(serialize = "326")]
    RokycanyDistrict,
    #[strum(serialize = "524")]
    RychnovNadKneznouDistrict,
    #[strum(serialize = "514")]
    SemilyDistrict,
    #[strum(serialize = "413")]
    SokolovDistrict,
    #[strum(serialize = "31")]
    SouthBohemianRegion,
    #[strum(serialize = "64")]
    SouthMoravianRegion,
    #[strum(serialize = "316")]
    StrakoniceDistrict,
    #[strum(serialize = "533")]
    SvitavyDistrict,
    #[strum(serialize = "327")]
    TachovDistrict,
    #[strum(serialize = "426")]
    TepliceDistrict,
    #[strum(serialize = "525")]
    TrutnovDistrict,
    #[strum(serialize = "317")]
    TaborDistrict,
    #[strum(serialize = "634")]
    TrebicDistrict,
    #[strum(serialize = "722")]
    UherskeHradisteDistrict,
    #[strum(serialize = "723")]
    VsetinDistrict,
    #[strum(serialize = "63")]
    VysocinaRegion,
    #[strum(serialize = "646")]
    VyskovDistrict,
    #[strum(serialize = "724")]
    ZlinDistrict,
    #[strum(serialize = "72")]
    ZlinRegion,
    #[strum(serialize = "647")]
    ZnojmoDistrict,
    #[strum(serialize = "427")]
    UstiNadLabemDistrict,
    #[strum(serialize = "42")]
    UstiNadLabemRegion,
    #[strum(serialize = "534")]
    UstiNadOrliciDistrict,
    #[strum(serialize = "511")]
    CeskaLipaDistrict,
    #[strum(serialize = "311")]
    CeskeBudejoviceDistrict,
    #[strum(serialize = "312")]
    CeskyKrumlovDistrict,
    #[strum(serialize = "715")]
    SumperkDistrict,
    #[strum(serialize = "635")]
    ZdarNadSazavouDistrict,
}

#[derive(
    Debug, Clone, PartialEq, Eq, Serialize, Deserialize, strum::Display, strum::EnumString,
)]
pub enum DenmarkStatesAbbreviation {
    #[strum(serialize = "84")]
    CapitalRegionOfDenmark,
    #[strum(serialize = "82")]
    CentralDenmarkRegion,
    #[strum(serialize = "81")]
    NorthDenmarkRegion,
    #[strum(serialize = "85")]
    RegionZealand,
    #[strum(serialize = "83")]
    RegionOfSouthernDenmark,
}

#[derive(
    Debug, Clone, PartialEq, Eq, Serialize, Deserialize, strum::Display, strum::EnumString,
)]
pub enum FinlandStatesAbbreviation {
    #[strum(serialize = "08")]
    CentralFinland,
    #[strum(serialize = "07")]
    CentralOstrobothnia,
    #[strum(serialize = "IS")]
    EasternFinlandProvince,
    #[strum(serialize = "19")]
    FinlandProper,
    #[strum(serialize = "05")]
    Kainuu,
    #[strum(serialize = "09")]
    Kymenlaakso,
    #[strum(serialize = "LL")]
    Lapland,
    #[strum(serialize = "13")]
    NorthKarelia,
    #[strum(serialize = "14")]
    NorthernOstrobothnia,
    #[strum(serialize = "15")]
    NorthernSavonia,
    #[strum(serialize = "12")]
    Ostrobothnia,
    #[strum(serialize = "OL")]
    OuluProvince,
    #[strum(serialize = "11")]
    Pirkanmaa,
    #[strum(serialize = "16")]
    PaijanneTavastia,
    #[strum(serialize = "17")]
    Satakunta,
    #[strum(serialize = "02")]
    SouthKarelia,
    #[strum(serialize = "03")]
    SouthernOstrobothnia,
    #[strum(serialize = "04")]
    SouthernSavonia,
    #[strum(serialize = "06")]
    TavastiaProper,
    #[strum(serialize = "18")]
    Uusimaa,
    #[strum(serialize = "01")]
    AlandIslands,
}

#[derive(
    Debug, Clone, PartialEq, Eq, Serialize, Deserialize, strum::Display, strum::EnumString,
)]
pub enum FranceStatesAbbreviation {
    #[strum(serialize = "01")]
    Ain,
    #[strum(serialize = "02")]
    Aisne,
    #[strum(serialize = "03")]
    Allier,
    #[strum(serialize = "04")]
    AlpesDeHauteProvence,
    #[strum(serialize = "06")]
    AlpesMaritimes,
    #[strum(serialize = "6AE")]
    Alsace,
    #[strum(serialize = "07")]
    Ardeche,
    #[strum(serialize = "08")]
    Ardennes,
    #[strum(serialize = "09")]
    Ariege,
    #[strum(serialize = "10")]
    Aube,
    #[strum(serialize = "11")]
    Aude,
    #[strum(serialize = "ARA")]
    AuvergneRhoneAlpes,
    #[strum(serialize = "12")]
    Aveyron,
    #[strum(serialize = "67")]
    BasRhin,
    #[strum(serialize = "13")]
    BouchesDuRhone,
    #[strum(serialize = "BFC")]
    BourgogneFrancheComte,
    #[strum(serialize = "BRE")]
    Bretagne,
    #[strum(serialize = "14")]
    Calvados,
    #[strum(serialize = "15")]
    Cantal,
    #[strum(serialize = "CVL")]
    CentreValDeLoire,
    #[strum(serialize = "16")]
    Charente,
    #[strum(serialize = "17")]
    CharenteMaritime,
    #[strum(serialize = "18")]
    Cher,
    #[strum(serialize = "CP")]
    Clipperton,
    #[strum(serialize = "19")]
    Correze,
    #[strum(serialize = "20R")]
    Corse,
    #[strum(serialize = "2A")]
    CorseDuSud,
    #[strum(serialize = "21")]
    CoteDor,
    #[strum(serialize = "22")]
    CotesDarmor,
    #[strum(serialize = "23")]
    Creuse,
    #[strum(serialize = "79")]
    DeuxSevres,
    #[strum(serialize = "24")]
    Dordogne,
    #[strum(serialize = "25")]
    Doubs,
    #[strum(serialize = "26")]
    Drome,
    #[strum(serialize = "91")]
    Essonne,
    #[strum(serialize = "27")]
    Eure,
    #[strum(serialize = "28")]
    EureEtLoir,
    #[strum(serialize = "29")]
    Finistere,
    #[strum(serialize = "973")]
    FrenchGuiana,
    #[strum(serialize = "PF")]
    FrenchPolynesia,
    #[strum(serialize = "TF")]
    FrenchSouthernAndAntarcticLands,
    #[strum(serialize = "30")]
    Gard,
    #[strum(serialize = "32")]
    Gers,
    #[strum(serialize = "33")]
    Gironde,
    #[strum(serialize = "GES")]
    GrandEst,
    #[strum(serialize = "971")]
    Guadeloupe,
    #[strum(serialize = "68")]
    HautRhin,
    #[strum(serialize = "2B")]
    HauteCorse,
    #[strum(serialize = "31")]
    HauteGaronne,
    #[strum(serialize = "43")]
    HauteLoire,
    #[strum(serialize = "52")]
    HauteMarne,
    #[strum(serialize = "70")]
    HauteSaone,
    #[strum(serialize = "74")]
    HauteSavoie,
    #[strum(serialize = "87")]
    HauteVienne,
    #[strum(serialize = "05")]
    HautesAlpes,
    #[strum(serialize = "65")]
    HautesPyrenees,
    #[strum(serialize = "HDF")]
    HautsDeFrance,
    #[strum(serialize = "92")]
    HautsDeSeine,
    #[strum(serialize = "34")]
    Herault,
    #[strum(serialize = "IDF")]
    IleDeFrance,
    #[strum(serialize = "35")]
    IlleEtVilaine,
    #[strum(serialize = "36")]
    Indre,
    #[strum(serialize = "37")]
    IndreEtLoire,
    #[strum(serialize = "38")]
    Isere,
    #[strum(serialize = "39")]
    Jura,
    #[strum(serialize = "974")]
    LaReunion,
    #[strum(serialize = "40")]
    Landes,
    #[strum(serialize = "41")]
    LoirEtCher,
    #[strum(serialize = "42")]
    Loire,
    #[strum(serialize = "44")]
    LoireAtlantique,
    #[strum(serialize = "45")]
    Loiret,
    #[strum(serialize = "46")]
    Lot,
    #[strum(serialize = "47")]
    LotEtGaronne,
    #[strum(serialize = "48")]
    Lozere,
    #[strum(serialize = "49")]
    MaineEtLoire,
    #[strum(serialize = "50")]
    Manche,
    #[strum(serialize = "51")]
    Marne,
    #[strum(serialize = "972")]
    Martinique,
    #[strum(serialize = "53")]
    Mayenne,
    #[strum(serialize = "976")]
    Mayotte,
    #[strum(serialize = "69M")]
    MetropoleDeLyon,
    #[strum(serialize = "54")]
    MeurtheEtMoselle,
    #[strum(serialize = "55")]
    Meuse,
    #[strum(serialize = "56")]
    Morbihan,
    #[strum(serialize = "57")]
    Moselle,
    #[strum(serialize = "58")]
    Nievre,
    #[strum(serialize = "59")]
    Nord,
    #[strum(serialize = "NOR")]
    Normandie,
    #[strum(serialize = "NAQ")]
    NouvelleAquitaine,
    #[strum(serialize = "OCC")]
    Occitanie,
    #[strum(serialize = "60")]
    Oise,
    #[strum(serialize = "61")]
    Orne,
    #[strum(serialize = "75C")]
    Paris,
    #[strum(serialize = "62")]
    PasDeCalais,
    #[strum(serialize = "PDL")]
    PaysDeLaLoire,
    #[strum(serialize = "PAC")]
    ProvenceAlpesCoteDazur,
    #[strum(serialize = "63")]
    PuyDeDome,
    #[strum(serialize = "64")]
    PyreneesAtlantiques,
    #[strum(serialize = "66")]
    PyreneesOrientales,
    #[strum(serialize = "69")]
    Rhone,
    #[strum(serialize = "PM")]
    SaintPierreAndMiquelon,
    #[strum(serialize = "BL")]
    SaintBarthelemy,
    #[strum(serialize = "MF")]
    SaintMartin,
    #[strum(serialize = "71")]
    SaoneEtLoire,
    #[strum(serialize = "72")]
    Sarthe,
    #[strum(serialize = "73")]
    Savoie,
    #[strum(serialize = "77")]
    SeineEtMarne,
    #[strum(serialize = "76")]
    SeineMaritime,
    #[strum(serialize = "93")]
    SeineSaintDenis,
    #[strum(serialize = "80")]
    Somme,
    #[strum(serialize = "81")]
    Tarn,
    #[strum(serialize = "82")]
    TarnEtGaronne,
    #[strum(serialize = "90")]
    TerritoireDeBelfort,
    #[strum(serialize = "95")]
    ValDoise,
    #[strum(serialize = "94")]
    ValDeMarne,
    #[strum(serialize = "83")]
    Var,
    #[strum(serialize = "84")]
    Vaucluse,
    #[strum(serialize = "85")]
    Vendee,
    #[strum(serialize = "86")]
    Vienne,
    #[strum(serialize = "88")]
    Vosges,
    #[strum(serialize = "WF")]
    WallisAndFutuna,
    #[strum(serialize = "89")]
    Yonne,
    #[strum(serialize = "78")]
    Yvelines,
}

#[derive(
    Debug, Clone, PartialEq, Eq, Serialize, Deserialize, strum::Display, strum::EnumString,
)]
pub enum GermanyStatesAbbreviation {
    BW,
    BY,
    BE,
    BB,
    HB,
    HH,
    HE,
    NI,
    MV,
    NW,
    RP,
    SL,
    SN,
    ST,
    SH,
    TH,
}

#[derive(
    Debug, Clone, PartialEq, Eq, Serialize, Deserialize, strum::Display, strum::EnumString,
)]
pub enum GreeceStatesAbbreviation {
    #[strum(serialize = "13")]
    AchaeaRegionalUnit,
    #[strum(serialize = "01")]
    AetoliaAcarnaniaRegionalUnit,
    #[strum(serialize = "12")]
    ArcadiaPrefecture,
    #[strum(serialize = "11")]
    ArgolisRegionalUnit,
    #[strum(serialize = "I")]
    AtticaRegion,
    #[strum(serialize = "03")]
    BoeotiaRegionalUnit,
    #[strum(serialize = "H")]
    CentralGreeceRegion,
    #[strum(serialize = "B")]
    CentralMacedonia,
    #[strum(serialize = "94")]
    ChaniaRegionalUnit,
    #[strum(serialize = "22")]
    CorfuPrefecture,
    #[strum(serialize = "15")]
    CorinthiaRegionalUnit,
    #[strum(serialize = "M")]
    CreteRegion,
    #[strum(serialize = "52")]
    DramaRegionalUnit,
    #[strum(serialize = "A2")]
    EastAtticaRegionalUnit,
    #[strum(serialize = "A")]
    EastMacedoniaAndThrace,
    #[strum(serialize = "D")]
    EpirusRegion,
    #[strum(serialize = "04")]
    Euboea,
    #[strum(serialize = "51")]
    GrevenaPrefecture,
    #[strum(serialize = "53")]
    ImathiaRegionalUnit,
    #[strum(serialize = "33")]
    IoanninaRegionalUnit,
    #[strum(serialize = "F")]
    IonianIslandsRegion,
    #[strum(serialize = "41")]
    KarditsaRegionalUnit,
    #[strum(serialize = "56")]
    KastoriaRegionalUnit,
    #[strum(serialize = "23")]
    KefaloniaPrefecture,
    #[strum(serialize = "57")]
    KilkisRegionalUnit,
    #[strum(serialize = "58")]
    KozaniPrefecture,
    #[strum(serialize = "16")]
    Laconia,
    #[strum(serialize = "42")]
    LarissaPrefecture,
    #[strum(serialize = "24")]
    LefkadaRegionalUnit,
    #[strum(serialize = "59")]
    PellaRegionalUnit,
    #[strum(serialize = "J")]
    PeloponneseRegion,
    #[strum(serialize = "06")]
    PhthiotisPrefecture,
    #[strum(serialize = "34")]
    PrevezaPrefecture,
    #[strum(serialize = "62")]
    SerresPrefecture,
    #[strum(serialize = "L")]
    SouthAegean,
    #[strum(serialize = "54")]
    ThessalonikiRegionalUnit,
    #[strum(serialize = "G")]
    WestGreeceRegion,
    #[strum(serialize = "C")]
    WestMacedoniaRegion,
}

#[derive(
    Debug, Clone, PartialEq, Eq, Serialize, Deserialize, strum::Display, strum::EnumString,
)]
pub enum HungaryStatesAbbreviation {
    #[strum(serialize = "BA")]
    BaranyaCounty,
    #[strum(serialize = "BZ")]
    BorsodAbaujZemplenCounty,
    #[strum(serialize = "BU")]
    Budapest,
    #[strum(serialize = "BK")]
    BacsKiskunCounty,
    #[strum(serialize = "BE")]
    BekesCounty,
    #[strum(serialize = "BC")]
    Bekescsaba,
    #[strum(serialize = "CS")]
    CsongradCounty,
    #[strum(serialize = "DE")]
    Debrecen,
    #[strum(serialize = "DU")]
    Dunaujvaros,
    #[strum(serialize = "EG")]
    Eger,
    #[strum(serialize = "FE")]
    FejerCounty,
    #[strum(serialize = "GY")]
    Gyor,
    #[strum(serialize = "GS")]
    GyorMosonSopronCounty,
    #[strum(serialize = "HB")]
    HajduBiharCounty,
    #[strum(serialize = "HE")]
    HevesCounty,
    #[strum(serialize = "HV")]
    Hodmezovasarhely,
    #[strum(serialize = "JN")]
    JaszNagykunSzolnokCounty,
    #[strum(serialize = "KV")]
    Kaposvar,
    #[strum(serialize = "KM")]
    Kecskemet,
    #[strum(serialize = "MI")]
    Miskolc,
    #[strum(serialize = "NK")]
    Nagykanizsa,
    #[strum(serialize = "NY")]
    Nyiregyhaza,
    #[strum(serialize = "NO")]
    NogradCounty,
    #[strum(serialize = "PE")]
    PestCounty,
    #[strum(serialize = "PS")]
    Pecs,
    #[strum(serialize = "ST")]
    Salgotarjan,
    #[strum(serialize = "SO")]
    SomogyCounty,
    #[strum(serialize = "SN")]
    Sopron,
    #[strum(serialize = "SZ")]
    SzabolcsSzatmarBeregCounty,
    #[strum(serialize = "SD")]
    Szeged,
    #[strum(serialize = "SS")]
    Szekszard,
    #[strum(serialize = "SK")]
    Szolnok,
    #[strum(serialize = "SH")]
    Szombathely,
    #[strum(serialize = "SF")]
    Szekesfehervar,
    #[strum(serialize = "TB")]
    Tatabanya,
    #[strum(serialize = "TO")]
    TolnaCounty,
    #[strum(serialize = "VA")]
    VasCounty,
    #[strum(serialize = "VM")]
    Veszprem,
    #[strum(serialize = "VE")]
    VeszpremCounty,
    #[strum(serialize = "ZA")]
    ZalaCounty,
    #[strum(serialize = "ZE")]
    Zalaegerszeg,
    #[strum(serialize = "ER")]
    Erd,
}

#[derive(
    Debug, Clone, PartialEq, Eq, Serialize, Deserialize, strum::Display, strum::EnumString,
)]
pub enum IcelandStatesAbbreviation {
    #[strum(serialize = "1")]
    CapitalRegion,
    #[strum(serialize = "7")]
    EasternRegion,
    #[strum(serialize = "6")]
    NortheasternRegion,
    #[strum(serialize = "5")]
    NorthwesternRegion,
    #[strum(serialize = "2")]
    SouthernPeninsulaRegion,
    #[strum(serialize = "8")]
    SouthernRegion,
    #[strum(serialize = "3")]
    WesternRegion,
    #[strum(serialize = "4")]
    Westfjords,
}

#[derive(
    Debug, Clone, PartialEq, Eq, Serialize, Deserialize, strum::Display, strum::EnumString,
)]
pub enum IrelandStatesAbbreviation {
    #[strum(serialize = "C")]
    Connacht,
    #[strum(serialize = "CW")]
    CountyCarlow,
    #[strum(serialize = "CN")]
    CountyCavan,
    #[strum(serialize = "CE")]
    CountyClare,
    #[strum(serialize = "CO")]
    CountyCork,
    #[strum(serialize = "DL")]
    CountyDonegal,
    #[strum(serialize = "D")]
    CountyDublin,
    #[strum(serialize = "G")]
    CountyGalway,
    #[strum(serialize = "KY")]
    CountyKerry,
    #[strum(serialize = "KE")]
    CountyKildare,
    #[strum(serialize = "KK")]
    CountyKilkenny,
    #[strum(serialize = "LS")]
    CountyLaois,
    #[strum(serialize = "LK")]
    CountyLimerick,
    #[strum(serialize = "LD")]
    CountyLongford,
    #[strum(serialize = "LH")]
    CountyLouth,
    #[strum(serialize = "MO")]
    CountyMayo,
    #[strum(serialize = "MH")]
    CountyMeath,
    #[strum(serialize = "MN")]
    CountyMonaghan,
    #[strum(serialize = "OY")]
    CountyOffaly,
    #[strum(serialize = "RN")]
    CountyRoscommon,
    #[strum(serialize = "SO")]
    CountySligo,
    #[strum(serialize = "TA")]
    CountyTipperary,
    #[strum(serialize = "WD")]
    CountyWaterford,
    #[strum(serialize = "WH")]
    CountyWestmeath,
    #[strum(serialize = "WX")]
    CountyWexford,
    #[strum(serialize = "WW")]
    CountyWicklow,
    #[strum(serialize = "L")]
    Leinster,
    #[strum(serialize = "M")]
    Munster,
    #[strum(serialize = "U")]
    Ulster,
}

#[derive(
    Debug, Clone, PartialEq, Eq, Serialize, Deserialize, strum::Display, strum::EnumString,
)]
pub enum LatviaStatesAbbreviation {
    #[strum(serialize = "001")]
    AglonaMunicipality,
    #[strum(serialize = "002")]
    AizkraukleMunicipality,
    #[strum(serialize = "003")]
    AizputeMunicipality,
    #[strum(serialize = "004")]
    AknīsteMunicipality,
    #[strum(serialize = "005")]
    AlojaMunicipality,
    #[strum(serialize = "006")]
    AlsungaMunicipality,
    #[strum(serialize = "007")]
    AlūksneMunicipality,
    #[strum(serialize = "008")]
    AmataMunicipality,
    #[strum(serialize = "009")]
    ApeMunicipality,
    #[strum(serialize = "010")]
    AuceMunicipality,
    #[strum(serialize = "012")]
    BabīteMunicipality,
    #[strum(serialize = "013")]
    BaldoneMunicipality,
    #[strum(serialize = "014")]
    BaltinavaMunicipality,
    #[strum(serialize = "015")]
    BalviMunicipality,
    #[strum(serialize = "016")]
    BauskaMunicipality,
    #[strum(serialize = "017")]
    BeverīnaMunicipality,
    #[strum(serialize = "018")]
    BrocēniMunicipality,
    #[strum(serialize = "019")]
    BurtniekiMunicipality,
    #[strum(serialize = "020")]
    CarnikavaMunicipality,
    #[strum(serialize = "021")]
    CesvaineMunicipality,
    #[strum(serialize = "023")]
    CiblaMunicipality,
    #[strum(serialize = "022")]
    CēsisMunicipality,
    #[strum(serialize = "024")]
    DagdaMunicipality,
    #[strum(serialize = "DGV")]
    Daugavpils,
    #[strum(serialize = "025")]
    DaugavpilsMunicipality,
    #[strum(serialize = "026")]
    DobeleMunicipality,
    #[strum(serialize = "027")]
    DundagaMunicipality,
    #[strum(serialize = "028")]
    DurbeMunicipality,
    #[strum(serialize = "029")]
    EngureMunicipality,
    #[strum(serialize = "031")]
    GarkalneMunicipality,
    #[strum(serialize = "032")]
    GrobiņaMunicipality,
    #[strum(serialize = "033")]
    GulbeneMunicipality,
    #[strum(serialize = "034")]
    IecavaMunicipality,
    #[strum(serialize = "035")]
    IkšķileMunicipality,
    #[strum(serialize = "036")]
    IlūksteMunicipality,
    #[strum(serialize = "037")]
    InčukalnsMunicipality,
    #[strum(serialize = "038")]
    JaunjelgavaMunicipality,
    #[strum(serialize = "039")]
    JaunpiebalgaMunicipality,
    #[strum(serialize = "040")]
    JaunpilsMunicipality,
    #[strum(serialize = "JEL")]
    Jelgava,
    #[strum(serialize = "041")]
    JelgavaMunicipality,
    #[strum(serialize = "JKB")]
    Jēkabpils,
    #[strum(serialize = "042")]
    JēkabpilsMunicipality,
    #[strum(serialize = "JUR")]
    Jūrmala,
    #[strum(serialize = "043")]
    KandavaMunicipality,
    #[strum(serialize = "045")]
    KocēniMunicipality,
    #[strum(serialize = "046")]
    KokneseMunicipality,
    #[strum(serialize = "048")]
    KrimuldaMunicipality,
    #[strum(serialize = "049")]
    KrustpilsMunicipality,
    #[strum(serialize = "047")]
    KrāslavaMunicipality,
    #[strum(serialize = "050")]
    KuldīgaMunicipality,
    #[strum(serialize = "044")]
    KārsavaMunicipality,
    #[strum(serialize = "053")]
    LielvārdeMunicipality,
    #[strum(serialize = "LPX")]
    Liepāja,
    #[strum(serialize = "054")]
    LimbažiMunicipality,
    #[strum(serialize = "057")]
    LubānaMunicipality,
    #[strum(serialize = "058")]
    LudzaMunicipality,
    #[strum(serialize = "055")]
    LīgatneMunicipality,
    #[strum(serialize = "056")]
    LīvāniMunicipality,
    #[strum(serialize = "059")]
    MadonaMunicipality,
    #[strum(serialize = "060")]
    MazsalacaMunicipality,
    #[strum(serialize = "061")]
    MālpilsMunicipality,
    #[strum(serialize = "062")]
    MārupeMunicipality,
    #[strum(serialize = "063")]
    MērsragsMunicipality,
    #[strum(serialize = "064")]
    NaukšēniMunicipality,
    #[strum(serialize = "065")]
    NeretaMunicipality,
    #[strum(serialize = "066")]
    NīcaMunicipality,
    #[strum(serialize = "067")]
    OgreMunicipality,
    #[strum(serialize = "068")]
    OlaineMunicipality,
    #[strum(serialize = "069")]
    OzolniekiMunicipality,
    #[strum(serialize = "073")]
    PreiļiMunicipality,
    #[strum(serialize = "074")]
    PriekuleMunicipality,
    #[strum(serialize = "075")]
    PriekuļiMunicipality,
    #[strum(serialize = "070")]
    PārgaujaMunicipality,
    #[strum(serialize = "071")]
    PāvilostaMunicipality,
    #[strum(serialize = "072")]
    PļaviņasMunicipality,
    #[strum(serialize = "076")]
    RaunaMunicipality,
    #[strum(serialize = "078")]
    RiebiņiMunicipality,
    #[strum(serialize = "RIX")]
    Riga,
    #[strum(serialize = "079")]
    RojaMunicipality,
    #[strum(serialize = "080")]
    RopažiMunicipality,
    #[strum(serialize = "081")]
    RucavaMunicipality,
    #[strum(serialize = "082")]
    RugājiMunicipality,
    #[strum(serialize = "083")]
    RundāleMunicipality,
    #[strum(serialize = "REZ")]
    Rēzekne,
    #[strum(serialize = "077")]
    RēzekneMunicipality,
    #[strum(serialize = "084")]
    RūjienaMunicipality,
    #[strum(serialize = "085")]
    SalaMunicipality,
    #[strum(serialize = "086")]
    SalacgrīvaMunicipality,
    #[strum(serialize = "087")]
    SalaspilsMunicipality,
    #[strum(serialize = "088")]
    SaldusMunicipality,
    #[strum(serialize = "089")]
    SaulkrastiMunicipality,
    #[strum(serialize = "091")]
    SiguldaMunicipality,
    #[strum(serialize = "093")]
    SkrundaMunicipality,
    #[strum(serialize = "092")]
    SkrīveriMunicipality,
    #[strum(serialize = "094")]
    SmilteneMunicipality,
    #[strum(serialize = "095")]
    StopiņiMunicipality,
    #[strum(serialize = "096")]
    StrenčiMunicipality,
    #[strum(serialize = "090")]
    SējaMunicipality,
}

#[derive(
    Debug, Clone, PartialEq, Eq, Serialize, Deserialize, strum::Display, strum::EnumString,
)]
pub enum ItalyStatesAbbreviation {
    #[strum(serialize = "65")]
    Abruzzo,
    #[strum(serialize = "23")]
    AostaValley,
    #[strum(serialize = "75")]
    Apulia,
    #[strum(serialize = "77")]
    Basilicata,
    #[strum(serialize = "BN")]
    BeneventoProvince,
    #[strum(serialize = "78")]
    Calabria,
    #[strum(serialize = "72")]
    Campania,
    #[strum(serialize = "45")]
    EmiliaRomagna,
    #[strum(serialize = "36")]
    FriuliVeneziaGiulia,
    #[strum(serialize = "62")]
    Lazio,
    #[strum(serialize = "42")]
    Liguria,
    #[strum(serialize = "25")]
    Lombardy,
    #[strum(serialize = "57")]
    Marche,
    #[strum(serialize = "67")]
    Molise,
    #[strum(serialize = "21")]
    Piedmont,
    #[strum(serialize = "88")]
    Sardinia,
    #[strum(serialize = "82")]
    Sicily,
    #[strum(serialize = "32")]
    TrentinoSouthTyrol,
    #[strum(serialize = "52")]
    Tuscany,
    #[strum(serialize = "55")]
    Umbria,
    #[strum(serialize = "34")]
    Veneto,
    #[strum(serialize = "AG")]
    Agrigento,
    #[strum(serialize = "CL")]
    Caltanissetta,
    #[strum(serialize = "EN")]
    Enna,
    #[strum(serialize = "RG")]
    Ragusa,
    #[strum(serialize = "SR")]
    Siracusa,
    #[strum(serialize = "TP")]
    Trapani,
    #[strum(serialize = "BA")]
    Bari,
    #[strum(serialize = "BO")]
    Bologna,
    #[strum(serialize = "CA")]
    Cagliari,
    #[strum(serialize = "CT")]
    Catania,
    #[strum(serialize = "FI")]
    Florence,
    #[strum(serialize = "GE")]
    Genoa,
    #[strum(serialize = "ME")]
    Messina,
    #[strum(serialize = "MI")]
    Milan,
    #[strum(serialize = "NA")]
    Naples,
    #[strum(serialize = "PA")]
    Palermo,
    #[strum(serialize = "RC")]
    ReggioCalabria,
    #[strum(serialize = "RM")]
    Rome,
    #[strum(serialize = "TO")]
    Turin,
    #[strum(serialize = "VE")]
    Venice,
}

#[derive(
    Debug, Clone, PartialEq, Eq, Serialize, Deserialize, strum::Display, strum::EnumString,
)]
pub enum LiechtensteinStatesAbbreviation {
    #[strum(serialize = "01")]
    Balzers,
    #[strum(serialize = "02")]
    Eschen,
    #[strum(serialize = "03")]
    Gamprin,
    #[strum(serialize = "04")]
    Mauren,
    #[strum(serialize = "05")]
    Planken,
    #[strum(serialize = "06")]
    Ruggell,
    #[strum(serialize = "07")]
    Schaan,
    #[strum(serialize = "08")]
    Schellenberg,
    #[strum(serialize = "09")]
    Triesen,
    #[strum(serialize = "10")]
    Triesenberg,
    #[strum(serialize = "11")]
    Vaduz,
}

#[derive(
    Debug, Clone, PartialEq, Eq, Serialize, Deserialize, strum::Display, strum::EnumString,
)]
pub enum LithuaniaStatesAbbreviation {
    #[strum(serialize = "01")]
    AkmeneDistrictMunicipality,
    #[strum(serialize = "02")]
    AlytusCityMunicipality,
    #[strum(serialize = "AL")]
    AlytusCounty,
    #[strum(serialize = "03")]
    AlytusDistrictMunicipality,
    #[strum(serialize = "05")]
    BirstonasMunicipality,
    #[strum(serialize = "06")]
    BirzaiDistrictMunicipality,
    #[strum(serialize = "07")]
    DruskininkaiMunicipality,
    #[strum(serialize = "08")]
    ElektrenaiMunicipality,
    #[strum(serialize = "09")]
    IgnalinaDistrictMunicipality,
    #[strum(serialize = "10")]
    JonavaDistrictMunicipality,
    #[strum(serialize = "11")]
    JoniskisDistrictMunicipality,
    #[strum(serialize = "12")]
    JurbarkasDistrictMunicipality,
    #[strum(serialize = "13")]
    KaisiadorysDistrictMunicipality,
    #[strum(serialize = "14")]
    KalvarijaMunicipality,
    #[strum(serialize = "15")]
    KaunasCityMunicipality,
    #[strum(serialize = "KU")]
    KaunasCounty,
    #[strum(serialize = "16")]
    KaunasDistrictMunicipality,
    #[strum(serialize = "17")]
    KazluRudaMunicipality,
    #[strum(serialize = "19")]
    KelmeDistrictMunicipality,
    #[strum(serialize = "20")]
    KlaipedaCityMunicipality,
    #[strum(serialize = "KL")]
    KlaipedaCounty,
    #[strum(serialize = "21")]
    KlaipedaDistrictMunicipality,
    #[strum(serialize = "22")]
    KretingaDistrictMunicipality,
    #[strum(serialize = "23")]
    KupiskisDistrictMunicipality,
    #[strum(serialize = "18")]
    KedainiaiDistrictMunicipality,
    #[strum(serialize = "24")]
    LazdijaiDistrictMunicipality,
    #[strum(serialize = "MR")]
    MarijampoleCounty,
    #[strum(serialize = "25")]
    MarijampoleMunicipality,
    #[strum(serialize = "26")]
    MazeikiaiDistrictMunicipality,
    #[strum(serialize = "27")]
    MoletaiDistrictMunicipality,
    #[strum(serialize = "28")]
    NeringaMunicipality,
    #[strum(serialize = "29")]
    PagegiaiMunicipality,
    #[strum(serialize = "30")]
    PakruojisDistrictMunicipality,
    #[strum(serialize = "31")]
    PalangaCityMunicipality,
    #[strum(serialize = "32")]
    PanevezysCityMunicipality,
    #[strum(serialize = "PN")]
    PanevezysCounty,
    #[strum(serialize = "33")]
    PanevezysDistrictMunicipality,
    #[strum(serialize = "34")]
    PasvalysDistrictMunicipality,
    #[strum(serialize = "35")]
    PlungeDistrictMunicipality,
    #[strum(serialize = "36")]
    PrienaiDistrictMunicipality,
    #[strum(serialize = "37")]
    RadviliskisDistrictMunicipality,
    #[strum(serialize = "38")]
    RaseiniaiDistrictMunicipality,
    #[strum(serialize = "39")]
    RietavasMunicipality,
    #[strum(serialize = "40")]
    RokiskisDistrictMunicipality,
    #[strum(serialize = "48")]
    SkuodasDistrictMunicipality,
    #[strum(serialize = "TA")]
    TaurageCounty,
    #[strum(serialize = "50")]
    TaurageDistrictMunicipality,
    #[strum(serialize = "TE")]
    TelsiaiCounty,
    #[strum(serialize = "51")]
    TelsiaiDistrictMunicipality,
    #[strum(serialize = "52")]
    TrakaiDistrictMunicipality,
    #[strum(serialize = "53")]
    UkmergeDistrictMunicipality,
    #[strum(serialize = "UT")]
    UtenaCounty,
    #[strum(serialize = "54")]
    UtenaDistrictMunicipality,
    #[strum(serialize = "55")]
    VarenaDistrictMunicipality,
    #[strum(serialize = "56")]
    VilkaviskisDistrictMunicipality,
    #[strum(serialize = "57")]
    VilniusCityMunicipality,
    #[strum(serialize = "VL")]
    VilniusCounty,
    #[strum(serialize = "58")]
    VilniusDistrictMunicipality,
    #[strum(serialize = "59")]
    VisaginasMunicipality,
    #[strum(serialize = "60")]
    ZarasaiDistrictMunicipality,
    #[strum(serialize = "41")]
    SakiaiDistrictMunicipality,
    #[strum(serialize = "42")]
    SalcininkaiDistrictMunicipality,
    #[strum(serialize = "43")]
    SiauliaiCityMunicipality,
    #[strum(serialize = "SA")]
    SiauliaiCounty,
    #[strum(serialize = "44")]
    SiauliaiDistrictMunicipality,
    #[strum(serialize = "45")]
    SilaleDistrictMunicipality,
    #[strum(serialize = "46")]
    SiluteDistrictMunicipality,
    #[strum(serialize = "47")]
    SirvintosDistrictMunicipality,
    #[strum(serialize = "49")]
    SvencionysDistrictMunicipality,
}

#[derive(
    Debug, Clone, PartialEq, Eq, Serialize, Deserialize, strum::Display, strum::EnumString,
)]
pub enum MaltaStatesAbbreviation {
    #[strum(serialize = "01")]
    Attard,
    #[strum(serialize = "02")]
    Balzan,
    #[strum(serialize = "03")]
    Birgu,
    #[strum(serialize = "04")]
    Birkirkara,
    #[strum(serialize = "05")]
    Birżebbuġa,
    #[strum(serialize = "06")]
    Cospicua,
    #[strum(serialize = "07")]
    Dingli,
    #[strum(serialize = "08")]
    Fgura,
    #[strum(serialize = "09")]
    Floriana,
    #[strum(serialize = "10")]
    Fontana,
    #[strum(serialize = "11")]
    Gudja,
    #[strum(serialize = "12")]
    Gżira,
    #[strum(serialize = "13")]
    Għajnsielem,
    #[strum(serialize = "14")]
    Għarb,
    #[strum(serialize = "15")]
    Għargħur,
    #[strum(serialize = "16")]
    Għasri,
    #[strum(serialize = "17")]
    Għaxaq,
    #[strum(serialize = "18")]
    Ħamrun,
    #[strum(serialize = "19")]
    Iklin,
    #[strum(serialize = "20")]
    Senglea,
    #[strum(serialize = "21")]
    Kalkara,
    #[strum(serialize = "22")]
    Kerċem,
    #[strum(serialize = "23")]
    Kirkop,
    #[strum(serialize = "24")]
    Lija,
    #[strum(serialize = "25")]
    Luqa,
    #[strum(serialize = "26")]
    Marsa,
    #[strum(serialize = "27")]
    Marsaskala,
    #[strum(serialize = "28")]
    Marsaxlokk,
    #[strum(serialize = "29")]
    Mdina,
    #[strum(serialize = "30")]
    Mellieħa,
    #[strum(serialize = "31")]
    Mġarr,
    #[strum(serialize = "32")]
    Mosta,
    #[strum(serialize = "33")]
    Mqabba,
    #[strum(serialize = "34")]
    Msida,
    #[strum(serialize = "35")]
    Mtarfa,
    #[strum(serialize = "36")]
    Munxar,
    #[strum(serialize = "37")]
    Nadur,
    #[strum(serialize = "38")]
    Naxxar,
    #[strum(serialize = "39")]
    Paola,
    #[strum(serialize = "40")]
    Pembroke,
    #[strum(serialize = "41")]
    Pietà,
    #[strum(serialize = "42")]
    Qala,
    #[strum(serialize = "43")]
    Qormi,
    #[strum(serialize = "44")]
    Qrendi,
    #[strum(serialize = "45")]
    Victoria,
    #[strum(serialize = "46")]
    Rabat,
    #[strum(serialize = "48")]
    StJulians,
    #[strum(serialize = "49")]
    SanĠwann,
    #[strum(serialize = "50")]
    SaintLawrence,
    #[strum(serialize = "51")]
    StPaulsBay,
    #[strum(serialize = "52")]
    Sannat,
    #[strum(serialize = "53")]
    SantaLuċija,
    #[strum(serialize = "54")]
    SantaVenera,
    #[strum(serialize = "55")]
    Siġġiewi,
    #[strum(serialize = "56")]
    Sliema,
    #[strum(serialize = "57")]
    Swieqi,
    #[strum(serialize = "58")]
    TaXbiex,
    #[strum(serialize = "59")]
    Tarxien,
    #[strum(serialize = "60")]
    Valletta,
    #[strum(serialize = "61")]
    Xagħra,
    #[strum(serialize = "62")]
    Xewkija,
    #[strum(serialize = "63")]
    Xgħajra,
    #[strum(serialize = "64")]
    Żabbar,
    #[strum(serialize = "65")]
    ŻebbuġGozo,
    #[strum(serialize = "66")]
    ŻebbuġMalta,
    #[strum(serialize = "67")]
    Żejtun,
    #[strum(serialize = "68")]
    Żurrieq,
}

#[derive(
    Debug, Clone, PartialEq, Eq, Serialize, Deserialize, strum::Display, strum::EnumString,
)]
pub enum MoldovaStatesAbbreviation {
    #[strum(serialize = "AN")]
    AneniiNoiDistrict,
    #[strum(serialize = "BS")]
    BasarabeascaDistrict,
    #[strum(serialize = "BD")]
    BenderMunicipality,
    #[strum(serialize = "BR")]
    BriceniDistrict,
    #[strum(serialize = "BA")]
    BălțiMunicipality,
    #[strum(serialize = "CA")]
    CahulDistrict,
    #[strum(serialize = "CT")]
    CantemirDistrict,
    #[strum(serialize = "CU")]
    ChișinăuMunicipality,
    #[strum(serialize = "CM")]
    CimișliaDistrict,
    #[strum(serialize = "CR")]
    CriuleniDistrict,
    #[strum(serialize = "CL")]
    CălărașiDistrict,
    #[strum(serialize = "CS")]
    CăușeniDistrict,
    #[strum(serialize = "DO")]
    DondușeniDistrict,
    #[strum(serialize = "DR")]
    DrochiaDistrict,
    #[strum(serialize = "DU")]
    DubăsariDistrict,
    #[strum(serialize = "ED")]
    EdinețDistrict,
    #[strum(serialize = "FL")]
    FloreștiDistrict,
    #[strum(serialize = "FA")]
    FăleștiDistrict,
    #[strum(serialize = "GA")]
    Găgăuzia,
    #[strum(serialize = "GL")]
    GlodeniDistrict,
    #[strum(serialize = "HI")]
    HînceștiDistrict,
    #[strum(serialize = "IA")]
    IaloveniDistrict,
    #[strum(serialize = "NI")]
    NisporeniDistrict,
    #[strum(serialize = "OC")]
    OcnițaDistrict,
    #[strum(serialize = "OR")]
    OrheiDistrict,
    #[strum(serialize = "RE")]
    RezinaDistrict,
    #[strum(serialize = "RI")]
    RîșcaniDistrict,
    #[strum(serialize = "SO")]
    SorocaDistrict,
    #[strum(serialize = "ST")]
    StrășeniDistrict,
    #[strum(serialize = "SI")]
    SîngereiDistrict,
    #[strum(serialize = "TA")]
    TaracliaDistrict,
    #[strum(serialize = "TE")]
    TeleneștiDistrict,
    #[strum(serialize = "SN")]
    TransnistriaAutonomousTerritorialUnit,
    #[strum(serialize = "UN")]
    UngheniDistrict,
    #[strum(serialize = "SD")]
    ȘoldăneștiDistrict,
    #[strum(serialize = "SV")]
    ȘtefanVodăDistrict,
}

#[derive(
    Debug, Clone, PartialEq, Eq, Serialize, Deserialize, strum::Display, strum::EnumString,
)]
pub enum MonacoStatesAbbreviation {
    Monaco,
}

#[derive(
    Debug, Clone, PartialEq, Eq, Serialize, Deserialize, strum::Display, strum::EnumString,
)]
pub enum MontenegroStatesAbbreviation {
    #[strum(serialize = "01")]
    AndrijevicaMunicipality,
    #[strum(serialize = "02")]
    BarMunicipality,
    #[strum(serialize = "03")]
    BeraneMunicipality,
    #[strum(serialize = "04")]
    BijeloPoljeMunicipality,
    #[strum(serialize = "05")]
    BudvaMunicipality,
    #[strum(serialize = "07")]
    DanilovgradMunicipality,
    #[strum(serialize = "22")]
    GusinjeMunicipality,
    #[strum(serialize = "09")]
    KolasinMunicipality,
    #[strum(serialize = "10")]
    KotorMunicipality,
    #[strum(serialize = "11")]
    MojkovacMunicipality,
    #[strum(serialize = "12")]
    NiksicMunicipality,
    #[strum(serialize = "06")]
    OldRoyalCapitalCetinje,
    #[strum(serialize = "23")]
    PetnjicaMunicipality,
    #[strum(serialize = "13")]
    PlavMunicipality,
    #[strum(serialize = "14")]
    PljevljaMunicipality,
    #[strum(serialize = "15")]
    PlužineMunicipality,
    #[strum(serialize = "16")]
    PodgoricaMunicipality,
    #[strum(serialize = "17")]
    RožajeMunicipality,
    #[strum(serialize = "19")]
    TivatMunicipality,
    #[strum(serialize = "20")]
    UlcinjMunicipality,
    #[strum(serialize = "18")]
    SavnikMunicipality,
    #[strum(serialize = "21")]
    ŽabljakMunicipality,
}

#[derive(
    Debug, Clone, PartialEq, Eq, Serialize, Deserialize, strum::Display, strum::EnumString,
)]
pub enum NetherlandsStatesAbbreviation {
    #[strum(serialize = "BQ1")]
    Bonaire,
    #[strum(serialize = "DR")]
    Drenthe,
    #[strum(serialize = "FL")]
    Flevoland,
    #[strum(serialize = "FR")]
    Friesland,
    #[strum(serialize = "GE")]
    Gelderland,
    #[strum(serialize = "GR")]
    Groningen,
    #[strum(serialize = "LI")]
    Limburg,
    #[strum(serialize = "NB")]
    NorthBrabant,
    #[strum(serialize = "NH")]
    NorthHolland,
    #[strum(serialize = "OV")]
    Overijssel,
    #[strum(serialize = "BQ2")]
    Saba,
    #[strum(serialize = "BQ3")]
    SintEustatius,
    #[strum(serialize = "ZH")]
    SouthHolland,
    #[strum(serialize = "UT")]
    Utrecht,
    #[strum(serialize = "ZE")]
    Zeeland,
}

#[derive(
    Debug, Clone, PartialEq, Eq, Serialize, Deserialize, strum::Display, strum::EnumString,
)]
pub enum NorthMacedoniaStatesAbbreviation {
    #[strum(serialize = "01")]
    AerodromMunicipality,
    #[strum(serialize = "02")]
    AracinovoMunicipality,
    #[strum(serialize = "03")]
    BerovoMunicipality,
    #[strum(serialize = "04")]
    BitolaMunicipality,
    #[strum(serialize = "05")]
    BogdanciMunicipality,
    #[strum(serialize = "06")]
    BogovinjeMunicipality,
    #[strum(serialize = "07")]
    BosilovoMunicipality,
    #[strum(serialize = "08")]
    BrvenicaMunicipality,
    #[strum(serialize = "09")]
    ButelMunicipality,
    #[strum(serialize = "77")]
    CentarMunicipality,
    #[strum(serialize = "78")]
    CentarZupaMunicipality,
    #[strum(serialize = "22")]
    DebarcaMunicipality,
    #[strum(serialize = "23")]
    DelcevoMunicipality,
    #[strum(serialize = "25")]
    DemirHisarMunicipality,
    #[strum(serialize = "24")]
    DemirKapijaMunicipality,
    #[strum(serialize = "26")]
    DojranMunicipality,
    #[strum(serialize = "27")]
    DolneniMunicipality,
    #[strum(serialize = "28")]
    DrugovoMunicipality,
    #[strum(serialize = "17")]
    GaziBabaMunicipality,
    #[strum(serialize = "18")]
    GevgelijaMunicipality,
    #[strum(serialize = "29")]
    GjorcePetrovMunicipality,
    #[strum(serialize = "19")]
    GostivarMunicipality,
    #[strum(serialize = "20")]
    GradskoMunicipality,
    #[strum(serialize = "85")]
    GreaterSkopje,
    #[strum(serialize = "34")]
    IlindenMunicipality,
    #[strum(serialize = "35")]
    JegunovceMunicipality,
    #[strum(serialize = "37")]
    Karbinci,
    #[strum(serialize = "38")]
    KarposMunicipality,
    #[strum(serialize = "36")]
    KavadarciMunicipality,
    #[strum(serialize = "39")]
    KiselaVodaMunicipality,
    #[strum(serialize = "40")]
    KicevoMunicipality,
    #[strum(serialize = "41")]
    KonceMunicipality,
    #[strum(serialize = "42")]
    KocaniMunicipality,
    #[strum(serialize = "43")]
    KratovoMunicipality,
    #[strum(serialize = "44")]
    KrivaPalankaMunicipality,
    #[strum(serialize = "45")]
    KrivogastaniMunicipality,
    #[strum(serialize = "46")]
    KrusevoMunicipality,
    #[strum(serialize = "47")]
    KumanovoMunicipality,
    #[strum(serialize = "48")]
    LipkovoMunicipality,
    #[strum(serialize = "49")]
    LozovoMunicipality,
    #[strum(serialize = "51")]
    MakedonskaKamenicaMunicipality,
    #[strum(serialize = "52")]
    MakedonskiBrodMunicipality,
    #[strum(serialize = "50")]
    MavrovoAndRostusaMunicipality,
    #[strum(serialize = "53")]
    MogilaMunicipality,
    #[strum(serialize = "54")]
    NegotinoMunicipality,
    #[strum(serialize = "55")]
    NovaciMunicipality,
    #[strum(serialize = "56")]
    NovoSeloMunicipality,
    #[strum(serialize = "58")]
    OhridMunicipality,
    #[strum(serialize = "57")]
    OslomejMunicipality,
    #[strum(serialize = "60")]
    PehcevoMunicipality,
    #[strum(serialize = "59")]
    PetrovecMunicipality,
    #[strum(serialize = "61")]
    PlasnicaMunicipality,
    #[strum(serialize = "62")]
    PrilepMunicipality,
    #[strum(serialize = "63")]
    ProbishtipMunicipality,
    #[strum(serialize = "64")]
    RadovisMunicipality,
    #[strum(serialize = "65")]
    RankovceMunicipality,
    #[strum(serialize = "66")]
    ResenMunicipality,
    #[strum(serialize = "67")]
    RosomanMunicipality,
    #[strum(serialize = "68")]
    SarajMunicipality,
    #[strum(serialize = "70")]
    SopisteMunicipality,
    #[strum(serialize = "71")]
    StaroNagoricaneMunicipality,
    #[strum(serialize = "72")]
    StrugaMunicipality,
    #[strum(serialize = "73")]
    StrumicaMunicipality,
    #[strum(serialize = "74")]
    StudenicaniMunicipality,
    #[strum(serialize = "69")]
    SvetiNikoleMunicipality,
    #[strum(serialize = "75")]
    TearceMunicipality,
    #[strum(serialize = "76")]
    TetovoMunicipality,
    #[strum(serialize = "10")]
    ValandovoMunicipality,
    #[strum(serialize = "11")]
    VasilevoMunicipality,
    #[strum(serialize = "13")]
    VelesMunicipality,
    #[strum(serialize = "12")]
    VevcaniMunicipality,
    #[strum(serialize = "14")]
    VinicaMunicipality,
    #[strum(serialize = "15")]
    VranesticaMunicipality,
    #[strum(serialize = "16")]
    VrapcisteMunicipality,
    #[strum(serialize = "31")]
    ZajasMunicipality,
    #[strum(serialize = "32")]
    ZelenikovoMunicipality,
    #[strum(serialize = "33")]
    ZrnovciMunicipality,
    #[strum(serialize = "79")]
    CairMunicipality,
    #[strum(serialize = "80")]
    CaskaMunicipality,
    #[strum(serialize = "81")]
    CesinovoOblesevoMunicipality,
    #[strum(serialize = "82")]
    CucerSandevoMunicipality,
    #[strum(serialize = "83")]
    StipMunicipality,
    #[strum(serialize = "84")]
    ShutoOrizariMunicipality,
    #[strum(serialize = "30")]
    ZelinoMunicipality,
}

#[derive(
    Debug, Clone, PartialEq, Eq, Serialize, Deserialize, strum::Display, strum::EnumString,
)]
pub enum NorwayStatesAbbreviation {
    #[strum(serialize = "02")]
    Akershus,
    #[strum(serialize = "06")]
    Buskerud,
    #[strum(serialize = "20")]
    Finnmark,
    #[strum(serialize = "04")]
    Hedmark,
    #[strum(serialize = "12")]
    Hordaland,
    #[strum(serialize = "22")]
    JanMayen,
    #[strum(serialize = "15")]
    MoreOgRomsdal,
    #[strum(serialize = "17")]
    NordTrondelag,
    #[strum(serialize = "18")]
    Nordland,
    #[strum(serialize = "05")]
    Oppland,
    #[strum(serialize = "03")]
    Oslo,
    #[strum(serialize = "11")]
    Rogaland,
    #[strum(serialize = "14")]
    SognOgFjordane,
    #[strum(serialize = "21")]
    Svalbard,
    #[strum(serialize = "16")]
    SorTrondelag,
    #[strum(serialize = "08")]
    Telemark,
    #[strum(serialize = "19")]
    Troms,
    #[strum(serialize = "50")]
    Trondelag,
    #[strum(serialize = "10")]
    VestAgder,
    #[strum(serialize = "07")]
    Vestfold,
    #[strum(serialize = "01")]
    Ostfold,
}

#[derive(
    Debug, Clone, PartialEq, Eq, Serialize, Deserialize, strum::Display, strum::EnumString,
)]
pub enum PolandStatesAbbreviation {
    #[strum(serialize = "30")]
    GreaterPoland,
    #[strum(serialize = "26")]
    HolyCross,
    #[strum(serialize = "04")]
    KuyaviaPomerania,
    #[strum(serialize = "12")]
    LesserPoland,
    #[strum(serialize = "02")]
    LowerSilesia,
    #[strum(serialize = "06")]
    Lublin,
    #[strum(serialize = "08")]
    Lubusz,
    #[strum(serialize = "10")]
    Łódź,
    #[strum(serialize = "14")]
    Mazovia,
    #[strum(serialize = "20")]
    Podlaskie,
    #[strum(serialize = "22")]
    Pomerania,
    #[strum(serialize = "24")]
    Silesia,
    #[strum(serialize = "18")]
    Subcarpathia,
    #[strum(serialize = "16")]
    UpperSilesia,
    #[strum(serialize = "28")]
    WarmiaMasuria,
    #[strum(serialize = "32")]
    WestPomerania,
}

#[derive(
    Debug, Clone, PartialEq, Eq, Serialize, Deserialize, strum::Display, strum::EnumString,
)]
pub enum PortugalStatesAbbreviation {
    #[strum(serialize = "01")]
    AveiroDistrict,
    #[strum(serialize = "20")]
    Azores,
    #[strum(serialize = "02")]
    BejaDistrict,
    #[strum(serialize = "03")]
    BragaDistrict,
    #[strum(serialize = "04")]
    BragancaDistrict,
    #[strum(serialize = "05")]
    CasteloBrancoDistrict,
    #[strum(serialize = "06")]
    CoimbraDistrict,
    #[strum(serialize = "08")]
    FaroDistrict,
    #[strum(serialize = "09")]
    GuardaDistrict,
    #[strum(serialize = "10")]
    LeiriaDistrict,
    #[strum(serialize = "11")]
    LisbonDistrict,
    #[strum(serialize = "30")]
    Madeira,
    #[strum(serialize = "12")]
    PortalegreDistrict,
    #[strum(serialize = "13")]
    PortoDistrict,
    #[strum(serialize = "14")]
    SantaremDistrict,
    #[strum(serialize = "15")]
    SetubalDistrict,
    #[strum(serialize = "16")]
    VianaDoCasteloDistrict,
    #[strum(serialize = "17")]
    VilaRealDistrict,
    #[strum(serialize = "18")]
    ViseuDistrict,
    #[strum(serialize = "07")]
    EvoraDistrict,
}

#[derive(
    Debug, Clone, PartialEq, Eq, Serialize, Deserialize, strum::Display, strum::EnumString,
)]
pub enum SpainStatesAbbreviation {
    #[strum(serialize = "C")]
    ACorunaProvince,
    #[strum(serialize = "AB")]
    AlbaceteProvince,
    #[strum(serialize = "A")]
    AlicanteProvince,
    #[strum(serialize = "AL")]
    AlmeriaProvince,
    #[strum(serialize = "AN")]
    Andalusia,
    #[strum(serialize = "VI")]
    ArabaAlava,
    #[strum(serialize = "AR")]
    Aragon,
    #[strum(serialize = "BA")]
    BadajozProvince,
    #[strum(serialize = "PM")]
    BalearicIslands,
    #[strum(serialize = "B")]
    BarcelonaProvince,
    #[strum(serialize = "PV")]
    BasqueCountry,
    #[strum(serialize = "BI")]
    Biscay,
    #[strum(serialize = "BU")]
    BurgosProvince,
    #[strum(serialize = "CN")]
    CanaryIslands,
    #[strum(serialize = "S")]
    Cantabria,
    #[strum(serialize = "CS")]
    CastellonProvince,
    #[strum(serialize = "CL")]
    CastileAndLeon,
    #[strum(serialize = "CM")]
    CastileLaMancha,
    #[strum(serialize = "CT")]
    Catalonia,
    #[strum(serialize = "CE")]
    Ceuta,
    #[strum(serialize = "CR")]
    CiudadRealProvince,
    #[strum(serialize = "MD")]
    CommunityOfMadrid,
    #[strum(serialize = "CU")]
    CuencaProvince,
    #[strum(serialize = "CC")]
    CaceresProvince,
    #[strum(serialize = "CA")]
    CadizProvince,
    #[strum(serialize = "CO")]
    CordobaProvince,
    #[strum(serialize = "EX")]
    Extremadura,
    #[strum(serialize = "GA")]
    Galicia,
    #[strum(serialize = "SS")]
    Gipuzkoa,
    #[strum(serialize = "GI")]
    GironaProvince,
    #[strum(serialize = "GR")]
    GranadaProvince,
    #[strum(serialize = "GU")]
    GuadalajaraProvince,
    #[strum(serialize = "H")]
    HuelvaProvince,
    #[strum(serialize = "HU")]
    HuescaProvince,
    #[strum(serialize = "J")]
    JaenProvince,
    #[strum(serialize = "RI")]
    LaRioja,
    #[strum(serialize = "GC")]
    LasPalmasProvince,
    #[strum(serialize = "LE")]
    LeonProvince,
    #[strum(serialize = "L")]
    LleidaProvince,
    #[strum(serialize = "LU")]
    LugoProvince,
    #[strum(serialize = "M")]
    MadridProvince,
    #[strum(serialize = "ML")]
    Melilla,
    #[strum(serialize = "MU")]
    MurciaProvince,
    #[strum(serialize = "MA")]
    MalagaProvince,
    #[strum(serialize = "NC")]
    Navarre,
    #[strum(serialize = "OR")]
    OurenseProvince,
    #[strum(serialize = "P")]
    PalenciaProvince,
    #[strum(serialize = "PO")]
    PontevedraProvince,
    #[strum(serialize = "O")]
    ProvinceOfAsturias,
    #[strum(serialize = "AV")]
    ProvinceOfAvila,
    #[strum(serialize = "MC")]
    RegionOfMurcia,
    #[strum(serialize = "SA")]
    SalamancaProvince,
    #[strum(serialize = "TF")]
    SantaCruzDeTenerifeProvince,
    #[strum(serialize = "SG")]
    SegoviaProvince,
    #[strum(serialize = "SE")]
    SevilleProvince,
    #[strum(serialize = "SO")]
    SoriaProvince,
    #[strum(serialize = "T")]
    TarragonaProvince,
    #[strum(serialize = "TE")]
    TeruelProvince,
    #[strum(serialize = "TO")]
    ToledoProvince,
    #[strum(serialize = "V")]
    ValenciaProvince,
    #[strum(serialize = "VC")]
    ValencianCommunity,
    #[strum(serialize = "VA")]
    ValladolidProvince,
    #[strum(serialize = "ZA")]
    ZamoraProvince,
    #[strum(serialize = "Z")]
    ZaragozaProvince,
}

#[derive(
    Debug, Clone, PartialEq, Eq, Serialize, Deserialize, strum::Display, strum::EnumString,
)]
pub enum SwitzerlandStatesAbbreviation {
    #[strum(serialize = "AG")]
    Aargau,
    #[strum(serialize = "AR")]
    AppenzellAusserrhoden,
    #[strum(serialize = "AI")]
    AppenzellInnerrhoden,
    #[strum(serialize = "BL")]
    BaselLandschaft,
    #[strum(serialize = "FR")]
    CantonOfFribourg,
    #[strum(serialize = "GE")]
    CantonOfGeneva,
    #[strum(serialize = "JU")]
    CantonOfJura,
    #[strum(serialize = "LU")]
    CantonOfLucerne,
    #[strum(serialize = "NE")]
    CantonOfNeuchatel,
    #[strum(serialize = "SH")]
    CantonOfSchaffhausen,
    #[strum(serialize = "SO")]
    CantonOfSolothurn,
    #[strum(serialize = "SG")]
    CantonOfStGallen,
    #[strum(serialize = "VS")]
    CantonOfValais,
    #[strum(serialize = "VD")]
    CantonOfVaud,
    #[strum(serialize = "ZG")]
    CantonOfZug,
    #[strum(serialize = "GL")]
    Glarus,
    #[strum(serialize = "GR")]
    Graubunden,
    #[strum(serialize = "NW")]
    Nidwalden,
    #[strum(serialize = "OW")]
    Obwalden,
    #[strum(serialize = "SZ")]
    Schwyz,
    #[strum(serialize = "TG")]
    Thurgau,
    #[strum(serialize = "TI")]
    Ticino,
    #[strum(serialize = "UR")]
    Uri,
    #[strum(serialize = "BE")]
    CantonOfBern,
    #[strum(serialize = "ZH")]
    CantonOfZurich,
}

#[derive(
    Debug, Clone, PartialEq, Eq, Serialize, Deserialize, strum::Display, strum::EnumString,
)]
pub enum UnitedKingdomStatesAbbreviation {
    #[strum(serialize = "ABE")]
    Aberdeen,
    #[strum(serialize = "ABD")]
    Aberdeenshire,
    #[strum(serialize = "ANS")]
    Angus,
    #[strum(serialize = "ANT")]
    Antrim,
    #[strum(serialize = "ANN")]
    AntrimAndNewtownabbey,
    #[strum(serialize = "ARD")]
    Ards,
    #[strum(serialize = "AND")]
    ArdsAndNorthDown,
    #[strum(serialize = "AGB")]
    ArgyllAndBute,
    #[strum(serialize = "ARM")]
    ArmaghCityAndDistrictCouncil,
    #[strum(serialize = "ABC")]
    ArmaghBanbridgeAndCraigavon,
    #[strum(serialize = "SH-AC")]
    AscensionIsland,
    #[strum(serialize = "BLA")]
    BallymenaBorough,
    #[strum(serialize = "BLY")]
    Ballymoney,
    #[strum(serialize = "BNB")]
    Banbridge,
    #[strum(serialize = "BNS")]
    Barnsley,
    #[strum(serialize = "BAS")]
    BathAndNorthEastSomerset,
    #[strum(serialize = "BDF")]
    Bedford,
    #[strum(serialize = "BFS")]
    BelfastDistrict,
    #[strum(serialize = "BIR")]
    Birmingham,
    #[strum(serialize = "BBD")]
    BlackburnWithDarwen,
    #[strum(serialize = "BPL")]
    Blackpool,
    #[strum(serialize = "BGW")]
    BlaenauGwentCountyBorough,
    #[strum(serialize = "BOL")]
    Bolton,
    #[strum(serialize = "BMH")]
    Bournemouth,
    #[strum(serialize = "BRC")]
    BracknellForest,
    #[strum(serialize = "BRD")]
    Bradford,
    #[strum(serialize = "BGE")]
    BridgendCountyBorough,
    #[strum(serialize = "BNH")]
    BrightonAndHove,
    #[strum(serialize = "BKM")]
    Buckinghamshire,
    #[strum(serialize = "BUR")]
    Bury,
    #[strum(serialize = "CAY")]
    CaerphillyCountyBorough,
    #[strum(serialize = "CLD")]
    Calderdale,
    #[strum(serialize = "CAM")]
    Cambridgeshire,
    #[strum(serialize = "CMN")]
    Carmarthenshire,
    #[strum(serialize = "CKF")]
    CarrickfergusBoroughCouncil,
    #[strum(serialize = "CSR")]
    Castlereagh,
    #[strum(serialize = "CCG")]
    CausewayCoastAndGlens,
    #[strum(serialize = "CBF")]
    CentralBedfordshire,
    #[strum(serialize = "CGN")]
    Ceredigion,
    #[strum(serialize = "CHE")]
    CheshireEast,
    #[strum(serialize = "CHW")]
    CheshireWestAndChester,
    #[strum(serialize = "CRF")]
    CityAndCountyOfCardiff,
    #[strum(serialize = "SWA")]
    CityAndCountyOfSwansea,
    #[strum(serialize = "BST")]
    CityOfBristol,
    #[strum(serialize = "DER")]
    CityOfDerby,
    #[strum(serialize = "KHL")]
    CityOfKingstonUponHull,
    #[strum(serialize = "LCE")]
    CityOfLeicester,
    #[strum(serialize = "LND")]
    CityOfLondon,
    #[strum(serialize = "NGM")]
    CityOfNottingham,
    #[strum(serialize = "PTE")]
    CityOfPeterborough,
    #[strum(serialize = "PLY")]
    CityOfPlymouth,
    #[strum(serialize = "POR")]
    CityOfPortsmouth,
    #[strum(serialize = "STH")]
    CityOfSouthampton,
    #[strum(serialize = "STE")]
    CityOfStokeOnTrent,
    #[strum(serialize = "SND")]
    CityOfSunderland,
    #[strum(serialize = "WSM")]
    CityOfWestminster,
    #[strum(serialize = "WLV")]
    CityOfWolverhampton,
    #[strum(serialize = "YOR")]
    CityOfYork,
    #[strum(serialize = "CLK")]
    Clackmannanshire,
    #[strum(serialize = "CLR")]
    ColeraineBoroughCouncil,
    #[strum(serialize = "CWY")]
    ConwyCountyBorough,
    #[strum(serialize = "CKT")]
    CookstownDistrictCouncil,
    #[strum(serialize = "CON")]
    Cornwall,
    #[strum(serialize = "DUR")]
    CountyDurham,
    #[strum(serialize = "COV")]
    Coventry,
    #[strum(serialize = "CGV")]
    CraigavonBoroughCouncil,
    #[strum(serialize = "CMA")]
    Cumbria,
    #[strum(serialize = "DAL")]
    Darlington,
    #[strum(serialize = "DEN")]
    Denbighshire,
    #[strum(serialize = "DBY")]
    Derbyshire,
    #[strum(serialize = "DRS")]
    DerryCityAndStrabane,
    #[strum(serialize = "DRY")]
    DerryCityCouncil,
    #[strum(serialize = "DEV")]
    Devon,
    #[strum(serialize = "DNC")]
    Doncaster,
    #[strum(serialize = "DOR")]
    Dorset,
    #[strum(serialize = "DOW")]
    DownDistrictCouncil,
    #[strum(serialize = "DUD")]
    Dudley,
    #[strum(serialize = "DGY")]
    DumfriesAndGalloway,
    #[strum(serialize = "DND")]
    Dundee,
    #[strum(serialize = "DGN")]
    DungannonAndSouthTyroneBoroughCouncil,
    #[strum(serialize = "EAY")]
    EastAyrshire,
    #[strum(serialize = "EDU")]
    EastDunbartonshire,
    #[strum(serialize = "ELN")]
    EastLothian,
    #[strum(serialize = "ERW")]
    EastRenfrewshire,
    #[strum(serialize = "ERY")]
    EastRidingOfYorkshire,
    #[strum(serialize = "ESX")]
    EastSussex,
    #[strum(serialize = "EDH")]
    Edinburgh,
    #[strum(serialize = "ENG")]
    England,
    #[strum(serialize = "ESS")]
    Essex,
    #[strum(serialize = "FAL")]
    Falkirk,
    #[strum(serialize = "FMO")]
    FermanaghAndOmagh,
    #[strum(serialize = "FER")]
    FermanaghDistrictCouncil,
    #[strum(serialize = "FIF")]
    Fife,
    #[strum(serialize = "FLN")]
    Flintshire,
    #[strum(serialize = "GAT")]
    Gateshead,
    #[strum(serialize = "GLG")]
    Glasgow,
    #[strum(serialize = "GLS")]
    Gloucestershire,
    #[strum(serialize = "GWN")]
    Gwynedd,
    #[strum(serialize = "HAL")]
    Halton,
    #[strum(serialize = "HAM")]
    Hampshire,
    #[strum(serialize = "HPL")]
    Hartlepool,
    #[strum(serialize = "HEF")]
    Herefordshire,
    #[strum(serialize = "HRT")]
    Hertfordshire,
    #[strum(serialize = "HLD")]
    Highland,
    #[strum(serialize = "IVC")]
    Inverclyde,
    #[strum(serialize = "IOW")]
    IsleOfWight,
    #[strum(serialize = "IOS")]
    IslesOfScilly,
    #[strum(serialize = "KEN")]
    Kent,
    #[strum(serialize = "KIR")]
    Kirklees,
    #[strum(serialize = "KWL")]
    Knowsley,
    #[strum(serialize = "LAN")]
    Lancashire,
    #[strum(serialize = "LRN")]
    LarneBoroughCouncil,
    #[strum(serialize = "LDS")]
    Leeds,
    #[strum(serialize = "LEC")]
    Leicestershire,
    #[strum(serialize = "LMV")]
    LimavadyBoroughCouncil,
    #[strum(serialize = "LIN")]
    Lincolnshire,
    #[strum(serialize = "LBC")]
    LisburnAndCastlereagh,
    #[strum(serialize = "LSB")]
    LisburnCityCouncil,
    #[strum(serialize = "LIV")]
    Liverpool,
    #[strum(serialize = "BDG")]
    LondonBoroughOfBarkingAndDagenham,
    #[strum(serialize = "BNE")]
    LondonBoroughOfBarnet,
    #[strum(serialize = "BEX")]
    LondonBoroughOfBexley,
    #[strum(serialize = "BEN")]
    LondonBoroughOfBrent,
    #[strum(serialize = "BRY")]
    LondonBoroughOfBromley,
    #[strum(serialize = "CMD")]
    LondonBoroughOfCamden,
    #[strum(serialize = "CRY")]
    LondonBoroughOfCroydon,
    #[strum(serialize = "EAL")]
    LondonBoroughOfEaling,
    #[strum(serialize = "ENF")]
    LondonBoroughOfEnfield,
    #[strum(serialize = "HCK")]
    LondonBoroughOfHackney,
    #[strum(serialize = "HMF")]
    LondonBoroughOfHammersmithAndFulham,
    #[strum(serialize = "HRY")]
    LondonBoroughOfHaringey,
    #[strum(serialize = "HRW")]
    LondonBoroughOfHarrow,
    #[strum(serialize = "HAV")]
    LondonBoroughOfHavering,
    #[strum(serialize = "HIL")]
    LondonBoroughOfHillingdon,
    #[strum(serialize = "HNS")]
    LondonBoroughOfHounslow,
    #[strum(serialize = "ISL")]
    LondonBoroughOfIslington,
    #[strum(serialize = "LBH")]
    LondonBoroughOfLambeth,
    #[strum(serialize = "LEW")]
    LondonBoroughOfLewisham,
    #[strum(serialize = "MRT")]
    LondonBoroughOfMerton,
    #[strum(serialize = "NWM")]
    LondonBoroughOfNewham,
    #[strum(serialize = "RDB")]
    LondonBoroughOfRedbridge,
    #[strum(serialize = "RIC")]
    LondonBoroughOfRichmondUponThames,
    #[strum(serialize = "SWK")]
    LondonBoroughOfSouthwark,
    #[strum(serialize = "STN")]
    LondonBoroughOfSutton,
    #[strum(serialize = "TWH")]
    LondonBoroughOfTowerHamlets,
    #[strum(serialize = "WFT")]
    LondonBoroughOfWalthamForest,
    #[strum(serialize = "WND")]
    LondonBoroughOfWandsworth,
    #[strum(serialize = "MFT")]
    MagherafeltDistrictCouncil,
    #[strum(serialize = "MAN")]
    Manchester,
    #[strum(serialize = "MDW")]
    Medway,
    #[strum(serialize = "MTY")]
    MerthyrTydfilCountyBorough,
    #[strum(serialize = "WGN")]
    MetropolitanBoroughOfWigan,
    #[strum(serialize = "MEA")]
    MidAndEastAntrim,
    #[strum(serialize = "MUL")]
    MidUlster,
    #[strum(serialize = "MDB")]
    Middlesbrough,
    #[strum(serialize = "MLN")]
    Midlothian,
    #[strum(serialize = "MIK")]
    MiltonKeynes,
    #[strum(serialize = "MON")]
    Monmouthshire,
    #[strum(serialize = "MRY")]
    Moray,
    #[strum(serialize = "MYL")]
    MoyleDistrictCouncil,
    #[strum(serialize = "NTL")]
    NeathPortTalbotCountyBorough,
    #[strum(serialize = "NET")]
    NewcastleUponTyne,
    #[strum(serialize = "NWP")]
    Newport,
    #[strum(serialize = "NYM")]
    NewryAndMourneDistrictCouncil,
    #[strum(serialize = "NMD")]
    NewryMourneAndDown,
    #[strum(serialize = "NTA")]
    NewtownabbeyBoroughCouncil,
    #[strum(serialize = "NFK")]
    Norfolk,
    #[strum(serialize = "NAY")]
    NorthAyrshire,
    #[strum(serialize = "NDN")]
    NorthDownBoroughCouncil,
    #[strum(serialize = "NEL")]
    NorthEastLincolnshire,
    #[strum(serialize = "NLK")]
    NorthLanarkshire,
    #[strum(serialize = "NLN")]
    NorthLincolnshire,
    #[strum(serialize = "NSM")]
    NorthSomerset,
    #[strum(serialize = "NTY")]
    NorthTyneside,
    #[strum(serialize = "NYK")]
    NorthYorkshire,
    #[strum(serialize = "NTH")]
    Northamptonshire,
    #[strum(serialize = "NIR")]
    NorthernIreland,
    #[strum(serialize = "NBL")]
    Northumberland,
    #[strum(serialize = "NTT")]
    Nottinghamshire,
    #[strum(serialize = "OLD")]
    Oldham,
    #[strum(serialize = "OMH")]
    OmaghDistrictCouncil,
    #[strum(serialize = "ORK")]
    OrkneyIslands,
    #[strum(serialize = "ELS")]
    OuterHebrides,
    #[strum(serialize = "OXF")]
    Oxfordshire,
    #[strum(serialize = "PEM")]
    Pembrokeshire,
    #[strum(serialize = "PKN")]
    PerthAndKinross,
    #[strum(serialize = "POL")]
    Poole,
    #[strum(serialize = "POW")]
    Powys,
    #[strum(serialize = "RDG")]
    Reading,
    #[strum(serialize = "RCC")]
    RedcarAndCleveland,
    #[strum(serialize = "RFW")]
    Renfrewshire,
    #[strum(serialize = "RCT")]
    RhonddaCynonTaf,
    #[strum(serialize = "RCH")]
    Rochdale,
    #[strum(serialize = "ROT")]
    Rotherham,
    #[strum(serialize = "GRE")]
    RoyalBoroughOfGreenwich,
    #[strum(serialize = "KEC")]
    RoyalBoroughOfKensingtonAndChelsea,
    #[strum(serialize = "KTT")]
    RoyalBoroughOfKingstonUponThames,
    #[strum(serialize = "RUT")]
    Rutland,
    #[strum(serialize = "SH-HL")]
    SaintHelena,
    #[strum(serialize = "SLF")]
    Salford,
    #[strum(serialize = "SAW")]
    Sandwell,
    #[strum(serialize = "SCT")]
    Scotland,
    #[strum(serialize = "SCB")]
    ScottishBorders,
    #[strum(serialize = "SFT")]
    Sefton,
    #[strum(serialize = "SHF")]
    Sheffield,
    #[strum(serialize = "ZET")]
    ShetlandIslands,
    #[strum(serialize = "SHR")]
    Shropshire,
    #[strum(serialize = "SLG")]
    Slough,
    #[strum(serialize = "SOL")]
    Solihull,
    #[strum(serialize = "SOM")]
    Somerset,
    #[strum(serialize = "SAY")]
    SouthAyrshire,
    #[strum(serialize = "SGC")]
    SouthGloucestershire,
    #[strum(serialize = "SLK")]
    SouthLanarkshire,
    #[strum(serialize = "STY")]
    SouthTyneside,
    #[strum(serialize = "SOS")]
    SouthendOnSea,
    #[strum(serialize = "SHN")]
    StHelens,
    #[strum(serialize = "STS")]
    Staffordshire,
    #[strum(serialize = "STG")]
    Stirling,
    #[strum(serialize = "SKP")]
    Stockport,
    #[strum(serialize = "STT")]
    StocktonOnTees,
    #[strum(serialize = "STB")]
    StrabaneDistrictCouncil,
    #[strum(serialize = "SFK")]
    Suffolk,
    #[strum(serialize = "SRY")]
    Surrey,
    #[strum(serialize = "SWD")]
    Swindon,
    #[strum(serialize = "TAM")]
    Tameside,
    #[strum(serialize = "TFW")]
    TelfordAndWrekin,
    #[strum(serialize = "THR")]
    Thurrock,
    #[strum(serialize = "TOB")]
    Torbay,
    #[strum(serialize = "TOF")]
    Torfaen,
    #[strum(serialize = "TRF")]
    Trafford,
    #[strum(serialize = "UKM")]
    UnitedKingdom,
    #[strum(serialize = "VGL")]
    ValeOfGlamorgan,
    #[strum(serialize = "WKF")]
    Wakefield,
    #[strum(serialize = "WLS")]
    Wales,
    #[strum(serialize = "WLL")]
    Walsall,
    #[strum(serialize = "WRT")]
    Warrington,
    #[strum(serialize = "WAR")]
    Warwickshire,
    #[strum(serialize = "WBK")]
    WestBerkshire,
    #[strum(serialize = "WDU")]
    WestDunbartonshire,
    #[strum(serialize = "WLN")]
    WestLothian,
    #[strum(serialize = "WSX")]
    WestSussex,
    #[strum(serialize = "WIL")]
    Wiltshire,
    #[strum(serialize = "WNM")]
    WindsorAndMaidenhead,
    #[strum(serialize = "WRL")]
    Wirral,
    #[strum(serialize = "WOK")]
    Wokingham,
    #[strum(serialize = "WOR")]
    Worcestershire,
    #[strum(serialize = "WRX")]
    WrexhamCountyBorough,
}

#[derive(
    Debug, Clone, PartialEq, Eq, Serialize, Deserialize, strum::Display, strum::EnumString,
)]
pub enum BelgiumStatesAbbreviation {
    #[strum(serialize = "VAN")]
    Antwerp,
    #[strum(serialize = "BRU")]
    BrusselsCapitalRegion,
    #[strum(serialize = "VOV")]
    EastFlanders,
    #[strum(serialize = "VLG")]
    Flanders,
    #[strum(serialize = "VBR")]
    FlemishBrabant,
    #[strum(serialize = "WHT")]
    Hainaut,
    #[strum(serialize = "VLI")]
    Limburg,
    #[strum(serialize = "WLG")]
    Liege,
    #[strum(serialize = "WLX")]
    Luxembourg,
    #[strum(serialize = "WNA")]
    Namur,
    #[strum(serialize = "WAL")]
    Wallonia,
    #[strum(serialize = "WBR")]
    WalloonBrabant,
    #[strum(serialize = "VWV")]
    WestFlanders,
}

#[derive(
    Debug, Clone, PartialEq, Eq, Serialize, Deserialize, strum::Display, strum::EnumString,
)]
pub enum LuxembourgStatesAbbreviation {
    #[strum(serialize = "CA")]
    CantonOfCapellen,
    #[strum(serialize = "CL")]
    CantonOfClervaux,
    #[strum(serialize = "DI")]
    CantonOfDiekirch,
    #[strum(serialize = "EC")]
    CantonOfEchternach,
    #[strum(serialize = "ES")]
    CantonOfEschSurAlzette,
    #[strum(serialize = "GR")]
    CantonOfGrevenmacher,
    #[strum(serialize = "LU")]
    CantonOfLuxembourg,
    #[strum(serialize = "ME")]
    CantonOfMersch,
    #[strum(serialize = "RD")]
    CantonOfRedange,
    #[strum(serialize = "RM")]
    CantonOfRemich,
    #[strum(serialize = "VD")]
    CantonOfVianden,
    #[strum(serialize = "WI")]
    CantonOfWiltz,
    #[strum(serialize = "D")]
    DiekirchDistrict,
    #[strum(serialize = "G")]
    GrevenmacherDistrict,
    #[strum(serialize = "L")]
    LuxembourgDistrict,
}

#[derive(
    Debug, Clone, PartialEq, Eq, Serialize, Deserialize, strum::Display, strum::EnumString,
)]
pub enum RussiaStatesAbbreviation {
    #[strum(serialize = "ALT")]
    AltaiKrai,
    #[strum(serialize = "AL")]
    AltaiRepublic,
    #[strum(serialize = "AMU")]
    AmurOblast,
    #[strum(serialize = "ARK")]
    Arkhangelsk,
    #[strum(serialize = "AST")]
    AstrakhanOblast,
    #[strum(serialize = "BEL")]
    BelgorodOblast,
    #[strum(serialize = "BRY")]
    BryanskOblast,
    #[strum(serialize = "CE")]
    ChechenRepublic,
    #[strum(serialize = "CHE")]
    ChelyabinskOblast,
    #[strum(serialize = "CHU")]
    ChukotkaAutonomousOkrug,
    #[strum(serialize = "CU")]
    ChuvashRepublic,
    #[strum(serialize = "IRK")]
    Irkutsk,
    #[strum(serialize = "IVA")]
    IvanovoOblast,
    #[strum(serialize = "YEV")]
    JewishAutonomousOblast,
    #[strum(serialize = "KB")]
    KabardinoBalkarRepublic,
    #[strum(serialize = "KGD")]
    Kaliningrad,
    #[strum(serialize = "KLU")]
    KalugaOblast,
    #[strum(serialize = "KAM")]
    KamchatkaKrai,
    #[strum(serialize = "KC")]
    KarachayCherkessRepublic,
    #[strum(serialize = "KEM")]
    KemerovoOblast,
    #[strum(serialize = "KHA")]
    KhabarovskKrai,
    #[strum(serialize = "KHM")]
    KhantyMansiAutonomousOkrug,
    #[strum(serialize = "KIR")]
    KirovOblast,
    #[strum(serialize = "KO")]
    KomiRepublic,
    #[strum(serialize = "KOS")]
    KostromaOblast,
    #[strum(serialize = "KDA")]
    KrasnodarKrai,
    #[strum(serialize = "KYA")]
    KrasnoyarskKrai,
    #[strum(serialize = "KGN")]
    KurganOblast,
    #[strum(serialize = "KRS")]
    KurskOblast,
    #[strum(serialize = "LEN")]
    LeningradOblast,
    #[strum(serialize = "LIP")]
    LipetskOblast,
    #[strum(serialize = "MAG")]
    MagadanOblast,
    #[strum(serialize = "ME")]
    MariElRepublic,
    #[strum(serialize = "MOW")]
    Moscow,
    #[strum(serialize = "MOS")]
    MoscowOblast,
    #[strum(serialize = "MUR")]
    MurmanskOblast,
    #[strum(serialize = "NEN")]
    NenetsAutonomousOkrug,
    #[strum(serialize = "NIZ")]
    NizhnyNovgorodOblast,
    #[strum(serialize = "NGR")]
    NovgorodOblast,
    #[strum(serialize = "NVS")]
    Novosibirsk,
    #[strum(serialize = "OMS")]
    OmskOblast,
    #[strum(serialize = "ORE")]
    OrenburgOblast,
    #[strum(serialize = "ORL")]
    OryolOblast,
    #[strum(serialize = "PNZ")]
    PenzaOblast,
    #[strum(serialize = "PER")]
    PermKrai,
    #[strum(serialize = "PRI")]
    PrimorskyKrai,
    #[strum(serialize = "PSK")]
    PskovOblast,
    #[strum(serialize = "AD")]
    RepublicOfAdygea,
    #[strum(serialize = "BA")]
    RepublicOfBashkortostan,
    #[strum(serialize = "BU")]
    RepublicOfBuryatia,
    #[strum(serialize = "DA")]
    RepublicOfDagestan,
    #[strum(serialize = "IN")]
    RepublicOfIngushetia,
    #[strum(serialize = "KL")]
    RepublicOfKalmykia,
    #[strum(serialize = "KR")]
    RepublicOfKarelia,
    #[strum(serialize = "KK")]
    RepublicOfKhakassia,
    #[strum(serialize = "MO")]
    RepublicOfMordovia,
    #[strum(serialize = "SE")]
    RepublicOfNorthOssetiaAlania,
    #[strum(serialize = "TA")]
    RepublicOfTatarstan,
    #[strum(serialize = "ROS")]
    RostovOblast,
    #[strum(serialize = "RYA")]
    RyazanOblast,
    #[strum(serialize = "SPE")]
    SaintPetersburg,
    #[strum(serialize = "SA")]
    SakhaRepublic,
    #[strum(serialize = "SAK")]
    Sakhalin,
    #[strum(serialize = "SAM")]
    SamaraOblast,
    #[strum(serialize = "SAR")]
    SaratovOblast,
    #[strum(serialize = "UA-40")]
    Sevastopol,
    #[strum(serialize = "SMO")]
    SmolenskOblast,
    #[strum(serialize = "STA")]
    StavropolKrai,
    #[strum(serialize = "SVE")]
    Sverdlovsk,
    #[strum(serialize = "TAM")]
    TambovOblast,
    #[strum(serialize = "TOM")]
    TomskOblast,
    #[strum(serialize = "TUL")]
    TulaOblast,
    #[strum(serialize = "TY")]
    TuvaRepublic,
    #[strum(serialize = "TVE")]
    TverOblast,
    #[strum(serialize = "TYU")]
    TyumenOblast,
    #[strum(serialize = "UD")]
    UdmurtRepublic,
    #[strum(serialize = "ULY")]
    UlyanovskOblast,
    #[strum(serialize = "VLA")]
    VladimirOblast,
    #[strum(serialize = "VLG")]
    VologdaOblast,
    #[strum(serialize = "VOR")]
    VoronezhOblast,
    #[strum(serialize = "YAN")]
    YamaloNenetsAutonomousOkrug,
    #[strum(serialize = "YAR")]
    YaroslavlOblast,
    #[strum(serialize = "ZAB")]
    ZabaykalskyKrai,
}

#[derive(
    Debug, Clone, PartialEq, Eq, Serialize, Deserialize, strum::Display, strum::EnumString,
)]
pub enum SanMarinoStatesAbbreviation {
    #[strum(serialize = "01")]
    Acquaviva,
    #[strum(serialize = "06")]
    BorgoMaggiore,
    #[strum(serialize = "02")]
    Chiesanuova,
    #[strum(serialize = "03")]
    Domagnano,
    #[strum(serialize = "04")]
    Faetano,
    #[strum(serialize = "05")]
    Fiorentino,
    #[strum(serialize = "08")]
    Montegiardino,
    #[strum(serialize = "07")]
    SanMarino,
    #[strum(serialize = "09")]
    Serravalle,
}

#[derive(
    Debug, Clone, PartialEq, Eq, Serialize, Deserialize, strum::Display, strum::EnumString,
)]
pub enum SerbiaStatesAbbreviation {
    #[strum(serialize = "00")]
    Belgrade,

    #[strum(serialize = "01")]
    BorDistrict,

    #[strum(serialize = "02")]
    BraničevoDistrict,

    #[strum(serialize = "03")]
    CentralBanatDistrict,

    #[strum(serialize = "04")]
    JablanicaDistrict,

    #[strum(serialize = "05")]
    KolubaraDistrict,

    #[strum(serialize = "06")]
    MačvaDistrict,

    #[strum(serialize = "07")]
    MoravicaDistrict,

    #[strum(serialize = "08")]
    NišavaDistrict,

    #[strum(serialize = "09")]
    NorthBanatDistrict,

    #[strum(serialize = "10")]
    NorthBačkaDistrict,

    #[strum(serialize = "11")]
    PirotDistrict,

    #[strum(serialize = "12")]
    PodunavljeDistrict,

    #[strum(serialize = "13")]
    PomoravljeDistrict,

    #[strum(serialize = "14")]
    PčinjaDistrict,

    #[strum(serialize = "15")]
    RasinaDistrict,

    #[strum(serialize = "16")]
    RaškaDistrict,

    #[strum(serialize = "17")]
    SouthBanatDistrict,

    #[strum(serialize = "18")]
    SouthBačkaDistrict,

    #[strum(serialize = "19")]
    SremDistrict,

    #[strum(serialize = "20")]
    ToplicaDistrict,

    #[strum(serialize = "21")]
    Vojvodina,

    #[strum(serialize = "22")]
    WestBačkaDistrict,

    #[strum(serialize = "23")]
    ZaječarDistrict,

    #[strum(serialize = "24")]
    ZlatiborDistrict,

    #[strum(serialize = "25")]
    ŠumadijaDistrict,
}

#[derive(
    Debug, Clone, PartialEq, Eq, Serialize, Deserialize, strum::Display, strum::EnumString,
)]
pub enum SlovakiaStatesAbbreviation {
    #[strum(serialize = "BC")]
    BanskaBystricaRegion,
    #[strum(serialize = "BL")]
    BratislavaRegion,
    #[strum(serialize = "KI")]
    KosiceRegion,
    #[strum(serialize = "NI")]
    NitraRegion,
    #[strum(serialize = "PV")]
    PresovRegion,
    #[strum(serialize = "TC")]
    TrencinRegion,
    #[strum(serialize = "TA")]
    TrnavaRegion,
    #[strum(serialize = "ZI")]
    ZilinaRegion,
}

#[derive(
    Debug, Clone, PartialEq, Eq, Serialize, Deserialize, strum::Display, strum::EnumString,
)]
pub enum SloveniaStatesAbbreviation {
    #[strum(serialize = "001")]
    Ajdovščina,
    #[strum(serialize = "213")]
    Ankaran,
    #[strum(serialize = "002")]
    Beltinci,
    #[strum(serialize = "148")]
    Benedikt,
    #[strum(serialize = "149")]
    BistricaObSotli,
    #[strum(serialize = "003")]
    Bled,
    #[strum(serialize = "150")]
    Bloke,
    #[strum(serialize = "004")]
    Bohinj,
    #[strum(serialize = "005")]
    Borovnica,
    #[strum(serialize = "006")]
    Bovec,
    #[strum(serialize = "151")]
    Braslovče,
    #[strum(serialize = "007")]
    Brda,
    #[strum(serialize = "008")]
    Brezovica,
    #[strum(serialize = "009")]
    Brežice,
    #[strum(serialize = "152")]
    Cankova,
    #[strum(serialize = "012")]
    CerkljeNaGorenjskem,
    #[strum(serialize = "013")]
    Cerknica,
    #[strum(serialize = "014")]
    Cerkno,
    #[strum(serialize = "153")]
    Cerkvenjak,
    #[strum(serialize = "011")]
    CityMunicipalityOfCelje,
    #[strum(serialize = "085")]
    CityMunicipalityOfNovoMesto,
    #[strum(serialize = "018")]
    Destrnik,
    #[strum(serialize = "019")]
    Divača,
    #[strum(serialize = "154")]
    Dobje,
    #[strum(serialize = "020")]
    Dobrepolje,
    #[strum(serialize = "155")]
    Dobrna,
    #[strum(serialize = "021")]
    DobrovaPolhovGradec,
    #[strum(serialize = "156")]
    Dobrovnik,
    #[strum(serialize = "022")]
    DolPriLjubljani,
    #[strum(serialize = "157")]
    DolenjskeToplice,
    #[strum(serialize = "023")]
    Domžale,
    #[strum(serialize = "024")]
    Dornava,
    #[strum(serialize = "025")]
    Dravograd,
    #[strum(serialize = "026")]
    Duplek,
    #[strum(serialize = "027")]
    GorenjaVasPoljane,
    #[strum(serialize = "028")]
    Gorišnica,
    #[strum(serialize = "207")]
    Gorje,
    #[strum(serialize = "029")]
    GornjaRadgona,
    #[strum(serialize = "030")]
    GornjiGrad,
    #[strum(serialize = "031")]
    GornjiPetrovci,
    #[strum(serialize = "158")]
    Grad,
    #[strum(serialize = "032")]
    Grosuplje,
    #[strum(serialize = "159")]
    Hajdina,
    #[strum(serialize = "161")]
    Hodoš,
    #[strum(serialize = "162")]
    Horjul,
    #[strum(serialize = "160")]
    HočeSlivnica,
    #[strum(serialize = "034")]
    Hrastnik,
    #[strum(serialize = "035")]
    HrpeljeKozina,
    #[strum(serialize = "036")]
    Idrija,
    #[strum(serialize = "037")]
    Ig,
    #[strum(serialize = "039")]
    IvančnaGorica,
    #[strum(serialize = "040")]
    Izola,
    #[strum(serialize = "041")]
    Jesenice,
    #[strum(serialize = "163")]
    Jezersko,
    #[strum(serialize = "042")]
    Jursinci,
    #[strum(serialize = "043")]
    Kamnik,
    #[strum(serialize = "044")]
    KanalObSoci,
    #[strum(serialize = "045")]
    Kidricevo,
    #[strum(serialize = "046")]
    Kobarid,
    #[strum(serialize = "047")]
    Kobilje,
    #[strum(serialize = "049")]
    Komen,
    #[strum(serialize = "164")]
    Komenda,
    #[strum(serialize = "050")]
    Koper,
    #[strum(serialize = "197")]
    KostanjevicaNaKrki,
    #[strum(serialize = "165")]
    Kostel,
    #[strum(serialize = "051")]
    Kozje,
    #[strum(serialize = "048")]
    Kocevje,
    #[strum(serialize = "052")]
    Kranj,
    #[strum(serialize = "053")]
    KranjskaGora,
    #[strum(serialize = "166")]
    Krizevci,
    #[strum(serialize = "055")]
    Kungota,
    #[strum(serialize = "056")]
    Kuzma,
    #[strum(serialize = "057")]
    Lasko,
    #[strum(serialize = "058")]
    Lenart,
    #[strum(serialize = "059")]
    Lendava,
    #[strum(serialize = "060")]
    Litija,
    #[strum(serialize = "061")]
    Ljubljana,
    #[strum(serialize = "062")]
    Ljubno,
    #[strum(serialize = "063")]
    Ljutomer,
    #[strum(serialize = "064")]
    Logatec,
    #[strum(serialize = "208")]
    LogDragomer,
    #[strum(serialize = "167")]
    LovrencNaPohorju,
    #[strum(serialize = "065")]
    LoskaDolina,
    #[strum(serialize = "066")]
    LoskiPotok,
    #[strum(serialize = "068")]
    Lukovica,
    #[strum(serialize = "067")]
    Luče,
    #[strum(serialize = "069")]
    Majsperk,
    #[strum(serialize = "198")]
    Makole,
    #[strum(serialize = "070")]
    Maribor,
    #[strum(serialize = "168")]
    Markovci,
    #[strum(serialize = "071")]
    Medvode,
    #[strum(serialize = "072")]
    Menges,
    #[strum(serialize = "073")]
    Metlika,
    #[strum(serialize = "074")]
    Mezica,
    #[strum(serialize = "169")]
    MiklavzNaDravskemPolju,
    #[strum(serialize = "075")]
    MirenKostanjevica,
    #[strum(serialize = "212")]
    Mirna,
    #[strum(serialize = "170")]
    MirnaPec,
    #[strum(serialize = "076")]
    Mislinja,
    #[strum(serialize = "199")]
    MokronogTrebelno,
    #[strum(serialize = "078")]
    MoravskeToplice,
    #[strum(serialize = "077")]
    Moravce,
    #[strum(serialize = "079")]
    Mozirje,
    #[strum(serialize = "195")]
    Apače,
    #[strum(serialize = "196")]
    Cirkulane,
    #[strum(serialize = "038")]
    IlirskaBistrica,
    #[strum(serialize = "054")]
    Krsko,
    #[strum(serialize = "123")]
    Skofljica,
    #[strum(serialize = "080")]
    MurskaSobota,
    #[strum(serialize = "081")]
    Muta,
    #[strum(serialize = "082")]
    Naklo,
    #[strum(serialize = "083")]
    Nazarje,
    #[strum(serialize = "084")]
    NovaGorica,
    #[strum(serialize = "086")]
    Odranci,
    #[strum(serialize = "171")]
    Oplotnica,
    #[strum(serialize = "087")]
    Ormoz,
    #[strum(serialize = "088")]
    Osilnica,
    #[strum(serialize = "089")]
    Pesnica,
    #[strum(serialize = "090")]
    Piran,
    #[strum(serialize = "091")]
    Pivka,
    #[strum(serialize = "172")]
    Podlehnik,
    #[strum(serialize = "093")]
    Podvelka,
    #[strum(serialize = "092")]
    Podcetrtek,
    #[strum(serialize = "200")]
    Poljcane,
    #[strum(serialize = "173")]
    Polzela,
    #[strum(serialize = "094")]
    Postojna,
    #[strum(serialize = "174")]
    Prebold,
    #[strum(serialize = "095")]
    Preddvor,
    #[strum(serialize = "175")]
    Prevalje,
    #[strum(serialize = "096")]
    Ptuj,
    #[strum(serialize = "097")]
    Puconci,
    #[strum(serialize = "100")]
    Radenci,
    #[strum(serialize = "099")]
    Radece,
    #[strum(serialize = "101")]
    RadljeObDravi,
    #[strum(serialize = "102")]
    Radovljica,
    #[strum(serialize = "103")]
    RavneNaKoroskem,
    #[strum(serialize = "176")]
    Razkrizje,
    #[strum(serialize = "098")]
    RaceFram,
    #[strum(serialize = "201")]
    RenčeVogrsko,
    #[strum(serialize = "209")]
    RecicaObSavinji,
    #[strum(serialize = "104")]
    Ribnica,
    #[strum(serialize = "177")]
    RibnicaNaPohorju,
    #[strum(serialize = "107")]
    Rogatec,
    #[strum(serialize = "106")]
    RogaskaSlatina,
    #[strum(serialize = "105")]
    Rogasovci,
    #[strum(serialize = "108")]
    Ruse,
    #[strum(serialize = "178")]
    SelnicaObDravi,
    #[strum(serialize = "109")]
    Semic,
    #[strum(serialize = "110")]
    Sevnica,
    #[strum(serialize = "111")]
    Sezana,
    #[strum(serialize = "112")]
    SlovenjGradec,
    #[strum(serialize = "113")]
    SlovenskaBistrica,
    #[strum(serialize = "114")]
    SlovenskeKonjice,
    #[strum(serialize = "179")]
    Sodrazica,
    #[strum(serialize = "180")]
    Solcava,
    #[strum(serialize = "202")]
    SredisceObDravi,
    #[strum(serialize = "115")]
    Starse,
    #[strum(serialize = "203")]
    Straza,
    #[strum(serialize = "181")]
    SvetaAna,
    #[strum(serialize = "204")]
    SvetaTrojica,
    #[strum(serialize = "182")]
    SvetiAndraz,
    #[strum(serialize = "116")]
    SvetiJurijObScavnici,
    #[strum(serialize = "210")]
    SvetiJurijVSlovenskihGoricah,
    #[strum(serialize = "205")]
    SvetiTomaz,
    #[strum(serialize = "184")]
    Tabor,
    #[strum(serialize = "010")]
    Tišina,
    #[strum(serialize = "128")]
    Tolmin,
    #[strum(serialize = "129")]
    Trbovlje,
    #[strum(serialize = "130")]
    Trebnje,
    #[strum(serialize = "185")]
    TrnovskaVas,
    #[strum(serialize = "186")]
    Trzin,
    #[strum(serialize = "131")]
    Tržič,
    #[strum(serialize = "132")]
    Turnišče,
    #[strum(serialize = "187")]
    VelikaPolana,
    #[strum(serialize = "134")]
    VelikeLašče,
    #[strum(serialize = "188")]
    Veržej,
    #[strum(serialize = "135")]
    Videm,
    #[strum(serialize = "136")]
    Vipava,
    #[strum(serialize = "137")]
    Vitanje,
    #[strum(serialize = "138")]
    Vodice,
    #[strum(serialize = "139")]
    Vojnik,
    #[strum(serialize = "189")]
    Vransko,
    #[strum(serialize = "140")]
    Vrhnika,
    #[strum(serialize = "141")]
    Vuzenica,
    #[strum(serialize = "142")]
    ZagorjeObSavi,
    #[strum(serialize = "143")]
    Zavrč,
    #[strum(serialize = "144")]
    Zreče,
    #[strum(serialize = "015")]
    Črenšovci,
    #[strum(serialize = "016")]
    ČrnaNaKoroškem,
    #[strum(serialize = "017")]
    Črnomelj,
    #[strum(serialize = "033")]
    Šalovci,
    #[strum(serialize = "183")]
    ŠempeterVrtojba,
    #[strum(serialize = "118")]
    Šentilj,
    #[strum(serialize = "119")]
    Šentjernej,
    #[strum(serialize = "120")]
    Šentjur,
    #[strum(serialize = "211")]
    Šentrupert,
    #[strum(serialize = "117")]
    Šenčur,
    #[strum(serialize = "121")]
    Škocjan,
    #[strum(serialize = "122")]
    ŠkofjaLoka,
    #[strum(serialize = "124")]
    ŠmarjePriJelšah,
    #[strum(serialize = "206")]
    ŠmarješkeToplice,
    #[strum(serialize = "125")]
    ŠmartnoObPaki,
    #[strum(serialize = "194")]
    ŠmartnoPriLitiji,
    #[strum(serialize = "126")]
    Šoštanj,
    #[strum(serialize = "127")]
    Štore,
    #[strum(serialize = "190")]
    Žalec,
    #[strum(serialize = "146")]
    Železniki,
    #[strum(serialize = "191")]
    Žetale,
    #[strum(serialize = "147")]
    Žiri,
    #[strum(serialize = "192")]
    Žirovnica,
    #[strum(serialize = "193")]
    Žužemberk,
}

#[derive(
    Debug, Clone, PartialEq, Eq, Serialize, Deserialize, strum::Display, strum::EnumString,
)]
pub enum SwedenStatesAbbreviation {
    #[strum(serialize = "K")]
    Blekinge,
    #[strum(serialize = "W")]
    DalarnaCounty,
    #[strum(serialize = "I")]
    GotlandCounty,
    #[strum(serialize = "X")]
    GävleborgCounty,
    #[strum(serialize = "N")]
    HallandCounty,
    #[strum(serialize = "F")]
    JönköpingCounty,
    #[strum(serialize = "H")]
    KalmarCounty,
    #[strum(serialize = "G")]
    KronobergCounty,
    #[strum(serialize = "BD")]
    NorrbottenCounty,
    #[strum(serialize = "M")]
    SkåneCounty,
    #[strum(serialize = "AB")]
    StockholmCounty,
    #[strum(serialize = "D")]
    SödermanlandCounty,
    #[strum(serialize = "C")]
    UppsalaCounty,
    #[strum(serialize = "S")]
    VärmlandCounty,
    #[strum(serialize = "AC")]
    VästerbottenCounty,
    #[strum(serialize = "Y")]
    VästernorrlandCounty,
    #[strum(serialize = "U")]
    VästmanlandCounty,
    #[strum(serialize = "O")]
    VästraGötalandCounty,
    #[strum(serialize = "T")]
    ÖrebroCounty,
    #[strum(serialize = "E")]
    ÖstergötlandCounty,
}

#[derive(
    Debug, Clone, PartialEq, Eq, Serialize, Deserialize, strum::Display, strum::EnumString,
)]
pub enum UkraineStatesAbbreviation {
    #[strum(serialize = "43")]
    AutonomousRepublicOfCrimea,
    #[strum(serialize = "71")]
    CherkasyOblast,
    #[strum(serialize = "74")]
    ChernihivOblast,
    #[strum(serialize = "77")]
    ChernivtsiOblast,
    #[strum(serialize = "12")]
    DnipropetrovskOblast,
    #[strum(serialize = "14")]
    DonetskOblast,
    #[strum(serialize = "26")]
    IvanoFrankivskOblast,
    #[strum(serialize = "63")]
    KharkivOblast,
    #[strum(serialize = "65")]
    KhersonOblast,
    #[strum(serialize = "68")]
    KhmelnytskyOblast,
    #[strum(serialize = "30")]
    Kiev,
    #[strum(serialize = "35")]
    KirovohradOblast,
    #[strum(serialize = "32")]
    KyivOblast,
    #[strum(serialize = "09")]
    LuhanskOblast,
    #[strum(serialize = "46")]
    LvivOblast,
    #[strum(serialize = "48")]
    MykolaivOblast,
    #[strum(serialize = "51")]
    OdessaOblast,
    #[strum(serialize = "56")]
    RivneOblast,
    #[strum(serialize = "59")]
    SumyOblast,
    #[strum(serialize = "61")]
    TernopilOblast,
    #[strum(serialize = "05")]
    VinnytsiaOblast,
    #[strum(serialize = "07")]
    VolynOblast,
    #[strum(serialize = "21")]
    ZakarpattiaOblast,
    #[strum(serialize = "23")]
    ZaporizhzhyaOblast,
    #[strum(serialize = "18")]
    ZhytomyrOblast,
}

#[derive(
    Debug, Clone, PartialEq, Eq, Serialize, Deserialize, strum::Display, strum::EnumString,
)]
pub enum RomaniaStatesAbbreviation {
    #[strum(serialize = "AB")]
    Alba,
    #[strum(serialize = "AR")]
    AradCounty,
    #[strum(serialize = "AG")]
    Arges,
    #[strum(serialize = "BC")]
    BacauCounty,
    #[strum(serialize = "BH")]
    BihorCounty,
    #[strum(serialize = "BN")]
    BistritaNasaudCounty,
    #[strum(serialize = "BT")]
    BotosaniCounty,
    #[strum(serialize = "BR")]
    Braila,
    #[strum(serialize = "BV")]
    BrasovCounty,
    #[strum(serialize = "B")]
    Bucharest,
    #[strum(serialize = "BZ")]
    BuzauCounty,
    #[strum(serialize = "CS")]
    CarasSeverinCounty,
    #[strum(serialize = "CJ")]
    ClujCounty,
    #[strum(serialize = "CT")]
    ConstantaCounty,
    #[strum(serialize = "CV")]
    CovasnaCounty,
    #[strum(serialize = "CL")]
    CalarasiCounty,
    #[strum(serialize = "DJ")]
    DoljCounty,
    #[strum(serialize = "DB")]
    DambovitaCounty,
    #[strum(serialize = "GL")]
    GalatiCounty,
    #[strum(serialize = "GR")]
    GiurgiuCounty,
    #[strum(serialize = "GJ")]
    GorjCounty,
    #[strum(serialize = "HR")]
    HarghitaCounty,
    #[strum(serialize = "HD")]
    HunedoaraCounty,
    #[strum(serialize = "IL")]
    IalomitaCounty,
    #[strum(serialize = "IS")]
    IasiCounty,
    #[strum(serialize = "IF")]
    IlfovCounty,
    #[strum(serialize = "MH")]
    MehedintiCounty,
    #[strum(serialize = "MM")]
    MuresCounty,
    #[strum(serialize = "NT")]
    NeamtCounty,
    #[strum(serialize = "OT")]
    OltCounty,
    #[strum(serialize = "PH")]
    PrahovaCounty,
    #[strum(serialize = "SM")]
    SatuMareCounty,
    #[strum(serialize = "SB")]
    SibiuCounty,
    #[strum(serialize = "SV")]
    SuceavaCounty,
    #[strum(serialize = "SJ")]
    SalajCounty,
    #[strum(serialize = "TR")]
    TeleormanCounty,
    #[strum(serialize = "TM")]
    TimisCounty,
    #[strum(serialize = "TL")]
    TulceaCounty,
    #[strum(serialize = "VS")]
    VasluiCounty,
    #[strum(serialize = "VN")]
    VranceaCounty,
    #[strum(serialize = "VL")]
    ValceaCounty,
}

#[derive(
    Debug, Clone, PartialEq, Eq, Serialize, Deserialize, strum::Display, strum::EnumString,
)]
pub enum BrazilStatesAbbreviation {
    #[strum(serialize = "AC")]
    Acre,
    #[strum(serialize = "AL")]
    Alagoas,
    #[strum(serialize = "AP")]
    Amapá,
    #[strum(serialize = "AM")]
    Amazonas,
    #[strum(serialize = "BA")]
    Bahia,
    #[strum(serialize = "CE")]
    Ceará,
    #[strum(serialize = "DF")]
    DistritoFederal,
    #[strum(serialize = "ES")]
    EspíritoSanto,
    #[strum(serialize = "GO")]
    Goiás,
    #[strum(serialize = "MA")]
    Maranhão,
    #[strum(serialize = "MT")]
    MatoGrosso,
    #[strum(serialize = "MS")]
    MatoGrossoDoSul,
    #[strum(serialize = "MG")]
    MinasGerais,
    #[strum(serialize = "PA")]
    Pará,
    #[strum(serialize = "PB")]
    Paraíba,
    #[strum(serialize = "PR")]
    Paraná,
    #[strum(serialize = "PE")]
    Pernambuco,
    #[strum(serialize = "PI")]
    Piauí,
    #[strum(serialize = "RJ")]
    RioDeJaneiro,
    #[strum(serialize = "RN")]
    RioGrandeDoNorte,
    #[strum(serialize = "RS")]
    RioGrandeDoSul,
    #[strum(serialize = "RO")]
    Rondônia,
    #[strum(serialize = "RR")]
    Roraima,
    #[strum(serialize = "SC")]
    SantaCatarina,
    #[strum(serialize = "SP")]
    SãoPaulo,
    #[strum(serialize = "SE")]
    Sergipe,
    #[strum(serialize = "TO")]
    Tocantins,
}

#[derive(
    Clone,
    Copy,
    Debug,
    Default,
    Eq,
    Hash,
    PartialEq,
    ToSchema,
    serde::Deserialize,
    serde::Serialize,
    strum::Display,
    strum::EnumString,
)]
#[router_derive::diesel_enum(storage_type = "db_enum")]
#[serde(rename_all = "snake_case")]
#[strum(serialize_all = "snake_case")]
pub enum PayoutStatus {
    Success,
    Failed,
    Cancelled,
    Initiated,
    Expired,
    Reversed,
    Pending,
    Ineligible,
    #[default]
    RequiresCreation,
    RequiresConfirmation,
    RequiresPayoutMethodData,
    RequiresFulfillment,
    RequiresVendorAccountCreation,
}

/// The payout_type of the payout request is a mandatory field for confirming the payouts. It should be specified in the Create request. If not provided, it must be updated in the Payout Update request before it can be confirmed.
#[derive(
    Clone,
    Copy,
    Debug,
    Default,
    Eq,
    Hash,
    PartialEq,
    serde::Deserialize,
    serde::Serialize,
    strum::Display,
    strum::VariantNames,
    strum::EnumIter,
    strum::EnumString,
    ToSchema,
)]
#[router_derive::diesel_enum(storage_type = "db_enum")]
#[serde(rename_all = "snake_case")]
#[strum(serialize_all = "snake_case")]
pub enum PayoutType {
    #[default]
    Card,
    Bank,
    Wallet,
}

/// Type of entity to whom the payout is being carried out to, select from the given list of options
#[derive(
    Clone,
    Copy,
    Debug,
    Default,
    Eq,
    Hash,
    PartialEq,
    serde::Deserialize,
    serde::Serialize,
    strum::Display,
    strum::EnumString,
    ToSchema,
)]
#[router_derive::diesel_enum(storage_type = "text")]
#[serde(rename_all = "PascalCase")]
#[strum(serialize_all = "PascalCase")]
pub enum PayoutEntityType {
    /// Adyen
    #[default]
    Individual,
    Company,
    NonProfit,
    PublicSector,
    NaturalPerson,

    /// Wise
    #[strum(serialize = "lowercase")]
    #[serde(rename = "lowercase")]
    Business,
    Personal,
}

/// The send method which will be required for processing payouts, check options for better understanding.
#[derive(
    Clone,
    Copy,
    Debug,
    Eq,
    PartialEq,
    serde::Deserialize,
    serde::Serialize,
    strum::Display,
    strum::EnumString,
    ToSchema,
    Hash,
)]
#[router_derive::diesel_enum(storage_type = "text")]
#[serde(rename_all = "snake_case")]
#[strum(serialize_all = "snake_case")]
pub enum PayoutSendPriority {
    Instant,
    Fast,
    Regular,
    Wire,
    CrossBorder,
    Internal,
}

#[derive(
    Clone,
    Copy,
    Debug,
    Default,
    Eq,
    PartialEq,
    serde::Deserialize,
    serde::Serialize,
    strum::Display,
    strum::EnumString,
    ToSchema,
    Hash,
)]
#[router_derive::diesel_enum(storage_type = "db_enum")]
#[serde(rename_all = "snake_case")]
#[strum(serialize_all = "snake_case")]
pub enum PaymentSource {
    #[default]
    MerchantServer,
    Postman,
    Dashboard,
    Sdk,
    Webhook,
    ExternalAuthenticator,
}

#[derive(Default, Debug, Clone, serde::Deserialize, serde::Serialize, strum::EnumString)]
pub enum BrowserName {
    #[default]
    Safari,
    #[serde(other)]
    Unknown,
}

#[derive(Default, Debug, Clone, serde::Deserialize, serde::Serialize, strum::EnumString)]
#[strum(serialize_all = "snake_case")]
pub enum ClientPlatform {
    #[default]
    Web,
    Ios,
    Android,
    #[serde(other)]
    Unknown,
}

impl PaymentSource {
    pub fn is_for_internal_use_only(self) -> bool {
        match self {
            Self::Dashboard | Self::Sdk | Self::MerchantServer | Self::Postman => false,
            Self::Webhook | Self::ExternalAuthenticator => true,
        }
    }
}

#[derive(
    Clone,
    Copy,
    Debug,
    Eq,
    PartialEq,
    serde::Serialize,
    serde::Deserialize,
    strum::Display,
    strum::EnumString,
)]
#[router_derive::diesel_enum(storage_type = "text")]
#[strum(serialize_all = "snake_case")]
pub enum MerchantDecision {
    Approved,
    Rejected,
    AutoRefunded,
}

#[derive(
    Clone,
    Copy,
    Default,
    Debug,
    Eq,
    Hash,
    PartialEq,
    serde::Deserialize,
    serde::Serialize,
    strum::Display,
    strum::EnumString,
    ToSchema,
)]
#[serde(rename_all = "snake_case")]
#[strum(serialize_all = "snake_case")]
pub enum FrmSuggestion {
    #[default]
    FrmCancelTransaction,
    FrmManualReview,
    FrmAuthorizeTransaction, // When manual capture payment which was marked fraud and held, when approved needs to be authorized.
}

#[derive(
    Clone,
    Debug,
    Eq,
    Hash,
    PartialEq,
    serde::Deserialize,
    serde::Serialize,
    strum::Display,
    strum::EnumString,
    utoipa::ToSchema,
    Copy,
)]
#[router_derive::diesel_enum(storage_type = "db_enum")]
#[serde(rename_all = "snake_case")]
#[strum(serialize_all = "snake_case")]
pub enum ReconStatus {
    NotRequested,
    Requested,
    Active,
    Disabled,
}

#[derive(
    Clone,
    Copy,
    Debug,
    Eq,
    Hash,
    PartialEq,
    serde::Serialize,
    serde::Deserialize,
    strum::Display,
    strum::EnumString,
    ToSchema,
)]
#[serde(rename_all = "snake_case")]
#[strum(serialize_all = "snake_case")]
pub enum AuthenticationConnectors {
    Threedsecureio,
    Netcetera,
    Gpayments,
    CtpMastercard,
    UnifiedAuthenticationService,
    Juspaythreedsserver,
    CtpVisa,
}

impl AuthenticationConnectors {
    pub fn is_separate_version_call_required(self) -> bool {
        match self {
            Self::Threedsecureio
            | Self::Netcetera
            | Self::CtpMastercard
            | Self::UnifiedAuthenticationService
            | Self::Juspaythreedsserver
            | Self::CtpVisa => false,
            Self::Gpayments => true,
        }
    }
}

#[derive(
    Clone,
    Copy,
    Debug,
    Eq,
    Hash,
    PartialEq,
    serde::Serialize,
    serde::Deserialize,
    strum::Display,
    strum::EnumString,
    ToSchema,
)]
#[serde(rename_all = "snake_case")]
#[strum(serialize_all = "snake_case")]
pub enum VaultSdk {
    VgsSdk,
    HyperswitchSdk,
}

#[derive(
    Clone,
    Debug,
    Eq,
    Default,
    Hash,
    PartialEq,
    serde::Deserialize,
    serde::Serialize,
    strum::Display,
    strum::EnumString,
    utoipa::ToSchema,
    Copy,
)]
#[router_derive::diesel_enum(storage_type = "text")]
#[serde(rename_all = "snake_case")]
#[strum(serialize_all = "snake_case")]
pub enum AuthenticationStatus {
    #[default]
    Started,
    Pending,
    Success,
    Failed,
}

impl AuthenticationStatus {
    pub fn is_terminal_status(self) -> bool {
        match self {
            Self::Started | Self::Pending => false,
            Self::Success | Self::Failed => true,
        }
    }

    pub fn is_failed(self) -> bool {
        self == Self::Failed
    }
}

#[derive(
    Clone,
    Debug,
    Eq,
    Default,
    Hash,
    PartialEq,
    serde::Deserialize,
    serde::Serialize,
    strum::Display,
    strum::EnumString,
    utoipa::ToSchema,
    Copy,
)]
#[router_derive::diesel_enum(storage_type = "text")]
#[serde(rename_all = "snake_case")]
#[strum(serialize_all = "snake_case")]
pub enum DecoupledAuthenticationType {
    #[default]
    Challenge,
    Frictionless,
}

#[derive(
    Clone,
    Debug,
    Eq,
    Default,
    Hash,
    PartialEq,
    serde::Deserialize,
    serde::Serialize,
    strum::Display,
    strum::EnumString,
    utoipa::ToSchema,
    Copy,
)]
#[router_derive::diesel_enum(storage_type = "text")]
#[serde(rename_all = "snake_case")]
#[strum(serialize_all = "snake_case")]
pub enum AuthenticationLifecycleStatus {
    Used,
    #[default]
    Unused,
    Expired,
}

#[derive(
    Clone,
    Copy,
    Debug,
    Eq,
    PartialEq,
    strum::Display,
    strum::EnumString,
    serde::Deserialize,
    serde::Serialize,
    ToSchema,
    Default,
)]
#[router_derive::diesel_enum(storage_type = "db_enum")]
#[strum(serialize_all = "snake_case")]
#[serde(rename_all = "snake_case")]
pub enum ConnectorStatus {
    #[default]
    Inactive,
    Active,
}

#[derive(
    Clone,
    Copy,
    Debug,
    Eq,
    PartialEq,
    strum::Display,
    strum::EnumString,
    serde::Deserialize,
    serde::Serialize,
    ToSchema,
    Default,
)]
#[router_derive::diesel_enum(storage_type = "db_enum")]
#[strum(serialize_all = "snake_case")]
#[serde(rename_all = "snake_case")]
pub enum TransactionType {
    #[default]
    Payment,
    #[cfg(feature = "payouts")]
    Payout,
    ThreeDsAuthentication,
}

impl TransactionType {
    pub fn is_three_ds_authentication(self) -> bool {
        matches!(self, Self::ThreeDsAuthentication)
    }
}

#[derive(
    Clone,
    Copy,
    Debug,
    Eq,
    PartialEq,
    serde::Deserialize,
    serde::Serialize,
    strum::Display,
    strum::EnumString,
)]
#[router_derive::diesel_enum(storage_type = "db_enum")]
#[serde(rename_all = "snake_case")]
#[strum(serialize_all = "snake_case")]
pub enum RoleScope {
    Organization,
    Merchant,
    Profile,
}

impl From<RoleScope> for EntityType {
    fn from(role_scope: RoleScope) -> Self {
        match role_scope {
            RoleScope::Organization => Self::Organization,
            RoleScope::Merchant => Self::Merchant,
            RoleScope::Profile => Self::Profile,
        }
    }
}

/// Indicates the transaction status
#[derive(
    Clone,
    Default,
    Debug,
    serde::Serialize,
    serde::Deserialize,
    Eq,
    Hash,
    PartialEq,
    ToSchema,
    strum::Display,
    strum::EnumString,
)]
#[router_derive::diesel_enum(storage_type = "text")]
pub enum TransactionStatus {
    /// Authentication/ Account Verification Successful
    #[serde(rename = "Y")]
    Success,
    /// Not Authenticated /Account Not Verified; Transaction denied
    #[default]
    #[serde(rename = "N")]
    Failure,
    /// Authentication/ Account Verification Could Not Be Performed; Technical or other problem, as indicated in Authentication Response(ARes) or Result Request (RReq)
    #[serde(rename = "U")]
    VerificationNotPerformed,
    /// Attempts Processing Performed; Not Authenticated/Verified , but a proof of attempted authentication/verification is provided
    #[serde(rename = "A")]
    NotVerified,
    /// Authentication/ Account Verification Rejected; Issuer is rejecting authentication/verification and request that authorisation not be attempted.
    #[serde(rename = "R")]
    Rejected,
    /// Challenge Required; Additional authentication is required using the Challenge Request (CReq) / Challenge Response (CRes)
    #[serde(rename = "C")]
    ChallengeRequired,
    /// Challenge Required; Decoupled Authentication confirmed.
    #[serde(rename = "D")]
    ChallengeRequiredDecoupledAuthentication,
    /// Informational Only; 3DS Requestor challenge preference acknowledged.
    #[serde(rename = "I")]
    InformationOnly,
}

#[derive(
    Clone,
    Copy,
    Debug,
    Eq,
    PartialEq,
    Hash,
    serde::Serialize,
    serde::Deserialize,
    strum::Display,
    strum::EnumString,
    strum::EnumIter,
)]
#[router_derive::diesel_enum(storage_type = "text")]
#[serde(rename_all = "snake_case")]
#[strum(serialize_all = "snake_case")]
pub enum PermissionGroup {
    OperationsView,
    OperationsManage,
    ConnectorsView,
    ConnectorsManage,
    WorkflowsView,
    WorkflowsManage,
    AnalyticsView,
    UsersView,
    UsersManage,
    // TODO: To be deprecated, make sure DB is migrated before removing
    MerchantDetailsView,
    // TODO: To be deprecated, make sure DB is migrated before removing
    MerchantDetailsManage,
    // TODO: To be deprecated, make sure DB is migrated before removing
    OrganizationManage,
    AccountView,
    AccountManage,
    ReconReportsView,
    ReconReportsManage,
    ReconOpsView,
    ReconOpsManage,
    InternalManage,
}

#[derive(Clone, Debug, serde::Serialize, PartialEq, Eq, Hash, strum::EnumIter)]
pub enum ParentGroup {
    Operations,
    Connectors,
    Workflows,
    Analytics,
    Users,
    ReconOps,
    ReconReports,
    Account,
    Internal,
}

#[derive(Debug, Clone, Copy, Eq, PartialEq, Hash, serde::Serialize)]
#[serde(rename_all = "snake_case")]
pub enum Resource {
    Payment,
    Refund,
    ApiKey,
    Account,
    Connector,
    Routing,
    Dispute,
    Mandate,
    Customer,
    Analytics,
    ThreeDsDecisionManager,
    SurchargeDecisionManager,
    User,
    WebhookEvent,
    Payout,
    Report,
    ReconToken,
    ReconFiles,
    ReconAndSettlementAnalytics,
    ReconUpload,
    ReconReports,
    RunRecon,
    ReconConfig,
    RevenueRecovery,
    InternalConnector,
}

#[derive(Debug, Clone, Copy, Eq, PartialEq, Ord, PartialOrd, serde::Serialize, Hash)]
#[serde(rename_all = "snake_case")]
pub enum PermissionScope {
    Read = 0,
    Write = 1,
}

/// Name of banks supported by Hyperswitch
#[derive(
    Clone,
    Copy,
    Debug,
    Eq,
    Hash,
    PartialEq,
    serde::Deserialize,
    serde::Serialize,
    strum::Display,
    strum::EnumString,
    ToSchema,
)]
#[strum(serialize_all = "snake_case")]
#[serde(rename_all = "snake_case")]
pub enum BankNames {
    AmericanExpress,
    AffinBank,
    AgroBank,
    AllianceBank,
    AmBank,
    BankOfAmerica,
    BankOfChina,
    BankIslam,
    BankMuamalat,
    BankRakyat,
    BankSimpananNasional,
    Barclays,
    BlikPSP,
    CapitalOne,
    Chase,
    Citi,
    CimbBank,
    Discover,
    NavyFederalCreditUnion,
    PentagonFederalCreditUnion,
    SynchronyBank,
    WellsFargo,
    AbnAmro,
    AsnBank,
    Bunq,
    Handelsbanken,
    HongLeongBank,
    HsbcBank,
    Ing,
    Knab,
    KuwaitFinanceHouse,
    Moneyou,
    Rabobank,
    Regiobank,
    Revolut,
    SnsBank,
    TriodosBank,
    VanLanschot,
    ArzteUndApothekerBank,
    AustrianAnadiBankAg,
    BankAustria,
    Bank99Ag,
    BankhausCarlSpangler,
    BankhausSchelhammerUndSchatteraAg,
    BankMillennium,
    BankPEKAOSA,
    BawagPskAg,
    BksBankAg,
    BrullKallmusBankAg,
    BtvVierLanderBank,
    CapitalBankGraweGruppeAg,
    CeskaSporitelna,
    Dolomitenbank,
    EasybankAg,
    EPlatbyVUB,
    ErsteBankUndSparkassen,
    FrieslandBank,
    HypoAlpeadriabankInternationalAg,
    HypoNoeLbFurNiederosterreichUWien,
    HypoOberosterreichSalzburgSteiermark,
    HypoTirolBankAg,
    HypoVorarlbergBankAg,
    HypoBankBurgenlandAktiengesellschaft,
    KomercniBanka,
    MBank,
    MarchfelderBank,
    Maybank,
    OberbankAg,
    OsterreichischeArzteUndApothekerbank,
    OcbcBank,
    PayWithING,
    PlaceZIPKO,
    PlatnoscOnlineKartaPlatnicza,
    PosojilnicaBankEGen,
    PostovaBanka,
    PublicBank,
    RaiffeisenBankengruppeOsterreich,
    RhbBank,
    SchelhammerCapitalBankAg,
    StandardCharteredBank,
    SchoellerbankAg,
    SpardaBankWien,
    SporoPay,
    SantanderPrzelew24,
    TatraPay,
    Viamo,
    VolksbankGruppe,
    VolkskreditbankAg,
    VrBankBraunau,
    UobBank,
    PayWithAliorBank,
    BankiSpoldzielcze,
    PayWithInteligo,
    BNPParibasPoland,
    BankNowySA,
    CreditAgricole,
    PayWithBOS,
    PayWithCitiHandlowy,
    PayWithPlusBank,
    ToyotaBank,
    VeloBank,
    ETransferPocztowy24,
    PlusBank,
    EtransferPocztowy24,
    BankiSpbdzielcze,
    BankNowyBfgSa,
    GetinBank,
    Blik,
    NoblePay,
    IdeaBank,
    EnveloBank,
    NestPrzelew,
    MbankMtransfer,
    Inteligo,
    PbacZIpko,
    BnpParibas,
    BankPekaoSa,
    VolkswagenBank,
    AliorBank,
    Boz,
    BangkokBank,
    KrungsriBank,
    KrungThaiBank,
    TheSiamCommercialBank,
    KasikornBank,
    OpenBankSuccess,
    OpenBankFailure,
    OpenBankCancelled,
    Aib,
    BankOfScotland,
    DanskeBank,
    FirstDirect,
    FirstTrust,
    Halifax,
    Lloyds,
    Monzo,
    NatWest,
    NationwideBank,
    RoyalBankOfScotland,
    Starling,
    TsbBank,
    TescoBank,
    UlsterBank,
    Yoursafe,
    N26,
    NationaleNederlanden,
}
#[derive(
    Clone,
    Copy,
    Debug,
    Eq,
    Hash,
    PartialEq,
    serde::Deserialize,
    serde::Serialize,
    strum::Display,
    strum::EnumString,
    ToSchema,
)]
#[strum(serialize_all = "snake_case")]
#[serde(rename_all = "snake_case")]
pub enum BankType {
    Checking,
    Savings,
}
#[derive(
    Clone,
    Copy,
    Debug,
    Eq,
    Hash,
    PartialEq,
    serde::Deserialize,
    serde::Serialize,
    strum::Display,
    strum::EnumString,
    ToSchema,
)]
#[strum(serialize_all = "snake_case")]
#[serde(rename_all = "snake_case")]
pub enum BankHolderType {
    Personal,
    Business,
}

#[derive(
    Clone,
    Copy,
    Debug,
    Default,
    Eq,
    Hash,
    PartialEq,
    serde::Deserialize,
    strum::Display,
    serde::Serialize,
    strum::EnumIter,
    strum::EnumString,
    strum::VariantNames,
    ToSchema,
)]
#[router_derive::diesel_enum(storage_type = "db_enum")]
#[serde(rename_all = "snake_case")]
#[strum(serialize_all = "snake_case")]
pub enum GenericLinkType {
    #[default]
    PaymentMethodCollect,
    PayoutLink,
}

#[derive(Debug, Clone, PartialEq, Eq, strum::Display, serde::Deserialize, serde::Serialize)]
#[strum(serialize_all = "snake_case")]
#[serde(rename_all = "snake_case")]
pub enum TokenPurpose {
    AuthSelect,
    #[serde(rename = "sso")]
    #[strum(serialize = "sso")]
    SSO,
    #[serde(rename = "totp")]
    #[strum(serialize = "totp")]
    TOTP,
    VerifyEmail,
    AcceptInvitationFromEmail,
    ForceSetPassword,
    ResetPassword,
    AcceptInvite,
    UserInfo,
}

#[derive(
    Clone,
    Copy,
    Debug,
    Default,
    Eq,
    PartialEq,
    serde::Deserialize,
    serde::Serialize,
    strum::Display,
    strum::EnumString,
)]
#[router_derive::diesel_enum(storage_type = "text")]
#[strum(serialize_all = "snake_case")]
#[serde(rename_all = "snake_case")]
pub enum UserAuthType {
    OpenIdConnect,
    MagicLink,
    #[default]
    Password,
}

#[derive(
    Clone,
    Copy,
    Debug,
    Eq,
    PartialEq,
    serde::Deserialize,
    serde::Serialize,
    strum::Display,
    strum::EnumString,
)]
#[router_derive::diesel_enum(storage_type = "text")]
#[strum(serialize_all = "snake_case")]
#[serde(rename_all = "snake_case")]
pub enum Owner {
    Organization,
    Tenant,
    Internal,
}

#[derive(
    Clone,
    Copy,
    Debug,
    Eq,
    PartialEq,
    serde::Deserialize,
    serde::Serialize,
    strum::Display,
    strum::EnumString,
    ToSchema,
)]
#[router_derive::diesel_enum(storage_type = "db_enum")]
#[strum(serialize_all = "snake_case")]
#[serde(rename_all = "snake_case")]
pub enum ApiVersion {
    V1,
    V2,
}

#[derive(
    Clone,
    Copy,
    Debug,
    Eq,
    PartialEq,
    Ord,
    PartialOrd,
    serde::Deserialize,
    serde::Serialize,
    strum::Display,
    strum::EnumString,
    strum::EnumIter,
    ToSchema,
    Hash,
)]
#[router_derive::diesel_enum(storage_type = "text")]
#[strum(serialize_all = "snake_case")]
#[serde(rename_all = "snake_case")]
pub enum EntityType {
    Tenant = 3,
    Organization = 2,
    Merchant = 1,
    Profile = 0,
}

#[derive(Clone, Debug, serde::Serialize)]
#[serde(rename_all = "snake_case")]
pub enum PayoutRetryType {
    SingleConnector,
    MultiConnector,
}

#[derive(
    Clone,
    Copy,
    Debug,
    Eq,
    PartialEq,
    serde::Deserialize,
    serde::Serialize,
    strum::Display,
    strum::EnumString,
    ToSchema,
    Hash,
)]
#[router_derive::diesel_enum(storage_type = "db_enum")]
#[serde(rename_all = "snake_case")]
#[strum(serialize_all = "snake_case")]
pub enum OrderFulfillmentTimeOrigin {
    Create,
    Confirm,
}

#[derive(
    Clone,
    Copy,
    Debug,
    Eq,
    PartialEq,
    serde::Deserialize,
    serde::Serialize,
    strum::Display,
    strum::EnumString,
    ToSchema,
    Hash,
)]
#[router_derive::diesel_enum(storage_type = "db_enum")]
#[serde(rename_all = "snake_case")]
#[strum(serialize_all = "snake_case")]
pub enum UIWidgetFormLayout {
    Tabs,
    Journey,
}

#[derive(
    Clone,
    Copy,
    Debug,
    Eq,
    PartialEq,
    serde::Deserialize,
    serde::Serialize,
    strum::Display,
    strum::EnumString,
    ToSchema,
)]
#[router_derive::diesel_enum(storage_type = "db_enum")]
#[strum(serialize_all = "snake_case")]
#[serde(rename_all = "snake_case")]
pub enum DeleteStatus {
    Active,
    Redacted,
}

#[derive(
    Clone,
    Copy,
    Debug,
    Eq,
    PartialEq,
    serde::Deserialize,
    serde::Serialize,
    strum::Display,
    Hash,
    strum::EnumString,
)]
#[serde(rename_all = "snake_case")]
#[strum(serialize_all = "snake_case")]
#[router_derive::diesel_enum(storage_type = "db_enum")]
pub enum SuccessBasedRoutingConclusiveState {
    // pc: payment connector
    // sc: success based routing outcome/first connector
    // status: payment status
    //
    // status = success && pc == sc
    TruePositive,
    // status = failed && pc == sc
    FalsePositive,
    // status = failed && pc != sc
    TrueNegative,
    // status = success && pc != sc
    FalseNegative,
    // status = processing
    NonDeterministic,
}

/// Whether 3ds authentication is requested or not
#[derive(
    Clone, Copy, Debug, PartialEq, serde::Serialize, serde::Deserialize, Default, ToSchema,
)]
pub enum External3dsAuthenticationRequest {
    /// Request for 3ds authentication
    Enable,
    /// Skip 3ds authentication
    #[default]
    Skip,
}

/// Whether payment link is requested to be enabled or not for this transaction
#[derive(
    Clone, Copy, Debug, PartialEq, serde::Serialize, serde::Deserialize, Default, ToSchema,
)]
pub enum EnablePaymentLinkRequest {
    /// Request for enabling payment link
    Enable,
    /// Skip enabling payment link
    #[default]
    Skip,
}

#[derive(
    Clone, Copy, Debug, PartialEq, serde::Serialize, serde::Deserialize, Default, ToSchema,
)]
pub enum MitExemptionRequest {
    /// Request for applying MIT exemption
    Apply,
    /// Skip applying MIT exemption
    #[default]
    Skip,
}

/// Set to `present` to indicate that the customer is in your checkout flow during this payment, and therefore is able to authenticate. This parameter should be `absent` when merchant's doing merchant initiated payments and customer is not present while doing the payment.
#[derive(
    Clone, Copy, Debug, PartialEq, serde::Serialize, serde::Deserialize, Default, ToSchema,
)]
#[serde(rename_all = "snake_case")]
pub enum PresenceOfCustomerDuringPayment {
    /// Customer is present during the payment. This is the default value
    #[default]
    Present,
    /// Customer is absent during the payment
    Absent,
}

impl From<ConnectorType> for TransactionType {
    fn from(connector_type: ConnectorType) -> Self {
        match connector_type {
            #[cfg(feature = "payouts")]
            ConnectorType::PayoutProcessor => Self::Payout,
            _ => Self::Payment,
        }
    }
}

impl From<RefundStatus> for RelayStatus {
    fn from(refund_status: RefundStatus) -> Self {
        match refund_status {
            RefundStatus::Failure | RefundStatus::TransactionFailure => Self::Failure,
            RefundStatus::ManualReview | RefundStatus::Pending => Self::Pending,
            RefundStatus::Success => Self::Success,
        }
    }
}

impl From<RelayStatus> for RefundStatus {
    fn from(relay_status: RelayStatus) -> Self {
        match relay_status {
            RelayStatus::Failure => Self::Failure,
            RelayStatus::Pending | RelayStatus::Created => Self::Pending,
            RelayStatus::Success => Self::Success,
        }
    }
}

#[derive(
    Clone, Copy, Debug, PartialEq, serde::Serialize, serde::Deserialize, Default, ToSchema,
)]
#[serde(rename_all = "snake_case")]
pub enum TaxCalculationOverride {
    /// Skip calling the external tax provider
    #[default]
    Skip,
    /// Calculate tax by calling the external tax provider
    Calculate,
}

impl From<Option<bool>> for TaxCalculationOverride {
    fn from(value: Option<bool>) -> Self {
        match value {
            Some(true) => Self::Calculate,
            _ => Self::Skip,
        }
    }
}

impl TaxCalculationOverride {
    pub fn as_bool(self) -> bool {
        match self {
            Self::Skip => false,
            Self::Calculate => true,
        }
    }
}

#[derive(
    Clone, Copy, Debug, PartialEq, serde::Serialize, serde::Deserialize, Default, ToSchema,
)]
#[serde(rename_all = "snake_case")]
pub enum SurchargeCalculationOverride {
    /// Skip calculating surcharge
    #[default]
    Skip,
    /// Calculate surcharge
    Calculate,
}

impl From<Option<bool>> for SurchargeCalculationOverride {
    fn from(value: Option<bool>) -> Self {
        match value {
            Some(true) => Self::Calculate,
            _ => Self::Skip,
        }
    }
}

impl SurchargeCalculationOverride {
    pub fn as_bool(self) -> bool {
        match self {
            Self::Skip => false,
            Self::Calculate => true,
        }
    }
}

/// Connector Mandate Status
#[derive(
    Clone, Copy, Debug, Eq, PartialEq, serde::Deserialize, serde::Serialize, strum::Display,
)]
#[strum(serialize_all = "snake_case")]
#[serde(rename_all = "snake_case")]
pub enum ConnectorMandateStatus {
    /// Indicates that the connector mandate is active and can be used for payments.
    Active,
    /// Indicates that the connector mandate  is not active and hence cannot be used for payments.
    Inactive,
}

/// Connector Mandate Status
#[derive(
    Clone, Copy, Debug, Eq, PartialEq, serde::Deserialize, serde::Serialize, strum::Display,
)]
#[strum(serialize_all = "snake_case")]
#[serde(rename_all = "snake_case")]
pub enum ConnectorTokenStatus {
    /// Indicates that the connector mandate is active and can be used for payments.
    Active,
    /// Indicates that the connector mandate  is not active and hence cannot be used for payments.
    Inactive,
}

#[derive(
    Clone,
    Copy,
    Debug,
    strum::Display,
    PartialEq,
    Eq,
    serde::Serialize,
    serde::Deserialize,
    strum::EnumString,
    ToSchema,
    PartialOrd,
    Ord,
)]
#[router_derive::diesel_enum(storage_type = "text")]
#[serde(rename_all = "snake_case")]
#[strum(serialize_all = "snake_case")]
pub enum ErrorCategory {
    FrmDecline,
    ProcessorDowntime,
    ProcessorDeclineUnauthorized,
    IssueWithPaymentMethod,
    ProcessorDeclineIncorrectData,
}

impl ErrorCategory {
    pub fn should_perform_elimination_routing(self) -> bool {
        match self {
            Self::ProcessorDowntime | Self::ProcessorDeclineUnauthorized => true,
            Self::IssueWithPaymentMethod
            | Self::ProcessorDeclineIncorrectData
            | Self::FrmDecline => false,
        }
    }
}

#[derive(
    Clone,
    Debug,
    Eq,
    PartialEq,
    serde::Deserialize,
    serde::Serialize,
    strum::Display,
    strum::EnumString,
    ToSchema,
    Hash,
)]
pub enum PaymentChargeType {
    #[serde(untagged)]
    Stripe(StripeChargeType),
}

#[derive(
    Clone,
    Debug,
    Default,
    Hash,
    Eq,
    PartialEq,
    ToSchema,
    serde::Serialize,
    serde::Deserialize,
    strum::Display,
    strum::EnumString,
)]
#[serde(rename_all = "lowercase")]
#[strum(serialize_all = "lowercase")]
pub enum StripeChargeType {
    #[default]
    Direct,
    Destination,
}

/// Authentication Products
#[derive(
    Clone,
    Copy,
    Debug,
    Eq,
    Hash,
    PartialEq,
    serde::Serialize,
    serde::Deserialize,
    strum::Display,
    strum::EnumString,
    ToSchema,
)]
#[serde(rename_all = "snake_case")]
#[strum(serialize_all = "snake_case")]
pub enum AuthenticationProduct {
    ClickToPay,
}

/// Connector Access Method
#[derive(
    Clone,
    Copy,
    Debug,
    Eq,
    Hash,
    PartialEq,
    serde::Deserialize,
    serde::Serialize,
    strum::Display,
    ToSchema,
)]
#[strum(serialize_all = "snake_case")]
#[serde(rename_all = "snake_case")]
pub enum PaymentConnectorCategory {
    PaymentGateway,
    AlternativePaymentMethod,
    BankAcquirer,
}

/// The status of the feature
#[derive(
    Clone,
    Copy,
    Debug,
    Eq,
    PartialEq,
    serde::Deserialize,
    serde::Serialize,
    strum::Display,
    ToSchema,
)]
#[strum(serialize_all = "snake_case")]
#[serde(rename_all = "snake_case")]
pub enum FeatureStatus {
    NotSupported,
    Supported,
}

/// The type of tokenization to use for the payment method
#[derive(
    Clone,
    Copy,
    Debug,
    Eq,
    PartialEq,
    serde::Deserialize,
    serde::Serialize,
    strum::Display,
    ToSchema,
)]
#[strum(serialize_all = "snake_case")]
#[serde(rename_all = "snake_case")]
pub enum TokenizationType {
    /// Create a single use token for the given payment method
    /// The user might have to go through additional factor authentication when using the single use token if required by the payment method
    SingleUse,
    /// Create a multi use token for the given payment method
    /// User will have to complete the additional factor authentication only once when creating the multi use token
    /// This will create a mandate at the connector which can be used for recurring payments
    MultiUse,
}

/// The network tokenization toggle, whether to enable or skip the network tokenization
#[derive(Debug, Clone, serde::Deserialize, serde::Serialize, ToSchema)]
pub enum NetworkTokenizationToggle {
    /// Enable network tokenization for the payment method
    Enable,
    /// Skip network tokenization for the payment method
    Skip,
}

#[derive(Clone, Copy, Debug, Deserialize, Serialize)]
#[serde(rename_all = "SCREAMING_SNAKE_CASE")]
pub enum GooglePayAuthMethod {
    /// Contain pan data only
    PanOnly,
    /// Contain cryptogram data along with pan data
    #[serde(rename = "CRYPTOGRAM_3DS")]
    Cryptogram,
}

#[derive(
    Clone,
    Debug,
    Eq,
    PartialEq,
    serde::Deserialize,
    serde::Serialize,
    strum::Display,
    strum::EnumString,
    ToSchema,
)]
#[strum(serialize_all = "PascalCase")]
#[serde(rename_all = "PascalCase")]
pub enum AdyenSplitType {
    /// Books split amount to the specified account.
    BalanceAccount,
    /// The aggregated amount of the interchange and scheme fees.
    AcquiringFees,
    /// The aggregated amount of all transaction fees.
    PaymentFee,
    /// The aggregated amount of Adyen's commission and markup fees.
    AdyenFees,
    ///  The transaction fees due to Adyen under blended rates.
    AdyenCommission,
    /// The transaction fees due to Adyen under Interchange ++ pricing.
    AdyenMarkup,
    ///  The fees paid to the issuer for each payment made with the card network.
    Interchange,
    ///  The fees paid to the card scheme for using their network.
    SchemeFee,
    /// Your platform's commission on the payment (specified in amount), booked to your liable balance account.
    Commission,
    /// Allows you and your users to top up balance accounts using direct debit, card payments, or other payment methods.
    TopUp,
    /// The value-added tax charged on the payment, booked to your platforms liable balance account.
    Vat,
}

#[derive(
    Clone, Copy, Debug, Eq, PartialEq, serde::Serialize, serde::Deserialize, ToSchema, Default,
)]
#[serde(rename = "snake_case")]
pub enum PaymentConnectorTransmission {
    /// Failed to call the payment connector
    #[default]
    ConnectorCallUnsuccessful,
    /// Payment Connector call succeeded
    ConnectorCallSucceeded,
}

#[derive(
    Clone,
    Copy,
    Debug,
    Default,
    Eq,
    Hash,
    PartialEq,
    serde::Deserialize,
    serde::Serialize,
    strum::Display,
    strum::EnumString,
    ToSchema,
)]
#[router_derive::diesel_enum(storage_type = "db_enum")]
#[strum(serialize_all = "snake_case")]
#[serde(rename_all = "snake_case")]
pub enum TriggeredBy {
    /// Denotes payment attempt is been created by internal system.
    #[default]
    Internal,
    /// Denotes payment attempt is been created by external system.
    External,
}

#[derive(
    Clone,
    Copy,
    Debug,
    Eq,
    PartialEq,
    serde::Deserialize,
    serde::Serialize,
    strum::Display,
    strum::EnumString,
    ToSchema,
)]
#[router_derive::diesel_enum(storage_type = "db_enum")]
#[serde(rename_all = "snake_case")]
#[strum(serialize_all = "snake_case")]
pub enum ProcessTrackerStatus {
    // Picked by the producer
    Processing,
    // State when the task is added
    New,
    // Send to retry
    Pending,
    // Picked by consumer
    ProcessStarted,
    // Finished by consumer
    Finish,
    // Review the task
    Review,
}

#[derive(
    serde::Serialize,
    serde::Deserialize,
    Clone,
    Copy,
    Debug,
    PartialEq,
    Eq,
    strum::EnumString,
    strum::Display,
)]
#[serde(rename_all = "SCREAMING_SNAKE_CASE")]
#[strum(serialize_all = "SCREAMING_SNAKE_CASE")]
pub enum ProcessTrackerRunner {
    PaymentsSyncWorkflow,
    RefundWorkflowRouter,
    DeleteTokenizeDataWorkflow,
    ApiKeyExpiryWorkflow,
    OutgoingWebhookRetryWorkflow,
    AttachPayoutAccountWorkflow,
    PaymentMethodStatusUpdateWorkflow,
    PassiveRecoveryWorkflow,
}

#[derive(Debug)]
pub enum CryptoPadding {
    PKCS7,
    ZeroPadding,
}

#[derive(
    Clone,
    Copy,
    Debug,
    Eq,
    PartialEq,
    serde::Deserialize,
    serde::Serialize,
    strum::Display,
    strum::EnumString,
    ToSchema,
)]
#[router_derive::diesel_enum(storage_type = "db_enum")]
#[serde(rename_all = "snake_case")]
#[strum(serialize_all = "snake_case")]
pub enum TokenizationFlag {
    /// Token is active and can be used for payments
    Enabled,
    /// Token is inactive and cannot be used for payments
    Disabled,
}

/// The type of token data to fetch for get-token endpoint

#[derive(Clone, Copy, Debug, serde::Deserialize, serde::Serialize, ToSchema)]
#[serde(rename_all = "snake_case")]
pub enum TokenDataType {
    /// Fetch single use token for the given payment method
    SingleUseToken,
    /// Fetch multi use token for the given payment method
    MultiUseToken,
    /// Fetch network token for the given payment method
    NetworkToken,
}

#[derive(
    Clone,
    Copy,
    Debug,
<<<<<<< HEAD
    Eq,
    PartialEq,
    serde::Serialize,
    serde::Deserialize,
    ToSchema,
    strum::Display,
    strum::EnumString,
    Hash,
)]
#[serde(rename_all = "snake_case")]
#[router_derive::diesel_enum(storage_type = "text")]
pub enum CallbackMapperIdType {
    NetworkTokenRequestorRefernceID,
=======
    Default,
    Eq,
    Hash,
    PartialEq,
    serde::Deserialize,
    serde::Serialize,
    strum::Display,
    strum::VariantNames,
    strum::EnumIter,
    strum::EnumString,
    ToSchema,
)]
#[router_derive::diesel_enum(storage_type = "db_enum")]
#[serde(rename_all = "snake_case")]
#[strum(serialize_all = "snake_case")]
pub enum RoutingApproach {
    SuccessRateExploitation,
    SuccessRateExploration,
    ContractBasedRouting,
    DebitRouting,
    RuleBasedRouting,
    VolumeBasedRouting,
    #[default]
    DefaultFallback,
}

impl RoutingApproach {
    pub fn from_decision_engine_approach(approach: &str) -> Self {
        match approach {
            "SR_SELECTION_V3_ROUTING" => Self::SuccessRateExploitation,
            "SR_V3_HEDGING" => Self::SuccessRateExploration,
            "NTW_BASED_ROUTING" => Self::DebitRouting,
            _ => Self::DefaultFallback,
        }
    }
>>>>>>> 46709ae3
}<|MERGE_RESOLUTION|>--- conflicted
+++ resolved
@@ -8499,21 +8499,6 @@
     Clone,
     Copy,
     Debug,
-<<<<<<< HEAD
-    Eq,
-    PartialEq,
-    serde::Serialize,
-    serde::Deserialize,
-    ToSchema,
-    strum::Display,
-    strum::EnumString,
-    Hash,
-)]
-#[serde(rename_all = "snake_case")]
-#[router_derive::diesel_enum(storage_type = "text")]
-pub enum CallbackMapperIdType {
-    NetworkTokenRequestorRefernceID,
-=======
     Default,
     Eq,
     Hash,
@@ -8549,5 +8534,24 @@
             _ => Self::DefaultFallback,
         }
     }
->>>>>>> 46709ae3
+}
+
+#[derive(
+    Clone,
+    Copy,
+    Debug,
+    Eq,
+    PartialEq,
+    serde::Serialize,
+    serde::Deserialize,
+    ToSchema,
+    strum::Display,
+    strum::EnumString,
+    Hash,
+)]
+#[serde(rename_all = "snake_case")]
+#[strum(serialize_all = "snake_case")]
+#[router_derive::diesel_enum(storage_type = "text")]
+pub enum CallbackMapperIdType {
+    NetworkTokenRequestorRefernceID,
 }