--- conflicted
+++ resolved
@@ -907,11 +907,8 @@
     Indomaret,
     Klarna,
     KakaoPay,
-<<<<<<< HEAD
+    MandiriVa,
     Knet,
-=======
-    MandiriVa,
->>>>>>> c4796ffd
     MbWay,
     MobilePay,
     Momo,
