[package]
name = "hyperswitch_connectors"
version = "0.1.0"
edition.workspace = true
rust-version.workspace = true
license.workspace = true

[features]
frm = ["hyperswitch_domain_models/frm", "hyperswitch_interfaces/frm"]
payouts = ["hyperswitch_domain_models/payouts", "api_models/payouts", "hyperswitch_interfaces/payouts"]
v1 = ["api_models/v1", "hyperswitch_domain_models/v1", "common_utils/v1"]
v2 = ["api_models/v2", "hyperswitch_domain_models/v2", "common_utils/v2", "hyperswitch_interfaces/v2"]
revenue_recovery = ["hyperswitch_interfaces/revenue_recovery", "hyperswitch_domain_models/revenue_recovery"]
default = ["dummy_connector"]
dummy_connector = [
    "hyperswitch_interfaces/dummy_connector",
    "hyperswitch_domain_models/dummy_connector",
]

[dependencies]
<<<<<<< HEAD
crc = "3"
=======
>>>>>>> 971e17e0
actix-web = "4.11.0"
async-trait = "0.1.88"
base64 = "0.22.1"
bytes = "1.10.1"
chrono = "0.4"
crc = "3"
crypto = "0.2"
encoding_rs = "0.8.35"
error-stack = "0.4.1"
hex = "0.4.3"
html-escape = "0.2"
http = "0.2.12"
iso_currency = "0.4.4"
isocountry = "0.3.2"
image = { version = "0.25.6", default-features = false, features = ["png"] }
josekit = "0.8.7"
lazy_static = "1.5.0"
mime = "0.3.17"
num-traits = "0.2.19"
nanoid = "0.4.0"
openssl = {version = "0.10.70"}
pem = "3.0.5"
qrcode = "0.14.1"
quick-xml = { version = "0.31.0", features = ["serialize"] }
rand = "0.8.5"
regex = "1.11.1"
reqwest = { version = "0.11.27" }
ring = "0.17.14"
roxmltree = "0.19.0"
serde = { version = "1.0.219", features = ["derive"] }
serde_json = "1.0.140"
serde_qs = "0.12.0"
serde_repr = "0.1.20"
serde_urlencoded = "0.7.1"
unidecode = "0.3.0"
serde_with = "3.12.0"
sha1 = { version = "0.10.6" }
sha2 = "0.10"
strum = { version = "0.26", features = ["derive"] }
time = "0.3.41"
unicode-normalization = "0.1.24"
utoipa = { version = "4.2.3", features = ["preserve_order", "preserve_path_order", "time"] }
url = "2.5.4"
urlencoding = "2.1.3"
uuid = { version = "1.17.0", features = ["v4"] }

# First party crates
api_models = { version = "0.1.0", path = "../api_models", features = ["errors"], default-features = false }
cards = { version = "0.1.0", path = "../cards" }
common_enums = { version = "0.1.0", path = "../common_enums" }
common_types = { version = "0.1.0", path = "../common_types" }
common_utils = { version = "0.1.0", path = "../common_utils", features = ["async_ext", "logs", "metrics", "crypto_openssl"] }
hyperswitch_domain_models = { version = "0.1.0", path = "../hyperswitch_domain_models", default-features = false }
hyperswitch_interfaces = { version = "0.1.0", path = "../hyperswitch_interfaces", default-features = false }
masking = { version = "0.1.0", path = "../masking" }
router_env = { version = "0.1.0", path = "../router_env", features = ["log_extra_implicit_fields", "log_custom_entries_to_extra"] }

[lints]
workspace = true<|MERGE_RESOLUTION|>--- conflicted
+++ resolved
@@ -18,10 +18,7 @@
 ]
 
 [dependencies]
-<<<<<<< HEAD
 crc = "3"
-=======
->>>>>>> 971e17e0
 actix-web = "4.11.0"
 async-trait = "0.1.88"
 base64 = "0.22.1"
