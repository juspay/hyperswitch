use cards::CardNumber;
use common_enums::enums;
use common_utils::{
    errors::CustomResult,
    ext_traits::{OptionExt, ValueExt},
    pii::{self},
    request::Method,
};
use error_stack::ResultExt;
use hyperswitch_domain_models::{
    payment_method_data::{
        BankDebitData, BankRedirectData, BankTransferData, Card, CardRedirectData, GiftCardData,
        PayLaterData, PaymentMethodData, VoucherData, WalletData,
    },
    router_data::{ConnectorAuthType, ErrorResponse, RouterData},
    router_flow_types::refunds::{Execute, RSync},
    router_request_types::{BrowserInformation, ResponseId},
    router_response_types::{PaymentsResponseData, RedirectForm, RefundsResponseData},
    types,
};
use hyperswitch_interfaces::{
    api,
    consts::{NO_ERROR_CODE, NO_ERROR_MESSAGE},
    errors,
};
use masking::{ExposeInterface, PeekInterface, Secret};
use ring::digest;
use serde::{Deserialize, Serialize};
use strum::Display;

use crate::{
    types::{RefundsResponseRouterData, ResponseRouterData},
    utils::{
        self, BrowserInformationData, CardData, ForeignTryFrom, PaymentsAuthorizeRequestData,
        RouterData as _,
    },
};

#[derive(Debug, Serialize)]
pub struct ZenRouterData<T> {
    pub amount: String,
    pub router_data: T,
}

impl<T> TryFrom<(&api::CurrencyUnit, enums::Currency, i64, T)> for ZenRouterData<T> {
    type Error = error_stack::Report<errors::ConnectorError>;
    fn try_from(
        (currency_unit, currency, amount, item): (&api::CurrencyUnit, enums::Currency, i64, T),
    ) -> Result<Self, Self::Error> {
        let amount = utils::get_amount_as_string(currency_unit, amount, currency)?;
        Ok(Self {
            amount,
            router_data: item,
        })
    }
}

// Auth Struct
pub struct ZenAuthType {
    pub(super) api_key: Secret<String>,
}

impl TryFrom<&ConnectorAuthType> for ZenAuthType {
    type Error = error_stack::Report<errors::ConnectorError>;
    fn try_from(auth_type: &ConnectorAuthType) -> Result<Self, Self::Error> {
        if let ConnectorAuthType::HeaderKey { api_key } = auth_type {
            Ok(Self {
                api_key: api_key.to_owned(),
            })
        } else {
            Err(errors::ConnectorError::FailedToObtainAuthType.into())
        }
    }
}

#[derive(Debug, Serialize)]
#[serde(rename_all = "camelCase")]
pub struct ApiRequest {
    merchant_transaction_id: String,
    payment_channel: ZenPaymentChannels,
    amount: String,
    currency: enums::Currency,
    payment_specific_data: ZenPaymentSpecificData,
    customer: ZenCustomerDetails,
    custom_ipn_url: String,
    items: Vec<ZenItemObject>,
}

#[derive(Debug, Serialize)]
#[serde(untagged)]
pub enum ZenPaymentsRequest {
    ApiRequest(Box<ApiRequest>),
    CheckoutRequest(Box<CheckoutRequest>),
}

#[derive(Debug, Serialize)]
#[serde(rename_all = "camelCase")]
pub struct CheckoutRequest {
    amount: String,
    currency: enums::Currency,
    custom_ipn_url: String,
    items: Vec<ZenItemObject>,
    merchant_transaction_id: String,
    signature: Option<Secret<String>>,
    specified_payment_channel: ZenPaymentChannels,
    terminal_uuid: Secret<String>,
    url_redirect: String,
}

#[derive(Clone, Debug, Display, Serialize)]
#[serde(rename_all = "SCREAMING_SNAKE_CASE")]
#[allow(clippy::enum_variant_names)]
pub enum ZenPaymentChannels {
    PclCard,
    PclGooglepay,
    PclApplepay,
    PclBoacompraBoleto,
    PclBoacompraEfecty,
    PclBoacompraMultibanco,
    PclBoacompraPagoefectivo,
    PclBoacompraPix,
    PclBoacompraPse,
    PclBoacompraRedcompra,
    PclBoacompraRedpagos,
}

#[derive(Debug, Serialize)]
#[serde(rename_all = "camelCase")]
pub struct ZenCustomerDetails {
    email: pii::Email,
    ip: Secret<String, pii::IpAddress>,
}

#[derive(Debug, Serialize)]
#[serde(untagged)]
pub enum ZenPaymentSpecificData {
    ZenOnetimePayment(Box<ZenPaymentData>),
    ZenGeneralPayment(ZenGeneralPaymentData),
}

#[derive(Debug, Serialize)]
#[serde(rename_all = "camelCase")]
pub struct ZenPaymentData {
    browser_details: ZenBrowserDetails,
    #[serde(rename = "type")]
    payment_type: ZenPaymentTypes,
    #[serde(skip_serializing_if = "Option::is_none")]
    token: Option<Secret<String>>,
    #[serde(skip_serializing_if = "Option::is_none")]
    card: Option<ZenCardDetails>,
    descriptor: String,
    return_verify_url: Option<String>,
}

#[derive(Debug, Serialize)]
#[serde(rename_all = "camelCase")]
pub struct ZenGeneralPaymentData {
    #[serde(rename = "type")]
    payment_type: ZenPaymentTypes,
    return_url: String,
}

#[derive(Debug, Serialize)]
#[serde(rename_all = "camelCase")]
pub struct ZenBrowserDetails {
    color_depth: String,
    java_enabled: bool,
    lang: String,
    screen_height: String,
    screen_width: String,
    timezone: String,
    accept_header: String,
    window_size: String,
    user_agent: String,
}

#[derive(Debug, Serialize)]
#[serde(rename_all = "snake_case")]
pub enum ZenPaymentTypes {
    Onetime,
    General,
}

#[derive(Debug, Serialize)]
#[serde(rename_all = "camelCase")]
pub struct ZenCardDetails {
    number: CardNumber,
    expiry_date: Secret<String>,
    cvv: Secret<String>,
}

#[derive(Debug, Serialize)]
#[serde(rename_all = "camelCase")]
pub struct ZenItemObject {
    name: String,
    price: String,
    quantity: u16,
    line_amount_total: String,
}

#[derive(Debug, Serialize, Deserialize)]
pub struct SessionObject {
    pub apple_pay: Option<WalletSessionData>,
    pub google_pay: Option<WalletSessionData>,
}

#[derive(Debug, Serialize, Deserialize)]
pub struct WalletSessionData {
    pub terminal_uuid: Option<Secret<String>>,
    pub pay_wall_secret: Option<Secret<String>>,
}

impl TryFrom<(&ZenRouterData<&types::PaymentsAuthorizeRouterData>, &Card)> for ZenPaymentsRequest {
    type Error = error_stack::Report<errors::ConnectorError>;
    fn try_from(
        value: (&ZenRouterData<&types::PaymentsAuthorizeRouterData>, &Card),
    ) -> Result<Self, Self::Error> {
        let (item, ccard) = value;
        let browser_info = item.router_data.request.get_browser_info()?;
        let ip = browser_info.get_ip_address()?;
        let browser_details = get_browser_details(&browser_info)?;
        let amount = item.amount.to_owned();
        let payment_specific_data =
            ZenPaymentSpecificData::ZenOnetimePayment(Box::new(ZenPaymentData {
                browser_details,
                //Connector Specific for cards
                payment_type: ZenPaymentTypes::Onetime,
                token: None,
                card: Some(ZenCardDetails {
                    number: ccard.card_number.clone(),
                    expiry_date: ccard
                        .get_card_expiry_month_year_2_digit_with_delimiter("".to_owned())?,
                    cvv: ccard.card_cvc.clone(),
                }),
                descriptor: item
                    .router_data
                    .get_description()?
                    .chars()
                    .take(24)
                    .collect(),
                return_verify_url: item.router_data.request.router_return_url.clone(),
            }));
        Ok(Self::ApiRequest(Box::new(ApiRequest {
            merchant_transaction_id: item.router_data.connector_request_reference_id.clone(),
            payment_channel: ZenPaymentChannels::PclCard,
            currency: item.router_data.request.currency,
            payment_specific_data,
            customer: get_customer(item.router_data, ip)?,
            custom_ipn_url: item.router_data.request.get_webhook_url()?,
            items: get_item_object(item.router_data)?,
            amount,
        })))
    }
}

impl
    TryFrom<(
        &ZenRouterData<&types::PaymentsAuthorizeRouterData>,
        &VoucherData,
    )> for ZenPaymentsRequest
{
    type Error = error_stack::Report<errors::ConnectorError>;
    fn try_from(
        value: (
            &ZenRouterData<&types::PaymentsAuthorizeRouterData>,
            &VoucherData,
        ),
    ) -> Result<Self, Self::Error> {
        let (item, voucher_data) = value;
        let browser_info = item.router_data.request.get_browser_info()?;
        let ip = browser_info.get_ip_address()?;
        let amount = item.amount.to_owned();
        let payment_specific_data =
            ZenPaymentSpecificData::ZenGeneralPayment(ZenGeneralPaymentData {
                //Connector Specific for Latam Methods
                payment_type: ZenPaymentTypes::General,
                return_url: item.router_data.request.get_router_return_url()?,
            });
        let payment_channel = match voucher_data {
            VoucherData::Boleto { .. } => ZenPaymentChannels::PclBoacompraBoleto,
            VoucherData::Efecty => ZenPaymentChannels::PclBoacompraEfecty,
            VoucherData::PagoEfectivo => ZenPaymentChannels::PclBoacompraPagoefectivo,
            VoucherData::RedCompra => ZenPaymentChannels::PclBoacompraRedcompra,
            VoucherData::RedPagos => ZenPaymentChannels::PclBoacompraRedpagos,
            VoucherData::Oxxo
            | VoucherData::Alfamart { .. }
            | VoucherData::Indomaret { .. }
            | VoucherData::SevenEleven { .. }
            | VoucherData::Lawson { .. }
            | VoucherData::MiniStop { .. }
            | VoucherData::FamilyMart { .. }
            | VoucherData::Seicomart { .. }
            | VoucherData::PayEasy { .. } => Err(errors::ConnectorError::NotImplemented(
                utils::get_unimplemented_payment_method_error_message("Zen"),
            ))?,
        };
        Ok(Self::ApiRequest(Box::new(ApiRequest {
            merchant_transaction_id: item.router_data.connector_request_reference_id.clone(),
            payment_channel,
            currency: item.router_data.request.currency,
            payment_specific_data,
            customer: get_customer(item.router_data, ip)?,
            custom_ipn_url: item.router_data.request.get_webhook_url()?,
            items: get_item_object(item.router_data)?,
            amount,
        })))
    }
}

impl
    TryFrom<(
        &ZenRouterData<&types::PaymentsAuthorizeRouterData>,
        &Box<BankTransferData>,
    )> for ZenPaymentsRequest
{
    type Error = error_stack::Report<errors::ConnectorError>;
    fn try_from(
        value: (
            &ZenRouterData<&types::PaymentsAuthorizeRouterData>,
            &Box<BankTransferData>,
        ),
    ) -> Result<Self, Self::Error> {
        let (item, bank_transfer_data) = value;
        let browser_info = item.router_data.request.get_browser_info()?;
        let ip = browser_info.get_ip_address()?;
        let amount = item.amount.to_owned();
        let payment_specific_data =
            ZenPaymentSpecificData::ZenGeneralPayment(ZenGeneralPaymentData {
                //Connector Specific for Latam Methods
                payment_type: ZenPaymentTypes::General,
                return_url: item.router_data.request.get_router_return_url()?,
            });
        let payment_channel = match **bank_transfer_data {
            BankTransferData::MultibancoBankTransfer { .. } => {
                ZenPaymentChannels::PclBoacompraMultibanco
            }
            BankTransferData::Pix { .. } => ZenPaymentChannels::PclBoacompraPix,
            BankTransferData::Pse { .. } => ZenPaymentChannels::PclBoacompraPse,
            BankTransferData::SepaBankTransfer { .. }
            | BankTransferData::AchBankTransfer { .. }
            | BankTransferData::BacsBankTransfer { .. }
            | BankTransferData::PermataBankTransfer { .. }
            | BankTransferData::BcaBankTransfer { .. }
            | BankTransferData::BniVaBankTransfer { .. }
            | BankTransferData::BriVaBankTransfer { .. }
            | BankTransferData::CimbVaBankTransfer { .. }
            | BankTransferData::DanamonVaBankTransfer { .. }
            | BankTransferData::LocalBankTransfer { .. }
            | BankTransferData::InstantBankTransfer {}
            | BankTransferData::InstantBankTransferFinland { .. }
            | BankTransferData::InstantBankTransferPoland { .. }
            | BankTransferData::IndonesianBankTransfer { .. }
            | BankTransferData::MandiriVaBankTransfer { .. } => {
                Err(errors::ConnectorError::NotImplemented(
                    utils::get_unimplemented_payment_method_error_message("Zen"),
                ))?
            }
        };
        Ok(Self::ApiRequest(Box::new(ApiRequest {
            merchant_transaction_id: item.router_data.connector_request_reference_id.clone(),
            payment_channel,
            currency: item.router_data.request.currency,
            payment_specific_data,
            customer: get_customer(item.router_data, ip)?,
            custom_ipn_url: item.router_data.request.get_webhook_url()?,
            items: get_item_object(item.router_data)?,
            amount,
        })))
    }
}

/*
impl TryFrom<(&types::PaymentsAuthorizeRouterData, &GooglePayWalletData)> for ZenPaymentsRequest {
    type Error = error_stack::Report<errors::ConnectorError>;
    fn try_from(
        (item, gpay_pay_redirect_data): (&types::PaymentsAuthorizeRouterData, &GooglePayWalletData),
    ) -> Result<Self, Self::Error> {
        let amount = utils::to_currency_base_unit(item.request.amount, item.request.currency)?;
        let browser_info = item.request.get_browser_info()?;
        let browser_details = get_browser_details(&browser_info)?;
        let ip = browser_info.get_ip_address()?;
        let payment_specific_data = ZenPaymentData {
            browser_details,
            //Connector Specific for wallet
            payment_type: ZenPaymentTypes::ExternalPaymentToken,
            token: Some(Secret::new(
                gpay_pay_redirect_data.tokenization_data.token.clone(),
            )),
            card: None,
            descriptor: item.get_description()?.chars().take(24).collect(),
            return_verify_url: item.request.router_return_url.clone(),
        };
        Ok(Self::ApiRequest(Box::new(ApiRequest {
            merchant_transaction_id: item.attempt_id.clone(),
            payment_channel: ZenPaymentChannels::PclGooglepay,
            currency: item.request.currency,
            payment_specific_data,
            customer: get_customer(item, ip)?,
            custom_ipn_url: item.request.get_webhook_url()?,
            items: get_item_object(item, amount.clone())?,
            amount,
        })))
    }
}
*/
/*
impl
    TryFrom<(
        &types::PaymentsAuthorizeRouterData,
        &Box<ApplePayRedirectData>,
    )> for ZenPaymentsRequest
{
    type Error = error_stack::Report<errors::ConnectorError>;
    fn try_from(
        (item, _apple_pay_redirect_data): (
            &types::PaymentsAuthorizeRouterData,
            &Box<ApplePayRedirectData>,
        ),
    ) -> Result<Self, Self::Error> {
        let amount = utils::to_currency_base_unit(item.request.amount, item.request.currency)?;
        let connector_meta = item.get_connector_meta()?;
        let session: SessionObject = connector_meta
            .parse_value("SessionObject")
            .change_context(errors::ConnectorError::RequestEncodingFailed)?;
        let applepay_session_data = session
            .apple_pay
            .ok_or(errors::ConnectorError::RequestEncodingFailed)?;
        let terminal_uuid = applepay_session_data
            .terminal_uuid
            .clone()
            .ok_or(errors::ConnectorError::RequestEncodingFailed)?;
        let mut checkout_request = CheckoutRequest {
            merchant_transaction_id: item.attempt_id.clone(),
            specified_payment_channel: ZenPaymentChannels::PclApplepay,
            currency: item.request.currency,
            custom_ipn_url: item.request.get_webhook_url()?,
            items: get_item_object(item, amount.clone())?,
            amount,
            terminal_uuid: Secret::new(terminal_uuid),
            signature: None,
            url_redirect: item.request.get_return_url()?,
        };
        checkout_request.signature = Some(get_checkout_signature(
            &checkout_request,
            &applepay_session_data,
        )?);
        Ok(Self::CheckoutRequest(Box::new(checkout_request)))
    }
}
*/

impl
    TryFrom<(
        &ZenRouterData<&types::PaymentsAuthorizeRouterData>,
        &WalletData,
    )> for ZenPaymentsRequest
{
    type Error = error_stack::Report<errors::ConnectorError>;
    fn try_from(
        (item, wallet_data): (
            &ZenRouterData<&types::PaymentsAuthorizeRouterData>,
            &WalletData,
        ),
    ) -> Result<Self, Self::Error> {
        let amount = item.amount.to_owned();
        let connector_meta = item.router_data.get_connector_meta()?;
        let session: SessionObject = connector_meta
            .parse_value("SessionObject")
            .change_context(errors::ConnectorError::RequestEncodingFailed)?;
        let (specified_payment_channel, session_data) = match wallet_data {
            WalletData::ApplePayRedirect(_) => (
                ZenPaymentChannels::PclApplepay,
                session
                    .apple_pay
                    .ok_or(errors::ConnectorError::InvalidWalletToken {
                        wallet_name: "Apple Pay".to_string(),
                    })?,
            ),
            WalletData::GooglePayRedirect(_) => (
                ZenPaymentChannels::PclGooglepay,
                session
                    .google_pay
                    .ok_or(errors::ConnectorError::InvalidWalletToken {
                        wallet_name: "Google Pay".to_string(),
                    })?,
            ),
            WalletData::WeChatPayRedirect(_)
            | WalletData::PaypalRedirect(_)
            | WalletData::ApplePay(_)
            | WalletData::GooglePay(_)
            | WalletData::AliPayQr(_)
            | WalletData::AliPayRedirect(_)
            | WalletData::AliPayHkRedirect(_)
            | WalletData::AmazonPayRedirect(_)
            | WalletData::Paysera(_)
            | WalletData::Skrill(_)
            | WalletData::MomoRedirect(_)
            | WalletData::KakaoPayRedirect(_)
            | WalletData::GoPayRedirect(_)
            | WalletData::GcashRedirect(_)
            | WalletData::ApplePayThirdPartySdk(_)
            | WalletData::DanaRedirect {}
            | WalletData::GooglePayThirdPartySdk(_)
            | WalletData::MbWayRedirect(_)
            | WalletData::MobilePayRedirect(_)
            | WalletData::PaypalSdk(_)
            | WalletData::Paze(_)
            | WalletData::SamsungPay(_)
            | WalletData::TwintRedirect {}
            | WalletData::VippsRedirect {}
            | WalletData::TouchNGoRedirect(_)
            | WalletData::CashappQr(_)
            | WalletData::SwishQr(_)
            | WalletData::WeChatPayQr(_)
            | WalletData::Mifinity(_)
            | WalletData::RevolutPay(_) => Err(errors::ConnectorError::NotImplemented(
                utils::get_unimplemented_payment_method_error_message("Zen"),
            ))?,
        };
        let terminal_uuid = session_data
            .terminal_uuid
            .clone()
            .ok_or(errors::ConnectorError::RequestEncodingFailed)?
            .expose();
        let mut checkout_request = CheckoutRequest {
            merchant_transaction_id: item.router_data.connector_request_reference_id.clone(),
            specified_payment_channel,
            currency: item.router_data.request.currency,
            custom_ipn_url: item.router_data.request.get_webhook_url()?,
            items: get_item_object(item.router_data)?,
            amount,
            terminal_uuid: Secret::new(terminal_uuid),
            signature: None,
            url_redirect: item.router_data.request.get_router_return_url()?,
        };
        checkout_request.signature =
            Some(get_checkout_signature(&checkout_request, &session_data)?);
        Ok(Self::CheckoutRequest(Box::new(checkout_request)))
    }
}

fn get_checkout_signature(
    checkout_request: &CheckoutRequest,
    session: &WalletSessionData,
) -> Result<Secret<String>, error_stack::Report<errors::ConnectorError>> {
    let pay_wall_secret = session
        .pay_wall_secret
        .clone()
        .ok_or(errors::ConnectorError::RequestEncodingFailed)?;
    let mut signature_data = get_signature_data(checkout_request)?;
    signature_data.push_str(&pay_wall_secret.expose());
    let payload_digest = digest::digest(&digest::SHA256, signature_data.as_bytes());
    let mut signature = hex::encode(payload_digest);
    signature.push_str(";sha256");
    Ok(Secret::new(signature))
}

/// Fields should be in alphabetical order
fn get_signature_data(
    checkout_request: &CheckoutRequest,
) -> Result<String, errors::ConnectorError> {
    let specified_payment_channel = match checkout_request.specified_payment_channel {
        ZenPaymentChannels::PclCard => "pcl_card",
        ZenPaymentChannels::PclGooglepay => "pcl_googlepay",
        ZenPaymentChannels::PclApplepay => "pcl_applepay",
        ZenPaymentChannels::PclBoacompraBoleto => "pcl_boacompra_boleto",
        ZenPaymentChannels::PclBoacompraEfecty => "pcl_boacompra_efecty",
        ZenPaymentChannels::PclBoacompraMultibanco => "pcl_boacompra_multibanco",
        ZenPaymentChannels::PclBoacompraPagoefectivo => "pcl_boacompra_pagoefectivo",
        ZenPaymentChannels::PclBoacompraPix => "pcl_boacompra_pix",
        ZenPaymentChannels::PclBoacompraPse => "pcl_boacompra_pse",
        ZenPaymentChannels::PclBoacompraRedcompra => "pcl_boacompra_redcompra",
        ZenPaymentChannels::PclBoacompraRedpagos => "pcl_boacompra_redpagos",
    };
    let mut signature_data = vec![
        format!("amount={}", checkout_request.amount),
        format!("currency={}", checkout_request.currency),
        format!("customipnurl={}", checkout_request.custom_ipn_url),
    ];
    for index in 0..checkout_request.items.len() {
        let prefix = format!("items[{index}].");
        let checkout_request_items = checkout_request
            .items
            .get(index)
            .ok_or(errors::ConnectorError::RequestEncodingFailed)?;
        signature_data.push(format!(
            "{prefix}lineamounttotal={}",
            checkout_request_items.line_amount_total
        ));
        signature_data.push(format!("{prefix}name={}", checkout_request_items.name));
        signature_data.push(format!("{prefix}price={}", checkout_request_items.price));
        signature_data.push(format!(
            "{prefix}quantity={}",
            checkout_request_items.quantity
        ));
    }
    signature_data.push(format!(
        "merchanttransactionid={}",
        checkout_request.merchant_transaction_id
    ));
    signature_data.push(format!(
        "specifiedpaymentchannel={specified_payment_channel}"
    ));
    signature_data.push(format!(
        "terminaluuid={}",
        checkout_request.terminal_uuid.peek()
    ));
    signature_data.push(format!("urlredirect={}", checkout_request.url_redirect));
    let signature = signature_data.join("&");
    Ok(signature.to_lowercase())
}

fn get_customer(
    item: &types::PaymentsAuthorizeRouterData,
    ip: Secret<String, pii::IpAddress>,
) -> Result<ZenCustomerDetails, error_stack::Report<errors::ConnectorError>> {
    Ok(ZenCustomerDetails {
        email: item.request.get_email()?,
        ip,
    })
}

fn get_item_object(
    item: &types::PaymentsAuthorizeRouterData,
) -> Result<Vec<ZenItemObject>, error_stack::Report<errors::ConnectorError>> {
    let order_details = item.request.get_order_details()?;

    order_details
        .iter()
        .map(|data| {
            Ok(ZenItemObject {
                name: data.product_name.clone(),
                quantity: data.quantity,
                price: utils::to_currency_base_unit_with_zero_decimal_check(
                    data.amount.get_amount_as_i64(), // This should be changed to MinorUnit when we implement amount conversion for this connector. Additionally, the function get_amount_as_i64() should be avoided in the future.
                    item.request.currency,
                )?,
                line_amount_total: (f64::from(data.quantity)
                    * utils::to_currency_base_unit_asf64(
                        data.amount.get_amount_as_i64(), // This should be changed to MinorUnit when we implement amount conversion for this connector. Additionally, the function get_amount_as_i64() should be avoided in the future.
                        item.request.currency,
                    )?)
                .to_string(),
            })
        })
        .collect::<Result<_, _>>()
}

fn get_browser_details(
    browser_info: &BrowserInformation,
) -> CustomResult<ZenBrowserDetails, errors::ConnectorError> {
    let screen_height = browser_info
        .screen_height
        .get_required_value("screen_height")
        .change_context(errors::ConnectorError::MissingRequiredField {
            field_name: "screen_height",
        })?;

    let screen_width = browser_info
        .screen_width
        .get_required_value("screen_width")
        .change_context(errors::ConnectorError::MissingRequiredField {
            field_name: "screen_width",
        })?;

    let window_size = match (screen_height, screen_width) {
        (250, 400) => "01",
        (390, 400) => "02",
        (500, 600) => "03",
        (600, 400) => "04",
        _ => "05",
    }
    .to_string();

    Ok(ZenBrowserDetails {
        color_depth: browser_info.get_color_depth()?.to_string(),
        java_enabled: browser_info.get_java_enabled()?,
        lang: browser_info.get_language()?,
        screen_height: screen_height.to_string(),
        screen_width: screen_width.to_string(),
        timezone: browser_info.get_time_zone()?.to_string(),
        accept_header: browser_info.get_accept_header()?,
        user_agent: browser_info.get_user_agent()?,
        window_size,
    })
}

impl TryFrom<&ZenRouterData<&types::PaymentsAuthorizeRouterData>> for ZenPaymentsRequest {
    type Error = error_stack::Report<errors::ConnectorError>;
    fn try_from(
        item: &ZenRouterData<&types::PaymentsAuthorizeRouterData>,
    ) -> Result<Self, Self::Error> {
        match &item.router_data.request.payment_method_data {
            PaymentMethodData::Card(card) => Self::try_from((item, card)),
            PaymentMethodData::Wallet(wallet_data) => Self::try_from((item, wallet_data)),
            PaymentMethodData::Voucher(voucher_data) => Self::try_from((item, voucher_data)),
            PaymentMethodData::BankTransfer(bank_transfer_data) => {
                Self::try_from((item, bank_transfer_data))
            }
            PaymentMethodData::BankRedirect(bank_redirect_data) => {
                Self::try_from(bank_redirect_data)
            }
            PaymentMethodData::PayLater(paylater_data) => Self::try_from(paylater_data),
            PaymentMethodData::BankDebit(bank_debit_data) => Self::try_from(bank_debit_data),
            PaymentMethodData::CardRedirect(car_redirect_data) => Self::try_from(car_redirect_data),
            PaymentMethodData::GiftCard(gift_card_data) => Self::try_from(gift_card_data.as_ref()),
            PaymentMethodData::Crypto(_)
            | PaymentMethodData::MandatePayment
            | PaymentMethodData::Reward
            | PaymentMethodData::RealTimePayment(_)
            | PaymentMethodData::MobilePayment(_)
            | PaymentMethodData::Upi(_)
            | PaymentMethodData::OpenBanking(_)
            | PaymentMethodData::CardToken(_)
            | PaymentMethodData::NetworkToken(_)
            | PaymentMethodData::CardDetailsForNetworkTransactionId(_) => {
                Err(errors::ConnectorError::NotImplemented(
                    utils::get_unimplemented_payment_method_error_message("Zen"),
                ))?
            }
        }
    }
}

impl TryFrom<&BankRedirectData> for ZenPaymentsRequest {
    type Error = error_stack::Report<errors::ConnectorError>;
    fn try_from(value: &BankRedirectData) -> Result<Self, Self::Error> {
        match value {
            BankRedirectData::Ideal { .. }
            | BankRedirectData::Sofort { .. }
            | BankRedirectData::BancontactCard { .. }
            | BankRedirectData::Blik { .. }
            | BankRedirectData::Trustly { .. }
            | BankRedirectData::Eft { .. }
            | BankRedirectData::Eps { .. }
            | BankRedirectData::Giropay { .. }
            | BankRedirectData::Przelewy24 { .. }
            | BankRedirectData::Bizum {}
            | BankRedirectData::Interac { .. }
            | BankRedirectData::OnlineBankingCzechRepublic { .. }
            | BankRedirectData::OnlineBankingFinland { .. }
            | BankRedirectData::OnlineBankingPoland { .. }
            | BankRedirectData::OnlineBankingSlovakia { .. }
            | BankRedirectData::OpenBankingUk { .. }
            | BankRedirectData::OnlineBankingFpx { .. }
            | BankRedirectData::OnlineBankingThailand { .. }
            | BankRedirectData::LocalBankRedirect {} => {
                Err(errors::ConnectorError::NotImplemented(
                    utils::get_unimplemented_payment_method_error_message("Zen"),
                )
                .into())
            }
        }
    }
}

impl TryFrom<&PayLaterData> for ZenPaymentsRequest {
    type Error = error_stack::Report<errors::ConnectorError>;
    fn try_from(value: &PayLaterData) -> Result<Self, Self::Error> {
        match value {
            PayLaterData::KlarnaRedirect { .. }
            | PayLaterData::KlarnaSdk { .. }
            | PayLaterData::AffirmRedirect {}
            | PayLaterData::AfterpayClearpayRedirect { .. }
            | PayLaterData::PayBrightRedirect {}
            | PayLaterData::WalleyRedirect {}
            | PayLaterData::AlmaRedirect {}
<<<<<<< HEAD
            | PayLaterData::FlexitiRedirect { .. }
            | PayLaterData::AtomeRedirect {} => Err(errors::ConnectorError::NotImplemented(
=======
            | PayLaterData::AtomeRedirect {}
            | PayLaterData::BreadpayRedirect {} => Err(errors::ConnectorError::NotImplemented(
>>>>>>> 1e6a088c
                utils::get_unimplemented_payment_method_error_message("Zen"),
            )
            .into()),
        }
    }
}

impl TryFrom<&BankDebitData> for ZenPaymentsRequest {
    type Error = error_stack::Report<errors::ConnectorError>;
    fn try_from(value: &BankDebitData) -> Result<Self, Self::Error> {
        match value {
            BankDebitData::AchBankDebit { .. }
            | BankDebitData::SepaBankDebit { .. }
            | BankDebitData::BecsBankDebit { .. }
            | BankDebitData::BacsBankDebit { .. } => Err(errors::ConnectorError::NotImplemented(
                utils::get_unimplemented_payment_method_error_message("Zen"),
            )
            .into()),
        }
    }
}

impl TryFrom<&CardRedirectData> for ZenPaymentsRequest {
    type Error = error_stack::Report<errors::ConnectorError>;
    fn try_from(value: &CardRedirectData) -> Result<Self, Self::Error> {
        match value {
            CardRedirectData::Knet {}
            | CardRedirectData::Benefit {}
            | CardRedirectData::MomoAtm {}
            | CardRedirectData::CardRedirect {} => Err(errors::ConnectorError::NotImplemented(
                utils::get_unimplemented_payment_method_error_message("Zen"),
            )
            .into()),
        }
    }
}

impl TryFrom<&GiftCardData> for ZenPaymentsRequest {
    type Error = error_stack::Report<errors::ConnectorError>;
    fn try_from(value: &GiftCardData) -> Result<Self, Self::Error> {
        match value {
            GiftCardData::PaySafeCard {} | GiftCardData::Givex(_) => {
                Err(errors::ConnectorError::NotImplemented(
                    utils::get_unimplemented_payment_method_error_message("Zen"),
                )
                .into())
            }
        }
    }
}

// PaymentsResponse
#[derive(Debug, Default, Deserialize, Clone, strum::Display, Serialize)]
#[serde(rename_all = "UPPERCASE")]
pub enum ZenPaymentStatus {
    Authorized,
    Accepted,
    #[default]
    Pending,
    Rejected,
    Canceled,
}

impl ForeignTryFrom<(ZenPaymentStatus, Option<ZenActions>)> for enums::AttemptStatus {
    type Error = error_stack::Report<errors::ConnectorError>;
    fn foreign_try_from(item: (ZenPaymentStatus, Option<ZenActions>)) -> Result<Self, Self::Error> {
        let (item_txn_status, item_action_status) = item;
        Ok(match item_txn_status {
            // Payment has been authorized at connector end, They will send webhook when it gets accepted
            ZenPaymentStatus::Authorized => Self::Pending,
            ZenPaymentStatus::Accepted => Self::Charged,
            ZenPaymentStatus::Pending => {
                item_action_status.map_or(Self::Pending, |action| match action {
                    ZenActions::Redirect => Self::AuthenticationPending,
                })
            }
            ZenPaymentStatus::Rejected => Self::Failure,
            ZenPaymentStatus::Canceled => Self::Voided,
        })
    }
}

#[derive(Debug, Clone, Deserialize, Serialize)]
#[serde(rename_all = "camelCase")]
pub struct ApiResponse {
    status: ZenPaymentStatus,
    id: String,
    // merchant_transaction_id: Option<String>,
    merchant_action: Option<ZenMerchantAction>,
    reject_code: Option<String>,
    reject_reason: Option<String>,
}

#[derive(Debug, Deserialize, Serialize)]
#[serde(untagged)]
pub enum ZenPaymentsResponse {
    ApiResponse(ApiResponse),
    CheckoutResponse(CheckoutResponse),
}

#[derive(Debug, Deserialize, Serialize)]
#[serde(rename_all = "camelCase")]
pub struct CheckoutResponse {
    redirect_url: url::Url,
}

#[derive(Debug, Clone, Serialize, Deserialize)]
#[serde(rename_all = "camelCase")]
pub struct ZenMerchantAction {
    action: ZenActions,
    data: ZenMerchantActionData,
}
#[derive(Debug, Clone, Serialize, Deserialize)]
#[serde(rename_all = "UPPERCASE")]
pub enum ZenActions {
    Redirect,
}
#[derive(Debug, Clone, Serialize, Deserialize)]
#[serde(rename_all = "camelCase")]
pub struct ZenMerchantActionData {
    redirect_url: url::Url,
}

impl<F, T> TryFrom<ResponseRouterData<F, ZenPaymentsResponse, T, PaymentsResponseData>>
    for RouterData<F, T, PaymentsResponseData>
{
    type Error = error_stack::Report<errors::ConnectorError>;
    fn try_from(
        item: ResponseRouterData<F, ZenPaymentsResponse, T, PaymentsResponseData>,
    ) -> Result<Self, Self::Error> {
        match item.response {
            ZenPaymentsResponse::ApiResponse(response) => Self::try_from(ResponseRouterData {
                response,
                data: item.data,
                http_code: item.http_code,
            }),
            ZenPaymentsResponse::CheckoutResponse(response) => Self::try_from(ResponseRouterData {
                response,
                data: item.data,
                http_code: item.http_code,
            }),
        }
    }
}

fn get_zen_response(
    response: ApiResponse,
    status_code: u16,
) -> CustomResult<
    (
        enums::AttemptStatus,
        Option<ErrorResponse>,
        PaymentsResponseData,
    ),
    errors::ConnectorError,
> {
    let redirection_data_action = response.merchant_action.map(|merchant_action| {
        (
            RedirectForm::from((merchant_action.data.redirect_url, Method::Get)),
            merchant_action.action,
        )
    });
    let (redirection_data, action) = match redirection_data_action {
        Some((redirect_form, action)) => (Some(redirect_form), Some(action)),
        None => (None, None),
    };
    let status = enums::AttemptStatus::foreign_try_from((response.status, action))?;
    let error = if utils::is_payment_failure(status) {
        Some(ErrorResponse {
            code: response
                .reject_code
                .unwrap_or_else(|| NO_ERROR_CODE.to_string()),
            message: response
                .reject_reason
                .clone()
                .unwrap_or_else(|| NO_ERROR_MESSAGE.to_string()),
            reason: response.reject_reason,
            status_code,
            attempt_status: Some(status),
            connector_transaction_id: Some(response.id.clone()),
            network_advice_code: None,
            network_decline_code: None,
            network_error_message: None,
        })
    } else {
        None
    };
    let payment_response_data = PaymentsResponseData::TransactionResponse {
        resource_id: ResponseId::ConnectorTransactionId(response.id.clone()),
        redirection_data: Box::new(redirection_data),
        mandate_reference: Box::new(None),
        connector_metadata: None,
        network_txn_id: None,
        connector_response_reference_id: None,
        incremental_authorization_allowed: None,
        charges: None,
    };
    Ok((status, error, payment_response_data))
}

impl<F, T> TryFrom<ResponseRouterData<F, ApiResponse, T, PaymentsResponseData>>
    for RouterData<F, T, PaymentsResponseData>
{
    type Error = error_stack::Report<errors::ConnectorError>;
    fn try_from(
        value: ResponseRouterData<F, ApiResponse, T, PaymentsResponseData>,
    ) -> Result<Self, Self::Error> {
        let (status, error, payment_response_data) =
            get_zen_response(value.response.clone(), value.http_code)?;

        Ok(Self {
            status,
            response: error.map_or_else(|| Ok(payment_response_data), Err),
            ..value.data
        })
    }
}

impl<F, T> TryFrom<ResponseRouterData<F, CheckoutResponse, T, PaymentsResponseData>>
    for RouterData<F, T, PaymentsResponseData>
{
    type Error = error_stack::Report<errors::ConnectorError>;
    fn try_from(
        value: ResponseRouterData<F, CheckoutResponse, T, PaymentsResponseData>,
    ) -> Result<Self, Self::Error> {
        let redirection_data = Some(RedirectForm::from((
            value.response.redirect_url,
            Method::Get,
        )));
        Ok(Self {
            status: enums::AttemptStatus::AuthenticationPending,
            response: Ok(PaymentsResponseData::TransactionResponse {
                resource_id: ResponseId::NoResponseId,
                redirection_data: Box::new(redirection_data),
                mandate_reference: Box::new(None),
                connector_metadata: None,
                network_txn_id: None,
                connector_response_reference_id: None,
                incremental_authorization_allowed: None,
                charges: None,
            }),
            ..value.data
        })
    }
}

#[derive(Default, Debug, Serialize)]
#[serde(rename_all = "camelCase")]
pub struct ZenRefundRequest {
    amount: String,
    transaction_id: String,
    currency: enums::Currency,
    merchant_transaction_id: String,
}

impl<F> TryFrom<&ZenRouterData<&types::RefundsRouterData<F>>> for ZenRefundRequest {
    type Error = error_stack::Report<errors::ConnectorError>;
    fn try_from(item: &ZenRouterData<&types::RefundsRouterData<F>>) -> Result<Self, Self::Error> {
        Ok(Self {
            amount: item.amount.to_owned(),
            transaction_id: item.router_data.request.connector_transaction_id.clone(),
            currency: item.router_data.request.currency,
            merchant_transaction_id: item.router_data.request.refund_id.clone(),
        })
    }
}

#[derive(Debug, Default, Deserialize, Serialize)]
#[serde(rename_all = "UPPERCASE")]
pub enum RefundStatus {
    Authorized,
    Accepted,
    #[default]
    Pending,
    Rejected,
}

impl From<RefundStatus> for enums::RefundStatus {
    fn from(item: RefundStatus) -> Self {
        match item {
            RefundStatus::Accepted => Self::Success,
            RefundStatus::Pending | RefundStatus::Authorized => Self::Pending,
            RefundStatus::Rejected => Self::Failure,
        }
    }
}

#[derive(Default, Debug, Deserialize, Serialize)]
#[serde(rename_all = "camelCase")]
pub struct RefundResponse {
    id: String,
    status: RefundStatus,
    reject_code: Option<String>,
    reject_reason: Option<String>,
}

impl TryFrom<RefundsResponseRouterData<Execute, RefundResponse>>
    for types::RefundsRouterData<Execute>
{
    type Error = error_stack::Report<errors::ConnectorError>;
    fn try_from(
        item: RefundsResponseRouterData<Execute, RefundResponse>,
    ) -> Result<Self, Self::Error> {
        let (error, refund_response_data) = get_zen_refund_response(item.response, item.http_code)?;
        Ok(Self {
            response: error.map_or_else(|| Ok(refund_response_data), Err),
            ..item.data
        })
    }
}

fn get_zen_refund_response(
    response: RefundResponse,
    status_code: u16,
) -> CustomResult<(Option<ErrorResponse>, RefundsResponseData), errors::ConnectorError> {
    let refund_status = enums::RefundStatus::from(response.status);
    let error = if utils::is_refund_failure(refund_status) {
        Some(ErrorResponse {
            code: response
                .reject_code
                .unwrap_or_else(|| NO_ERROR_CODE.to_string()),
            message: response
                .reject_reason
                .clone()
                .unwrap_or_else(|| NO_ERROR_MESSAGE.to_string()),
            reason: response.reject_reason,
            status_code,
            attempt_status: None,
            connector_transaction_id: Some(response.id.clone()),
            network_advice_code: None,
            network_decline_code: None,
            network_error_message: None,
        })
    } else {
        None
    };
    let refund_response_data = RefundsResponseData {
        connector_refund_id: response.id,
        refund_status,
    };
    Ok((error, refund_response_data))
}

impl TryFrom<RefundsResponseRouterData<RSync, RefundResponse>> for types::RefundsRouterData<RSync> {
    type Error = error_stack::Report<errors::ConnectorError>;
    fn try_from(
        item: RefundsResponseRouterData<RSync, RefundResponse>,
    ) -> Result<Self, Self::Error> {
        let refund_status = enums::RefundStatus::from(item.response.status);
        Ok(Self {
            response: Ok(RefundsResponseData {
                connector_refund_id: item.response.id,
                refund_status,
            }),
            ..item.data
        })
    }
}

#[derive(Debug, Clone, Deserialize)]
#[serde(rename_all = "camelCase")]
pub struct ZenWebhookBody {
    #[serde(rename = "transactionId")]
    pub id: String,
    pub merchant_transaction_id: String,
    pub amount: String,
    pub currency: String,
    pub status: ZenPaymentStatus,
}

#[derive(Debug, Clone, Deserialize)]
pub struct ZenWebhookSignature {
    pub hash: String,
}

#[derive(Debug, Clone, Deserialize)]
#[serde(rename_all = "camelCase")]
pub struct ZenWebhookObjectReference {
    #[serde(rename = "type")]
    pub transaction_type: ZenWebhookTxnType,
    pub transaction_id: String,
    pub merchant_transaction_id: String,
}

#[derive(Debug, Clone, Deserialize)]
#[serde(rename_all = "camelCase")]
pub struct ZenWebhookEventType {
    #[serde(rename = "type")]
    pub transaction_type: ZenWebhookTxnType,
    pub transaction_id: String,
    pub status: ZenPaymentStatus,
}

#[derive(Debug, Clone, Deserialize)]
#[serde(rename_all = "SCREAMING_SNAKE_CASE")]
pub enum ZenWebhookTxnType {
    TrtPurchase,
    TrtRefund,
    #[serde(other)]
    Unknown,
}

#[derive(Debug, Deserialize, Serialize)]
pub struct ZenErrorResponse {
    pub error: Option<ZenErrorBody>,
    pub message: Option<String>,
}

#[derive(Debug, Deserialize, Clone, Serialize)]
pub struct ZenErrorBody {
    pub message: String,
    pub code: String,
}<|MERGE_RESOLUTION|>--- conflicted
+++ resolved
@@ -765,13 +765,9 @@
             | PayLaterData::PayBrightRedirect {}
             | PayLaterData::WalleyRedirect {}
             | PayLaterData::AlmaRedirect {}
-<<<<<<< HEAD
-            | PayLaterData::FlexitiRedirect { .. }
-            | PayLaterData::AtomeRedirect {} => Err(errors::ConnectorError::NotImplemented(
-=======
+            | PayLaterData::FlexitiRedirect {}
             | PayLaterData::AtomeRedirect {}
             | PayLaterData::BreadpayRedirect {} => Err(errors::ConnectorError::NotImplemented(
->>>>>>> 1e6a088c
                 utils::get_unimplemented_payment_method_error_message("Zen"),
             )
             .into()),
