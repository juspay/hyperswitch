--- conflicted
+++ resolved
@@ -2,11 +2,7 @@
 use std::str::FromStr;
 
 use common_enums::enums;
-<<<<<<< HEAD
-#[cfg(feature = "v2")]
-=======
 #[cfg(all(feature = "revenue_recovery", feature = "v2"))]
->>>>>>> 1c3f0572
 use common_utils::id_type;
 use common_utils::{errors::CustomResult, ext_traits::ByteSliceExt, types::StringMinorUnit};
 use error_stack::ResultExt;
@@ -22,17 +18,10 @@
 };
 #[cfg(all(feature = "v2", feature = "revenue_recovery"))]
 use hyperswitch_domain_models::{
-<<<<<<< HEAD
-    router_flow_types::revenue_recovery::GetAdditionalRevenueRecoveryDetails,
-    router_request_types::revenue_recovery::GetAdditionalRevenueRecoveryRequestData,
-    router_response_types::revenue_recovery::GetAdditionalRevenueRecoveryResponseData,
-    types::AdditionalRevenueRecoveryDetailsRouterData,
-=======
-    router_flow_types::RecoveryRecordBack,
-    router_request_types::revenue_recovery::RevenueRecoveryRecordBackRequest,
-    router_response_types::revenue_recovery::RevenueRecoveryRecordBackResponse,
-    types::RevenueRecoveryRecordBackRouterData,
->>>>>>> 1c3f0572
+    router_flow_types::revenue_recovery::{GetAdditionalRevenueRecoveryDetails,RecoveryRecordBack},
+    router_request_types::revenue_recovery::{GetAdditionalRevenueRecoveryRequestData,RevenueRecoveryRecordBackRequest},
+    router_response_types::revenue_recovery::{GetAdditionalRevenueRecoveryResponseData,RevenueRecoveryRecordBackResponse},
+    types::{AdditionalRevenueRecoveryDetailsRouterData,RevenueRecoveryRecordBackRouterData},
 };
 use hyperswitch_interfaces::errors;
 use masking::Secret;
@@ -485,7 +474,6 @@
     }
 }
 
-<<<<<<< HEAD
 #[cfg(all(feature = "v2", feature = "revenue_recovery"))]
 impl From<StripebillingFundingTypes> for common_enums::PaymentMethodType {
     fn from(funding: StripebillingFundingTypes) -> Self {
@@ -502,20 +490,6 @@
         match method {
             StripebillingPaymentMethod::Card => Self::Card,
         }
-=======
-#[cfg(all(feature = "revenue_recovery", feature = "v2"))]
-impl TryFrom<StripebillingInvoiceBody> for revenue_recovery::RevenueRecoveryInvoiceData {
-    type Error = error_stack::Report<errors::ConnectorError>;
-    fn try_from(item: StripebillingInvoiceBody) -> Result<Self, Self::Error> {
-        let merchant_reference_id =
-            id_type::PaymentReferenceId::from_str(&item.data.object.invoice_id)
-                .change_context(errors::ConnectorError::WebhookBodyDecodingFailed)?;
-        Ok(Self {
-            amount: item.data.object.amount,
-            currency: item.data.object.currency,
-            merchant_reference_id,
-        })
->>>>>>> 1c3f0572
     }
 }
 
