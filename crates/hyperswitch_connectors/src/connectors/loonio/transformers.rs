--- conflicted
+++ resolved
@@ -1,11 +1,8 @@
 use std::collections::HashMap;
 
-<<<<<<< HEAD
+use api_models::webhooks;
 #[cfg(feature = "payouts")]
 use api_models::payouts::{BankRedirect, PayoutMethodData};
-=======
-use api_models::webhooks;
->>>>>>> 27a7845a
 use common_enums::{enums, Currency};
 use common_utils::{id_type, pii::Email, request::Method, types::FloatMajorUnit};
 use hyperswitch_domain_models::{
@@ -341,148 +338,6 @@
     pub message: String,
 }
 
-<<<<<<< HEAD
-// Payout Structures
-#[cfg(feature = "payouts")]
-#[derive(Debug, Serialize)]
-pub struct LoonioPayoutFulfillRequest {
-    pub currency_code: Currency,
-    pub customer_profile: LoonioCustomerProfile,
-    pub amount: FloatMajorUnit,
-    pub customer_id: id_type::CustomerId,
-    pub transaction_id: String,
-    #[serde(skip_serializing_if = "Option::is_none")]
-    pub webhook_url: Option<String>,
-}
-
-#[cfg(feature = "payouts")]
-impl TryFrom<&LoonioRouterData<&PayoutsRouterData<PoFulfill>>> for LoonioPayoutFulfillRequest {
-    type Error = error_stack::Report<errors::ConnectorError>;
-    fn try_from(
-        item: &LoonioRouterData<&PayoutsRouterData<PoFulfill>>,
-    ) -> Result<Self, Self::Error> {
-        match item.router_data.get_payout_method_data()? {
-            PayoutMethodData::BankRedirect(BankRedirect::Interac(interac_data)) => {
-                let customer_profile = LoonioCustomerProfile {
-                    first_name: item.router_data.get_billing_first_name()?,
-                    last_name: item.router_data.get_billing_last_name()?,
-                    email: interac_data.email,
-                };
-
-                Ok(Self {
-                    currency_code: item.router_data.request.destination_currency,
-                    customer_profile,
-                    amount: item.amount,
-                    customer_id: item.router_data.get_customer_id()?,
-                    transaction_id: item.router_data.connector_request_reference_id.clone(),
-                    webhook_url: item.router_data.request.webhook_url.clone(),
-                })
-            }
-            PayoutMethodData::Card(_) | PayoutMethodData::Bank(_) | PayoutMethodData::Wallet(_) => {
-                Err(errors::ConnectorError::NotSupported {
-                    message: "Payment Method Not Supported".to_string(),
-                    connector: "Loonio",
-                })?
-            }
-        }
-    }
-}
-
-#[cfg(feature = "payouts")]
-#[derive(Debug, Clone, Serialize, Deserialize)]
-pub struct LoonioPayoutFulfillResponse {
-    pub id: i64,
-    pub api_transaction_id: String,
-    #[serde(rename = "type")]
-    pub transaction_type: String,
-    pub state: LoonioPayoutStatus,
-}
-
-#[cfg(feature = "payouts")]
-#[derive(Debug, Clone, Copy, Serialize, Deserialize)]
-#[serde(rename_all = "SCREAMING_SNAKE_CASE")]
-pub enum LoonioPayoutStatus {
-    Created,
-    Prepared,
-    Pending,
-    Settled,
-    Available,
-    Rejected,
-    Abandoned,
-    ConnectedAbandoned,
-    ConnectedInsufficientFunds,
-    Failed,
-    Nsf,
-    Returned,
-    Rollback,
-}
-
-#[cfg(feature = "payouts")]
-impl From<LoonioPayoutStatus> for enums::PayoutStatus {
-    fn from(item: LoonioPayoutStatus) -> Self {
-        match item {
-            LoonioPayoutStatus::Created | LoonioPayoutStatus::Prepared => Self::Initiated,
-            LoonioPayoutStatus::Pending => Self::Pending,
-            LoonioPayoutStatus::Settled | LoonioPayoutStatus::Available => Self::Success,
-            LoonioPayoutStatus::Rejected
-            | LoonioPayoutStatus::Abandoned
-            | LoonioPayoutStatus::ConnectedAbandoned
-            | LoonioPayoutStatus::ConnectedInsufficientFunds
-            | LoonioPayoutStatus::Failed
-            | LoonioPayoutStatus::Nsf
-            | LoonioPayoutStatus::Returned
-            | LoonioPayoutStatus::Rollback => Self::Failed,
-        }
-    }
-}
-
-#[cfg(feature = "payouts")]
-impl<F> TryFrom<PayoutsResponseRouterData<F, LoonioPayoutFulfillResponse>>
-    for PayoutsRouterData<F>
-{
-    type Error = error_stack::Report<errors::ConnectorError>;
-    fn try_from(
-        item: PayoutsResponseRouterData<F, LoonioPayoutFulfillResponse>,
-    ) -> Result<Self, Self::Error> {
-        Ok(Self {
-            response: Ok(PayoutsResponseData {
-                status: Some(enums::PayoutStatus::from(item.response.state)),
-                connector_payout_id: Some(item.response.api_transaction_id),
-                payout_eligible: None,
-                should_add_next_step_to_process_tracker: false,
-                error_code: None,
-                error_message: None,
-            }),
-            ..item.data
-        })
-    }
-}
-
-#[cfg(feature = "payouts")]
-#[derive(Debug, Clone, Serialize, Deserialize)]
-pub struct LoonioPayoutSyncResponse {
-    pub transaction_id: String,
-    pub state: LoonioPayoutStatus,
-}
-
-#[cfg(feature = "payouts")]
-impl<F> TryFrom<PayoutsResponseRouterData<F, LoonioPayoutSyncResponse>> for PayoutsRouterData<F> {
-    type Error = error_stack::Report<errors::ConnectorError>;
-    fn try_from(
-        item: PayoutsResponseRouterData<F, LoonioPayoutSyncResponse>,
-    ) -> Result<Self, Self::Error> {
-        Ok(Self {
-            response: Ok(PayoutsResponseData {
-                status: Some(enums::PayoutStatus::from(item.response.state)),
-                connector_payout_id: Some(item.response.transaction_id.to_string()),
-                payout_eligible: None,
-                should_add_next_step_to_process_tracker: false,
-                error_code: None,
-                error_message: None,
-            }),
-            ..item.data
-        })
-=======
 // Webhook related structs
 
 #[derive(Debug, Serialize, Deserialize)]
@@ -571,6 +426,148 @@
 
             _ => Self::Pending,
         }
->>>>>>> 27a7845a
+    }
+}
+
+// Payout Structures
+#[cfg(feature = "payouts")]
+#[derive(Debug, Serialize)]
+pub struct LoonioPayoutFulfillRequest {
+    pub currency_code: Currency,
+    pub customer_profile: LoonioCustomerProfile,
+    pub amount: FloatMajorUnit,
+    pub customer_id: id_type::CustomerId,
+    pub transaction_id: String,
+    #[serde(skip_serializing_if = "Option::is_none")]
+    pub webhook_url: Option<String>,
+}
+
+#[cfg(feature = "payouts")]
+impl TryFrom<&LoonioRouterData<&PayoutsRouterData<PoFulfill>>> for LoonioPayoutFulfillRequest {
+    type Error = error_stack::Report<errors::ConnectorError>;
+    fn try_from(
+        item: &LoonioRouterData<&PayoutsRouterData<PoFulfill>>,
+    ) -> Result<Self, Self::Error> {
+        match item.router_data.get_payout_method_data()? {
+            PayoutMethodData::BankRedirect(BankRedirect::Interac(interac_data)) => {
+                let customer_profile = LoonioCustomerProfile {
+                    first_name: item.router_data.get_billing_first_name()?,
+                    last_name: item.router_data.get_billing_last_name()?,
+                    email: interac_data.email,
+                };
+
+                Ok(Self {
+                    currency_code: item.router_data.request.destination_currency,
+                    customer_profile,
+                    amount: item.amount,
+                    customer_id: item.router_data.get_customer_id()?,
+                    transaction_id: item.router_data.connector_request_reference_id.clone(),
+                    webhook_url: item.router_data.request.webhook_url.clone(),
+                })
+            }
+            PayoutMethodData::Card(_) | PayoutMethodData::Bank(_) | PayoutMethodData::Wallet(_) => {
+                Err(errors::ConnectorError::NotSupported {
+                    message: "Payment Method Not Supported".to_string(),
+                    connector: "Loonio",
+                })?
+            }
+        }
+    }
+}
+
+#[cfg(feature = "payouts")]
+#[derive(Debug, Clone, Serialize, Deserialize)]
+pub struct LoonioPayoutFulfillResponse {
+    pub id: i64,
+    pub api_transaction_id: String,
+    #[serde(rename = "type")]
+    pub transaction_type: String,
+    pub state: LoonioPayoutStatus,
+}
+
+#[cfg(feature = "payouts")]
+#[derive(Debug, Clone, Copy, Serialize, Deserialize)]
+#[serde(rename_all = "SCREAMING_SNAKE_CASE")]
+pub enum LoonioPayoutStatus {
+    Created,
+    Prepared,
+    Pending,
+    Settled,
+    Available,
+    Rejected,
+    Abandoned,
+    ConnectedAbandoned,
+    ConnectedInsufficientFunds,
+    Failed,
+    Nsf,
+    Returned,
+    Rollback,
+}
+
+#[cfg(feature = "payouts")]
+impl From<LoonioPayoutStatus> for enums::PayoutStatus {
+    fn from(item: LoonioPayoutStatus) -> Self {
+        match item {
+            LoonioPayoutStatus::Created | LoonioPayoutStatus::Prepared => Self::Initiated,
+            LoonioPayoutStatus::Pending => Self::Pending,
+            LoonioPayoutStatus::Settled | LoonioPayoutStatus::Available => Self::Success,
+            LoonioPayoutStatus::Rejected
+            | LoonioPayoutStatus::Abandoned
+            | LoonioPayoutStatus::ConnectedAbandoned
+            | LoonioPayoutStatus::ConnectedInsufficientFunds
+            | LoonioPayoutStatus::Failed
+            | LoonioPayoutStatus::Nsf
+            | LoonioPayoutStatus::Returned
+            | LoonioPayoutStatus::Rollback => Self::Failed,
+        }
+    }
+}
+
+#[cfg(feature = "payouts")]
+impl<F> TryFrom<PayoutsResponseRouterData<F, LoonioPayoutFulfillResponse>>
+    for PayoutsRouterData<F>
+{
+    type Error = error_stack::Report<errors::ConnectorError>;
+    fn try_from(
+        item: PayoutsResponseRouterData<F, LoonioPayoutFulfillResponse>,
+    ) -> Result<Self, Self::Error> {
+        Ok(Self {
+            response: Ok(PayoutsResponseData {
+                status: Some(enums::PayoutStatus::from(item.response.state)),
+                connector_payout_id: Some(item.response.api_transaction_id),
+                payout_eligible: None,
+                should_add_next_step_to_process_tracker: false,
+                error_code: None,
+                error_message: None,
+            }),
+            ..item.data
+        })
+    }
+}
+
+#[cfg(feature = "payouts")]
+#[derive(Debug, Clone, Serialize, Deserialize)]
+pub struct LoonioPayoutSyncResponse {
+    pub transaction_id: String,
+    pub state: LoonioPayoutStatus,
+}
+
+#[cfg(feature = "payouts")]
+impl<F> TryFrom<PayoutsResponseRouterData<F, LoonioPayoutSyncResponse>> for PayoutsRouterData<F> {
+    type Error = error_stack::Report<errors::ConnectorError>;
+    fn try_from(
+        item: PayoutsResponseRouterData<F, LoonioPayoutSyncResponse>,
+    ) -> Result<Self, Self::Error> {
+        Ok(Self {
+            response: Ok(PayoutsResponseData {
+                status: Some(enums::PayoutStatus::from(item.response.state)),
+                connector_payout_id: Some(item.response.transaction_id.to_string()),
+                payout_eligible: None,
+                should_add_next_step_to_process_tracker: false,
+                error_code: None,
+                error_message: None,
+            }),
+            ..item.data
+        })
     }
 }