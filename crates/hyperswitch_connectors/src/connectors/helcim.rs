pub mod transformers;
use std::fmt::Debug;

use api_models::webhooks::IncomingWebhookEvent;
use common_enums::enums;
use common_utils::{
    errors::CustomResult,
    ext_traits::BytesExt,
    request::{Method, Request, RequestBuilder, RequestContent},
};
use error_stack::{report, ResultExt};
use hyperswitch_domain_models::{
    errors::api_error_response::ApiErrorResponse,
    payments::payment_attempt::PaymentAttempt,
    router_data::{AccessToken, ConnectorAuthType, ErrorResponse, RouterData},
    router_flow_types::{
        access_token_auth::AccessTokenAuth,
        payments::{Authorize, Capture, PSync, PaymentMethodToken, Session, SetupMandate, Void},
        refunds::{Execute, RSync},
    },
    router_request_types::{
        AccessTokenRequestData, PaymentMethodTokenizationData, PaymentsAuthorizeData,
        PaymentsCancelData, PaymentsCaptureData, PaymentsSessionData, PaymentsSyncData,
        RefundsData, SetupMandateRequestData,
    },
    router_response_types::{
        ConnectorInfo, PaymentMethodDetails, PaymentsResponseData, RefundsResponseData,
        SupportedPaymentMethods, SupportedPaymentMethodsExt,
    },
    types::{
        PaymentsAuthorizeRouterData, PaymentsCancelRouterData, PaymentsCaptureRouterData,
        PaymentsSyncRouterData, RefundSyncRouterData, RefundsRouterData, SetupMandateRouterData,
    },
};
use hyperswitch_interfaces::{
    api::{
        self, ConnectorCommon, ConnectorCommonExt, ConnectorIntegration, ConnectorSpecifications,
        ConnectorTransactionId, ConnectorValidation,
    },
    configs::Connectors,
    consts::NO_ERROR_CODE,
    errors,
    events::connector_api_logs::ConnectorEvent,
    types::{self, Response},
    webhooks::{IncomingWebhook, IncomingWebhookRequestDetails},
};
<<<<<<< HEAD
#[cfg(feature = "v2")]
use masking::PeekInterface;
=======
use lazy_static::lazy_static;
>>>>>>> 9bcffa64
use masking::{ExposeInterface, Mask};
use transformers as helcim;

use crate::{
    constants::headers,
    types::ResponseRouterData,
    utils::{to_connector_meta, PaymentsAuthorizeRequestData},
};

#[derive(Debug, Clone)]
pub struct Helcim;

impl api::Payment for Helcim {}
impl api::PaymentSession for Helcim {}
impl api::ConnectorAccessToken for Helcim {}
impl api::MandateSetup for Helcim {}
impl api::PaymentAuthorize for Helcim {}
impl api::PaymentSync for Helcim {}
impl api::PaymentCapture for Helcim {}
impl api::PaymentVoid for Helcim {}
impl api::Refund for Helcim {}
impl api::RefundExecute for Helcim {}
impl api::RefundSync for Helcim {}
impl api::PaymentToken for Helcim {}

impl Helcim {
    pub fn connector_transaction_id(
        &self,
        connector_meta: Option<&serde_json::Value>,
    ) -> CustomResult<Option<String>, errors::ConnectorError> {
        let meta: helcim::HelcimMetaData = to_connector_meta(connector_meta.cloned())?;
        Ok(Some(meta.preauth_transaction_id.to_string()))
    }
}

impl ConnectorIntegration<PaymentMethodToken, PaymentMethodTokenizationData, PaymentsResponseData>
    for Helcim
{
    // Not Implemented (R)
}

impl<Flow, Request, Response> ConnectorCommonExt<Flow, Request, Response> for Helcim
where
    Self: ConnectorIntegration<Flow, Request, Response>,
{
    fn build_headers(
        &self,
        req: &RouterData<Flow, Request, Response>,
        _connectors: &Connectors,
    ) -> CustomResult<Vec<(String, masking::maskable::Maskable<String>)>, errors::ConnectorError>
    {
        let mut header = vec![(
            headers::CONTENT_TYPE.to_string(),
            self.get_content_type().to_string().into(),
        )];
        let mut api_key = self.get_auth_header(&req.connector_auth_type)?;

        //Helcim requires an Idempotency Key of length 25. We prefix every ID by "HS_".
        const ID_LENGTH: usize = 22;
        let mut idempotency_key = vec![(
            headers::IDEMPOTENCY_KEY.to_string(),
            common_utils::generate_id(ID_LENGTH, "HS").into_masked(),
        )];

        header.append(&mut api_key);
        header.append(&mut idempotency_key);
        Ok(header)
    }
}

impl ConnectorCommon for Helcim {
    fn id(&self) -> &'static str {
        "helcim"
    }

    fn get_currency_unit(&self) -> api::CurrencyUnit {
        api::CurrencyUnit::Base
    }

    fn common_get_content_type(&self) -> &'static str {
        "application/json"
    }

    fn base_url<'a>(&self, connectors: &'a Connectors) -> &'a str {
        connectors.helcim.base_url.as_ref()
    }

    fn get_auth_header(
        &self,
        auth_type: &ConnectorAuthType,
    ) -> CustomResult<Vec<(String, masking::maskable::Maskable<String>)>, errors::ConnectorError>
    {
        let auth = helcim::HelcimAuthType::try_from(auth_type)
            .change_context(errors::ConnectorError::FailedToObtainAuthType)?;
        Ok(vec![(
            headers::API_TOKEN.to_string(),
            auth.api_key.expose().into_masked(),
        )])
    }

    fn build_error_response(
        &self,
        res: Response,
        event_builder: Option<&mut ConnectorEvent>,
    ) -> CustomResult<ErrorResponse, errors::ConnectorError> {
        let response: helcim::HelcimErrorResponse = res
            .response
            .parse_struct("HelcimErrorResponse")
            .change_context(errors::ConnectorError::ResponseDeserializationFailed)?;

        event_builder.map(|i| i.set_error_response_body(&response));
        router_env::logger::info!(connector_response=?response);

        let error_string = match response {
            transformers::HelcimErrorResponse::Payment(response) => match response.errors {
                transformers::HelcimErrorTypes::StringType(error) => error,
                transformers::HelcimErrorTypes::JsonType(error) => error.to_string(),
            },
            transformers::HelcimErrorResponse::General(error_string) => error_string,
        };

        Ok(ErrorResponse {
            status_code: res.status_code,
            code: NO_ERROR_CODE.to_owned(),
            message: error_string.clone(),
            reason: Some(error_string),
            attempt_status: None,
            connector_transaction_id: None,
        })
    }
}

impl ConnectorValidation for Helcim {
    fn validate_connector_against_payment_request(
        &self,
        capture_method: Option<enums::CaptureMethod>,
        _payment_method: enums::PaymentMethod,
        _pmt: Option<enums::PaymentMethodType>,
    ) -> CustomResult<(), errors::ConnectorError> {
        let capture_method = capture_method.unwrap_or_default();
        match capture_method {
            enums::CaptureMethod::Automatic
            | enums::CaptureMethod::Manual
            | enums::CaptureMethod::SequentialAutomatic => Ok(()),
            enums::CaptureMethod::ManualMultiple | enums::CaptureMethod::Scheduled => Err(
                crate::utils::construct_not_supported_error_report(capture_method, self.id()),
            ),
        }
    }
}

impl ConnectorIntegration<Session, PaymentsSessionData, PaymentsResponseData> for Helcim {
    //TODO: implement sessions flow
}

impl ConnectorIntegration<AccessTokenAuth, AccessTokenRequestData, AccessToken> for Helcim {}

impl ConnectorIntegration<SetupMandate, SetupMandateRequestData, PaymentsResponseData> for Helcim {
    fn get_headers(
        &self,
        req: &SetupMandateRouterData,
        connectors: &Connectors,
    ) -> CustomResult<Vec<(String, masking::maskable::Maskable<String>)>, errors::ConnectorError>
    {
        self.build_headers(req, connectors)
    }

    fn get_url(
        &self,
        _req: &SetupMandateRouterData,
        connectors: &Connectors,
    ) -> CustomResult<String, errors::ConnectorError> {
        Ok(format!("{}v2/payment/verify", self.base_url(connectors)))
    }
    fn get_request_body(
        &self,
        req: &SetupMandateRouterData,
        _connectors: &Connectors,
    ) -> CustomResult<RequestContent, errors::ConnectorError> {
        let connector_req = helcim::HelcimVerifyRequest::try_from(req)?;

        Ok(RequestContent::Json(Box::new(connector_req)))
    }
    fn build_request(
        &self,
        _req: &SetupMandateRouterData,
        _connectors: &Connectors,
    ) -> CustomResult<Option<Request>, errors::ConnectorError> {
        Err(
            errors::ConnectorError::NotImplemented("Setup Mandate flow for Helcim".to_string())
                .into(),
        )

        // Ok(Some(
        //     RequestBuilder::new()
        //         .method(Method::Post)
        //         .url(&types::SetupMandateType::get_url(self, req, connectors)?)
        //         .attach_default_headers()
        //         .headers(types::SetupMandateType::get_headers(self, req, connectors)?)
        //         .set_body(types::SetupMandateType::get_request_body(
        //             self, req, connectors,
        //         )?)
        //         .build(),
        // ))
    }
    fn handle_response(
        &self,
        data: &SetupMandateRouterData,
        event_builder: Option<&mut ConnectorEvent>,
        res: Response,
    ) -> CustomResult<SetupMandateRouterData, errors::ConnectorError> {
        let response: helcim::HelcimPaymentsResponse = res
            .response
            .parse_struct("Helcim PaymentsAuthorizeResponse")
            .change_context(errors::ConnectorError::ResponseDeserializationFailed)?;
        event_builder.map(|i| i.set_response_body(&response));
        router_env::logger::info!(connector_response=?response);
        RouterData::try_from(ResponseRouterData {
            response,
            data: data.clone(),
            http_code: res.status_code,
        })
    }
    fn get_error_response(
        &self,
        res: Response,
        event_builder: Option<&mut ConnectorEvent>,
    ) -> CustomResult<ErrorResponse, errors::ConnectorError> {
        self.build_error_response(res, event_builder)
    }
}

impl ConnectorIntegration<Authorize, PaymentsAuthorizeData, PaymentsResponseData> for Helcim {
    fn get_headers(
        &self,
        req: &PaymentsAuthorizeRouterData,
        connectors: &Connectors,
    ) -> CustomResult<Vec<(String, masking::maskable::Maskable<String>)>, errors::ConnectorError>
    {
        self.build_headers(req, connectors)
    }

    fn get_content_type(&self) -> &'static str {
        self.common_get_content_type()
    }

    fn get_url(
        &self,
        req: &PaymentsAuthorizeRouterData,
        connectors: &Connectors,
    ) -> CustomResult<String, errors::ConnectorError> {
        if req.request.is_auto_capture()? {
            return Ok(format!("{}v2/payment/purchase", self.base_url(connectors)));
        }
        Ok(format!("{}v2/payment/preauth", self.base_url(connectors)))
    }

    fn get_request_body(
        &self,
        req: &PaymentsAuthorizeRouterData,
        _connectors: &Connectors,
    ) -> CustomResult<RequestContent, errors::ConnectorError> {
        let connector_router_data = helcim::HelcimRouterData::try_from((
            &self.get_currency_unit(),
            req.request.currency,
            req.request.amount,
            req,
        ))?;
        let connector_req = helcim::HelcimPaymentsRequest::try_from(&connector_router_data)?;
        Ok(RequestContent::Json(Box::new(connector_req)))
    }

    fn build_request(
        &self,
        req: &PaymentsAuthorizeRouterData,
        connectors: &Connectors,
    ) -> CustomResult<Option<Request>, errors::ConnectorError> {
        Ok(Some(
            RequestBuilder::new()
                .method(Method::Post)
                .url(&types::PaymentsAuthorizeType::get_url(
                    self, req, connectors,
                )?)
                .attach_default_headers()
                .headers(types::PaymentsAuthorizeType::get_headers(
                    self, req, connectors,
                )?)
                .set_body(types::PaymentsAuthorizeType::get_request_body(
                    self, req, connectors,
                )?)
                .build(),
        ))
    }

    fn handle_response(
        &self,
        data: &PaymentsAuthorizeRouterData,
        event_builder: Option<&mut ConnectorEvent>,
        res: Response,
    ) -> CustomResult<PaymentsAuthorizeRouterData, errors::ConnectorError> {
        let response: helcim::HelcimPaymentsResponse = res
            .response
            .parse_struct("Helcim PaymentsAuthorizeResponse")
            .change_context(errors::ConnectorError::ResponseDeserializationFailed)?;

        event_builder.map(|i| i.set_response_body(&response));
        router_env::logger::info!(connector_response=?response);

        RouterData::try_from(ResponseRouterData {
            response,
            data: data.clone(),
            http_code: res.status_code,
        })
    }

    fn get_error_response(
        &self,
        res: Response,
        event_builder: Option<&mut ConnectorEvent>,
    ) -> CustomResult<ErrorResponse, errors::ConnectorError> {
        self.build_error_response(res, event_builder)
    }
}

impl ConnectorIntegration<PSync, PaymentsSyncData, PaymentsResponseData> for Helcim {
    fn get_headers(
        &self,
        req: &PaymentsSyncRouterData,
        _connectors: &Connectors,
    ) -> CustomResult<Vec<(String, masking::maskable::Maskable<String>)>, errors::ConnectorError>
    {
        let mut header = vec![(
            headers::CONTENT_TYPE.to_string(),
            types::PaymentsSyncType::get_content_type(self)
                .to_string()
                .into(),
        )];
        let mut api_key = self.get_auth_header(&req.connector_auth_type)?;
        header.append(&mut api_key);
        Ok(header)
    }

    fn get_content_type(&self) -> &'static str {
        self.common_get_content_type()
    }

    fn get_url(
        &self,
        req: &PaymentsSyncRouterData,
        connectors: &Connectors,
    ) -> CustomResult<String, errors::ConnectorError> {
        let connector_payment_id = req
            .request
            .connector_transaction_id
            .get_connector_transaction_id()
            .change_context(errors::ConnectorError::MissingConnectorTransactionID)?;

        Ok(format!(
            "{}v2/card-transactions/{connector_payment_id}",
            self.base_url(connectors)
        ))
    }

    fn build_request(
        &self,
        req: &PaymentsSyncRouterData,
        connectors: &Connectors,
    ) -> CustomResult<Option<Request>, errors::ConnectorError> {
        Ok(Some(
            RequestBuilder::new()
                .method(Method::Get)
                .url(&types::PaymentsSyncType::get_url(self, req, connectors)?)
                .attach_default_headers()
                .headers(types::PaymentsSyncType::get_headers(self, req, connectors)?)
                .build(),
        ))
    }

    fn handle_response(
        &self,
        data: &PaymentsSyncRouterData,
        event_builder: Option<&mut ConnectorEvent>,
        res: Response,
    ) -> CustomResult<PaymentsSyncRouterData, errors::ConnectorError> {
        let response: helcim::HelcimPaymentsResponse = res
            .response
            .parse_struct("helcim PaymentsSyncResponse")
            .change_context(errors::ConnectorError::ResponseDeserializationFailed)?;

        event_builder.map(|i| i.set_response_body(&response));
        router_env::logger::info!(connector_response=?response);

        RouterData::try_from(ResponseRouterData {
            response,
            data: data.clone(),
            http_code: res.status_code,
        })
    }

    fn get_error_response(
        &self,
        res: Response,
        event_builder: Option<&mut ConnectorEvent>,
    ) -> CustomResult<ErrorResponse, errors::ConnectorError> {
        self.build_error_response(res, event_builder)
    }

    // fn get_multiple_capture_sync_method(
    //     &self,
    // ) -> CustomResult<services::CaptureSyncMethod, errors::ConnectorError> {
    //     Ok(services::CaptureSyncMethod::Individual)
    // }
}

impl ConnectorIntegration<Capture, PaymentsCaptureData, PaymentsResponseData> for Helcim {
    fn get_headers(
        &self,
        req: &PaymentsCaptureRouterData,
        connectors: &Connectors,
    ) -> CustomResult<Vec<(String, masking::maskable::Maskable<String>)>, errors::ConnectorError>
    {
        self.build_headers(req, connectors)
    }

    fn get_content_type(&self) -> &'static str {
        self.common_get_content_type()
    }

    fn get_url(
        &self,
        _req: &PaymentsCaptureRouterData,
        connectors: &Connectors,
    ) -> CustomResult<String, errors::ConnectorError> {
        Ok(format!("{}v2/payment/capture", self.base_url(connectors)))
    }

    fn get_request_body(
        &self,
        req: &PaymentsCaptureRouterData,
        _connectors: &Connectors,
    ) -> CustomResult<RequestContent, errors::ConnectorError> {
        let connector_router_data = helcim::HelcimRouterData::try_from((
            &self.get_currency_unit(),
            req.request.currency,
            req.request.amount_to_capture,
            req,
        ))?;
        let connector_req = helcim::HelcimCaptureRequest::try_from(&connector_router_data)?;
        Ok(RequestContent::Json(Box::new(connector_req)))
    }

    fn build_request(
        &self,
        req: &PaymentsCaptureRouterData,
        connectors: &Connectors,
    ) -> CustomResult<Option<Request>, errors::ConnectorError> {
        Ok(Some(
            RequestBuilder::new()
                .method(Method::Post)
                .url(&types::PaymentsCaptureType::get_url(self, req, connectors)?)
                .attach_default_headers()
                .headers(types::PaymentsCaptureType::get_headers(
                    self, req, connectors,
                )?)
                .set_body(types::PaymentsCaptureType::get_request_body(
                    self, req, connectors,
                )?)
                .build(),
        ))
    }

    fn handle_response(
        &self,
        data: &PaymentsCaptureRouterData,
        event_builder: Option<&mut ConnectorEvent>,
        res: Response,
    ) -> CustomResult<PaymentsCaptureRouterData, errors::ConnectorError> {
        let response: helcim::HelcimPaymentsResponse = res
            .response
            .parse_struct("Helcim PaymentsCaptureResponse")
            .change_context(errors::ConnectorError::ResponseDeserializationFailed)?;

        event_builder.map(|i| i.set_response_body(&response));
        router_env::logger::info!(connector_response=?response);

        RouterData::try_from(ResponseRouterData {
            response,
            data: data.clone(),
            http_code: res.status_code,
        })
    }

    fn get_error_response(
        &self,
        res: Response,
        event_builder: Option<&mut ConnectorEvent>,
    ) -> CustomResult<ErrorResponse, errors::ConnectorError> {
        self.build_error_response(res, event_builder)
    }
}

impl ConnectorIntegration<Void, PaymentsCancelData, PaymentsResponseData> for Helcim {
    fn get_headers(
        &self,
        req: &PaymentsCancelRouterData,
        connectors: &Connectors,
    ) -> CustomResult<Vec<(String, masking::maskable::Maskable<String>)>, errors::ConnectorError>
    {
        self.build_headers(req, connectors)
    }

    fn get_content_type(&self) -> &'static str {
        self.common_get_content_type()
    }

    fn get_url(
        &self,
        _req: &PaymentsCancelRouterData,
        connectors: &Connectors,
    ) -> CustomResult<String, errors::ConnectorError> {
        Ok(format!("{}v2/payment/reverse", self.base_url(connectors)))
    }

    fn get_request_body(
        &self,
        req: &PaymentsCancelRouterData,
        _connectors: &Connectors,
    ) -> CustomResult<RequestContent, errors::ConnectorError> {
        let connector_req = helcim::HelcimVoidRequest::try_from(req)?;
        Ok(RequestContent::Json(Box::new(connector_req)))
    }

    fn build_request(
        &self,
        req: &PaymentsCancelRouterData,
        connectors: &Connectors,
    ) -> CustomResult<Option<Request>, errors::ConnectorError> {
        Ok(Some(
            RequestBuilder::new()
                .method(Method::Post)
                .url(&types::PaymentsVoidType::get_url(self, req, connectors)?)
                .attach_default_headers()
                .headers(types::PaymentsVoidType::get_headers(self, req, connectors)?)
                .set_body(types::PaymentsVoidType::get_request_body(
                    self, req, connectors,
                )?)
                .build(),
        ))
    }

    fn handle_response(
        &self,
        data: &PaymentsCancelRouterData,
        event_builder: Option<&mut ConnectorEvent>,
        res: Response,
    ) -> CustomResult<PaymentsCancelRouterData, errors::ConnectorError> {
        let response: helcim::HelcimPaymentsResponse = res
            .response
            .parse_struct("HelcimPaymentsResponse")
            .change_context(errors::ConnectorError::ResponseDeserializationFailed)?;

        event_builder.map(|i| i.set_response_body(&response));
        router_env::logger::info!(connector_response=?response);

        RouterData::try_from(ResponseRouterData {
            response,
            data: data.clone(),
            http_code: res.status_code,
        })
        .change_context(errors::ConnectorError::ResponseHandlingFailed)
    }

    fn get_error_response(
        &self,
        res: Response,
        event_builder: Option<&mut ConnectorEvent>,
    ) -> CustomResult<ErrorResponse, errors::ConnectorError> {
        self.build_error_response(res, event_builder)
    }
}

impl ConnectorIntegration<Execute, RefundsData, RefundsResponseData> for Helcim {
    fn get_headers(
        &self,
        req: &RefundsRouterData<Execute>,
        connectors: &Connectors,
    ) -> CustomResult<Vec<(String, masking::maskable::Maskable<String>)>, errors::ConnectorError>
    {
        self.build_headers(req, connectors)
    }

    fn get_content_type(&self) -> &'static str {
        self.common_get_content_type()
    }

    fn get_url(
        &self,
        _req: &RefundsRouterData<Execute>,
        connectors: &Connectors,
    ) -> CustomResult<String, errors::ConnectorError> {
        Ok(format!("{}v2/payment/refund", self.base_url(connectors)))
    }

    fn get_request_body(
        &self,
        req: &RefundsRouterData<Execute>,
        _connectors: &Connectors,
    ) -> CustomResult<RequestContent, errors::ConnectorError> {
        let connector_router_data = helcim::HelcimRouterData::try_from((
            &self.get_currency_unit(),
            req.request.currency,
            req.request.refund_amount,
            req,
        ))?;
        let connector_req = helcim::HelcimRefundRequest::try_from(&connector_router_data)?;
        Ok(RequestContent::Json(Box::new(connector_req)))
    }

    fn build_request(
        &self,
        req: &RefundsRouterData<Execute>,
        connectors: &Connectors,
    ) -> CustomResult<Option<Request>, errors::ConnectorError> {
        let request = RequestBuilder::new()
            .method(Method::Post)
            .url(&types::RefundExecuteType::get_url(self, req, connectors)?)
            .attach_default_headers()
            .headers(types::RefundExecuteType::get_headers(
                self, req, connectors,
            )?)
            .set_body(types::RefundExecuteType::get_request_body(
                self, req, connectors,
            )?)
            .build();
        Ok(Some(request))
    }

    fn handle_response(
        &self,
        data: &RefundsRouterData<Execute>,
        event_builder: Option<&mut ConnectorEvent>,
        res: Response,
    ) -> CustomResult<RefundsRouterData<Execute>, errors::ConnectorError> {
        let response: helcim::RefundResponse =
            res.response
                .parse_struct("helcim RefundResponse")
                .change_context(errors::ConnectorError::ResponseDeserializationFailed)?;

        event_builder.map(|i| i.set_response_body(&response));
        router_env::logger::info!(connector_response=?response);

        RouterData::try_from(ResponseRouterData {
            response,
            data: data.clone(),
            http_code: res.status_code,
        })
    }

    fn get_error_response(
        &self,
        res: Response,
        event_builder: Option<&mut ConnectorEvent>,
    ) -> CustomResult<ErrorResponse, errors::ConnectorError> {
        self.build_error_response(res, event_builder)
    }
}

impl ConnectorIntegration<RSync, RefundsData, RefundsResponseData> for Helcim {
    fn get_headers(
        &self,
        req: &RefundSyncRouterData,
        _connectors: &Connectors,
    ) -> CustomResult<Vec<(String, masking::maskable::Maskable<String>)>, errors::ConnectorError>
    {
        let mut header = vec![(
            headers::CONTENT_TYPE.to_string(),
            types::RefundSyncType::get_content_type(self)
                .to_string()
                .into(),
        )];
        let mut api_key = self.get_auth_header(&req.connector_auth_type)?;
        header.append(&mut api_key);
        Ok(header)
    }

    fn get_content_type(&self) -> &'static str {
        self.common_get_content_type()
    }

    fn get_url(
        &self,
        req: &RefundSyncRouterData,
        connectors: &Connectors,
    ) -> CustomResult<String, errors::ConnectorError> {
        let connector_refund_id = req
            .request
            .connector_refund_id
            .clone()
            .ok_or(errors::ConnectorError::MissingConnectorRefundID)?;

        Ok(format!(
            "{}v2/card-transactions/{connector_refund_id}",
            self.base_url(connectors)
        ))
    }

    fn build_request(
        &self,
        req: &RefundSyncRouterData,
        connectors: &Connectors,
    ) -> CustomResult<Option<Request>, errors::ConnectorError> {
        Ok(Some(
            RequestBuilder::new()
                .method(Method::Get)
                .url(&types::RefundSyncType::get_url(self, req, connectors)?)
                .attach_default_headers()
                .headers(types::RefundSyncType::get_headers(self, req, connectors)?)
                .build(),
        ))
    }

    fn handle_response(
        &self,
        data: &RefundSyncRouterData,
        event_builder: Option<&mut ConnectorEvent>,
        res: Response,
    ) -> CustomResult<RefundSyncRouterData, errors::ConnectorError> {
        let response: helcim::RefundResponse = res
            .response
            .parse_struct("helcim RefundSyncResponse")
            .change_context(errors::ConnectorError::ResponseDeserializationFailed)?;

        event_builder.map(|i| i.set_response_body(&response));
        router_env::logger::info!(connector_response=?response);

        RouterData::try_from(ResponseRouterData {
            response,
            data: data.clone(),
            http_code: res.status_code,
        })
    }

    fn get_error_response(
        &self,
        res: Response,
        event_builder: Option<&mut ConnectorEvent>,
    ) -> CustomResult<ErrorResponse, errors::ConnectorError> {
        self.build_error_response(res, event_builder)
    }
}

#[async_trait::async_trait]
impl IncomingWebhook for Helcim {
    fn get_webhook_object_reference_id(
        &self,
        _request: &IncomingWebhookRequestDetails<'_>,
    ) -> CustomResult<api_models::webhooks::ObjectReferenceId, errors::ConnectorError> {
        Err(report!(errors::ConnectorError::WebhooksNotImplemented))
    }

    fn get_webhook_event_type(
        &self,
        _request: &IncomingWebhookRequestDetails<'_>,
    ) -> CustomResult<IncomingWebhookEvent, errors::ConnectorError> {
        Err(report!(errors::ConnectorError::WebhooksNotImplemented))
    }

    fn get_webhook_resource_object(
        &self,
        _request: &IncomingWebhookRequestDetails<'_>,
    ) -> CustomResult<Box<dyn masking::ErasedMaskSerialize>, errors::ConnectorError> {
        Err(report!(errors::ConnectorError::WebhooksNotImplemented))
    }
}

<<<<<<< HEAD
impl ConnectorSpecifications for Helcim {}

impl ConnectorTransactionId for Helcim {
    #[cfg(feature = "v1")]
    fn connector_transaction_id(
        &self,
        payment_attempt: PaymentAttempt,
    ) -> Result<Option<String>, ApiErrorResponse> {
        if payment_attempt.get_connector_payment_id().is_none() {
            let metadata =
                Self::connector_transaction_id(self, payment_attempt.connector_metadata.as_ref());
            metadata.map_err(|_| ApiErrorResponse::ResourceIdNotFound)
        } else {
            Ok(payment_attempt
                .get_connector_payment_id()
                .map(ToString::to_string))
        }
    }

    #[cfg(feature = "v2")]
    fn connector_transaction_id(
        &self,
        payment_attempt: PaymentAttempt,
    ) -> Result<Option<String>, ApiErrorResponse> {
        use hyperswitch_domain_models::errors::api_error_response::ApiErrorResponse;

        if payment_attempt.get_connector_payment_id().is_none() {
            let metadata = Self::connector_transaction_id(
                self,
                payment_attempt
                    .connector_metadata
                    .as_ref()
                    .map(|connector_metadata| connector_metadata.peek()),
            );
            metadata.map_err(|_| ApiErrorResponse::ResourceIdNotFound)
        } else {
            Ok(payment_attempt
                .get_connector_payment_id()
                .map(ToString::to_string))
        }
=======
lazy_static! {
    static ref HELCIM_SUPPORTED_PAYMENT_METHODS: SupportedPaymentMethods = {
        let supported_capture_methods = vec![
            enums::CaptureMethod::Automatic,
            enums::CaptureMethod::Manual,
            enums::CaptureMethod::SequentialAutomatic,
        ];

        let supported_card_network = vec![
            common_enums::CardNetwork::Visa,
            common_enums::CardNetwork::Mastercard,
            common_enums::CardNetwork::Interac,
            common_enums::CardNetwork::AmericanExpress,
            common_enums::CardNetwork::JCB,
            common_enums::CardNetwork::DinersClub,
            common_enums::CardNetwork::Discover,
            common_enums::CardNetwork::CartesBancaires,
            common_enums::CardNetwork::UnionPay,
        ];

        let mut helcim_supported_payment_methods = SupportedPaymentMethods::new();

        helcim_supported_payment_methods.add(
            enums::PaymentMethod::Card,
            enums::PaymentMethodType::Credit,
            PaymentMethodDetails{
                mandates: enums::FeatureStatus::Supported,
                refunds: enums::FeatureStatus::Supported,
                supported_capture_methods: supported_capture_methods.clone(),
                specific_features: Some(
                    api_models::feature_matrix::PaymentMethodSpecificFeatures::Card({
                        api_models::feature_matrix::CardSpecificFeatures {
                            three_ds: common_enums::FeatureStatus::NotSupported,
                            no_three_ds: common_enums::FeatureStatus::Supported,
                            supported_card_networks: supported_card_network.clone(),
                        }
                    }),
                ),
            }
        );

        helcim_supported_payment_methods.add(
            enums::PaymentMethod::Card,
            enums::PaymentMethodType::Debit,
            PaymentMethodDetails{
                mandates: enums::FeatureStatus::Supported,
                refunds: enums::FeatureStatus::Supported,
                supported_capture_methods: supported_capture_methods.clone(),
                specific_features: Some(
                    api_models::feature_matrix::PaymentMethodSpecificFeatures::Card({
                        api_models::feature_matrix::CardSpecificFeatures {
                            three_ds: common_enums::FeatureStatus::NotSupported,
                            no_three_ds: common_enums::FeatureStatus::Supported,
                            supported_card_networks: supported_card_network.clone(),
                        }
                    }),
                ),
            }
        );

        helcim_supported_payment_methods
    };

    static ref HELCIM_CONNECTOR_INFO: ConnectorInfo = ConnectorInfo {
        display_name: "Helcim",
        description:
            "Helcim is a payment processing company that offers transparent, affordable merchant services for businesses of all sizes",
        connector_type: enums::PaymentConnectorCategory::PaymentGateway,
    };

    static ref HELCIM_SUPPORTED_WEBHOOK_FLOWS: Vec<enums::EventClass> = Vec::new();

}

impl ConnectorSpecifications for Helcim {
    fn get_connector_about(&self) -> Option<&'static ConnectorInfo> {
        Some(&*HELCIM_CONNECTOR_INFO)
    }

    fn get_supported_payment_methods(&self) -> Option<&'static SupportedPaymentMethods> {
        Some(&*HELCIM_SUPPORTED_PAYMENT_METHODS)
    }

    fn get_supported_webhook_flows(&self) -> Option<&'static [enums::EventClass]> {
        Some(&*HELCIM_SUPPORTED_WEBHOOK_FLOWS)
>>>>>>> 9bcffa64
    }
}<|MERGE_RESOLUTION|>--- conflicted
+++ resolved
@@ -44,12 +44,9 @@
     types::{self, Response},
     webhooks::{IncomingWebhook, IncomingWebhookRequestDetails},
 };
-<<<<<<< HEAD
 #[cfg(feature = "v2")]
 use masking::PeekInterface;
-=======
 use lazy_static::lazy_static;
->>>>>>> 9bcffa64
 use masking::{ExposeInterface, Mask};
 use transformers as helcim;
 
@@ -825,48 +822,6 @@
     }
 }
 
-<<<<<<< HEAD
-impl ConnectorSpecifications for Helcim {}
-
-impl ConnectorTransactionId for Helcim {
-    #[cfg(feature = "v1")]
-    fn connector_transaction_id(
-        &self,
-        payment_attempt: PaymentAttempt,
-    ) -> Result<Option<String>, ApiErrorResponse> {
-        if payment_attempt.get_connector_payment_id().is_none() {
-            let metadata =
-                Self::connector_transaction_id(self, payment_attempt.connector_metadata.as_ref());
-            metadata.map_err(|_| ApiErrorResponse::ResourceIdNotFound)
-        } else {
-            Ok(payment_attempt
-                .get_connector_payment_id()
-                .map(ToString::to_string))
-        }
-    }
-
-    #[cfg(feature = "v2")]
-    fn connector_transaction_id(
-        &self,
-        payment_attempt: PaymentAttempt,
-    ) -> Result<Option<String>, ApiErrorResponse> {
-        use hyperswitch_domain_models::errors::api_error_response::ApiErrorResponse;
-
-        if payment_attempt.get_connector_payment_id().is_none() {
-            let metadata = Self::connector_transaction_id(
-                self,
-                payment_attempt
-                    .connector_metadata
-                    .as_ref()
-                    .map(|connector_metadata| connector_metadata.peek()),
-            );
-            metadata.map_err(|_| ApiErrorResponse::ResourceIdNotFound)
-        } else {
-            Ok(payment_attempt
-                .get_connector_payment_id()
-                .map(ToString::to_string))
-        }
-=======
 lazy_static! {
     static ref HELCIM_SUPPORTED_PAYMENT_METHODS: SupportedPaymentMethods = {
         let supported_capture_methods = vec![
@@ -952,6 +907,46 @@
 
     fn get_supported_webhook_flows(&self) -> Option<&'static [enums::EventClass]> {
         Some(&*HELCIM_SUPPORTED_WEBHOOK_FLOWS)
->>>>>>> 9bcffa64
+    }
+}
+
+impl ConnectorTransactionId for Helcim {
+    #[cfg(feature = "v1")]
+    fn connector_transaction_id(
+        &self,
+        payment_attempt: PaymentAttempt,
+    ) -> Result<Option<String>, ApiErrorResponse> {
+        if payment_attempt.get_connector_payment_id().is_none() {
+            let metadata =
+                Self::connector_transaction_id(self, payment_attempt.connector_metadata.as_ref());
+            metadata.map_err(|_| ApiErrorResponse::ResourceIdNotFound)
+        } else {
+            Ok(payment_attempt
+                .get_connector_payment_id()
+                .map(ToString::to_string))
+        }
+    }
+
+    #[cfg(feature = "v2")]
+    fn connector_transaction_id(
+        &self,
+        payment_attempt: PaymentAttempt,
+    ) -> Result<Option<String>, ApiErrorResponse> {
+        use hyperswitch_domain_models::errors::api_error_response::ApiErrorResponse;
+
+        if payment_attempt.get_connector_payment_id().is_none() {
+            let metadata = Self::connector_transaction_id(
+                self,
+                payment_attempt
+                    .connector_metadata
+                    .as_ref()
+                    .map(|connector_metadata| connector_metadata.peek()),
+            );
+            metadata.map_err(|_| ApiErrorResponse::ResourceIdNotFound)
+        } else {
+            Ok(payment_attempt
+                .get_connector_payment_id()
+                .map(ToString::to_string))
+        }
     }
 }