--- conflicted
+++ resolved
@@ -22,34 +22,17 @@
         payments::{Authorize, Capture, PSync, PaymentMethodToken, Session, SetupMandate, Void},
         refunds::{Execute, RSync},
         revenue_recovery::InvoiceRecordBack,
-<<<<<<< HEAD
-        subscriptions::{GetSubscriptionEstimate, GetSubscriptionPlans},
-    },
-    router_request_types::{
-        revenue_recovery::InvoiceRecordBackRequest,
-        subscriptions::{GetSubscriptionEstimateRequest, GetSubscriptionPlansRequest},
-        AccessTokenRequestData, PaymentMethodTokenizationData, PaymentsAuthorizeData,
-        PaymentsCancelData, PaymentsCaptureData, PaymentsSessionData, PaymentsSyncData,
-        RefundsData, SetupMandateRequestData,
-    },
-    router_response_types::{
-        revenue_recovery::InvoiceRecordBackResponse,
-        subscriptions::{GetSubscriptionEstimateResponse, GetSubscriptionPlansResponse},
-        ConnectorInfo, PaymentsResponseData, RefundsResponseData,
-    },
-    types::{
-        GetSubscriptionEstimateRouterData, GetSubscriptionPlansRouterData,
-        InvoiceRecordBackRouterData, PaymentsAuthorizeRouterData, PaymentsCaptureRouterData,
-        PaymentsSyncRouterData, RefundSyncRouterData, RefundsRouterData,
-=======
-        subscriptions::{GetSubscriptionPlanPrices, GetSubscriptionPlans, SubscriptionCreate},
+        subscriptions::{
+            GetSubscriptionEstimate, GetSubscriptionPlanPrices, GetSubscriptionPlans,
+            SubscriptionCreate,
+        },
         CreateConnectorCustomer,
     },
     router_request_types::{
         revenue_recovery::InvoiceRecordBackRequest,
         subscriptions::{
-            GetSubscriptionPlanPricesRequest, GetSubscriptionPlansRequest,
-            SubscriptionCreateRequest,
+            GetSubscriptionEstimateRequest, GetSubscriptionPlanPricesRequest,
+            GetSubscriptionPlansRequest, SubscriptionCreateRequest,
         },
         AccessTokenRequestData, ConnectorCustomerData, PaymentMethodTokenizationData,
         PaymentsAuthorizeData, PaymentsCancelData, PaymentsCaptureData, PaymentsSessionData,
@@ -58,17 +41,17 @@
     router_response_types::{
         revenue_recovery::InvoiceRecordBackResponse,
         subscriptions::{
-            GetSubscriptionPlanPricesResponse, GetSubscriptionPlansResponse,
-            SubscriptionCreateResponse,
+            GetSubscriptionEstimateResponse, GetSubscriptionPlanPricesResponse,
+            GetSubscriptionPlansResponse, SubscriptionCreateResponse,
         },
         ConnectorInfo, PaymentsResponseData, RefundsResponseData,
     },
     types::{
-        ConnectorCustomerRouterData, GetSubscriptionPlanPricesRouterData,
-        GetSubscriptionPlansRouterData, InvoiceRecordBackRouterData, PaymentsAuthorizeRouterData,
-        PaymentsCaptureRouterData, PaymentsSyncRouterData, RefundSyncRouterData, RefundsRouterData,
+        ConnectorCustomerRouterData, GetSubscriptionEstimateRouterData,
+        GetSubscriptionPlanPricesRouterData, GetSubscriptionPlansRouterData,
+        InvoiceRecordBackRouterData, PaymentsAuthorizeRouterData, PaymentsCaptureRouterData,
+        PaymentsSyncRouterData, RefundSyncRouterData, RefundsRouterData,
         SubscriptionCreateRouterData,
->>>>>>> 3bd78ac5
     },
 };
 use hyperswitch_interfaces::{
@@ -825,8 +808,340 @@
     Ok(param)
 }
 
-<<<<<<< HEAD
-impl api::subscriptions::Subscriptions for Chargebee {}
+impl api::subscriptions::GetSubscriptionPlansFlow for Chargebee {}
+
+impl
+    ConnectorIntegration<
+        GetSubscriptionPlans,
+        GetSubscriptionPlansRequest,
+        GetSubscriptionPlansResponse,
+    > for Chargebee
+{
+    fn get_headers(
+        &self,
+        req: &GetSubscriptionPlansRouterData,
+        connectors: &Connectors,
+    ) -> CustomResult<Vec<(String, masking::Maskable<String>)>, errors::ConnectorError> {
+        self.build_headers(req, connectors)
+    }
+
+    fn get_url(
+        &self,
+        req: &GetSubscriptionPlansRouterData,
+        connectors: &Connectors,
+    ) -> CustomResult<String, errors::ConnectorError> {
+        let query_params = get_chargebee_plans_query_params(req)?;
+        let metadata: chargebee::ChargebeeMetadata =
+            utils::to_connector_meta_from_secret(req.connector_meta_data.clone())?;
+
+        let site = metadata.site.peek();
+
+        let mut base = self.base_url(connectors).to_string();
+
+        base = base.replace("{{merchant_endpoint_prefix}}", site);
+        base = base.replace("$", site);
+
+        if base.contains("{{merchant_endpoint_prefix}}") || base.contains('$') {
+            return Err(errors::ConnectorError::InvalidConnectorConfig {
+                config: "Chargebee base_url has an unresolved placeholder (expected `$` or `{{merchant_endpoint_prefix}}`).",
+            }
+            .into());
+        }
+
+        if !base.ends_with('/') {
+            base.push('/');
+        }
+
+        let url = format!("{base}v2/items{query_params}");
+        Ok(url)
+    }
+
+    fn get_content_type(&self) -> &'static str {
+        self.common_get_content_type()
+    }
+
+    fn build_request(
+        &self,
+        req: &GetSubscriptionPlansRouterData,
+        connectors: &Connectors,
+    ) -> CustomResult<Option<Request>, errors::ConnectorError> {
+        Ok(Some(
+            RequestBuilder::new()
+                .method(Method::Get)
+                .url(&types::GetSubscriptionPlansType::get_url(
+                    self, req, connectors,
+                )?)
+                .attach_default_headers()
+                .headers(types::GetSubscriptionPlansType::get_headers(
+                    self, req, connectors,
+                )?)
+                .build(),
+        ))
+    }
+
+    fn handle_response(
+        &self,
+        data: &GetSubscriptionPlansRouterData,
+        event_builder: Option<&mut ConnectorEvent>,
+        res: Response,
+    ) -> CustomResult<GetSubscriptionPlansRouterData, errors::ConnectorError> {
+        let response: ChargebeeListPlansResponse = res
+            .response
+            .parse_struct("ChargebeeListPlansResponse")
+            .change_context(errors::ConnectorError::ResponseDeserializationFailed)?;
+        event_builder.map(|i| i.set_response_body(&response));
+        router_env::logger::info!(connector_response=?response);
+        RouterData::try_from(ResponseRouterData {
+            response,
+            data: data.clone(),
+            http_code: res.status_code,
+        })
+    }
+
+    fn get_error_response(
+        &self,
+        res: Response,
+        event_builder: Option<&mut ConnectorEvent>,
+    ) -> CustomResult<ErrorResponse, errors::ConnectorError> {
+        self.build_error_response(res, event_builder)
+    }
+}
+
+impl GetSubscriptionPlansV2 for Chargebee {}
+
+impl
+    ConnectorIntegrationV2<
+        GetSubscriptionPlans,
+        hyperswitch_domain_models::router_data_v2::flow_common_types::GetSubscriptionPlansData,
+        GetSubscriptionPlansRequest,
+        GetSubscriptionPlansResponse,
+    > for Chargebee
+{
+    // Not implemented (R)
+}
+
+impl ConnectorIntegration<CreateConnectorCustomer, ConnectorCustomerData, PaymentsResponseData>
+    for Chargebee
+{
+    fn get_headers(
+        &self,
+        req: &ConnectorCustomerRouterData,
+        connectors: &Connectors,
+    ) -> CustomResult<Vec<(String, masking::Maskable<String>)>, errors::ConnectorError> {
+        self.build_headers(req, connectors)
+    }
+
+    fn get_url(
+        &self,
+        req: &ConnectorCustomerRouterData,
+        connectors: &Connectors,
+    ) -> CustomResult<String, errors::ConnectorError> {
+        let metadata: chargebee::ChargebeeMetadata =
+            utils::to_connector_meta_from_secret(req.connector_meta_data.clone())?;
+
+        let site = metadata.site.peek();
+
+        let mut base = self.base_url(connectors).to_string();
+
+        base = base.replace("{{merchant_endpoint_prefix}}", site);
+        base = base.replace("$", site);
+
+        if base.contains("{{merchant_endpoint_prefix}}") || base.contains('$') {
+            return Err(errors::ConnectorError::InvalidConnectorConfig {
+                config: "Chargebee base_url has an unresolved placeholder (expected `$` or `{{merchant_endpoint_prefix}}`).",
+            }
+            .into());
+        }
+
+        if !base.ends_with('/') {
+            base.push('/');
+        }
+
+        let url = format!("{base}v2/customers");
+        Ok(url)
+    }
+
+    fn get_content_type(&self) -> &'static str {
+        self.common_get_content_type()
+    }
+
+    fn get_request_body(
+        &self,
+        req: &ConnectorCustomerRouterData,
+        _connectors: &Connectors,
+    ) -> CustomResult<RequestContent, errors::ConnectorError> {
+        let connector_router_data = chargebee::ChargebeeRouterData::from((MinorUnit::new(0), req));
+        let connector_req =
+            chargebee::ChargebeeCustomerCreateRequest::try_from(&connector_router_data)?;
+        Ok(RequestContent::FormUrlEncoded(Box::new(connector_req)))
+    }
+
+    fn build_request(
+        &self,
+        req: &ConnectorCustomerRouterData,
+        connectors: &Connectors,
+    ) -> CustomResult<Option<Request>, errors::ConnectorError> {
+        Ok(Some(
+            RequestBuilder::new()
+                .method(Method::Post)
+                .url(&types::ConnectorCustomerType::get_url(
+                    self, req, connectors,
+                )?)
+                .attach_default_headers()
+                .headers(types::ConnectorCustomerType::get_headers(
+                    self, req, connectors,
+                )?)
+                .set_body(types::ConnectorCustomerType::get_request_body(
+                    self, req, connectors,
+                )?)
+                .build(),
+        ))
+    }
+
+    fn handle_response(
+        &self,
+        data: &ConnectorCustomerRouterData,
+        event_builder: Option<&mut ConnectorEvent>,
+        res: Response,
+    ) -> CustomResult<ConnectorCustomerRouterData, errors::ConnectorError> {
+        let response: chargebee::ChargebeeCustomerCreateResponse = res
+            .response
+            .parse_struct("ChargebeeCustomerCreateResponse")
+            .change_context(errors::ConnectorError::ResponseDeserializationFailed)?;
+        event_builder.map(|i| i.set_response_body(&response));
+        router_env::logger::info!(connector_response=?response);
+        RouterData::try_from(ResponseRouterData {
+            response,
+            data: data.clone(),
+            http_code: res.status_code,
+        })
+    }
+
+    fn get_error_response(
+        &self,
+        res: Response,
+        event_builder: Option<&mut ConnectorEvent>,
+    ) -> CustomResult<ErrorResponse, errors::ConnectorError> {
+        self.build_error_response(res, event_builder)
+    }
+}
+
+impl api::subscriptions::GetSubscriptionPlanPricesFlow for Chargebee {}
+
+fn get_chargebee_plan_prices_query_params(
+    req: &GetSubscriptionPlanPricesRouterData,
+) -> CustomResult<String, errors::ConnectorError> {
+    let item_id = req.request.plan_price_id.to_string();
+    let params = format!("?item_id[is]={item_id}");
+    Ok(params)
+}
+
+impl
+    ConnectorIntegration<
+        GetSubscriptionPlanPrices,
+        GetSubscriptionPlanPricesRequest,
+        GetSubscriptionPlanPricesResponse,
+    > for Chargebee
+{
+    fn get_headers(
+        &self,
+        req: &GetSubscriptionPlanPricesRouterData,
+        connectors: &Connectors,
+    ) -> CustomResult<Vec<(String, masking::Maskable<String>)>, errors::ConnectorError> {
+        self.build_headers(req, connectors)
+    }
+
+    fn get_url(
+        &self,
+        req: &GetSubscriptionPlanPricesRouterData,
+        connectors: &Connectors,
+    ) -> CustomResult<String, errors::ConnectorError> {
+        let query_params = get_chargebee_plan_prices_query_params(req)?;
+
+        let metadata: chargebee::ChargebeeMetadata =
+            utils::to_connector_meta_from_secret(req.connector_meta_data.clone())?;
+
+        let site = metadata.site.peek();
+
+        let mut base = self.base_url(connectors).to_string();
+
+        base = base.replace("{{merchant_endpoint_prefix}}", site);
+        base = base.replace("$", site);
+
+        if base.contains("{{merchant_endpoint_prefix}}") || base.contains('$') {
+            return Err(errors::ConnectorError::InvalidConnectorConfig {
+                config: "Chargebee base_url has an unresolved placeholder (expected `$` or `{{merchant_endpoint_prefix}}`).",
+            }
+            .into());
+        }
+
+        if !base.ends_with('/') {
+            base.push('/');
+        }
+
+        let url = format!("{base}v2/item_prices{query_params}");
+        Ok(url)
+    }
+    // check if get_content_type is required
+    fn build_request(
+        &self,
+        req: &GetSubscriptionPlanPricesRouterData,
+        connectors: &Connectors,
+    ) -> CustomResult<Option<Request>, errors::ConnectorError> {
+        Ok(Some(
+            RequestBuilder::new()
+                .method(Method::Get)
+                .url(&types::GetSubscriptionPlanPricesType::get_url(
+                    self, req, connectors,
+                )?)
+                .attach_default_headers()
+                .headers(types::GetSubscriptionPlanPricesType::get_headers(
+                    self, req, connectors,
+                )?)
+                .build(),
+        ))
+    }
+
+    fn handle_response(
+        &self,
+        data: &GetSubscriptionPlanPricesRouterData,
+        event_builder: Option<&mut ConnectorEvent>,
+        res: Response,
+    ) -> CustomResult<GetSubscriptionPlanPricesRouterData, errors::ConnectorError> {
+        let response: ChargebeeGetPlanPricesResponse = res
+            .response
+            .parse_struct("chargebee ChargebeeGetPlanPricesResponse")
+            .change_context(errors::ConnectorError::ResponseDeserializationFailed)?;
+        event_builder.map(|i| i.set_response_body(&response));
+        router_env::logger::info!(connector_response=?response);
+        RouterData::try_from(ResponseRouterData {
+            response,
+            data: data.clone(),
+            http_code: res.status_code,
+        })
+    }
+
+    fn get_error_response(
+        &self,
+        res: Response,
+        event_builder: Option<&mut ConnectorEvent>,
+    ) -> CustomResult<ErrorResponse, errors::ConnectorError> {
+        self.build_error_response(res, event_builder)
+    }
+}
+
+impl GetSubscriptionPlanPricesV2 for Chargebee {}
+
+impl
+    ConnectorIntegrationV2<
+        GetSubscriptionPlanPrices,
+        hyperswitch_domain_models::router_data_v2::flow_common_types::GetSubscriptionPlanPricesData,
+        GetSubscriptionPlanPricesRequest,
+        GetSubscriptionPlanPricesResponse,
+    > for Chargebee
+{
+    // TODO: implement functions when support enabled
+}
 
 impl api::subscriptions::GetSubscriptionEstimateFlow for Chargebee {}
 
@@ -914,343 +1229,6 @@
     ) -> CustomResult<ErrorResponse, errors::ConnectorError> {
         self.build_error_response(res, event_builder)
     }
-}
-
-=======
->>>>>>> 3bd78ac5
-impl api::subscriptions::GetSubscriptionPlansFlow for Chargebee {}
-
-impl
-    ConnectorIntegration<
-        GetSubscriptionPlans,
-        GetSubscriptionPlansRequest,
-        GetSubscriptionPlansResponse,
-    > for Chargebee
-{
-    fn get_headers(
-        &self,
-        req: &GetSubscriptionPlansRouterData,
-        connectors: &Connectors,
-    ) -> CustomResult<Vec<(String, masking::Maskable<String>)>, errors::ConnectorError> {
-        self.build_headers(req, connectors)
-    }
-
-    fn get_url(
-        &self,
-        req: &GetSubscriptionPlansRouterData,
-        connectors: &Connectors,
-    ) -> CustomResult<String, errors::ConnectorError> {
-        let query_params = get_chargebee_plans_query_params(req)?;
-        let metadata: chargebee::ChargebeeMetadata =
-            utils::to_connector_meta_from_secret(req.connector_meta_data.clone())?;
-
-        let site = metadata.site.peek();
-
-        let mut base = self.base_url(connectors).to_string();
-
-        base = base.replace("{{merchant_endpoint_prefix}}", site);
-        base = base.replace("$", site);
-
-        if base.contains("{{merchant_endpoint_prefix}}") || base.contains('$') {
-            return Err(errors::ConnectorError::InvalidConnectorConfig {
-                config: "Chargebee base_url has an unresolved placeholder (expected `$` or `{{merchant_endpoint_prefix}}`).",
-            }
-            .into());
-        }
-
-        if !base.ends_with('/') {
-            base.push('/');
-        }
-
-        let url = format!("{base}v2/items{query_params}");
-        Ok(url)
-    }
-
-    fn get_content_type(&self) -> &'static str {
-        self.common_get_content_type()
-    }
-
-    fn build_request(
-        &self,
-        req: &GetSubscriptionPlansRouterData,
-        connectors: &Connectors,
-    ) -> CustomResult<Option<Request>, errors::ConnectorError> {
-        Ok(Some(
-            RequestBuilder::new()
-                .method(Method::Get)
-                .url(&types::GetSubscriptionPlansType::get_url(
-                    self, req, connectors,
-                )?)
-                .attach_default_headers()
-                .headers(types::GetSubscriptionPlansType::get_headers(
-                    self, req, connectors,
-                )?)
-                .build(),
-        ))
-    }
-
-    fn handle_response(
-        &self,
-        data: &GetSubscriptionPlansRouterData,
-        event_builder: Option<&mut ConnectorEvent>,
-        res: Response,
-    ) -> CustomResult<GetSubscriptionPlansRouterData, errors::ConnectorError> {
-        let response: ChargebeeListPlansResponse = res
-            .response
-            .parse_struct("ChargebeeListPlansResponse")
-            .change_context(errors::ConnectorError::ResponseDeserializationFailed)?;
-        event_builder.map(|i| i.set_response_body(&response));
-        router_env::logger::info!(connector_response=?response);
-        RouterData::try_from(ResponseRouterData {
-            response,
-            data: data.clone(),
-            http_code: res.status_code,
-        })
-    }
-
-    fn get_error_response(
-        &self,
-        res: Response,
-        event_builder: Option<&mut ConnectorEvent>,
-    ) -> CustomResult<ErrorResponse, errors::ConnectorError> {
-        self.build_error_response(res, event_builder)
-    }
-}
-
-impl GetSubscriptionPlansV2 for Chargebee {}
-
-impl
-    ConnectorIntegrationV2<
-        GetSubscriptionPlans,
-        hyperswitch_domain_models::router_data_v2::flow_common_types::GetSubscriptionPlansData,
-        GetSubscriptionPlansRequest,
-        GetSubscriptionPlansResponse,
-    > for Chargebee
-{
-    // Not implemented (R)
-}
-
-impl ConnectorIntegration<CreateConnectorCustomer, ConnectorCustomerData, PaymentsResponseData>
-    for Chargebee
-{
-    fn get_headers(
-        &self,
-        req: &ConnectorCustomerRouterData,
-        connectors: &Connectors,
-    ) -> CustomResult<Vec<(String, masking::Maskable<String>)>, errors::ConnectorError> {
-        self.build_headers(req, connectors)
-    }
-
-    fn get_url(
-        &self,
-        req: &ConnectorCustomerRouterData,
-        connectors: &Connectors,
-    ) -> CustomResult<String, errors::ConnectorError> {
-        let metadata: chargebee::ChargebeeMetadata =
-            utils::to_connector_meta_from_secret(req.connector_meta_data.clone())?;
-
-        let site = metadata.site.peek();
-
-        let mut base = self.base_url(connectors).to_string();
-
-        base = base.replace("{{merchant_endpoint_prefix}}", site);
-        base = base.replace("$", site);
-
-        if base.contains("{{merchant_endpoint_prefix}}") || base.contains('$') {
-            return Err(errors::ConnectorError::InvalidConnectorConfig {
-                config: "Chargebee base_url has an unresolved placeholder (expected `$` or `{{merchant_endpoint_prefix}}`).",
-            }
-            .into());
-        }
-
-        if !base.ends_with('/') {
-            base.push('/');
-        }
-
-        let url = format!("{base}v2/customers");
-        Ok(url)
-    }
-
-    fn get_content_type(&self) -> &'static str {
-        self.common_get_content_type()
-    }
-
-    fn get_request_body(
-        &self,
-        req: &ConnectorCustomerRouterData,
-        _connectors: &Connectors,
-    ) -> CustomResult<RequestContent, errors::ConnectorError> {
-        let connector_router_data = chargebee::ChargebeeRouterData::from((MinorUnit::new(0), req));
-        let connector_req =
-            chargebee::ChargebeeCustomerCreateRequest::try_from(&connector_router_data)?;
-        Ok(RequestContent::FormUrlEncoded(Box::new(connector_req)))
-    }
-
-    fn build_request(
-        &self,
-        req: &ConnectorCustomerRouterData,
-        connectors: &Connectors,
-    ) -> CustomResult<Option<Request>, errors::ConnectorError> {
-        Ok(Some(
-            RequestBuilder::new()
-                .method(Method::Post)
-                .url(&types::ConnectorCustomerType::get_url(
-                    self, req, connectors,
-                )?)
-                .attach_default_headers()
-                .headers(types::ConnectorCustomerType::get_headers(
-                    self, req, connectors,
-                )?)
-                .set_body(types::ConnectorCustomerType::get_request_body(
-                    self, req, connectors,
-                )?)
-                .build(),
-        ))
-    }
-
-    fn handle_response(
-        &self,
-        data: &ConnectorCustomerRouterData,
-        event_builder: Option<&mut ConnectorEvent>,
-        res: Response,
-    ) -> CustomResult<ConnectorCustomerRouterData, errors::ConnectorError> {
-        let response: chargebee::ChargebeeCustomerCreateResponse = res
-            .response
-            .parse_struct("ChargebeeCustomerCreateResponse")
-            .change_context(errors::ConnectorError::ResponseDeserializationFailed)?;
-        event_builder.map(|i| i.set_response_body(&response));
-        router_env::logger::info!(connector_response=?response);
-        RouterData::try_from(ResponseRouterData {
-            response,
-            data: data.clone(),
-            http_code: res.status_code,
-        })
-    }
-
-    fn get_error_response(
-        &self,
-        res: Response,
-        event_builder: Option<&mut ConnectorEvent>,
-    ) -> CustomResult<ErrorResponse, errors::ConnectorError> {
-        self.build_error_response(res, event_builder)
-    }
-}
-
-impl api::subscriptions::GetSubscriptionPlanPricesFlow for Chargebee {}
-
-fn get_chargebee_plan_prices_query_params(
-    req: &GetSubscriptionPlanPricesRouterData,
-) -> CustomResult<String, errors::ConnectorError> {
-    let item_id = req.request.plan_price_id.to_string();
-    let params = format!("?item_id[is]={item_id}");
-    Ok(params)
-}
-
-impl
-    ConnectorIntegration<
-        GetSubscriptionPlanPrices,
-        GetSubscriptionPlanPricesRequest,
-        GetSubscriptionPlanPricesResponse,
-    > for Chargebee
-{
-    fn get_headers(
-        &self,
-        req: &GetSubscriptionPlanPricesRouterData,
-        connectors: &Connectors,
-    ) -> CustomResult<Vec<(String, masking::Maskable<String>)>, errors::ConnectorError> {
-        self.build_headers(req, connectors)
-    }
-
-    fn get_url(
-        &self,
-        req: &GetSubscriptionPlanPricesRouterData,
-        connectors: &Connectors,
-    ) -> CustomResult<String, errors::ConnectorError> {
-        let query_params = get_chargebee_plan_prices_query_params(req)?;
-
-        let metadata: chargebee::ChargebeeMetadata =
-            utils::to_connector_meta_from_secret(req.connector_meta_data.clone())?;
-
-        let site = metadata.site.peek();
-
-        let mut base = self.base_url(connectors).to_string();
-
-        base = base.replace("{{merchant_endpoint_prefix}}", site);
-        base = base.replace("$", site);
-
-        if base.contains("{{merchant_endpoint_prefix}}") || base.contains('$') {
-            return Err(errors::ConnectorError::InvalidConnectorConfig {
-                config: "Chargebee base_url has an unresolved placeholder (expected `$` or `{{merchant_endpoint_prefix}}`).",
-            }
-            .into());
-        }
-
-        if !base.ends_with('/') {
-            base.push('/');
-        }
-
-        let url = format!("{base}v2/item_prices{query_params}");
-        Ok(url)
-    }
-    // check if get_content_type is required
-    fn build_request(
-        &self,
-        req: &GetSubscriptionPlanPricesRouterData,
-        connectors: &Connectors,
-    ) -> CustomResult<Option<Request>, errors::ConnectorError> {
-        Ok(Some(
-            RequestBuilder::new()
-                .method(Method::Get)
-                .url(&types::GetSubscriptionPlanPricesType::get_url(
-                    self, req, connectors,
-                )?)
-                .attach_default_headers()
-                .headers(types::GetSubscriptionPlanPricesType::get_headers(
-                    self, req, connectors,
-                )?)
-                .build(),
-        ))
-    }
-
-    fn handle_response(
-        &self,
-        data: &GetSubscriptionPlanPricesRouterData,
-        event_builder: Option<&mut ConnectorEvent>,
-        res: Response,
-    ) -> CustomResult<GetSubscriptionPlanPricesRouterData, errors::ConnectorError> {
-        let response: ChargebeeGetPlanPricesResponse = res
-            .response
-            .parse_struct("chargebee ChargebeeGetPlanPricesResponse")
-            .change_context(errors::ConnectorError::ResponseDeserializationFailed)?;
-        event_builder.map(|i| i.set_response_body(&response));
-        router_env::logger::info!(connector_response=?response);
-        RouterData::try_from(ResponseRouterData {
-            response,
-            data: data.clone(),
-            http_code: res.status_code,
-        })
-    }
-
-    fn get_error_response(
-        &self,
-        res: Response,
-        event_builder: Option<&mut ConnectorEvent>,
-    ) -> CustomResult<ErrorResponse, errors::ConnectorError> {
-        self.build_error_response(res, event_builder)
-    }
-}
-
-impl GetSubscriptionPlanPricesV2 for Chargebee {}
-
-impl
-    ConnectorIntegrationV2<
-        GetSubscriptionPlanPrices,
-        hyperswitch_domain_models::router_data_v2::flow_common_types::GetSubscriptionPlanPricesData,
-        GetSubscriptionPlanPricesRequest,
-        GetSubscriptionPlanPricesResponse,
-    > for Chargebee
-{
-    // TODO: implement functions when support enabled
 }
 
 #[async_trait::async_trait]
