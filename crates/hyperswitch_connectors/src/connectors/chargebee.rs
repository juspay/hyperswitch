--- conflicted
+++ resolved
@@ -21,25 +21,15 @@
         payments::{Authorize, Capture, PSync, PaymentMethodToken, Session, SetupMandate, Void},
         refunds::{Execute, RSync},
         revenue_recovery::InvoiceRecordBack,
-<<<<<<< HEAD
         subscriptions::{GetSubscriptionPlanPrices, GetSubscriptionPlans},
+        CreateConnectorCustomer,
     },
     router_request_types::{
         revenue_recovery::InvoiceRecordBackRequest,
         subscriptions::{GetSubscriptionPlanPricesRequest, GetSubscriptionPlansRequest},
-        AccessTokenRequestData, PaymentMethodTokenizationData, PaymentsAuthorizeData,
-        PaymentsCancelData, PaymentsCaptureData, PaymentsSessionData, PaymentsSyncData,
-        RefundsData, SetupMandateRequestData,
-=======
-        subscriptions::GetSubscriptionPlans,
-        CreateConnectorCustomer,
-    },
-    router_request_types::{
-        revenue_recovery::InvoiceRecordBackRequest, subscriptions::GetSubscriptionPlansRequest,
         AccessTokenRequestData, ConnectorCustomerData, PaymentMethodTokenizationData,
         PaymentsAuthorizeData, PaymentsCancelData, PaymentsCaptureData, PaymentsSessionData,
         PaymentsSyncData, RefundsData, SetupMandateRequestData,
->>>>>>> 1c0fc496
     },
     router_response_types::{
         revenue_recovery::InvoiceRecordBackResponse,
@@ -47,25 +37,15 @@
         ConnectorInfo, PaymentsResponseData, RefundsResponseData,
     },
     types::{
-<<<<<<< HEAD
-        GetSubscriptionPlanPricesRouterData, GetSubscriptionPlansRouterData,
+        ConnectorCustomerRouterData, GetSubscriptionPlanPricesRouterData, GetSubscriptionPlansRouterData,
         InvoiceRecordBackRouterData, PaymentsAuthorizeRouterData, PaymentsCaptureRouterData,
         PaymentsSyncRouterData, RefundSyncRouterData, RefundsRouterData,
-=======
-        ConnectorCustomerRouterData, GetSubscriptionPlansRouterData, InvoiceRecordBackRouterData,
-        PaymentsAuthorizeRouterData, PaymentsCaptureRouterData, PaymentsSyncRouterData,
-        RefundSyncRouterData, RefundsRouterData,
->>>>>>> 1c0fc496
     },
 };
 use hyperswitch_interfaces::{
     api::{
-<<<<<<< HEAD
-        self,
+        self, payments::ConnectorCustomer,
         subscriptions_v2::{GetSubscriptionPlanPricesV2, GetSubscriptionPlansV2},
-=======
-        self, payments::ConnectorCustomer, subscriptions_v2::GetSubscriptionPlansV2,
->>>>>>> 1c0fc496
         ConnectorCommon, ConnectorCommonExt, ConnectorIntegration, ConnectorSpecifications,
         ConnectorValidation,
     },
@@ -821,7 +801,112 @@
     // Not implemented (R)
 }
 
-<<<<<<< HEAD
+impl ConnectorIntegration<CreateConnectorCustomer, ConnectorCustomerData, PaymentsResponseData>
+    for Chargebee
+{
+    fn get_headers(
+        &self,
+        req: &ConnectorCustomerRouterData,
+        connectors: &Connectors,
+    ) -> CustomResult<Vec<(String, masking::Maskable<String>)>, errors::ConnectorError> {
+        self.build_headers(req, connectors)
+    }
+
+    fn get_url(
+        &self,
+        req: &ConnectorCustomerRouterData,
+        connectors: &Connectors,
+    ) -> CustomResult<String, errors::ConnectorError> {
+        let metadata: chargebee::ChargebeeMetadata =
+            utils::to_connector_meta_from_secret(req.connector_meta_data.clone())?;
+
+        let site = metadata.site.peek();
+
+        let mut base = self.base_url(connectors).to_string();
+
+        base = base.replace("{{merchant_endpoint_prefix}}", site);
+        base = base.replace("$", site);
+
+        if base.contains("{{merchant_endpoint_prefix}}") || base.contains('$') {
+            return Err(errors::ConnectorError::InvalidConnectorConfig {
+                config: "Chargebee base_url has an unresolved placeholder (expected `$` or `{{merchant_endpoint_prefix}}`).",
+            }
+            .into());
+        }
+
+        if !base.ends_with('/') {
+            base.push('/');
+        }
+
+        let url = format!("{base}v2/customers");
+        Ok(url)
+    }
+
+    fn get_content_type(&self) -> &'static str {
+        self.common_get_content_type()
+    }
+
+    fn get_request_body(
+        &self,
+        req: &ConnectorCustomerRouterData,
+        _connectors: &Connectors,
+    ) -> CustomResult<RequestContent, errors::ConnectorError> {
+        let connector_router_data = chargebee::ChargebeeRouterData::from((MinorUnit::new(0), req));
+        let connector_req =
+            chargebee::ChargebeeCustomerCreateRequest::try_from(&connector_router_data)?;
+        Ok(RequestContent::FormUrlEncoded(Box::new(connector_req)))
+    }
+
+    fn build_request(
+        &self,
+        req: &ConnectorCustomerRouterData,
+        connectors: &Connectors,
+    ) -> CustomResult<Option<Request>, errors::ConnectorError> {
+        Ok(Some(
+            RequestBuilder::new()
+                .method(Method::Post)
+                .url(&types::ConnectorCustomerType::get_url(
+                    self, req, connectors,
+                )?)
+                .attach_default_headers()
+                .headers(types::ConnectorCustomerType::get_headers(
+                    self, req, connectors,
+                )?)
+                .set_body(types::ConnectorCustomerType::get_request_body(
+                    self, req, connectors,
+                )?)
+                .build(),
+        ))
+    }
+
+    fn handle_response(
+        &self,
+        data: &ConnectorCustomerRouterData,
+        event_builder: Option<&mut ConnectorEvent>,
+        res: Response,
+    ) -> CustomResult<ConnectorCustomerRouterData, errors::ConnectorError> {
+        let response: chargebee::ChargebeeCustomerCreateResponse = res
+            .response
+            .parse_struct("ChargebeeCustomerCreateResponse")
+            .change_context(errors::ConnectorError::ResponseDeserializationFailed)?;
+        event_builder.map(|i| i.set_response_body(&response));
+        router_env::logger::info!(connector_response=?response);
+        RouterData::try_from(ResponseRouterData {
+            response,
+            data: data.clone(),
+            http_code: res.status_code,
+        })
+    }
+
+    fn get_error_response(
+        &self,
+        res: Response,
+        event_builder: Option<&mut ConnectorEvent>,
+    ) -> CustomResult<ErrorResponse, errors::ConnectorError> {
+        self.build_error_response(res, event_builder)
+    }
+}
+
 impl api::subscriptions::GetSubscriptionPlanPricesFlow for Chargebee {}
 
 fn get_chargebee_plan_prices_query_params(
@@ -842,14 +927,6 @@
     fn get_headers(
         &self,
         req: &GetSubscriptionPlanPricesRouterData,
-=======
-impl ConnectorIntegration<CreateConnectorCustomer, ConnectorCustomerData, PaymentsResponseData>
-    for Chargebee
-{
-    fn get_headers(
-        &self,
-        req: &ConnectorCustomerRouterData,
->>>>>>> 1c0fc496
         connectors: &Connectors,
     ) -> CustomResult<Vec<(String, masking::Maskable<String>)>, errors::ConnectorError> {
         self.build_headers(req, connectors)
@@ -857,17 +934,11 @@
 
     fn get_url(
         &self,
-<<<<<<< HEAD
         req: &GetSubscriptionPlanPricesRouterData,
         connectors: &Connectors,
     ) -> CustomResult<String, errors::ConnectorError> {
         let query_params = get_chargebee_plan_prices_query_params(req)?;
 
-=======
-        req: &ConnectorCustomerRouterData,
-        connectors: &Connectors,
-    ) -> CustomResult<String, errors::ConnectorError> {
->>>>>>> 1c0fc496
         let metadata: chargebee::ChargebeeMetadata =
             utils::to_connector_meta_from_secret(req.connector_meta_data.clone())?;
 
@@ -889,7 +960,6 @@
             base.push('/');
         }
 
-<<<<<<< HEAD
         let url = format!("{base}v2/item_prices{query_params}");
         Ok(url)
     }
@@ -897,52 +967,16 @@
     fn build_request(
         &self,
         req: &GetSubscriptionPlanPricesRouterData,
-=======
-        let url = format!("{base}v2/customers");
-        Ok(url)
-    }
-
-    fn get_content_type(&self) -> &'static str {
-        self.common_get_content_type()
-    }
-
-    fn get_request_body(
-        &self,
-        req: &ConnectorCustomerRouterData,
-        _connectors: &Connectors,
-    ) -> CustomResult<RequestContent, errors::ConnectorError> {
-        let connector_router_data = chargebee::ChargebeeRouterData::from((MinorUnit::new(0), req));
-        let connector_req =
-            chargebee::ChargebeeCustomerCreateRequest::try_from(&connector_router_data)?;
-        Ok(RequestContent::FormUrlEncoded(Box::new(connector_req)))
-    }
-
-    fn build_request(
-        &self,
-        req: &ConnectorCustomerRouterData,
->>>>>>> 1c0fc496
         connectors: &Connectors,
     ) -> CustomResult<Option<Request>, errors::ConnectorError> {
         Ok(Some(
             RequestBuilder::new()
-<<<<<<< HEAD
                 .method(Method::Get)
                 .url(&types::GetSubscriptionPlanPricesType::get_url(
                     self, req, connectors,
                 )?)
                 .attach_default_headers()
                 .headers(types::GetSubscriptionPlanPricesType::get_headers(
-=======
-                .method(Method::Post)
-                .url(&types::ConnectorCustomerType::get_url(
-                    self, req, connectors,
-                )?)
-                .attach_default_headers()
-                .headers(types::ConnectorCustomerType::get_headers(
-                    self, req, connectors,
-                )?)
-                .set_body(types::ConnectorCustomerType::get_request_body(
->>>>>>> 1c0fc496
                     self, req, connectors,
                 )?)
                 .build(),
@@ -951,7 +985,6 @@
 
     fn handle_response(
         &self,
-<<<<<<< HEAD
         data: &GetSubscriptionPlanPricesRouterData,
         event_builder: Option<&mut ConnectorEvent>,
         res: Response,
@@ -959,15 +992,6 @@
         let response: ChargebeeGetPlanPricesResponse = res
             .response
             .parse_struct("chargebee ChargebeeGetPlanPricesResponse")
-=======
-        data: &ConnectorCustomerRouterData,
-        event_builder: Option<&mut ConnectorEvent>,
-        res: Response,
-    ) -> CustomResult<ConnectorCustomerRouterData, errors::ConnectorError> {
-        let response: chargebee::ChargebeeCustomerCreateResponse = res
-            .response
-            .parse_struct("ChargebeeCustomerCreateResponse")
->>>>>>> 1c0fc496
             .change_context(errors::ConnectorError::ResponseDeserializationFailed)?;
         event_builder.map(|i| i.set_response_body(&response));
         router_env::logger::info!(connector_response=?response);
@@ -987,7 +1011,6 @@
     }
 }
 
-<<<<<<< HEAD
 impl GetSubscriptionPlanPricesV2 for Chargebee {}
 
 impl
@@ -1001,8 +1024,6 @@
     // TODO: implement functions when support enabled
 }
 
-=======
->>>>>>> 1c0fc496
 #[async_trait::async_trait]
 impl webhooks::IncomingWebhook for Chargebee {
     fn get_webhook_source_verification_signature(
