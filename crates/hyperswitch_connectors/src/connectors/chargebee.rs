pub mod transformers;

use base64::Engine;
use common_enums::enums;
use common_utils::{
    consts::BASE64_ENGINE,
    errors::CustomResult,
    ext_traits::BytesExt,
    request::{Method, Request, RequestBuilder, RequestContent},
    types::{AmountConvertor, MinorUnit, MinorUnitForConnector},
};
#[cfg(feature = "v1")]
use error_stack::report;
use error_stack::ResultExt;
#[cfg(feature = "v2")]
use hyperswitch_domain_models::router_data_v2::flow_common_types::SubscriptionCreateData;
#[cfg(feature = "v1")]
use hyperswitch_domain_models::types::SubscriptionCreateRouterData;
#[cfg(all(feature = "v2", feature = "revenue_recovery"))]
use hyperswitch_domain_models::revenue_recovery;
use hyperswitch_domain_models::{
    router_data::{AccessToken, ConnectorAuthType, ErrorResponse, RouterData},
    router_flow_types::{
        access_token_auth::AccessTokenAuth,
        payments::{Authorize, Capture, PSync, PaymentMethodToken, Session, SetupMandate, Void},
        refunds::{Execute, RSync},
<<<<<<< HEAD
        subscriptions::SubscriptionCreate,
    },
    router_request_types::{
        subscriptions::SubscriptionCreateRequest, AccessTokenRequestData,
=======
        revenue_recovery::InvoiceRecordBack,
    },
    router_request_types::{
        revenue_recovery::InvoiceRecordBackRequest, AccessTokenRequestData,
>>>>>>> d6e925fd
        PaymentMethodTokenizationData, PaymentsAuthorizeData, PaymentsCancelData,
        PaymentsCaptureData, PaymentsSessionData, PaymentsSyncData, RefundsData,
        SetupMandateRequestData,
    },
    router_response_types::{
<<<<<<< HEAD
        subscriptions::SubscriptionCreateResponse, ConnectorInfo, PaymentsResponseData,
=======
        revenue_recovery::InvoiceRecordBackResponse, ConnectorInfo, PaymentsResponseData,
>>>>>>> d6e925fd
        RefundsResponseData,
    },
    types::{
        InvoiceRecordBackRouterData, PaymentsAuthorizeRouterData, PaymentsCaptureRouterData,
        PaymentsSyncRouterData, RefundSyncRouterData, RefundsRouterData,
    },
};
#[cfg(feature = "v2")]
use hyperswitch_interfaces::connector_integration_v2::ConnectorIntegrationV2;
use hyperswitch_interfaces::{
    api::{
        self, ConnectorCommon, ConnectorCommonExt, ConnectorIntegration, ConnectorSpecifications,
        ConnectorValidation,
    },
    configs::Connectors,
    errors,
    events::connector_api_logs::ConnectorEvent,
    types::{self, Response},
    webhooks,
};
use masking::{Mask, PeekInterface, Secret};
use transformers as chargebee;

use crate::{constants::headers, types::ResponseRouterData, utils};

#[derive(Clone)]
pub struct Chargebee {
    amount_converter: &'static (dyn AmountConvertor<Output = MinorUnit> + Sync),
}

impl Chargebee {
    pub fn new() -> &'static Self {
        &Self {
            amount_converter: &MinorUnitForConnector,
        }
    }
}

impl api::Payment for Chargebee {}
impl api::PaymentSession for Chargebee {}
impl api::ConnectorAccessToken for Chargebee {}
impl api::MandateSetup for Chargebee {}
impl api::PaymentAuthorize for Chargebee {}
impl api::PaymentSync for Chargebee {}
impl api::PaymentCapture for Chargebee {}
impl api::PaymentVoid for Chargebee {}
impl api::Refund for Chargebee {}
impl api::RefundExecute for Chargebee {}
impl api::RefundSync for Chargebee {}
impl api::PaymentToken for Chargebee {}
impl api::subscriptions::Subscriptions for Chargebee {}
#[cfg(all(feature = "v2", feature = "revenue_recovery"))]
impl api::revenue_recovery::RevenueRecoveryRecordBack for Chargebee {}

#[cfg(feature = "v1")]
impl api::subscriptions::SubscriptionCreate for Chargebee {}

#[cfg(feature = "v1")]
impl ConnectorIntegration<SubscriptionCreate, SubscriptionCreateRequest, SubscriptionCreateResponse>
    for Chargebee
{
    fn get_headers(
        &self,
        req: &SubscriptionCreateRouterData,
        connectors: &Connectors,
    ) -> CustomResult<Vec<(String, masking::Maskable<String>)>, errors::ConnectorError> {
        self.build_headers(req, connectors)
    }

    fn get_url(
        &self,
        req: &SubscriptionCreateRouterData,
        connectors: &Connectors,
    ) -> CustomResult<String, errors::ConnectorError> {
        let metadata: chargebee::ChargebeeMetadata =
            utils::to_connector_meta_from_secret(req.connector_meta_data.clone())?;
        let url = self
            .base_url(connectors)
            .to_string()
            .replace("{{merchant_endpoint_prefix}}", metadata.site.peek());
        let customer_id = &req.request.customer_id;
        Ok(format!(
            "{url}v2/customers/{customer_id}/subscription_for_items"
        ))
    }

    fn get_content_type(&self) -> &'static str {
        self.common_get_content_type()
    }

    fn get_request_body(
        &self,
        req: &SubscriptionCreateRouterData,
        _connectors: &Connectors,
    ) -> CustomResult<RequestContent, errors::ConnectorError> {
        let connector_router_data = chargebee::ChargebeeRouterData::from((MinorUnit::new(0), req));
        let connector_req =
            chargebee::ChargebeeSubscriptionCreateRequest::try_from(&connector_router_data)?;
        Ok(RequestContent::FormUrlEncoded(Box::new(connector_req)))
    }

    fn build_request(
        &self,
        req: &SubscriptionCreateRouterData,
        connectors: &Connectors,
    ) -> CustomResult<Option<Request>, errors::ConnectorError> {
        Ok(Some(
            RequestBuilder::new()
                .method(Method::Post)
                .url(&types::SubscriptionCreateType::get_url(
                    self, req, connectors,
                )?)
                .attach_default_headers()
                .headers(types::SubscriptionCreateType::get_headers(
                    self, req, connectors,
                )?)
                .set_body(types::SubscriptionCreateType::get_request_body(
                    self, req, connectors,
                )?)
                .build(),
        ))
    }

    fn handle_response(
        &self,
        data: &SubscriptionCreateRouterData,
        event_builder: Option<&mut ConnectorEvent>,
        res: Response,
    ) -> CustomResult<SubscriptionCreateRouterData, errors::ConnectorError> {
        let response: chargebee::ChargebeeSubscriptionCreateResponse = res
            .response
            .parse_struct("chargebee ChargebeeSubscriptionCreateResponse")
            .change_context(errors::ConnectorError::ResponseDeserializationFailed)?;
        event_builder.map(|i| i.set_response_body(&response));
        router_env::logger::info!(connector_response=?response);
        RouterData::try_from(ResponseRouterData {
            response,
            data: data.clone(),
            http_code: res.status_code,
        })
    }

    fn get_error_response(
        &self,
        res: Response,
        event_builder: Option<&mut ConnectorEvent>,
    ) -> CustomResult<ErrorResponse, errors::ConnectorError> {
        self.build_error_response(res, event_builder)
    }
}

#[cfg(feature = "v2")]
impl
    ConnectorIntegrationV2<
        SubscriptionCreate,
        SubscriptionCreateData,
        SubscriptionCreateRequest,
        SubscriptionCreateResponse,
    > for Chargebee
{
    // Not Implemented (R)
}

impl ConnectorIntegration<PaymentMethodToken, PaymentMethodTokenizationData, PaymentsResponseData>
    for Chargebee
{
    // Not Implemented (R)
}

impl<Flow, Request, Response> ConnectorCommonExt<Flow, Request, Response> for Chargebee
where
    Self: ConnectorIntegration<Flow, Request, Response>,
{
    fn build_headers(
        &self,
        req: &RouterData<Flow, Request, Response>,
        _connectors: &Connectors,
    ) -> CustomResult<Vec<(String, masking::Maskable<String>)>, errors::ConnectorError> {
        let mut header = vec![(
            headers::CONTENT_TYPE.to_string(),
            self.common_get_content_type().to_string().into(),
        )];
        let mut api_key = self.get_auth_header(&req.connector_auth_type)?;
        header.append(&mut api_key);
        Ok(header)
    }
}

impl ConnectorCommon for Chargebee {
    fn id(&self) -> &'static str {
        "chargebee"
    }

    fn get_currency_unit(&self) -> api::CurrencyUnit {
        api::CurrencyUnit::Minor
    }

    fn common_get_content_type(&self) -> &'static str {
        "application/x-www-form-urlencoded"
    }

    fn base_url<'a>(&self, connectors: &'a Connectors) -> &'a str {
        connectors.chargebee.base_url.as_ref()
    }

    fn get_auth_header(
        &self,
        auth_type: &ConnectorAuthType,
    ) -> CustomResult<Vec<(String, masking::Maskable<String>)>, errors::ConnectorError> {
        let auth = chargebee::ChargebeeAuthType::try_from(auth_type)
            .change_context(errors::ConnectorError::FailedToObtainAuthType)?;
        let encoded_api_key = BASE64_ENGINE.encode(auth.full_access_key_v1.peek());
        Ok(vec![(
            headers::AUTHORIZATION.to_string(),
            format!("Basic {encoded_api_key}").into_masked(),
        )])
    }

    fn build_error_response(
        &self,
        res: Response,
        event_builder: Option<&mut ConnectorEvent>,
    ) -> CustomResult<ErrorResponse, errors::ConnectorError> {
        let response: chargebee::ChargebeeErrorResponse = res
            .response
            .parse_struct("ChargebeeErrorResponse")
            .change_context(errors::ConnectorError::ResponseDeserializationFailed)?;

        event_builder.map(|i| i.set_response_body(&response));
        router_env::logger::info!(connector_response=?response);

        Ok(ErrorResponse {
            status_code: res.status_code,
            code: response.api_error_code.clone(),
            message: response.api_error_code.clone(),
            reason: Some(response.message),
            attempt_status: None,
            connector_transaction_id: None,
            network_advice_code: None,
            network_decline_code: None,
            network_error_message: None,
            connector_metadata: None,
        })
    }
}

impl ConnectorValidation for Chargebee {
    //TODO: implement functions when support enabled
}

impl ConnectorIntegration<Session, PaymentsSessionData, PaymentsResponseData> for Chargebee {
    //TODO: implement sessions flow
}

impl ConnectorIntegration<AccessTokenAuth, AccessTokenRequestData, AccessToken> for Chargebee {}

impl ConnectorIntegration<SetupMandate, SetupMandateRequestData, PaymentsResponseData>
    for Chargebee
{
}

impl ConnectorIntegration<Authorize, PaymentsAuthorizeData, PaymentsResponseData> for Chargebee {
    fn get_headers(
        &self,
        req: &PaymentsAuthorizeRouterData,
        connectors: &Connectors,
    ) -> CustomResult<Vec<(String, masking::Maskable<String>)>, errors::ConnectorError> {
        self.build_headers(req, connectors)
    }

    fn get_content_type(&self) -> &'static str {
        self.common_get_content_type()
    }

    fn get_url(
        &self,
        _req: &PaymentsAuthorizeRouterData,
        _connectors: &Connectors,
    ) -> CustomResult<String, errors::ConnectorError> {
        Err(errors::ConnectorError::NotImplemented("get_url method".to_string()).into())
    }

    fn get_request_body(
        &self,
        req: &PaymentsAuthorizeRouterData,
        _connectors: &Connectors,
    ) -> CustomResult<RequestContent, errors::ConnectorError> {
        let amount = utils::convert_amount(
            self.amount_converter,
            req.request.minor_amount,
            req.request.currency,
        )?;

        let connector_router_data = chargebee::ChargebeeRouterData::from((amount, req));
        let connector_req = chargebee::ChargebeePaymentsRequest::try_from(&connector_router_data)?;
        Ok(RequestContent::Json(Box::new(connector_req)))
    }

    fn build_request(
        &self,
        req: &PaymentsAuthorizeRouterData,
        connectors: &Connectors,
    ) -> CustomResult<Option<Request>, errors::ConnectorError> {
        Ok(Some(
            RequestBuilder::new()
                .method(Method::Post)
                .url(&types::PaymentsAuthorizeType::get_url(
                    self, req, connectors,
                )?)
                .attach_default_headers()
                .headers(types::PaymentsAuthorizeType::get_headers(
                    self, req, connectors,
                )?)
                .set_body(types::PaymentsAuthorizeType::get_request_body(
                    self, req, connectors,
                )?)
                .build(),
        ))
    }

    fn handle_response(
        &self,
        data: &PaymentsAuthorizeRouterData,
        event_builder: Option<&mut ConnectorEvent>,
        res: Response,
    ) -> CustomResult<PaymentsAuthorizeRouterData, errors::ConnectorError> {
        let response: chargebee::ChargebeePaymentsResponse = res
            .response
            .parse_struct("Chargebee PaymentsAuthorizeResponse")
            .change_context(errors::ConnectorError::ResponseDeserializationFailed)?;
        event_builder.map(|i| i.set_response_body(&response));
        router_env::logger::info!(connector_response=?response);
        RouterData::try_from(ResponseRouterData {
            response,
            data: data.clone(),
            http_code: res.status_code,
        })
    }

    fn get_error_response(
        &self,
        res: Response,
        event_builder: Option<&mut ConnectorEvent>,
    ) -> CustomResult<ErrorResponse, errors::ConnectorError> {
        self.build_error_response(res, event_builder)
    }
}

impl ConnectorIntegration<PSync, PaymentsSyncData, PaymentsResponseData> for Chargebee {
    fn get_headers(
        &self,
        req: &PaymentsSyncRouterData,
        connectors: &Connectors,
    ) -> CustomResult<Vec<(String, masking::Maskable<String>)>, errors::ConnectorError> {
        self.build_headers(req, connectors)
    }

    fn get_content_type(&self) -> &'static str {
        self.common_get_content_type()
    }

    fn get_url(
        &self,
        _req: &PaymentsSyncRouterData,
        _connectors: &Connectors,
    ) -> CustomResult<String, errors::ConnectorError> {
        Err(errors::ConnectorError::NotImplemented("get_url method".to_string()).into())
    }

    fn build_request(
        &self,
        req: &PaymentsSyncRouterData,
        connectors: &Connectors,
    ) -> CustomResult<Option<Request>, errors::ConnectorError> {
        Ok(Some(
            RequestBuilder::new()
                .method(Method::Get)
                .url(&types::PaymentsSyncType::get_url(self, req, connectors)?)
                .attach_default_headers()
                .headers(types::PaymentsSyncType::get_headers(self, req, connectors)?)
                .build(),
        ))
    }

    fn handle_response(
        &self,
        data: &PaymentsSyncRouterData,
        event_builder: Option<&mut ConnectorEvent>,
        res: Response,
    ) -> CustomResult<PaymentsSyncRouterData, errors::ConnectorError> {
        let response: chargebee::ChargebeePaymentsResponse = res
            .response
            .parse_struct("chargebee PaymentsSyncResponse")
            .change_context(errors::ConnectorError::ResponseDeserializationFailed)?;
        event_builder.map(|i| i.set_response_body(&response));
        router_env::logger::info!(connector_response=?response);
        RouterData::try_from(ResponseRouterData {
            response,
            data: data.clone(),
            http_code: res.status_code,
        })
    }

    fn get_error_response(
        &self,
        res: Response,
        event_builder: Option<&mut ConnectorEvent>,
    ) -> CustomResult<ErrorResponse, errors::ConnectorError> {
        self.build_error_response(res, event_builder)
    }
}

impl ConnectorIntegration<Capture, PaymentsCaptureData, PaymentsResponseData> for Chargebee {
    fn get_headers(
        &self,
        req: &PaymentsCaptureRouterData,
        connectors: &Connectors,
    ) -> CustomResult<Vec<(String, masking::Maskable<String>)>, errors::ConnectorError> {
        self.build_headers(req, connectors)
    }

    fn get_content_type(&self) -> &'static str {
        self.common_get_content_type()
    }

    fn get_url(
        &self,
        _req: &PaymentsCaptureRouterData,
        _connectors: &Connectors,
    ) -> CustomResult<String, errors::ConnectorError> {
        Err(errors::ConnectorError::NotImplemented("get_url method".to_string()).into())
    }

    fn get_request_body(
        &self,
        _req: &PaymentsCaptureRouterData,
        _connectors: &Connectors,
    ) -> CustomResult<RequestContent, errors::ConnectorError> {
        Err(errors::ConnectorError::NotImplemented("get_request_body method".to_string()).into())
    }

    fn build_request(
        &self,
        req: &PaymentsCaptureRouterData,
        connectors: &Connectors,
    ) -> CustomResult<Option<Request>, errors::ConnectorError> {
        Ok(Some(
            RequestBuilder::new()
                .method(Method::Post)
                .url(&types::PaymentsCaptureType::get_url(self, req, connectors)?)
                .attach_default_headers()
                .headers(types::PaymentsCaptureType::get_headers(
                    self, req, connectors,
                )?)
                .set_body(types::PaymentsCaptureType::get_request_body(
                    self, req, connectors,
                )?)
                .build(),
        ))
    }

    fn handle_response(
        &self,
        data: &PaymentsCaptureRouterData,
        event_builder: Option<&mut ConnectorEvent>,
        res: Response,
    ) -> CustomResult<PaymentsCaptureRouterData, errors::ConnectorError> {
        let response: chargebee::ChargebeePaymentsResponse = res
            .response
            .parse_struct("Chargebee PaymentsCaptureResponse")
            .change_context(errors::ConnectorError::ResponseDeserializationFailed)?;
        event_builder.map(|i| i.set_response_body(&response));
        router_env::logger::info!(connector_response=?response);
        RouterData::try_from(ResponseRouterData {
            response,
            data: data.clone(),
            http_code: res.status_code,
        })
    }

    fn get_error_response(
        &self,
        res: Response,
        event_builder: Option<&mut ConnectorEvent>,
    ) -> CustomResult<ErrorResponse, errors::ConnectorError> {
        self.build_error_response(res, event_builder)
    }
}

impl ConnectorIntegration<Void, PaymentsCancelData, PaymentsResponseData> for Chargebee {}

impl ConnectorIntegration<Execute, RefundsData, RefundsResponseData> for Chargebee {
    fn get_headers(
        &self,
        req: &RefundsRouterData<Execute>,
        connectors: &Connectors,
    ) -> CustomResult<Vec<(String, masking::Maskable<String>)>, errors::ConnectorError> {
        self.build_headers(req, connectors)
    }

    fn get_content_type(&self) -> &'static str {
        self.common_get_content_type()
    }

    fn get_url(
        &self,
        _req: &RefundsRouterData<Execute>,
        _connectors: &Connectors,
    ) -> CustomResult<String, errors::ConnectorError> {
        Err(errors::ConnectorError::NotImplemented("get_url method".to_string()).into())
    }

    fn get_request_body(
        &self,
        req: &RefundsRouterData<Execute>,
        _connectors: &Connectors,
    ) -> CustomResult<RequestContent, errors::ConnectorError> {
        let refund_amount = utils::convert_amount(
            self.amount_converter,
            req.request.minor_refund_amount,
            req.request.currency,
        )?;

        let connector_router_data = chargebee::ChargebeeRouterData::from((refund_amount, req));
        let connector_req = chargebee::ChargebeeRefundRequest::try_from(&connector_router_data)?;
        Ok(RequestContent::Json(Box::new(connector_req)))
    }

    fn build_request(
        &self,
        req: &RefundsRouterData<Execute>,
        connectors: &Connectors,
    ) -> CustomResult<Option<Request>, errors::ConnectorError> {
        let request = RequestBuilder::new()
            .method(Method::Post)
            .url(&types::RefundExecuteType::get_url(self, req, connectors)?)
            .attach_default_headers()
            .headers(types::RefundExecuteType::get_headers(
                self, req, connectors,
            )?)
            .set_body(types::RefundExecuteType::get_request_body(
                self, req, connectors,
            )?)
            .build();
        Ok(Some(request))
    }

    fn handle_response(
        &self,
        data: &RefundsRouterData<Execute>,
        event_builder: Option<&mut ConnectorEvent>,
        res: Response,
    ) -> CustomResult<RefundsRouterData<Execute>, errors::ConnectorError> {
        let response: chargebee::RefundResponse = res
            .response
            .parse_struct("chargebee RefundResponse")
            .change_context(errors::ConnectorError::ResponseDeserializationFailed)?;
        event_builder.map(|i| i.set_response_body(&response));
        router_env::logger::info!(connector_response=?response);
        RouterData::try_from(ResponseRouterData {
            response,
            data: data.clone(),
            http_code: res.status_code,
        })
    }

    fn get_error_response(
        &self,
        res: Response,
        event_builder: Option<&mut ConnectorEvent>,
    ) -> CustomResult<ErrorResponse, errors::ConnectorError> {
        self.build_error_response(res, event_builder)
    }
}

impl ConnectorIntegration<RSync, RefundsData, RefundsResponseData> for Chargebee {
    fn get_headers(
        &self,
        req: &RefundSyncRouterData,
        connectors: &Connectors,
    ) -> CustomResult<Vec<(String, masking::Maskable<String>)>, errors::ConnectorError> {
        self.build_headers(req, connectors)
    }

    fn get_content_type(&self) -> &'static str {
        self.common_get_content_type()
    }

    fn get_url(
        &self,
        _req: &RefundSyncRouterData,
        _connectors: &Connectors,
    ) -> CustomResult<String, errors::ConnectorError> {
        Err(errors::ConnectorError::NotImplemented("get_url method".to_string()).into())
    }

    fn build_request(
        &self,
        req: &RefundSyncRouterData,
        connectors: &Connectors,
    ) -> CustomResult<Option<Request>, errors::ConnectorError> {
        Ok(Some(
            RequestBuilder::new()
                .method(Method::Get)
                .url(&types::RefundSyncType::get_url(self, req, connectors)?)
                .attach_default_headers()
                .headers(types::RefundSyncType::get_headers(self, req, connectors)?)
                .set_body(types::RefundSyncType::get_request_body(
                    self, req, connectors,
                )?)
                .build(),
        ))
    }

    fn handle_response(
        &self,
        data: &RefundSyncRouterData,
        event_builder: Option<&mut ConnectorEvent>,
        res: Response,
    ) -> CustomResult<RefundSyncRouterData, errors::ConnectorError> {
        let response: chargebee::RefundResponse = res
            .response
            .parse_struct("chargebee RefundSyncResponse")
            .change_context(errors::ConnectorError::ResponseDeserializationFailed)?;
        event_builder.map(|i| i.set_response_body(&response));
        router_env::logger::info!(connector_response=?response);
        RouterData::try_from(ResponseRouterData {
            response,
            data: data.clone(),
            http_code: res.status_code,
        })
    }

    fn get_error_response(
        &self,
        res: Response,
        event_builder: Option<&mut ConnectorEvent>,
    ) -> CustomResult<ErrorResponse, errors::ConnectorError> {
        self.build_error_response(res, event_builder)
    }
}

impl ConnectorIntegration<InvoiceRecordBack, InvoiceRecordBackRequest, InvoiceRecordBackResponse>
    for Chargebee
{
    fn get_headers(
        &self,
        req: &InvoiceRecordBackRouterData,
        connectors: &Connectors,
    ) -> CustomResult<Vec<(String, masking::Maskable<String>)>, errors::ConnectorError> {
        self.build_headers(req, connectors)
    }
    fn get_url(
        &self,
        req: &InvoiceRecordBackRouterData,
        connectors: &Connectors,
    ) -> CustomResult<String, errors::ConnectorError> {
        let metadata: chargebee::ChargebeeMetadata =
            utils::to_connector_meta_from_secret(req.connector_meta_data.clone())?;
        let url = self
            .base_url(connectors)
            .to_string()
            .replace("{{merchant_endpoint_prefix}}", metadata.site.peek());
        let invoice_id = req
            .request
            .merchant_reference_id
            .get_string_repr()
            .to_string();
        Ok(format!("{url}v2/invoices/{invoice_id}/record_payment"))
    }

    fn get_content_type(&self) -> &'static str {
        self.common_get_content_type()
    }

    fn get_request_body(
        &self,
        req: &InvoiceRecordBackRouterData,
        _connectors: &Connectors,
    ) -> CustomResult<RequestContent, errors::ConnectorError> {
        let amount = utils::convert_amount(
            self.amount_converter,
            req.request.amount,
            req.request.currency,
        )?;
        let connector_router_data = chargebee::ChargebeeRouterData::from((amount, req));
        let connector_req =
            chargebee::ChargebeeRecordPaymentRequest::try_from(&connector_router_data)?;
        Ok(RequestContent::FormUrlEncoded(Box::new(connector_req)))
    }

    fn build_request(
        &self,
        req: &InvoiceRecordBackRouterData,
        connectors: &Connectors,
    ) -> CustomResult<Option<Request>, errors::ConnectorError> {
        Ok(Some(
            RequestBuilder::new()
                .method(Method::Post)
                .url(&types::InvoiceRecordBackType::get_url(
                    self, req, connectors,
                )?)
                .attach_default_headers()
                .headers(types::InvoiceRecordBackType::get_headers(
                    self, req, connectors,
                )?)
                .set_body(types::InvoiceRecordBackType::get_request_body(
                    self, req, connectors,
                )?)
                .build(),
        ))
    }

    fn handle_response(
        &self,
        data: &InvoiceRecordBackRouterData,
        event_builder: Option<&mut ConnectorEvent>,
        res: Response,
    ) -> CustomResult<InvoiceRecordBackRouterData, errors::ConnectorError> {
        let response: chargebee::ChargebeeRecordbackResponse = res
            .response
            .parse_struct("chargebee ChargebeeRecordbackResponse")
            .change_context(errors::ConnectorError::ResponseDeserializationFailed)?;
        event_builder.map(|i| i.set_response_body(&response));
        router_env::logger::info!(connector_response=?response);
        RouterData::try_from(ResponseRouterData {
            response,
            data: data.clone(),
            http_code: res.status_code,
        })
    }

    fn get_error_response(
        &self,
        res: Response,
        event_builder: Option<&mut ConnectorEvent>,
    ) -> CustomResult<ErrorResponse, errors::ConnectorError> {
        self.build_error_response(res, event_builder)
    }
}

#[async_trait::async_trait]
impl webhooks::IncomingWebhook for Chargebee {
    fn get_webhook_source_verification_signature(
        &self,
        request: &webhooks::IncomingWebhookRequestDetails<'_>,
        _connector_webhook_secrets: &api_models::webhooks::ConnectorWebhookSecrets,
    ) -> CustomResult<Vec<u8>, errors::ConnectorError> {
        let base64_signature = utils::get_header_key_value("authorization", request.headers)?;
        let signature = base64_signature.as_bytes().to_owned();
        Ok(signature)
    }
    async fn verify_webhook_source(
        &self,
        request: &webhooks::IncomingWebhookRequestDetails<'_>,
        merchant_id: &common_utils::id_type::MerchantId,
        connector_webhook_details: Option<common_utils::pii::SecretSerdeValue>,
        _connector_account_details: common_utils::crypto::Encryptable<Secret<serde_json::Value>>,
        connector_label: &str,
    ) -> CustomResult<bool, errors::ConnectorError> {
        let connector_webhook_secrets = self
            .get_webhook_source_verification_merchant_secret(
                merchant_id,
                connector_label,
                connector_webhook_details,
            )
            .await
            .change_context(errors::ConnectorError::WebhookSourceVerificationFailed)?;

        let signature = self
            .get_webhook_source_verification_signature(request, &connector_webhook_secrets)
            .change_context(errors::ConnectorError::WebhookSourceVerificationFailed)?;

        let password = connector_webhook_secrets
            .additional_secret
            .ok_or(errors::ConnectorError::WebhookSourceVerificationFailed)
            .attach_printable("Failed to get additional secrets")?;
        let username = String::from_utf8(connector_webhook_secrets.secret.to_vec())
            .change_context(errors::ConnectorError::WebhookSourceVerificationFailed)
            .attach_printable("Could not convert secret to UTF-8")?;
        let secret_auth = format!(
            "Basic {}",
            base64::engine::general_purpose::STANDARD.encode(format!(
                "{}:{}",
                username,
                password.peek()
            ))
        );
        let signature_auth = String::from_utf8(signature.to_vec())
            .change_context(errors::ConnectorError::WebhookSourceVerificationFailed)
            .attach_printable("Could not convert secret to UTF-8")?;
        Ok(signature_auth == secret_auth)
    }

    #[cfg(all(feature = "revenue_recovery", feature = "v2"))]
    fn get_webhook_object_reference_id(
        &self,
        request: &webhooks::IncomingWebhookRequestDetails<'_>,
    ) -> CustomResult<api_models::webhooks::ObjectReferenceId, errors::ConnectorError> {
        let webhook =
            chargebee::ChargebeeInvoiceBody::get_invoice_webhook_data_from_body(request.body)
                .change_context(errors::ConnectorError::WebhookReferenceIdNotFound)?;
        Ok(api_models::webhooks::ObjectReferenceId::InvoiceId(
            api_models::webhooks::InvoiceIdType::ConnectorInvoiceId(webhook.content.invoice.id),
        ))
    }
    #[cfg(any(feature = "v1", not(all(feature = "revenue_recovery", feature = "v2"))))]
    fn get_webhook_object_reference_id(
        &self,
        _request: &webhooks::IncomingWebhookRequestDetails<'_>,
    ) -> CustomResult<api_models::webhooks::ObjectReferenceId, errors::ConnectorError> {
        Err(report!(errors::ConnectorError::WebhooksNotImplemented))
    }
    #[cfg(all(feature = "revenue_recovery", feature = "v2"))]
    fn get_webhook_event_type(
        &self,
        request: &webhooks::IncomingWebhookRequestDetails<'_>,
    ) -> CustomResult<api_models::webhooks::IncomingWebhookEvent, errors::ConnectorError> {
        let webhook =
            chargebee::ChargebeeInvoiceBody::get_invoice_webhook_data_from_body(request.body)
                .change_context(errors::ConnectorError::WebhookEventTypeNotFound)?;
        let event = api_models::webhooks::IncomingWebhookEvent::from(webhook.event_type);
        Ok(event)
    }
    #[cfg(any(feature = "v1", not(all(feature = "revenue_recovery", feature = "v2"))))]
    fn get_webhook_event_type(
        &self,
        _request: &webhooks::IncomingWebhookRequestDetails<'_>,
    ) -> CustomResult<api_models::webhooks::IncomingWebhookEvent, errors::ConnectorError> {
        Err(report!(errors::ConnectorError::WebhooksNotImplemented))
    }

    fn get_webhook_resource_object(
        &self,
        request: &webhooks::IncomingWebhookRequestDetails<'_>,
    ) -> CustomResult<Box<dyn masking::ErasedMaskSerialize>, errors::ConnectorError> {
        let webhook =
            chargebee::ChargebeeInvoiceBody::get_invoice_webhook_data_from_body(request.body)
                .change_context(errors::ConnectorError::WebhookResourceObjectNotFound)?;
        Ok(Box::new(webhook))
    }
    #[cfg(all(feature = "revenue_recovery", feature = "v2"))]
    fn get_revenue_recovery_attempt_details(
        &self,
        request: &webhooks::IncomingWebhookRequestDetails<'_>,
    ) -> CustomResult<revenue_recovery::RevenueRecoveryAttemptData, errors::ConnectorError> {
        let webhook =
            transformers::ChargebeeWebhookBody::get_webhook_object_from_body(request.body)?;
        revenue_recovery::RevenueRecoveryAttemptData::try_from(webhook)
    }
    #[cfg(all(feature = "revenue_recovery", feature = "v2"))]
    fn get_revenue_recovery_invoice_details(
        &self,
        request: &webhooks::IncomingWebhookRequestDetails<'_>,
    ) -> CustomResult<revenue_recovery::RevenueRecoveryInvoiceData, errors::ConnectorError> {
        let webhook =
            transformers::ChargebeeInvoiceBody::get_invoice_webhook_data_from_body(request.body)?;
        revenue_recovery::RevenueRecoveryInvoiceData::try_from(webhook)
    }
}

static CHARGEBEE_CONNECTOR_INFO: ConnectorInfo = ConnectorInfo {
    display_name: "Chargebee",
    description: "Chargebee is a Revenue Growth Management (RGM) platform that helps subscription businesses manage subscriptions, billing, revenue recognition, collections, and customer retention, essentially streamlining the entire subscription lifecycle.",
    connector_type: enums::HyperswitchConnectorCategory::RevenueGrowthManagementPlatform,
    integration_status: enums::ConnectorIntegrationStatus::Alpha,
};

static CHARGEBEE_SUPPORTED_WEBHOOK_FLOWS: [enums::EventClass; 1] = [enums::EventClass::Payments];

impl ConnectorSpecifications for Chargebee {
    fn get_connector_about(&self) -> Option<&'static ConnectorInfo> {
        Some(&CHARGEBEE_CONNECTOR_INFO)
    }

    fn get_supported_webhook_flows(&self) -> Option<&'static [enums::EventClass]> {
        Some(&CHARGEBEE_SUPPORTED_WEBHOOK_FLOWS)
    }
}<|MERGE_RESOLUTION|>--- conflicted
+++ resolved
@@ -24,28 +24,21 @@
         access_token_auth::AccessTokenAuth,
         payments::{Authorize, Capture, PSync, PaymentMethodToken, Session, SetupMandate, Void},
         refunds::{Execute, RSync},
-<<<<<<< HEAD
         subscriptions::SubscriptionCreate,
+        revenue_recovery::InvoiceRecordBack,
     },
     router_request_types::{
         subscriptions::SubscriptionCreateRequest, AccessTokenRequestData,
-=======
-        revenue_recovery::InvoiceRecordBack,
-    },
-    router_request_types::{
-        revenue_recovery::InvoiceRecordBackRequest, AccessTokenRequestData,
->>>>>>> d6e925fd
         PaymentMethodTokenizationData, PaymentsAuthorizeData, PaymentsCancelData,
         PaymentsCaptureData, PaymentsSessionData, PaymentsSyncData, RefundsData,
-        SetupMandateRequestData,
+        SetupMandateRequestData, revenue_recovery::InvoiceRecordBackRequest, 
     },
     router_response_types::{
-<<<<<<< HEAD
+        revenue_recovery::InvoiceRecordBackResponse, 
         subscriptions::SubscriptionCreateResponse, ConnectorInfo, PaymentsResponseData,
-=======
-        revenue_recovery::InvoiceRecordBackResponse, ConnectorInfo, PaymentsResponseData,
->>>>>>> d6e925fd
+       
         RefundsResponseData,
+    ,
     },
     types::{
         InvoiceRecordBackRouterData, PaymentsAuthorizeRouterData, PaymentsCaptureRouterData,
