pub mod transformers;

use base64::Engine;
use common_enums::enums;
use common_utils::{
    consts::BASE64_ENGINE,
    errors::CustomResult,
    ext_traits::BytesExt,
    request::{Method, Request, RequestBuilder, RequestContent},
    types::{AmountConvertor, MinorUnit, MinorUnitForConnector},
};
#[cfg(feature = "v1")]
use error_stack::report;
use error_stack::ResultExt;
#[cfg(all(feature = "v2", feature = "revenue_recovery"))]
use hyperswitch_domain_models::{revenue_recovery, router_data_v2::RouterDataV2};
use hyperswitch_domain_models::{
    router_data::{AccessToken, ConnectorAuthType, ErrorResponse, RouterData},
    router_data_v2::flow_common_types::SubscriptionCreateData,
    router_flow_types::{
        access_token_auth::AccessTokenAuth,
        payments::{Authorize, Capture, PSync, PaymentMethodToken, Session, SetupMandate, Void},
        refunds::{Execute, RSync},
        revenue_recovery::InvoiceRecordBack,
<<<<<<< HEAD
        subscriptions::{GetSubscriptionPlans, SubscriptionCreate},
=======
        subscriptions::{GetSubscriptionPlanPrices, GetSubscriptionPlans},
>>>>>>> e2f1a456
        CreateConnectorCustomer,
    },
    router_request_types::{
        revenue_recovery::InvoiceRecordBackRequest,
<<<<<<< HEAD
        subscriptions::{GetSubscriptionPlansRequest, SubscriptionCreateRequest},
=======
        subscriptions::{GetSubscriptionPlanPricesRequest, GetSubscriptionPlansRequest},
>>>>>>> e2f1a456
        AccessTokenRequestData, ConnectorCustomerData, PaymentMethodTokenizationData,
        PaymentsAuthorizeData, PaymentsCancelData, PaymentsCaptureData, PaymentsSessionData,
        PaymentsSyncData, RefundsData, SetupMandateRequestData,
    },
    router_response_types::{
        revenue_recovery::InvoiceRecordBackResponse,
<<<<<<< HEAD
        subscriptions::{GetSubscriptionPlansResponse, SubscriptionCreateResponse},
        ConnectorInfo, PaymentsResponseData, RefundsResponseData,
    },
    types::{
        ConnectorCustomerRouterData, GetSubscriptionPlansRouterData, InvoiceRecordBackRouterData,
        PaymentsAuthorizeRouterData, PaymentsCaptureRouterData, PaymentsSyncRouterData,
        RefundSyncRouterData, RefundsRouterData,
        SubscriptionCreateRouterData,
=======
        subscriptions::{GetSubscriptionPlanPricesResponse, GetSubscriptionPlansResponse},
        ConnectorInfo, PaymentsResponseData, RefundsResponseData,
    },
    types::{
        ConnectorCustomerRouterData, GetSubscriptionPlanPricesRouterData,
        GetSubscriptionPlansRouterData, InvoiceRecordBackRouterData, PaymentsAuthorizeRouterData,
        PaymentsCaptureRouterData, PaymentsSyncRouterData, RefundSyncRouterData, RefundsRouterData,
>>>>>>> e2f1a456
    },
};
use hyperswitch_interfaces::{
    api::{
        self,
        payments::ConnectorCustomer,
        subscriptions_v2::{GetSubscriptionPlanPricesV2, GetSubscriptionPlansV2},
        ConnectorCommon, ConnectorCommonExt, ConnectorIntegration, ConnectorSpecifications,
        ConnectorValidation,
    },
    configs::Connectors,
    connector_integration_v2::ConnectorIntegrationV2,
    errors,
    events::connector_api_logs::ConnectorEvent,
    types::{self, Response},
    webhooks,
};
use masking::{Mask, PeekInterface, Secret};
use transformers as chargebee;

use crate::{
    connectors::chargebee::transformers::{
        ChargebeeGetPlanPricesResponse, ChargebeeListPlansResponse,
    },
    constants::{self, headers},
    types::ResponseRouterData,
    utils,
};

#[derive(Clone)]
pub struct Chargebee {
    amount_converter: &'static (dyn AmountConvertor<Output = MinorUnit> + Sync),
}

impl Chargebee {
    pub fn new() -> &'static Self {
        &Self {
            amount_converter: &MinorUnitForConnector,
        }
    }
}
impl ConnectorCustomer for Chargebee {}
impl api::Payment for Chargebee {}
impl api::PaymentSession for Chargebee {}
impl api::ConnectorAccessToken for Chargebee {}
impl api::MandateSetup for Chargebee {}
impl api::PaymentAuthorize for Chargebee {}
impl api::PaymentSync for Chargebee {}
impl api::PaymentCapture for Chargebee {}
impl api::PaymentVoid for Chargebee {}
impl api::Refund for Chargebee {}
impl api::RefundExecute for Chargebee {}
impl api::RefundSync for Chargebee {}
impl api::PaymentToken for Chargebee {}
impl api::subscriptions::Subscriptions for Chargebee {}

#[cfg(all(feature = "v2", feature = "revenue_recovery"))]
impl api::revenue_recovery::RevenueRecoveryRecordBack for Chargebee {}

impl api::subscriptions::SubscriptionCreate for Chargebee {}

impl ConnectorIntegration<SubscriptionCreate, SubscriptionCreateRequest, SubscriptionCreateResponse>
    for Chargebee
{
    fn get_headers(
        &self,
        req: &SubscriptionCreateRouterData,
        connectors: &Connectors,
    ) -> CustomResult<Vec<(String, masking::Maskable<String>)>, errors::ConnectorError> {
        self.build_headers(req, connectors)
    }

    fn get_url(
        &self,
        req: &SubscriptionCreateRouterData,
        connectors: &Connectors,
    ) -> CustomResult<String, errors::ConnectorError> {
        let metadata: chargebee::ChargebeeMetadata =
            utils::to_connector_meta_from_secret(req.connector_meta_data.clone())?;
        let url = self
            .base_url(connectors)
            .to_string()
            .replace("{{merchant_endpoint_prefix}}", metadata.site.peek());
        let customer_id = &req.request.customer_id.get_string_repr().to_string();
        Ok(format!(
            "{url}v2/customers/{customer_id}/subscription_for_items"
        ))
    }

    fn get_content_type(&self) -> &'static str {
        self.common_get_content_type()
    }

    fn get_request_body(
        &self,
        req: &SubscriptionCreateRouterData,
        _connectors: &Connectors,
    ) -> CustomResult<RequestContent, errors::ConnectorError> {
        let connector_router_data = chargebee::ChargebeeRouterData::from((MinorUnit::new(0), req));
        let connector_req =
            chargebee::ChargebeeSubscriptionCreateRequest::try_from(&connector_router_data)?;
        Ok(RequestContent::FormUrlEncoded(Box::new(connector_req)))
    }

    fn build_request(
        &self,
        req: &SubscriptionCreateRouterData,
        connectors: &Connectors,
    ) -> CustomResult<Option<Request>, errors::ConnectorError> {
        Ok(Some(
            RequestBuilder::new()
                .method(Method::Post)
                .url(&types::SubscriptionCreateType::get_url(
                    self, req, connectors,
                )?)
                .attach_default_headers()
                .headers(types::SubscriptionCreateType::get_headers(
                    self, req, connectors,
                )?)
                .set_body(types::SubscriptionCreateType::get_request_body(
                    self, req, connectors,
                )?)
                .build(),
        ))
    }

    fn handle_response(
        &self,
        data: &SubscriptionCreateRouterData,
        event_builder: Option<&mut ConnectorEvent>,
        res: Response,
    ) -> CustomResult<SubscriptionCreateRouterData, errors::ConnectorError> {
        let response: chargebee::ChargebeeSubscriptionCreateResponse = res
            .response
            .parse_struct("chargebee ChargebeeSubscriptionCreateResponse")
            .change_context(errors::ConnectorError::ResponseDeserializationFailed)?;
        event_builder.map(|i| i.set_response_body(&response));
        router_env::logger::info!(connector_response=?response);
        RouterData::try_from(ResponseRouterData {
            response,
            data: data.clone(),
            http_code: res.status_code,
        })
    }

    fn get_error_response(
        &self,
        res: Response,
        event_builder: Option<&mut ConnectorEvent>,
    ) -> CustomResult<ErrorResponse, errors::ConnectorError> {
        self.build_error_response(res, event_builder)
    }
}

impl
    ConnectorIntegrationV2<
        SubscriptionCreate,
        SubscriptionCreateData,
        SubscriptionCreateRequest,
        SubscriptionCreateResponse,
    > for Chargebee
{
    // Not Implemented (R)
}

impl ConnectorIntegration<PaymentMethodToken, PaymentMethodTokenizationData, PaymentsResponseData>
    for Chargebee
{
    // Not Implemented (R)
}

impl<Flow, Request, Response> ConnectorCommonExt<Flow, Request, Response> for Chargebee
where
    Self: ConnectorIntegration<Flow, Request, Response>,
{
    fn build_headers(
        &self,
        req: &RouterData<Flow, Request, Response>,
        _connectors: &Connectors,
    ) -> CustomResult<Vec<(String, masking::Maskable<String>)>, errors::ConnectorError> {
        let mut header = vec![(
            headers::CONTENT_TYPE.to_string(),
            self.common_get_content_type().to_string().into(),
        )];
        let mut api_key = self.get_auth_header(&req.connector_auth_type)?;
        header.append(&mut api_key);
        Ok(header)
    }
}

impl ConnectorCommon for Chargebee {
    fn id(&self) -> &'static str {
        "chargebee"
    }

    fn get_currency_unit(&self) -> api::CurrencyUnit {
        api::CurrencyUnit::Minor
    }

    fn common_get_content_type(&self) -> &'static str {
        "application/x-www-form-urlencoded"
    }

    fn base_url<'a>(&self, connectors: &'a Connectors) -> &'a str {
        connectors.chargebee.base_url.as_ref()
    }

    fn get_auth_header(
        &self,
        auth_type: &ConnectorAuthType,
    ) -> CustomResult<Vec<(String, masking::Maskable<String>)>, errors::ConnectorError> {
        let auth = chargebee::ChargebeeAuthType::try_from(auth_type)
            .change_context(errors::ConnectorError::FailedToObtainAuthType)?;
        let encoded_api_key = BASE64_ENGINE.encode(auth.full_access_key_v1.peek());
        Ok(vec![(
            headers::AUTHORIZATION.to_string(),
            format!("Basic {encoded_api_key}").into_masked(),
        )])
    }

    fn build_error_response(
        &self,
        res: Response,
        event_builder: Option<&mut ConnectorEvent>,
    ) -> CustomResult<ErrorResponse, errors::ConnectorError> {
        let response: chargebee::ChargebeeErrorResponse = res
            .response
            .parse_struct("ChargebeeErrorResponse")
            .change_context(errors::ConnectorError::ResponseDeserializationFailed)?;

        event_builder.map(|i| i.set_response_body(&response));
        router_env::logger::info!(connector_response=?response);

        Ok(ErrorResponse {
            status_code: res.status_code,
            code: response.api_error_code.clone(),
            message: response.api_error_code.clone(),
            reason: Some(response.message),
            attempt_status: None,
            connector_transaction_id: None,
            network_advice_code: None,
            network_decline_code: None,
            network_error_message: None,
            connector_metadata: None,
        })
    }
}

impl ConnectorValidation for Chargebee {
    //TODO: implement functions when support enabled
}

impl ConnectorIntegration<Session, PaymentsSessionData, PaymentsResponseData> for Chargebee {
    //TODO: implement sessions flow
}

impl ConnectorIntegration<AccessTokenAuth, AccessTokenRequestData, AccessToken> for Chargebee {}

impl ConnectorIntegration<SetupMandate, SetupMandateRequestData, PaymentsResponseData>
    for Chargebee
{
}

impl ConnectorIntegration<Authorize, PaymentsAuthorizeData, PaymentsResponseData> for Chargebee {
    fn get_headers(
        &self,
        req: &PaymentsAuthorizeRouterData,
        connectors: &Connectors,
    ) -> CustomResult<Vec<(String, masking::Maskable<String>)>, errors::ConnectorError> {
        self.build_headers(req, connectors)
    }

    fn get_content_type(&self) -> &'static str {
        self.common_get_content_type()
    }

    fn get_url(
        &self,
        _req: &PaymentsAuthorizeRouterData,
        _connectors: &Connectors,
    ) -> CustomResult<String, errors::ConnectorError> {
        Err(errors::ConnectorError::NotImplemented("get_url method".to_string()).into())
    }

    fn get_request_body(
        &self,
        req: &PaymentsAuthorizeRouterData,
        _connectors: &Connectors,
    ) -> CustomResult<RequestContent, errors::ConnectorError> {
        let amount = utils::convert_amount(
            self.amount_converter,
            req.request.minor_amount,
            req.request.currency,
        )?;

        let connector_router_data = chargebee::ChargebeeRouterData::from((amount, req));
        let connector_req = chargebee::ChargebeePaymentsRequest::try_from(&connector_router_data)?;
        Ok(RequestContent::Json(Box::new(connector_req)))
    }

    fn build_request(
        &self,
        req: &PaymentsAuthorizeRouterData,
        connectors: &Connectors,
    ) -> CustomResult<Option<Request>, errors::ConnectorError> {
        Ok(Some(
            RequestBuilder::new()
                .method(Method::Post)
                .url(&types::PaymentsAuthorizeType::get_url(
                    self, req, connectors,
                )?)
                .attach_default_headers()
                .headers(types::PaymentsAuthorizeType::get_headers(
                    self, req, connectors,
                )?)
                .set_body(types::PaymentsAuthorizeType::get_request_body(
                    self, req, connectors,
                )?)
                .build(),
        ))
    }

    fn handle_response(
        &self,
        data: &PaymentsAuthorizeRouterData,
        event_builder: Option<&mut ConnectorEvent>,
        res: Response,
    ) -> CustomResult<PaymentsAuthorizeRouterData, errors::ConnectorError> {
        let response: chargebee::ChargebeePaymentsResponse = res
            .response
            .parse_struct("Chargebee PaymentsAuthorizeResponse")
            .change_context(errors::ConnectorError::ResponseDeserializationFailed)?;
        event_builder.map(|i| i.set_response_body(&response));
        router_env::logger::info!(connector_response=?response);
        RouterData::try_from(ResponseRouterData {
            response,
            data: data.clone(),
            http_code: res.status_code,
        })
    }

    fn get_error_response(
        &self,
        res: Response,
        event_builder: Option<&mut ConnectorEvent>,
    ) -> CustomResult<ErrorResponse, errors::ConnectorError> {
        self.build_error_response(res, event_builder)
    }
}

impl ConnectorIntegration<PSync, PaymentsSyncData, PaymentsResponseData> for Chargebee {
    fn get_headers(
        &self,
        req: &PaymentsSyncRouterData,
        connectors: &Connectors,
    ) -> CustomResult<Vec<(String, masking::Maskable<String>)>, errors::ConnectorError> {
        self.build_headers(req, connectors)
    }

    fn get_content_type(&self) -> &'static str {
        self.common_get_content_type()
    }

    fn get_url(
        &self,
        _req: &PaymentsSyncRouterData,
        _connectors: &Connectors,
    ) -> CustomResult<String, errors::ConnectorError> {
        Err(errors::ConnectorError::NotImplemented("get_url method".to_string()).into())
    }

    fn build_request(
        &self,
        req: &PaymentsSyncRouterData,
        connectors: &Connectors,
    ) -> CustomResult<Option<Request>, errors::ConnectorError> {
        Ok(Some(
            RequestBuilder::new()
                .method(Method::Get)
                .url(&types::PaymentsSyncType::get_url(self, req, connectors)?)
                .attach_default_headers()
                .headers(types::PaymentsSyncType::get_headers(self, req, connectors)?)
                .build(),
        ))
    }

    fn handle_response(
        &self,
        data: &PaymentsSyncRouterData,
        event_builder: Option<&mut ConnectorEvent>,
        res: Response,
    ) -> CustomResult<PaymentsSyncRouterData, errors::ConnectorError> {
        let response: chargebee::ChargebeePaymentsResponse = res
            .response
            .parse_struct("chargebee PaymentsSyncResponse")
            .change_context(errors::ConnectorError::ResponseDeserializationFailed)?;
        event_builder.map(|i| i.set_response_body(&response));
        router_env::logger::info!(connector_response=?response);
        RouterData::try_from(ResponseRouterData {
            response,
            data: data.clone(),
            http_code: res.status_code,
        })
    }

    fn get_error_response(
        &self,
        res: Response,
        event_builder: Option<&mut ConnectorEvent>,
    ) -> CustomResult<ErrorResponse, errors::ConnectorError> {
        self.build_error_response(res, event_builder)
    }
}

impl ConnectorIntegration<Capture, PaymentsCaptureData, PaymentsResponseData> for Chargebee {
    fn get_headers(
        &self,
        req: &PaymentsCaptureRouterData,
        connectors: &Connectors,
    ) -> CustomResult<Vec<(String, masking::Maskable<String>)>, errors::ConnectorError> {
        self.build_headers(req, connectors)
    }

    fn get_content_type(&self) -> &'static str {
        self.common_get_content_type()
    }

    fn get_url(
        &self,
        _req: &PaymentsCaptureRouterData,
        _connectors: &Connectors,
    ) -> CustomResult<String, errors::ConnectorError> {
        Err(errors::ConnectorError::NotImplemented("get_url method".to_string()).into())
    }

    fn get_request_body(
        &self,
        _req: &PaymentsCaptureRouterData,
        _connectors: &Connectors,
    ) -> CustomResult<RequestContent, errors::ConnectorError> {
        Err(errors::ConnectorError::NotImplemented("get_request_body method".to_string()).into())
    }

    fn build_request(
        &self,
        req: &PaymentsCaptureRouterData,
        connectors: &Connectors,
    ) -> CustomResult<Option<Request>, errors::ConnectorError> {
        Ok(Some(
            RequestBuilder::new()
                .method(Method::Post)
                .url(&types::PaymentsCaptureType::get_url(self, req, connectors)?)
                .attach_default_headers()
                .headers(types::PaymentsCaptureType::get_headers(
                    self, req, connectors,
                )?)
                .set_body(types::PaymentsCaptureType::get_request_body(
                    self, req, connectors,
                )?)
                .build(),
        ))
    }

    fn handle_response(
        &self,
        data: &PaymentsCaptureRouterData,
        event_builder: Option<&mut ConnectorEvent>,
        res: Response,
    ) -> CustomResult<PaymentsCaptureRouterData, errors::ConnectorError> {
        let response: chargebee::ChargebeePaymentsResponse = res
            .response
            .parse_struct("Chargebee PaymentsCaptureResponse")
            .change_context(errors::ConnectorError::ResponseDeserializationFailed)?;
        event_builder.map(|i| i.set_response_body(&response));
        router_env::logger::info!(connector_response=?response);
        RouterData::try_from(ResponseRouterData {
            response,
            data: data.clone(),
            http_code: res.status_code,
        })
    }

    fn get_error_response(
        &self,
        res: Response,
        event_builder: Option<&mut ConnectorEvent>,
    ) -> CustomResult<ErrorResponse, errors::ConnectorError> {
        self.build_error_response(res, event_builder)
    }
}

impl ConnectorIntegration<Void, PaymentsCancelData, PaymentsResponseData> for Chargebee {}

impl ConnectorIntegration<Execute, RefundsData, RefundsResponseData> for Chargebee {
    fn get_headers(
        &self,
        req: &RefundsRouterData<Execute>,
        connectors: &Connectors,
    ) -> CustomResult<Vec<(String, masking::Maskable<String>)>, errors::ConnectorError> {
        self.build_headers(req, connectors)
    }

    fn get_content_type(&self) -> &'static str {
        self.common_get_content_type()
    }

    fn get_url(
        &self,
        _req: &RefundsRouterData<Execute>,
        _connectors: &Connectors,
    ) -> CustomResult<String, errors::ConnectorError> {
        Err(errors::ConnectorError::NotImplemented("get_url method".to_string()).into())
    }

    fn get_request_body(
        &self,
        req: &RefundsRouterData<Execute>,
        _connectors: &Connectors,
    ) -> CustomResult<RequestContent, errors::ConnectorError> {
        let refund_amount = utils::convert_amount(
            self.amount_converter,
            req.request.minor_refund_amount,
            req.request.currency,
        )?;

        let connector_router_data = chargebee::ChargebeeRouterData::from((refund_amount, req));
        let connector_req = chargebee::ChargebeeRefundRequest::try_from(&connector_router_data)?;
        Ok(RequestContent::Json(Box::new(connector_req)))
    }

    fn build_request(
        &self,
        req: &RefundsRouterData<Execute>,
        connectors: &Connectors,
    ) -> CustomResult<Option<Request>, errors::ConnectorError> {
        let request = RequestBuilder::new()
            .method(Method::Post)
            .url(&types::RefundExecuteType::get_url(self, req, connectors)?)
            .attach_default_headers()
            .headers(types::RefundExecuteType::get_headers(
                self, req, connectors,
            )?)
            .set_body(types::RefundExecuteType::get_request_body(
                self, req, connectors,
            )?)
            .build();
        Ok(Some(request))
    }

    fn handle_response(
        &self,
        data: &RefundsRouterData<Execute>,
        event_builder: Option<&mut ConnectorEvent>,
        res: Response,
    ) -> CustomResult<RefundsRouterData<Execute>, errors::ConnectorError> {
        let response: chargebee::RefundResponse = res
            .response
            .parse_struct("chargebee RefundResponse")
            .change_context(errors::ConnectorError::ResponseDeserializationFailed)?;
        event_builder.map(|i| i.set_response_body(&response));
        router_env::logger::info!(connector_response=?response);
        RouterData::try_from(ResponseRouterData {
            response,
            data: data.clone(),
            http_code: res.status_code,
        })
    }

    fn get_error_response(
        &self,
        res: Response,
        event_builder: Option<&mut ConnectorEvent>,
    ) -> CustomResult<ErrorResponse, errors::ConnectorError> {
        self.build_error_response(res, event_builder)
    }
}

impl ConnectorIntegration<RSync, RefundsData, RefundsResponseData> for Chargebee {
    fn get_headers(
        &self,
        req: &RefundSyncRouterData,
        connectors: &Connectors,
    ) -> CustomResult<Vec<(String, masking::Maskable<String>)>, errors::ConnectorError> {
        self.build_headers(req, connectors)
    }

    fn get_content_type(&self) -> &'static str {
        self.common_get_content_type()
    }

    fn get_url(
        &self,
        _req: &RefundSyncRouterData,
        _connectors: &Connectors,
    ) -> CustomResult<String, errors::ConnectorError> {
        Err(errors::ConnectorError::NotImplemented("get_url method".to_string()).into())
    }

    fn build_request(
        &self,
        req: &RefundSyncRouterData,
        connectors: &Connectors,
    ) -> CustomResult<Option<Request>, errors::ConnectorError> {
        Ok(Some(
            RequestBuilder::new()
                .method(Method::Get)
                .url(&types::RefundSyncType::get_url(self, req, connectors)?)
                .attach_default_headers()
                .headers(types::RefundSyncType::get_headers(self, req, connectors)?)
                .set_body(types::RefundSyncType::get_request_body(
                    self, req, connectors,
                )?)
                .build(),
        ))
    }

    fn handle_response(
        &self,
        data: &RefundSyncRouterData,
        event_builder: Option<&mut ConnectorEvent>,
        res: Response,
    ) -> CustomResult<RefundSyncRouterData, errors::ConnectorError> {
        let response: chargebee::RefundResponse = res
            .response
            .parse_struct("chargebee RefundSyncResponse")
            .change_context(errors::ConnectorError::ResponseDeserializationFailed)?;
        event_builder.map(|i| i.set_response_body(&response));
        router_env::logger::info!(connector_response=?response);
        RouterData::try_from(ResponseRouterData {
            response,
            data: data.clone(),
            http_code: res.status_code,
        })
    }

    fn get_error_response(
        &self,
        res: Response,
        event_builder: Option<&mut ConnectorEvent>,
    ) -> CustomResult<ErrorResponse, errors::ConnectorError> {
        self.build_error_response(res, event_builder)
    }
}

impl ConnectorIntegration<InvoiceRecordBack, InvoiceRecordBackRequest, InvoiceRecordBackResponse>
    for Chargebee
{
    fn get_headers(
        &self,
        req: &InvoiceRecordBackRouterData,
        connectors: &Connectors,
    ) -> CustomResult<Vec<(String, masking::Maskable<String>)>, errors::ConnectorError> {
        self.build_headers(req, connectors)
    }
    fn get_url(
        &self,
        req: &InvoiceRecordBackRouterData,
        connectors: &Connectors,
    ) -> CustomResult<String, errors::ConnectorError> {
        let metadata: chargebee::ChargebeeMetadata =
            utils::to_connector_meta_from_secret(req.connector_meta_data.clone())?;
        let url = self
            .base_url(connectors)
            .to_string()
            .replace("{{merchant_endpoint_prefix}}", metadata.site.peek());
        let invoice_id = req
            .request
            .merchant_reference_id
            .get_string_repr()
            .to_string();
        Ok(format!("{url}v2/invoices/{invoice_id}/record_payment"))
    }

    fn get_content_type(&self) -> &'static str {
        self.common_get_content_type()
    }

    fn get_request_body(
        &self,
        req: &InvoiceRecordBackRouterData,
        _connectors: &Connectors,
    ) -> CustomResult<RequestContent, errors::ConnectorError> {
        let amount = utils::convert_amount(
            self.amount_converter,
            req.request.amount,
            req.request.currency,
        )?;
        let connector_router_data = chargebee::ChargebeeRouterData::from((amount, req));
        let connector_req =
            chargebee::ChargebeeRecordPaymentRequest::try_from(&connector_router_data)?;
        Ok(RequestContent::FormUrlEncoded(Box::new(connector_req)))
    }

    fn build_request(
        &self,
        req: &InvoiceRecordBackRouterData,
        connectors: &Connectors,
    ) -> CustomResult<Option<Request>, errors::ConnectorError> {
        Ok(Some(
            RequestBuilder::new()
                .method(Method::Post)
                .url(&types::InvoiceRecordBackType::get_url(
                    self, req, connectors,
                )?)
                .attach_default_headers()
                .headers(types::InvoiceRecordBackType::get_headers(
                    self, req, connectors,
                )?)
                .set_body(types::InvoiceRecordBackType::get_request_body(
                    self, req, connectors,
                )?)
                .build(),
        ))
    }

    fn handle_response(
        &self,
        data: &InvoiceRecordBackRouterData,
        event_builder: Option<&mut ConnectorEvent>,
        res: Response,
    ) -> CustomResult<InvoiceRecordBackRouterData, errors::ConnectorError> {
        let response: chargebee::ChargebeeRecordbackResponse = res
            .response
            .parse_struct("chargebee ChargebeeRecordbackResponse")
            .change_context(errors::ConnectorError::ResponseDeserializationFailed)?;
        event_builder.map(|i| i.set_response_body(&response));
        router_env::logger::info!(connector_response=?response);
        RouterData::try_from(ResponseRouterData {
            response,
            data: data.clone(),
            http_code: res.status_code,
        })
    }

    fn get_error_response(
        &self,
        res: Response,
        event_builder: Option<&mut ConnectorEvent>,
    ) -> CustomResult<ErrorResponse, errors::ConnectorError> {
        self.build_error_response(res, event_builder)
    }
}

fn get_chargebee_plans_query_params(
    _req: &RouterData<
        GetSubscriptionPlans,
        GetSubscriptionPlansRequest,
        GetSubscriptionPlansResponse,
    >,
) -> CustomResult<String, errors::ConnectorError> {
    // Try to get limit from request, else default to 10
    let limit = _req.request.limit.unwrap_or(10);
    let param = format!("?limit={}&type[is]={}", limit, constants::PLAN_ITEM_TYPE);
    Ok(param)
}

impl api::subscriptions::GetSubscriptionPlansFlow for Chargebee {}

impl
    ConnectorIntegration<
        GetSubscriptionPlans,
        GetSubscriptionPlansRequest,
        GetSubscriptionPlansResponse,
    > for Chargebee
{
    fn get_headers(
        &self,
        req: &GetSubscriptionPlansRouterData,
        connectors: &Connectors,
    ) -> CustomResult<Vec<(String, masking::Maskable<String>)>, errors::ConnectorError> {
        self.build_headers(req, connectors)
    }

    fn get_url(
        &self,
        req: &GetSubscriptionPlansRouterData,
        connectors: &Connectors,
    ) -> CustomResult<String, errors::ConnectorError> {
        let query_params = get_chargebee_plans_query_params(req)?;
        let metadata: chargebee::ChargebeeMetadata =
            utils::to_connector_meta_from_secret(req.connector_meta_data.clone())?;

        let site = metadata.site.peek();

        let mut base = self.base_url(connectors).to_string();

        base = base.replace("{{merchant_endpoint_prefix}}", site);
        base = base.replace("$", site);

        if base.contains("{{merchant_endpoint_prefix}}") || base.contains('$') {
            return Err(errors::ConnectorError::InvalidConnectorConfig {
                config: "Chargebee base_url has an unresolved placeholder (expected `$` or `{{merchant_endpoint_prefix}}`).",
            }
            .into());
        }

        if !base.ends_with('/') {
            base.push('/');
        }

        let url = format!("{base}v2/items{query_params}");
        Ok(url)
    }

    fn get_content_type(&self) -> &'static str {
        self.common_get_content_type()
    }

    fn build_request(
        &self,
        req: &GetSubscriptionPlansRouterData,
        connectors: &Connectors,
    ) -> CustomResult<Option<Request>, errors::ConnectorError> {
        Ok(Some(
            RequestBuilder::new()
                .method(Method::Get)
                .url(&types::GetSubscriptionPlansType::get_url(
                    self, req, connectors,
                )?)
                .attach_default_headers()
                .headers(types::GetSubscriptionPlansType::get_headers(
                    self, req, connectors,
                )?)
                .build(),
        ))
    }

    fn handle_response(
        &self,
        data: &GetSubscriptionPlansRouterData,
        event_builder: Option<&mut ConnectorEvent>,
        res: Response,
    ) -> CustomResult<GetSubscriptionPlansRouterData, errors::ConnectorError> {
        let response: ChargebeeListPlansResponse = res
            .response
            .parse_struct("ChargebeeListPlansResponse")
            .change_context(errors::ConnectorError::ResponseDeserializationFailed)?;
        event_builder.map(|i| i.set_response_body(&response));
        router_env::logger::info!(connector_response=?response);
        RouterData::try_from(ResponseRouterData {
            response,
            data: data.clone(),
            http_code: res.status_code,
        })
    }

    fn get_error_response(
        &self,
        res: Response,
        event_builder: Option<&mut ConnectorEvent>,
    ) -> CustomResult<ErrorResponse, errors::ConnectorError> {
        self.build_error_response(res, event_builder)
    }
}

impl GetSubscriptionPlansV2 for Chargebee {}

impl
    ConnectorIntegrationV2<
        GetSubscriptionPlans,
        hyperswitch_domain_models::router_data_v2::flow_common_types::GetSubscriptionPlansData,
        GetSubscriptionPlansRequest,
        GetSubscriptionPlansResponse,
    > for Chargebee
{
    // Not implemented (R)
}

impl ConnectorIntegration<CreateConnectorCustomer, ConnectorCustomerData, PaymentsResponseData>
    for Chargebee
{
    fn get_headers(
        &self,
        req: &ConnectorCustomerRouterData,
        connectors: &Connectors,
    ) -> CustomResult<Vec<(String, masking::Maskable<String>)>, errors::ConnectorError> {
        self.build_headers(req, connectors)
    }

    fn get_url(
        &self,
        req: &ConnectorCustomerRouterData,
        connectors: &Connectors,
    ) -> CustomResult<String, errors::ConnectorError> {
        let metadata: chargebee::ChargebeeMetadata =
            utils::to_connector_meta_from_secret(req.connector_meta_data.clone())?;

        let site = metadata.site.peek();

        let mut base = self.base_url(connectors).to_string();

        base = base.replace("{{merchant_endpoint_prefix}}", site);
        base = base.replace("$", site);

        if base.contains("{{merchant_endpoint_prefix}}") || base.contains('$') {
            return Err(errors::ConnectorError::InvalidConnectorConfig {
                config: "Chargebee base_url has an unresolved placeholder (expected `$` or `{{merchant_endpoint_prefix}}`).",
            }
            .into());
        }

        if !base.ends_with('/') {
            base.push('/');
        }

        let url = format!("{base}v2/customers");
        Ok(url)
    }

    fn get_content_type(&self) -> &'static str {
        self.common_get_content_type()
    }

    fn get_request_body(
        &self,
        req: &ConnectorCustomerRouterData,
        _connectors: &Connectors,
    ) -> CustomResult<RequestContent, errors::ConnectorError> {
        let connector_router_data = chargebee::ChargebeeRouterData::from((MinorUnit::new(0), req));
        let connector_req =
            chargebee::ChargebeeCustomerCreateRequest::try_from(&connector_router_data)?;
        Ok(RequestContent::FormUrlEncoded(Box::new(connector_req)))
    }

    fn build_request(
        &self,
        req: &ConnectorCustomerRouterData,
        connectors: &Connectors,
    ) -> CustomResult<Option<Request>, errors::ConnectorError> {
        Ok(Some(
            RequestBuilder::new()
                .method(Method::Post)
                .url(&types::ConnectorCustomerType::get_url(
                    self, req, connectors,
                )?)
                .attach_default_headers()
                .headers(types::ConnectorCustomerType::get_headers(
                    self, req, connectors,
                )?)
                .set_body(types::ConnectorCustomerType::get_request_body(
                    self, req, connectors,
                )?)
                .build(),
        ))
    }

    fn handle_response(
        &self,
        data: &ConnectorCustomerRouterData,
        event_builder: Option<&mut ConnectorEvent>,
        res: Response,
    ) -> CustomResult<ConnectorCustomerRouterData, errors::ConnectorError> {
        let response: chargebee::ChargebeeCustomerCreateResponse = res
            .response
            .parse_struct("ChargebeeCustomerCreateResponse")
            .change_context(errors::ConnectorError::ResponseDeserializationFailed)?;
        event_builder.map(|i| i.set_response_body(&response));
        router_env::logger::info!(connector_response=?response);
        RouterData::try_from(ResponseRouterData {
            response,
            data: data.clone(),
            http_code: res.status_code,
        })
    }

    fn get_error_response(
        &self,
        res: Response,
        event_builder: Option<&mut ConnectorEvent>,
    ) -> CustomResult<ErrorResponse, errors::ConnectorError> {
        self.build_error_response(res, event_builder)
    }
}

impl api::subscriptions::GetSubscriptionPlanPricesFlow for Chargebee {}

fn get_chargebee_plan_prices_query_params(
    req: &GetSubscriptionPlanPricesRouterData,
) -> CustomResult<String, errors::ConnectorError> {
    let item_id = req.request.plan_price_id.to_string();
    let params = format!("?item_id[is]={item_id}");
    Ok(params)
}

impl
    ConnectorIntegration<
        GetSubscriptionPlanPrices,
        GetSubscriptionPlanPricesRequest,
        GetSubscriptionPlanPricesResponse,
    > for Chargebee
{
    fn get_headers(
        &self,
        req: &GetSubscriptionPlanPricesRouterData,
        connectors: &Connectors,
    ) -> CustomResult<Vec<(String, masking::Maskable<String>)>, errors::ConnectorError> {
        self.build_headers(req, connectors)
    }

    fn get_url(
        &self,
        req: &GetSubscriptionPlanPricesRouterData,
        connectors: &Connectors,
    ) -> CustomResult<String, errors::ConnectorError> {
        let query_params = get_chargebee_plan_prices_query_params(req)?;

        let metadata: chargebee::ChargebeeMetadata =
            utils::to_connector_meta_from_secret(req.connector_meta_data.clone())?;

        let site = metadata.site.peek();

        let mut base = self.base_url(connectors).to_string();

        base = base.replace("{{merchant_endpoint_prefix}}", site);
        base = base.replace("$", site);

        if base.contains("{{merchant_endpoint_prefix}}") || base.contains('$') {
            return Err(errors::ConnectorError::InvalidConnectorConfig {
                config: "Chargebee base_url has an unresolved placeholder (expected `$` or `{{merchant_endpoint_prefix}}`).",
            }
            .into());
        }

        if !base.ends_with('/') {
            base.push('/');
        }

        let url = format!("{base}v2/item_prices{query_params}");
        Ok(url)
    }
    // check if get_content_type is required
    fn build_request(
        &self,
        req: &GetSubscriptionPlanPricesRouterData,
        connectors: &Connectors,
    ) -> CustomResult<Option<Request>, errors::ConnectorError> {
        Ok(Some(
            RequestBuilder::new()
                .method(Method::Get)
                .url(&types::GetSubscriptionPlanPricesType::get_url(
                    self, req, connectors,
                )?)
                .attach_default_headers()
                .headers(types::GetSubscriptionPlanPricesType::get_headers(
                    self, req, connectors,
                )?)
                .build(),
        ))
    }

    fn handle_response(
        &self,
        data: &GetSubscriptionPlanPricesRouterData,
        event_builder: Option<&mut ConnectorEvent>,
        res: Response,
    ) -> CustomResult<GetSubscriptionPlanPricesRouterData, errors::ConnectorError> {
        let response: ChargebeeGetPlanPricesResponse = res
            .response
            .parse_struct("chargebee ChargebeeGetPlanPricesResponse")
            .change_context(errors::ConnectorError::ResponseDeserializationFailed)?;
        event_builder.map(|i| i.set_response_body(&response));
        router_env::logger::info!(connector_response=?response);
        RouterData::try_from(ResponseRouterData {
            response,
            data: data.clone(),
            http_code: res.status_code,
        })
    }

    fn get_error_response(
        &self,
        res: Response,
        event_builder: Option<&mut ConnectorEvent>,
    ) -> CustomResult<ErrorResponse, errors::ConnectorError> {
        self.build_error_response(res, event_builder)
    }
}

impl GetSubscriptionPlanPricesV2 for Chargebee {}

impl
    ConnectorIntegrationV2<
        GetSubscriptionPlanPrices,
        hyperswitch_domain_models::router_data_v2::flow_common_types::GetSubscriptionPlanPricesData,
        GetSubscriptionPlanPricesRequest,
        GetSubscriptionPlanPricesResponse,
    > for Chargebee
{
    // TODO: implement functions when support enabled
}

#[async_trait::async_trait]
impl webhooks::IncomingWebhook for Chargebee {
    fn get_webhook_source_verification_signature(
        &self,
        request: &webhooks::IncomingWebhookRequestDetails<'_>,
        _connector_webhook_secrets: &api_models::webhooks::ConnectorWebhookSecrets,
    ) -> CustomResult<Vec<u8>, errors::ConnectorError> {
        let base64_signature = utils::get_header_key_value("authorization", request.headers)?;
        let signature = base64_signature.as_bytes().to_owned();
        Ok(signature)
    }
    async fn verify_webhook_source(
        &self,
        request: &webhooks::IncomingWebhookRequestDetails<'_>,
        merchant_id: &common_utils::id_type::MerchantId,
        connector_webhook_details: Option<common_utils::pii::SecretSerdeValue>,
        _connector_account_details: common_utils::crypto::Encryptable<Secret<serde_json::Value>>,
        connector_label: &str,
    ) -> CustomResult<bool, errors::ConnectorError> {
        let connector_webhook_secrets = self
            .get_webhook_source_verification_merchant_secret(
                merchant_id,
                connector_label,
                connector_webhook_details,
            )
            .await
            .change_context(errors::ConnectorError::WebhookSourceVerificationFailed)?;

        let signature = self
            .get_webhook_source_verification_signature(request, &connector_webhook_secrets)
            .change_context(errors::ConnectorError::WebhookSourceVerificationFailed)?;

        let password = connector_webhook_secrets
            .additional_secret
            .ok_or(errors::ConnectorError::WebhookSourceVerificationFailed)
            .attach_printable("Failed to get additional secrets")?;
        let username = String::from_utf8(connector_webhook_secrets.secret.to_vec())
            .change_context(errors::ConnectorError::WebhookSourceVerificationFailed)
            .attach_printable("Could not convert secret to UTF-8")?;
        let secret_auth = format!(
            "Basic {}",
            base64::engine::general_purpose::STANDARD.encode(format!(
                "{}:{}",
                username,
                password.peek()
            ))
        );
        let signature_auth = String::from_utf8(signature.to_vec())
            .change_context(errors::ConnectorError::WebhookSourceVerificationFailed)
            .attach_printable("Could not convert secret to UTF-8")?;
        Ok(signature_auth == secret_auth)
    }

    #[cfg(all(feature = "revenue_recovery", feature = "v2"))]
    fn get_webhook_object_reference_id(
        &self,
        request: &webhooks::IncomingWebhookRequestDetails<'_>,
    ) -> CustomResult<api_models::webhooks::ObjectReferenceId, errors::ConnectorError> {
        let webhook =
            chargebee::ChargebeeInvoiceBody::get_invoice_webhook_data_from_body(request.body)
                .change_context(errors::ConnectorError::WebhookReferenceIdNotFound)?;
        Ok(api_models::webhooks::ObjectReferenceId::InvoiceId(
            api_models::webhooks::InvoiceIdType::ConnectorInvoiceId(webhook.content.invoice.id),
        ))
    }
    #[cfg(any(feature = "v1", not(all(feature = "revenue_recovery", feature = "v2"))))]
    fn get_webhook_object_reference_id(
        &self,
        _request: &webhooks::IncomingWebhookRequestDetails<'_>,
    ) -> CustomResult<api_models::webhooks::ObjectReferenceId, errors::ConnectorError> {
        Err(report!(errors::ConnectorError::WebhooksNotImplemented))
    }
    #[cfg(all(feature = "revenue_recovery", feature = "v2"))]
    fn get_webhook_event_type(
        &self,
        request: &webhooks::IncomingWebhookRequestDetails<'_>,
    ) -> CustomResult<api_models::webhooks::IncomingWebhookEvent, errors::ConnectorError> {
        let webhook =
            chargebee::ChargebeeInvoiceBody::get_invoice_webhook_data_from_body(request.body)
                .change_context(errors::ConnectorError::WebhookEventTypeNotFound)?;
        let event = api_models::webhooks::IncomingWebhookEvent::from(webhook.event_type);
        Ok(event)
    }
    #[cfg(any(feature = "v1", not(all(feature = "revenue_recovery", feature = "v2"))))]
    fn get_webhook_event_type(
        &self,
        _request: &webhooks::IncomingWebhookRequestDetails<'_>,
    ) -> CustomResult<api_models::webhooks::IncomingWebhookEvent, errors::ConnectorError> {
        Err(report!(errors::ConnectorError::WebhooksNotImplemented))
    }

    fn get_webhook_resource_object(
        &self,
        request: &webhooks::IncomingWebhookRequestDetails<'_>,
    ) -> CustomResult<Box<dyn masking::ErasedMaskSerialize>, errors::ConnectorError> {
        let webhook =
            chargebee::ChargebeeInvoiceBody::get_invoice_webhook_data_from_body(request.body)
                .change_context(errors::ConnectorError::WebhookResourceObjectNotFound)?;
        Ok(Box::new(webhook))
    }
    #[cfg(all(feature = "revenue_recovery", feature = "v2"))]
    fn get_revenue_recovery_attempt_details(
        &self,
        request: &webhooks::IncomingWebhookRequestDetails<'_>,
    ) -> CustomResult<revenue_recovery::RevenueRecoveryAttemptData, errors::ConnectorError> {
        let webhook =
            transformers::ChargebeeWebhookBody::get_webhook_object_from_body(request.body)?;
        revenue_recovery::RevenueRecoveryAttemptData::try_from(webhook)
    }
    #[cfg(all(feature = "revenue_recovery", feature = "v2"))]
    fn get_revenue_recovery_invoice_details(
        &self,
        request: &webhooks::IncomingWebhookRequestDetails<'_>,
    ) -> CustomResult<revenue_recovery::RevenueRecoveryInvoiceData, errors::ConnectorError> {
        let webhook =
            transformers::ChargebeeInvoiceBody::get_invoice_webhook_data_from_body(request.body)?;
        revenue_recovery::RevenueRecoveryInvoiceData::try_from(webhook)
    }
}

static CHARGEBEE_CONNECTOR_INFO: ConnectorInfo = ConnectorInfo {
    display_name: "Chargebee",
    description: "Chargebee is a Revenue Growth Management (RGM) platform that helps subscription businesses manage subscriptions, billing, revenue recognition, collections, and customer retention, essentially streamlining the entire subscription lifecycle.",
    connector_type: enums::HyperswitchConnectorCategory::RevenueGrowthManagementPlatform,
    integration_status: enums::ConnectorIntegrationStatus::Alpha,
};

static CHARGEBEE_SUPPORTED_WEBHOOK_FLOWS: [enums::EventClass; 1] = [enums::EventClass::Payments];

impl ConnectorSpecifications for Chargebee {
    fn get_connector_about(&self) -> Option<&'static ConnectorInfo> {
        Some(&CHARGEBEE_CONNECTOR_INFO)
    }

    fn get_supported_webhook_flows(&self) -> Option<&'static [enums::EventClass]> {
        Some(&CHARGEBEE_SUPPORTED_WEBHOOK_FLOWS)
    }
}<|MERGE_RESOLUTION|>--- conflicted
+++ resolved
@@ -22,44 +22,28 @@
         payments::{Authorize, Capture, PSync, PaymentMethodToken, Session, SetupMandate, Void},
         refunds::{Execute, RSync},
         revenue_recovery::InvoiceRecordBack,
-<<<<<<< HEAD
-        subscriptions::{GetSubscriptionPlans, SubscriptionCreate},
-=======
-        subscriptions::{GetSubscriptionPlanPrices, GetSubscriptionPlans},
->>>>>>> e2f1a456
+        subscriptions::{GetSubscriptionPlanPrices, GetSubscriptionPlans, SubscriptionCreate},
         CreateConnectorCustomer,
     },
     router_request_types::{
         revenue_recovery::InvoiceRecordBackRequest,
-<<<<<<< HEAD
-        subscriptions::{GetSubscriptionPlansRequest, SubscriptionCreateRequest},
-=======
-        subscriptions::{GetSubscriptionPlanPricesRequest, GetSubscriptionPlansRequest},
->>>>>>> e2f1a456
+       
+        subscriptions::{GetSubscriptionPlanPricesRequest, GetSubscriptionPlansRequest, SubscriptionCreateRequest},
         AccessTokenRequestData, ConnectorCustomerData, PaymentMethodTokenizationData,
         PaymentsAuthorizeData, PaymentsCancelData, PaymentsCaptureData, PaymentsSessionData,
         PaymentsSyncData, RefundsData, SetupMandateRequestData,
     },
     router_response_types::{
         revenue_recovery::InvoiceRecordBackResponse,
-<<<<<<< HEAD
-        subscriptions::{GetSubscriptionPlansResponse, SubscriptionCreateResponse},
-        ConnectorInfo, PaymentsResponseData, RefundsResponseData,
-    },
-    types::{
-        ConnectorCustomerRouterData, GetSubscriptionPlansRouterData, InvoiceRecordBackRouterData,
-        PaymentsAuthorizeRouterData, PaymentsCaptureRouterData, PaymentsSyncRouterData,
-        RefundSyncRouterData, RefundsRouterData,
-        SubscriptionCreateRouterData,
-=======
-        subscriptions::{GetSubscriptionPlanPricesResponse, GetSubscriptionPlansResponse},
+       
+        subscriptions::{GetSubscriptionPlanPricesResponse, GetSubscriptionPlansResponse, SubscriptionCreateResponse},
         ConnectorInfo, PaymentsResponseData, RefundsResponseData,
     },
     types::{
         ConnectorCustomerRouterData, GetSubscriptionPlanPricesRouterData,
         GetSubscriptionPlansRouterData, InvoiceRecordBackRouterData, PaymentsAuthorizeRouterData,
         PaymentsCaptureRouterData, PaymentsSyncRouterData, RefundSyncRouterData, RefundsRouterData,
->>>>>>> e2f1a456
+        SubscriptionCreateRouterData,
     },
 };
 use hyperswitch_interfaces::{
