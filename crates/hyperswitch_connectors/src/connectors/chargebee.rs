--- conflicted
+++ resolved
@@ -25,27 +25,16 @@
         payments::{Authorize, Capture, PSync, PaymentMethodToken, Session, SetupMandate, Void},
         refunds::{Execute, RSync},
         revenue_recovery::InvoiceRecordBack,
-<<<<<<< HEAD
-        subscriptions::SubscriptionCreate,
+        subscriptions::{GetSubscriptionPlans, SubscriptionCreate},
     },
     router_request_types::{
-        revenue_recovery::InvoiceRecordBackRequest, subscriptions::SubscriptionCreateRequest,
-=======
-        subscriptions::GetSubscriptionPlans,
-    },
-    router_request_types::{
-        revenue_recovery::InvoiceRecordBackRequest, subscriptions::GetSubscriptionPlansRequest,
->>>>>>> f3ab3d63
+        revenue_recovery::InvoiceRecordBackRequest, subscriptions::{GetSubscriptionPlansRequest, SubscriptionCreateRequest},
         AccessTokenRequestData, PaymentMethodTokenizationData, PaymentsAuthorizeData,
         PaymentsCancelData, PaymentsCaptureData, PaymentsSessionData, PaymentsSyncData,
         RefundsData, SetupMandateRequestData,
     },
     router_response_types::{
-<<<<<<< HEAD
-        revenue_recovery::InvoiceRecordBackResponse, subscriptions::SubscriptionCreateResponse,
-=======
-        revenue_recovery::InvoiceRecordBackResponse, subscriptions::GetSubscriptionPlansResponse,
->>>>>>> f3ab3d63
+        revenue_recovery::InvoiceRecordBackResponse, subscriptions::{GetSubscriptionPlansResponse, SubscriptionCreateResponse},
         ConnectorInfo, PaymentsResponseData, RefundsResponseData,
     },
     types::{
