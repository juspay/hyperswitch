pub mod transformers;

use base64::Engine;
use common_enums::enums;
use common_utils::{
    consts::BASE64_ENGINE,
    errors::CustomResult,
    ext_traits::BytesExt,
    request::{Method, Request, RequestBuilder, RequestContent},
    types::{AmountConvertor, MinorUnit, MinorUnitForConnector},
};
#[cfg(feature = "v1")]
use error_stack::report;
use error_stack::ResultExt;
#[cfg(all(feature = "v2", feature = "revenue_recovery"))]
use hyperswitch_domain_models::{
    revenue_recovery, router_flow_types::revenue_recovery::RecoveryRecordBack,
    router_request_types::revenue_recovery::RevenueRecoveryRecordBackRequest,
    router_response_types::revenue_recovery::RevenueRecoveryRecordBackResponse,
    types::RevenueRecoveryRecordBackRouterData,
};
use hyperswitch_domain_models::{
    router_data::{AccessToken, ConnectorAuthType, ErrorResponse, RouterData},
    router_flow_types::{
        access_token_auth::AccessTokenAuth,
        payments::{Authorize, Capture, PSync, PaymentMethodToken, Session, SetupMandate, Void},
        refunds::{Execute, RSync},
        subscriptions::{GetSubscriptionEstimate, GetSubscriptionPlans},
    },
    router_request_types::{
        subscriptions::{GetSubscriptionEstimateRequest, GetSubscriptionPlansRequest},
        AccessTokenRequestData, PaymentMethodTokenizationData, PaymentsAuthorizeData,
        PaymentsCancelData, PaymentsCaptureData, PaymentsSessionData, PaymentsSyncData,
        RefundsData, SetupMandateRequestData,
    },
    router_response_types::{
        subscriptions::{GetSubscriptionEstimateResponse, GetSubscriptionPlansResponse},
        ConnectorInfo, PaymentsResponseData, RefundsResponseData,
    },
    types::{
        GetSubscriptionEstimateRouterData, GetSubscriptionPlansRouterData,
        PaymentsAuthorizeRouterData, PaymentsCaptureRouterData, PaymentsSyncRouterData,
        RefundSyncRouterData, RefundsRouterData,
    },
};
use hyperswitch_interfaces::{
    api::{
        self, subscriptions_v2::GetSubscriptionPlansV2, ConnectorCommon, ConnectorCommonExt,
        ConnectorIntegration, ConnectorSpecifications, ConnectorValidation,
    },
    configs::Connectors,
    connector_integration_v2::ConnectorIntegrationV2,
    errors,
    events::connector_api_logs::ConnectorEvent,
    types::{self, Response},
    webhooks,
};
use masking::{Mask, PeekInterface, Secret};
use transformers as chargebee;

use crate::{
    connectors::chargebee::transformers::ChargebeeListPlansResponse, constants::headers,
    types::ResponseRouterData, utils,
};

#[derive(Clone)]
pub struct Chargebee {
    amount_converter: &'static (dyn AmountConvertor<Output = MinorUnit> + Sync),
}

impl Chargebee {
    pub fn new() -> &'static Self {
        &Self {
            amount_converter: &MinorUnitForConnector,
        }
    }
}

impl api::Payment for Chargebee {}
impl api::PaymentSession for Chargebee {}
impl api::ConnectorAccessToken for Chargebee {}
impl api::MandateSetup for Chargebee {}
impl api::PaymentAuthorize for Chargebee {}
impl api::PaymentSync for Chargebee {}
impl api::PaymentCapture for Chargebee {}
impl api::PaymentVoid for Chargebee {}
impl api::Refund for Chargebee {}
impl api::RefundExecute for Chargebee {}
impl api::RefundSync for Chargebee {}
impl api::PaymentToken for Chargebee {}
#[cfg(all(feature = "v2", feature = "revenue_recovery"))]
impl api::revenue_recovery::RevenueRecoveryRecordBack for Chargebee {}

impl ConnectorIntegration<PaymentMethodToken, PaymentMethodTokenizationData, PaymentsResponseData>
    for Chargebee
{
    // Not Implemented (R)
}

impl<Flow, Request, Response> ConnectorCommonExt<Flow, Request, Response> for Chargebee
where
    Self: ConnectorIntegration<Flow, Request, Response>,
{
    fn build_headers(
        &self,
        req: &RouterData<Flow, Request, Response>,
        _connectors: &Connectors,
    ) -> CustomResult<Vec<(String, masking::Maskable<String>)>, errors::ConnectorError> {
        let mut header = vec![(
            headers::CONTENT_TYPE.to_string(),
            self.common_get_content_type().to_string().into(),
        )];
        let mut api_key = self.get_auth_header(&req.connector_auth_type)?;
        header.append(&mut api_key);
        Ok(header)
    }
}

impl ConnectorCommon for Chargebee {
    fn id(&self) -> &'static str {
        "chargebee"
    }

    fn get_currency_unit(&self) -> api::CurrencyUnit {
        api::CurrencyUnit::Minor
    }

    fn common_get_content_type(&self) -> &'static str {
        "application/x-www-form-urlencoded"
    }

    fn base_url<'a>(&self, connectors: &'a Connectors) -> &'a str {
        connectors.chargebee.base_url.as_ref()
    }

    fn get_auth_header(
        &self,
        auth_type: &ConnectorAuthType,
    ) -> CustomResult<Vec<(String, masking::Maskable<String>)>, errors::ConnectorError> {
        let auth = chargebee::ChargebeeAuthType::try_from(auth_type)
            .change_context(errors::ConnectorError::FailedToObtainAuthType)?;
        let encoded_api_key = BASE64_ENGINE.encode(auth.full_access_key_v1.peek());
        Ok(vec![(
            headers::AUTHORIZATION.to_string(),
            format!("Basic {encoded_api_key}").into_masked(),
        )])
    }

    fn build_error_response(
        &self,
        res: Response,
        event_builder: Option<&mut ConnectorEvent>,
    ) -> CustomResult<ErrorResponse, errors::ConnectorError> {
        let response: chargebee::ChargebeeErrorResponse = res
            .response
            .parse_struct("ChargebeeErrorResponse")
            .change_context(errors::ConnectorError::ResponseDeserializationFailed)?;

        event_builder.map(|i| i.set_response_body(&response));
        router_env::logger::info!(connector_response=?response);

        Ok(ErrorResponse {
            status_code: res.status_code,
            code: response.api_error_code.clone(),
            message: response.api_error_code.clone(),
            reason: Some(response.message),
            attempt_status: None,
            connector_transaction_id: None,
            network_advice_code: None,
            network_decline_code: None,
            network_error_message: None,
            connector_metadata: None,
        })
    }
}

impl ConnectorValidation for Chargebee {
    //TODO: implement functions when support enabled
}

impl ConnectorIntegration<Session, PaymentsSessionData, PaymentsResponseData> for Chargebee {
    //TODO: implement sessions flow
}

impl ConnectorIntegration<AccessTokenAuth, AccessTokenRequestData, AccessToken> for Chargebee {}

impl ConnectorIntegration<SetupMandate, SetupMandateRequestData, PaymentsResponseData>
    for Chargebee
{
}

impl ConnectorIntegration<Authorize, PaymentsAuthorizeData, PaymentsResponseData> for Chargebee {
    fn get_headers(
        &self,
        req: &PaymentsAuthorizeRouterData,
        connectors: &Connectors,
    ) -> CustomResult<Vec<(String, masking::Maskable<String>)>, errors::ConnectorError> {
        self.build_headers(req, connectors)
    }

    fn get_content_type(&self) -> &'static str {
        self.common_get_content_type()
    }

    fn get_url(
        &self,
        _req: &PaymentsAuthorizeRouterData,
        _connectors: &Connectors,
    ) -> CustomResult<String, errors::ConnectorError> {
        Err(errors::ConnectorError::NotImplemented("get_url method".to_string()).into())
    }

    fn get_request_body(
        &self,
        req: &PaymentsAuthorizeRouterData,
        _connectors: &Connectors,
    ) -> CustomResult<RequestContent, errors::ConnectorError> {
        let amount = utils::convert_amount(
            self.amount_converter,
            req.request.minor_amount,
            req.request.currency,
        )?;

        let connector_router_data = chargebee::ChargebeeRouterData::from((amount, req));
        let connector_req = chargebee::ChargebeePaymentsRequest::try_from(&connector_router_data)?;
        Ok(RequestContent::Json(Box::new(connector_req)))
    }

    fn build_request(
        &self,
        req: &PaymentsAuthorizeRouterData,
        connectors: &Connectors,
    ) -> CustomResult<Option<Request>, errors::ConnectorError> {
        Ok(Some(
            RequestBuilder::new()
                .method(Method::Post)
                .url(&types::PaymentsAuthorizeType::get_url(
                    self, req, connectors,
                )?)
                .attach_default_headers()
                .headers(types::PaymentsAuthorizeType::get_headers(
                    self, req, connectors,
                )?)
                .set_body(types::PaymentsAuthorizeType::get_request_body(
                    self, req, connectors,
                )?)
                .build(),
        ))
    }

    fn handle_response(
        &self,
        data: &PaymentsAuthorizeRouterData,
        event_builder: Option<&mut ConnectorEvent>,
        res: Response,
    ) -> CustomResult<PaymentsAuthorizeRouterData, errors::ConnectorError> {
        let response: chargebee::ChargebeePaymentsResponse = res
            .response
            .parse_struct("Chargebee PaymentsAuthorizeResponse")
            .change_context(errors::ConnectorError::ResponseDeserializationFailed)?;
        event_builder.map(|i| i.set_response_body(&response));
        router_env::logger::info!(connector_response=?response);
        RouterData::try_from(ResponseRouterData {
            response,
            data: data.clone(),
            http_code: res.status_code,
        })
    }

    fn get_error_response(
        &self,
        res: Response,
        event_builder: Option<&mut ConnectorEvent>,
    ) -> CustomResult<ErrorResponse, errors::ConnectorError> {
        self.build_error_response(res, event_builder)
    }
}

impl ConnectorIntegration<PSync, PaymentsSyncData, PaymentsResponseData> for Chargebee {
    fn get_headers(
        &self,
        req: &PaymentsSyncRouterData,
        connectors: &Connectors,
    ) -> CustomResult<Vec<(String, masking::Maskable<String>)>, errors::ConnectorError> {
        self.build_headers(req, connectors)
    }

    fn get_content_type(&self) -> &'static str {
        self.common_get_content_type()
    }

    fn get_url(
        &self,
        _req: &PaymentsSyncRouterData,
        _connectors: &Connectors,
    ) -> CustomResult<String, errors::ConnectorError> {
        Err(errors::ConnectorError::NotImplemented("get_url method".to_string()).into())
    }

    fn build_request(
        &self,
        req: &PaymentsSyncRouterData,
        connectors: &Connectors,
    ) -> CustomResult<Option<Request>, errors::ConnectorError> {
        Ok(Some(
            RequestBuilder::new()
                .method(Method::Get)
                .url(&types::PaymentsSyncType::get_url(self, req, connectors)?)
                .attach_default_headers()
                .headers(types::PaymentsSyncType::get_headers(self, req, connectors)?)
                .build(),
        ))
    }

    fn handle_response(
        &self,
        data: &PaymentsSyncRouterData,
        event_builder: Option<&mut ConnectorEvent>,
        res: Response,
    ) -> CustomResult<PaymentsSyncRouterData, errors::ConnectorError> {
        let response: chargebee::ChargebeePaymentsResponse = res
            .response
            .parse_struct("chargebee PaymentsSyncResponse")
            .change_context(errors::ConnectorError::ResponseDeserializationFailed)?;
        event_builder.map(|i| i.set_response_body(&response));
        router_env::logger::info!(connector_response=?response);
        RouterData::try_from(ResponseRouterData {
            response,
            data: data.clone(),
            http_code: res.status_code,
        })
    }

    fn get_error_response(
        &self,
        res: Response,
        event_builder: Option<&mut ConnectorEvent>,
    ) -> CustomResult<ErrorResponse, errors::ConnectorError> {
        self.build_error_response(res, event_builder)
    }
}

impl ConnectorIntegration<Capture, PaymentsCaptureData, PaymentsResponseData> for Chargebee {
    fn get_headers(
        &self,
        req: &PaymentsCaptureRouterData,
        connectors: &Connectors,
    ) -> CustomResult<Vec<(String, masking::Maskable<String>)>, errors::ConnectorError> {
        self.build_headers(req, connectors)
    }

    fn get_content_type(&self) -> &'static str {
        self.common_get_content_type()
    }

    fn get_url(
        &self,
        _req: &PaymentsCaptureRouterData,
        _connectors: &Connectors,
    ) -> CustomResult<String, errors::ConnectorError> {
        Err(errors::ConnectorError::NotImplemented("get_url method".to_string()).into())
    }

    fn get_request_body(
        &self,
        _req: &PaymentsCaptureRouterData,
        _connectors: &Connectors,
    ) -> CustomResult<RequestContent, errors::ConnectorError> {
        Err(errors::ConnectorError::NotImplemented("get_request_body method".to_string()).into())
    }

    fn build_request(
        &self,
        req: &PaymentsCaptureRouterData,
        connectors: &Connectors,
    ) -> CustomResult<Option<Request>, errors::ConnectorError> {
        Ok(Some(
            RequestBuilder::new()
                .method(Method::Post)
                .url(&types::PaymentsCaptureType::get_url(self, req, connectors)?)
                .attach_default_headers()
                .headers(types::PaymentsCaptureType::get_headers(
                    self, req, connectors,
                )?)
                .set_body(types::PaymentsCaptureType::get_request_body(
                    self, req, connectors,
                )?)
                .build(),
        ))
    }

    fn handle_response(
        &self,
        data: &PaymentsCaptureRouterData,
        event_builder: Option<&mut ConnectorEvent>,
        res: Response,
    ) -> CustomResult<PaymentsCaptureRouterData, errors::ConnectorError> {
        let response: chargebee::ChargebeePaymentsResponse = res
            .response
            .parse_struct("Chargebee PaymentsCaptureResponse")
            .change_context(errors::ConnectorError::ResponseDeserializationFailed)?;
        event_builder.map(|i| i.set_response_body(&response));
        router_env::logger::info!(connector_response=?response);
        RouterData::try_from(ResponseRouterData {
            response,
            data: data.clone(),
            http_code: res.status_code,
        })
    }

    fn get_error_response(
        &self,
        res: Response,
        event_builder: Option<&mut ConnectorEvent>,
    ) -> CustomResult<ErrorResponse, errors::ConnectorError> {
        self.build_error_response(res, event_builder)
    }
}

impl ConnectorIntegration<Void, PaymentsCancelData, PaymentsResponseData> for Chargebee {}

impl ConnectorIntegration<Execute, RefundsData, RefundsResponseData> for Chargebee {
    fn get_headers(
        &self,
        req: &RefundsRouterData<Execute>,
        connectors: &Connectors,
    ) -> CustomResult<Vec<(String, masking::Maskable<String>)>, errors::ConnectorError> {
        self.build_headers(req, connectors)
    }

    fn get_content_type(&self) -> &'static str {
        self.common_get_content_type()
    }

    fn get_url(
        &self,
        _req: &RefundsRouterData<Execute>,
        _connectors: &Connectors,
    ) -> CustomResult<String, errors::ConnectorError> {
        Err(errors::ConnectorError::NotImplemented("get_url method".to_string()).into())
    }

    fn get_request_body(
        &self,
        req: &RefundsRouterData<Execute>,
        _connectors: &Connectors,
    ) -> CustomResult<RequestContent, errors::ConnectorError> {
        let refund_amount = utils::convert_amount(
            self.amount_converter,
            req.request.minor_refund_amount,
            req.request.currency,
        )?;

        let connector_router_data = chargebee::ChargebeeRouterData::from((refund_amount, req));
        let connector_req = chargebee::ChargebeeRefundRequest::try_from(&connector_router_data)?;
        Ok(RequestContent::Json(Box::new(connector_req)))
    }

    fn build_request(
        &self,
        req: &RefundsRouterData<Execute>,
        connectors: &Connectors,
    ) -> CustomResult<Option<Request>, errors::ConnectorError> {
        let request = RequestBuilder::new()
            .method(Method::Post)
            .url(&types::RefundExecuteType::get_url(self, req, connectors)?)
            .attach_default_headers()
            .headers(types::RefundExecuteType::get_headers(
                self, req, connectors,
            )?)
            .set_body(types::RefundExecuteType::get_request_body(
                self, req, connectors,
            )?)
            .build();
        Ok(Some(request))
    }

    fn handle_response(
        &self,
        data: &RefundsRouterData<Execute>,
        event_builder: Option<&mut ConnectorEvent>,
        res: Response,
    ) -> CustomResult<RefundsRouterData<Execute>, errors::ConnectorError> {
        let response: chargebee::RefundResponse = res
            .response
            .parse_struct("chargebee RefundResponse")
            .change_context(errors::ConnectorError::ResponseDeserializationFailed)?;
        event_builder.map(|i| i.set_response_body(&response));
        router_env::logger::info!(connector_response=?response);
        RouterData::try_from(ResponseRouterData {
            response,
            data: data.clone(),
            http_code: res.status_code,
        })
    }

    fn get_error_response(
        &self,
        res: Response,
        event_builder: Option<&mut ConnectorEvent>,
    ) -> CustomResult<ErrorResponse, errors::ConnectorError> {
        self.build_error_response(res, event_builder)
    }
}

impl ConnectorIntegration<RSync, RefundsData, RefundsResponseData> for Chargebee {
    fn get_headers(
        &self,
        req: &RefundSyncRouterData,
        connectors: &Connectors,
    ) -> CustomResult<Vec<(String, masking::Maskable<String>)>, errors::ConnectorError> {
        self.build_headers(req, connectors)
    }

    fn get_content_type(&self) -> &'static str {
        self.common_get_content_type()
    }

    fn get_url(
        &self,
        _req: &RefundSyncRouterData,
        _connectors: &Connectors,
    ) -> CustomResult<String, errors::ConnectorError> {
        Err(errors::ConnectorError::NotImplemented("get_url method".to_string()).into())
    }

    fn build_request(
        &self,
        req: &RefundSyncRouterData,
        connectors: &Connectors,
    ) -> CustomResult<Option<Request>, errors::ConnectorError> {
        Ok(Some(
            RequestBuilder::new()
                .method(Method::Get)
                .url(&types::RefundSyncType::get_url(self, req, connectors)?)
                .attach_default_headers()
                .headers(types::RefundSyncType::get_headers(self, req, connectors)?)
                .set_body(types::RefundSyncType::get_request_body(
                    self, req, connectors,
                )?)
                .build(),
        ))
    }

    fn handle_response(
        &self,
        data: &RefundSyncRouterData,
        event_builder: Option<&mut ConnectorEvent>,
        res: Response,
    ) -> CustomResult<RefundSyncRouterData, errors::ConnectorError> {
        let response: chargebee::RefundResponse = res
            .response
            .parse_struct("chargebee RefundSyncResponse")
            .change_context(errors::ConnectorError::ResponseDeserializationFailed)?;
        event_builder.map(|i| i.set_response_body(&response));
        router_env::logger::info!(connector_response=?response);
        RouterData::try_from(ResponseRouterData {
            response,
            data: data.clone(),
            http_code: res.status_code,
        })
    }

    fn get_error_response(
        &self,
        res: Response,
        event_builder: Option<&mut ConnectorEvent>,
    ) -> CustomResult<ErrorResponse, errors::ConnectorError> {
        self.build_error_response(res, event_builder)
    }
}

#[cfg(all(feature = "v2", feature = "revenue_recovery"))]
impl
    ConnectorIntegration<
        RecoveryRecordBack,
        RevenueRecoveryRecordBackRequest,
        RevenueRecoveryRecordBackResponse,
    > for Chargebee
{
    fn get_headers(
        &self,
        req: &RevenueRecoveryRecordBackRouterData,
        connectors: &Connectors,
    ) -> CustomResult<Vec<(String, masking::Maskable<String>)>, errors::ConnectorError> {
        self.build_headers(req, connectors)
    }
    fn get_url(
        &self,
        req: &RevenueRecoveryRecordBackRouterData,
        connectors: &Connectors,
    ) -> CustomResult<String, errors::ConnectorError> {
        let metadata: chargebee::ChargebeeMetadata =
            utils::to_connector_meta_from_secret(req.connector_meta_data.clone())?;
        let url = self
            .base_url(connectors)
            .to_string()
            .replace("{{merchant_endpoint_prefix}}", metadata.site.peek());
        let invoice_id = req
            .request
            .merchant_reference_id
            .get_string_repr()
            .to_string();
        Ok(format!("{url}v2/invoices/{invoice_id}/record_payment"))
    }

    fn get_content_type(&self) -> &'static str {
        self.common_get_content_type()
    }

    fn get_request_body(
        &self,
        req: &RevenueRecoveryRecordBackRouterData,
        _connectors: &Connectors,
    ) -> CustomResult<RequestContent, errors::ConnectorError> {
        let amount = utils::convert_amount(
            self.amount_converter,
            req.request.amount,
            req.request.currency,
        )?;
        let connector_router_data = chargebee::ChargebeeRouterData::from((amount, req));
        let connector_req =
            chargebee::ChargebeeRecordPaymentRequest::try_from(&connector_router_data)?;
        Ok(RequestContent::FormUrlEncoded(Box::new(connector_req)))
    }

    fn build_request(
        &self,
        req: &RevenueRecoveryRecordBackRouterData,
        connectors: &Connectors,
    ) -> CustomResult<Option<Request>, errors::ConnectorError> {
        Ok(Some(
            RequestBuilder::new()
                .method(Method::Post)
                .url(&types::RevenueRecoveryRecordBackType::get_url(
                    self, req, connectors,
                )?)
                .attach_default_headers()
                .headers(types::RevenueRecoveryRecordBackType::get_headers(
                    self, req, connectors,
                )?)
                .set_body(types::RevenueRecoveryRecordBackType::get_request_body(
                    self, req, connectors,
                )?)
                .build(),
        ))
    }

    fn handle_response(
        &self,
        data: &RevenueRecoveryRecordBackRouterData,
        event_builder: Option<&mut ConnectorEvent>,
        res: Response,
    ) -> CustomResult<RevenueRecoveryRecordBackRouterData, errors::ConnectorError> {
        let response: chargebee::ChargebeeRecordbackResponse = res
            .response
            .parse_struct("chargebee ChargebeeRecordbackResponse")
            .change_context(errors::ConnectorError::ResponseDeserializationFailed)?;
        event_builder.map(|i| i.set_response_body(&response));
        router_env::logger::info!(connector_response=?response);
        RouterData::try_from(ResponseRouterData {
            response,
            data: data.clone(),
            http_code: res.status_code,
        })
    }

    fn get_error_response(
        &self,
        res: Response,
        event_builder: Option<&mut ConnectorEvent>,
    ) -> CustomResult<ErrorResponse, errors::ConnectorError> {
        self.build_error_response(res, event_builder)
    }
}

fn get_chargebee_plans_query_params(
    _req: &RouterData<
        GetSubscriptionPlans,
        GetSubscriptionPlansRequest,
        GetSubscriptionPlansResponse,
    >,
) -> CustomResult<String, errors::ConnectorError> {
    let limit = 10; // hardcoded limit param
    let item_type = "plan"; // hardcoded filter param
    let param = format!("?limit={}&type[is]={}", limit, item_type);
    Ok(param)
}

<<<<<<< HEAD
impl
    ConnectorIntegration<
        GetSubscriptionEstimate,
        GetSubscriptionEstimateRequest,
        GetSubscriptionEstimateResponse,
    > for Chargebee
{
    fn get_headers(
        &self,
        req: &GetSubscriptionEstimateRouterData,
        connectors: &Connectors,
    ) -> CustomResult<Vec<(String, masking::Maskable<String>)>, errors::ConnectorError> {
        self.build_headers(req, connectors)
    }
    fn get_url(
        &self,
        req: &GetSubscriptionEstimateRouterData,
        connectors: &Connectors,
    ) -> CustomResult<String, errors::ConnectorError> {
        let metadata: chargebee::ChargebeeMetadata =
            utils::to_connector_meta_from_secret(req.connector_meta_data.clone())?;
        let url = self
            .base_url(connectors)
            .to_string()
            .replace("{{merchant_endpoint_prefix}}", metadata.site.peek());
        Ok(format!("{url}v2/estimates/create_subscription_for_items"))
    }
    fn get_content_type(&self) -> &'static str {
        self.common_get_content_type()
    }
    fn get_request_body(
        &self,
        req: &GetSubscriptionEstimateRouterData,
        _connectors: &Connectors,
    ) -> CustomResult<RequestContent, errors::ConnectorError> {
        let connector_req = chargebee::ChargebeeSubscriptionEstimateRequest::try_from(req)?;
        Ok(RequestContent::FormUrlEncoded(Box::new(connector_req)))
    }
    fn build_request(
        &self,
        req: &GetSubscriptionEstimateRouterData,
        connectors: &Connectors,
    ) -> CustomResult<Option<Request>, errors::ConnectorError> {
        Ok(Some(
            RequestBuilder::new()
                .method(Method::Post)
                .url(&types::GetSubscriptionEstimateType::get_url(
                    self, req, connectors,
                )?)
                .attach_default_headers()
                .headers(types::GetSubscriptionEstimateType::get_headers(
                    self, req, connectors,
                )?)
                .set_body(types::GetSubscriptionEstimateType::get_request_body(
                    self, req, connectors,
                )?)
                .build(),
        ))
    }
    fn handle_response(
        &self,
        data: &GetSubscriptionEstimateRouterData,
        event_builder: Option<&mut ConnectorEvent>,
        res: Response,
    ) -> CustomResult<GetSubscriptionEstimateRouterData, errors::ConnectorError> {
        let response: chargebee::SubscriptionEstimateResponse = res
            .response
            .parse_struct("chargebee SubscriptionEstimateResponse")
            .change_context(errors::ConnectorError::ResponseDeserializationFailed)?;
        event_builder.map(|i| i.set_response_body(&response));
        router_env::logger::info!(connector_response=?response);
        RouterData::try_from(ResponseRouterData {
            response,
            data: data.clone(),
            http_code: res.status_code,
        })
    }
    fn get_error_response(
        &self,
        res: Response,
        event_builder: Option<&mut ConnectorEvent>,
    ) -> CustomResult<ErrorResponse, errors::ConnectorError> {
        self.build_error_response(res, event_builder)
    }
}
=======
impl api::subscriptions::Subscriptions for Chargebee {}
>>>>>>> 48f954b0
impl api::subscriptions::GetSubscriptionPlansFlow for Chargebee {}

impl
    ConnectorIntegration<
        GetSubscriptionPlans,
        GetSubscriptionPlansRequest,
        GetSubscriptionPlansResponse,
    > for Chargebee
{
    fn get_headers(
        &self,
        req: &GetSubscriptionPlansRouterData,
        connectors: &Connectors,
    ) -> CustomResult<Vec<(String, masking::Maskable<String>)>, errors::ConnectorError> {
        self.build_headers(req, connectors)
    }

    fn get_url(
        &self,
        req: &GetSubscriptionPlansRouterData,
        connectors: &Connectors,
    ) -> CustomResult<String, errors::ConnectorError> {
        let query_params = get_chargebee_plans_query_params(req)?;
        let metadata: chargebee::ChargebeeMetadata =
            utils::to_connector_meta_from_secret(req.connector_meta_data.clone())?;

        let site = metadata.site.peek();

        let mut base = self.base_url(connectors).to_string();

        base = base.replace("{{merchant_endpoint_prefix}}", site);
        base = base.replace("$", site);

        if base.contains("{{merchant_endpoint_prefix}}") || base.contains('$') {
            return Err(errors::ConnectorError::InvalidConnectorConfig {
                config: "Chargebee base_url has an unresolved placeholder (expected `$` or `{{merchant_endpoint_prefix}}`).",
            }
            .into());
        }

        if !base.ends_with('/') {
            base.push('/');
        }

        let url = format!("{base}v2/items{query_params}");
        Ok(url)
    }

    fn get_content_type(&self) -> &'static str {
        self.common_get_content_type()
    }

    fn build_request(
        &self,
        req: &GetSubscriptionPlansRouterData,
        connectors: &Connectors,
    ) -> CustomResult<Option<Request>, errors::ConnectorError> {
        Ok(Some(
            RequestBuilder::new()
                .method(Method::Get)
                .url(&types::GetSubscriptionPlansType::get_url(
                    self, req, connectors,
                )?)
                .attach_default_headers()
                .headers(types::GetSubscriptionPlansType::get_headers(
                    self, req, connectors,
                )?)
                .build(),
        ))
    }

    fn handle_response(
        &self,
        data: &GetSubscriptionPlansRouterData,
        event_builder: Option<&mut ConnectorEvent>,
        res: Response,
    ) -> CustomResult<GetSubscriptionPlansRouterData, errors::ConnectorError> {
        let response: ChargebeeListPlansResponse = res
            .response
            .parse_struct("ChargebeeListPlansResponse")
            .change_context(errors::ConnectorError::ResponseDeserializationFailed)?;
        event_builder.map(|i| i.set_response_body(&response));
        router_env::logger::info!(connector_response=?response);
        RouterData::try_from(ResponseRouterData {
            response,
            data: data.clone(),
            http_code: res.status_code,
        })
    }

    fn get_error_response(
        &self,
        res: Response,
        event_builder: Option<&mut ConnectorEvent>,
    ) -> CustomResult<ErrorResponse, errors::ConnectorError> {
        self.build_error_response(res, event_builder)
    }
}

impl GetSubscriptionPlansV2 for Chargebee {}

impl
    ConnectorIntegrationV2<
        GetSubscriptionPlans,
        hyperswitch_domain_models::router_data_v2::flow_common_types::GetSubscriptionPlansData,
        GetSubscriptionPlansRequest,
        GetSubscriptionPlansResponse,
    > for Chargebee
{
    // Not implemented (R)
}

#[async_trait::async_trait]
impl webhooks::IncomingWebhook for Chargebee {
    fn get_webhook_source_verification_signature(
        &self,
        request: &webhooks::IncomingWebhookRequestDetails<'_>,
        _connector_webhook_secrets: &api_models::webhooks::ConnectorWebhookSecrets,
    ) -> CustomResult<Vec<u8>, errors::ConnectorError> {
        let base64_signature = utils::get_header_key_value("authorization", request.headers)?;
        let signature = base64_signature.as_bytes().to_owned();
        Ok(signature)
    }
    async fn verify_webhook_source(
        &self,
        request: &webhooks::IncomingWebhookRequestDetails<'_>,
        merchant_id: &common_utils::id_type::MerchantId,
        connector_webhook_details: Option<common_utils::pii::SecretSerdeValue>,
        _connector_account_details: common_utils::crypto::Encryptable<Secret<serde_json::Value>>,
        connector_label: &str,
    ) -> CustomResult<bool, errors::ConnectorError> {
        let connector_webhook_secrets = self
            .get_webhook_source_verification_merchant_secret(
                merchant_id,
                connector_label,
                connector_webhook_details,
            )
            .await
            .change_context(errors::ConnectorError::WebhookSourceVerificationFailed)?;

        let signature = self
            .get_webhook_source_verification_signature(request, &connector_webhook_secrets)
            .change_context(errors::ConnectorError::WebhookSourceVerificationFailed)?;

        let password = connector_webhook_secrets
            .additional_secret
            .ok_or(errors::ConnectorError::WebhookSourceVerificationFailed)
            .attach_printable("Failed to get additional secrets")?;
        let username = String::from_utf8(connector_webhook_secrets.secret.to_vec())
            .change_context(errors::ConnectorError::WebhookSourceVerificationFailed)
            .attach_printable("Could not convert secret to UTF-8")?;
        let secret_auth = format!(
            "Basic {}",
            base64::engine::general_purpose::STANDARD.encode(format!(
                "{}:{}",
                username,
                password.peek()
            ))
        );
        let signature_auth = String::from_utf8(signature.to_vec())
            .change_context(errors::ConnectorError::WebhookSourceVerificationFailed)
            .attach_printable("Could not convert secret to UTF-8")?;
        Ok(signature_auth == secret_auth)
    }

    #[cfg(all(feature = "revenue_recovery", feature = "v2"))]
    fn get_webhook_object_reference_id(
        &self,
        request: &webhooks::IncomingWebhookRequestDetails<'_>,
    ) -> CustomResult<api_models::webhooks::ObjectReferenceId, errors::ConnectorError> {
        let webhook =
            chargebee::ChargebeeInvoiceBody::get_invoice_webhook_data_from_body(request.body)
                .change_context(errors::ConnectorError::WebhookReferenceIdNotFound)?;
        Ok(api_models::webhooks::ObjectReferenceId::InvoiceId(
            api_models::webhooks::InvoiceIdType::ConnectorInvoiceId(webhook.content.invoice.id),
        ))
    }
    #[cfg(any(feature = "v1", not(all(feature = "revenue_recovery", feature = "v2"))))]
    fn get_webhook_object_reference_id(
        &self,
        _request: &webhooks::IncomingWebhookRequestDetails<'_>,
    ) -> CustomResult<api_models::webhooks::ObjectReferenceId, errors::ConnectorError> {
        Err(report!(errors::ConnectorError::WebhooksNotImplemented))
    }
    #[cfg(all(feature = "revenue_recovery", feature = "v2"))]
    fn get_webhook_event_type(
        &self,
        request: &webhooks::IncomingWebhookRequestDetails<'_>,
    ) -> CustomResult<api_models::webhooks::IncomingWebhookEvent, errors::ConnectorError> {
        let webhook =
            chargebee::ChargebeeInvoiceBody::get_invoice_webhook_data_from_body(request.body)
                .change_context(errors::ConnectorError::WebhookEventTypeNotFound)?;
        let event = api_models::webhooks::IncomingWebhookEvent::from(webhook.event_type);
        Ok(event)
    }
    #[cfg(any(feature = "v1", not(all(feature = "revenue_recovery", feature = "v2"))))]
    fn get_webhook_event_type(
        &self,
        _request: &webhooks::IncomingWebhookRequestDetails<'_>,
    ) -> CustomResult<api_models::webhooks::IncomingWebhookEvent, errors::ConnectorError> {
        Err(report!(errors::ConnectorError::WebhooksNotImplemented))
    }

    fn get_webhook_resource_object(
        &self,
        request: &webhooks::IncomingWebhookRequestDetails<'_>,
    ) -> CustomResult<Box<dyn masking::ErasedMaskSerialize>, errors::ConnectorError> {
        let webhook =
            chargebee::ChargebeeInvoiceBody::get_invoice_webhook_data_from_body(request.body)
                .change_context(errors::ConnectorError::WebhookResourceObjectNotFound)?;
        Ok(Box::new(webhook))
    }
    #[cfg(all(feature = "revenue_recovery", feature = "v2"))]
    fn get_revenue_recovery_attempt_details(
        &self,
        request: &webhooks::IncomingWebhookRequestDetails<'_>,
    ) -> CustomResult<revenue_recovery::RevenueRecoveryAttemptData, errors::ConnectorError> {
        let webhook =
            transformers::ChargebeeWebhookBody::get_webhook_object_from_body(request.body)?;
        revenue_recovery::RevenueRecoveryAttemptData::try_from(webhook)
    }
    #[cfg(all(feature = "revenue_recovery", feature = "v2"))]
    fn get_revenue_recovery_invoice_details(
        &self,
        request: &webhooks::IncomingWebhookRequestDetails<'_>,
    ) -> CustomResult<revenue_recovery::RevenueRecoveryInvoiceData, errors::ConnectorError> {
        let webhook =
            transformers::ChargebeeInvoiceBody::get_invoice_webhook_data_from_body(request.body)?;
        revenue_recovery::RevenueRecoveryInvoiceData::try_from(webhook)
    }
}

static CHARGEBEE_CONNECTOR_INFO: ConnectorInfo = ConnectorInfo {
    display_name: "Chargebee",
    description: "Chargebee is a Revenue Growth Management (RGM) platform that helps subscription businesses manage subscriptions, billing, revenue recognition, collections, and customer retention, essentially streamlining the entire subscription lifecycle.",
    connector_type: enums::HyperswitchConnectorCategory::RevenueGrowthManagementPlatform,
    integration_status: enums::ConnectorIntegrationStatus::Alpha,
};

static CHARGEBEE_SUPPORTED_WEBHOOK_FLOWS: [enums::EventClass; 1] = [enums::EventClass::Payments];

impl ConnectorSpecifications for Chargebee {
    fn get_connector_about(&self) -> Option<&'static ConnectorInfo> {
        Some(&CHARGEBEE_CONNECTOR_INFO)
    }

    fn get_supported_webhook_flows(&self) -> Option<&'static [enums::EventClass]> {
        Some(&CHARGEBEE_SUPPORTED_WEBHOOK_FLOWS)
    }
}<|MERGE_RESOLUTION|>--- conflicted
+++ resolved
@@ -687,7 +687,8 @@
     Ok(param)
 }
 
-<<<<<<< HEAD
+impl api::subscriptions::Subscriptions for Chargebee {}
+
 impl
     ConnectorIntegration<
         GetSubscriptionEstimate,
@@ -773,9 +774,7 @@
         self.build_error_response(res, event_builder)
     }
 }
-=======
-impl api::subscriptions::Subscriptions for Chargebee {}
->>>>>>> 48f954b0
+
 impl api::subscriptions::GetSubscriptionPlansFlow for Chargebee {}
 
 impl
