--- conflicted
+++ resolved
@@ -35,15 +35,10 @@
     configs::Connectors,
     errors,
     events::connector_api_logs::ConnectorEvent,
-<<<<<<< HEAD
     types::{
         self, PaymentMethodDetails, PaymentMethodTypeMetadata, Response, SupportedPaymentMethods,
     },
-    webhooks::{IncomingWebhook, IncomingWebhookRequestDetails},
-=======
-    types::{self, Response},
     webhooks::{IncomingWebhook, IncomingWebhookFlowError, IncomingWebhookRequestDetails},
->>>>>>> de801218
 };
 use masking::{ExposeInterface, Secret};
 use transformers::{self as zsl, get_status};
