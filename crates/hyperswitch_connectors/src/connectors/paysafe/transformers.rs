use std::collections::HashMap;

use base64::Engine;
use cards::CardNumber;
use common_enums::{enums, Currency};
use common_types::payments::{ApplePayPaymentData, ApplePayPredecryptData};
use common_utils::{
    id_type,
    pii::{Email, IpAddress, SecretSerdeValue},
    request::Method,
    types::MinorUnit,
};
use error_stack::ResultExt;
use hyperswitch_domain_models::{
    payment_method_data::{
        ApplePayWalletData, BankRedirectData, GiftCardData, PaymentMethodData, WalletData,
    },
    router_data::{ConnectorAuthType, PaymentMethodToken, RouterData},
    router_flow_types::refunds::{Execute, RSync},
    router_request_types::{
        CompleteAuthorizeData, PaymentsAuthorizeData, PaymentsPreProcessingData, PaymentsSyncData,
        ResponseId,
    },
    router_response_types::{ConnectorCustomerResponseData, PaymentsResponseData, RedirectForm, RefundsResponseData, MandateReference},
    types::{
        PaymentsAuthorizeRouterData, PaymentsCancelRouterData, PaymentsCaptureRouterData,
        PaymentsCompleteAuthorizeRouterData, PaymentsPreProcessingRouterData, RefundsRouterData,
        ConnectorCustomerRouterData,
    },
};
use hyperswitch_interfaces::{consts, errors};
use masking::{ExposeInterface, PeekInterface, Secret};
use serde::{Deserialize, Serialize};

use crate::{
    types::{RefundsResponseRouterData, ResponseRouterData},
    utils::{
<<<<<<< HEAD
        self, to_connector_meta, BrowserInformationData, CardData, PaymentsAuthorizeRequestData,
        PaymentsCompleteAuthorizeRequestData, PaymentsPreProcessingRequestData, RouterData as RouterDataUtils,
=======
        self, missing_field_err, to_connector_meta, BrowserInformationData, CardData,
        PaymentsAuthorizeRequestData, PaymentsCompleteAuthorizeRequestData,
        PaymentsPreProcessingRequestData, RouterData as _,
>>>>>>> b26e8451
    },
};

pub struct PaysafeRouterData<T> {
    pub amount: MinorUnit, // The type of amount that a connector accepts, for example, String, i64, f64, etc.
    pub router_data: T,
}

impl<T> From<(MinorUnit, T)> for PaysafeRouterData<T> {
    fn from((amount, item): (MinorUnit, T)) -> Self {
        Self {
            amount,
            router_data: item,
        }
    }
}

#[derive(Debug, Default, Serialize, Deserialize)]
pub struct PaysafeConnectorMetadataObject {
    pub account_id: PaysafePaymentMethodDetails,
}

#[derive(Debug, Default, Serialize, Deserialize)]
pub struct PaysafePaymentMethodDetails {
    pub apple_pay: Option<HashMap<Currency, ApplePayAccountDetails>>,
    pub card: Option<HashMap<Currency, CardAccountId>>,
    pub interac: Option<HashMap<Currency, RedirectAccountId>>,
    pub pay_safe_card: Option<HashMap<Currency, RedirectAccountId>>,
    pub skrill: Option<HashMap<Currency, RedirectAccountId>>,
}

#[derive(Debug, Default, Serialize, Deserialize)]
pub struct CardAccountId {
    no_three_ds: Option<Secret<String>>,
    three_ds: Option<Secret<String>>,
}

#[derive(Debug, Default, Serialize, Deserialize)]
pub struct ApplePayAccountDetails {
    encrypt: Option<Secret<String>>,
    decrypt: Option<Secret<String>>,
}

#[derive(Debug, Default, Serialize, Deserialize)]
pub struct RedirectAccountId {
    three_ds: Option<Secret<String>>,
}

impl TryFrom<&Option<SecretSerdeValue>> for PaysafeConnectorMetadataObject {
    type Error = error_stack::Report<errors::ConnectorError>;
    fn try_from(meta_data: &Option<SecretSerdeValue>) -> Result<Self, Self::Error> {
        let metadata: Self = utils::to_connector_meta_from_secret::<Self>(meta_data.clone())
            .change_context(errors::ConnectorError::InvalidConnectorConfig {
                config: "merchant_connector_account.metadata",
            })?;
        Ok(metadata)
    }
}


impl TryFrom<&ConnectorCustomerRouterData> for PaysafeCustomerDetails {
    type Error = error_stack::Report<errors::ConnectorError>;
    fn try_from(customer_data: &ConnectorCustomerRouterData) -> Result<Self, Self::Error> {
        let billing_address = customer_data.get_optional_billing().and_then(|billing| {
            billing.address.clone()
            });

        Ok(Self {
            merchant_customer_id: customer_data.customer_id.clone().ok_or(
                // Add length limitation
                errors::ConnectorError::MissingRequiredField {
                    field_name: "customer_id",
                },
            )?.get_string_repr().to_string(),
            first_name: billing_address.as_ref().and_then(|address| address.first_name.clone()),
            last_name:  billing_address.as_ref().and_then(|address| address.last_name.clone()),
            email: customer_data.request.email.clone(),
            phone: customer_data.request.phone.clone(),
        })
    }
}

#[derive(Debug, Clone, Serialize, Deserialize)]
#[serde(rename_all = "camelCase")]
pub struct PaysafeCustomerDetails {
    pub merchant_customer_id: String,
    pub first_name: Option<Secret<String>>,
    pub last_name: Option<Secret<String>>,
    pub email: Option<Email>,
    pub phone: Option<Secret<String>>
}

#[derive(Debug, Clone, Serialize, Deserialize)]
#[serde(rename_all = "camelCase")]
pub struct DateOfBirth {
    pub merchant_customer_id: String,
}

#[derive(Debug, Clone, Serialize, Deserialize)]
#[serde(rename_all = "camelCase")]
pub struct ThreeDs {
    pub merchant_url: String,
    pub device_channel: DeviceChannel,
    pub message_category: ThreeDsMessageCategory,
    pub authentication_purpose: ThreeDsAuthenticationPurpose,
    pub requestor_challenge_preference: ThreeDsChallengePreference,
}

#[derive(Debug, Clone, Serialize, Deserialize)]
#[serde(rename_all = "UPPERCASE")]
pub enum DeviceChannel {
    Browser,
    Sdk,
}

#[derive(Debug, Clone, Serialize, Deserialize)]
#[serde(rename_all = "SCREAMING_SNAKE_CASE")]
pub enum ThreeDsMessageCategory {
    Payment,
}

#[derive(Debug, Clone, Serialize, Deserialize)]
#[serde(rename_all = "SCREAMING_SNAKE_CASE")]
pub enum ThreeDsAuthenticationPurpose {
    PaymentTransaction,
    RecurringTransaction,
}

#[derive(Debug, Clone, Serialize, Deserialize)]
#[serde(rename_all = "SCREAMING_SNAKE_CASE")]
pub enum ThreeDsChallengePreference {
    ChallengeMandated,
    NoPreference,
    NoChallengeRequested,
    ChallengeRequested,
}

#[derive(Debug, Serialize)]
#[serde(rename_all = "camelCase")]
pub struct PaysafePaymentHandleRequest {
    pub merchant_ref_num: String,
    pub amount: MinorUnit,
    pub settle_with_auth: bool,
    #[serde(flatten)]
    pub payment_method: PaysafePaymentMethod,
    pub currency_code: Currency,
    pub payment_type: PaysafePaymentType,
    pub transaction_type: TransactionType,
    pub return_links: Vec<ReturnLink>,
    pub account_id: Secret<String>,
    pub three_ds: Option<ThreeDs>,
    pub profile: Option<PaysafeProfile>,
    pub billing_details: Option<PaysafeBillingDetails>,
}


#[derive(Debug, Serialize, Clone, PartialEq)]
#[serde(rename_all = "camelCase")]
pub struct PaysafeBillingDetails {
    pub nick_name: Option<Secret<String>>,
    pub street: Option<Secret<String>>,
    pub street2: Option<Secret<String>>,
    pub city: Option<String>,
    pub zip: Option<Secret<String>>,
    pub country: Option<api_models::enums::CountryAlpha2>,
}

#[derive(Debug, Serialize, Clone, PartialEq)]
#[serde(rename_all = "camelCase")]
pub struct PaysafeProfile {
    pub first_name: Secret<String>,
    pub last_name: Secret<String>,
    pub email: Email,
}

#[derive(Debug, Serialize)]
#[serde(rename_all = "camelCase")]
#[serde(untagged)]
pub enum PaysafePaymentMethod {
    ApplePay {
        #[serde(rename = "applePay")]
        apple_pay: Box<PaysafeApplepayPayment>,
    },
    Card {
        card: PaysafeCard,
    },
    Interac {
        #[serde(rename = "interacEtransfer")]
        interac_etransfer: InteracBankRedirect,
    },
    PaysafeCard {
        #[serde(rename = "paysafecard")]
        pay_safe_card: PaysafeGiftCard,
    },
    Skrill {
        skrill: SkrillWallet,
    },
}

#[derive(Debug, Eq, PartialEq, Serialize)]
#[serde(rename_all = "camelCase")]
pub struct PaysafeApplepayPayment {
    pub label: Option<String>,
    pub request_billing_address: Option<bool>,
    #[serde(rename = "applePayPaymentToken")]
    pub apple_pay_payment_token: PaysafeApplePayPaymentToken,
}

#[derive(Debug, Eq, PartialEq, Serialize)]
#[serde(rename_all = "camelCase")]
pub struct PaysafeApplePayPaymentToken {
    pub token: PaysafeApplePayToken,
    #[serde(skip_serializing_if = "Option::is_none")]
    pub billing_contact: Option<PaysafeApplePayBillingContact>,
}

#[derive(Debug, Eq, PartialEq, Serialize)]
#[serde(rename_all = "camelCase")]
pub struct PaysafeApplePayToken {
    pub payment_data: PaysafeApplePayPaymentData,
    pub payment_method: PaysafeApplePayPaymentMethod,
    pub transaction_identifier: String,
}

#[derive(Debug, Eq, PartialEq, Serialize)]
#[serde(untagged)]
pub enum PaysafeApplePayPaymentData {
    Encrypted(PaysafeApplePayEncryptedData),
    Decrypted(PaysafeApplePayDecryptedDataWrapper),
}

#[derive(Debug, Eq, PartialEq, Serialize)]
#[serde(rename_all = "camelCase")]
pub struct PaysafeApplePayEncryptedData {
    pub data: Secret<String>,
    pub signature: Secret<String>,
    pub header: PaysafeApplePayHeader,
    pub version: Secret<String>,
}

#[derive(Debug, Eq, PartialEq, Serialize)]
#[serde(rename_all = "camelCase")]
pub struct PaysafeApplePayDecryptedDataWrapper {
    pub decrypted_data: PaysafeApplePayDecryptedData,
}

#[derive(Debug, Eq, PartialEq, Serialize)]
#[serde(rename_all = "camelCase")]
pub struct PaysafeApplePayDecryptedData {
    pub application_primary_account_number: CardNumber,
    pub application_expiration_date: Secret<String>,
    pub currency_code: String,
    pub transaction_amount: Option<MinorUnit>,
    pub cardholder_name: Option<Secret<String>>,
    pub device_manufacturer_identifier: Option<String>,
    pub payment_data_type: Option<String>,
    pub payment_data: PaysafeApplePayDecryptedPaymentData,
}

#[derive(Debug, Eq, PartialEq, Serialize)]
#[serde(rename_all = "camelCase")]
pub struct PaysafeApplePayDecryptedPaymentData {
    pub online_payment_cryptogram: Secret<String>,
    pub eci_indicator: String,
}

#[derive(Debug, Eq, PartialEq, Serialize)]
#[serde(rename_all = "camelCase")]
pub struct PaysafeApplePayHeader {
    pub public_key_hash: String,
    pub ephemeral_public_key: String,
    pub transaction_id: String,
}

#[derive(Debug, Eq, PartialEq, Serialize)]
#[serde(rename_all = "camelCase")]
pub struct PaysafeApplePayPaymentMethod {
    pub display_name: Secret<String>,
    pub network: Secret<String>,
    #[serde(rename = "type")]
    pub method_type: Secret<String>,
}

#[derive(Debug, Eq, PartialEq, Serialize)]
#[serde(rename_all = "camelCase")]
pub struct PaysafeApplePayBillingContact {
    pub address_lines: Vec<Option<Secret<String>>>,
    #[serde(skip_serializing_if = "Option::is_none")]
    pub administrative_area: Option<Secret<String>>,
    #[serde(skip_serializing_if = "Option::is_none")]
    pub country: Option<String>,
    pub country_code: api_models::enums::CountryAlpha2,
    #[serde(skip_serializing_if = "Option::is_none")]
    pub family_name: Option<Secret<String>>,
    #[serde(skip_serializing_if = "Option::is_none")]
    pub given_name: Option<Secret<String>>,
    #[serde(skip_serializing_if = "Option::is_none")]
    pub locality: Option<Secret<String>>,
    #[serde(skip_serializing_if = "Option::is_none")]
    pub phonetic_family_name: Option<Secret<String>>,
    #[serde(skip_serializing_if = "Option::is_none")]
    pub phonetic_given_name: Option<Secret<String>>,
    pub postal_code: Secret<String>,
    #[serde(skip_serializing_if = "Option::is_none")]
    pub sub_administrative_area: Option<Secret<String>>,
    #[serde(skip_serializing_if = "Option::is_none")]
    pub sub_locality: Option<Secret<String>>,
}

#[derive(Debug, Serialize, Clone, PartialEq)]
#[serde(rename_all = "camelCase")]
pub struct SkrillWallet {
    pub consumer_id: Email,
    pub country_code: Option<api_models::enums::CountryAlpha2>,
}

#[derive(Debug, Serialize, Clone, PartialEq)]
#[serde(rename_all = "camelCase")]
pub struct InteracBankRedirect {
    pub consumer_id: Email,
}

#[derive(Debug, Serialize, Clone, PartialEq)]
#[serde(rename_all = "camelCase")]
pub struct PaysafeGiftCard {
    pub consumer_id: id_type::CustomerId,
}

#[derive(Debug, Serialize)]
pub struct ReturnLink {
    pub rel: LinkType,
    pub href: String,
    pub method: String,
}

#[derive(Debug, Serialize)]
#[serde(rename_all = "snake_case")]
pub enum LinkType {
    OnCompleted,
    OnFailed,
    OnCancelled,
    Default,
}

#[derive(Debug, Serialize)]
#[serde(rename_all = "SCREAMING_SNAKE_CASE")]
pub enum PaysafePaymentType {
    // For Apple Pay and Google Pay, paymentType is 'CARD' as per Paysafe docs and is not reserved for card payments only
    Card,
    Skrill,
    InteracEtransfer,
    Paysafecard,
}

#[derive(Debug, Serialize)]
pub enum TransactionType {
    #[serde(rename = "PAYMENT")]
    Payment,
    
}

impl PaysafePaymentMethodDetails {
    pub fn get_applepay_encrypt_account_id(
        &self,
        currency: Currency,
    ) -> Result<Secret<String>, errors::ConnectorError> {
        self.apple_pay
            .as_ref()
            .and_then(|apple_pay| apple_pay.get(&currency))
            .and_then(|flow| flow.encrypt.clone())
            .ok_or_else(|| errors::ConnectorError::InvalidConnectorConfig {
                config: "Missing ApplePay encrypt account_id",
            })
    }

    pub fn get_applepay_decrypt_account_id(
        &self,
        currency: Currency,
    ) -> Result<Secret<String>, errors::ConnectorError> {
        self.apple_pay
            .as_ref()
            .and_then(|apple_pay| apple_pay.get(&currency))
            .and_then(|flow| flow.decrypt.clone())
            .ok_or_else(|| errors::ConnectorError::InvalidConnectorConfig {
                config: "Missing ApplePay decrypt account_id",
            })
    }

    pub fn get_no_three_ds_account_id(
        &self,
        currency: Currency,
    ) -> Result<Secret<String>, errors::ConnectorError> {
        self.card
            .as_ref()
            .and_then(|cards| cards.get(&currency))
            .and_then(|card| card.no_three_ds.clone())
            .ok_or(errors::ConnectorError::InvalidConnectorConfig {
                config: "Missing no_3ds account_id",
            })
    }

    pub fn get_three_ds_account_id(
        &self,
        currency: Currency,
    ) -> Result<Secret<String>, errors::ConnectorError> {
        self.card
            .as_ref()
            .and_then(|cards| cards.get(&currency))
            .and_then(|card| card.three_ds.clone())
            .ok_or(errors::ConnectorError::InvalidConnectorConfig {
                config: "Missing 3ds account_id",
            })
    }

    pub fn get_skrill_account_id(
        &self,
        currency: Currency,
    ) -> Result<Secret<String>, errors::ConnectorError> {
        self.skrill
            .as_ref()
            .and_then(|wallets| wallets.get(&currency))
            .and_then(|skrill| skrill.three_ds.clone())
            .ok_or(errors::ConnectorError::InvalidConnectorConfig {
                config: "Missing skrill account_id",
            })
    }

    pub fn get_interac_account_id(
        &self,
        currency: Currency,
    ) -> Result<Secret<String>, errors::ConnectorError> {
        self.interac
            .as_ref()
            .and_then(|redirects| redirects.get(&currency))
            .and_then(|interac| interac.three_ds.clone())
            .ok_or(errors::ConnectorError::InvalidConnectorConfig {
                config: "Missing interac account_id",
            })
    }

    pub fn get_paysafe_gift_card_account_id(
        &self,
        currency: Currency,
    ) -> Result<Secret<String>, errors::ConnectorError> {
        self.pay_safe_card
            .as_ref()
            .and_then(|gift_cards| gift_cards.get(&currency))
            .and_then(|pay_safe_card| pay_safe_card.three_ds.clone())
            .ok_or(errors::ConnectorError::InvalidConnectorConfig {
                config: "Missing paysafe gift card account_id",
            })
    }
}

fn create_paysafe_billing_details<T>(
    is_customer_initiated_mandate_payment: bool,
    item: &T,
) -> Result<Option<PaysafeBillingDetails>, error_stack::Report<errors::ConnectorError>> 
where
    T: RouterDataUtils
{
    let zip = item.get_billing_zip();
    let country = item.get_billing_country();

    if is_customer_initiated_mandate_payment {
        Ok(Some(PaysafeBillingDetails {
            nick_name: item.get_optional_billing_first_name(),
            street: item.get_optional_billing_line1(),
            street2: item.get_optional_billing_line2(),
            city: item.get_optional_billing_city(),
            zip: Some(zip?),
            country: Some(country?),
        }))
    } else if let (Ok(zip), Ok(country)) = (zip, country) {
        Ok(Some(PaysafeBillingDetails {
            nick_name: item.get_optional_billing_first_name(),
            street: item.get_optional_billing_line1(),
            street2: item.get_optional_billing_line2(),
            city: item.get_optional_billing_city(),
            zip: Some(zip),
            country: Some(country),
        }))
    } else {
        Ok(None)
    }
}

impl TryFrom<&PaysafeRouterData<&PaymentsPreProcessingRouterData>> for PaysafePaymentHandleRequest {
    type Error = error_stack::Report<errors::ConnectorError>;
    fn try_from(
        item: &PaysafeRouterData<&PaymentsPreProcessingRouterData>,
    ) -> Result<Self, Self::Error> {
        let metadata: PaysafeConnectorMetadataObject =
            utils::to_connector_meta_from_secret(item.router_data.connector_meta_data.clone())
                .change_context(errors::ConnectorError::InvalidConnectorConfig {
                    config: "merchant_connector_account.metadata",
                })?;
<<<<<<< HEAD
        let currency = item.router_data.request.get_currency()?;
        match item.router_data.request.get_payment_method_data()?.clone() {
            PaymentMethodData::Card(req_card) => {
                let card = PaysafeCard {
                    card_num: req_card.card_number.clone(),
                    card_expiry: PaysafeCardExpiry {
                        month: req_card.card_exp_month.clone(),
                        year: req_card.get_expiry_year_4_digit(),
                    },
                    cvv: if req_card.card_cvc.clone().expose().is_empty() {
                        None
                    } else {
                        Some(req_card.card_cvc.clone())
                    },
                    holder_name: item.router_data.get_optional_billing_full_name(),
                };

                let payment_method = PaysafePaymentMethod::Card { card: card.clone() };
                let account_id = metadata.account_id.get_no_three_ds_account_id(currency)?;
                let amount = item.amount;
                let payment_type = PaysafePaymentType::Card;
                let transaction_type = TransactionType::Payment;

                let billing_details = create_paysafe_billing_details(
                    item.router_data.request.is_customer_initiated_mandate_payment(),
                    item.router_data,
                )?;
                
                let redirect_url = format!("https://5043f618ed38.ngrok-free.app"); //item.router_data.request.get_router_return_url()?;
                let return_links = vec![
                    ReturnLink {
                        rel: LinkType::Default,
                        href: redirect_url.clone(),
                        method: Method::Get.to_string(),
                    },
                    ReturnLink {
                        rel: LinkType::OnCompleted,
                        href: redirect_url.clone(),
                        method: Method::Get.to_string(),
                    },
                    ReturnLink {
                        rel: LinkType::OnFailed,
                        href: redirect_url.clone(),
                        method: Method::Get.to_string(),
                    },
                    ReturnLink {
                        rel: LinkType::OnCancelled,
                        href: redirect_url.clone(),
                        method: Method::Get.to_string(),
                    },
                ];

                Ok(Self {
                    merchant_ref_num: item.router_data.connector_request_reference_id.clone(),
                    amount,
                    settle_with_auth: matches!(
                        item.router_data.request.capture_method,
                        Some(enums::CaptureMethod::Automatic) | None
                    ),
                    payment_method,
                    currency_code: currency,
                    payment_type,
                    transaction_type,
                    return_links,
                    account_id,
                    three_ds: None,
                    profile: None,
                    billing_details,
                })
            }
            _ => Err(errors::ConnectorError::NotImplemented(
                "Payment Method".to_string(),
            ))?,
        }
=======

        let amount = item.amount;
        let currency_code = item.router_data.request.get_currency()?;
        let redirect_url = item.router_data.request.get_router_return_url()?;
        let return_links = vec![
            ReturnLink {
                rel: LinkType::Default,
                href: redirect_url.clone(),
                method: Method::Get.to_string(),
            },
            ReturnLink {
                rel: LinkType::OnCompleted,
                href: redirect_url.clone(),
                method: Method::Get.to_string(),
            },
            ReturnLink {
                rel: LinkType::OnFailed,
                href: redirect_url.clone(),
                method: Method::Get.to_string(),
            },
            ReturnLink {
                rel: LinkType::OnCancelled,
                href: redirect_url.clone(),
                method: Method::Get.to_string(),
            },
        ];
        let settle_with_auth = matches!(
            item.router_data.request.capture_method,
            Some(enums::CaptureMethod::Automatic) | None
        );
        let transaction_type = TransactionType::Payment;

        let (payment_method, payment_type, account_id) =
            match item.router_data.request.get_payment_method_data()?.clone() {
                PaymentMethodData::Card(req_card) => {
                    let card = PaysafeCard {
                        card_num: req_card.card_number.clone(),
                        card_expiry: PaysafeCardExpiry {
                            month: req_card.card_exp_month.clone(),
                            year: req_card.get_expiry_year_4_digit(),
                        },
                        cvv: if req_card.card_cvc.clone().expose().is_empty() {
                            None
                        } else {
                            Some(req_card.card_cvc.clone())
                        },
                        holder_name: item.router_data.get_optional_billing_full_name(),
                    };

                    let payment_method = PaysafePaymentMethod::Card { card: card.clone() };
                    let payment_type = PaysafePaymentType::Card;
                    let account_id = metadata
                        .account_id
                        .get_no_three_ds_account_id(currency_code)?;
                    (payment_method, payment_type, account_id)
                }
                PaymentMethodData::Wallet(wallet_data) => match wallet_data {
                    WalletData::ApplePay(applepay_data) => {
                        let is_encrypted = matches!(
                            applepay_data.payment_data,
                            ApplePayPaymentData::Encrypted(_)
                        );

                        let account_id = if is_encrypted {
                            metadata
                                .account_id
                                .get_applepay_encrypt_account_id(currency_code)?
                        } else {
                            metadata
                                .account_id
                                .get_applepay_decrypt_account_id(currency_code)?
                        };

                        let applepay_payment =
                            PaysafeApplepayPayment::try_from((&applepay_data, item))?;

                        let payment_method = PaysafePaymentMethod::ApplePay {
                            apple_pay: Box::new(applepay_payment),
                        };

                        let payment_type = PaysafePaymentType::Card;

                        (payment_method, payment_type, account_id)
                    }
                    WalletData::AliPayQr(_)
                    | WalletData::AliPayRedirect(_)
                    | WalletData::AliPayHkRedirect(_)
                    | WalletData::AmazonPay(_)
                    | WalletData::AmazonPayRedirect(_)
                    | WalletData::Paysera(_)
                    | WalletData::Skrill(_)
                    | WalletData::BluecodeRedirect {}
                    | WalletData::MomoRedirect(_)
                    | WalletData::KakaoPayRedirect(_)
                    | WalletData::GoPayRedirect(_)
                    | WalletData::GcashRedirect(_)
                    | WalletData::ApplePayRedirect(_)
                    | WalletData::ApplePayThirdPartySdk(_)
                    | WalletData::DanaRedirect {}
                    | WalletData::GooglePayRedirect(_)
                    | WalletData::GooglePay(_)
                    | WalletData::GooglePayThirdPartySdk(_)
                    | WalletData::MbWayRedirect(_)
                    | WalletData::MobilePayRedirect(_)
                    | WalletData::PaypalSdk(_)
                    | WalletData::PaypalRedirect(_)
                    | WalletData::Paze(_)
                    | WalletData::SamsungPay(_)
                    | WalletData::TwintRedirect {}
                    | WalletData::VippsRedirect {}
                    | WalletData::TouchNGoRedirect(_)
                    | WalletData::WeChatPayRedirect(_)
                    | WalletData::CashappQr(_)
                    | WalletData::SwishQr(_)
                    | WalletData::WeChatPayQr(_)
                    | WalletData::RevolutPay(_)
                    | WalletData::Mifinity(_) => Err(errors::ConnectorError::NotImplemented(
                        utils::get_unimplemented_payment_method_error_message("Paysafe"),
                    ))?,
                },
                _ => Err(errors::ConnectorError::NotImplemented(
                    "Payment Method".to_string(),
                ))?,
            };

        Ok(Self {
            merchant_ref_num: item.router_data.connector_request_reference_id.clone(),
            amount,
            settle_with_auth,
            payment_method,
            currency_code,
            payment_type,
            transaction_type,
            return_links,
            account_id,
            three_ds: None,
            profile: None,
        })
>>>>>>> b26e8451
    }
}

#[derive(Debug, Clone, Copy, Serialize, Deserialize, PartialEq)]
#[serde(rename_all = "SCREAMING_SNAKE_CASE")]
pub enum PaysafeUsage {
    SingleUse,
    MultiUse,
}

#[derive(Debug, Clone, Serialize, Deserialize)]
#[serde(rename_all = "camelCase")]
pub struct PaysafePaymentHandleResponse {
    pub id: String,
    pub merchant_ref_num: String,
    pub payment_handle_token: Secret<String>,
    pub usage: Option<PaysafeUsage>,
    pub status: PaysafePaymentHandleStatus,
    pub links: Option<Vec<PaymentLink>>,
    pub error: Option<Error>,
}

#[derive(Debug, Clone, Serialize, Deserialize)]
pub struct PaymentLink {
    pub rel: String,
    pub href: String,
}

#[derive(Debug, Clone, Copy, Default, Serialize, Deserialize, PartialEq)]
#[serde(rename_all = "UPPERCASE")]
pub enum PaysafePaymentHandleStatus {
    Initiated,
    Payable,
    #[default]
    Processing,
    Failed,
    Expired,
    Completed,
    Error,
}

impl TryFrom<PaysafePaymentHandleStatus> for common_enums::AttemptStatus {
    type Error = error_stack::Report<errors::ConnectorError>;
    fn try_from(item: PaysafePaymentHandleStatus) -> Result<Self, Self::Error> {
        match item {
            PaysafePaymentHandleStatus::Completed => Ok(Self::Authorized),
            PaysafePaymentHandleStatus::Failed
            | PaysafePaymentHandleStatus::Expired
            | PaysafePaymentHandleStatus::Error => Ok(Self::Failure),
            // We get an `Initiated` status, with a redirection link from the connector, which indicates that further action is required by the customer,
            PaysafePaymentHandleStatus::Initiated => Ok(Self::AuthenticationPending),
            PaysafePaymentHandleStatus::Payable | PaysafePaymentHandleStatus::Processing => {
                Ok(Self::Pending)
            }
        }
    }
}

#[derive(Debug, Serialize, Deserialize)]
pub struct PaysafeMeta {
    pub payment_handle_token: Secret<String>,
}

impl<F>
    TryFrom<
        ResponseRouterData<
            F,
            PaysafePaymentHandleResponse,
            PaymentsPreProcessingData,
            PaymentsResponseData,
        >,
    > for RouterData<F, PaymentsPreProcessingData, PaymentsResponseData>
{
    type Error = error_stack::Report<errors::ConnectorError>;
    fn try_from(
        item: ResponseRouterData<
            F,
            PaysafePaymentHandleResponse,
            PaymentsPreProcessingData,
            PaymentsResponseData,
        >,
    ) -> Result<Self, Self::Error> {
        Ok(Self {
            status: enums::AttemptStatus::try_from(item.response.status)?,
            preprocessing_id: Some(
                item.response
                    .payment_handle_token
                    .to_owned()
                    .peek()
                    .to_string(),
            ),
            response: Ok(PaymentsResponseData::TransactionResponse {
                resource_id: ResponseId::NoResponseId,
                redirection_data: Box::new(None),
                mandate_reference: Box::new(None),
                connector_metadata: None,
                network_txn_id: None,
                connector_response_reference_id: None,
                incremental_authorization_allowed: None,
                charges: None,
            }),
            ..item.data
        })
    }
}

impl<F>
    TryFrom<
        ResponseRouterData<F, PaysafePaymentsResponse, PaymentsAuthorizeData, PaymentsResponseData>,
    > for RouterData<F, PaymentsAuthorizeData, PaymentsResponseData>
{
    type Error = error_stack::Report<errors::ConnectorError>;
    fn try_from(
        item: ResponseRouterData<
            F,
            PaysafePaymentsResponse,
            PaymentsAuthorizeData,
            PaymentsResponseData,
        >,
    ) -> Result<Self, Self::Error> {
        let initial_transaction_id = item.response.id;
        let mandate_reference = item.response.payment_handle_token.map(
            |payment_handle_token| format!("{payment_handle_token}--{initial_transaction_id}"))
            .map(|mandate_id| MandateReference {
                connector_mandate_id: Some(mandate_id),
                payment_method_id: None,
                mandate_metadata: None,
                connector_mandate_request_reference_id: None,
            });

        Ok(Self {
            status: get_paysafe_payment_status(
                item.response.status,
                item.data.request.capture_method,
            ),
            response: Ok(PaymentsResponseData::TransactionResponse {
                resource_id: ResponseId::ConnectorTransactionId(initial_transaction_id),
                redirection_data: Box::new(None),
                mandate_reference: Box::new(mandate_reference),
                connector_metadata: None,
                network_txn_id: None,
                connector_response_reference_id: None,
                incremental_authorization_allowed: None,
                charges: None,
            }),
            ..item.data
        })
    }
}

impl<F>
    TryFrom<
        ResponseRouterData<
            F,
            PaysafePaymentHandleResponse,
            PaymentsAuthorizeData,
            PaymentsResponseData,
        >,
    > for RouterData<F, PaymentsAuthorizeData, PaymentsResponseData>
{
    type Error = error_stack::Report<errors::ConnectorError>;
    fn try_from(
        item: ResponseRouterData<
            F,
            PaysafePaymentHandleResponse,
            PaymentsAuthorizeData,
            PaymentsResponseData,
        >,
    ) -> Result<Self, Self::Error> {
        let redirection_data = item
            .response
            .links
            .as_ref()
            .and_then(|links| links.first())
            .map(|link| RedirectForm::Form {
                endpoint: link.href.clone(),
                method: Method::Get,
                form_fields: Default::default(),
            });
        let connector_metadata = serde_json::json!(PaysafeMeta {
            payment_handle_token: item.response.payment_handle_token.clone(),
        });
        Ok(Self {
            status: common_enums::AttemptStatus::try_from(item.response.status)?,
            response: Ok(PaymentsResponseData::TransactionResponse {
                resource_id: ResponseId::NoResponseId,
                redirection_data: Box::new(redirection_data),
                mandate_reference: Box::new(None),
                connector_metadata: Some(connector_metadata),
                network_txn_id: None,
                connector_response_reference_id: None,
                incremental_authorization_allowed: None,
                charges: None,
            }),
            ..item.data
        })
    }
}

#[derive(Debug, Serialize, Deserialize)]
#[serde(rename_all = "camelCase")]
pub struct PaysafePaymentsRequest {
    pub merchant_ref_num: String,
    pub amount: MinorUnit,
    pub settle_with_auth: bool,
    pub payment_handle_token: Secret<String>,
    pub currency_code: Currency,
    pub customer_ip: Option<Secret<String, IpAddress>>,
    pub stored_credential: Option<PaysafeStoredCredential>,
    #[serde(skip_serializing_if = "Option::is_none")]
    pub account_id: Option<Secret<String>>,
}

#[derive(Debug, Serialize, Clone, PartialEq, Deserialize)]
#[serde(rename_all = "camelCase")]
pub struct PaysafeStoredCredential {
    #[serde(rename = "type")]
    stored_credential_type: PaysafeStoredCredentialType,
    occurrence: MandateOccurence,
    #[serde(skip_serializing_if = "Option::is_none")]
    initial_transaction_id: Option<String>
}

impl PaysafeStoredCredential {
    fn new_customer_initiated_transaction() -> Self {
        Self {
            stored_credential_type: PaysafeStoredCredentialType::Adhoc,
            occurrence: MandateOccurence::Initial,
            initial_transaction_id: None
        }
    }
    fn new_merchant_initiated_transaction(initial_transaction_id: String) -> Self {
        Self {
            stored_credential_type: PaysafeStoredCredentialType::Topup,
            occurrence: MandateOccurence::Subsequent,
            initial_transaction_id: Some(initial_transaction_id)
        }
    }
}

#[derive(Debug, Clone, Copy, Serialize, Deserialize, PartialEq)]
#[serde(rename_all = "UPPERCASE")]
pub enum MandateOccurence {
    Initial,
    Subsequent,
}

#[derive(Debug, Clone, Copy, Serialize, Deserialize, PartialEq)]
#[serde(rename_all = "UPPERCASE")]
pub enum PaysafeStoredCredentialType {
    Adhoc,
    Topup,
}

#[derive(Debug, Serialize, Clone, PartialEq)]
#[serde(rename_all = "camelCase")]
pub struct PaysafeCard {
    pub card_num: CardNumber,
    pub card_expiry: PaysafeCardExpiry,
    #[serde(skip_serializing_if = "Option::is_none")]
    pub cvv: Option<Secret<String>>,
    pub holder_name: Option<Secret<String>>,
}

#[derive(Debug, Clone, Serialize, Deserialize, PartialEq)]
pub struct PaysafeCardExpiry {
    pub month: Secret<String>,
    pub year: Secret<String>,
}

<<<<<<< HEAD
fn split_by_double_hyphen(input: &str) -> Option<(String, String)> {
    input.split_once("--").map(|(first, second)| (first.to_string(), second.to_string()))
=======
#[derive(Debug, Deserialize)]
struct DecryptedApplePayTokenData {
    data: Secret<String>,
    signature: Secret<String>,
    header: DecryptedApplePayTokenHeader,
    version: Secret<String>,
}

#[derive(Debug, Deserialize)]
#[serde(rename_all = "camelCase")]
struct DecryptedApplePayTokenHeader {
    public_key_hash: String,
    ephemeral_public_key: String,
    transaction_id: String,
}

fn get_apple_pay_decrypt_data(
    apple_pay_predecrypt_data: &ApplePayPredecryptData,
    item: &PaysafeRouterData<&PaymentsPreProcessingRouterData>,
) -> Result<PaysafeApplePayDecryptedData, error_stack::Report<errors::ConnectorError>> {
    Ok(PaysafeApplePayDecryptedData {
        application_primary_account_number: apple_pay_predecrypt_data
            .application_primary_account_number
            .clone(),
        application_expiration_date: apple_pay_predecrypt_data
            .get_expiry_date_as_yymm()
            .change_context(errors::ConnectorError::InvalidDataFormat {
                field_name: "application_expiration_date",
            })?,
        currency_code: Currency::iso_4217(
            item.router_data
                .request
                .currency
                .ok_or_else(missing_field_err("currency"))?,
        )
        .to_string(),

        transaction_amount: Some(item.amount),
        cardholder_name: None,
        device_manufacturer_identifier: Some("Apple".to_string()),
        payment_data_type: Some("3DSecure".to_string()),
        payment_data: PaysafeApplePayDecryptedPaymentData {
            online_payment_cryptogram: apple_pay_predecrypt_data
                .payment_data
                .online_payment_cryptogram
                .clone(),
            eci_indicator: apple_pay_predecrypt_data
                .payment_data
                .eci_indicator
                .clone()
                .ok_or_else(missing_field_err(
                    "payment_method_data.wallet.apple_pay.payment_data.eci_indicator",
                ))?,
        },
    })
}

impl
    TryFrom<(
        &ApplePayWalletData,
        &PaysafeRouterData<&PaymentsPreProcessingRouterData>,
    )> for PaysafeApplepayPayment
{
    type Error = error_stack::Report<errors::ConnectorError>;
    fn try_from(
        (wallet_data, item): (
            &ApplePayWalletData,
            &PaysafeRouterData<&PaymentsPreProcessingRouterData>,
        ),
    ) -> Result<Self, Self::Error> {
        let apple_pay_payment_token = PaysafeApplePayPaymentToken {
            token: PaysafeApplePayToken {
                payment_data: if let Ok(PaymentMethodToken::ApplePayDecrypt(ref token)) =
                    item.router_data.get_payment_method_token()
                {
                    PaysafeApplePayPaymentData::Decrypted(PaysafeApplePayDecryptedDataWrapper {
                        decrypted_data: get_apple_pay_decrypt_data(token, item)?,
                    })
                } else {
                    match &wallet_data.payment_data {
                        ApplePayPaymentData::Decrypted(applepay_predecrypt_data) => {
                            PaysafeApplePayPaymentData::Decrypted(
                                PaysafeApplePayDecryptedDataWrapper {
                                    decrypted_data: get_apple_pay_decrypt_data(
                                        applepay_predecrypt_data,
                                        item,
                                    )?,
                                },
                            )
                        }
                        ApplePayPaymentData::Encrypted(applepay_encrypt_data) => {
                            let decoded_data = base64::prelude::BASE64_STANDARD
                                .decode(applepay_encrypt_data)
                                .change_context(errors::ConnectorError::InvalidDataFormat {
                                    field_name: "apple_pay_encrypted_data",
                                })?;

                            let apple_pay_token: DecryptedApplePayTokenData =
                                serde_json::from_slice(&decoded_data).change_context(
                                    errors::ConnectorError::InvalidDataFormat {
                                        field_name: "apple_pay_token_json",
                                    },
                                )?;

                            PaysafeApplePayPaymentData::Encrypted(PaysafeApplePayEncryptedData {
                                data: apple_pay_token.data,
                                signature: apple_pay_token.signature,
                                header: PaysafeApplePayHeader {
                                    public_key_hash: apple_pay_token.header.public_key_hash,
                                    ephemeral_public_key: apple_pay_token
                                        .header
                                        .ephemeral_public_key,
                                    transaction_id: apple_pay_token.header.transaction_id,
                                },
                                version: apple_pay_token.version,
                            })
                        }
                    }
                },
                payment_method: PaysafeApplePayPaymentMethod {
                    display_name: Secret::new(wallet_data.payment_method.display_name.clone()),
                    network: Secret::new(wallet_data.payment_method.network.clone()),
                    method_type: Secret::new(wallet_data.payment_method.pm_type.clone()),
                },
                transaction_identifier: wallet_data.transaction_identifier.clone(),
            },
            billing_contact: Some(PaysafeApplePayBillingContact {
                address_lines: vec![
                    item.router_data.get_optional_billing_line1(),
                    item.router_data.get_optional_billing_line2(),
                ],
                postal_code: item.router_data.get_billing_zip()?,
                country_code: item.router_data.get_billing_country()?,
                country: None,
                family_name: None,
                given_name: None,
                locality: None,
                phonetic_family_name: None,
                phonetic_given_name: None,
                sub_administrative_area: None,
                administrative_area: None,
                sub_locality: None,
            }),
        };

        Ok(Self {
            label: None,
            request_billing_address: Some(false),
            apple_pay_payment_token,
        })
    }
>>>>>>> b26e8451
}

impl TryFrom<&PaysafeRouterData<&PaymentsAuthorizeRouterData>> for PaysafePaymentsRequest {
    type Error = error_stack::Report<errors::ConnectorError>;
    fn try_from(
        item: &PaysafeRouterData<&PaymentsAuthorizeRouterData>,
    ) -> Result<Self, Self::Error> {
        let amount = item.amount;
        let customer_ip = Some(
            item.router_data
                .request
                .get_browser_info()?
                .get_ip_address()?,
        );

        let metadata: PaysafeConnectorMetadataObject =
        utils::to_connector_meta_from_secret(item.router_data.connector_meta_data.clone())
            .change_context(errors::ConnectorError::InvalidConnectorConfig {
                config: "merchant_connector_account.metadata",
            })?;

            let account_id = match item.router_data.request.payment_method_data.clone() {
                PaymentMethodData::MandatePayment => {
                    if item.router_data.is_three_ds() {
                        Some(metadata.account_id.get_three_ds_account_id(item.router_data.request.currency)?)
                    } else {
                        Some(metadata.account_id.get_no_three_ds_account_id(item.router_data.request.currency)?)
                    }
                }
                _ => None,
            };

            let (stored_credential, payment_token) = match (
                item.router_data.request.is_cit_mandate_payment(),
                item.router_data.request.get_connector_mandate_id().ok(),
            ) {
                (true, _) => (
                    Some(PaysafeStoredCredential::new_customer_initiated_transaction()),
                    item.router_data.get_preprocessing_id()?,
                ),
                (false, Some(connector_mandate_id)) => split_by_double_hyphen(&connector_mandate_id)
                    .map(|(transaction_token, initial_transaction_id)| {
                        (
                            Some(PaysafeStoredCredential::new_merchant_initiated_transaction(initial_transaction_id)),
                            transaction_token,
                        )
                    })
                    .ok_or(errors::ConnectorError::MissingConnectorMandateID)?,
                _ => (None, item.router_data.get_preprocessing_id()?),
            };

        Ok(Self {
            merchant_ref_num: item.router_data.connector_request_reference_id.clone(),
            payment_handle_token: Secret::new(payment_token),
            amount,
            settle_with_auth: item.router_data.request.is_auto_capture()?,
            currency_code: item.router_data.request.currency,
            customer_ip,
            stored_credential,
            account_id,
        })
    }
}

impl TryFrom<&PaysafeRouterData<&PaymentsAuthorizeRouterData>> for PaysafePaymentHandleRequest {
    type Error = error_stack::Report<errors::ConnectorError>;
    fn try_from(
        item: &PaysafeRouterData<&PaymentsAuthorizeRouterData>,
    ) -> Result<Self, Self::Error> {
        let metadata: PaysafeConnectorMetadataObject =
            utils::to_connector_meta_from_secret(item.router_data.connector_meta_data.clone())
                .change_context(errors::ConnectorError::InvalidConnectorConfig {
                    config: "merchant_connector_account.metadata",
                })?;
        let redirect_url_success = format!("https://5043f618ed38.ngrok-free.app/payments"); //item.router_data.request.get_complete_authorize_url()?;
        let redirect_url = format!("https://5043f618ed38.ngrok-free.app/payments");// item.router_data.request.get_router_return_url()?;
        let return_links = vec![
            ReturnLink {
                rel: LinkType::Default,
                href: redirect_url.clone(),
                method: Method::Get.to_string(),
            },
            ReturnLink {
                rel: LinkType::OnCompleted,
                href: redirect_url_success.clone(),
                method: Method::Get.to_string(),
            },
            ReturnLink {
                rel: LinkType::OnFailed,
                href: redirect_url.clone(),
                method: Method::Get.to_string(),
            },
            ReturnLink {
                rel: LinkType::OnCancelled,
                href: redirect_url.clone(),
                method: Method::Get.to_string(),
            },
        ];
        let amount = item.amount;
        let currency_code = item.router_data.request.currency;
        let settle_with_auth = matches!(
            item.router_data.request.capture_method,
            Some(enums::CaptureMethod::Automatic) | None
        );
        let transaction_type = TransactionType::Payment;
        let (payment_method, payment_type, account_id, three_ds, profile) =
            match item.router_data.request.payment_method_data.clone() {
                PaymentMethodData::Card(req_card) => {
                    let card = PaysafeCard {
                        card_num: req_card.card_number.clone(),
                        card_expiry: PaysafeCardExpiry {
                            month: req_card.card_exp_month.clone(),
                            year: req_card.get_expiry_year_4_digit(),
                        },
                        cvv: if req_card.card_cvc.clone().expose().is_empty() {
                            None
                        } else {
                            Some(req_card.card_cvc.clone())
                        },
                        holder_name: item.router_data.get_optional_billing_full_name(),
                    };
                    let payment_method = PaysafePaymentMethod::Card { card: card.clone() };
                    let payment_type = PaysafePaymentType::Card;

                    let headers = item.router_data.header_payload.clone();
                    let platform = headers.as_ref().and_then(|h| h.x_client_platform.clone());
                    let device_channel = match platform {
                        Some(common_enums::ClientPlatform::Web)
                        | Some(common_enums::ClientPlatform::Unknown)
                        | None => DeviceChannel::Browser,
                        Some(common_enums::ClientPlatform::Ios)
                        | Some(common_enums::ClientPlatform::Android) => DeviceChannel::Sdk,
                    };

                    let authentication_purpose = if item.router_data.request.is_customer_initiated_mandate_payment() {
                        ThreeDsAuthenticationPurpose::RecurringTransaction
                    } else {
                        ThreeDsAuthenticationPurpose::PaymentTransaction
                    };

                    let account_id = metadata.account_id.get_three_ds_account_id(currency_code)?;
                    let three_ds = Some(ThreeDs {
                        merchant_url: item.router_data.request.get_router_return_url()?,
                        device_channel,
                        message_category: ThreeDsMessageCategory::Payment,
                        authentication_purpose,
                        requestor_challenge_preference:
                            ThreeDsChallengePreference::ChallengeMandated,
                    });

                    (payment_method, payment_type, account_id, three_ds, None)
                }

                PaymentMethodData::Wallet(WalletData::Skrill(_)) => {
                    let payment_method = PaysafePaymentMethod::Skrill {
                        skrill: SkrillWallet {
                            consumer_id: item.router_data.get_billing_email()?,
                            country_code: item.router_data.get_optional_billing_country(),
                        },
                    };
                    let payment_type = PaysafePaymentType::Skrill;
                    let account_id = metadata.account_id.get_skrill_account_id(currency_code)?;
                    (payment_method, payment_type, account_id, None, None)
                }
                PaymentMethodData::Wallet(_) => Err(errors::ConnectorError::NotImplemented(
                    "Payment Method".to_string(),
                ))?,

                PaymentMethodData::BankRedirect(BankRedirectData::Interac { .. }) => {
                    let payment_method = PaysafePaymentMethod::Interac {
                        interac_etransfer: InteracBankRedirect {
                            consumer_id: item.router_data.get_billing_email()?,
                        },
                    };
                    let payment_type = PaysafePaymentType::InteracEtransfer;
                    let account_id = metadata.account_id.get_interac_account_id(currency_code)?;
                    let profile = Some(PaysafeProfile {
                        first_name: item.router_data.get_billing_first_name()?,
                        last_name: item.router_data.get_billing_last_name()?,
                        email: item.router_data.get_billing_email()?,
                    });
                    (payment_method, payment_type, account_id, None, profile)
                }
                PaymentMethodData::BankRedirect(_) => Err(errors::ConnectorError::NotImplemented(
                    "Payment Method".to_string(),
                ))?,

                PaymentMethodData::GiftCard(gift_card_data) => match gift_card_data.as_ref() {
                    GiftCardData::PaySafeCard {} => {
                        let payment_method = PaysafePaymentMethod::PaysafeCard {
                            pay_safe_card: PaysafeGiftCard {
                                consumer_id: item.router_data.get_customer_id()?,
                            },
                        };
                        let payment_type = PaysafePaymentType::Paysafecard;
                        let account_id = metadata
                            .account_id
                            .get_paysafe_gift_card_account_id(currency_code)?;
                        (payment_method, payment_type, account_id, None, None)
                    }
                    _ => Err(errors::ConnectorError::NotImplemented(
                        "Payment Method".to_string(),
                    ))?,
                },

                _ => Err(errors::ConnectorError::NotImplemented(
                    "Payment Method".to_string(),
                ))?,
            };

            let billing_details = create_paysafe_billing_details(
                item.router_data.request.is_customer_initiated_mandate_payment(),
                item.router_data,
            )?;

        Ok(Self {
            merchant_ref_num: item.router_data.connector_request_reference_id.clone(),
            amount,
            settle_with_auth,
            payment_method,
            currency_code,
            payment_type,
            transaction_type,
            return_links,
            account_id,
            three_ds,
            profile,
            billing_details,
        })
    }
}

impl TryFrom<&PaysafeRouterData<&PaymentsCompleteAuthorizeRouterData>> for PaysafePaymentsRequest {
    type Error = error_stack::Report<errors::ConnectorError>;
    fn try_from(
        item: &PaysafeRouterData<&PaymentsCompleteAuthorizeRouterData>,
    ) -> Result<Self, Self::Error> {
        let paysafe_meta: PaysafeMeta = to_connector_meta(
            item.router_data.request.connector_meta.clone(),
        )
        .change_context(errors::ConnectorError::InvalidConnectorConfig {
            config: "connector_metadata",
        })?;

        let amount = item.amount;
        let customer_ip = Some(
            item.router_data
                .request
                .get_browser_info()?
                .get_ip_address()?,
        );

        let metadata: PaysafeConnectorMetadataObject =
        utils::to_connector_meta_from_secret(item.router_data.connector_meta_data.clone())
            .change_context(errors::ConnectorError::InvalidConnectorConfig {
                config: "merchant_connector_account.metadata",
            })?;

        let account_id =   match item.router_data.request.payment_method_data.clone() {
            Some(PaymentMethodData::Card(_)) => Some(metadata.account_id.get_three_ds_account_id(item.router_data.request.currency)?),
            _ => None
        };


        let (stored_credential, payment_handle_token) = match (
            item.router_data.request.is_cit_mandate_payment(),
            item.router_data.request.connector_mandate_id(),
        ) {
            (true, _) => (
                Some(PaysafeStoredCredential::new_customer_initiated_transaction()),
                paysafe_meta.payment_handle_token,
            ),
            (false, Some(connector_mandate_id)) => split_by_double_hyphen(&connector_mandate_id)
                .map(|(transaction_token, initial_transaction_id)| {
                    (
                        Some(PaysafeStoredCredential::new_merchant_initiated_transaction(initial_transaction_id)),
                        Secret::new(transaction_token),
                    )
                })
                .ok_or(errors::ConnectorError::MissingConnectorMandateID)?,
            _ => (None, paysafe_meta.payment_handle_token),
        };

        Ok(Self {
            merchant_ref_num: item.router_data.connector_request_reference_id.clone(),
            payment_handle_token,
            amount,
            settle_with_auth: item.router_data.request.is_auto_capture()?,
            currency_code: item.router_data.request.currency,
            customer_ip,
            stored_credential,
            account_id
        })
    }
}

impl<F>
    TryFrom<
        ResponseRouterData<F, PaysafePaymentsResponse, CompleteAuthorizeData, PaymentsResponseData>,
    > for RouterData<F, CompleteAuthorizeData, PaymentsResponseData>
{
    type Error = error_stack::Report<errors::ConnectorError>;
    fn try_from(
        item: ResponseRouterData<
            F,
            PaysafePaymentsResponse,
            CompleteAuthorizeData,
            PaymentsResponseData,
        >,
    ) -> Result<Self, Self::Error> {
        let initial_transaction_id = item.response.id;
        let mandate_reference = item.response.payment_handle_token.map(
            |payment_handle_token| format!("{payment_handle_token}--{initial_transaction_id}"))
            .map(|mandate_id| MandateReference {
                connector_mandate_id: Some(mandate_id),
                payment_method_id: None,
                mandate_metadata: None,
                connector_mandate_request_reference_id: None,
            });

        Ok(Self {
            status: get_paysafe_payment_status(
                item.response.status,
                item.data.request.capture_method,
            ),
            response: Ok(PaymentsResponseData::TransactionResponse {
                resource_id: ResponseId::ConnectorTransactionId(initial_transaction_id),
                redirection_data: Box::new(None),
                mandate_reference: Box::new(mandate_reference),
                connector_metadata: None,
                network_txn_id: None,
                connector_response_reference_id: None,
                incremental_authorization_allowed: None,
                charges: None,
            }),
            ..item.data
        })
    }
}

pub struct PaysafeAuthType {
    pub(super) username: Secret<String>,
    pub(super) password: Secret<String>,
}

impl TryFrom<&ConnectorAuthType> for PaysafeAuthType {
    type Error = error_stack::Report<errors::ConnectorError>;
    fn try_from(auth_type: &ConnectorAuthType) -> Result<Self, Self::Error> {
        match auth_type {
            ConnectorAuthType::BodyKey { api_key, key1 } => Ok(Self {
                username: api_key.to_owned(),
                password: key1.to_owned(),
            }),
            _ => Err(errors::ConnectorError::FailedToObtainAuthType.into()),
        }
    }
}

// Paysafe Payment Status
#[derive(Debug, Clone, Copy, Default, Serialize, Deserialize, PartialEq)]
#[serde(rename_all = "UPPERCASE")]
pub enum PaysafePaymentStatus {
    Received,
    Completed,
    Held,
    Failed,
    #[default]
    Pending,
    Cancelled,
    Processing,
}

pub fn get_paysafe_payment_status(
    status: PaysafePaymentStatus,
    capture_method: Option<common_enums::CaptureMethod>,
) -> common_enums::AttemptStatus {
    match status {
        PaysafePaymentStatus::Completed => match capture_method {
            Some(common_enums::CaptureMethod::Manual) => common_enums::AttemptStatus::Authorized,
            Some(common_enums::CaptureMethod::Automatic) | None => {
                common_enums::AttemptStatus::Charged
            }
            Some(common_enums::CaptureMethod::SequentialAutomatic)
            | Some(common_enums::CaptureMethod::ManualMultiple)
            | Some(common_enums::CaptureMethod::Scheduled) => {
                common_enums::AttemptStatus::Unresolved
            }
        },
        PaysafePaymentStatus::Failed => common_enums::AttemptStatus::Failure,
        PaysafePaymentStatus::Pending
        | PaysafePaymentStatus::Processing
        | PaysafePaymentStatus::Received
        | PaysafePaymentStatus::Held => common_enums::AttemptStatus::Pending,
        PaysafePaymentStatus::Cancelled => common_enums::AttemptStatus::Voided,
    }
}

#[derive(Debug, Clone, Serialize, Deserialize)]
#[serde(untagged)]
pub enum PaysafeSyncResponse {
    Payments(PaysafePaymentsSyncResponse),
    PaymentHandles(PaysafePaymentHandlesSyncResponse),
}

// Paysafe Payments Response Structure
#[derive(Debug, Clone, Serialize, Deserialize)]
#[serde(rename_all = "camelCase")]
pub struct PaysafePaymentsSyncResponse {
    pub payments: Vec<PaysafePaymentsResponse>,
}

#[derive(Debug, Clone, Serialize, Deserialize)]
#[serde(rename_all = "camelCase")]
pub struct PaysafePaymentHandlesSyncResponse {
    pub payment_handles: Vec<PaysafePaymentHandleResponse>,
}

// Paysafe Payments Response Structure
#[derive(Debug, Clone, Serialize, Deserialize)]
#[serde(rename_all = "camelCase")]
pub struct PaysafePaymentsResponse {
    pub id: String,
    pub payment_handle_token: Option<String>,
    pub merchant_ref_num: Option<String>,
    pub status: PaysafePaymentStatus,
    pub error: Option<Error>,
}

// Paysafe Payments Response Structure
#[derive(Debug, Clone, Serialize, Deserialize)]
#[serde(rename_all = "camelCase")]
pub struct PaysafeCustomerResponse {
    pub id: String,
    pub status: Option<String>,
    pub merchant_customer_id: Option<String>,
}

#[derive(Debug, Clone, Serialize, Deserialize, PartialEq)]
#[serde(rename_all = "camelCase")]
pub struct PaysafeSettlementResponse {
    pub merchant_ref_num: Option<String>,
    pub id: String,
    pub status: PaysafeSettlementStatus,
}

impl<F, T> TryFrom<ResponseRouterData<F, PaysafeCustomerResponse, T, PaymentsResponseData>>
    for RouterData<F, T, PaymentsResponseData>
{
    type Error = error_stack::Report<errors::ConnectorError>;
    fn try_from(
        item: ResponseRouterData<F, PaysafeCustomerResponse, T, PaymentsResponseData>,
    ) -> Result<Self, Self::Error> {
        Ok(Self {
            response: Ok(PaymentsResponseData::ConnectorCustomerResponse(
                ConnectorCustomerResponseData::new_with_customer_id(item.response.id),
            )),
            ..item.data
        })
    }
}

impl<F> TryFrom<ResponseRouterData<F, PaysafeSyncResponse, PaymentsSyncData, PaymentsResponseData>>
    for RouterData<F, PaymentsSyncData, PaymentsResponseData>
{
    type Error = error_stack::Report<errors::ConnectorError>;
    fn try_from(
        item: ResponseRouterData<F, PaysafeSyncResponse, PaymentsSyncData, PaymentsResponseData>,
    ) -> Result<Self, Self::Error> {
        let status = match &item.response {
            PaysafeSyncResponse::Payments(sync_response) => {
                let payment_response = sync_response
                    .payments
                    .first()
                    .ok_or(errors::ConnectorError::ResponseDeserializationFailed)?;
                get_paysafe_payment_status(
                    payment_response.status,
                    item.data.request.capture_method,
                )
            }
            PaysafeSyncResponse::PaymentHandles(sync_response) => {
                let payment_handle_response = sync_response
                    .payment_handles
                    .first()
                    .ok_or(errors::ConnectorError::ResponseDeserializationFailed)?;
                common_enums::AttemptStatus::try_from(payment_handle_response.status)?
            }
        };

        let response = if utils::is_payment_failure(status) {
            let (code, message, reason, connector_transaction_id) = match &item.response {
                PaysafeSyncResponse::Payments(sync_response) => {
                    let payment_response = sync_response
                        .payments
                        .first()
                        .ok_or(errors::ConnectorError::ResponseDeserializationFailed)?;
                    match &payment_response.error {
                        Some(err) => (
                            err.code.clone(),
                            err.message.clone(),
                            err.details
                                .as_ref()
                                .and_then(|d| d.first().cloned())
                                .or_else(|| Some(err.message.clone())),
                            payment_response.id.clone(),
                        ),
                        None => (
                            consts::NO_ERROR_CODE.to_string(),
                            consts::NO_ERROR_MESSAGE.to_string(),
                            None,
                            payment_response.id.clone(),
                        ),
                    }
                }
                PaysafeSyncResponse::PaymentHandles(sync_response) => {
                    let payment_handle_response = sync_response
                        .payment_handles
                        .first()
                        .ok_or(errors::ConnectorError::ResponseDeserializationFailed)?;
                    match &payment_handle_response.error {
                        Some(err) => (
                            err.code.clone(),
                            err.message.clone(),
                            err.details
                                .as_ref()
                                .and_then(|d| d.first().cloned())
                                .or_else(|| Some(err.message.clone())),
                            payment_handle_response.id.clone(),
                        ),
                        None => (
                            consts::NO_ERROR_CODE.to_string(),
                            consts::NO_ERROR_MESSAGE.to_string(),
                            None,
                            payment_handle_response.id.clone(),
                        ),
                    }
                }
            };

            Err(hyperswitch_domain_models::router_data::ErrorResponse {
                code,
                message,
                reason,
                attempt_status: None,
                connector_transaction_id: Some(connector_transaction_id),
                status_code: item.http_code,
                network_advice_code: None,
                network_decline_code: None,
                network_error_message: None,
                connector_metadata: None,
            })
        } else {
            Ok(PaymentsResponseData::TransactionResponse {
                resource_id: ResponseId::NoResponseId,
                redirection_data: Box::new(None),
                mandate_reference: Box::new(None),
                connector_metadata: None,
                network_txn_id: None,
                connector_response_reference_id: None,
                incremental_authorization_allowed: None,
                charges: None,
            })
        };

        Ok(Self {
            status,
            response,
            ..item.data
        })
    }
}

#[derive(Debug, Serialize)]
#[serde(rename_all = "camelCase")]
pub struct PaysafeCaptureRequest {
    pub merchant_ref_num: String,
    #[serde(skip_serializing_if = "Option::is_none")]
    pub amount: Option<MinorUnit>,
}

impl TryFrom<&PaysafeRouterData<&PaymentsCaptureRouterData>> for PaysafeCaptureRequest {
    type Error = error_stack::Report<errors::ConnectorError>;
    fn try_from(item: &PaysafeRouterData<&PaymentsCaptureRouterData>) -> Result<Self, Self::Error> {
        let amount = Some(item.amount);

        Ok(Self {
            merchant_ref_num: item.router_data.connector_request_reference_id.clone(),
            amount,
        })
    }
}

#[derive(Debug, Clone, Copy, Default, Serialize, Deserialize, PartialEq)]
#[serde(rename_all = "UPPERCASE")]
pub enum PaysafeSettlementStatus {
    Received,
    Initiated,
    Completed,
    Expired,
    Failed,
    #[default]
    Pending,
    Cancelled,
}

impl From<PaysafeSettlementStatus> for common_enums::AttemptStatus {
    fn from(item: PaysafeSettlementStatus) -> Self {
        match item {
            PaysafeSettlementStatus::Completed
            | PaysafeSettlementStatus::Pending
            | PaysafeSettlementStatus::Received => Self::Charged,
            PaysafeSettlementStatus::Failed | PaysafeSettlementStatus::Expired => Self::Failure,
            PaysafeSettlementStatus::Cancelled => Self::Voided,
            PaysafeSettlementStatus::Initiated => Self::Pending,
        }
    }
}

impl<F, T> TryFrom<ResponseRouterData<F, PaysafeSettlementResponse, T, PaymentsResponseData>>
    for RouterData<F, T, PaymentsResponseData>
{
    type Error = error_stack::Report<errors::ConnectorError>;
    fn try_from(
        item: ResponseRouterData<F, PaysafeSettlementResponse, T, PaymentsResponseData>,
    ) -> Result<Self, Self::Error> {
        Ok(Self {
            status: common_enums::AttemptStatus::from(item.response.status),
            response: Ok(PaymentsResponseData::TransactionResponse {
                resource_id: ResponseId::ConnectorTransactionId(item.response.id.clone()),
                redirection_data: Box::new(None),
                mandate_reference: Box::new(None),
                connector_metadata: None,
                network_txn_id: None,
                connector_response_reference_id: None,
                incremental_authorization_allowed: None,
                charges: None,
            }),
            ..item.data
        })
    }
}

impl TryFrom<&PaysafeRouterData<&PaymentsCancelRouterData>> for PaysafeCaptureRequest {
    type Error = error_stack::Report<errors::ConnectorError>;
    fn try_from(item: &PaysafeRouterData<&PaymentsCancelRouterData>) -> Result<Self, Self::Error> {
        let amount = Some(item.amount);

        Ok(Self {
            merchant_ref_num: item.router_data.connector_request_reference_id.clone(),
            amount,
        })
    }
}

#[derive(Debug, Clone, Serialize, Deserialize, PartialEq)]
#[serde(rename_all = "camelCase")]
pub struct VoidResponse {
    pub merchant_ref_num: Option<String>,
    pub id: String,
    pub status: PaysafeVoidStatus,
}

#[derive(Debug, Clone, Copy, Default, Serialize, Deserialize, PartialEq)]
#[serde(rename_all = "UPPERCASE")]
pub enum PaysafeVoidStatus {
    Received,
    Completed,
    Held,
    Failed,
    #[default]
    Pending,
    Cancelled,
}

impl From<PaysafeVoidStatus> for common_enums::AttemptStatus {
    fn from(item: PaysafeVoidStatus) -> Self {
        match item {
            PaysafeVoidStatus::Completed
            | PaysafeVoidStatus::Pending
            | PaysafeVoidStatus::Received => Self::Voided,
            PaysafeVoidStatus::Failed | PaysafeVoidStatus::Held => Self::Failure,
            PaysafeVoidStatus::Cancelled => Self::Voided,
        }
    }
}

impl<F, T> TryFrom<ResponseRouterData<F, VoidResponse, T, PaymentsResponseData>>
    for RouterData<F, T, PaymentsResponseData>
{
    type Error = error_stack::Report<errors::ConnectorError>;
    fn try_from(
        item: ResponseRouterData<F, VoidResponse, T, PaymentsResponseData>,
    ) -> Result<Self, Self::Error> {
        Ok(Self {
            status: common_enums::AttemptStatus::from(item.response.status),
            response: Ok(PaymentsResponseData::TransactionResponse {
                resource_id: ResponseId::NoResponseId,
                redirection_data: Box::new(None),
                mandate_reference: Box::new(None),
                connector_metadata: None,
                network_txn_id: None,
                connector_response_reference_id: None,
                incremental_authorization_allowed: None,
                charges: None,
            }),
            ..item.data
        })
    }
}

#[derive(Debug, Serialize)]
#[serde(rename_all = "camelCase")]
pub struct PaysafeRefundRequest {
    pub merchant_ref_num: String,
    pub amount: MinorUnit,
}

impl<F> TryFrom<&PaysafeRouterData<&RefundsRouterData<F>>> for PaysafeRefundRequest {
    type Error = error_stack::Report<errors::ConnectorError>;
    fn try_from(item: &PaysafeRouterData<&RefundsRouterData<F>>) -> Result<Self, Self::Error> {
        let amount = item.amount;

        Ok(Self {
            merchant_ref_num: item.router_data.request.refund_id.clone(),
            amount,
        })
    }
}

// Type definition for Refund Response

#[derive(Debug, Copy, Serialize, Default, Deserialize, Clone)]
#[serde(rename_all = "UPPERCASE")]
pub enum RefundStatus {
    Received,
    Initiated,
    Completed,
    Expired,
    Failed,
    #[default]
    Pending,
    Cancelled,
}

impl From<RefundStatus> for enums::RefundStatus {
    fn from(item: RefundStatus) -> Self {
        match item {
            RefundStatus::Received | RefundStatus::Completed => Self::Success,
            RefundStatus::Failed | RefundStatus::Cancelled | RefundStatus::Expired => Self::Failure,
            RefundStatus::Pending | RefundStatus::Initiated => Self::Pending,
        }
    }
}

#[derive(Default, Debug, Clone, Serialize, Deserialize)]
pub struct RefundResponse {
    id: String,
    status: RefundStatus,
}

impl TryFrom<RefundsResponseRouterData<Execute, RefundResponse>> for RefundsRouterData<Execute> {
    type Error = error_stack::Report<errors::ConnectorError>;
    fn try_from(
        item: RefundsResponseRouterData<Execute, RefundResponse>,
    ) -> Result<Self, Self::Error> {
        Ok(Self {
            response: Ok(RefundsResponseData {
                connector_refund_id: item.response.id.to_string(),
                refund_status: enums::RefundStatus::from(item.response.status),
            }),
            ..item.data
        })
    }
}

impl TryFrom<RefundsResponseRouterData<RSync, RefundResponse>> for RefundsRouterData<RSync> {
    type Error = error_stack::Report<errors::ConnectorError>;
    fn try_from(
        item: RefundsResponseRouterData<RSync, RefundResponse>,
    ) -> Result<Self, Self::Error> {
        Ok(Self {
            response: Ok(RefundsResponseData {
                connector_refund_id: item.response.id.to_string(),
                refund_status: enums::RefundStatus::from(item.response.status),
            }),
            ..item.data
        })
    }
}

#[derive(Debug, Serialize, Deserialize)]
pub struct PaysafeErrorResponse {
    pub error: Error,
}

#[derive(Debug, Clone, Serialize, Deserialize)]
pub struct Error {
    pub code: String,
    pub message: String,
    pub details: Option<Vec<String>>,
    #[serde(rename = "fieldErrors")]
    pub field_errors: Option<Vec<FieldError>>,
}

#[derive(Debug, Clone, Serialize, Deserialize)]
pub struct FieldError {
    pub field: Option<String>,
    pub error: String,
}<|MERGE_RESOLUTION|>--- conflicted
+++ resolved
@@ -35,14 +35,9 @@
 use crate::{
     types::{RefundsResponseRouterData, ResponseRouterData},
     utils::{
-<<<<<<< HEAD
-        self, to_connector_meta, BrowserInformationData, CardData, PaymentsAuthorizeRequestData,
-        PaymentsCompleteAuthorizeRequestData, PaymentsPreProcessingRequestData, RouterData as RouterDataUtils,
-=======
         self, missing_field_err, to_connector_meta, BrowserInformationData, CardData,
         PaymentsAuthorizeRequestData, PaymentsCompleteAuthorizeRequestData,
-        PaymentsPreProcessingRequestData, RouterData as _,
->>>>>>> b26e8451
+        PaymentsPreProcessingRequestData, RouterData as RouterDataUtils,
     },
 };
 
@@ -540,82 +535,6 @@
                 .change_context(errors::ConnectorError::InvalidConnectorConfig {
                     config: "merchant_connector_account.metadata",
                 })?;
-<<<<<<< HEAD
-        let currency = item.router_data.request.get_currency()?;
-        match item.router_data.request.get_payment_method_data()?.clone() {
-            PaymentMethodData::Card(req_card) => {
-                let card = PaysafeCard {
-                    card_num: req_card.card_number.clone(),
-                    card_expiry: PaysafeCardExpiry {
-                        month: req_card.card_exp_month.clone(),
-                        year: req_card.get_expiry_year_4_digit(),
-                    },
-                    cvv: if req_card.card_cvc.clone().expose().is_empty() {
-                        None
-                    } else {
-                        Some(req_card.card_cvc.clone())
-                    },
-                    holder_name: item.router_data.get_optional_billing_full_name(),
-                };
-
-                let payment_method = PaysafePaymentMethod::Card { card: card.clone() };
-                let account_id = metadata.account_id.get_no_three_ds_account_id(currency)?;
-                let amount = item.amount;
-                let payment_type = PaysafePaymentType::Card;
-                let transaction_type = TransactionType::Payment;
-
-                let billing_details = create_paysafe_billing_details(
-                    item.router_data.request.is_customer_initiated_mandate_payment(),
-                    item.router_data,
-                )?;
-                
-                let redirect_url = format!("https://5043f618ed38.ngrok-free.app"); //item.router_data.request.get_router_return_url()?;
-                let return_links = vec![
-                    ReturnLink {
-                        rel: LinkType::Default,
-                        href: redirect_url.clone(),
-                        method: Method::Get.to_string(),
-                    },
-                    ReturnLink {
-                        rel: LinkType::OnCompleted,
-                        href: redirect_url.clone(),
-                        method: Method::Get.to_string(),
-                    },
-                    ReturnLink {
-                        rel: LinkType::OnFailed,
-                        href: redirect_url.clone(),
-                        method: Method::Get.to_string(),
-                    },
-                    ReturnLink {
-                        rel: LinkType::OnCancelled,
-                        href: redirect_url.clone(),
-                        method: Method::Get.to_string(),
-                    },
-                ];
-
-                Ok(Self {
-                    merchant_ref_num: item.router_data.connector_request_reference_id.clone(),
-                    amount,
-                    settle_with_auth: matches!(
-                        item.router_data.request.capture_method,
-                        Some(enums::CaptureMethod::Automatic) | None
-                    ),
-                    payment_method,
-                    currency_code: currency,
-                    payment_type,
-                    transaction_type,
-                    return_links,
-                    account_id,
-                    three_ds: None,
-                    profile: None,
-                    billing_details,
-                })
-            }
-            _ => Err(errors::ConnectorError::NotImplemented(
-                "Payment Method".to_string(),
-            ))?,
-        }
-=======
 
         let amount = item.amount;
         let currency_code = item.router_data.request.get_currency()?;
@@ -647,6 +566,11 @@
             Some(enums::CaptureMethod::Automatic) | None
         );
         let transaction_type = TransactionType::Payment;
+
+        let billing_details = create_paysafe_billing_details(
+            item.router_data.request.is_customer_initiated_mandate_payment(),
+            item.router_data,
+        )?;
 
         let (payment_method, payment_type, account_id) =
             match item.router_data.request.get_payment_method_data()?.clone() {
@@ -753,8 +677,8 @@
             account_id,
             three_ds: None,
             profile: None,
+            billing_details,
         })
->>>>>>> b26e8451
     }
 }
 
@@ -1025,10 +949,6 @@
     pub year: Secret<String>,
 }
 
-<<<<<<< HEAD
-fn split_by_double_hyphen(input: &str) -> Option<(String, String)> {
-    input.split_once("--").map(|(first, second)| (first.to_string(), second.to_string()))
-=======
 #[derive(Debug, Deserialize)]
 struct DecryptedApplePayTokenData {
     data: Secret<String>,
@@ -1180,7 +1100,10 @@
             apple_pay_payment_token,
         })
     }
->>>>>>> b26e8451
+}
+
+fn split_by_double_hyphen(input: &str) -> Option<(String, String)> {
+    input.split_once("--").map(|(first, second)| (first.to_string(), second.to_string()))
 }
 
 impl TryFrom<&PaysafeRouterData<&PaymentsAuthorizeRouterData>> for PaysafePaymentsRequest {
