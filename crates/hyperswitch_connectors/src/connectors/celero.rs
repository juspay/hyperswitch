--- conflicted
+++ resolved
@@ -154,12 +154,8 @@
             connector_transaction_id: None,
             network_decline_code: error_details.processor_response_code.clone(),
             network_advice_code: None,
-<<<<<<< HEAD
             network_error_message: error_details.processor_response_code,
-=======
-            network_error_message: None,
             connector_metadata: None,
->>>>>>> a56d78a4
         })
     }
 }
