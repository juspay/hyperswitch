use std::str::FromStr;

use cards::{CardNumber, NetworkToken};
use common_enums::enums as storage_enums;
use common_utils::{errors::CustomResult, pii, types::MinorUnit};
use error_stack::ResultExt;
use hyperswitch_domain_models::{
    payment_method_data::{Card, NetworkTokenData, PaymentMethodData},
    router_data::{ConnectorAuthType, ErrorResponse, RouterData},
    router_flow_types::refunds::{Execute, RSync},
    router_request_types::{RefundsData, ResponseId},
    router_response_types::{PaymentsResponseData, RefundsResponseData},
    types::{
        PaymentsAuthorizeRouterData, PaymentsCancelRouterData, PaymentsCaptureRouterData,
        RefundsRouterData,
    },
};
use hyperswitch_interfaces::{
    consts::{NO_ERROR_CODE, NO_ERROR_MESSAGE},
    errors,
};
use masking::Secret;
use serde::{Deserialize, Serialize};
use time::OffsetDateTime;

use crate::{
    types::ResponseRouterData,
    utils::{self, CardData, NetworkTokenData as _, RouterData as OtherRouterData},
};

pub struct PeachpaymentsRouterData<T> {
    pub amount: MinorUnit,
    pub router_data: T,
}

impl<T> From<(MinorUnit, T)> for PeachpaymentsRouterData<T> {
    fn from((amount, item): (MinorUnit, T)) -> Self {
        Self {
            amount,
            router_data: item,
        }
    }
}

impl TryFrom<&Option<pii::SecretSerdeValue>> for PeachPaymentsConnectorMetadataObject {
    type Error = error_stack::Report<errors::ConnectorError>;
    fn try_from(meta_data: &Option<pii::SecretSerdeValue>) -> Result<Self, Self::Error> {
        let metadata = utils::to_connector_meta_from_secret::<Self>(meta_data.clone())
            .change_context(errors::ConnectorError::InvalidConnectorConfig {
                config: "metadata",
            })?;
        Ok(metadata)
    }
}

const CHARGE_METHOD: &str = "ecommerce_card_payment_only";
const COF_DATA_TYPE: &str = "adhoc";
const COF_DATA_SOURCE: &str = "cit";
const COF_DATA_MODE: &str = "initial";

// Card Gateway API Transaction Request
#[derive(Debug, Serialize, PartialEq)]
#[serde(rename_all = "camelCase")]
pub struct PeachpaymentsPaymentsCardRequest {
    pub charge_method: String,
    pub reference_id: String,
    pub ecommerce_card_payment_only_transaction_data: EcommercePaymentOnlyTransactionData,
    #[serde(skip_serializing_if = "Option::is_none")]
    pub pos_data: Option<serde_json::Value>,
    pub send_date_time: String,
}

#[derive(Debug, Serialize, PartialEq)]
#[serde(rename_all = "camelCase")]
pub struct PeachpaymentsPaymentsNTRequest {
    pub payment_method: String,
    pub reference_id: String,
    pub ecommerce_card_payment_only_transaction_data: EcommercePaymentOnlyTransactionData,
    pub send_date_time: String,
}

#[derive(Debug, Serialize, PartialEq)]
#[serde(untagged)]
pub enum PeachpaymentsPaymentsRequest {
    Card(PeachpaymentsPaymentsCardRequest),
    NetworkToken(PeachpaymentsPaymentsNTRequest),
}

#[derive(Debug, Serialize, PartialEq)]
#[serde(rename_all = "camelCase")]
pub struct CardOnFileData {
    #[serde(rename = "type")]
    pub _type: String,
    pub source: String,
    pub mode: String,
}

#[derive(Debug, Serialize, PartialEq)]
#[serde(rename_all = "camelCase")]
pub struct EcommerceCardPaymentOnlyTransactionData {
    pub merchant_information: MerchantInformation,
    pub routing_reference: RoutingReference,
    pub card: CardDetails,
    pub amount: AmountDetails,
    pub rrn: Option<String>,
    #[serde(skip_serializing_if = "Option::is_none")]
    pub pre_auth_inc_ext_capture_flow: Option<PreAuthIncExtCaptureFlow>,
}

#[derive(Debug, Serialize, PartialEq)]
#[serde(rename_all = "camelCase")]
pub struct EcommerceNetworkTokenPaymentOnlyTransactionData {
    pub merchant_information: MerchantInformation,
    pub routing_reference: RoutingReference,
    pub network_token_data: NetworkTokenDetails,
    pub amount: AmountDetails,
    pub cof_data: CardOnFileData,
    pub rrn: Option<String>,
<<<<<<< HEAD
=======
    #[serde(skip_serializing_if = "Option::is_none")]
    pub pre_auth_inc_ext_capture_flow: Option<PreAuthIncExtCaptureFlow>,
}

#[derive(Debug, Serialize, PartialEq)]
#[serde(rename_all = "camelCase")]
pub struct PreAuthIncExtCaptureFlow {
    pub dcc_mode: DccMode,
    pub txn_ref_nr: String,
}

#[derive(Debug, Default, Serialize, PartialEq)]
#[serde(rename_all = "snake_case")]
pub enum DccMode {
    #[default]
    NoDcc,
    OptInDcc,
    OptOutDcc,
>>>>>>> 35c15e99
}

#[derive(Debug, Serialize, PartialEq)]
#[serde(untagged)]
pub enum EcommercePaymentOnlyTransactionData {
    Card(EcommerceCardPaymentOnlyTransactionData),
    NetworkToken(EcommerceNetworkTokenPaymentOnlyTransactionData),
}

#[derive(Debug, Serialize, Deserialize, PartialEq)]
#[serde(rename_all = "camelCase")]
pub struct MerchantInformation {
    pub client_merchant_reference_id: Secret<String>,
}

#[derive(Debug, Serialize, Deserialize, PartialEq)]
#[serde(rename_all = "lowercase")]
pub enum MerchantType {
    Standard,
    Sub,
    Iso,
}

#[derive(Debug, Serialize, Deserialize, PartialEq)]
#[serde(rename_all = "camelCase")]
pub struct RoutingReference {
    pub merchant_payment_method_route_id: Secret<String>,
}

#[derive(Debug, Serialize, PartialEq)]
#[serde(rename_all = "camelCase")]
pub struct CardDetails {
    pub pan: CardNumber,
    #[serde(skip_serializing_if = "Option::is_none")]
    pub cardholder_name: Option<Secret<String>>,
    pub expiry_year: Secret<String>,
    pub expiry_month: Secret<String>,
    #[serde(skip_serializing_if = "Option::is_none")]
    pub cvv: Option<Secret<String>>,
}

#[derive(Debug, Serialize, PartialEq)]
#[serde(rename_all = "camelCase")]
pub struct NetworkTokenDetails {
    pub token: NetworkToken,
    pub expiry_year: Secret<String>,
    pub expiry_month: Secret<String>,
    pub cryptogram: Option<Secret<String>>,
    pub eci: Option<String>,
    pub scheme: Option<CardNetworkLowercase>,
}

#[derive(Debug, Serialize, PartialEq)]
#[serde(rename_all = "lowercase")]
pub enum CardNetworkLowercase {
    Visa,
    Mastercard,
    Amex,
    Discover,
    Jcb,
    Diners,
    CartesBancaires,
    UnionPay,
    Interac,
    RuPay,
    Maestro,
    Star,
    Pulse,
    Accel,
    Nyce,
}

impl From<common_enums::CardNetwork> for CardNetworkLowercase {
    fn from(value: common_enums::CardNetwork) -> Self {
        match value {
            common_enums::CardNetwork::Visa => Self::Visa,
            common_enums::CardNetwork::Mastercard => Self::Mastercard,
            common_enums::CardNetwork::AmericanExpress => Self::Amex,
            common_enums::CardNetwork::Discover => Self::Discover,
            common_enums::CardNetwork::JCB => Self::Jcb,
            common_enums::CardNetwork::DinersClub => Self::Diners,
            common_enums::CardNetwork::CartesBancaires => Self::CartesBancaires,
            common_enums::CardNetwork::UnionPay => Self::UnionPay,
            common_enums::CardNetwork::Interac => Self::Interac,
            common_enums::CardNetwork::RuPay => Self::RuPay,
            common_enums::CardNetwork::Maestro => Self::Maestro,
            common_enums::CardNetwork::Star => Self::Star,
            common_enums::CardNetwork::Pulse => Self::Pulse,
            common_enums::CardNetwork::Accel => Self::Accel,
            common_enums::CardNetwork::Nyce => Self::Nyce,
        }
    }
}

#[derive(Debug, Serialize, Deserialize, Clone, PartialEq)]
#[serde(rename_all = "camelCase")]
pub struct AmountDetails {
    pub amount: MinorUnit,
    pub currency_code: common_enums::Currency,
    #[serde(skip_serializing_if = "Option::is_none")]
    pub display_amount: Option<String>,
}

// Confirm Transaction Request (for capture)
#[derive(Debug, Serialize, PartialEq)]
#[serde(rename_all = "camelCase")]
pub struct PeachpaymentsCaptureRequest {
    pub amount: AmountDetails,
}

#[derive(Debug, Serialize)]
#[serde(rename_all = "camelCase")]
pub struct PeachpaymentsRefundRequest {
    pub reference_id: String,
    pub ecommerce_card_payment_only_transaction_data: PeachpaymentsRefundTransactionData,
    #[serde(skip_serializing_if = "Option::is_none")]
    pub pos_data: Option<PosData>,
}

#[derive(Debug, Serialize)]
#[serde(rename_all = "camelCase")]
pub struct PosData {
    pub referral: String,
}

#[derive(Debug, Serialize, PartialEq)]
#[serde(rename_all = "camelCase")]
pub struct PeachpaymentsRefundTransactionData {
    pub amount: AmountDetails,
}

impl TryFrom<&RefundsRouterData<Execute>> for PeachpaymentsRefundRequest {
    type Error = error_stack::Report<errors::ConnectorError>;
    fn try_from(item: &RefundsRouterData<Execute>) -> Result<Self, Self::Error> {
        let amount = AmountDetails {
            amount: item.request.minor_refund_amount,
            currency_code: item.request.currency,
            display_amount: None,
        };
        let ecommerce_card_payment_only_transaction_data =
            PeachpaymentsRefundTransactionData { amount };
        Ok(Self {
            reference_id: item.request.refund_id.clone(),
            ecommerce_card_payment_only_transaction_data,
            pos_data: None,
        })
    }
}

#[derive(Debug, Serialize, PartialEq)]
pub struct EcommerceCardPaymentOnlyConfirmationData {
    pub amount: AmountDetails,
}

// Void Transaction Request
#[derive(Debug, Serialize, PartialEq)]
#[serde(rename_all = "camelCase")]
pub struct PeachpaymentsVoidRequest {
    pub amount: AmountDetails,
}

#[derive(Debug, Serialize, PartialEq)]
#[serde(rename_all = "snake_case")]
pub enum PaymentMethod {
    EcommerceCardPaymentOnly,
}

impl TryFrom<&PeachpaymentsRouterData<&PaymentsCaptureRouterData>> for PeachpaymentsCaptureRequest {
    type Error = error_stack::Report<errors::ConnectorError>;
    fn try_from(
        item: &PeachpaymentsRouterData<&PaymentsCaptureRouterData>,
    ) -> Result<Self, Self::Error> {
        Ok(Self {
            amount: AmountDetails {
                amount: item.amount,
                currency_code: item.router_data.request.currency,
                display_amount: None,
            },
        })
    }
}

#[derive(Default, Debug, Serialize, PartialEq)]
#[serde(rename_all = "snake_case")]
pub enum FailureReason {
    UnableToSend,
    #[default]
    Timeout,
    SecurityError,
    IssuerUnavailable,
    TooLateResponse,
    Malfunction,
    UnableToComplete,
    OnlineDeclined,
    SuspectedFraud,
    CardDeclined,
    Partial,
    OfflineDeclined,
    CustomerCancel,
}

impl FromStr for FailureReason {
    type Err = error_stack::Report<errors::ConnectorError>;

    fn from_str(value: &str) -> Result<Self, Self::Err> {
        match value.to_lowercase().as_str() {
            "unable_to_send" => Ok(Self::UnableToSend),
            "timeout" => Ok(Self::Timeout),
            "security_error" => Ok(Self::SecurityError),
            "issuer_unavailable" => Ok(Self::IssuerUnavailable),
            "too_late_response" => Ok(Self::TooLateResponse),
            "malfunction" => Ok(Self::Malfunction),
            "unable_to_complete" => Ok(Self::UnableToComplete),
            "online_declined" => Ok(Self::OnlineDeclined),
            "suspected_fraud" => Ok(Self::SuspectedFraud),
            "card_declined" => Ok(Self::CardDeclined),
            "partial" => Ok(Self::Partial),
            "offline_declined" => Ok(Self::OfflineDeclined),
            "customer_cancel" => Ok(Self::CustomerCancel),
            _ => Ok(Self::Timeout),
        }
    }
}

impl TryFrom<&PeachpaymentsRouterData<&PaymentsCancelRouterData>> for PeachpaymentsVoidRequest {
    type Error = error_stack::Report<errors::ConnectorError>;
    fn try_from(
        item: &PeachpaymentsRouterData<&PaymentsCancelRouterData>,
    ) -> Result<Self, Self::Error> {
        let amount = AmountDetails {
            amount: item.amount,
            currency_code: item.router_data.request.currency.ok_or(
                errors::ConnectorError::MissingRequiredField {
                    field_name: "Currency",
                },
            )?,
            display_amount: None,
        };
        Ok(Self { amount })
    }
}

#[derive(Debug, Serialize, Deserialize)]
pub struct PeachPaymentsConnectorMetadataObject {
    pub client_merchant_reference_id: Secret<String>,
    pub merchant_payment_method_route_id: Secret<String>,
}

impl TryFrom<&PeachpaymentsRouterData<&PaymentsAuthorizeRouterData>>
    for PeachpaymentsPaymentsRequest
{
    type Error = error_stack::Report<errors::ConnectorError>;
    fn try_from(
        item: &PeachpaymentsRouterData<&PaymentsAuthorizeRouterData>,
    ) -> Result<Self, Self::Error> {
        match item.router_data.request.payment_method_data.clone() {
            PaymentMethodData::Card(req_card) => Self::try_from((item, req_card)),
            PaymentMethodData::NetworkToken(token_data) => Self::try_from((item, token_data)),

            _ => Err(errors::ConnectorError::NotImplemented("Payment method".to_string()).into()),
        }
    }
}

impl
    TryFrom<(
        &PeachpaymentsRouterData<&PaymentsAuthorizeRouterData>,
        NetworkTokenData,
    )> for PeachpaymentsPaymentsRequest
{
    type Error = error_stack::Report<errors::ConnectorError>;
    fn try_from(
        (item, token_data): (
            &PeachpaymentsRouterData<&PaymentsAuthorizeRouterData>,
            NetworkTokenData,
        ),
    ) -> Result<Self, Self::Error> {
        let amount_in_cents = item.amount;

        let connector_merchant_config =
            PeachPaymentsConnectorMetadataObject::try_from(&item.router_data.connector_meta_data)?;

        let merchant_information = MerchantInformation {
            client_merchant_reference_id: connector_merchant_config.client_merchant_reference_id,
        };

        let routing_reference = RoutingReference {
            merchant_payment_method_route_id: connector_merchant_config
                .merchant_payment_method_route_id,
        };

        let network_token_data = NetworkTokenDetails {
            token: token_data.get_network_token(),
            expiry_year: token_data.get_token_expiry_year_2_digit()?,
            expiry_month: token_data.get_network_token_expiry_month(),
            cryptogram: token_data.get_cryptogram(),
            eci: token_data.eci.clone(),
            scheme: Some(CardNetworkLowercase::from(
                token_data.card_network.clone().ok_or(
                    errors::ConnectorError::MissingRequiredField {
                        field_name: "card_network",
                    },
                )?,
            )),
        };

        let amount = AmountDetails {
            amount: amount_in_cents,
            currency_code: item.router_data.request.currency,
            display_amount: None,
        };

        let pre_auth_inc_ext_capture_flow = if matches!(
            item.router_data.request.capture_method,
            Some(common_enums::CaptureMethod::Manual)
        ) {
            Some(PreAuthIncExtCaptureFlow {
                dcc_mode: DccMode::NoDcc,
                txn_ref_nr: item.router_data.connector_request_reference_id.clone(),
            })
        } else {
            None
        };

        let ecommerce_data = EcommercePaymentOnlyTransactionData::NetworkToken(
            EcommerceNetworkTokenPaymentOnlyTransactionData {
                merchant_information,
                routing_reference,
                network_token_data,
                amount,
                cof_data: CardOnFileData {
                    _type: COF_DATA_TYPE.to_string(),
                    source: COF_DATA_SOURCE.to_string(),
                    mode: COF_DATA_MODE.to_string(),
                },
<<<<<<< HEAD
                rrn: item.router_data.merchant_order_reference_id.clone(),
=======
                rrn: item.router_data.request.merchant_order_reference_id.clone(),
                pre_auth_inc_ext_capture_flow,
>>>>>>> 35c15e99
            },
        );

        // Generate current timestamp for sendDateTime (ISO 8601 format: YYYY-MM-DDTHH:MM:SSZ)
        let send_date_time = OffsetDateTime::now_utc()
            .format(&time::format_description::well_known::Iso8601::DEFAULT)
            .map_err(|_| errors::ConnectorError::RequestEncodingFailed)?;

        Ok(Self::NetworkToken(PeachpaymentsPaymentsNTRequest {
            payment_method: "ecommerce_card_payment_only".to_string(),
            reference_id: item.router_data.connector_request_reference_id.clone(),
            ecommerce_card_payment_only_transaction_data: ecommerce_data,
            send_date_time: send_date_time.clone(),
        }))
    }
}

impl TryFrom<(&PeachpaymentsRouterData<&PaymentsAuthorizeRouterData>, Card)>
    for PeachpaymentsPaymentsRequest
{
    type Error = error_stack::Report<errors::ConnectorError>;
    fn try_from(
        (item, req_card): (&PeachpaymentsRouterData<&PaymentsAuthorizeRouterData>, Card),
    ) -> Result<Self, Self::Error> {
        if item.router_data.is_three_ds() {
            return Err(errors::ConnectorError::NotSupported {
                message: "3DS flow".to_string(),
                connector: "Peachpayments",
            }
            .into());
        }
        let amount_in_cents = item.amount;

        let connector_merchant_config =
            PeachPaymentsConnectorMetadataObject::try_from(&item.router_data.connector_meta_data)?;

        let merchant_information = MerchantInformation {
            client_merchant_reference_id: connector_merchant_config.client_merchant_reference_id,
        };

        let routing_reference = RoutingReference {
            merchant_payment_method_route_id: connector_merchant_config
                .merchant_payment_method_route_id,
        };

        let card = CardDetails {
            pan: req_card.card_number.clone(),
            cardholder_name: req_card.card_holder_name.clone(),
            expiry_year: req_card.get_card_expiry_year_2_digit()?,
            expiry_month: req_card.card_exp_month.clone(),
            cvv: Some(req_card.card_cvc.clone()),
        };

        let amount = AmountDetails {
            amount: amount_in_cents,
            currency_code: item.router_data.request.currency,
            display_amount: None,
        };

        let pre_auth_inc_ext_capture_flow = if matches!(
            item.router_data.request.capture_method,
            Some(common_enums::CaptureMethod::Manual)
        ) {
            Some(PreAuthIncExtCaptureFlow {
                dcc_mode: DccMode::NoDcc,
                txn_ref_nr: item.router_data.connector_request_reference_id.clone(),
            })
        } else {
            None
        };

        let ecommerce_data =
            EcommercePaymentOnlyTransactionData::Card(EcommerceCardPaymentOnlyTransactionData {
                merchant_information,
                routing_reference,
                card,
                amount,
<<<<<<< HEAD
                rrn: item.router_data.merchant_order_reference_id.clone(),
=======
                rrn: item.router_data.request.merchant_order_reference_id.clone(),
                pre_auth_inc_ext_capture_flow,
>>>>>>> 35c15e99
            });

        // Generate current timestamp for sendDateTime (ISO 8601 format: YYYY-MM-DDTHH:MM:SSZ)
        let send_date_time = OffsetDateTime::now_utc()
            .format(&time::format_description::well_known::Iso8601::DEFAULT)
            .map_err(|_| errors::ConnectorError::RequestEncodingFailed)?;

        Ok(Self::Card(PeachpaymentsPaymentsCardRequest {
            charge_method: CHARGE_METHOD.to_string(),
            reference_id: item.router_data.connector_request_reference_id.clone(),
            ecommerce_card_payment_only_transaction_data: ecommerce_data,
            pos_data: None,
            send_date_time,
        }))
    }
}
// Auth Struct for Card Gateway API
pub struct PeachpaymentsAuthType {
    pub(crate) api_key: Secret<String>,
    pub(crate) tenant_id: Secret<String>,
}

impl TryFrom<&ConnectorAuthType> for PeachpaymentsAuthType {
    type Error = error_stack::Report<errors::ConnectorError>;
    fn try_from(auth_type: &ConnectorAuthType) -> Result<Self, Self::Error> {
        if let ConnectorAuthType::BodyKey { api_key, key1 } = auth_type {
            Ok(Self {
                api_key: api_key.clone(),
                tenant_id: key1.clone(),
            })
        } else {
            Err(errors::ConnectorError::FailedToObtainAuthType)?
        }
    }
}
// Card Gateway API Response
#[derive(Debug, Clone, Serialize, Deserialize, PartialEq)]
#[serde(rename_all = "snake_case")]
pub enum PeachpaymentsPaymentStatus {
    Successful,
    Pending,
    Authorized,
    Approved,
    ApprovedConfirmed,
    Declined,
    Failed,
    Reversed,
    ThreedsRequired,
    Voided,
}

impl From<PeachpaymentsPaymentStatus> for common_enums::AttemptStatus {
    fn from(item: PeachpaymentsPaymentStatus) -> Self {
        match item {
            // PENDING means authorized but not yet captured - requires confirmation
            PeachpaymentsPaymentStatus::Pending
            | PeachpaymentsPaymentStatus::Authorized
            | PeachpaymentsPaymentStatus::Approved => Self::Authorized,
            PeachpaymentsPaymentStatus::Declined | PeachpaymentsPaymentStatus::Failed => {
                Self::Failure
            }
            PeachpaymentsPaymentStatus::Voided | PeachpaymentsPaymentStatus::Reversed => {
                Self::Voided
            }
            PeachpaymentsPaymentStatus::ThreedsRequired => Self::AuthenticationPending,
            PeachpaymentsPaymentStatus::ApprovedConfirmed
            | PeachpaymentsPaymentStatus::Successful => Self::Charged,
        }
    }
}

#[derive(Debug, Clone, Deserialize, Serialize)]
#[serde(untagged)]
pub enum PeachpaymentsPaymentsResponse {
    Response(Box<PeachpaymentsPaymentsData>),
    WebhookResponse(Box<PeachpaymentsIncomingWebhook>),
}

impl From<PeachpaymentsRefundStatus> for common_enums::RefundStatus {
    fn from(item: PeachpaymentsRefundStatus) -> Self {
        match item {
            PeachpaymentsRefundStatus::ApprovedConfirmed => Self::Success,
            PeachpaymentsRefundStatus::Failed | PeachpaymentsRefundStatus::Declined => {
                Self::Failure
            }
        }
    }
}

#[derive(Debug, Clone, Serialize, Deserialize, PartialEq)]
#[serde(rename_all = "camelCase")]
pub struct PeachpaymentsPaymentsData {
    pub transaction_id: String,
    pub response_code: Option<ResponseCode>,
    pub transaction_result: PeachpaymentsPaymentStatus,
    pub ecommerce_card_payment_only_transaction_data: Option<EcommerceCardPaymentOnlyResponseData>,
}

#[derive(Debug, Clone, Deserialize, Serialize)]
#[serde(rename_all = "camelCase")]
pub struct PeachpaymentsRsyncResponse {
    pub transaction_id: String,
    pub transaction_result: PeachpaymentsRefundStatus,
    pub response_code: Option<ResponseCode>,
}

#[derive(Debug, Clone, Deserialize, Serialize)]
#[serde(rename_all = "camelCase")]
pub struct PeachpaymentsRefundResponse {
    pub transaction_id: String,
    pub original_transaction_id: Option<String>,
    pub reference_id: String,
    pub transaction_result: PeachpaymentsRefundStatus,
    pub response_code: Option<ResponseCode>,
    pub refund_balance_data: Option<RefundBalanceData>,
}

#[derive(Debug, Clone, Serialize, Deserialize, PartialEq)]
#[serde(rename_all = "snake_case")]
pub enum PeachpaymentsRefundStatus {
    ApprovedConfirmed,
    Declined,
    Failed,
}

#[derive(Debug, Clone, Deserialize, Serialize)]
#[serde(rename_all = "camelCase")]
pub struct RefundBalanceData {
    pub amount: AmountDetails,
    pub balance: AmountDetails,
    pub refund_history: Vec<RefundHistory>,
}

#[derive(Debug, Clone, Deserialize, Serialize)]
#[serde(rename_all = "camelCase")]
pub struct RefundHistory {
    pub transaction_id: String,
    pub reference_id: String,
    pub amount: AmountDetails,
}

impl<F>
    TryFrom<ResponseRouterData<F, PeachpaymentsRefundResponse, RefundsData, RefundsResponseData>>
    for RouterData<F, RefundsData, RefundsResponseData>
{
    type Error = error_stack::Report<errors::ConnectorError>;
    fn try_from(
        item: ResponseRouterData<F, PeachpaymentsRefundResponse, RefundsData, RefundsResponseData>,
    ) -> Result<Self, Self::Error> {
        let refund_status = common_enums::RefundStatus::from(item.response.transaction_result);
        let response = if refund_status == storage_enums::RefundStatus::Failure {
            Err(ErrorResponse {
                code: get_error_code(item.response.response_code.as_ref()),
                message: get_error_message(item.response.response_code.as_ref()),
                reason: None,
                status_code: item.http_code,
                attempt_status: None,
                connector_transaction_id: Some(item.response.transaction_id),
                network_advice_code: None,
                network_decline_code: None,
                network_error_message: None,
                connector_metadata: None,
            })
        } else {
            Ok(RefundsResponseData {
                connector_refund_id: item.response.transaction_id,
                refund_status,
            })
        };
        Ok(Self {
            response,
            ..item.data
        })
    }
}

impl
    TryFrom<ResponseRouterData<RSync, PeachpaymentsRsyncResponse, RefundsData, RefundsResponseData>>
    for RefundsRouterData<RSync>
{
    type Error = error_stack::Report<errors::ConnectorError>;
    fn try_from(
        item: ResponseRouterData<
            RSync,
            PeachpaymentsRsyncResponse,
            RefundsData,
            RefundsResponseData,
        >,
    ) -> Result<Self, Self::Error> {
        let refund_status = item.response.transaction_result.into();
        let response = if refund_status == storage_enums::RefundStatus::Failure {
            Err(ErrorResponse {
                code: get_error_code(item.response.response_code.as_ref()),
                message: get_error_message(item.response.response_code.as_ref()),
                reason: None,
                status_code: item.http_code,
                attempt_status: None,
                connector_transaction_id: Some(item.response.transaction_id),
                network_advice_code: None,
                network_decline_code: None,
                network_error_message: None,
                connector_metadata: None,
            })
        } else {
            Ok(RefundsResponseData {
                connector_refund_id: item.response.transaction_id,
                refund_status,
            })
        };

        Ok(Self {
            response,
            ..item.data
        })
    }
}

// Confirm Transaction Response
#[derive(Debug, Clone, Serialize, Deserialize, PartialEq)]
#[serde(rename_all = "camelCase")]
pub struct PeachpaymentsCaptureResponse {
    pub transaction_id: String,
    pub response_code: Option<ResponseCode>,
    pub transaction_result: PeachpaymentsPaymentStatus,
    pub authorization_code: Option<String>,
}

#[derive(Debug, Clone, Serialize, Deserialize, PartialEq)]
#[serde(rename_all = "camelCase")]
#[serde(untagged)]
pub enum ResponseCode {
    Text(String),
    Structured {
        value: String,
        description: String,
        terminal_outcome_string: Option<String>,
        receipt_string: Option<String>,
    },
}

impl ResponseCode {
    pub fn value(&self) -> Option<&String> {
        match self {
            Self::Structured { value, .. } => Some(value),
            _ => None,
        }
    }

    pub fn description(&self) -> Option<&String> {
        match self {
            Self::Structured { description, .. } => Some(description),
            _ => None,
        }
    }

    pub fn as_text(&self) -> Option<&String> {
        match self {
            Self::Text(s) => Some(s),
            _ => None,
        }
    }
}

#[derive(Debug, Clone, Serialize, Deserialize, PartialEq)]
#[serde(rename_all = "camelCase")]
pub struct EcommerceCardPaymentOnlyResponseData {
    pub amount: Option<AmountDetails>,
    pub stan: Option<Secret<String>>,
    pub rrn: Option<Secret<String>>,
    pub approval_code: Option<String>,
    pub merchant_advice_code: Option<String>,
    pub description: Option<String>,
    pub trace_id: Option<String>,
}

fn is_payment_success(value: Option<&String>) -> bool {
    if let Some(val) = value {
        val == "00" || val == "08" || val == "X94"
    } else {
        false
    }
}

fn get_error_code(response_code: Option<&ResponseCode>) -> String {
    response_code
        .and_then(|code| code.value())
        .map(|val| val.to_string())
        .unwrap_or(
            response_code
                .and_then(|code| code.as_text())
                .map(|text| text.to_string())
                .unwrap_or(NO_ERROR_CODE.to_string()),
        )
}

fn get_error_message(response_code: Option<&ResponseCode>) -> String {
    response_code
        .and_then(|code| code.description())
        .map(|desc| desc.to_string())
        .unwrap_or(
            response_code
                .and_then(|code| code.as_text())
                .map(|text| text.to_string())
                .unwrap_or(NO_ERROR_MESSAGE.to_string()),
        )
}

pub fn get_peachpayments_response(
    response: PeachpaymentsPaymentsData,
    status_code: u16,
) -> CustomResult<
    (
        storage_enums::AttemptStatus,
        Result<PaymentsResponseData, ErrorResponse>,
    ),
    errors::ConnectorError,
> {
    let status = common_enums::AttemptStatus::from(response.transaction_result);
    let payments_response = if !is_payment_success(
        response
            .response_code
            .as_ref()
            .and_then(|code| code.value()),
    ) {
        Err(ErrorResponse {
            code: get_error_code(response.response_code.as_ref()),
            message: get_error_message(response.response_code.as_ref()),
            reason: response
                .ecommerce_card_payment_only_transaction_data
                .and_then(|data| data.description),
            status_code,
            attempt_status: Some(status),
            connector_transaction_id: Some(response.transaction_id.clone()),
            network_advice_code: None,
            network_decline_code: None,
            network_error_message: None,
            connector_metadata: None,
        })
    } else {
        Ok(PaymentsResponseData::TransactionResponse {
            resource_id: ResponseId::ConnectorTransactionId(response.transaction_id.clone()),
            redirection_data: Box::new(None),
            mandate_reference: Box::new(None),
            connector_metadata: None,
            network_txn_id: None,
            connector_response_reference_id: Some(response.transaction_id),
            incremental_authorization_allowed: None,
            charges: None,
        })
    };
    Ok((status, payments_response))
}

pub fn get_webhook_response(
    response: PeachpaymentsIncomingWebhook,
    status_code: u16,
) -> CustomResult<
    (
        storage_enums::AttemptStatus,
        Result<PaymentsResponseData, ErrorResponse>,
    ),
    errors::ConnectorError,
> {
    let transaction = response
        .transaction
        .ok_or(errors::ConnectorError::WebhookResourceObjectNotFound)?;
    let status = common_enums::AttemptStatus::from(transaction.transaction_result);
    let webhook_response = if !is_payment_success(
        transaction
            .response_code
            .as_ref()
            .and_then(|code| code.value()),
    ) {
        Err(ErrorResponse {
            code: get_error_code(transaction.response_code.as_ref()),
            message: get_error_message(transaction.response_code.as_ref()),
            reason: transaction
                .ecommerce_card_payment_only_transaction_data
                .and_then(|data| data.description),
            status_code,
            attempt_status: Some(status),
            connector_transaction_id: Some(transaction.transaction_id.clone()),
            network_advice_code: None,
            network_decline_code: None,
            network_error_message: None,
            connector_metadata: None,
        })
    } else {
        Ok(PaymentsResponseData::TransactionResponse {
            resource_id: ResponseId::ConnectorTransactionId(
                transaction
                    .original_transaction_id
                    .unwrap_or(transaction.transaction_id.clone()),
            ),
            redirection_data: Box::new(None),
            mandate_reference: Box::new(None),
            connector_metadata: None,
            network_txn_id: None,
            connector_response_reference_id: Some(transaction.transaction_id.clone()),
            incremental_authorization_allowed: None,
            charges: None,
        })
    };
    Ok((status, webhook_response))
}

impl<F, T> TryFrom<ResponseRouterData<F, PeachpaymentsPaymentsResponse, T, PaymentsResponseData>>
    for RouterData<F, T, PaymentsResponseData>
{
    type Error = error_stack::Report<errors::ConnectorError>;
    fn try_from(
        item: ResponseRouterData<F, PeachpaymentsPaymentsResponse, T, PaymentsResponseData>,
    ) -> Result<Self, Self::Error> {
        let (status, response) = match item.response {
            PeachpaymentsPaymentsResponse::Response(response) => {
                get_peachpayments_response(*response, item.http_code)?
            }
            PeachpaymentsPaymentsResponse::WebhookResponse(response) => {
                get_webhook_response(*response, item.http_code)?
            }
        };

        Ok(Self {
            status,
            response,
            ..item.data
        })
    }
}

// TryFrom implementation for confirm response
impl<F, T> TryFrom<ResponseRouterData<F, PeachpaymentsCaptureResponse, T, PaymentsResponseData>>
    for RouterData<F, T, PaymentsResponseData>
{
    type Error = error_stack::Report<errors::ConnectorError>;
    fn try_from(
        item: ResponseRouterData<F, PeachpaymentsCaptureResponse, T, PaymentsResponseData>,
    ) -> Result<Self, Self::Error> {
        let status = common_enums::AttemptStatus::from(item.response.transaction_result);

        // Check if it's an error response
        let response = if !is_payment_success(
            item.response
                .response_code
                .as_ref()
                .and_then(|code| code.value()),
        ) {
            Err(ErrorResponse {
                code: get_error_code(item.response.response_code.as_ref()),
                message: get_error_message(item.response.response_code.as_ref()),
                reason: None,
                status_code: item.http_code,
                attempt_status: Some(status),
                connector_transaction_id: Some(item.response.transaction_id.clone()),
                network_advice_code: None,
                network_decline_code: None,
                network_error_message: None,
                connector_metadata: None,
            })
        } else {
            Ok(PaymentsResponseData::TransactionResponse {
                resource_id: ResponseId::ConnectorTransactionId(
                    item.response.transaction_id.clone(),
                ),
                redirection_data: Box::new(None),
                mandate_reference: Box::new(None),
                connector_metadata: item.response.authorization_code.map(|auth_code| {
                    serde_json::json!({
                        "authorization_code": auth_code
                    })
                }),
                network_txn_id: None,
                connector_response_reference_id: Some(item.response.transaction_id),
                incremental_authorization_allowed: None,
                charges: None,
            })
        };

        Ok(Self {
            status,
            response,
            ..item.data
        })
    }
}

#[derive(Debug, Clone, Serialize, Deserialize, PartialEq)]
#[serde(rename_all = "camelCase")]
pub struct PeachpaymentsIncomingWebhook {
    pub webhook_id: String,
    pub webhook_type: String,
    pub reversal_failure_reason: Option<String>,
    pub transaction: Option<WebhookTransaction>,
}

#[derive(Debug, Clone, Serialize, Deserialize, PartialEq)]
#[serde(rename_all = "camelCase")]
pub struct WebhookTransaction {
    pub transaction_id: String,
    pub original_transaction_id: Option<String>,
    pub reference_id: String,
    pub transaction_result: PeachpaymentsPaymentStatus,
    pub error_message: Option<String>,
    pub response_code: Option<ResponseCode>,
    pub ecommerce_card_payment_only_transaction_data: Option<EcommerceCardPaymentOnlyResponseData>,
    pub payment_method: Secret<String>,
}

// Error Response
#[derive(Debug, Clone, Serialize, Deserialize)]
#[serde(rename_all = "camelCase")]
pub struct PeachpaymentsErrorResponse {
    pub error_ref: String,
    pub message: String,
}

impl TryFrom<ErrorResponse> for PeachpaymentsErrorResponse {
    type Error = error_stack::Report<errors::ConnectorError>;

    fn try_from(error_response: ErrorResponse) -> Result<Self, Self::Error> {
        Ok(Self {
            error_ref: error_response.code,
            message: error_response.message,
        })
    }
}<|MERGE_RESOLUTION|>--- conflicted
+++ resolved
@@ -116,8 +116,6 @@
     pub amount: AmountDetails,
     pub cof_data: CardOnFileData,
     pub rrn: Option<String>,
-<<<<<<< HEAD
-=======
     #[serde(skip_serializing_if = "Option::is_none")]
     pub pre_auth_inc_ext_capture_flow: Option<PreAuthIncExtCaptureFlow>,
 }
@@ -136,7 +134,6 @@
     NoDcc,
     OptInDcc,
     OptOutDcc,
->>>>>>> 35c15e99
 }
 
 #[derive(Debug, Serialize, PartialEq)]
@@ -472,12 +469,8 @@
                     source: COF_DATA_SOURCE.to_string(),
                     mode: COF_DATA_MODE.to_string(),
                 },
-<<<<<<< HEAD
-                rrn: item.router_data.merchant_order_reference_id.clone(),
-=======
                 rrn: item.router_data.request.merchant_order_reference_id.clone(),
                 pre_auth_inc_ext_capture_flow,
->>>>>>> 35c15e99
             },
         );
 
@@ -555,12 +548,8 @@
                 routing_reference,
                 card,
                 amount,
-<<<<<<< HEAD
-                rrn: item.router_data.merchant_order_reference_id.clone(),
-=======
                 rrn: item.router_data.request.merchant_order_reference_id.clone(),
                 pre_auth_inc_ext_capture_flow,
->>>>>>> 35c15e99
             });
 
         // Generate current timestamp for sendDateTime (ISO 8601 format: YYYY-MM-DDTHH:MM:SSZ)
