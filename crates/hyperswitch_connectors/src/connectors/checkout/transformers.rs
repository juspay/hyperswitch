--- conflicted
+++ resolved
@@ -338,16 +338,12 @@
     pub payment_type: CheckoutPaymentType,
     pub merchant_initiated: Option<bool>,
     pub previous_payment_id: Option<String>,
-<<<<<<< HEAD
     pub store_for_future_use: Option<bool>,
-=======
-
     // Level 2/3 data fields
     pub customer: Option<CheckoutCustomer>,
     pub processing: Option<CheckoutProcessing>,
     pub shipping: Option<CheckoutShipping>,
     pub items: Option<Vec<CheckoutLineItem>>,
->>>>>>> 744c8281
 }
 
 #[derive(Debug, Serialize, Deserialize)]
@@ -680,10 +676,7 @@
             payment_type,
             merchant_initiated,
             previous_payment_id,
-<<<<<<< HEAD
             store_for_future_use,
-        })
-=======
             customer,
             processing,
             shipping,
@@ -691,7 +684,6 @@
         };
 
         Ok(request)
->>>>>>> 744c8281
     }
 }
 
