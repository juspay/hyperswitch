use api_models::payments::{
    ApplePayCombinedMetadata, ApplepayCombinedSessionTokenData, ApplepaySessionTokenData,
    ApplepaySessionTokenMetadata,
};
use base64::Engine;
use common_enums::{enums, Currency};
use common_utils::{
    consts::BASE64_ENGINE, ext_traits::ValueExt, pii, request::Method, types::FloatMajorUnit,
};
use error_stack::ResultExt;
use hyperswitch_domain_models::{
    payment_method_data::{PaymentMethodData, WalletData},
    router_data::{ConnectorAuthType, PaymentMethodToken, RouterData},
    router_flow_types::refunds::{Execute, RSync},
    router_request_types::ResponseId,
    router_response_types::{PaymentsResponseData, RedirectForm, RefundsResponseData},
    types,
};
use hyperswitch_interfaces::errors;
use masking::{ExposeInterface, Secret};
use serde::{ser::Serializer, Deserialize, Serialize};

use crate::{
    types::{RefundsResponseRouterData, ResponseRouterData},
    utils::{
        self, ApplePayDecrypt, CardData as _, PaymentsCancelRequestData, PaymentsSyncRequestData,
        RouterData as _,
    },
};

#[derive(Debug, Serialize)]
pub struct FiservRouterData<T> {
    pub amount: FloatMajorUnit,
    pub router_data: T,
}

impl<T> TryFrom<(FloatMajorUnit, T)> for FiservRouterData<T> {
    type Error = error_stack::Report<errors::ConnectorError>;

    fn try_from((amount, router_data): (FloatMajorUnit, T)) -> Result<Self, Self::Error> {
        Ok(Self {
            amount,
            router_data,
        })
    }
}

impl Serialize for FiservCheckoutChargesRequest {
    fn serialize<S>(&self, serializer: S) -> Result<S::Ok, S::Error>
    where
        S: Serializer,
    {
        match self {
            Self::Checkout(inner) => inner.serialize(serializer),
            Self::Charges(inner) => inner.serialize(serializer),
        }
    }
}

#[derive(Debug, Serialize)]
#[serde(rename_all = "camelCase")]
pub struct FiservPaymentsRequest {
    amount: Amount,
    merchant_details: MerchantDetails,
    #[serde(flatten)]
    checkout_charges_request: FiservCheckoutChargesRequest,
}

#[derive(Debug)]
pub enum FiservCheckoutChargesRequest {
    Checkout(CheckoutPaymentsRequest),
    Charges(ChargesPaymentRequest),
}

#[derive(Debug, Serialize)]
#[serde(rename_all = "camelCase")]
pub struct ChargesPaymentRequest {
    source: Source,
    transaction_interaction: Option<TransactionInteraction>,
    transaction_details: TransactionDetails,
}

#[derive(Debug, Serialize)]
#[serde(rename_all = "UPPERCASE")]
pub enum FiservChannel {
    Web,
}

#[derive(Debug, Serialize)]
#[serde(rename_all = "UPPERCASE")]
pub enum FiservPaymentInitiator {
    Merchant,
}

#[derive(Debug, Serialize)]
#[serde(rename_all = "SCREAMING_SNAKE_CASE")]
pub enum FiservCustomerConfirmation {
    ReviewAndPay,
}

#[derive(Debug, Serialize)]
#[serde(rename_all = "camelCase")]
<<<<<<< HEAD
pub struct CheckoutPaymentsRequest {
    order: FiservOrder,
    payment_method: FiservPaymentMethod,
    interactions: FiservInteractions,
    transaction_details: TransactionDetails,
=======
pub struct FiservInteractions {
    channel: FiservChannel,
    customer_confirmation: FiservCustomerConfirmation,
    payment_initiator: FiservPaymentInitiator,
    return_urls: FiservReturnUrls,
}

#[derive(Debug, Serialize)]
#[serde(rename_all = "camelCase")]
pub struct FiservReturnUrls {
    success_url: String,
    cancel_url: String,
>>>>>>> 0f73d763
}

#[derive(Debug, Serialize)]
#[serde(rename_all = "camelCase")]
pub struct FiservPaymentMethod {
    provider: FiservWallet,
    #[serde(rename = "type")]
    wallet_type: FiservWalletType,
}

#[derive(Debug, Serialize)]
#[serde(rename_all = "camelCase")]
pub struct FiservOrder {
    intent: FiservIntent,
}

#[derive(Debug, Serialize)]
#[serde(rename_all = "camelCase")]
pub struct FiservInteractions {
    channel: String,
    customer_confirmation: String,
    payment_initiator: String,
    return_urls: FiservReturnUrls,
}

#[derive(Debug, Serialize)]
#[serde(rename_all = "UPPERCASE")]
pub enum FiservWallet {
    ApplePay,
    GooglePay,
    PayPal,
}

#[derive(Debug, Serialize)]
#[serde(rename_all = "SCREAMING_SNAKE_CASE")]
pub enum FiservWalletType {
    PaypalWallet,
}

#[derive(Debug, Serialize)]
#[serde(tag = "sourceType")]
pub enum Source {
    #[serde(rename = "GooglePay")]
    GooglePay(GooglePayData),

    #[serde(rename = "PaymentCard")]
    PaymentCard { card: CardData },
    #[serde(rename = "ApplePay")]
    ApplePay(ApplePayWalletDetails),
    #[serde(rename = "DecryptedWallet")]
    DecryptedWallet(DecryptedWalletDetails),
}

#[derive(Debug, Serialize)]
#[serde(rename_all = "camelCase")]
pub struct ApplePayWalletDetails {
    pub data: Secret<String>,
    pub header: ApplePayHeader,
    pub signature: Secret<String>,
    pub version: Secret<String>,
    #[serde(skip_serializing_if = "Option::is_none")]
    pub application_data: Option<Secret<String>>,
    pub apple_pay_merchant_id: Secret<String>,
}

#[derive(Debug, Serialize, Deserialize)]
#[serde(rename_all = "camelCase")]
pub struct ApplePayHeader {
    #[serde(skip_serializing_if = "Option::is_none")]
    pub application_data_hash: Option<Secret<String>>,
    pub ephemeral_public_key: Secret<String>,
    pub public_key_hash: Secret<String>,
    pub transaction_id: Secret<String>,
}

#[derive(Debug, Serialize)]
#[serde(rename_all = "camelCase")]
pub struct DecryptedWalletDetails {
    pub card: WalletCardData,
    #[serde(rename = "cavv")]
    pub cryptogram: Secret<String>,
    #[serde(rename = "xid")]
    pub transaction_id: Secret<String>,
    pub wallet_type: FiservWalletType,
}

#[derive(Debug, Serialize)]
#[serde(rename_all = "UPPERCASE")]
pub enum FiservWalletType {
    ApplePay,
    GooglePay,
}

#[derive(Debug, Serialize)]
#[serde(rename_all = "camelCase")]
pub struct GooglePayData {
    data: Secret<String>,
    signature: Secret<String>,
    version: String,
    intermediate_signing_key: IntermediateSigningKey,
}

#[derive(Debug, Serialize)]
#[serde(rename_all = "camelCase")]
pub struct CardData {
    card_data: cards::CardNumber,
    expiration_month: Secret<String>,
    expiration_year: Secret<String>,
    #[serde(skip_serializing_if = "Option::is_none")]
    security_code: Option<Secret<String>>,
}

<<<<<<< HEAD
#[derive(Debug, Serialize)]
#[serde(rename_all = "camelCase")]
pub struct WalletCardData {
    card_data: Secret<String>,
    expiration_month: Secret<String>,
    expiration_year: Secret<String>,
}

#[derive(Debug, Serialize)]
=======
#[derive(Default, Debug, Serialize)]
>>>>>>> 0f73d763
pub struct Amount {
    total: FloatMajorUnit,
    currency: String,
}

#[derive(Debug, Serialize)]
#[serde(rename_all = "camelCase")]
pub struct TransactionDetails {
    #[serde(skip_serializing_if = "Option::is_none")]
    capture_flag: Option<bool>,
    #[serde(skip_serializing_if = "Option::is_none")]
    reversal_reason_code: Option<String>,
    #[serde(skip_serializing_if = "Option::is_none")]
    merchant_transaction_id: Option<String>,
    #[serde(skip_serializing_if = "Option::is_none")]
    operation_type: Option<OperationType>,
}

#[derive(Debug, Serialize)]
#[serde(rename_all = "UPPERCASE")]
pub enum OperationType {
    Create,
    Capture,
    Authorize,
}

#[derive(Debug, Serialize)]
#[serde(rename_all = "camelCase")]
pub struct MerchantDetails {
    merchant_id: Secret<String>,
    terminal_id: Option<Secret<String>>,
}

#[derive(Debug, Serialize)]
#[serde(rename_all = "camelCase")]
pub struct TransactionInteraction {
    origin: TransactionInteractionOrigin,
    eci_indicator: TransactionInteractionEciIndicator,
    pos_condition_code: TransactionInteractionPosConditionCode,
}

#[derive(Default, Debug, Serialize)]
#[serde(rename_all = "UPPERCASE")]
pub enum TransactionInteractionOrigin {
    #[default]
    Ecom,
}
#[derive(Default, Debug, Serialize)]
#[serde(rename_all = "SCREAMING_SNAKE_CASE")]
pub enum TransactionInteractionEciIndicator {
    #[default]
    ChannelEncrypted,
}
#[derive(Default, Debug, Serialize)]
#[serde(rename_all = "SCREAMING_SNAKE_CASE")]
pub enum TransactionInteractionPosConditionCode {
    #[default]
    CardNotPresentEcom,
}

#[derive(Debug, Serialize)]
#[serde(rename_all = "camelCase")]
pub struct FiservReturnUrls {
    success_url: String,
    cancel_url: String,
}

#[derive(Debug, Deserialize, Serialize)]
#[serde(rename_all = "camelCase")]
pub struct IntermediateSigningKey {
    signed_key: Secret<String>,
    signatures: Vec<Secret<String>>,
}

#[derive(Debug, Deserialize, Serialize)]
#[serde(rename_all = "camelCase")]
pub struct SignedKey {
    key_value: String,
    key_expiration: String,
}

#[derive(Debug, Deserialize, Serialize)]
#[serde(rename_all = "camelCase")]
pub struct SignedMessage {
    encrypted_message: String,
    ephemeral_public_key: String,
    tag: String,
}

#[derive(Debug, Default)]
pub struct FullyParsedGooglePayToken {
    pub signature: Secret<String>,
    pub protocol_version: String,
    pub encrypted_message: String,
    pub ephemeral_public_key: String,
    pub tag: String,
    pub key_value: String,
    pub key_expiration: String,
    pub signatures: Vec<String>,
}

#[derive(Debug, Serialize, Deserialize)]
#[serde(rename_all = "camelCase")]
pub struct RawGooglePayToken {
    pub signature: Secret<String>,
    pub protocol_version: String,
    pub signed_message: Secret<String>,
    pub intermediate_signing_key: IntermediateSigningKey,
}

#[derive(Debug, Serialize, Deserialize)]
pub struct ApplePayDecryptedData {
    pub data: Secret<String>,
    pub signature: Secret<String>,
    pub version: Secret<String>,
    pub header: ApplePayHeader,
}

pub fn parse_googlepay_token_safely(token_json_str: &str) -> FullyParsedGooglePayToken {
    let mut result = FullyParsedGooglePayToken::default();

    if let Ok(raw_token) = serde_json::from_str::<RawGooglePayToken>(token_json_str) {
        result.signature = raw_token.signature;
        result.protocol_version = raw_token.protocol_version;
        result.signatures = raw_token
            .intermediate_signing_key
            .signatures
            .into_iter()
            .map(|s| s.expose().to_owned())
            .collect();

        if let Ok(key) = serde_json::from_str::<SignedKey>(
            &raw_token.intermediate_signing_key.signed_key.expose(),
        ) {
            result.key_value = key.key_value;
            result.key_expiration = key.key_expiration;
        }

        if let Ok(message) =
            serde_json::from_str::<SignedMessage>(&raw_token.signed_message.expose())
        {
            result.encrypted_message = message.encrypted_message;
            result.ephemeral_public_key = message.ephemeral_public_key;
            result.tag = message.tag;
        }
    }

    result
}

impl TryFrom<&FiservRouterData<&types::PaymentsAuthorizeRouterData>> for FiservPaymentsRequest {
    type Error = error_stack::Report<errors::ConnectorError>;

    fn try_from(
        item: &FiservRouterData<&types::PaymentsAuthorizeRouterData>,
    ) -> Result<Self, Self::Error> {
        let auth: FiservAuthType = FiservAuthType::try_from(&item.router_data.connector_auth_type)?;
        let amount = Amount {
            total: item.amount,
            currency: item.router_data.request.currency.to_string(),
        };
        let metadata = item.router_data.get_connector_meta()?.clone();
        let session: FiservSessionObject = metadata
            .expose()
            .parse_value("FiservSessionObject")
            .change_context(errors::ConnectorError::InvalidConnectorConfig {
                config: "Merchant connector account metadata",
            })?;

        let merchant_details = MerchantDetails {
            merchant_id: auth.merchant_account,
            terminal_id: Some(session.terminal_id),
        };

        let checkout_charges_request = match item.router_data.request.payment_method_data.clone() {
            PaymentMethodData::Card(ref ccard) => {
                Ok(FiservCheckoutChargesRequest::Charges(
                    ChargesPaymentRequest {
                        source: Source::PaymentCard {
                            card: CardData {
                                card_data: ccard.card_number.clone(),
                                expiration_month: ccard.card_exp_month.clone(),
                                expiration_year: ccard.get_expiry_year_4_digit(),
                                security_code: Some(ccard.card_cvc.clone()),
                            },
                        },
                        transaction_details: TransactionDetails {
                            capture_flag: Some(matches!(
                                item.router_data.request.capture_method,
                                Some(enums::CaptureMethod::Automatic)
                                    | Some(enums::CaptureMethod::SequentialAutomatic)
                                    | None
                            )),
                            reversal_reason_code: None,
                            merchant_transaction_id: Some(
                                item.router_data.connector_request_reference_id.clone(),
                            ),
                            operation_type: None,
                        },
                        transaction_interaction: Some(TransactionInteraction {
                            //Payment is being made in online mode, card not present
                            origin: TransactionInteractionOrigin::Ecom,
                            // transaction encryption such as SSL/TLS, but authentication was not performed
                            eci_indicator: TransactionInteractionEciIndicator::ChannelEncrypted,
                            //card not present in online transaction
                            pos_condition_code:
                                TransactionInteractionPosConditionCode::CardNotPresentEcom,
                        }),
                    },
                ))
            }
            PaymentMethodData::Wallet(wallet_data) => match wallet_data {
                WalletData::GooglePay(data) => {
                    let token_string = data.tokenization_data.token.to_owned(); // Secret<String>

                    let parsed = parse_googlepay_token_safely(&token_string);

                    Ok(FiservCheckoutChargesRequest::Charges(
                        ChargesPaymentRequest {
                            source: Source::GooglePay(GooglePayData {
                                data: Secret::new(parsed.encrypted_message),
                                signature: Secret::new(parsed.signature.expose().to_owned()),
                                version: parsed.protocol_version,
                                intermediate_signing_key: IntermediateSigningKey {
                                    signed_key: Secret::new(
                                        serde_json::json!({
                                            "keyValue": parsed.key_value,
                                            "keyExpiration": parsed.key_expiration
                                        })
                                        .to_string(),
                                    ),
                                    signatures: parsed
                                        .signatures
                                        .into_iter()
                                        .map(|s| Secret::new(s.to_owned()))
                                        .collect(),
                                },
                            }),
                            transaction_details: TransactionDetails {
                                capture_flag: Some(matches!(
                                    item.router_data.request.capture_method,
                                    Some(enums::CaptureMethod::Automatic)
                                        | Some(enums::CaptureMethod::SequentialAutomatic)
                                        | None
                                )),
                                reversal_reason_code: None,
                                merchant_transaction_id: Some(
                                    item.router_data.connector_request_reference_id.clone(),
                                ),
                                operation_type: None,
                            },
                            transaction_interaction: None,
                        },
                    ))
                }
                WalletData::PaypalRedirect(_) => {
                    let return_url = item
                        .router_data
                        .request
                        .complete_authorize_url
                        .clone()
                        .ok_or(errors::ConnectorError::MissingRequiredField {
                            field_name: "return_url",
                        })?;
                    Ok(FiservCheckoutChargesRequest::Checkout(
                        CheckoutPaymentsRequest {
                            payment_method: FiservPaymentMethod {
                                provider: FiservWallet::PayPal,
                                wallet_type: FiservWalletType::PaypalWallet,
                            },
                            order: FiservOrder {
                                intent: FiservIntent::Authorize,
                            },
                            interactions: FiservInteractions {
                                channel: FiservChannel::Web,
                                customer_confirmation: FiservCustomerConfirmation::ReviewAndPay,
                                payment_initiator: FiservPaymentInitiator::Merchant,
                                return_urls: FiservReturnUrls {
                                    success_url: return_url.clone(),
                                    cancel_url: return_url,
                                },
                            },
                            transaction_details: TransactionDetails {
                                operation_type: Some(OperationType::Create),
                                capture_flag: Some(matches!(
                                    item.router_data.request.capture_method,
                                    Some(enums::CaptureMethod::Automatic)
                                        | Some(enums::CaptureMethod::SequentialAutomatic)
                                        | None
                                )),
                                reversal_reason_code: None,
                                merchant_transaction_id: Some(
                                    item.router_data.connector_request_reference_id.clone(),
                                ),
                            },
                        },
                    ))
                }
                WalletData::ApplePay(apple_pay_data) => match item
                    .router_data
                    .payment_method_token
                    .clone()
                {
                    Some(PaymentMethodToken::ApplePayDecrypt(pre_decrypt_data)) => Ok(
                        FiservCheckoutChargesRequest::Charges(ChargesPaymentRequest {
                            source: Source::DecryptedWallet(DecryptedWalletDetails {
                                wallet_type: FiservWalletType::ApplePay,
                                cryptogram: pre_decrypt_data
                                    .payment_data
                                    .online_payment_cryptogram
                                    .clone(),
                                transaction_id: Secret::new(apple_pay_data.transaction_identifier),
                                card: WalletCardData {
                                    card_data: pre_decrypt_data
                                        .application_primary_account_number
                                        .clone(),
                                    expiration_month: pre_decrypt_data.get_expiry_month()?,
                                    expiration_year: pre_decrypt_data
                                        .get_four_digit_expiry_year()?,
                                },
                            }),
                            transaction_details: TransactionDetails {
                                capture_flag: Some(matches!(
                                    item.router_data.request.capture_method,
                                    Some(enums::CaptureMethod::Automatic)
                                        | Some(enums::CaptureMethod::SequentialAutomatic)
                                        | None
                                )),
                                reversal_reason_code: None,
                                merchant_transaction_id: Some(
                                    item.router_data.connector_request_reference_id.clone(),
                                ),
                                operation_type: None,
                            },
                            transaction_interaction: None,
                        }),
                    ),
                    _ => {
                        let decoded_bytes = BASE64_ENGINE
                            .decode(apple_pay_data.payment_data)
                            .change_context(errors::ConnectorError::ParsingFailed)?;

                        let payment_data_decoded: ApplePayDecryptedData =
                            serde_json::from_slice(&decoded_bytes)
                                .change_context(errors::ConnectorError::ParsingFailed)?;

                        let data = payment_data_decoded.data;
                        let signature = payment_data_decoded.signature;
                        let version = payment_data_decoded.version;

                        let header = ApplePayHeader {
                            ephemeral_public_key: payment_data_decoded.header.ephemeral_public_key,
                            public_key_hash: payment_data_decoded.header.public_key_hash,
                            transaction_id: payment_data_decoded.header.transaction_id,
                            application_data_hash: None,
                        };

                        let apple_pay_metadata = item.router_data.get_connector_meta()?.expose();
                        let applepay_metadata = apple_pay_metadata
                            .clone()
                            .parse_value::<ApplepayCombinedSessionTokenData>(
                                "ApplepayCombinedSessionTokenData",
                            )
                            .map(|combined_metadata| {
                                ApplepaySessionTokenMetadata::ApplePayCombined(
                                    combined_metadata.apple_pay_combined,
                                )
                            })
                            .or_else(|_| {
                                apple_pay_metadata
                                    .parse_value::<ApplepaySessionTokenData>(
                                        "ApplepaySessionTokenData",
                                    )
                                    .map(|old_metadata| {
                                        ApplepaySessionTokenMetadata::ApplePay(
                                            old_metadata.apple_pay,
                                        )
                                    })
                            })
                            .change_context(errors::ConnectorError::ParsingFailed)?;

                        let merchant_identifier = match applepay_metadata {
                            ApplepaySessionTokenMetadata::ApplePayCombined(ref combined) => {
                                match combined {
                                    ApplePayCombinedMetadata::Simplified { .. } => {
                                        return Err(
                                            errors::ConnectorError::MissingApplePayTokenData.into(),
                                        )
                                    }
                                    ApplePayCombinedMetadata::Manual {
                                        session_token_data, ..
                                    } => &session_token_data.merchant_identifier,
                                }
                            }
                            ApplepaySessionTokenMetadata::ApplePay(ref data) => {
                                &data.session_token_data.merchant_identifier
                            }
                        };

                        Ok(FiservCheckoutChargesRequest::Charges(
                            ChargesPaymentRequest {
                                source: Source::ApplePay(ApplePayWalletDetails {
                                    data,
                                    header,
                                    signature,
                                    version,
                                    application_data: None,
                                    apple_pay_merchant_id: Secret::new(
                                        merchant_identifier.to_owned(),
                                    ),
                                }),
                                transaction_details: TransactionDetails {
                                    capture_flag: Some(matches!(
                                        item.router_data.request.capture_method,
                                        Some(enums::CaptureMethod::Automatic)
                                            | Some(enums::CaptureMethod::SequentialAutomatic)
                                            | None
                                    )),
                                    reversal_reason_code: None,
                                    merchant_transaction_id: Some(
                                        item.router_data.connector_request_reference_id.clone(),
                                    ),
                                    operation_type: None,
                                },
                                transaction_interaction: None,
                            },
                        ))
                    }
                },
                _ => Err(error_stack::report!(
                    errors::ConnectorError::NotImplemented(
                        utils::get_unimplemented_payment_method_error_message("fiserv"),
                    )
                )),
            },
            _ => Err(error_stack::report!(
                errors::ConnectorError::NotImplemented(
                    utils::get_unimplemented_payment_method_error_message("fiserv"),
                )
            )),
        }?;

        Ok(Self {
            amount,
            checkout_charges_request,
            merchant_details,
        })
    }
}

pub struct FiservAuthType {
    pub(super) api_key: Secret<String>,
    pub(super) merchant_account: Secret<String>,
    pub(super) api_secret: Secret<String>,
}

impl TryFrom<&ConnectorAuthType> for FiservAuthType {
    type Error = error_stack::Report<errors::ConnectorError>;
    fn try_from(auth_type: &ConnectorAuthType) -> Result<Self, Self::Error> {
        if let ConnectorAuthType::SignatureKey {
            api_key,
            key1,
            api_secret,
        } = auth_type
        {
            Ok(Self {
                api_key: api_key.to_owned(),
                merchant_account: key1.to_owned(),
                api_secret: api_secret.to_owned(),
            })
        } else {
            Err(errors::ConnectorError::FailedToObtainAuthType)?
        }
    }
}

#[derive(Debug, Serialize)]
#[serde(rename_all = "camelCase")]
pub struct FiservCancelRequest {
    transaction_details: TransactionDetails,
    merchant_details: MerchantDetails,
    reference_transaction_details: ReferenceTransactionDetails,
}

impl TryFrom<&types::PaymentsCancelRouterData> for FiservCancelRequest {
    type Error = error_stack::Report<errors::ConnectorError>;
    fn try_from(item: &types::PaymentsCancelRouterData) -> Result<Self, Self::Error> {
        let auth: FiservAuthType = FiservAuthType::try_from(&item.connector_auth_type)?;
        let metadata = item.get_connector_meta()?.clone();
        let session: FiservSessionObject = metadata
            .expose()
            .parse_value("FiservSessionObject")
            .change_context(errors::ConnectorError::InvalidConnectorConfig {
                config: "Merchant connector account metadata",
            })?;
        Ok(Self {
            merchant_details: MerchantDetails {
                merchant_id: auth.merchant_account,
                terminal_id: Some(session.terminal_id),
            },
            reference_transaction_details: ReferenceTransactionDetails {
                reference_transaction_id: item.request.connector_transaction_id.to_string(),
            },
            transaction_details: TransactionDetails {
                capture_flag: None,
                reversal_reason_code: Some(item.request.get_cancellation_reason()?),
                merchant_transaction_id: Some(item.connector_request_reference_id.clone()),
                operation_type: None,
            },
        })
    }
}

#[derive(Debug, Deserialize, Serialize)]
#[serde(rename_all = "camelCase")]
pub struct ErrorResponse {
    pub error: Option<Vec<ErrorDetails>>,
}

#[derive(Debug, Deserialize, Serialize)]
#[serde(rename_all = "camelCase")]
pub struct ErrorDetails {
    #[serde(rename = "type")]
    pub error_type: Option<String>,
    pub code: Option<String>,
    pub field: Option<String>,
    pub message: Option<String>,
    pub additional_info: Option<String>,
}

#[derive(Default, Debug, Clone, Serialize, Deserialize)]
#[serde(rename_all = "UPPERCASE")]
pub enum FiservPaymentStatus {
    Succeeded,
    Failed,
    Captured,
    Declined,
    Voided,
    Authorized,
    #[default]
    Processing,
    Created,
}

impl From<FiservPaymentStatus> for enums::AttemptStatus {
    fn from(item: FiservPaymentStatus) -> Self {
        match item {
            FiservPaymentStatus::Captured | FiservPaymentStatus::Succeeded => Self::Charged,
            FiservPaymentStatus::Declined | FiservPaymentStatus::Failed => Self::Failure,
            FiservPaymentStatus::Processing => Self::Authorizing,
            FiservPaymentStatus::Voided => Self::Voided,
            FiservPaymentStatus::Authorized => Self::Authorized,
            FiservPaymentStatus::Created => Self::AuthenticationPending,
        }
    }
}

impl From<FiservPaymentStatus> for enums::RefundStatus {
    fn from(item: FiservPaymentStatus) -> Self {
        match item {
            FiservPaymentStatus::Succeeded
            | FiservPaymentStatus::Authorized
            | FiservPaymentStatus::Captured => Self::Success,
            FiservPaymentStatus::Declined | FiservPaymentStatus::Failed => Self::Failure,
            FiservPaymentStatus::Voided
            | FiservPaymentStatus::Processing
            | FiservPaymentStatus::Created => Self::Pending,
        }
    }
}

#[derive(Debug, Clone, Serialize, Deserialize)]
#[serde(rename_all = "camelCase")]
pub struct ProcessorResponseDetails {
    pub approval_status: Option<String>,
    pub approval_code: Option<String>,
    pub reference_number: Option<String>,
    pub processor: Option<String>,
    pub host: Option<String>,
    pub network_routed: Option<String>,
    pub network_international_id: Option<String>,
    pub response_code: Option<String>,
    pub response_message: Option<String>,
    pub host_response_code: Option<String>,
    pub host_response_message: Option<String>,
    pub additional_info: Option<Vec<AdditionalInfo>>,
    pub bank_association_details: Option<BankAssociationDetails>,
    pub response_indicators: Option<ResponseIndicators>,
}

#[derive(Debug, Clone, Serialize, Deserialize)]
#[serde(rename_all = "camelCase")]
pub struct AdditionalInfo {
    pub name: Option<String>,
    pub value: Option<String>,
}

#[derive(Debug, Clone, Serialize, Deserialize)]
#[serde(rename_all = "camelCase")]
pub struct BankAssociationDetails {
    pub association_response_code: Option<String>,
    pub avs_security_code_response: Option<AvsSecurityCodeResponse>,
}

#[derive(Debug, Clone, Serialize, Deserialize)]
#[serde(rename_all = "camelCase")]
pub struct AvsSecurityCodeResponse {
    pub street_match: Option<String>,
    pub postal_code_match: Option<String>,
    pub security_code_match: Option<String>,
    pub association: Option<Association>,
}

#[derive(Debug, Clone, Serialize, Deserialize)]
#[serde(rename_all = "camelCase")]
pub struct Association {
    pub avs_code: Option<String>,
    pub security_code_response: Option<String>,
}

#[derive(Debug, Clone, Serialize, Deserialize)]
#[serde(rename_all = "camelCase")]
pub struct ResponseIndicators {
    pub alternate_route_debit_indicator: Option<bool>,
    pub signature_line_indicator: Option<bool>,
    pub signature_debit_route_indicator: Option<bool>,
}

#[derive(Debug, Clone, Serialize, Deserialize)]
#[serde(rename_all = "camelCase")]
pub struct FiservChargesResponse {
    pub gateway_response: GatewayResponse,
    pub payment_receipt: PaymentReceipt,
}

#[derive(Debug, Clone, Serialize, Deserialize)]
#[serde(rename_all = "camelCase")]
pub struct FiservCheckoutResponse {
    pub gateway_response: GatewayResponse,
    pub payment_receipt: PaymentReceipt,
    pub interactions: FiservResponseInteractions,
    pub order: Option<FiservResponseOrders>,
}

#[derive(Debug, Clone, Serialize, Deserialize)]
#[serde(rename_all = "camelCase")]
pub struct FiservResponseInteractions {
    actions: FiservResponseActions,
}

#[derive(Debug, Clone, Serialize, Deserialize)]
#[serde(rename_all = "camelCase")]
pub struct FiservResponseActions {
    #[serde(rename = "type")]
    action_type: String,
    url: url::Url,
}

#[derive(Debug, Clone, Serialize, Deserialize)]
#[serde(rename_all = "UPPERCASE")]
pub enum FiservIntent {
    Create,
    Authorize,
}

#[derive(Debug, Clone, Serialize, Deserialize)]
#[serde(rename_all = "camelCase")]
pub struct FiservResponseOrders {
    intent: FiservIntent,
    order_id: String,
    order_status: FiservOrderStatus,
}

#[derive(Debug, Clone, Serialize, Deserialize)]
#[serde(rename_all = "UPPERCASE")]
pub enum FiservOrderStatus {
    PayerActionRequired,
}

#[derive(Debug, Clone, Serialize, Deserialize)]
pub enum FiservPaymentsResponse {
    Charges(FiservChargesResponse),
    Checkout(FiservCheckoutResponse),
}

#[derive(Debug, Clone, Serialize, Deserialize)]
#[serde(rename_all = "camelCase")]
pub struct PaymentReceipt {
    pub approved_amount: ApprovedAmount,
    pub processor_response_details: Option<ProcessorResponseDetails>,
}

#[derive(Debug, Clone, Serialize, Deserialize)]
#[serde(rename_all = "camelCase")]
pub struct ApprovedAmount {
    pub total: FloatMajorUnit,
    pub currency: Currency,
}

#[derive(Debug, Clone, Serialize, Deserialize)]
#[serde(rename_all = "camelCase")]
#[serde(transparent)]
pub struct FiservSyncResponse {
    pub sync_responses: Vec<FiservPaymentsResponse>,
}

#[derive(Debug, Clone, Serialize, Deserialize)]
#[serde(rename_all = "camelCase")]
pub struct GatewayResponse {
    gateway_transaction_id: Option<String>,
    transaction_state: FiservPaymentStatus,
    transaction_processing_details: TransactionProcessingDetails,
}

#[derive(Debug, Clone, Serialize, Deserialize)]
#[serde(rename_all = "camelCase")]
pub struct TransactionProcessingDetails {
    order_id: String,
    transaction_id: String,
}

impl<F, T> TryFrom<ResponseRouterData<F, FiservPaymentsResponse, T, PaymentsResponseData>>
    for RouterData<F, T, PaymentsResponseData>
{
    type Error = error_stack::Report<errors::ConnectorError>;
    fn try_from(
        item: ResponseRouterData<F, FiservPaymentsResponse, T, PaymentsResponseData>,
    ) -> Result<Self, Self::Error> {
        let (gateway_resp, redirect_url, order_id) = match &item.response {
            FiservPaymentsResponse::Charges(res) => (res.gateway_response.clone(), None, None),
            FiservPaymentsResponse::Checkout(res) => (
                res.gateway_response.clone(),
                Some(res.interactions.actions.url.clone()),
                res.order.as_ref().map(|o| o.order_id.clone()),
            ),
        };

        let redirection_data = redirect_url.map(|url| RedirectForm::from((url, Method::Get)));

        let connector_metadata: Option<serde_json::Value> = Some(serde_json::json!({
            "order_id": order_id,
        }));

        Ok(Self {
            status: enums::AttemptStatus::from(gateway_resp.transaction_state),
            response: Ok(PaymentsResponseData::TransactionResponse {
                resource_id: ResponseId::ConnectorTransactionId(
                    gateway_resp.transaction_processing_details.transaction_id,
                ),
                redirection_data: Box::new(redirection_data),
                mandate_reference: Box::new(None),
                connector_metadata,
                network_txn_id: None,
                connector_response_reference_id: Some(
                    gateway_resp.transaction_processing_details.order_id,
                ),
                incremental_authorization_allowed: None,
                charges: None,
            }),
            ..item.data
        })
    }
}

impl<F, T> TryFrom<ResponseRouterData<F, FiservSyncResponse, T, PaymentsResponseData>>
    for RouterData<F, T, PaymentsResponseData>
{
    type Error = error_stack::Report<errors::ConnectorError>;
    fn try_from(
        item: ResponseRouterData<F, FiservSyncResponse, T, PaymentsResponseData>,
    ) -> Result<Self, Self::Error> {
        let gateway_resp = match item.response.sync_responses.first() {
            Some(gateway_response) => gateway_response,
            None => Err(errors::ConnectorError::ResponseHandlingFailed)?,
        };

        let connector_response_reference_id = match gateway_resp {
            FiservPaymentsResponse::Charges(res) => {
                &res.gateway_response.transaction_processing_details.order_id
            }
            FiservPaymentsResponse::Checkout(res) => {
                &res.gateway_response.transaction_processing_details.order_id
            }
        };

        let transaction_id = match gateway_resp {
            FiservPaymentsResponse::Charges(res) => {
                &res.gateway_response
                    .transaction_processing_details
                    .transaction_id
            }
            FiservPaymentsResponse::Checkout(res) => {
                &res.gateway_response
                    .transaction_processing_details
                    .transaction_id
            }
        };

        let transaction_state = match gateway_resp {
            FiservPaymentsResponse::Charges(res) => &res.gateway_response.transaction_state,
            FiservPaymentsResponse::Checkout(res) => &res.gateway_response.transaction_state,
        };

        Ok(Self {
            status: enums::AttemptStatus::from(transaction_state.clone()),
            response: Ok(PaymentsResponseData::TransactionResponse {
                resource_id: ResponseId::ConnectorTransactionId(transaction_id.to_string()),
                redirection_data: Box::new(None),
                mandate_reference: Box::new(None),
                connector_metadata: None,
                network_txn_id: None,
                connector_response_reference_id: Some(connector_response_reference_id.to_string()),
                incremental_authorization_allowed: None,
                charges: None,
            }),
            ..item.data
        })
    }
}

#[derive(Debug, Serialize)]
#[serde(rename_all = "camelCase")]
pub struct FiservCaptureRequest {
    amount: Amount,
    transaction_details: TransactionDetails,
    merchant_details: MerchantDetails,
    reference_transaction_details: ReferenceTransactionDetails,
    #[serde(skip_serializing_if = "Option::is_none")]
    order: Option<FiservOrderRequest>,
}

#[derive(Debug, Serialize)]
#[serde(rename_all = "camelCase")]
pub struct FiservOrderRequest {
    order_id: Option<String>,
}

#[derive(Debug, Serialize)]
#[serde(rename_all = "camelCase")]
pub struct ReferenceTransactionDetails {
    reference_transaction_id: String,
}

#[derive(Debug, Serialize, Deserialize)]
pub struct FiservSessionObject {
    pub terminal_id: Secret<String>,
}

impl TryFrom<&Option<pii::SecretSerdeValue>> for FiservSessionObject {
    type Error = error_stack::Report<errors::ConnectorError>;
    fn try_from(meta_data: &Option<pii::SecretSerdeValue>) -> Result<Self, Self::Error> {
        let metadata: Self = utils::to_connector_meta_from_secret::<Self>(meta_data.clone())
            .change_context(errors::ConnectorError::InvalidConnectorConfig {
                config: "metadata",
            })?;
        Ok(metadata)
    }
}

impl TryFrom<&FiservRouterData<&types::PaymentsCaptureRouterData>> for FiservCaptureRequest {
    type Error = error_stack::Report<errors::ConnectorError>;
    fn try_from(
        item: &FiservRouterData<&types::PaymentsCaptureRouterData>,
    ) -> Result<Self, Self::Error> {
        let auth: FiservAuthType = FiservAuthType::try_from(&item.router_data.connector_auth_type)?;
        let metadata = item
            .router_data
            .connector_meta_data
            .clone()
            .ok_or(errors::ConnectorError::RequestEncodingFailed)?;
        let session: FiservSessionObject = metadata
            .expose()
            .parse_value("FiservSessionObject")
            .change_context(errors::ConnectorError::InvalidConnectorConfig {
                config: "Merchant connector account metadata",
            })?;

        let order_id = item
            .router_data
            .request
            .connector_meta
            .as_ref()
            .and_then(|v| v.get("order_id"))
            .and_then(|v| v.as_str())
            .map(|s| s.to_string());

        Ok(Self {
            amount: Amount {
                total: item.amount,
                currency: item.router_data.request.currency.to_string(),
            },
            order: Some(FiservOrderRequest { order_id }),
            transaction_details: TransactionDetails {
                capture_flag: Some(true),
                reversal_reason_code: None,
                merchant_transaction_id: Some(
                    item.router_data.connector_request_reference_id.clone(),
                ),
                operation_type: Some(OperationType::Capture),
            },
            merchant_details: MerchantDetails {
                merchant_id: auth.merchant_account,
                terminal_id: Some(session.terminal_id),
            },
            reference_transaction_details: ReferenceTransactionDetails {
                reference_transaction_id: item
                    .router_data
                    .request
                    .connector_transaction_id
                    .to_string(),
            },
        })
    }
}

#[derive(Debug, Serialize)]
#[serde(rename_all = "camelCase")]
pub struct FiservSyncRequest {
    merchant_details: MerchantDetails,
    reference_transaction_details: ReferenceTransactionDetails,
}

impl TryFrom<&types::PaymentsSyncRouterData> for FiservSyncRequest {
    type Error = error_stack::Report<errors::ConnectorError>;
    fn try_from(item: &types::PaymentsSyncRouterData) -> Result<Self, Self::Error> {
        let auth: FiservAuthType = FiservAuthType::try_from(&item.connector_auth_type)?;
        Ok(Self {
            merchant_details: MerchantDetails {
                merchant_id: auth.merchant_account,
                terminal_id: None,
            },
            reference_transaction_details: ReferenceTransactionDetails {
                reference_transaction_id: item
                    .request
                    .get_connector_transaction_id()
                    .change_context(errors::ConnectorError::MissingConnectorTransactionID)?,
            },
        })
    }
}

impl TryFrom<&types::RefundSyncRouterData> for FiservSyncRequest {
    type Error = error_stack::Report<errors::ConnectorError>;
    fn try_from(item: &types::RefundSyncRouterData) -> Result<Self, Self::Error> {
        let auth: FiservAuthType = FiservAuthType::try_from(&item.connector_auth_type)?;
        Ok(Self {
            merchant_details: MerchantDetails {
                merchant_id: auth.merchant_account,
                terminal_id: None,
            },
            reference_transaction_details: ReferenceTransactionDetails {
                reference_transaction_id: item
                    .request
                    .connector_refund_id
                    .clone()
                    .ok_or(errors::ConnectorError::RequestEncodingFailed)?,
            },
        })
    }
}

#[derive(Debug, Serialize)]
#[serde(rename_all = "camelCase")]
pub struct FiservRefundRequest {
    amount: Amount,
    merchant_details: MerchantDetails,
    reference_transaction_details: ReferenceTransactionDetails,
}

impl<F> TryFrom<&FiservRouterData<&types::RefundsRouterData<F>>> for FiservRefundRequest {
    type Error = error_stack::Report<errors::ConnectorError>;
    fn try_from(
        item: &FiservRouterData<&types::RefundsRouterData<F>>,
    ) -> Result<Self, Self::Error> {
        let auth: FiservAuthType = FiservAuthType::try_from(&item.router_data.connector_auth_type)?;
        let metadata = item
            .router_data
            .connector_meta_data
            .clone()
            .ok_or(errors::ConnectorError::RequestEncodingFailed)?;
        let session: FiservSessionObject = metadata
            .expose()
            .parse_value("FiservSessionObject")
            .change_context(errors::ConnectorError::InvalidConnectorConfig {
                config: "Merchant connector account metadata",
            })?;
        Ok(Self {
            amount: Amount {
                total: item.amount,
                currency: item.router_data.request.currency.to_string(),
            },
            merchant_details: MerchantDetails {
                merchant_id: auth.merchant_account,
                terminal_id: Some(session.terminal_id),
            },
            reference_transaction_details: ReferenceTransactionDetails {
                reference_transaction_id: item
                    .router_data
                    .request
                    .connector_transaction_id
                    .to_string(),
            },
        })
    }
}

#[derive(Debug, Clone, Serialize, Deserialize)]
#[serde(rename_all = "camelCase")]
pub struct RefundResponse {
    pub gateway_response: GatewayResponse,
    pub payment_receipt: PaymentReceipt,
}

impl TryFrom<RefundsResponseRouterData<Execute, RefundResponse>>
    for types::RefundsRouterData<Execute>
{
    type Error = error_stack::Report<errors::ConnectorError>;
    fn try_from(
        item: RefundsResponseRouterData<Execute, RefundResponse>,
    ) -> Result<Self, Self::Error> {
        Ok(Self {
            response: Ok(RefundsResponseData {
                connector_refund_id: item
                    .response
                    .gateway_response
                    .transaction_processing_details
                    .transaction_id,
                refund_status: enums::RefundStatus::from(
                    item.response.gateway_response.transaction_state,
                ),
            }),
            ..item.data
        })
    }
}

impl TryFrom<RefundsResponseRouterData<RSync, FiservSyncResponse>>
    for types::RefundsRouterData<RSync>
{
    type Error = error_stack::Report<errors::ConnectorError>;
    fn try_from(
        item: RefundsResponseRouterData<RSync, FiservSyncResponse>,
    ) -> Result<Self, Self::Error> {
        let gateway_resp = item
            .response
            .sync_responses
            .first()
            .ok_or(errors::ConnectorError::ResponseHandlingFailed)?;
        let transaction_id = match gateway_resp {
            FiservPaymentsResponse::Charges(res) => {
                &res.gateway_response
                    .transaction_processing_details
                    .transaction_id
            }
            FiservPaymentsResponse::Checkout(res) => {
                &res.gateway_response
                    .transaction_processing_details
                    .transaction_id
            }
        };

        let transaction_state = match gateway_resp {
            FiservPaymentsResponse::Charges(res) => &res.gateway_response.transaction_state,
            FiservPaymentsResponse::Checkout(res) => &res.gateway_response.transaction_state,
        };
        Ok(Self {
            response: Ok(RefundsResponseData {
                connector_refund_id: transaction_id.clone(),
                refund_status: enums::RefundStatus::from(transaction_state.clone()),
            }),
            ..item.data
        })
    }
}<|MERGE_RESOLUTION|>--- conflicted
+++ resolved
@@ -81,32 +81,34 @@
 }
 
 #[derive(Debug, Serialize)]
-#[serde(rename_all = "UPPERCASE")]
-pub enum FiservChannel {
-    Web,
-}
-
-#[derive(Debug, Serialize)]
-#[serde(rename_all = "UPPERCASE")]
-pub enum FiservPaymentInitiator {
-    Merchant,
-}
-
-#[derive(Debug, Serialize)]
-#[serde(rename_all = "SCREAMING_SNAKE_CASE")]
-pub enum FiservCustomerConfirmation {
-    ReviewAndPay,
-}
-
-#[derive(Debug, Serialize)]
-#[serde(rename_all = "camelCase")]
-<<<<<<< HEAD
+#[serde(rename_all = "camelCase")]
 pub struct CheckoutPaymentsRequest {
     order: FiservOrder,
     payment_method: FiservPaymentMethod,
     interactions: FiservInteractions,
     transaction_details: TransactionDetails,
-=======
+}
+
+#[derive(Debug, Serialize)]
+#[serde(rename_all = "UPPERCASE")]
+pub enum FiservChannel {
+    Web,
+}
+
+#[derive(Debug, Serialize)]
+#[serde(rename_all = "UPPERCASE")]
+pub enum FiservPaymentInitiator {
+    Merchant,
+}
+
+#[derive(Debug, Serialize)]
+#[serde(rename_all = "SCREAMING_SNAKE_CASE")]
+pub enum FiservCustomerConfirmation {
+    ReviewAndPay,
+}
+
+#[derive(Debug, Serialize)]
+#[serde(rename_all = "camelCase")]
 pub struct FiservInteractions {
     channel: FiservChannel,
     customer_confirmation: FiservCustomerConfirmation,
@@ -119,7 +121,6 @@
 pub struct FiservReturnUrls {
     success_url: String,
     cancel_url: String,
->>>>>>> 0f73d763
 }
 
 #[derive(Debug, Serialize)]
@@ -134,15 +135,6 @@
 #[serde(rename_all = "camelCase")]
 pub struct FiservOrder {
     intent: FiservIntent,
-}
-
-#[derive(Debug, Serialize)]
-#[serde(rename_all = "camelCase")]
-pub struct FiservInteractions {
-    channel: String,
-    customer_confirmation: String,
-    payment_initiator: String,
-    return_urls: FiservReturnUrls,
 }
 
 #[derive(Debug, Serialize)]
@@ -154,17 +146,10 @@
 }
 
 #[derive(Debug, Serialize)]
-#[serde(rename_all = "SCREAMING_SNAKE_CASE")]
-pub enum FiservWalletType {
-    PaypalWallet,
-}
-
-#[derive(Debug, Serialize)]
 #[serde(tag = "sourceType")]
 pub enum Source {
     #[serde(rename = "GooglePay")]
     GooglePay(GooglePayData),
-
     #[serde(rename = "PaymentCard")]
     PaymentCard { card: CardData },
     #[serde(rename = "ApplePay")]
@@ -211,6 +196,7 @@
 pub enum FiservWalletType {
     ApplePay,
     GooglePay,
+    PaypalWallet,
 }
 
 #[derive(Debug, Serialize)]
@@ -232,7 +218,6 @@
     security_code: Option<Secret<String>>,
 }
 
-<<<<<<< HEAD
 #[derive(Debug, Serialize)]
 #[serde(rename_all = "camelCase")]
 pub struct WalletCardData {
@@ -241,10 +226,7 @@
     expiration_year: Secret<String>,
 }
 
-#[derive(Debug, Serialize)]
-=======
 #[derive(Default, Debug, Serialize)]
->>>>>>> 0f73d763
 pub struct Amount {
     total: FloatMajorUnit,
     currency: String,
@@ -303,13 +285,6 @@
 pub enum TransactionInteractionPosConditionCode {
     #[default]
     CardNotPresentEcom,
-}
-
-#[derive(Debug, Serialize)]
-#[serde(rename_all = "camelCase")]
-pub struct FiservReturnUrls {
-    success_url: String,
-    cancel_url: String,
 }
 
 #[derive(Debug, Deserialize, Serialize)]
