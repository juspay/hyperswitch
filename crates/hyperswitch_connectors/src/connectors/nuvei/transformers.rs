--- conflicted
+++ resolved
@@ -1,8 +1,5 @@
 use common_enums::{enums, CaptureMethod, PaymentChannel};
-<<<<<<< HEAD
 use common_types::payments::{ApplePayPaymentData, GpayTokenizationData};
-=======
->>>>>>> 44659069
 use common_utils::{
     crypto::{self, GenerateDigest},
     date_time,
@@ -89,10 +86,7 @@
     fn get_payment_method_data_required(
         &self,
     ) -> Result<PaymentMethodData, error_stack::Report<errors::ConnectorError>>;
-<<<<<<< HEAD
     fn get_is_partial_approval(&self) -> Option<PartialApprovalFlag>;
-=======
->>>>>>> 44659069
     fn get_order_tax_amount(
         &self,
     ) -> Result<Option<i64>, error_stack::Report<errors::ConnectorError>>;
@@ -162,14 +156,11 @@
     fn get_email_required(&self) -> Result<Email, error_stack::Report<errors::ConnectorError>> {
         self.get_email()
     }
-<<<<<<< HEAD
 
     fn get_is_partial_approval(&self) -> Option<PartialApprovalFlag> {
         self.enable_partial_authorization
             .map(PartialApprovalFlag::from)
     }
-=======
->>>>>>> 44659069
 }
 
 impl NuveiAuthorizePreprocessingCommon for PaymentsPreProcessingData {
@@ -237,13 +228,10 @@
     ) -> Result<Option<i64>, error_stack::Report<errors::ConnectorError>> {
         Ok(None)
     }
-<<<<<<< HEAD
 
     fn get_is_partial_approval(&self) -> Option<PartialApprovalFlag> {
         None
     }
-=======
->>>>>>> 44659069
 }
 
 #[derive(Debug, Serialize, Default, Deserialize)]
@@ -311,7 +299,6 @@
     pub related_transaction_id: Option<String>,
     pub url_details: Option<UrlDetails>,
     pub amount_details: Option<NuvieAmountDetails>,
-<<<<<<< HEAD
     pub is_partial_approval: Option<PartialApprovalFlag>,
 }
 
@@ -332,8 +319,6 @@
             Self::Disabled
         }
     }
-=======
->>>>>>> 44659069
 }
 
 #[derive(Debug, Serialize, Default)]
@@ -731,6 +716,77 @@
     three_d: Option<ThreeD>,
     card_holder_name: Option<Secret<String>>,
 }
+
+// Define new structs with camelCase serialization
+#[derive(Serialize,Debug)]
+#[serde(rename_all = "camelCase")]
+struct GooglePayCamelCase {
+    pm_type: String,
+    description: String,
+    info: GooglePayInfoCamelCase,
+    tokenization_data: GooglePayTokenizationDataCamelCase,
+}
+
+#[derive(Serialize,Debug)]
+#[serde(rename_all = "camelCase")]
+struct GooglePayInfoCamelCase {
+    card_network: String,
+    card_details: String,
+    assurance_details: Option<GooglePayAssuranceDetailsCamelCase>,
+}
+
+#[derive(Serialize,Debug)]
+#[serde(rename_all = "camelCase")]
+struct GooglePayAssuranceDetailsCamelCase {
+    card_holder_authenticated: bool,
+    account_verified: bool,
+}
+
+#[derive(Serialize,Debug)]
+#[serde(rename_all = "camelCase")]
+
+struct GooglePayTokenizationDataCamelCase {
+    #[serde(rename = "type")]
+    token_type: String,
+    token: String,
+}
+
+// Implement From trait to convert directly from GooglePayWalletData
+impl From<&GooglePayWalletData> for GooglePayCamelCase {
+    fn from(gpay_data: &GooglePayWalletData) -> Self {
+        // Extract tokenization data
+        let (token_type, token) = match &gpay_data.tokenization_data {
+           GpayTokenizationData::Encrypted(encrypted_data) => {
+                (encrypted_data.token_type.clone(), encrypted_data.token.clone())
+            },
+            // This branch shouldn't be reached in this context, but providing a fallback
+          GpayTokenizationData::Decrypted(_) => {
+                ("PAYMENT_GATEWAY".to_string(), "".to_string())
+            }
+        };
+        
+        // Create the camelCase structure directly from the fields
+        Self {
+            pm_type: gpay_data.pm_type.clone(),
+            description: gpay_data.description.clone(),
+            info: GooglePayInfoCamelCase {
+                card_network: gpay_data.info.card_network.clone(),
+                card_details: gpay_data.info.card_details.clone(),
+                assurance_details: gpay_data.info.assurance_details.as_ref().map(|details| {
+                    GooglePayAssuranceDetailsCamelCase {
+                        card_holder_authenticated: details.card_holder_authenticated,
+                        account_verified: details.account_verified,
+                    }
+                }),
+            },
+            tokenization_data: GooglePayTokenizationDataCamelCase {
+                token_type,
+                token,
+            },
+        }
+    }
+}
+
 
 impl TryFrom<GooglePayWalletData> for NuveiPaymentsRequest {
     type Error = error_stack::Report<errors::ConnectorError>;
@@ -770,11 +826,18 @@
                     card: Some(Card {
                         external_token: Some(ExternalToken {
                             external_token_provider: ExternalTokenProvider::GooglePay,
-                            mobile_token: Some(Secret::new(
-                                gpay_data.encode_to_string_of_json().change_context(
+
+
+                            mobile_token:{ 
+                                 let google_pay: GooglePayCamelCase=(&gpay_data).into();
+                                Some(
+                                
+                               
+                                Secret::new(
+                                google_pay.encode_to_string_of_json().change_context(
                                     errors::ConnectorError::RequestEncodingFailed,
                                 )?,
-                            )),
+                            ))},
                             cryptogram: None,
                             eci_provider: None,
                         }),
@@ -1085,11 +1148,7 @@
         .address
         .as_ref()
         .ok_or_else(missing_field_err("billing.address"))?;
-<<<<<<< HEAD
     let _first_name = address.get_first_name()?;
-=======
-    let first_name = address.get_first_name()?;
->>>>>>> 44659069
     let payment_method = payment_method_type;
     address.get_country()?; //country is necessary check
     item.request.get_email_required()?;
@@ -1252,12 +1311,8 @@
 
             ..Default::default()
         })?;
-<<<<<<< HEAD
         // let return_url = item.request.get_return_url_required()?;
         let return_url = "https://google.com".to_string();
-=======
-        let return_url = item.request.get_return_url_required()?;
->>>>>>> 44659069
 
         let amount_details = match item.request.get_order_tax_amount()? {
             Some(tax) => Some(NuvieAmountDetails {
@@ -1265,7 +1320,6 @@
             }),
             None => None,
         };
-<<<<<<< HEAD
         let address = item
             .get_optional_billing()
             .and_then(|billing_details| billing_details.address.as_ref());
@@ -1282,8 +1336,6 @@
             item.get_optional_billing().map(|address| address.into());
         let shipping_address: Option<BillingAddress> =
             item.get_optional_shipping().map(|address| address.into());
-=======
->>>>>>> 44659069
         Ok(Self {
             is_rebilling: request_data.is_rebilling,
             user_token_id: item.customer_id.clone(),
@@ -1300,11 +1352,7 @@
                 pending_url: return_url.clone(),
             }),
             amount_details,
-<<<<<<< HEAD
             is_partial_approval: item.request.get_is_partial_approval(),
-=======
-
->>>>>>> 44659069
             ..request
         })
     }
@@ -1419,11 +1467,7 @@
             three_d,
             card_holder_name: item.get_optional_billing_full_name(),
         }),
-<<<<<<< HEAD
-
-=======
-        billing_address,
->>>>>>> 44659069
+
         is_moto,
         ..Default::default()
     })
@@ -1800,7 +1844,6 @@
     pub version: Option<String>,
     pub client_request_id: Option<String>,
     pub merchant_advice_code: Option<String>,
-<<<<<<< HEAD
 }
 impl NuveiPaymentsResponse {
     /// returns amount_captured and minor_amount_capturable
@@ -1832,8 +1875,6 @@
             None => Ok((None, None)),
         }
     }
-=======
->>>>>>> 44659069
 }
 
 #[derive(Debug, Clone, Serialize, Deserialize, PartialEq)]
@@ -1998,10 +2039,6 @@
                 form_fields: std::collections::HashMap::from([("creq".to_string(), creq.expose())]),
             }),
     };
-<<<<<<< HEAD
-=======
-
->>>>>>> 44659069
     let connector_response_data =
         convert_to_additional_payment_method_connector_response(&item.response)
             .map(ConnectorResponseData::with_additional_payment_method_data);
@@ -2020,7 +2057,6 @@
     if let Some(err) = build_error_response(response, http_code) {
         return err;
     }
-<<<<<<< HEAD
 
     Ok(PaymentsResponseData::TransactionResponse {
         resource_id: response
@@ -2060,47 +2096,6 @@
     })
 }
 
-=======
-
-    Ok(PaymentsResponseData::TransactionResponse {
-        resource_id: response
-            .transaction_id
-            .clone()
-            .map_or(response.order_id.clone(), Some) // For paypal there will be no transaction_id, only order_id will be present
-            .map(ResponseId::ConnectorTransactionId)
-            .ok_or(errors::ConnectorError::MissingConnectorTransactionID)?,
-        redirection_data: Box::new(redirection_data),
-        mandate_reference: Box::new(
-            response
-                .payment_option
-                .as_ref()
-                .and_then(|po| po.user_payment_option_id.clone())
-                .map(|id| MandateReference {
-                    connector_mandate_id: Some(id),
-                    payment_method_id: None,
-                    mandate_metadata: None,
-                    connector_mandate_request_reference_id: None,
-                }),
-        ),
-        // we don't need to save session token for capture, void flow so ignoring if it is not present
-        connector_metadata: if let Some(token) = response.session_token.clone() {
-            Some(
-                serde_json::to_value(NuveiMeta {
-                    session_token: token,
-                })
-                .change_context(errors::ConnectorError::ResponseHandlingFailed)?,
-            )
-        } else {
-            None
-        },
-        network_txn_id: None,
-        connector_response_reference_id: response.order_id.clone(),
-        incremental_authorization_allowed: None,
-        charges: None,
-    })
-}
-
->>>>>>> 44659069
 // Specialized implementation for Authorize
 impl
     TryFrom<
@@ -2127,10 +2122,7 @@
         let (status, redirection_data, connector_response_data) =
             process_nuvei_payment_response(&item, amount)?;
 
-<<<<<<< HEAD
         let (amount_captured, minor_amount_capturable) = item.response.get_amount_captured()?;
-=======
->>>>>>> 44659069
         Ok(Self {
             status,
             response: Ok(create_transaction_response(
@@ -2138,11 +2130,8 @@
                 redirection_data,
                 item.http_code,
             )?),
-<<<<<<< HEAD
             amount_captured,
             minor_amount_capturable,
-=======
->>>>>>> 44659069
             connector_response: connector_response_data,
             ..item.data
         })
@@ -2165,18 +2154,11 @@
             .data
             .minor_amount_capturable
             .map(|amount| amount.get_amount_as_i64());
-<<<<<<< HEAD
 
         let (status, redirection_data, connector_response_data) =
             process_nuvei_payment_response(&item, amount)?;
 
         let (amount_captured, minor_amount_capturable) = item.response.get_amount_captured()?;
-=======
-
-        let (status, redirection_data, connector_response_data) =
-            process_nuvei_payment_response(&item, amount)?;
-
->>>>>>> 44659069
         Ok(Self {
             status,
             response: Ok(create_transaction_response(
@@ -2184,11 +2166,8 @@
                 redirection_data,
                 item.http_code,
             )?),
-<<<<<<< HEAD
             amount_captured,
             minor_amount_capturable,
-=======
->>>>>>> 44659069
             connector_response: connector_response_data,
             ..item.data
         })
@@ -2661,11 +2640,7 @@
         "merchant_advice_code_description": merchant_advice_description
     });
 
-<<<<<<< HEAD
     let card_network = card.brand.clone();
-=======
-    let card_network = card.card_brand.clone();
->>>>>>> 44659069
     let three_ds_data = card
         .three_d
         .clone()
