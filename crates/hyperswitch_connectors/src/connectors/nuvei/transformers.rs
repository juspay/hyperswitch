--- conflicted
+++ resolved
@@ -2332,15 +2332,11 @@
                 Some(NuveiTransactionType::Sale) | Some(NuveiTransactionType::Settle) => {
                     enums::AttemptStatus::Charged
                 }
-<<<<<<< HEAD
-                Some(NuveiTransactionType::Void) => enums::AttemptStatus::VoidedPostCharge,
-=======
                 Some(NuveiTransactionType::Void) if is_post_capture_void => {
                     enums::AttemptStatus::VoidedPostCharge
                 }
                 Some(NuveiTransactionType::Void) => enums::AttemptStatus::Voided,
 
->>>>>>> 0eaea06a
                 _ => enums::AttemptStatus::Pending,
             },
             NuveiTransactionStatus::Declined | NuveiTransactionStatus::Error => {
