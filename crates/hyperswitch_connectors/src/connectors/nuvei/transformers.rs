use common_enums::{enums, CaptureMethod, CardNetwork, FutureUsage, PaymentChannel};
use common_types::payments::{ApplePayPaymentData, GpayTokenizationData};
use common_utils::{
    crypto::{self, GenerateDigest},
    date_time,
    ext_traits::Encode,
    fp_utils,
    id_type::CustomerId,
    pii::{self, Email, IpAddress},
    request::Method,
    types::{MinorUnit, StringMajorUnit, StringMajorUnitForConnector},
};
use error_stack::ResultExt;
use hyperswitch_domain_models::{
    address::Address,
    payment_method_data::{
        self, ApplePayWalletData, BankRedirectData, CardDetailsForNetworkTransactionId,
        GooglePayWalletData, PayLaterData, PaymentMethodData, WalletData,
    },
    router_data::{
        AdditionalPaymentMethodConnectorResponse, ConnectorAuthType, ConnectorResponseData,
        ErrorResponse, L2L3Data, RouterData,
    },
    router_flow_types::{
        refunds::{Execute, RSync},
        Authorize, Capture, CompleteAuthorize, PSync, PostCaptureVoid, SetupMandate, Void,
    },
    router_request_types::{
        authentication::MessageExtensionAttribute, BrowserInformation, PaymentsAuthorizeData,
        PaymentsPreProcessingData, ResponseId, SetupMandateRequestData,
    },
    router_response_types::{
        MandateReference, PaymentsResponseData, RedirectForm, RefundsResponseData,
    },
    types,
};
use hyperswitch_interfaces::{
    consts::{NO_ERROR_CODE, NO_ERROR_MESSAGE},
    errors::{self},
};
use masking::{ExposeInterface, PeekInterface, Secret};
use serde::{Deserialize, Serialize};
use url::Url;

use crate::{
    types::{
        PaymentsPreprocessingResponseRouterData, RefundsResponseRouterData, ResponseRouterData,
    },
    utils::{
        self, convert_amount, missing_field_err, AddressData, AddressDetailsData,
        BrowserInformationData, ForeignTryFrom, PaymentsAuthorizeRequestData,
        PaymentsCancelRequestData, PaymentsPreProcessingRequestData,
        PaymentsSetupMandateRequestData, RouterData as _,
    },
};

pub static NUVEI_AMOUNT_CONVERTOR: &StringMajorUnitForConnector = &StringMajorUnitForConnector;

fn to_boolean(string: String) -> bool {
    let str = string.as_str();
    match str {
        "true" => true,
        "false" => false,
        "yes" => true,
        "no" => false,
        _ => false,
    }
}

// The dimensions of the challenge window for full screen.
const CHALLENGE_WINDOW_SIZE: &str = "05";
// The challenge preference for the challenge flow.
const CHALLENGE_PREFERENCE: &str = "01";

trait NuveiAuthorizePreprocessingCommon {
    fn get_browser_info(&self) -> Option<BrowserInformation>;
    fn get_related_transaction_id(&self) -> Option<String>;
    fn get_complete_authorize_url(&self) -> Option<String>;
    fn get_is_moto(&self) -> Option<bool>;
    fn get_ntid(&self) -> Option<String>;
    fn get_connector_mandate_id(&self) -> Option<String>;
    fn get_return_url_required(
        &self,
    ) -> Result<String, error_stack::Report<errors::ConnectorError>>;
    fn get_capture_method(&self) -> Option<CaptureMethod>;
    fn get_minor_amount_required(
        &self,
    ) -> Result<MinorUnit, error_stack::Report<errors::ConnectorError>>;
    fn get_customer_id_required(&self) -> Option<CustomerId>;
    fn get_email_required(&self) -> Result<Email, error_stack::Report<errors::ConnectorError>>;
    fn get_currency_required(
        &self,
    ) -> Result<enums::Currency, error_stack::Report<errors::ConnectorError>>;
    fn get_payment_method_data_required(
        &self,
    ) -> Result<PaymentMethodData, error_stack::Report<errors::ConnectorError>>;
    fn get_is_partial_approval(&self) -> Option<PartialApprovalFlag>;
    fn is_customer_initiated_mandate_payment(&self) -> bool;
}

impl NuveiAuthorizePreprocessingCommon for SetupMandateRequestData {
    fn get_browser_info(&self) -> Option<BrowserInformation> {
        self.browser_info.clone()
    }

    fn get_related_transaction_id(&self) -> Option<String> {
        self.related_transaction_id.clone()
    }
    fn get_is_moto(&self) -> Option<bool> {
        match self.payment_channel {
            Some(PaymentChannel::MailOrder) | Some(PaymentChannel::TelephoneOrder) => Some(true),
            _ => None,
        }
    }

    fn get_customer_id_required(&self) -> Option<CustomerId> {
        self.customer_id.clone()
    }

    fn get_complete_authorize_url(&self) -> Option<String> {
        self.complete_authorize_url.clone()
    }

    fn get_connector_mandate_id(&self) -> Option<String> {
        self.mandate_id.as_ref().and_then(|mandate_ids| {
            mandate_ids.mandate_reference_id.as_ref().and_then(
                |mandate_ref_id| match mandate_ref_id {
                    api_models::payments::MandateReferenceId::ConnectorMandateId(id) => {
                        id.get_connector_mandate_id()
                    }
                    _ => None,
                },
            )
        })
    }

    fn get_return_url_required(
        &self,
    ) -> Result<String, error_stack::Report<errors::ConnectorError>> {
        self.get_router_return_url()
    }

    fn get_capture_method(&self) -> Option<CaptureMethod> {
        self.capture_method
    }

    fn get_currency_required(
        &self,
    ) -> Result<enums::Currency, error_stack::Report<errors::ConnectorError>> {
        Ok(self.currency)
    }
    fn get_payment_method_data_required(
        &self,
    ) -> Result<PaymentMethodData, error_stack::Report<errors::ConnectorError>> {
        Ok(self.payment_method_data.clone())
    }

    fn get_minor_amount_required(
        &self,
    ) -> Result<MinorUnit, error_stack::Report<errors::ConnectorError>> {
        self.minor_amount
            .ok_or_else(missing_field_err("minor_amount"))
    }

    fn get_is_partial_approval(&self) -> Option<PartialApprovalFlag> {
        self.enable_partial_authorization
            .map(PartialApprovalFlag::from)
    }

    fn get_email_required(&self) -> Result<Email, error_stack::Report<errors::ConnectorError>> {
        self.email.clone().ok_or_else(missing_field_err("email"))
    }
    fn is_customer_initiated_mandate_payment(&self) -> bool {
        (self.customer_acceptance.is_some() || self.setup_mandate_details.is_some())
            && self.setup_future_usage == Some(FutureUsage::OffSession)
    }
    fn get_ntid(&self) -> Option<String> {
        None
    }
}

impl NuveiAuthorizePreprocessingCommon for PaymentsAuthorizeData {
    fn get_browser_info(&self) -> Option<BrowserInformation> {
        self.browser_info.clone()
    }
    fn get_ntid(&self) -> Option<String> {
        self.get_optional_network_transaction_id()
    }
    fn get_related_transaction_id(&self) -> Option<String> {
        self.related_transaction_id.clone()
    }
    fn get_is_moto(&self) -> Option<bool> {
        match self.payment_channel {
            Some(PaymentChannel::MailOrder) | Some(PaymentChannel::TelephoneOrder) => Some(true),
            _ => None,
        }
    }

    fn get_customer_id_required(&self) -> Option<CustomerId> {
        self.customer_id.clone()
    }

    fn get_connector_mandate_id(&self) -> Option<String> {
        self.connector_mandate_id().clone()
    }

    fn get_return_url_required(
        &self,
    ) -> Result<String, error_stack::Report<errors::ConnectorError>> {
        self.get_router_return_url()
    }

    fn get_capture_method(&self) -> Option<CaptureMethod> {
        self.capture_method
    }

    fn get_complete_authorize_url(&self) -> Option<String> {
        self.complete_authorize_url.clone()
    }

    fn get_minor_amount_required(
        &self,
    ) -> Result<MinorUnit, error_stack::Report<errors::ConnectorError>> {
        Ok(self.minor_amount)
    }

    fn get_currency_required(
        &self,
    ) -> Result<enums::Currency, error_stack::Report<errors::ConnectorError>> {
        Ok(self.currency)
    }
    fn get_payment_method_data_required(
        &self,
    ) -> Result<PaymentMethodData, error_stack::Report<errors::ConnectorError>> {
        Ok(self.payment_method_data.clone())
    }

    fn get_email_required(&self) -> Result<Email, error_stack::Report<errors::ConnectorError>> {
        self.get_email()
    }
    fn is_customer_initiated_mandate_payment(&self) -> bool {
        (self.customer_acceptance.is_some() || self.setup_mandate_details.is_some())
            && self.setup_future_usage == Some(FutureUsage::OffSession)
    }
    fn get_is_partial_approval(&self) -> Option<PartialApprovalFlag> {
        self.enable_partial_authorization
            .map(PartialApprovalFlag::from)
    }
}

impl NuveiAuthorizePreprocessingCommon for PaymentsPreProcessingData {
    fn get_browser_info(&self) -> Option<BrowserInformation> {
        self.browser_info.clone()
    }

    fn get_related_transaction_id(&self) -> Option<String> {
        self.related_transaction_id.clone()
    }

    fn get_is_moto(&self) -> Option<bool> {
        None
    }

    fn get_customer_id_required(&self) -> Option<CustomerId> {
        None
    }
    fn get_email_required(&self) -> Result<Email, error_stack::Report<errors::ConnectorError>> {
        self.get_email()
    }
    fn is_customer_initiated_mandate_payment(&self) -> bool {
        (self.customer_acceptance.is_some() || self.setup_mandate_details.is_some())
            && self.setup_future_usage == Some(FutureUsage::OffSession)
    }

    fn get_connector_mandate_id(&self) -> Option<String> {
        self.connector_mandate_id()
    }

    fn get_return_url_required(
        &self,
    ) -> Result<String, error_stack::Report<errors::ConnectorError>> {
        self.get_router_return_url()
    }

    fn get_capture_method(&self) -> Option<CaptureMethod> {
        self.capture_method
    }

    fn get_complete_authorize_url(&self) -> Option<String> {
        self.complete_authorize_url.clone()
    }

    fn get_minor_amount_required(
        &self,
    ) -> Result<MinorUnit, error_stack::Report<errors::ConnectorError>> {
        self.get_minor_amount()
    }

    fn get_currency_required(
        &self,
    ) -> Result<enums::Currency, error_stack::Report<errors::ConnectorError>> {
        self.get_currency()
    }
    fn get_payment_method_data_required(
        &self,
    ) -> Result<PaymentMethodData, error_stack::Report<errors::ConnectorError>> {
        self.payment_method_data.clone().ok_or(
            errors::ConnectorError::MissingRequiredField {
                field_name: "payment_method_data",
            }
            .into(),
        )
    }

    fn get_is_partial_approval(&self) -> Option<PartialApprovalFlag> {
        None
    }

    fn get_ntid(&self) -> Option<String> {
        None
    }
}

#[derive(Debug, Serialize, Default, Deserialize)]
pub struct NuveiMeta {
    pub session_token: Secret<String>,
}

#[derive(Debug, Serialize, Default, Deserialize)]
pub struct NuveiMandateMeta {
    pub frequency: String,
}

#[derive(Debug, Serialize, Deserialize)]
#[serde(rename_all = "camelCase")]
pub struct NuveiSessionRequest {
    pub merchant_id: Secret<String>,
    pub merchant_site_id: Secret<String>,
    pub client_request_id: String,
    pub time_stamp: date_time::DateTime<date_time::YYYYMMDDHHmmss>,
    pub checksum: Secret<String>,
}

#[derive(Debug, Serialize, Default, Clone, Deserialize)]
#[serde(rename_all = "camelCase")]
pub struct NuveiSessionResponse {
    pub session_token: Secret<String>,
    pub internal_request_id: i64,
    pub status: String,
    pub err_code: i64,
    pub reason: String,
    pub merchant_id: Secret<String>,
    pub merchant_site_id: Secret<String>,
    pub version: String,
    pub client_request_id: String,
}

#[derive(Debug, Serialize, Default)]
#[serde(rename_all = "camelCase")]
pub struct NuveiAmountDetails {
    pub total_tax: Option<StringMajorUnit>,
    pub total_shipping: Option<StringMajorUnit>,
    pub total_handling: Option<StringMajorUnit>,
    pub total_discount: Option<StringMajorUnit>,
}

#[derive(Debug, Serialize, Deserialize, Clone, Default)]
#[serde(rename_all = "snake_case")]
pub enum NuveiItemType {
    #[default]
    Physical,
    Discount,
    #[serde(rename = "Shipping_fee")]
    ShippingFee,
    Digital,
    #[serde(rename = "Gift_card")]
    GiftCard,
    #[serde(rename = "Store_credit")]
    StoreCredit,
    Surcharge,
    #[serde(rename = "Sales_tax")]
    SalesTax,
}
impl From<Option<enums::ProductType>> for NuveiItemType {
    fn from(value: Option<enums::ProductType>) -> Self {
        match value {
            Some(enums::ProductType::Digital) => Self::Digital,
            Some(enums::ProductType::Physical) => Self::Physical,
            Some(enums::ProductType::Ride)
            | Some(enums::ProductType::Travel)
            | Some(enums::ProductType::Accommodation) => Self::ShippingFee,
            _ => Self::Physical,
        }
    }
}

#[serde_with::skip_serializing_none]
#[derive(Debug, Serialize, Default)]
#[serde(rename_all = "camelCase")]
pub struct NuveiItem {
    pub name: String,
    #[serde(rename = "type")]
    pub item_type: NuveiItemType,
    pub price: StringMajorUnit,
    pub quantity: String,
    pub group_id: Option<String>,
    pub discount: Option<StringMajorUnit>,
    pub discount_rate: Option<String>,
    pub shipping: Option<StringMajorUnit>,
    pub shipping_tax: Option<StringMajorUnit>,
    pub shipping_tax_rate: Option<String>,
    pub tax: Option<StringMajorUnit>,
    pub tax_rate: Option<String>,
    pub image_url: Option<String>,
    pub product_url: Option<String>,
}
#[serde_with::skip_serializing_none]
#[derive(Debug, Serialize, Default)]
#[serde(rename_all = "camelCase")]
pub struct NuveiPaymentsRequest {
    pub time_stamp: String,
    pub session_token: Secret<String>,
    pub merchant_id: Secret<String>,
    pub merchant_site_id: Secret<String>,
    pub client_request_id: Secret<String>,
    pub amount: StringMajorUnit,
    pub currency: enums::Currency,
    /// This ID uniquely identifies your consumer/user in your system.
    pub user_token_id: Option<CustomerId>,
    //unique transaction id
    pub client_unique_id: String,
    pub transaction_type: TransactionType,
    pub is_rebilling: Option<String>,
    pub payment_option: PaymentOption,
    pub is_moto: Option<bool>,
    pub device_details: DeviceDetails,
    pub checksum: Secret<String>,
    pub billing_address: Option<BillingAddress>,
    pub shipping_address: Option<ShippingAddress>,
    pub related_transaction_id: Option<String>,
    pub url_details: Option<UrlDetails>,
    pub amount_details: Option<NuveiAmountDetails>,
    pub items: Option<Vec<NuveiItem>>,
    pub is_partial_approval: Option<PartialApprovalFlag>,
    pub external_scheme_details: Option<ExternalSchemeDetails>,
}

#[derive(Debug, Serialize, Deserialize, Clone, PartialEq)]
#[serde(rename_all = "UPPERCASE")]
pub enum PartialApprovalFlag {
    #[serde(rename = "1")]
    Enabled,
    #[serde(rename = "0")]
    Disabled,
}

impl From<bool> for PartialApprovalFlag {
    fn from(value: bool) -> Self {
        if value {
            Self::Enabled
        } else {
            Self::Disabled
        }
    }
}

#[derive(Debug, Serialize, Default)]
#[serde(rename_all = "camelCase")]
pub struct UrlDetails {
    pub success_url: String,
    pub failure_url: String,
    pub pending_url: String,
}

#[derive(Debug, Serialize, Default)]
pub struct NuveiInitPaymentRequest {
    pub session_token: Secret<String>,
    pub merchant_id: Secret<String>,
    pub merchant_site_id: Secret<String>,
    pub client_request_id: String,
    pub amount: StringMajorUnit,
    pub currency: String,
    pub payment_option: PaymentOption,
    pub checksum: Secret<String>,
}

/// Handles payment request for capture, void and refund flows
#[derive(Debug, Serialize, Default)]
#[serde(rename_all = "camelCase")]
pub struct NuveiPaymentFlowRequest {
    pub time_stamp: String,
    pub merchant_id: Secret<String>,
    pub merchant_site_id: Secret<String>,
    pub client_request_id: String,
    pub amount: StringMajorUnit,
    pub currency: enums::Currency,
    pub related_transaction_id: Option<String>,
    pub checksum: Secret<String>,
}

#[derive(Debug, Serialize, Default)]
#[serde(rename_all = "camelCase")]
pub struct NuveiPaymentSyncRequest {
    pub merchant_id: Secret<String>,
    pub merchant_site_id: Secret<String>,
    pub time_stamp: String,
    pub checksum: Secret<String>,
    pub transaction_id: String,
}

#[derive(Debug, Default, Serialize, Deserialize)]
pub enum TransactionType {
    Auth,
    #[default]
    Sale,
}

#[serde_with::skip_serializing_none]
#[derive(Debug, Clone, Default, Serialize, Deserialize)]
#[serde(rename_all = "camelCase")]
pub struct PaymentOption {
    pub card: Option<Card>,
    pub redirect_url: Option<Url>,
    pub user_payment_option_id: Option<String>,
    pub alternative_payment_method: Option<AlternativePaymentMethod>,
    pub billing_address: Option<BillingAddress>,
    pub shipping_address: Option<BillingAddress>,
}

#[derive(Debug, Clone, Serialize, Deserialize)]
#[serde(rename_all = "snake_case")]
pub enum NuveiBIC {
    #[serde(rename = "ABNANL2A")]
    Abnamro,
    #[serde(rename = "ASNBNL21")]
    ASNBank,
    #[serde(rename = "BUNQNL2A")]
    Bunq,
    #[serde(rename = "INGBNL2A")]
    Ing,
    #[serde(rename = "KNABNL2H")]
    Knab,
    #[serde(rename = "RABONL2U")]
    Rabobank,
    #[serde(rename = "RBRBNL21")]
    RegioBank,
    #[serde(rename = "SNSBNL2A")]
    SNSBank,
    #[serde(rename = "TRIONL2U")]
    TriodosBank,
    #[serde(rename = "FVLBNL22")]
    VanLanschotBankiers,
    #[serde(rename = "MOYONL21")]
    Moneyou,
}

#[serde_with::skip_serializing_none]
#[derive(Debug, Clone, Default, Serialize, Deserialize)]
#[serde(rename_all = "camelCase")]
pub struct AlternativePaymentMethod {
    pub payment_method: AlternativePaymentMethodType,
    #[serde(rename = "BIC")]
    pub bank_id: Option<NuveiBIC>,
}

#[derive(Debug, Clone, Default, Serialize, Deserialize)]
#[serde(rename_all = "snake_case")]
pub enum AlternativePaymentMethodType {
    #[default]
    #[serde(rename = "apmgw_expresscheckout")]
    Expresscheckout,
    #[serde(rename = "apmgw_Giropay")]
    Giropay,
    #[serde(rename = "apmgw_Sofort")]
    Sofort,
    #[serde(rename = "apmgw_iDeal")]
    Ideal,
    #[serde(rename = "apmgw_EPS")]
    Eps,
    #[serde(rename = "apmgw_Afterpay")]
    AfterPay,
    #[serde(rename = "apmgw_Klarna")]
    Klarna,
}

#[serde_with::skip_serializing_none]
#[derive(Debug, Clone, Default, Serialize, Deserialize)]
#[serde(rename_all = "camelCase")]
pub struct BillingAddress {
    pub email: Email,
    pub first_name: Option<Secret<String>>,
    pub last_name: Option<Secret<String>>,
    pub country: api_models::enums::CountryAlpha2,
    pub phone: Option<Secret<String>>,
    pub city: Option<Secret<String>>,
    pub address: Option<Secret<String>>,
    pub street_number: Option<Secret<String>>,
    pub zip: Option<Secret<String>>,
    pub state: Option<Secret<String>>,
    pub cell: Option<Secret<String>>,
    pub address_match: Option<Secret<String>>,
    pub address_line2: Option<Secret<String>>,
    pub address_line3: Option<Secret<String>>,
    pub home_phone: Option<Secret<String>>,
    pub work_phone: Option<Secret<String>>,
}

#[serde_with::skip_serializing_none]
#[derive(Debug, Clone, Default, Serialize, Deserialize)]
#[serde(rename_all = "camelCase")]
pub struct ShippingAddress {
    pub salutation: Option<Secret<String>>,
    pub first_name: Option<Secret<String>>,
    pub last_name: Option<Secret<String>>,
    pub address: Option<Secret<String>>,
    pub cell: Option<Secret<String>>,
    pub phone: Option<Secret<String>>,
    pub zip: Option<Secret<String>>,
    pub city: Option<Secret<String>>,
    pub country: api_models::enums::CountryAlpha2,
    pub state: Option<Secret<String>>,
    pub email: Email,
    pub county: Option<Secret<String>>,
    pub address_line2: Option<Secret<String>>,
    pub address_line3: Option<Secret<String>>,
    pub street_number: Option<Secret<String>>,
    pub company_name: Option<Secret<String>>,
    pub care_of: Option<Secret<String>>,
}

impl From<&Address> for BillingAddress {
    fn from(address: &Address) -> Self {
        let address_details = address.address.as_ref();
        Self {
            email: address.email.clone().unwrap_or_default(),
            first_name: address.get_optional_first_name(),
            last_name: address_details.and_then(|address| address.get_optional_last_name()),
            country: address_details
                .and_then(|address| address.get_optional_country())
                .unwrap_or_default(),
            phone: address
                .phone
                .as_ref()
                .and_then(|phone| phone.number.clone()),
            city: address_details
                .and_then(|address| address.get_optional_city().map(|city| city.into())),
            address: address_details.and_then(|address| address.get_optional_line1()),
            street_number: None,
            zip: address_details.and_then(|details| details.get_optional_zip()),
            state: None,
            cell: None,
            address_match: None,
            address_line2: address_details.and_then(|address| address.get_optional_line2()),
            address_line3: address_details.and_then(|address| address.get_optional_line3()),
            home_phone: None,
            work_phone: None,
        }
    }
}

impl From<&Address> for ShippingAddress {
    fn from(address: &Address) -> Self {
        let address_details = address.address.as_ref();

        Self {
            email: address.email.clone().unwrap_or_default(),
            first_name: address_details.and_then(|details| details.get_optional_first_name()),
            last_name: address_details.and_then(|details| details.get_optional_last_name()),
            country: address_details
                .and_then(|details| details.get_optional_country())
                .unwrap_or_default(),
            phone: address
                .phone
                .as_ref()
                .and_then(|phone| phone.number.clone()),
            city: address_details
                .and_then(|details| details.get_optional_city().map(|city| city.into())),
            address: address_details.and_then(|details| details.get_optional_line1()),
            street_number: None,
            zip: address_details.and_then(|details| details.get_optional_zip()),
            state: None,
            cell: None,
            address_line2: address_details.and_then(|details| details.get_optional_line2()),
            address_line3: address_details.and_then(|details| details.get_optional_line3()),
            county: None,
            company_name: None,
            care_of: None,
            salutation: None,
        }
    }
}
#[serde_with::skip_serializing_none]
#[derive(Debug, Clone, Default, Serialize, Deserialize)]
#[serde(rename_all = "camelCase")]
pub struct Card {
    pub card_number: Option<cards::CardNumber>,
    pub card_holder_name: Option<Secret<String>>,
    pub expiration_month: Option<Secret<String>>,
    pub expiration_year: Option<Secret<String>>,
    #[serde(rename = "CVV")]
    pub cvv: Option<Secret<String>>,
    pub three_d: Option<ThreeD>,
    pub cc_card_number: Option<Secret<String>>,
    pub bin: Option<Secret<String>>,
    pub last4_digits: Option<Secret<String>>,
    pub cc_exp_month: Option<Secret<String>>,
    pub cc_exp_year: Option<Secret<String>>,
    pub acquirer_id: Option<Secret<String>>,
    pub cvv2_reply: Option<String>,
    pub avs_code: Option<String>,
    pub card_type: Option<String>,
    pub brand: Option<String>,
    pub issuer_bank_name: Option<String>,
    pub issuer_country: Option<String>,
    pub is_prepaid: Option<String>,
    pub external_token: Option<ExternalToken>,
}

#[derive(Debug, Clone, Default, Serialize, Deserialize)]
#[serde(rename_all = "camelCase")]
pub struct ExternalToken {
    pub external_token_provider: ExternalTokenProvider,
    pub mobile_token: Option<Secret<String>>,
    pub cryptogram: Option<Secret<String>>,
    pub eci_provider: Option<String>,
}

#[derive(Debug, Clone, Default, Serialize, Deserialize)]
#[serde(rename_all = "PascalCase")]
pub enum ExternalTokenProvider {
    #[default]
    GooglePay,
    ApplePay,
}

#[serde_with::skip_serializing_none]
#[derive(Debug, Clone, Default, Serialize, Deserialize)]
#[serde(rename_all = "camelCase")]
pub struct ThreeD {
    pub method_completion_ind: Option<MethodCompletion>,
    pub browser_details: Option<BrowserDetails>,
    pub version: Option<String>,
    #[serde(rename = "notificationURL")]
    pub notification_url: Option<String>,
    #[serde(rename = "merchantURL")]
    pub merchant_url: Option<String>,
    pub acs_url: Option<String>,
    pub acs_challenge_mandate: Option<String>,
    pub c_req: Option<Secret<String>>,
    pub three_d_flow: Option<String>,
    pub external_transaction_id: Option<String>,
    pub transaction_id: Option<String>,
    pub three_d_reason_id: Option<String>,
    pub three_d_reason: Option<String>,
    pub challenge_preference_reason: Option<String>,
    pub challenge_cancel_reason_id: Option<String>,
    pub challenge_cancel_reason: Option<String>,
    pub is_liability_on_issuer: Option<String>,
    pub is_exemption_request_in_authentication: Option<String>,
    pub flow: Option<String>,
    pub acquirer_decision: Option<String>,
    pub decision_reason: Option<String>,
    pub platform_type: Option<PlatformType>,
    pub v2supported: Option<String>,
    pub v2_additional_params: Option<V2AdditionalParams>,
}

#[derive(Debug, Clone, Default, Serialize, Deserialize)]
pub enum MethodCompletion {
    #[serde(rename = "Y")]
    Success,
    #[serde(rename = "N")]
    Failure,
    #[serde(rename = "U")]
    #[default]
    Unavailable,
}

#[derive(Debug, Clone, Default, Serialize, Deserialize)]
pub enum PlatformType {
    #[serde(rename = "01")]
    App,
    #[serde(rename = "02")]
    #[default]
    Browser,
}

#[derive(Debug, Clone, Default, Serialize, Deserialize)]
#[serde(rename_all = "camelCase")]
pub struct BrowserDetails {
    pub accept_header: String,
    pub ip: Secret<String, IpAddress>,
    pub java_enabled: String,
    pub java_script_enabled: String,
    pub language: String,
    pub color_depth: u8,
    pub screen_height: u32,
    pub screen_width: u32,
    pub time_zone: i32,
    pub user_agent: String,
}

#[derive(Debug, Clone, Default, Serialize, Deserialize)]
#[serde(rename_all = "camelCase")]
pub struct V2AdditionalParams {
    pub challenge_window_size: Option<String>,
    /// Recurring Expiry in format YYYYMMDD. REQUIRED if isRebilling = 0, We recommend setting rebillExpiry to a value of no more than 5 years from the date of the initial transaction processing date.
    pub rebill_expiry: Option<String>,
    /// Recurring Frequency in days
    pub rebill_frequency: Option<String>,
    pub challenge_preference: Option<String>,
}

#[derive(Debug, Clone, Default, Serialize, Deserialize)]
#[serde(rename_all = "camelCase")]
pub struct DeviceDetails {
    pub ip_address: Secret<String, IpAddress>,
}

impl TransactionType {
    fn get_from_capture_method_and_amount_string(
        capture_method: CaptureMethod,
        amount: &str,
    ) -> Self {
        let amount_value = amount.parse::<f64>();
        if capture_method == CaptureMethod::Manual || amount_value == Ok(0.0) {
            Self::Auth
        } else {
            Self::Sale
        }
    }
}

#[derive(Debug, Serialize, Deserialize)]
pub struct NuveiRedirectionResponse {
    pub cres: Secret<String>,
}
#[derive(Debug, Serialize, Deserialize)]
#[serde(rename_all = "camelCase")]
pub struct NuveiACSResponse {
    #[serde(rename = "threeDSServerTransID")]
    pub three_ds_server_trans_id: Secret<String>,
    #[serde(rename = "acsTransID")]
    pub acs_trans_id: Secret<String>,
    pub message_type: String,
    pub message_version: String,
    pub trans_status: Option<LiabilityShift>,
    pub message_extension: Option<Vec<MessageExtensionAttribute>>,
    pub acs_signed_content: Option<serde_json::Value>,
}

#[derive(Debug, Clone, PartialEq, Eq, Serialize, Deserialize)]
pub enum LiabilityShift {
    #[serde(rename = "Y", alias = "1", alias = "y")]
    Success,
    #[serde(rename = "N", alias = "0", alias = "n")]
    Failed,
}

pub fn encode_payload(
    payload: &[&str],
) -> Result<String, error_stack::Report<errors::ConnectorError>> {
    let data = payload.join("");
    let digest = crypto::Sha256
        .generate_digest(data.as_bytes())
        .change_context(errors::ConnectorError::RequestEncodingFailed)
        .attach_printable("error encoding nuvie payload")?;
    Ok(hex::encode(digest))
}

impl TryFrom<NuveiPaymentSyncResponse> for NuveiPaymentsResponse {
    type Error = error_stack::Report<errors::ConnectorError>;
    fn try_from(
        value: NuveiPaymentSyncResponse,
    ) -> Result<Self, Self::Error> {
        match value {
            NuveiPaymentSyncResponse::NuveiDmn(payment_dmn_notification) =>  Ok(NuveiPaymentsResponse::from(payment_dmn_notification)),
            NuveiPaymentSyncResponse::NuveiApi(nuvei_transaction_sync_response) => Ok(NuveiPaymentsResponse::from(nuvei_transaction_sync_response)),
        }
    }
}

impl TryFrom<&types::PaymentsAuthorizeSessionTokenRouterData> for NuveiSessionRequest {
    type Error = error_stack::Report<errors::ConnectorError>;
    fn try_from(
        item: &types::PaymentsAuthorizeSessionTokenRouterData,
    ) -> Result<Self, Self::Error> {
        let connector_meta: NuveiAuthType = NuveiAuthType::try_from(&item.connector_auth_type)?;
        let merchant_id = connector_meta.merchant_id;
        let merchant_site_id = connector_meta.merchant_site_id;
        let client_request_id = item.connector_request_reference_id.clone();
        let time_stamp = date_time::DateTime::<date_time::YYYYMMDDHHmmss>::from(date_time::now());
        let merchant_secret = connector_meta.merchant_secret;
        Ok(Self {
            merchant_id: merchant_id.clone(),
            merchant_site_id: merchant_site_id.clone(),
            client_request_id: client_request_id.clone(),
            time_stamp: time_stamp.clone(),
            checksum: Secret::new(encode_payload(&[
                merchant_id.peek(),
                merchant_site_id.peek(),
                &client_request_id,
                &time_stamp.to_string(),
                merchant_secret.peek(),
            ])?),
        })
    }
}

impl<F, T> TryFrom<ResponseRouterData<F, NuveiSessionResponse, T, PaymentsResponseData>>
    for RouterData<F, T, PaymentsResponseData>
{
    type Error = error_stack::Report<errors::ConnectorError>;
    fn try_from(
        item: ResponseRouterData<F, NuveiSessionResponse, T, PaymentsResponseData>,
    ) -> Result<Self, Self::Error> {
        Ok(Self {
            status: enums::AttemptStatus::Pending,
            session_token: Some(item.response.session_token.clone().expose()),
            response: Ok(PaymentsResponseData::SessionTokenResponse {
                session_token: item.response.session_token.expose(),
            }),
            ..item.data
        })
    }
}

#[derive(Debug)]
pub struct NuveiCardDetails {
    card: payment_method_data::Card,
    three_d: Option<ThreeD>,
    card_holder_name: Option<Secret<String>>,
}

// Define new structs with camelCase serialization
#[derive(Serialize, Debug)]
#[serde(rename_all = "camelCase")]
struct GooglePayCamelCase {
    pm_type: Secret<String>,
    description: Secret<String>,
    info: GooglePayInfoCamelCase,
    tokenization_data: GooglePayTokenizationDataCamelCase,
}

#[derive(Serialize, Debug)]
#[serde(rename_all = "camelCase")]
struct GooglePayInfoCamelCase {
    card_network: Secret<String>,
    card_details: Secret<String>,
    assurance_details: Option<GooglePayAssuranceDetailsCamelCase>,
}
#[derive(Debug, Serialize)]
#[serde(rename_all = "camelCase")]
pub struct ExternalSchemeDetails {
    transaction_id: Secret<String>, // This is sensitive information
    brand: Option<CardNetwork>,
}
#[derive(Serialize, Debug)]
#[serde(rename_all = "camelCase")]
struct GooglePayAssuranceDetailsCamelCase {
    card_holder_authenticated: bool,
    account_verified: bool,
}

#[derive(Serialize, Debug)]
#[serde(rename_all = "camelCase")]
struct GooglePayTokenizationDataCamelCase {
    #[serde(rename = "type")]
    token_type: Secret<String>,
    token: Secret<String>,
}

// Define ApplePay structs with camelCase serialization
#[derive(Serialize, Debug)]
#[serde(rename_all = "camelCase")]
struct ApplePayCamelCase {
    payment_data: Secret<String>,
    payment_method: ApplePayPaymentMethodCamelCase,
    transaction_identifier: Secret<String>,
}

#[derive(Serialize, Debug)]
#[serde(rename_all = "camelCase")]
struct ApplePayPaymentMethodCamelCase {
    display_name: Secret<String>,
    network: Secret<String>,
    #[serde(rename = "type")]
    pm_type: Secret<String>,
}
fn get_googlepay_info<F, Req>(
    item: &RouterData<F, Req, PaymentsResponseData>,
    gpay_data: &GooglePayWalletData,
) -> Result<NuveiPaymentsRequest, error_stack::Report<errors::ConnectorError>>
where
    Req: NuveiAuthorizePreprocessingCommon,
{
    let is_rebilling = if item.request.is_customer_initiated_mandate_payment() {
        Some("0".to_string())
    } else {
        None
    };
    match gpay_data.tokenization_data {
        GpayTokenizationData::Decrypted(ref gpay_predecrypt_data) => Ok(NuveiPaymentsRequest {
            is_rebilling,
            payment_option: PaymentOption {
                card: Some(Card {
                    brand: Some(gpay_data.info.card_network.clone()),
                    card_number: Some(
                        gpay_predecrypt_data
                            .application_primary_account_number
                            .clone(),
                    ),
                    last4_digits: Some(Secret::new(
                        gpay_predecrypt_data
                            .application_primary_account_number
                            .clone()
                            .get_last4(),
                    )),
                    expiration_month: Some(gpay_predecrypt_data.card_exp_month.clone()),
                    expiration_year: Some(gpay_predecrypt_data.card_exp_year.clone()),
                    external_token: Some(ExternalToken {
                        external_token_provider: ExternalTokenProvider::GooglePay,
                        mobile_token: None,
                        cryptogram: gpay_predecrypt_data.cryptogram.clone(),
                        eci_provider: gpay_predecrypt_data.eci_indicator.clone(),
                    }),
                    ..Default::default()
                }),
                ..Default::default()
            },
            ..Default::default()
        }),
        GpayTokenizationData::Encrypted(ref encrypted_data) => Ok(NuveiPaymentsRequest {
            is_rebilling,
            payment_option: PaymentOption {
                card: Some(Card {
                    external_token: Some(ExternalToken {
                        external_token_provider: ExternalTokenProvider::GooglePay,

                        mobile_token: {
                            let (token_type, token) = (
                                encrypted_data.token_type.clone(),
                                encrypted_data.token.clone(),
                            );

                            let google_pay: GooglePayCamelCase = GooglePayCamelCase {
                                pm_type: Secret::new(gpay_data.pm_type.clone()),
                                description: Secret::new(gpay_data.description.clone()),
                                info: GooglePayInfoCamelCase {
                                    card_network: Secret::new(gpay_data.info.card_network.clone()),
                                    card_details: Secret::new(gpay_data.info.card_details.clone()),
                                    assurance_details: gpay_data
                                        .info
                                        .assurance_details
                                        .as_ref()
                                        .map(|details| GooglePayAssuranceDetailsCamelCase {
                                            card_holder_authenticated: details
                                                .card_holder_authenticated,
                                            account_verified: details.account_verified,
                                        }),
                                },
                                tokenization_data: GooglePayTokenizationDataCamelCase {
                                    token_type: token_type.into(),
                                    token: token.into(),
                                },
                            };
                            Some(Secret::new(
                                google_pay.encode_to_string_of_json().change_context(
                                    errors::ConnectorError::RequestEncodingFailed,
                                )?,
                            ))
                        },
                        cryptogram: None,
                        eci_provider: None,
                    }),
                    ..Default::default()
                }),
                ..Default::default()
            },
            ..Default::default()
        }),
    }
}

fn get_applepay_info<F, Req>(
    item: &RouterData<F, Req, PaymentsResponseData>,
    apple_pay_data: &ApplePayWalletData,
) -> Result<NuveiPaymentsRequest, error_stack::Report<errors::ConnectorError>>
where
    Req: NuveiAuthorizePreprocessingCommon,
{
    let is_rebilling = if item.request.is_customer_initiated_mandate_payment() {
        Some("0".to_string())
    } else {
        None
    };
    match apple_pay_data.payment_data {
        ApplePayPaymentData::Decrypted(ref apple_pay_predecrypt_data) => Ok(NuveiPaymentsRequest {
           is_rebilling,
            payment_option: PaymentOption {
                card: Some(Card {
                    brand: Some(apple_pay_data.payment_method.network.clone()),
                    card_number: Some(
                        apple_pay_predecrypt_data
                            .application_primary_account_number
                            .clone(),
                    ),
                    last4_digits: Some(Secret::new(
                        apple_pay_predecrypt_data
                            .application_primary_account_number
                            .get_last4(),
                    )),
                    expiration_month: Some(
                        apple_pay_predecrypt_data
                            .application_expiration_month
                            .clone(),
                    ),
                    expiration_year: Some(
                        apple_pay_predecrypt_data
                            .application_expiration_year
                            .clone(),
                    ),
                    external_token: Some(ExternalToken {
                        external_token_provider: ExternalTokenProvider::ApplePay,
                        mobile_token: None,
                        cryptogram: Some(
                            apple_pay_predecrypt_data
                                .payment_data
                                .online_payment_cryptogram
                                .clone(),
                        ),
                        eci_provider: Some(
                            apple_pay_predecrypt_data
                                .payment_data
                                .eci_indicator.clone()
                                .ok_or_else(missing_field_err(
                                "payment_method_data.wallet.apple_pay.payment_data.eci_indicator",
                            ))?,
                        ),
                    }),
                    ..Default::default()
                }),
                ..Default::default()
            },
            ..Default::default()
        }),
        ApplePayPaymentData::Encrypted(ref encrypted_data) => Ok(NuveiPaymentsRequest {
           is_rebilling,
            payment_option: PaymentOption {
                card: Some(Card {
                    external_token: Some(ExternalToken {
                        external_token_provider: ExternalTokenProvider::ApplePay,
                        mobile_token: {
                            let apple_pay: ApplePayCamelCase = ApplePayCamelCase {
                                payment_data: encrypted_data.to_string().into(),
                                payment_method: ApplePayPaymentMethodCamelCase {
                                    display_name: Secret::new(
                                        apple_pay_data.payment_method.display_name.clone(),
                                    ),
                                    network: Secret::new(
                                        apple_pay_data.payment_method.network.clone(),
                                    ),
                                    pm_type: Secret::new(
                                        apple_pay_data.payment_method.pm_type.clone(),
                                    ),
                                },
                                transaction_identifier: Secret::new(
                                    apple_pay_data.transaction_identifier.clone(),
                                ),
                            };

                            Some(Secret::new(
                                apple_pay.encode_to_string_of_json().change_context(
                                    errors::ConnectorError::RequestEncodingFailed,
                                )?,
                            ))
                        },
                        cryptogram: None,
                        eci_provider: None,
                    }),
                    ..Default::default()
                }),
                ..Default::default()
            },
            ..Default::default()
        }),
    }
}

impl TryFrom<enums::BankNames> for NuveiBIC {
    type Error = error_stack::Report<errors::ConnectorError>;
    fn try_from(bank: enums::BankNames) -> Result<Self, Self::Error> {
        match bank {
            enums::BankNames::AbnAmro => Ok(Self::Abnamro),
            enums::BankNames::AsnBank => Ok(Self::ASNBank),
            enums::BankNames::Bunq => Ok(Self::Bunq),
            enums::BankNames::Ing => Ok(Self::Ing),
            enums::BankNames::Knab => Ok(Self::Knab),
            enums::BankNames::Rabobank => Ok(Self::Rabobank),
            enums::BankNames::SnsBank => Ok(Self::SNSBank),
            enums::BankNames::TriodosBank => Ok(Self::TriodosBank),
            enums::BankNames::VanLanschot => Ok(Self::VanLanschotBankiers),
            enums::BankNames::Moneyou => Ok(Self::Moneyou),

            enums::BankNames::AmericanExpress
            | enums::BankNames::AffinBank
            | enums::BankNames::AgroBank
            | enums::BankNames::AllianceBank
            | enums::BankNames::AmBank
            | enums::BankNames::BankOfAmerica
            | enums::BankNames::BankOfChina
            | enums::BankNames::BankIslam
            | enums::BankNames::BankMuamalat
            | enums::BankNames::BankRakyat
            | enums::BankNames::BankSimpananNasional
            | enums::BankNames::Barclays
            | enums::BankNames::BlikPSP
            | enums::BankNames::CapitalOne
            | enums::BankNames::Chase
            | enums::BankNames::Citi
            | enums::BankNames::CimbBank
            | enums::BankNames::Discover
            | enums::BankNames::NavyFederalCreditUnion
            | enums::BankNames::PentagonFederalCreditUnion
            | enums::BankNames::SynchronyBank
            | enums::BankNames::WellsFargo
            | enums::BankNames::Handelsbanken
            | enums::BankNames::HongLeongBank
            | enums::BankNames::HsbcBank
            | enums::BankNames::KuwaitFinanceHouse
            | enums::BankNames::Regiobank
            | enums::BankNames::Revolut
            | enums::BankNames::ArzteUndApothekerBank
            | enums::BankNames::AustrianAnadiBankAg
            | enums::BankNames::BankAustria
            | enums::BankNames::Bank99Ag
            | enums::BankNames::BankhausCarlSpangler
            | enums::BankNames::BankhausSchelhammerUndSchatteraAg
            | enums::BankNames::BankMillennium
            | enums::BankNames::BankPEKAOSA
            | enums::BankNames::BawagPskAg
            | enums::BankNames::BksBankAg
            | enums::BankNames::BrullKallmusBankAg
            | enums::BankNames::BtvVierLanderBank
            | enums::BankNames::CapitalBankGraweGruppeAg
            | enums::BankNames::CeskaSporitelna
            | enums::BankNames::Dolomitenbank
            | enums::BankNames::EasybankAg
            | enums::BankNames::EPlatbyVUB
            | enums::BankNames::ErsteBankUndSparkassen
            | enums::BankNames::FrieslandBank
            | enums::BankNames::HypoAlpeadriabankInternationalAg
            | enums::BankNames::HypoNoeLbFurNiederosterreichUWien
            | enums::BankNames::HypoOberosterreichSalzburgSteiermark
            | enums::BankNames::HypoTirolBankAg
            | enums::BankNames::HypoVorarlbergBankAg
            | enums::BankNames::HypoBankBurgenlandAktiengesellschaft
            | enums::BankNames::KomercniBanka
            | enums::BankNames::MBank
            | enums::BankNames::MarchfelderBank
            | enums::BankNames::Maybank
            | enums::BankNames::OberbankAg
            | enums::BankNames::OsterreichischeArzteUndApothekerbank
            | enums::BankNames::OcbcBank
            | enums::BankNames::PayWithING
            | enums::BankNames::PlaceZIPKO
            | enums::BankNames::PlatnoscOnlineKartaPlatnicza
            | enums::BankNames::PosojilnicaBankEGen
            | enums::BankNames::PostovaBanka
            | enums::BankNames::PublicBank
            | enums::BankNames::RaiffeisenBankengruppeOsterreich
            | enums::BankNames::RhbBank
            | enums::BankNames::SchelhammerCapitalBankAg
            | enums::BankNames::StandardCharteredBank
            | enums::BankNames::SchoellerbankAg
            | enums::BankNames::SpardaBankWien
            | enums::BankNames::SporoPay
            | enums::BankNames::SantanderPrzelew24
            | enums::BankNames::TatraPay
            | enums::BankNames::Viamo
            | enums::BankNames::VolksbankGruppe
            | enums::BankNames::VolkskreditbankAg
            | enums::BankNames::VrBankBraunau
            | enums::BankNames::UobBank
            | enums::BankNames::PayWithAliorBank
            | enums::BankNames::BankiSpoldzielcze
            | enums::BankNames::PayWithInteligo
            | enums::BankNames::BNPParibasPoland
            | enums::BankNames::BankNowySA
            | enums::BankNames::CreditAgricole
            | enums::BankNames::PayWithBOS
            | enums::BankNames::PayWithCitiHandlowy
            | enums::BankNames::PayWithPlusBank
            | enums::BankNames::ToyotaBank
            | enums::BankNames::VeloBank
            | enums::BankNames::ETransferPocztowy24
            | enums::BankNames::PlusBank
            | enums::BankNames::EtransferPocztowy24
            | enums::BankNames::BankiSpbdzielcze
            | enums::BankNames::BankNowyBfgSa
            | enums::BankNames::GetinBank
            | enums::BankNames::Blik
            | enums::BankNames::NoblePay
            | enums::BankNames::IdeaBank
            | enums::BankNames::EnveloBank
            | enums::BankNames::NestPrzelew
            | enums::BankNames::MbankMtransfer
            | enums::BankNames::Inteligo
            | enums::BankNames::PbacZIpko
            | enums::BankNames::BnpParibas
            | enums::BankNames::BankPekaoSa
            | enums::BankNames::VolkswagenBank
            | enums::BankNames::AliorBank
            | enums::BankNames::Boz
            | enums::BankNames::BangkokBank
            | enums::BankNames::KrungsriBank
            | enums::BankNames::KrungThaiBank
            | enums::BankNames::TheSiamCommercialBank
            | enums::BankNames::KasikornBank
            | enums::BankNames::OpenBankSuccess
            | enums::BankNames::OpenBankFailure
            | enums::BankNames::OpenBankCancelled
            | enums::BankNames::Aib
            | enums::BankNames::BankOfScotland
            | enums::BankNames::DanskeBank
            | enums::BankNames::FirstDirect
            | enums::BankNames::FirstTrust
            | enums::BankNames::Halifax
            | enums::BankNames::Lloyds
            | enums::BankNames::Monzo
            | enums::BankNames::NatWest
            | enums::BankNames::NationwideBank
            | enums::BankNames::RoyalBankOfScotland
            | enums::BankNames::Starling
            | enums::BankNames::TsbBank
            | enums::BankNames::TescoBank
            | enums::BankNames::Yoursafe
            | enums::BankNames::N26
            | enums::BankNames::NationaleNederlanden
            | enums::BankNames::UlsterBank => Err(errors::ConnectorError::NotImplemented(
                utils::get_unimplemented_payment_method_error_message("Nuvei"),
            ))?,
        }
    }
}

impl<F, Req>
    ForeignTryFrom<(
        AlternativePaymentMethodType,
        Option<BankRedirectData>,
        &RouterData<F, Req, PaymentsResponseData>,
    )> for NuveiPaymentsRequest
where
    Req: NuveiAuthorizePreprocessingCommon,
{
    type Error = error_stack::Report<errors::ConnectorError>;
    fn foreign_try_from(
        data: (
            AlternativePaymentMethodType,
            Option<BankRedirectData>,
            &RouterData<F, Req, PaymentsResponseData>,
        ),
    ) -> Result<Self, Self::Error> {
        let (payment_method, redirect, item) = data;
        let bank_id = match (&payment_method, redirect) {
            (AlternativePaymentMethodType::Expresscheckout, _) => None,
            (AlternativePaymentMethodType::Giropay, _) => None,
            (AlternativePaymentMethodType::Sofort, _) | (AlternativePaymentMethodType::Eps, _) => {
                let address = item.get_billing_address()?;
                address.get_first_name()?;
                item.request.get_email_required()?;
                item.get_billing_country()?;
                None
            }
            (
                AlternativePaymentMethodType::Ideal,
                Some(BankRedirectData::Ideal { bank_name, .. }),
            ) => {
                let address = item.get_billing_address()?;
                address.get_first_name()?;
                item.request.get_email_required()?;
                item.get_billing_country()?;
                bank_name.map(NuveiBIC::try_from).transpose()?
            }
            _ => Err(errors::ConnectorError::NotImplemented(
                utils::get_unimplemented_payment_method_error_message("Nuvei"),
            ))?,
        };
        let billing_address: Option<BillingAddress> =
            item.get_billing().ok().map(|billing| billing.into());
        Ok(Self {
            payment_option: PaymentOption {
                alternative_payment_method: Some(AlternativePaymentMethod {
                    payment_method,
                    bank_id,
                }),
                ..Default::default()
            },
            billing_address,
            ..Default::default()
        })
    }
}

fn get_pay_later_info<F, Req>(
    payment_method_type: AlternativePaymentMethodType,
    item: &RouterData<F, Req, PaymentsResponseData>,
) -> Result<NuveiPaymentsRequest, error_stack::Report<errors::ConnectorError>>
where
    Req: NuveiAuthorizePreprocessingCommon,
{
    let address = item
        .get_billing()?
        .address
        .as_ref()
        .ok_or_else(missing_field_err("billing.address"))?;
    address.get_first_name()?;
    let payment_method = payment_method_type;
    address.get_country()?; //country is necessary check
    item.request.get_email_required()?;
    Ok(NuveiPaymentsRequest {
        payment_option: PaymentOption {
            alternative_payment_method: Some(AlternativePaymentMethod {
                payment_method,
                ..Default::default()
            }),
            billing_address: item.get_billing().ok().map(|billing| billing.into()),
            ..Default::default()
        },
        ..Default::default()
    })
}

fn get_ntid_card_info<F, Req>(
    router_data: &RouterData<F, Req, PaymentsResponseData>,
    data: CardDetailsForNetworkTransactionId,
) -> Result<NuveiPaymentsRequest, error_stack::Report<errors::ConnectorError>>
where
    Req: NuveiAuthorizePreprocessingCommon,
{
    let external_scheme_details = Some(ExternalSchemeDetails {
        transaction_id: router_data
            .request
            .get_ntid()
            .ok_or_else(missing_field_err("network_transaction_id"))
            .attach_printable("Nuvei unable to find NTID for MIT")?
            .into(),
        brand: Some(
            data.card_network
                .ok_or_else(missing_field_err("recurring_details.data.card_network"))?,
        ),
    });
    let payment_option: PaymentOption = PaymentOption {
        card: Some(Card {
            card_number: Some(data.card_number),
            card_holder_name: data.card_holder_name,
            expiration_month: Some(data.card_exp_month),
            expiration_year: Some(data.card_exp_year),
            ..Default::default() // CVV should be disabled by nuvei fo
        }),
        redirect_url: None,
        user_payment_option_id: None,
        alternative_payment_method: None,
        billing_address: None,
        shipping_address: None,
    };
    let is_rebilling = if router_data.request.is_customer_initiated_mandate_payment() {
        Some("0".to_string())
    } else {
        None
    };
    Ok(NuveiPaymentsRequest {
        external_scheme_details,
        payment_option,
        is_rebilling,
        ..Default::default()
    })
}
fn get_l2_l3_items(
    l2_l3_data: &Option<L2L3Data>,
    currency: enums::Currency,
) -> Result<Option<Vec<NuveiItem>>, error_stack::Report<errors::ConnectorError>> {
    l2_l3_data.as_ref().map_or(Ok(None), |data| {
        data.order_details
            .as_ref()
            .map_or(Ok(None), |order_details_list| {
                // Map each order to a Result<NuveiItem>
                let results: Vec<Result<NuveiItem, error_stack::Report<errors::ConnectorError>>> =
                    order_details_list
                        .iter()
                        .map(|order| {
                            let discount = order
                                .unit_discount_amount
                                .map(|amount| {
                                    convert_amount(NUVEI_AMOUNT_CONVERTOR, amount, currency)
                                })
                                .transpose()?;
                            let tax = order
                                .total_tax_amount
                                .map(|amount| {
                                    convert_amount(NUVEI_AMOUNT_CONVERTOR, amount, currency)
                                })
                                .transpose()?;
                            Ok(NuveiItem {
                                name: order.product_name.clone(),
                                item_type: order.product_type.clone().into(),
                                price: convert_amount(
                                    NUVEI_AMOUNT_CONVERTOR,
                                    order.amount,
                                    currency,
                                )?,
                                quantity: order.quantity.to_string(),
                                group_id: order.product_id.clone(),
                                discount,
                                discount_rate: None,
                                shipping: None,
                                shipping_tax: None,
                                shipping_tax_rate: None,
                                tax,
                                tax_rate: order.tax_rate.map(|rate| rate.to_string()),
                                image_url: order.product_img_link.clone(),
                                product_url: None,
                            })
                        })
                        .collect();
                let mut items = Vec::with_capacity(results.len());
                for result in results {
                    match result {
                        Ok(item) => items.push(item),
                        Err(err) => return Err(err),
                    }
                }
                Ok(Some(items))
            })
    })
}

fn get_amount_details(
    l2_l3_data: &Option<L2L3Data>,
    currency: enums::Currency,
) -> Result<Option<NuveiAmountDetails>, error_stack::Report<errors::ConnectorError>> {
    l2_l3_data.as_ref().map_or(Ok(None), |data| {
        let total_tax = data
            .order_tax_amount
            .map(|amount| convert_amount(NUVEI_AMOUNT_CONVERTOR, amount, currency))
            .transpose()?;
        let total_shipping = data
            .shipping_cost
            .map(|amount| convert_amount(NUVEI_AMOUNT_CONVERTOR, amount, currency))
            .transpose()?;
        let total_discount = data
            .discount_amount
            .map(|amount| convert_amount(NUVEI_AMOUNT_CONVERTOR, amount, currency))
            .transpose()?;
        let total_handling = data
            .duty_amount
            .map(|amount| convert_amount(NUVEI_AMOUNT_CONVERTOR, amount, currency))
            .transpose()?;
        Ok(Some(NuveiAmountDetails {
            total_tax,
            total_shipping,
            total_handling,
            total_discount,
        }))
    })
}

impl<F, Req> TryFrom<(&RouterData<F, Req, PaymentsResponseData>, String)> for NuveiPaymentsRequest
where
    Req: NuveiAuthorizePreprocessingCommon,
{
    type Error = error_stack::Report<errors::ConnectorError>;
    fn try_from(
        data: (&RouterData<F, Req, PaymentsResponseData>, String),
    ) -> Result<Self, Self::Error> {
        let item = data.0;
        let request_data = match item.request.get_payment_method_data_required()?.clone() {
            PaymentMethodData::Card(card) => get_card_info(item, &card),
            PaymentMethodData::MandatePayment => Self::try_from(item),
            PaymentMethodData::CardDetailsForNetworkTransactionId(data) => {
                get_ntid_card_info(item, data)
            }
            PaymentMethodData::Wallet(wallet) => match wallet {
                WalletData::GooglePay(gpay_data) => get_googlepay_info(item, &gpay_data),
                WalletData::ApplePay(apple_pay_data) => get_applepay_info(item, &apple_pay_data),
                WalletData::PaypalRedirect(_) => Self::foreign_try_from((
                    AlternativePaymentMethodType::Expresscheckout,
                    None,
                    item,
                )),
                WalletData::AliPayQr(_)
                | WalletData::AliPayRedirect(_)
                | WalletData::AliPayHkRedirect(_)
                | WalletData::AmazonPay(_)
                | WalletData::AmazonPayRedirect(_)
                | WalletData::Paysera(_)
                | WalletData::Skrill(_)
                | WalletData::BluecodeRedirect {}
                | WalletData::MomoRedirect(_)
                | WalletData::KakaoPayRedirect(_)
                | WalletData::GoPayRedirect(_)
                | WalletData::GcashRedirect(_)
                | WalletData::ApplePayRedirect(_)
                | WalletData::ApplePayThirdPartySdk(_)
                | WalletData::DanaRedirect {}
                | WalletData::GooglePayRedirect(_)
                | WalletData::GooglePayThirdPartySdk(_)
                | WalletData::MbWayRedirect(_)
                | WalletData::MobilePayRedirect(_)
                | WalletData::PaypalSdk(_)
                | WalletData::Paze(_)
                | WalletData::SamsungPay(_)
                | WalletData::TwintRedirect {}
                | WalletData::VippsRedirect {}
                | WalletData::TouchNGoRedirect(_)
                | WalletData::WeChatPayRedirect(_)
                | WalletData::CashappQr(_)
                | WalletData::SwishQr(_)
                | WalletData::WeChatPayQr(_)
                | WalletData::RevolutPay(_)
                | WalletData::Mifinity(_) => Err(errors::ConnectorError::NotImplemented(
                    utils::get_unimplemented_payment_method_error_message("nuvei"),
                )
                .into()),
            },
            PaymentMethodData::BankRedirect(redirect) => match redirect {
                BankRedirectData::Eps { .. } => Self::foreign_try_from((
                    AlternativePaymentMethodType::Eps,
                    Some(redirect),
                    item,
                )),
                BankRedirectData::Giropay { .. } => Self::foreign_try_from((
                    AlternativePaymentMethodType::Giropay,
                    Some(redirect),
                    item,
                )),
                BankRedirectData::Ideal { .. } => Self::foreign_try_from((
                    AlternativePaymentMethodType::Ideal,
                    Some(redirect),
                    item,
                )),
                BankRedirectData::Sofort { .. } => Self::foreign_try_from((
                    AlternativePaymentMethodType::Sofort,
                    Some(redirect),
                    item,
                )),
                BankRedirectData::BancontactCard { .. }
                | BankRedirectData::Bizum {}
                | BankRedirectData::Blik { .. }
                | BankRedirectData::Eft { .. }
                | BankRedirectData::Interac { .. }
                | BankRedirectData::OnlineBankingCzechRepublic { .. }
                | BankRedirectData::OnlineBankingFinland { .. }
                | BankRedirectData::OnlineBankingPoland { .. }
                | BankRedirectData::OnlineBankingSlovakia { .. }
                | BankRedirectData::Przelewy24 { .. }
                | BankRedirectData::Trustly { .. }
                | BankRedirectData::OnlineBankingFpx { .. }
                | BankRedirectData::OnlineBankingThailand { .. }
                | BankRedirectData::OpenBankingUk { .. }
                | BankRedirectData::LocalBankRedirect {} => {
                    Err(errors::ConnectorError::NotImplemented(
                        utils::get_unimplemented_payment_method_error_message("nuvei"),
                    )
                    .into())
                }
            },
            PaymentMethodData::PayLater(pay_later_data) => match pay_later_data {
                PayLaterData::KlarnaRedirect { .. } => {
                    get_pay_later_info(AlternativePaymentMethodType::Klarna, item)
                }
                PayLaterData::AfterpayClearpayRedirect { .. } => {
                    get_pay_later_info(AlternativePaymentMethodType::AfterPay, item)
                }
                PayLaterData::KlarnaSdk { .. }
                | PayLaterData::FlexitiRedirect {}
                | PayLaterData::AffirmRedirect {}
                | PayLaterData::PayBrightRedirect {}
                | PayLaterData::WalleyRedirect {}
                | PayLaterData::AlmaRedirect {}
                | PayLaterData::AtomeRedirect {}
                | PayLaterData::BreadpayRedirect {} => Err(errors::ConnectorError::NotImplemented(
                    utils::get_unimplemented_payment_method_error_message("nuvei"),
                )
                .into()),
            },
            PaymentMethodData::BankDebit(_)
            | PaymentMethodData::BankTransfer(_)
            | PaymentMethodData::Crypto(_)
            | PaymentMethodData::Reward
            | PaymentMethodData::RealTimePayment(_)
            | PaymentMethodData::MobilePayment(_)
            | PaymentMethodData::Upi(_)
            | PaymentMethodData::Voucher(_)
            | PaymentMethodData::CardRedirect(_)
            | PaymentMethodData::GiftCard(_)
            | PaymentMethodData::OpenBanking(_)
            | PaymentMethodData::CardToken(_)
            | PaymentMethodData::NetworkToken(_) => Err(errors::ConnectorError::NotImplemented(
                utils::get_unimplemented_payment_method_error_message("nuvei"),
            )
            .into()),
        }?;
        let currency = item.request.get_currency_required()?;
        let request = Self::try_from(NuveiPaymentRequestData {
            amount: convert_amount(
                NUVEI_AMOUNT_CONVERTOR,
                item.request.get_minor_amount_required()?,
                currency,
            )?,
            currency,
            connector_auth_type: item.connector_auth_type.clone(),
            client_request_id: item.connector_request_reference_id.clone(),
            session_token: Secret::new(data.1),
            capture_method: item.request.get_capture_method(),

            ..Default::default()
        })?;
        let return_url = "https://baf141b098ed.ngrok-free.app".to_string(); // item.request.get_return_url_required()?;

        let amount_details = get_amount_details(&item.l2_l3_data, currency)?;
        let l2_l3_items: Option<Vec<NuveiItem>> = get_l2_l3_items(&item.l2_l3_data, currency)?;
        let address = {
            if let Some(billing_address) = item.get_optional_billing() {
                let mut billing_address = billing_address.clone();
                item.get_billing_first_name()?;
                billing_address.email = match item.get_billing_email() {
                    Ok(email) => Some(email),
                    Err(_) => Some(item.request.get_email_required()?),
                };
                item.get_billing_country()?;

                Some(billing_address)
            } else {
                None
            }
        };

        let shipping_address: Option<ShippingAddress> =
            item.get_optional_shipping().map(|address| address.into());

        let billing_address: Option<BillingAddress> =
            address.clone().map(|ref address| address.into());
        let device_details = if request_data
            .device_details
            .ip_address
            .clone()
            .expose()
            .is_empty()
        {
            DeviceDetails::foreign_try_from(&item.request.get_browser_info())?
        } else {
            request_data.device_details.clone()
        };

        Ok(Self {
            is_rebilling: request_data.is_rebilling,
            user_token_id: item.customer_id.clone(),
            related_transaction_id: request_data.related_transaction_id,
            payment_option: request_data.payment_option,
            billing_address,
            shipping_address,
            device_details,
            url_details: Some(UrlDetails {
                success_url: return_url.clone(),
                failure_url: return_url.clone(),
                pending_url: return_url.clone(),
            }),
            amount_details,
            items: l2_l3_items,
            is_partial_approval: item.request.get_is_partial_approval(),
            ..request
        })
    }
}

fn get_card_info<F, Req>(
    item: &RouterData<F, Req, PaymentsResponseData>,
    card_details: &payment_method_data::Card,
) -> Result<NuveiPaymentsRequest, error_stack::Report<errors::ConnectorError>>
where
    Req: NuveiAuthorizePreprocessingCommon,
{
    let browser_information = item.request.get_browser_info().clone();
    let related_transaction_id = if item.is_three_ds() {
        item.request.get_related_transaction_id().clone()
    } else {
        None
    };

    let address = item
        .get_optional_billing()
        .and_then(|billing_details| billing_details.address.as_ref());

    if let Some(address) = address {
        // mandatory fields check
        address.get_first_name()?;
        item.request.get_email_required()?;
        item.get_billing_country()?;
    }

    let (is_rebilling, additional_params, user_token_id) =
        match item.request.is_customer_initiated_mandate_payment() {
            true => {
                (
                    Some("0".to_string()), // In case of first installment, rebilling should be 0
                    Some(V2AdditionalParams {
                        rebill_expiry: Some(
                            time::OffsetDateTime::now_utc()
                                .replace_year(time::OffsetDateTime::now_utc().year() + 5)
                                .map_err(|_| errors::ConnectorError::DateFormattingFailed)?
                                .date()
                                .format(&time::macros::format_description!("[year][month][day]"))
                                .map_err(|_| errors::ConnectorError::DateFormattingFailed)?,
                        ),
                        rebill_frequency: Some("0".to_string()),
                        challenge_window_size: Some(CHALLENGE_WINDOW_SIZE.to_string()),
                        challenge_preference: Some(CHALLENGE_PREFERENCE.to_string()),
                    }),
                    item.request.get_customer_id_required(),
                )
            }
            // non mandate transactions
            false => (
                None,
                Some(V2AdditionalParams {
                    rebill_expiry: None,
                    rebill_frequency: None,
                    challenge_window_size: Some(CHALLENGE_WINDOW_SIZE.to_string()),
                    challenge_preference: Some(CHALLENGE_PREFERENCE.to_string()),
                }),
                None,
            ),
        };
    let three_d = if item.is_three_ds() {
        let browser_details = match &browser_information {
            Some(browser_info) => Some(BrowserDetails {
                accept_header: browser_info.get_accept_header()?,
                ip: browser_info.get_ip_address()?,
                java_enabled: browser_info.get_java_enabled()?.to_string().to_uppercase(),
                java_script_enabled: browser_info
                    .get_java_script_enabled()?
                    .to_string()
                    .to_uppercase(),
                language: browser_info.get_language()?,
                screen_height: browser_info.get_screen_height()?,
                screen_width: browser_info.get_screen_width()?,
                color_depth: browser_info.get_color_depth()?,
                user_agent: browser_info.get_user_agent()?,
                time_zone: browser_info.get_time_zone()?,
            }),
            None => None,
        };
        Some(ThreeD {
            browser_details,
            v2_additional_params: additional_params,
            notification_url: item.request.get_complete_authorize_url().clone(),
            merchant_url: Some(item.request.get_return_url_required()?),
            platform_type: Some(PlatformType::Browser),
            method_completion_ind: Some(MethodCompletion::Unavailable),
            ..Default::default()
        })
    } else {
        None
    };
    let is_moto = item.request.get_is_moto();
    Ok(NuveiPaymentsRequest {
        related_transaction_id,
        is_rebilling,
        user_token_id,
        device_details: DeviceDetails::foreign_try_from(&item.request.get_browser_info().clone())?,
        payment_option: PaymentOption::from(NuveiCardDetails {
            card: card_details.clone(),
            three_d,
            card_holder_name: item.get_optional_billing_full_name(),
        }),
        is_moto,
        ..Default::default()
    })
}
impl From<NuveiCardDetails> for PaymentOption {
    fn from(card_details: NuveiCardDetails) -> Self {
        let card = card_details.card;
        Self {
            card: Some(Card {
                card_number: Some(card.card_number),
                card_holder_name: card_details.card_holder_name,
                expiration_month: Some(card.card_exp_month),
                expiration_year: Some(card.card_exp_year),
                three_d: card_details.three_d,
                cvv: Some(card.card_cvc),
                ..Default::default()
            }),
            ..Default::default()
        }
    }
}

impl TryFrom<(&types::PaymentsCompleteAuthorizeRouterData, Secret<String>)>
    for NuveiPaymentsRequest
{
    type Error = error_stack::Report<errors::ConnectorError>;
    fn try_from(
        data: (&types::PaymentsCompleteAuthorizeRouterData, Secret<String>),
    ) -> Result<Self, Self::Error> {
        let item = data.0;
        let request_data = match item.request.payment_method_data.clone() {
            Some(PaymentMethodData::Card(card)) => {
                let device_details = DeviceDetails::foreign_try_from(&item.request.browser_info)?;
                Ok(Self {
                    payment_option: PaymentOption::from(NuveiCardDetails {
                        card,
                        three_d: None,
                        card_holder_name: item.get_optional_billing_full_name(),
                    }),
                    device_details,
                    ..Default::default()
                })
            }
            _ => Err(errors::ConnectorError::NotImplemented(
                utils::get_unimplemented_payment_method_error_message("nuvei"),
            )),
        }?;
        let request = Self::try_from(NuveiPaymentRequestData {
            amount: convert_amount(
                NUVEI_AMOUNT_CONVERTOR,
                item.request.minor_amount,
                item.request.currency,
            )?,
            currency: item.request.currency,
            connector_auth_type: item.connector_auth_type.clone(),
            client_request_id: item.connector_request_reference_id.clone(),
            session_token: data.1,
            capture_method: item.request.capture_method,
            ..Default::default()
        })?;
        Ok(Self {
            related_transaction_id: item.request.connector_transaction_id.clone(),
            payment_option: request_data.payment_option,
            device_details: request_data.device_details,
            ..request
        })
    }
}

impl TryFrom<NuveiPaymentRequestData> for NuveiPaymentsRequest {
    type Error = error_stack::Report<errors::ConnectorError>;
    fn try_from(request: NuveiPaymentRequestData) -> Result<Self, Self::Error> {
        let session_token = request.session_token;
        fp_utils::when(session_token.clone().expose().is_empty(), || {
            Err(errors::ConnectorError::FailedToObtainAuthType)
        })?;
        let connector_meta: NuveiAuthType = NuveiAuthType::try_from(&request.connector_auth_type)?;
        let merchant_id = connector_meta.merchant_id;
        let merchant_site_id = connector_meta.merchant_site_id;
        let client_request_id = request.client_request_id;
        let time_stamp =
            date_time::format_date(date_time::now(), date_time::DateFormat::YYYYMMDDHHmmss)
                .change_context(errors::ConnectorError::RequestEncodingFailed)?;
        let merchant_secret = connector_meta.merchant_secret;
        let transaction_type = TransactionType::get_from_capture_method_and_amount_string(
            request.capture_method.unwrap_or_default(),
            &request.amount.get_amount_as_string(),
        );
        Ok(Self {
            merchant_id: merchant_id.clone(),
            merchant_site_id: merchant_site_id.clone(),
            client_request_id: Secret::new(client_request_id.clone()),
            time_stamp: time_stamp.clone(),
            session_token,
            transaction_type,
            checksum: Secret::new(encode_payload(&[
                merchant_id.peek(),
                merchant_site_id.peek(),
                &client_request_id,
                &request.amount.get_amount_as_string(),
                &request.currency.to_string(),
                &time_stamp,
                merchant_secret.peek(),
            ])?),
            amount: request.amount,
            user_token_id: None,
            currency: request.currency,
            ..Default::default()
        })
    }
}

impl TryFrom<NuveiPaymentRequestData> for NuveiPaymentFlowRequest {
    type Error = error_stack::Report<errors::ConnectorError>;
    fn try_from(request: NuveiPaymentRequestData) -> Result<Self, Self::Error> {
        let connector_meta: NuveiAuthType = NuveiAuthType::try_from(&request.connector_auth_type)?;
        let merchant_id = connector_meta.merchant_id;
        let merchant_site_id = connector_meta.merchant_site_id;
        let client_request_id = request.client_request_id;
        let time_stamp =
            date_time::format_date(date_time::now(), date_time::DateFormat::YYYYMMDDHHmmss)
                .change_context(errors::ConnectorError::RequestEncodingFailed)?;
        let merchant_secret = connector_meta.merchant_secret;
        Ok(Self {
            merchant_id: merchant_id.to_owned(),
            merchant_site_id: merchant_site_id.to_owned(),
            client_request_id: client_request_id.clone(),
            time_stamp: time_stamp.clone(),
            checksum: Secret::new(encode_payload(&[
                merchant_id.peek(),
                merchant_site_id.peek(),
                &client_request_id,
                &request.amount.get_amount_as_string(),
                &request.currency.to_string(),
                &request.related_transaction_id.clone().unwrap_or_default(),
                &time_stamp,
                merchant_secret.peek(),
            ])?),
            amount: request.amount,
            currency: request.currency,
            related_transaction_id: request.related_transaction_id,
        })
    }
}

#[derive(Debug, Clone, Default)]
pub struct NuveiPaymentRequestData {
    pub amount: StringMajorUnit,
    pub currency: enums::Currency,
    pub related_transaction_id: Option<String>,
    pub client_request_id: String,
    pub connector_auth_type: ConnectorAuthType,
    pub session_token: Secret<String>,
    pub capture_method: Option<CaptureMethod>,
}

impl TryFrom<&types::PaymentsCaptureRouterData> for NuveiPaymentFlowRequest {
    type Error = error_stack::Report<errors::ConnectorError>;
    fn try_from(item: &types::PaymentsCaptureRouterData) -> Result<Self, Self::Error> {
        Self::try_from(NuveiPaymentRequestData {
            client_request_id: item.connector_request_reference_id.clone(),
            connector_auth_type: item.connector_auth_type.clone(),
            amount: convert_amount(
                NUVEI_AMOUNT_CONVERTOR,
                item.request.minor_amount_to_capture,
                item.request.currency,
            )?,
            currency: item.request.currency,
            related_transaction_id: Some(item.request.connector_transaction_id.clone()),
            ..Default::default()
        })
    }
}
impl TryFrom<&types::RefundExecuteRouterData> for NuveiPaymentFlowRequest {
    type Error = error_stack::Report<errors::ConnectorError>;
    fn try_from(item: &types::RefundExecuteRouterData) -> Result<Self, Self::Error> {
        Self::try_from(NuveiPaymentRequestData {
            client_request_id: item.connector_request_reference_id.clone(),
            connector_auth_type: item.connector_auth_type.clone(),
            amount: convert_amount(
                NUVEI_AMOUNT_CONVERTOR,
                item.request.minor_refund_amount,
                item.request.currency,
            )?,
            currency: item.request.currency,
            related_transaction_id: Some(item.request.connector_transaction_id.clone()),
            ..Default::default()
        })
    }
}

impl TryFrom<&types::PaymentsSyncRouterData> for NuveiPaymentSyncRequest {
    type Error = error_stack::Report<errors::ConnectorError>;
    fn try_from(value: &types::PaymentsSyncRouterData) -> Result<Self, Self::Error> {
        let connector_meta: NuveiAuthType = NuveiAuthType::try_from(&value.connector_auth_type)?;
        let merchant_id = connector_meta.merchant_id.clone();
        let merchant_site_id = connector_meta.merchant_site_id.clone();
        let merchant_secret = connector_meta.merchant_secret.clone();
        let time_stamp =
            date_time::format_date(date_time::now(), date_time::DateFormat::YYYYMMDDHHmmss)
                .change_context(errors::ConnectorError::RequestEncodingFailed)?;
        let transaction_id = value
            .request
            .connector_transaction_id
            .clone()
            .get_connector_transaction_id()
            .change_context(errors::ConnectorError::MissingConnectorTransactionID)?;
        let checksum = Secret::new(encode_payload(&[
            merchant_id.peek(),
            merchant_site_id.peek(),
            &transaction_id,
            &time_stamp,
            merchant_secret.peek(),
        ])?);

        Ok(Self {
            merchant_id,
            merchant_site_id,
            time_stamp,
            checksum,
            transaction_id,
        })
    }
}

#[derive(Debug, Serialize, Default)]
#[serde(rename_all = "camelCase")]
pub struct NuveiVoidRequest {
    pub merchant_id: Secret<String>,
    pub merchant_site_id: Secret<String>,
    pub client_unique_id: String,
    pub related_transaction_id: String,
    pub time_stamp: String,
    pub checksum: Secret<String>,
    pub client_request_id: String,
}

impl TryFrom<&types::PaymentsCancelPostCaptureRouterData> for NuveiVoidRequest {
    type Error = error_stack::Report<errors::ConnectorError>;
    fn try_from(item: &types::PaymentsCancelPostCaptureRouterData) -> Result<Self, Self::Error> {
        let connector_meta: NuveiAuthType = NuveiAuthType::try_from(&item.connector_auth_type)?;
        let merchant_id = connector_meta.merchant_id.clone();
        let merchant_site_id = connector_meta.merchant_site_id.clone();
        let merchant_secret = connector_meta.merchant_secret.clone();
        let client_unique_id = item.connector_request_reference_id.clone();
        let related_transaction_id = item.request.connector_transaction_id.clone();
        let client_request_id = item.connector_request_reference_id.clone();
        let time_stamp =
            date_time::format_date(date_time::now(), date_time::DateFormat::YYYYMMDDHHmmss)
                .change_context(errors::ConnectorError::RequestEncodingFailed)?;
        let checksum = Secret::new(encode_payload(&[
            merchant_id.peek(),
            merchant_site_id.peek(),
            &client_request_id,
            &client_unique_id,
            "", // amount (empty for void)
            "", // currency (empty for void)
            &related_transaction_id,
            "", // authCode (empty)
            "", // comment (empty)
            &time_stamp,
            merchant_secret.peek(),
        ])?);

        Ok(Self {
            merchant_id,
            merchant_site_id,
            client_unique_id,
            related_transaction_id,
            time_stamp,
            checksum,
            client_request_id,
        })
    }
}

impl TryFrom<&types::PaymentsCancelRouterData> for NuveiPaymentFlowRequest {
    type Error = error_stack::Report<errors::ConnectorError>;
    fn try_from(item: &types::PaymentsCancelRouterData) -> Result<Self, Self::Error> {
        Self::try_from(NuveiPaymentRequestData {
            client_request_id: item.connector_request_reference_id.clone(),
            connector_auth_type: item.connector_auth_type.clone(),
            amount: convert_amount(
                NUVEI_AMOUNT_CONVERTOR,
                item.request
                    .minor_amount
                    .ok_or_else(missing_field_err("amount"))?,
                item.request.get_currency()?,
            )?,
            currency: item.request.get_currency()?,
            related_transaction_id: Some(item.request.connector_transaction_id.clone()),
            ..Default::default()
        })
    }
}

// Auth Struct
pub struct NuveiAuthType {
    pub(super) merchant_id: Secret<String>,
    pub(super) merchant_site_id: Secret<String>,
    pub(super) merchant_secret: Secret<String>,
}

impl TryFrom<&ConnectorAuthType> for NuveiAuthType {
    type Error = error_stack::Report<errors::ConnectorError>;
    fn try_from(auth_type: &ConnectorAuthType) -> Result<Self, Self::Error> {
        if let ConnectorAuthType::SignatureKey {
            api_key,
            key1,
            api_secret,
        } = auth_type
        {
            Ok(Self {
                merchant_id: api_key.to_owned(),
                merchant_site_id: key1.to_owned(),
                merchant_secret: api_secret.to_owned(),
            })
        } else {
            Err(errors::ConnectorError::FailedToObtainAuthType)?
        }
    }
}


impl TryFrom<NuveiPaymentSyncResponse> for NuveiPaymentsResponse {
    type Error = error_stack::Report<errors::ConnectorError>;
    fn try_from(
        value: NuveiPaymentSyncResponse,
    ) -> Result<Self, Self::Error> {
        match value {
            NuveiPaymentSyncResponse::NuveiDmn(payment_dmn_notification) =>  Ok(NuveiPaymentsResponse::from(payment_dmn_notification)),
            NuveiPaymentSyncResponse::NuveiApi(nuvei_transaction_sync_response) => Ok(NuveiPaymentsResponse::from(nuvei_transaction_sync_response)),
        }
    }
}


#[derive(Debug, Clone, Default, Serialize, Deserialize, PartialEq)]
#[serde(rename_all = "UPPERCASE")]
pub enum NuveiPaymentStatus {
    Success,
    Failed,
    Error,
    #[default]
    Processing,
}

#[derive(Debug, Clone, Default, Serialize, Deserialize, PartialEq)]
#[serde(rename_all = "UPPERCASE")]
pub enum NuveiTransactionStatus {
    #[serde(alias = "Approved", alias = "APPROVED")]
    Approved,
    #[serde(alias = "Declined", alias = "DECLINED")]
    Declined,
    #[serde(alias = "Filter Error", alias = "ERROR", alias = "Error")]
    Error,
    #[serde(alias = "Redirect", alias = "REDIRECT")]
    Redirect,
    #[serde(alias = "Pending", alias = "PENDING")]
    Pending,
    #[serde(alias = "Processing", alias = "PROCESSING")]
    #[default]
    Processing,
}

impl From<NuveiTransactionStatus> for enums::AttemptStatus {
    fn from(item: NuveiTransactionStatus) -> Self {
        match item {
            NuveiTransactionStatus::Approved => Self::Charged,
            NuveiTransactionStatus::Declined | NuveiTransactionStatus::Error => Self::Failure,
            _ => Self::Pending,
        }
    }
}

#[derive(Debug, Clone, Default, Serialize, Deserialize)]
#[serde(rename_all = "camelCase")]
pub struct NuveiPartialApproval {
    pub requested_amount: StringMajorUnit,
    pub requested_currency: enums::Currency,
    pub processed_amount: StringMajorUnit,
    pub processed_currency: enums::Currency,
}

#[derive(Debug, Clone, Default, Serialize, Deserialize)]
#[serde(rename_all = "camelCase")]
pub struct NuveiPaymentsResponse {
    pub order_id: Option<String>,
    pub user_token_id: Option<Secret<String>>,
    pub payment_option: Option<PaymentOption>,
    pub transaction_status: Option<NuveiTransactionStatus>,
    pub gw_error_code: Option<i64>,
    pub gw_error_reason: Option<String>,
    pub gw_extended_error_code: Option<i64>,
    pub issuer_decline_code: Option<String>,
    pub issuer_decline_reason: Option<String>,
    pub transaction_type: Option<NuveiTransactionType>,
    pub transaction_id: Option<String>,
    pub external_transaction_id: Option<String>,
    pub auth_code: Option<String>,
    pub custom_data: Option<String>,
    pub fraud_details: Option<FraudDetails>,
    // NTID
    pub external_scheme_transaction_id: Option<Secret<String>>,
    pub session_token: Option<Secret<String>>,
    pub partial_approval: Option<NuveiPartialApproval>,
    //The ID of the transaction in the merchant’s system.
    pub client_unique_id: Option<String>,
    pub internal_request_id: Option<i64>,
    pub status: NuveiPaymentStatus,
    pub err_code: Option<i64>,
    pub reason: Option<String>,
    pub merchant_id: Option<Secret<String>>,
    pub merchant_site_id: Option<Secret<String>>,
    pub version: Option<String>,
    pub client_request_id: Option<String>,
    pub merchant_advice_code: Option<String>,
}

<<<<<<< HEAD
impl NuveiPaymentsResponse {
    /// returns amount_captured and minor_amount_capturable
    pub fn get_amount_captured(
        &self,
    ) -> Result<(Option<i64>, Option<MinorUnit>), error_stack::Report<errors::ConnectorError>> {
=======
#[derive(Debug, Clone, Default, Serialize, Deserialize)]
#[serde(rename_all = "camelCase")]
pub struct NuveiTxnPartialApproval {
    requested_amount: Option<StringMajorUnit>,
    requested_currency: Option<enums::Currency>,
}

#[derive(Debug, Clone, Default, Serialize, Deserialize)]
#[serde(rename_all = "camelCase")]
pub struct NuveiTransactionSyncResponseDetails {
    gw_error_code: Option<i64>,
    gw_error_reason: Option<String>,
    gw_extended_error_code: Option<i64>,
    transaction_id: Option<String>,
    transaction_status: Option<NuveiTransactionStatus>,
    transaction_type: Option<NuveiTransactionType>,
    auth_code: Option<String>,
    processed_amount: Option<StringMajorUnit>,
    processed_currency: Option<enums::Currency>,
    acquiring_bank_name: Option<String>,
}
#[derive(Debug, Clone, Default, Serialize, Deserialize)]
#[serde(rename_all = "camelCase")]
pub struct NuveiTransactionSyncResponse {
    pub payment_option: Option<PaymentOption>,
    pub partial_approval: Option<NuveiTxnPartialApproval>,
    pub is_currency_converted: Option<bool>,
    pub transaction_details: Option<NuveiTransactionSyncResponseDetails>,
    pub fraud_details: Option<FraudDetails>,
    pub client_unique_id: Option<String>,
    pub internal_request_id: Option<i64>,
    pub status: NuveiPaymentStatus,
    pub err_code: Option<i64>,
    pub reason: Option<String>,
    pub merchant_id: Option<Secret<String>>,
    pub merchant_site_id: Option<Secret<String>>,
    pub version: Option<String>,
    pub client_request_id: Option<String>,
    pub merchant_advice_code: Option<String>,
}
impl NuveiTransactionSyncResponse {
    pub fn get_partial_approval(&self) -> Option<NuveiPartialApproval> {
>>>>>>> 4ce1c8c2
        match &self.partial_approval {
            Some(partial_approval) => match (
                partial_approval.requested_amount.clone(),
                partial_approval.requested_currency,
                self.transaction_details
                    .as_ref()
                    .and_then(|txn| txn.processed_amount.clone()),
                self.transaction_details
                    .as_ref()
                    .and_then(|txn| txn.processed_currency),
            ) {
                (
                    Some(requested_amount),
                    Some(requested_currency),
                    Some(processed_amount),
                    Some(processed_currency),
                ) => Some(NuveiPartialApproval {
                    requested_amount,
                    requested_currency,
                    processed_amount,
                    processed_currency,
                }),
                _ => None,
            },
            None => None,
        }
    }
}

pub fn get_amount_captured(
    partial_approval_data: Option<NuveiPartialApproval>,
    transaction_type: Option<NuveiTransactionType>,
) -> Result<(Option<i64>, Option<MinorUnit>), error_stack::Report<errors::ConnectorError>> {
    match partial_approval_data {
        Some(partial_approval) => {
            let amount = utils::convert_back_amount_to_minor_units(
                NUVEI_AMOUNT_CONVERTOR,
                partial_approval.processed_amount.clone(),
                partial_approval.processed_currency,
            )?;
            match transaction_type {
                None => Ok((None, None)),
                Some(NuveiTransactionType::Sale) => {
                    Ok((Some(MinorUnit::get_amount_as_i64(amount)), None))
                }
                Some(NuveiTransactionType::Auth) => Ok((None, Some(amount))),
                Some(NuveiTransactionType::Auth3D) => {
                    Ok((Some(MinorUnit::get_amount_as_i64(amount)), None))
                }
                Some(NuveiTransactionType::InitAuth3D) => Ok((None, Some(amount))),
                Some(NuveiTransactionType::Credit) => Ok((None, None)),
                Some(NuveiTransactionType::Void) => Ok((None, None)),
                Some(NuveiTransactionType::Settle) => Ok((None, None)),
            }
        }
        None => Ok((None, None)),
    }
}

#[derive(Debug, Clone, Serialize, Deserialize, PartialEq)]
pub enum NuveiTransactionType {
    Auth,
    Sale,
    Credit,
    Auth3D,
    InitAuth3D,
    Settle,
    Void,
}

#[derive(Debug, Clone, Serialize, Deserialize)]
#[serde(rename_all = "camelCase")]
pub struct FraudDetails {
    pub final_decision: String,
}

fn get_payment_status(
    amount: Option<i64>,
    is_post_capture_void: bool,
    transaction_type: Option<NuveiTransactionType>,
    transaction_status: Option<NuveiTransactionStatus>,
    status: NuveiPaymentStatus,
) -> enums::AttemptStatus {
    // ZERO dollar authorization
    if amount == Some(0) && transaction_type == Some(NuveiTransactionType::Auth) {
        return match transaction_status {
            Some(NuveiTransactionStatus::Approved) => enums::AttemptStatus::Charged,
            Some(NuveiTransactionStatus::Declined) | Some(NuveiTransactionStatus::Error) => {
                enums::AttemptStatus::AuthorizationFailed
            }
            Some(NuveiTransactionStatus::Pending) | Some(NuveiTransactionStatus::Processing) => {
                enums::AttemptStatus::Pending
            }
            Some(NuveiTransactionStatus::Redirect) => enums::AttemptStatus::AuthenticationPending,
            None => match status {
                NuveiPaymentStatus::Failed | NuveiPaymentStatus::Error => {
                    enums::AttemptStatus::Failure
                }
                _ => enums::AttemptStatus::Pending,
            },
        };
    }

    match transaction_status {
        Some(status) => match status {
            NuveiTransactionStatus::Approved => match transaction_type {
                Some(NuveiTransactionType::InitAuth3D) | Some(NuveiTransactionType::Auth) => {
                    enums::AttemptStatus::Authorized
                }
                Some(NuveiTransactionType::Sale) | Some(NuveiTransactionType::Settle) => {
                    enums::AttemptStatus::Charged
                }
                Some(NuveiTransactionType::Void) if is_post_capture_void => {
                    enums::AttemptStatus::VoidedPostCharge
                }
                Some(NuveiTransactionType::Void) => enums::AttemptStatus::Voided,
                Some(NuveiTransactionType::Auth3D) => enums::AttemptStatus::AuthenticationPending,
                _ => enums::AttemptStatus::Pending,
            },
            NuveiTransactionStatus::Declined | NuveiTransactionStatus::Error => {
                match transaction_type {
                    Some(NuveiTransactionType::Auth) => enums::AttemptStatus::AuthorizationFailed,
                    Some(NuveiTransactionType::Void) => enums::AttemptStatus::VoidFailed,
                    Some(NuveiTransactionType::Auth3D) | Some(NuveiTransactionType::InitAuth3D) => {
                        enums::AttemptStatus::AuthenticationFailed
                    }
                    _ => enums::AttemptStatus::Failure,
                }
            }
            NuveiTransactionStatus::Processing | NuveiTransactionStatus::Pending => {
                enums::AttemptStatus::Pending
            }
            NuveiTransactionStatus::Redirect => enums::AttemptStatus::AuthenticationPending,
        },
        None => match status {
            NuveiPaymentStatus::Failed | NuveiPaymentStatus::Error => enums::AttemptStatus::Failure,
            _ => enums::AttemptStatus::Pending,
        },
    }
}

#[derive(Debug)]
struct ErrorResponseParams {
    http_code: u16,
    status: NuveiPaymentStatus,
    err_code: Option<i64>,
    err_msg: Option<String>,
    merchant_advice_code: Option<String>,
    gw_error_code: Option<i64>,
    gw_error_reason: Option<String>,
    transaction_status: Option<NuveiTransactionStatus>,
}

fn build_error_response(params: ErrorResponseParams) -> Option<ErrorResponse> {
    match params.status {
        NuveiPaymentStatus::Error => Some(get_error_response(
            params.err_code,
            params.err_msg.clone(),
            params.http_code,
            params.merchant_advice_code.clone(),
            params.gw_error_code.map(|code| code.to_string()),
            params.gw_error_reason.clone(),
        )),

        _ => {
            let err = Some(get_error_response(
                params.gw_error_code,
                params.gw_error_reason.clone(),
                params.http_code,
                params.merchant_advice_code,
                params.gw_error_code.map(|e| e.to_string()),
                params.gw_error_reason.clone(),
            ));

            match params.transaction_status {
                Some(NuveiTransactionStatus::Error) | Some(NuveiTransactionStatus::Declined) => err,
                _ => match params
                    .gw_error_reason
                    .as_ref()
                    .map(|r| r.eq("Missing argument"))
                {
                    Some(true) => err,
                    _ => None,
                },
            }
        }
    }
}

pub trait NuveiPaymentsGenericResponse {
    fn is_post_capture_void() -> bool {
        false
    }
}

impl NuveiPaymentsGenericResponse for CompleteAuthorize {}
impl NuveiPaymentsGenericResponse for Void {}
impl NuveiPaymentsGenericResponse for PSync {}
impl NuveiPaymentsGenericResponse for Capture {}
impl NuveiPaymentsGenericResponse for PostCaptureVoid {
    fn is_post_capture_void() -> bool {
        true
    }
}

impl
    TryFrom<
        ResponseRouterData<
            SetupMandate,
            NuveiPaymentsResponse,
            SetupMandateRequestData,
            PaymentsResponseData,
        >,
    > for RouterData<SetupMandate, SetupMandateRequestData, PaymentsResponseData>
{
    type Error = error_stack::Report<errors::ConnectorError>;
    fn try_from(
        item: ResponseRouterData<
            SetupMandate,
            NuveiPaymentsResponse,
            SetupMandateRequestData,
            PaymentsResponseData,
        >,
    ) -> Result<Self, Self::Error> {
        let amount = item.data.request.amount;
        let response = &item.response;
        let (status, redirection_data, connector_response_data) = process_nuvei_payment_response(
            NuveiPaymentResponseData::new(amount, false, item.data.payment_method, response),
        )?;

        let (amount_captured, minor_amount_capturable) = get_amount_captured(
            response.partial_approval.clone(),
            response.transaction_type.clone(),
        )?;

        let ip_address = item
            .data
            .request
            .browser_info
            .as_ref()
            .ok_or_else(|| errors::ConnectorError::MissingRequiredField {
                field_name: "browser_info",
            })?
            .ip_address
            .as_ref()
            .ok_or_else(|| errors::ConnectorError::MissingRequiredField {
                field_name: "browser_info.ip_address",
            })?
            .to_string();
        let response = &item.response;

        Ok(Self {
            status,
            response: if let Some(err) = build_error_response(ErrorResponseParams {
                http_code: item.http_code,
                status: response.status.clone(),
                err_code: response.err_code,
                err_msg: response.reason.clone(),
                merchant_advice_code: response.merchant_advice_code.clone(),
                gw_error_code: response.gw_error_code,
                gw_error_reason: response.gw_error_reason.clone(),
                transaction_status: response.transaction_status.clone(),
            }) {
                Err(err)
            } else {
                let response = &item.response;
                Ok(create_transaction_response(
                    redirection_data,
                    Some(ip_address),
                    response.transaction_id.clone(),
                    response.order_id.clone(),
                    response.session_token.clone(),
                    response.external_scheme_transaction_id.clone(),
                    response.payment_option.clone(),
                )?)
            },
            amount_captured,
            minor_amount_capturable,
            connector_response: connector_response_data,
            ..item.data
        })
    }
}

// Helper function to process Nuvei payment response

/// Struct to encapsulate parameters for processing Nuvei payment responses
#[derive(Debug)]
pub struct NuveiPaymentResponseData {
    pub amount: Option<i64>,
    pub is_post_capture_void: bool,
    pub payment_method: enums::PaymentMethod,
    pub payment_option: Option<PaymentOption>,
    pub transaction_type: Option<NuveiTransactionType>,
    pub transaction_status: Option<NuveiTransactionStatus>,
    pub status: NuveiPaymentStatus,
    pub merchant_advice_code: Option<String>,
}

impl NuveiPaymentResponseData {
    pub fn new(
        amount: Option<i64>,
        is_post_capture_void: bool,
        payment_method: enums::PaymentMethod,
        response: &NuveiPaymentsResponse,
    ) -> Self {
        Self {
            amount,
            is_post_capture_void,
            payment_method,
            payment_option: response.payment_option.clone(),
            transaction_type: response.transaction_type.clone(),
            transaction_status: response.transaction_status.clone(),
            status: response.status.clone(),
            merchant_advice_code: response.merchant_advice_code.clone(),
        }
    }

    pub fn new_from_sync_response(
        amount: Option<i64>,
        is_post_capture_void: bool,
        payment_method: enums::PaymentMethod,
        response: &NuveiTransactionSyncResponse,
    ) -> Self {
        let transaction_details = &response.transaction_details;
        Self {
            amount,
            is_post_capture_void,
            payment_method,
            payment_option: response.payment_option.clone(),
            transaction_type: transaction_details
                .as_ref()
                .and_then(|details| details.transaction_type.clone()),
            transaction_status: transaction_details
                .as_ref()
                .and_then(|details| details.transaction_status.clone()),
            status: response.status.clone(),
            merchant_advice_code: None,
        }
    }
}

fn process_nuvei_payment_response(
    data: NuveiPaymentResponseData,
) -> Result<
    (
        enums::AttemptStatus,
        Option<RedirectForm>,
        Option<ConnectorResponseData>,
    ),
    error_stack::Report<errors::ConnectorError>,
> {
    let redirection_data = match data.payment_method {
        enums::PaymentMethod::Wallet | enums::PaymentMethod::BankRedirect => data
            .payment_option
            .as_ref()
            .and_then(|po| po.redirect_url.clone())
            .map(|base_url| RedirectForm::from((base_url, Method::Get))),
        _ => data
            .payment_option
            .as_ref()
            .and_then(|o| o.card.clone())
            .and_then(|card| card.three_d)
            .and_then(|three_ds| three_ds.acs_url.zip(three_ds.c_req))
            .map(|(base_url, creq)| RedirectForm::Form {
                endpoint: base_url,
                method: Method::Post,
                form_fields: std::collections::HashMap::from([("creq".to_string(), creq.expose())]),
            }),
    };

    let connector_response_data = convert_to_additional_payment_method_connector_response(
        data.payment_option.clone(),
        data.merchant_advice_code,
    )
    .map(ConnectorResponseData::with_additional_payment_method_data);
    let status = get_payment_status(
        data.amount,
        data.is_post_capture_void,
        data.transaction_type,
        data.transaction_status,
        data.status,
    );

    Ok((status, redirection_data, connector_response_data))
}

// Helper function to create transaction response
fn create_transaction_response(
    redirection_data: Option<RedirectForm>,
    ip_address: Option<String>,
    transaction_id: Option<String>,
    order_id: Option<String>,
    session_token: Option<Secret<String>>,
    external_scheme_transaction_id: Option<Secret<String>>,
    payment_option: Option<PaymentOption>,
) -> Result<PaymentsResponseData, error_stack::Report<errors::ConnectorError>> {
    Ok(PaymentsResponseData::TransactionResponse {
        resource_id: transaction_id
            .clone()
            .map_or(order_id.clone(), Some) // For paypal there will be no transaction_id, only order_id will be present
            .map(ResponseId::ConnectorTransactionId)
            .ok_or(errors::ConnectorError::MissingConnectorTransactionID)?,
        redirection_data: Box::new(redirection_data),
        mandate_reference: Box::new(
            payment_option
                .as_ref()
                .and_then(|po| po.user_payment_option_id.clone())
                .map(|id| MandateReference {
                    connector_mandate_id: Some(id),
                    payment_method_id: None,
                    mandate_metadata: ip_address
                        .map(|ip| pii::SecretSerdeValue::new(serde_json::Value::String(ip))),
                    connector_mandate_request_reference_id: None,
                }),
        ),
        // we don't need to save session token for capture, void flow so ignoring if it is not present
        connector_metadata: if let Some(token) = session_token {
            Some(
                serde_json::to_value(NuveiMeta {
                    session_token: token,
                })
                .change_context(errors::ConnectorError::ResponseHandlingFailed)?,
            )
        } else {
            None
        },
        network_txn_id: external_scheme_transaction_id
            .as_ref()
            .map(|ntid| ntid.clone().expose()),
        connector_response_reference_id: order_id.clone(),
        incremental_authorization_allowed: None,
        charges: None,
    })
}

// Specialized implementation for Authorize
impl
    TryFrom<
        ResponseRouterData<
            Authorize,
            NuveiPaymentsResponse,
            PaymentsAuthorizeData,
            PaymentsResponseData,
        >,
    > for RouterData<Authorize, PaymentsAuthorizeData, PaymentsResponseData>
{
    type Error = error_stack::Report<errors::ConnectorError>;
    fn try_from(
        item: ResponseRouterData<
            Authorize,
            NuveiPaymentsResponse,
            PaymentsAuthorizeData,
            PaymentsResponseData,
        >,
    ) -> Result<Self, Self::Error> {
        // Get amount directly from the authorize data
        let amount = Some(item.data.request.amount);
        let response = &item.response;
        let (status, redirection_data, connector_response_data) = process_nuvei_payment_response(
            NuveiPaymentResponseData::new(amount, false, item.data.payment_method, response),
        )?;

        let (amount_captured, minor_amount_capturable) = get_amount_captured(
            response.partial_approval.clone(),
            response.transaction_type.clone(),
        )?;

        let ip_address = item
            .data
            .request
            .browser_info
            .clone()
            .and_then(|browser_info| browser_info.ip_address.map(|ip| ip.to_string()));

        Ok(Self {
<<<<<<< HEAD
            status: enums::AttemptStatus::Pending,
            response: if let Some(err) = build_error_response(&item.response, item.http_code) {
=======
            status,
            response: if let Some(err) = build_error_response(ErrorResponseParams {
                http_code: item.http_code,
                status: response.status.clone(),
                err_code: response.err_code,
                err_msg: response.reason.clone(),
                merchant_advice_code: response.merchant_advice_code.clone(),
                gw_error_code: response.gw_error_code,
                gw_error_reason: response.gw_error_reason.clone(),
                transaction_status: response.transaction_status.clone(),
            }) {
>>>>>>> 4ce1c8c2
                Err(err)
            } else {
                let response = &item.response;
                Ok(create_transaction_response(
                    redirection_data,
                    ip_address,
                    response.transaction_id.clone(),
                    response.order_id.clone(),
                    response.session_token.clone(),
                    response.external_scheme_transaction_id.clone(),
                    response.payment_option.clone(),
                )?)
            },
            amount_captured,
            minor_amount_capturable,
            connector_response: connector_response_data,
            ..item.data
        })
    }
}

// Generic implementation for other flow types
impl<F, T> TryFrom<ResponseRouterData<F, NuveiPaymentsResponse, T, PaymentsResponseData>>
    for RouterData<F, T, PaymentsResponseData>
where
    F: NuveiPaymentsGenericResponse + std::fmt::Debug,
    T: std::fmt::Debug,
    F: std::any::Any,
{
    type Error = error_stack::Report<errors::ConnectorError>;
    fn try_from(
        item: ResponseRouterData<F, NuveiPaymentsResponse, T, PaymentsResponseData>,
    ) -> Result<Self, Self::Error> {
        let amount = item
            .data
            .minor_amount_capturable
            .map(|amount| amount.get_amount_as_i64());
        let response = &item.response;
        let (status, redirection_data, connector_response_data) =
            process_nuvei_payment_response(NuveiPaymentResponseData::new(
                amount,
                F::is_post_capture_void(),
                item.data.payment_method,
                response,
            ))?;

        let (amount_captured, minor_amount_capturable) = get_amount_captured(
            response.partial_approval.clone(),
            response.transaction_type.clone(),
        )?;
        Ok(Self {
            status,
            response: if let Some(err) = build_error_response(ErrorResponseParams {
                http_code: item.http_code,
                status: response.status.clone(),
                err_code: response.err_code,
                err_msg: response.reason.clone(),
                merchant_advice_code: response.merchant_advice_code.clone(),
                gw_error_code: response.gw_error_code,
                gw_error_reason: response.gw_error_reason.clone(),
                transaction_status: response.transaction_status.clone(),
            }) {
                Err(err)
            } else {
                let response = &item.response;
                Ok(create_transaction_response(
                    redirection_data,
                    None,
                    response.transaction_id.clone(),
                    response.order_id.clone(),
                    response.session_token.clone(),
                    response.external_scheme_transaction_id.clone(),
                    response.payment_option.clone(),
                )?)
            },
            amount_captured,
            minor_amount_capturable,
            connector_response: connector_response_data,
            ..item.data
        })
    }
}

// Generic implementation for other flow types
impl<F, T> TryFrom<ResponseRouterData<F, NuveiTransactionSyncResponse, T, PaymentsResponseData>>
    for RouterData<F, T, PaymentsResponseData>
where
    F: NuveiPaymentsGenericResponse + std::fmt::Debug,
    T: std::fmt::Debug,
    F: std::any::Any,
{
    type Error = error_stack::Report<errors::ConnectorError>;
    fn try_from(
        item: ResponseRouterData<F, NuveiTransactionSyncResponse, T, PaymentsResponseData>,
    ) -> Result<Self, Self::Error> {
        let amount = item
            .data
            .minor_amount_capturable
            .map(|amount| amount.get_amount_as_i64());
        let response = &item.response;
        let transaction_details = &response.transaction_details;
        let transaction_type = transaction_details
            .as_ref()
            .and_then(|details| details.transaction_type.clone());
        let (status, redirection_data, connector_response_data) =
            process_nuvei_payment_response(NuveiPaymentResponseData::new_from_sync_response(
                amount,
                F::is_post_capture_void(),
                item.data.payment_method,
                response,
            ))?;

        let (amount_captured, minor_amount_capturable) =
            get_amount_captured(response.get_partial_approval(), transaction_type.clone())?;
        Ok(Self {
            status,
            response: if let Some(err) = build_error_response(ErrorResponseParams {
                http_code: item.http_code,
                status: response.status.clone(),
                err_code: response.err_code,
                err_msg: response.reason.clone(),
                merchant_advice_code: None,
                gw_error_code: transaction_details
                    .as_ref()
                    .and_then(|details| details.gw_error_code),
                gw_error_reason: transaction_details
                    .as_ref()
                    .and_then(|details| details.gw_error_reason.clone()),
                transaction_status: transaction_details
                    .as_ref()
                    .and_then(|details| details.transaction_status.clone()),
            }) {
                Err(err)
            } else {
                Ok(create_transaction_response(
                    redirection_data,
                    None,
                    transaction_details
                        .as_ref()
                        .and_then(|data| data.transaction_id.clone()),
                    None,
                    None,
                    None,
                    response.payment_option.clone(),
                )?)
            },
            amount_captured,
            minor_amount_capturable,
            connector_response: connector_response_data,
            ..item.data
        })
    }
}

impl TryFrom<PaymentsPreprocessingResponseRouterData<NuveiPaymentsResponse>>
    for types::PaymentsPreProcessingRouterData
{
    type Error = error_stack::Report<errors::ConnectorError>;
    fn try_from(
        item: PaymentsPreprocessingResponseRouterData<NuveiPaymentsResponse>,
    ) -> Result<Self, Self::Error> {
        let response = item.response;
        let is_enrolled_for_3ds = response
            .clone()
            .payment_option
            .and_then(|po| po.card)
            .and_then(|c| c.three_d)
            .and_then(|t| t.v2supported)
            .map(to_boolean)
            .unwrap_or_default();
        Ok(Self {
            status: get_payment_status(
                item.data.request.amount,
                false,
                response.transaction_type,
                response.transaction_status,
                response.status,
            ),
            response: Ok(PaymentsResponseData::ThreeDSEnrollmentResponse {
                enrolled_v2: is_enrolled_for_3ds,
                related_transaction_id: response.transaction_id,
            }),
            ..item.data
        })
    }
}

impl From<NuveiTransactionStatus> for enums::RefundStatus {
    fn from(item: NuveiTransactionStatus) -> Self {
        match item {
            NuveiTransactionStatus::Approved => Self::Success,
            NuveiTransactionStatus::Declined | NuveiTransactionStatus::Error => Self::Failure,
            NuveiTransactionStatus::Processing
            | NuveiTransactionStatus::Pending
            | NuveiTransactionStatus::Redirect => Self::Pending,
        }
    }
}

impl TryFrom<RefundsResponseRouterData<Execute, NuveiPaymentsResponse>>
    for types::RefundsRouterData<Execute>
{
    type Error = error_stack::Report<errors::ConnectorError>;
    fn try_from(
        item: RefundsResponseRouterData<Execute, NuveiPaymentsResponse>,
    ) -> Result<Self, Self::Error> {
        let transaction_id = item
            .response
            .transaction_id
            .clone()
            .ok_or(errors::ConnectorError::MissingConnectorTransactionID)?;

        let refund_response =
            get_refund_response(item.response.clone(), item.http_code, transaction_id);

        Ok(Self {
            response: refund_response.map_err(|err| *err),
            ..item.data
        })
    }
}

impl TryFrom<RefundsResponseRouterData<RSync, NuveiPaymentsResponse>>
    for types::RefundsRouterData<RSync>
{
    type Error = error_stack::Report<errors::ConnectorError>;
    fn try_from(
        item: RefundsResponseRouterData<RSync, NuveiPaymentsResponse>,
    ) -> Result<Self, Self::Error> {
        let transaction_id = item
            .response
            .transaction_id
            .clone()
            .ok_or(errors::ConnectorError::MissingConnectorTransactionID)?;

        let refund_response =
            get_refund_response(item.response.clone(), item.http_code, transaction_id);

        Ok(Self {
            response: refund_response.map_err(|err| *err),
            ..item.data
        })
    }
}

impl<F, Req> TryFrom<&RouterData<F, Req, PaymentsResponseData>> for NuveiPaymentsRequest
where
    Req: NuveiAuthorizePreprocessingCommon,
{
    type Error = error_stack::Report<errors::ConnectorError>;
    fn try_from(data: &RouterData<F, Req, PaymentsResponseData>) -> Result<Self, Self::Error> {
        {
            let item = data;
            let connector_mandate_id = &item.request.get_connector_mandate_id();
            let customer_id = item
                .request
                .get_customer_id_required()
                .ok_or(missing_field_err("customer_id")())?;
            let related_transaction_id = item.request.get_related_transaction_id().clone();

            let ip_address = data
                .recurring_mandate_payment_data
                .as_ref()
                .and_then(|r| r.mandate_metadata.as_ref())
                .ok_or(errors::ConnectorError::MissingRequiredField {
                    field_name: "browser_info.ip_address",
                })?
                .clone()
                .expose()
                .as_str()
                .ok_or(errors::ConnectorError::MissingRequiredField {
                    field_name: "browser_info.ip_address",
                })?
                .to_owned();

            Ok(Self {
                related_transaction_id,
                device_details: DeviceDetails {
                    ip_address: Secret::new(ip_address),
                },
                is_rebilling: Some("1".to_string()), // In case of second installment, rebilling should be 1
                user_token_id: Some(customer_id),
                payment_option: PaymentOption {
                    user_payment_option_id: connector_mandate_id.clone(),
                    ..Default::default()
                },
                ..Default::default()
            })
        }
    }
}

impl ForeignTryFrom<&Option<BrowserInformation>> for DeviceDetails {
    type Error = error_stack::Report<errors::ConnectorError>;
    fn foreign_try_from(browser_info: &Option<BrowserInformation>) -> Result<Self, Self::Error> {
        let browser_info = browser_info
            .as_ref()
            .ok_or_else(missing_field_err("browser_info"))?;
        Ok(Self {
            ip_address: browser_info.get_ip_address()?,
        })
    }
}

fn get_refund_response(
    response: NuveiPaymentsResponse,
    http_code: u16,
    txn_id: String,
) -> Result<RefundsResponseData, Box<ErrorResponse>> {
    let refund_status = response
        .transaction_status
        .clone()
        .map(enums::RefundStatus::from)
        .unwrap_or(enums::RefundStatus::Failure);
    match response.status {
        NuveiPaymentStatus::Error => Err(Box::new(get_error_response(
            response.err_code,
            response.reason.clone(),
            http_code,
            response.merchant_advice_code,
            response.gw_error_code.map(|e| e.to_string()),
            response.gw_error_reason,
        ))),
        _ => match response.transaction_status {
            Some(NuveiTransactionStatus::Error) => Err(Box::new(get_error_response(
                response.err_code,
                response.reason,
                http_code,
                response.merchant_advice_code,
                response.gw_error_code.map(|e| e.to_string()),
                response.gw_error_reason,
            ))),
            _ => Ok(RefundsResponseData {
                connector_refund_id: txn_id,
                refund_status,
            }),
        },
    }
}

fn get_error_response(
    error_code: Option<i64>,
    error_msg: Option<String>,
    http_code: u16,
    network_advice_code: Option<String>,
    network_decline_code: Option<String>,
    network_error_message: Option<String>,
) -> ErrorResponse {
    ErrorResponse {
        code: error_code
            .map(|c| c.to_string())
            .unwrap_or_else(|| NO_ERROR_CODE.to_string()),
        message: error_msg
            .clone()
            .unwrap_or_else(|| NO_ERROR_MESSAGE.to_string()),
        reason: None,
        status_code: http_code,
        attempt_status: None,
        connector_transaction_id: None,
        network_advice_code: network_advice_code.clone(),
        network_decline_code: network_decline_code.clone(),
        network_error_message: network_error_message.clone(),
        connector_metadata: None,
    }
}

/// Represents any possible webhook notification from Nuvei.
#[derive(Debug, Serialize, Deserialize)]
#[serde(untagged)]
pub enum NuveiWebhook {
    PaymentDmn(PaymentDmnNotification),
    Chargeback(ChargebackNotification),
}



/// Represents Psync Response from Nuvei.
#[derive(Debug, Serialize, Deserialize)]
#[serde(untagged)]
pub enum NuveiPaymentSyncResponse{
    NuveiDmn(NuveiWebhook),
    NuveiApi(NuveiTransactionSyncResponse),
}

/// Represents the status of a chargeback event.
#[derive(Debug, Serialize, Deserialize, PartialEq, Eq)]
pub enum ChargebackStatus {
    RetrievalRequest,
    Chargeback,
    Representment,
    SecondChargeback,
    Arbitration,
    #[serde(other)]
    Unknown,
}

/// Represents a Chargeback webhook notification from the Nuvei Control Panel.
#[derive(Debug, Serialize, Deserialize)]
#[serde(rename_all = "camelCase")]
pub struct ChargebackNotification {
    #[serde(rename = "ppp_TransactionID")]
    pub ppp_transaction_id: Option<String>,
    pub merchant_unique_id: Option<String>,
    pub merchant_id: Option<String>,
    pub merchant_site_id: Option<String>,
    pub request_version: Option<String>,
    pub message: Option<String>,
    pub status: Option<ChargebackStatus>,
    pub reason: Option<String>,
    pub case_id: Option<String>,
    pub processor_case_id: Option<String>,
    pub arn: Option<String>,
    pub retrieval_request_date: Option<String>,
    pub chargeback_date: Option<String>,
    pub chargeback_amount: Option<String>,
    pub chargeback_currency: Option<String>,
    pub original_amount: Option<String>,
    pub original_currency: Option<String>,
    #[serde(rename = "transactionID")]
    pub transaction_id: Option<String>,
    pub user_token_id: Option<String>,
}

/// Represents the overall status of the DMN.
#[derive(Debug, Serialize, Deserialize, PartialEq, Eq)]
#[serde(rename_all = "UPPERCASE")]
pub enum DmnStatus {
    Success,
    Approved,
    Error,
    Pending,
    Declined,
}

/// Represents the transaction status of the DMN
#[derive(Debug, Serialize, Deserialize, PartialEq, Eq)]
#[serde(rename_all = "UPPERCASE")]
pub enum DmnTransactionStatus {
    Ok,
    Fail,
    Pending,
}

/// Represents the status of the transaction itself.
#[derive(Debug, Serialize, Deserialize, PartialEq, Eq)]
#[serde(rename_all = "UPPERCASE")]
pub enum TransactionStatus {
    Approved,
    Declined,
    Error,
    Cancelled,
    Pending,
    #[serde(rename = "Settle")]
    Settled,
}

/// Represents the type of transaction.
#[derive(Debug, Serialize, Deserialize, PartialEq, Eq)]
#[serde(rename_all = "PascalCase")]
pub enum PaymentTransactionType {
    Auth,
    Sale,
    Settle,
    Credit,
    Void,
    Auth3D,
    Sale3D,
    Verif,
}

/// Represents a Payment Direct Merchant Notification (DMN) webhook.
#[derive(Debug, Serialize, Deserialize)]
#[serde(rename_all = "camelCase")]
pub struct PaymentDmnNotification {
    #[serde(rename = "ppp_status")]
    pub ppp_status: DmnTransactionStatus,
    #[serde(rename = "PPP_TransactionID")]
    pub ppp_transaction_id: String,
    pub total_amount: String,
    pub currency: String,
    #[serde(rename = "TransactionID")]
    pub transaction_id: Option<String>,
    #[serde(rename = "Status")]
    pub status: Option<DmnStatus>,
    pub transaction_type: Option<PaymentTransactionType>,
    #[serde(rename = "ErrCode")]
    pub err_code: Option<String>,
    #[serde(rename = "ExErrCode")]
    pub ex_err_code: Option<String>,
    pub err_apm_code: Option<String>,
    pub err_apm_description: Option<String>,
    #[serde(rename = "user_token_id")]
    pub user_token_id: Option<String>,
    #[serde(rename = "payment_method")]
    pub payment_method: Option<String>,
    #[serde(rename = "responseTimeStamp")]
    pub response_time_stamp: String,
    #[serde(rename = "invoice_id")]
    pub invoice_id: Option<String>,
    #[serde(rename = "merchant_id")]
    pub merchant_id: Option<String>,
    #[serde(rename = "merchant_site_id")]
    pub merchant_site_id: Option<String>,
    #[serde(rename = "responsechecksum")]
    pub response_checksum: Option<String>,
    #[serde(rename = "advanceResponseChecksum")]
    pub advance_response_checksum: Option<String>,
    pub product_id: Option<String>,
}

// For backward compatibility with existing code
#[derive(Debug, Default, Serialize, Deserialize)]
pub struct NuveiWebhookTransactionId {
    #[serde(rename = "ppp_TransactionID")]
    pub ppp_transaction_id: String,
}

// Helper struct to extract transaction ID from either webhook type
impl From<&NuveiWebhook> for NuveiWebhookTransactionId {
    fn from(webhook: &NuveiWebhook) -> Self {
        match webhook {
            NuveiWebhook::Chargeback(notification) => Self {
                ppp_transaction_id: notification.ppp_transaction_id.clone().unwrap_or_default(),
            },
            NuveiWebhook::PaymentDmn(notification) => Self {
                ppp_transaction_id: notification.ppp_transaction_id.clone(),
            },
        }
    }
}

// Convert webhook to payments response for further processing
impl From<NuveiWebhook> for NuveiPaymentsResponse {
    fn from(webhook: NuveiWebhook) -> Self {
        match webhook {
            NuveiWebhook::Chargeback(notification) => Self {
                transaction_status: Some(NuveiTransactionStatus::Processing),
                transaction_id: notification.transaction_id,
                transaction_type: Some(NuveiTransactionType::Credit), // Using Credit as placeholder for chargeback
                ..Default::default()
            },
            NuveiWebhook::PaymentDmn(notification) => {
                let transaction_type = notification.transaction_type.map(|tt| match tt {
                    PaymentTransactionType::Auth => NuveiTransactionType::Auth,
                    PaymentTransactionType::Sale => NuveiTransactionType::Sale,
                    PaymentTransactionType::Settle => NuveiTransactionType::Settle,
                    PaymentTransactionType::Credit => NuveiTransactionType::Credit,
                    PaymentTransactionType::Void => NuveiTransactionType::Void,
                    PaymentTransactionType::Auth3D => NuveiTransactionType::Auth3D,
                    PaymentTransactionType::Sale3D => NuveiTransactionType::Auth3D, // Map to closest equivalent
                    PaymentTransactionType::Verif => NuveiTransactionType::Auth, // Map to closest equivalent
                });

                Self {
<<<<<<< HEAD
                    transaction_status: notification.status.map(|ts| match ts {
                        DmnStatus::Success |  DmnStatus::Approved => NuveiTransactionStatus::Approved,
                        DmnStatus::Declined => NuveiTransactionStatus::Declined,
                        DmnStatus::Error => NuveiTransactionStatus::Error,
                        DmnStatus::Pending =>  NuveiTransactionStatus::Processing,
=======
                    transaction_status: notification.transaction_status.map(|ts| match ts {
                        TransactionStatus::Approved => NuveiTransactionStatus::Approved,
                        TransactionStatus::Declined => NuveiTransactionStatus::Declined,
                        TransactionStatus::Error => NuveiTransactionStatus::Error,
                        TransactionStatus::Settled => NuveiTransactionStatus::Approved,

                        _ => NuveiTransactionStatus::Processing,
>>>>>>> 4ce1c8c2
                    }),
                    transaction_id: notification.transaction_id,
                    transaction_type,
                    ..Default::default()
                }
            }
        }
    }
}

fn get_cvv2_response_description(code: &str) -> Option<&str> {
    match code {
        "M" => Some("CVV2 Match"),
        "N" => Some("CVV2 No Match"),
        "P" => Some("Not Processed. For EU card-on-file (COF) and ecommerce (ECOM) network token transactions, Visa removes any CVV and sends P. If you have fraud or security concerns, Visa recommends using 3DS."),
        "U" => Some("Issuer is not certified and/or has not provided Visa the encryption keys"),
        "S" => Some("CVV2 processor is unavailable."),
        _=> None,
    }
}

fn get_avs_response_description(code: &str) -> Option<&str> {
    match code {
        "A" => Some("The street address matches, the ZIP code does not."),
        "W" => Some("Postal code matches, the street address does not."),
        "Y" => Some("Postal code and the street address match."),
        "X" => Some("An exact match of both the 9-digit ZIP code and the street address."),
        "Z" => Some("Postal code matches, the street code does not."),
        "U" => Some("Issuer is unavailable."),
        "S" => Some("AVS not supported by issuer."),
        "R" => Some("Retry."),
        "B" => Some("Not authorized (declined)."),
        "N" => Some("Both the street address and postal code do not match."),
        _ => None,
    }
}

fn get_merchant_advice_code_description(code: &str) -> Option<&str> {
    match code {
        "01" => Some("New Account Information Available"),
        "02" => Some("Cannot approve at this time, try again later"),
        "03" => Some("Do Not Try Again"),
        "04" => Some("Token requirements not fulfilled for this token type"),
        "21" => Some("Payment Cancellation, do not try again"),
        "24" => Some("Retry after 1 hour"),
        "25" => Some("Retry after 24 hours"),
        "26" => Some("Retry after 2 days"),
        "27" => Some("Retry after 4 days"),
        "28" => Some("Retry after 6 days"),
        "29" => Some("Retry after 8 days"),
        "30" => Some("Retry after 10 days"),
        "40" => Some("Card is a consumer non-reloadable prepaid card"),
        "41" => Some("Card is a consumer single-use virtual card number"),
        "42" => Some("Transaction type exceeds issuer's risk threshold. Please retry with another payment account."),
        "43" => Some("Card is a consumer multi-use virtual card number"),
        _ => None,
    }
}

/// Concatenates a vector of strings without any separator
/// This is useful for creating verification messages for webhooks
pub fn concat_strings(strings: &[String]) -> String {
    strings.join("")
}

fn convert_to_additional_payment_method_connector_response(
    payment_option: Option<PaymentOption>,
    merchant_advice_code: Option<String>,
) -> Option<AdditionalPaymentMethodConnectorResponse> {
    let card = payment_option.as_ref()?.card.as_ref()?;
    let avs_code = card.avs_code.as_ref();
    let cvv2_code = card.cvv2_reply.as_ref();
    let avs_description = avs_code.and_then(|code| get_avs_response_description(code));
    let cvv_description = cvv2_code.and_then(|code| get_cvv2_response_description(code));
    let merchant_advice_description = merchant_advice_code
        .as_ref()
        .and_then(|code| get_merchant_advice_code_description(code));

    let payment_checks = serde_json::json!({
        "avs_result": avs_code,
        "avs_description": avs_description,
        "cvv_2_reply": cvv2_code,
        "cvv_2_description": cvv_description,
        "merchant_advice_code": merchant_advice_code,
        "merchant_advice_code_description": merchant_advice_description
    });

    let card_network = card.brand.clone();
    let three_ds_data = card
        .three_d
        .clone()
        .map(|three_d| {
            serde_json::to_value(three_d)
                .map_err(|_| errors::ConnectorError::ResponseHandlingFailed)
                .attach_printable("threeDs encoding failed Nuvei")
        })
        .transpose();

    match three_ds_data {
        Ok(authentication_data) => Some(AdditionalPaymentMethodConnectorResponse::Card {
            authentication_data,
            payment_checks: Some(payment_checks),
            card_network,
            domestic_network: None,
        }),
        Err(_) => None,
    }
}

pub fn map_notification_to_event(
    status: DmnStatus,
    transaction_type: PaymentTransactionType,
) -> Result<api_models::webhooks::IncomingWebhookEvent, error_stack::Report<errors::ConnectorError>> {
    match (status, transaction_type) {
        (DmnStatus::Success | DmnStatus::Approved, PaymentTransactionType::Auth | PaymentTransactionType::Auth3D) => {
            Ok(api_models::webhooks::IncomingWebhookEvent::PaymentIntentAuthorizationSuccess)
        }
        (DmnStatus::Success | DmnStatus::Approved, PaymentTransactionType::Sale | PaymentTransactionType::Sale3D | PaymentTransactionType::Verif) => {
            Ok(api_models::webhooks::IncomingWebhookEvent::PaymentIntentSuccess)
        }
        (DmnStatus::Success | DmnStatus::Approved, PaymentTransactionType::Settle) => {
            Ok(api_models::webhooks::IncomingWebhookEvent::PaymentIntentCaptureSuccess)
        }
        (DmnStatus::Success | DmnStatus::Approved, PaymentTransactionType::Void) => {
            Ok(api_models::webhooks::IncomingWebhookEvent::PaymentIntentCancelled)
        }
        (DmnStatus::Success | DmnStatus::Approved, PaymentTransactionType::Credit) => {
            Ok(api_models::webhooks::IncomingWebhookEvent::RefundSuccess)
        }
        (DmnStatus::Error | DmnStatus::Declined, PaymentTransactionType::Auth | PaymentTransactionType::Auth3D) => {
            Ok(api_models::webhooks::IncomingWebhookEvent::PaymentIntentAuthorizationFailure)
        }
        (DmnStatus::Error | DmnStatus::Declined, PaymentTransactionType::Sale | PaymentTransactionType::Sale3D | PaymentTransactionType::Verif) => {
            Ok(api_models::webhooks::IncomingWebhookEvent::PaymentIntentFailure)
        }
        (DmnStatus::Error | DmnStatus::Declined, PaymentTransactionType::Settle) => {
            Ok(api_models::webhooks::IncomingWebhookEvent::PaymentIntentCaptureFailure)
        }
        (DmnStatus::Error | DmnStatus::Declined, PaymentTransactionType::Void) => {
            Ok(api_models::webhooks::IncomingWebhookEvent::PaymentIntentCancelFailure)
        }
        (DmnStatus::Error | DmnStatus::Declined, PaymentTransactionType::Credit) => {
            Ok(api_models::webhooks::IncomingWebhookEvent::RefundFailure)
        }
        (DmnStatus::Pending , PaymentTransactionType::Auth |  PaymentTransactionType::Auth3D |  PaymentTransactionType::Sale |  PaymentTransactionType::Sale3D |  PaymentTransactionType::Verif|  PaymentTransactionType::Settle) => {
            Ok(api_models::webhooks::IncomingWebhookEvent::PaymentIntentProcessing)
        }
        _ => Err(errors::ConnectorError::WebhookEventTypeNotFound.into()), 
    }
}<|MERGE_RESOLUTION|>--- conflicted
+++ resolved
@@ -2293,13 +2293,6 @@
     pub merchant_advice_code: Option<String>,
 }
 
-<<<<<<< HEAD
-impl NuveiPaymentsResponse {
-    /// returns amount_captured and minor_amount_capturable
-    pub fn get_amount_captured(
-        &self,
-    ) -> Result<(Option<i64>, Option<MinorUnit>), error_stack::Report<errors::ConnectorError>> {
-=======
 #[derive(Debug, Clone, Default, Serialize, Deserialize)]
 #[serde(rename_all = "camelCase")]
 pub struct NuveiTxnPartialApproval {
@@ -2342,7 +2335,6 @@
 }
 impl NuveiTransactionSyncResponse {
     pub fn get_partial_approval(&self) -> Option<NuveiPartialApproval> {
->>>>>>> 4ce1c8c2
         match &self.partial_approval {
             Some(partial_approval) => match (
                 partial_approval.requested_amount.clone(),
@@ -2819,11 +2811,7 @@
             .and_then(|browser_info| browser_info.ip_address.map(|ip| ip.to_string()));
 
         Ok(Self {
-<<<<<<< HEAD
             status: enums::AttemptStatus::Pending,
-            response: if let Some(err) = build_error_response(&item.response, item.http_code) {
-=======
-            status,
             response: if let Some(err) = build_error_response(ErrorResponseParams {
                 http_code: item.http_code,
                 status: response.status.clone(),
@@ -2834,7 +2822,6 @@
                 gw_error_reason: response.gw_error_reason.clone(),
                 transaction_status: response.transaction_status.clone(),
             }) {
->>>>>>> 4ce1c8c2
                 Err(err)
             } else {
                 let response = &item.response;
@@ -3389,21 +3376,11 @@
                 });
 
                 Self {
-<<<<<<< HEAD
                     transaction_status: notification.status.map(|ts| match ts {
                         DmnStatus::Success |  DmnStatus::Approved => NuveiTransactionStatus::Approved,
                         DmnStatus::Declined => NuveiTransactionStatus::Declined,
                         DmnStatus::Error => NuveiTransactionStatus::Error,
                         DmnStatus::Pending =>  NuveiTransactionStatus::Processing,
-=======
-                    transaction_status: notification.transaction_status.map(|ts| match ts {
-                        TransactionStatus::Approved => NuveiTransactionStatus::Approved,
-                        TransactionStatus::Declined => NuveiTransactionStatus::Declined,
-                        TransactionStatus::Error => NuveiTransactionStatus::Error,
-                        TransactionStatus::Settled => NuveiTransactionStatus::Approved,
-
-                        _ => NuveiTransactionStatus::Processing,
->>>>>>> 4ce1c8c2
                     }),
                     transaction_id: notification.transaction_id,
                     transaction_type,
