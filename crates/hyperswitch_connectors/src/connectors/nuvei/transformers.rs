<<<<<<< HEAD
use common_enums::{enums, CaptureMethod, FutureUsage, GooglePayCardFundingSource, PaymentChannel};
use common_types::payments::{
    ApplePayPaymentData, ApplePayPredecryptData, GPayPredecryptData, GpayTokenizationData,
=======
use common_enums::{enums, CaptureMethod, FutureUsage, PaymentChannel};
use common_types::{
    payments::{
        ApplePayPaymentData, ApplePayPredecryptData, GPayPredecryptData, GpayTokenizationData,
    },
    primitive_wrappers,
>>>>>>> efab34f0
};
use common_utils::{
    crypto::{self, GenerateDigest},
    date_time,
    ext_traits::Encode,
    fp_utils,
    id_type::CustomerId,
    pii::{self, Email, IpAddress},
    request::Method,
    types::{FloatMajorUnit, MinorUnit, StringMajorUnit, StringMajorUnitForConnector},
};
use error_stack::ResultExt;
use hyperswitch_domain_models::{
    address::Address,
    payment_method_data::{
        self, ApplePayWalletData, BankRedirectData, CardDetailsForNetworkTransactionId,
        GooglePayWalletData, PayLaterData, PaymentMethodData, WalletData,
    },
    router_data::{
        AdditionalPaymentMethodConnectorResponse, ConnectorAuthType, ConnectorResponseData,
        ErrorResponse, L2L3Data, PaymentMethodToken, RouterData,
    },
    router_flow_types::{
        refunds::{Execute, RSync},
        Authorize, Capture, CompleteAuthorize, PSync, PostCaptureVoid, SetupMandate, Void,
    },
    router_request_types::{
        authentication::MessageExtensionAttribute, AuthenticationData, BrowserInformation,
        PaymentsAuthorizeData, PaymentsPreProcessingData, ResponseId, SetupMandateRequestData,
    },
    router_response_types::{
        MandateReference, PaymentsResponseData, RedirectForm, RefundsResponseData,
    },
    types,
};
use hyperswitch_interfaces::{
    consts::{NO_ERROR_CODE, NO_ERROR_MESSAGE},
    errors::{self},
};
use masking::{ExposeInterface, PeekInterface, Secret};
use serde::{Deserialize, Serialize};
use url::Url;

use crate::{
    types::{
        PaymentsPreprocessingResponseRouterData, RefundsResponseRouterData, ResponseRouterData,
    },
    utils::{
        self, convert_amount, missing_field_err, AddressData, AddressDetailsData,
        BrowserInformationData, CardData, ForeignTryFrom, PaymentsAuthorizeRequestData,
        PaymentsCancelRequestData, PaymentsPreProcessingRequestData,
        PaymentsSetupMandateRequestData, RouterData as _,
    },
};

pub static NUVEI_AMOUNT_CONVERTOR: &StringMajorUnitForConnector = &StringMajorUnitForConnector;

fn to_boolean(string: String) -> bool {
    let str = string.as_str();
    match str {
        "true" => true,
        "false" => false,
        "yes" => true,
        "no" => false,
        _ => false,
    }
}

// The dimensions of the challenge window for full screen.
const CHALLENGE_WINDOW_SIZE: &str = "05";
// The challenge preference for the challenge flow.
const CHALLENGE_PREFERENCE: &str = "01";

trait NuveiAuthorizePreprocessingCommon {
    fn get_browser_info(&self) -> Option<BrowserInformation>;
    fn get_related_transaction_id(&self) -> Option<String>;
    fn get_complete_authorize_url(&self) -> Option<String>;
    fn get_is_moto(&self) -> Option<bool>;
    fn get_ntid(&self) -> Option<String>;
    fn get_connector_mandate_id(&self) -> Option<String>;
    fn get_return_url_required(
        &self,
    ) -> Result<String, error_stack::Report<errors::ConnectorError>>;
    fn get_capture_method(&self) -> Option<CaptureMethod>;
    fn get_minor_amount_required(
        &self,
    ) -> Result<MinorUnit, error_stack::Report<errors::ConnectorError>>;
    fn get_customer_id_required(&self) -> Option<CustomerId>;
    fn get_email_required(&self) -> Result<Email, error_stack::Report<errors::ConnectorError>>;
    fn get_currency_required(
        &self,
    ) -> Result<enums::Currency, error_stack::Report<errors::ConnectorError>>;
    fn get_payment_method_data_required(
        &self,
    ) -> Result<PaymentMethodData, error_stack::Report<errors::ConnectorError>>;
    fn get_is_partial_approval(&self) -> Option<PartialApprovalFlag>;
    fn is_customer_initiated_mandate_payment(&self) -> bool;
    fn get_auth_data(
        &self,
    ) -> Result<Option<AuthenticationData>, error_stack::Report<errors::ConnectorError>> {
        Ok(None)
    }
}

impl NuveiAuthorizePreprocessingCommon for SetupMandateRequestData {
    fn get_browser_info(&self) -> Option<BrowserInformation> {
        self.browser_info.clone()
    }

    fn get_related_transaction_id(&self) -> Option<String> {
        self.related_transaction_id.clone()
    }
    fn get_is_moto(&self) -> Option<bool> {
        match self.payment_channel {
            Some(PaymentChannel::MailOrder) | Some(PaymentChannel::TelephoneOrder) => Some(true),
            _ => None,
        }
    }

    fn get_customer_id_required(&self) -> Option<CustomerId> {
        self.customer_id.clone()
    }

    fn get_complete_authorize_url(&self) -> Option<String> {
        self.complete_authorize_url.clone()
    }

    fn get_connector_mandate_id(&self) -> Option<String> {
        self.mandate_id.as_ref().and_then(|mandate_ids| {
            mandate_ids.mandate_reference_id.as_ref().and_then(
                |mandate_ref_id| match mandate_ref_id {
                    api_models::payments::MandateReferenceId::ConnectorMandateId(id) => {
                        id.get_connector_mandate_id()
                    }
                    _ => None,
                },
            )
        })
    }

    fn get_return_url_required(
        &self,
    ) -> Result<String, error_stack::Report<errors::ConnectorError>> {
        self.get_router_return_url()
    }

    fn get_capture_method(&self) -> Option<CaptureMethod> {
        self.capture_method
    }

    fn get_currency_required(
        &self,
    ) -> Result<enums::Currency, error_stack::Report<errors::ConnectorError>> {
        Ok(self.currency)
    }
    fn get_payment_method_data_required(
        &self,
    ) -> Result<PaymentMethodData, error_stack::Report<errors::ConnectorError>> {
        Ok(self.payment_method_data.clone())
    }

    fn get_minor_amount_required(
        &self,
    ) -> Result<MinorUnit, error_stack::Report<errors::ConnectorError>> {
        self.minor_amount
            .ok_or_else(missing_field_err("minor_amount"))
    }

    fn get_is_partial_approval(&self) -> Option<PartialApprovalFlag> {
        self.enable_partial_authorization
            .map(PartialApprovalFlag::from)
    }

    fn get_email_required(&self) -> Result<Email, error_stack::Report<errors::ConnectorError>> {
        self.email.clone().ok_or_else(missing_field_err("email"))
    }
    fn is_customer_initiated_mandate_payment(&self) -> bool {
        (self.customer_acceptance.is_some() || self.setup_mandate_details.is_some())
            && self.setup_future_usage == Some(FutureUsage::OffSession)
    }
    fn get_ntid(&self) -> Option<String> {
        None
    }
}

impl NuveiAuthorizePreprocessingCommon for PaymentsAuthorizeData {
    fn get_browser_info(&self) -> Option<BrowserInformation> {
        self.browser_info.clone()
    }
    fn get_ntid(&self) -> Option<String> {
        self.get_optional_network_transaction_id()
    }
    fn get_related_transaction_id(&self) -> Option<String> {
        self.related_transaction_id.clone()
    }
    fn get_is_moto(&self) -> Option<bool> {
        match self.payment_channel {
            Some(PaymentChannel::MailOrder) | Some(PaymentChannel::TelephoneOrder) => Some(true),
            _ => None,
        }
    }
    fn get_auth_data(
        &self,
    ) -> Result<Option<AuthenticationData>, error_stack::Report<errors::ConnectorError>> {
        Ok(self.authentication_data.clone())
    }
    fn get_customer_id_required(&self) -> Option<CustomerId> {
        self.customer_id.clone()
    }

    fn get_connector_mandate_id(&self) -> Option<String> {
        self.connector_mandate_id().clone()
    }

    fn get_return_url_required(
        &self,
    ) -> Result<String, error_stack::Report<errors::ConnectorError>> {
        self.get_router_return_url()
    }

    fn get_capture_method(&self) -> Option<CaptureMethod> {
        self.capture_method
    }

    fn get_complete_authorize_url(&self) -> Option<String> {
        self.complete_authorize_url.clone()
    }

    fn get_minor_amount_required(
        &self,
    ) -> Result<MinorUnit, error_stack::Report<errors::ConnectorError>> {
        Ok(self.minor_amount)
    }

    fn get_currency_required(
        &self,
    ) -> Result<enums::Currency, error_stack::Report<errors::ConnectorError>> {
        Ok(self.currency)
    }
    fn get_payment_method_data_required(
        &self,
    ) -> Result<PaymentMethodData, error_stack::Report<errors::ConnectorError>> {
        Ok(self.payment_method_data.clone())
    }

    fn get_email_required(&self) -> Result<Email, error_stack::Report<errors::ConnectorError>> {
        self.get_email()
    }
    fn is_customer_initiated_mandate_payment(&self) -> bool {
        (self.customer_acceptance.is_some() || self.setup_mandate_details.is_some())
            && self.setup_future_usage == Some(FutureUsage::OffSession)
    }
    fn get_is_partial_approval(&self) -> Option<PartialApprovalFlag> {
        self.enable_partial_authorization
            .map(PartialApprovalFlag::from)
    }
}

impl NuveiAuthorizePreprocessingCommon for PaymentsPreProcessingData {
    fn get_browser_info(&self) -> Option<BrowserInformation> {
        self.browser_info.clone()
    }

    fn get_related_transaction_id(&self) -> Option<String> {
        self.related_transaction_id.clone()
    }

    fn get_is_moto(&self) -> Option<bool> {
        None
    }

    fn get_customer_id_required(&self) -> Option<CustomerId> {
        None
    }
    fn get_email_required(&self) -> Result<Email, error_stack::Report<errors::ConnectorError>> {
        self.get_email()
    }
    fn is_customer_initiated_mandate_payment(&self) -> bool {
        (self.customer_acceptance.is_some() || self.setup_mandate_details.is_some())
            && self.setup_future_usage == Some(FutureUsage::OffSession)
    }

    fn get_connector_mandate_id(&self) -> Option<String> {
        self.connector_mandate_id()
    }

    fn get_return_url_required(
        &self,
    ) -> Result<String, error_stack::Report<errors::ConnectorError>> {
        self.get_router_return_url()
    }

    fn get_capture_method(&self) -> Option<CaptureMethod> {
        self.capture_method
    }

    fn get_complete_authorize_url(&self) -> Option<String> {
        self.complete_authorize_url.clone()
    }

    fn get_minor_amount_required(
        &self,
    ) -> Result<MinorUnit, error_stack::Report<errors::ConnectorError>> {
        self.get_minor_amount()
    }

    fn get_currency_required(
        &self,
    ) -> Result<enums::Currency, error_stack::Report<errors::ConnectorError>> {
        self.get_currency()
    }
    fn get_payment_method_data_required(
        &self,
    ) -> Result<PaymentMethodData, error_stack::Report<errors::ConnectorError>> {
        self.payment_method_data.clone().ok_or(
            errors::ConnectorError::MissingRequiredField {
                field_name: "payment_method_data",
            }
            .into(),
        )
    }

    fn get_is_partial_approval(&self) -> Option<PartialApprovalFlag> {
        None
    }

    fn get_ntid(&self) -> Option<String> {
        None
    }
}

#[derive(Debug, Serialize, Default, Deserialize)]
pub struct NuveiMeta {
    pub session_token: Secret<String>,
}

#[derive(Debug, Serialize, Default, Deserialize)]
pub struct NuveiMandateMeta {
    pub frequency: String,
}

#[derive(Debug, Serialize, Deserialize)]
#[serde(rename_all = "camelCase")]
pub struct NuveiSessionRequest {
    pub merchant_id: Secret<String>,
    pub merchant_site_id: Secret<String>,
    pub client_request_id: String,
    pub time_stamp: date_time::DateTime<date_time::YYYYMMDDHHmmss>,
    pub checksum: Secret<String>,
}

#[derive(Debug, Serialize, Default, Clone, Deserialize)]
#[serde(rename_all = "camelCase")]
pub struct NuveiSessionResponse {
    pub session_token: Secret<String>,
    pub internal_request_id: i64,
    pub status: String,
    pub err_code: i64,
    pub reason: String,
    pub merchant_id: Secret<String>,
    pub merchant_site_id: Secret<String>,
    pub version: String,
    pub client_request_id: String,
}

#[derive(Debug, Serialize, Default)]
#[serde(rename_all = "camelCase")]
pub struct NuveiAmountDetails {
    pub total_tax: Option<StringMajorUnit>,
    pub total_shipping: Option<StringMajorUnit>,
    pub total_handling: Option<StringMajorUnit>,
    pub total_discount: Option<StringMajorUnit>,
}

#[derive(Debug, Serialize, Deserialize, Clone, Default)]
#[serde(rename_all = "snake_case")]
pub enum NuveiItemType {
    #[default]
    Physical,
    Discount,
    #[serde(rename = "Shipping_fee")]
    ShippingFee,
    Digital,
    #[serde(rename = "Gift_card")]
    GiftCard,
    #[serde(rename = "Store_credit")]
    StoreCredit,
    Surcharge,
    #[serde(rename = "Sales_tax")]
    SalesTax,
}
impl From<Option<enums::ProductType>> for NuveiItemType {
    fn from(value: Option<enums::ProductType>) -> Self {
        match value {
            Some(enums::ProductType::Digital) => Self::Digital,
            Some(enums::ProductType::Physical) => Self::Physical,
            Some(enums::ProductType::Ride)
            | Some(enums::ProductType::Travel)
            | Some(enums::ProductType::Accommodation) => Self::ShippingFee,
            _ => Self::Physical,
        }
    }
}

#[serde_with::skip_serializing_none]
#[derive(Debug, Serialize, Default)]
#[serde(rename_all = "camelCase")]
pub struct NuveiItem {
    pub name: String,
    #[serde(rename = "type")]
    pub item_type: NuveiItemType,
    pub price: StringMajorUnit,
    pub quantity: String,
    pub group_id: Option<String>,
    pub discount: Option<StringMajorUnit>,
    pub discount_rate: Option<String>,
    pub shipping: Option<StringMajorUnit>,
    pub shipping_tax: Option<StringMajorUnit>,
    pub shipping_tax_rate: Option<String>,
    pub tax: Option<StringMajorUnit>,
    pub tax_rate: Option<String>,
    pub image_url: Option<String>,
    pub product_url: Option<String>,
}
#[serde_with::skip_serializing_none]
#[derive(Debug, Serialize, Default)]
#[serde(rename_all = "camelCase")]
pub struct NuveiPaymentsRequest {
    pub time_stamp: String,
    pub session_token: Secret<String>,
    pub merchant_id: Secret<String>,
    pub merchant_site_id: Secret<String>,
    pub client_request_id: Secret<String>,
    pub amount: StringMajorUnit,
    pub currency: enums::Currency,
    /// This ID uniquely identifies your consumer/user in your system.
    pub user_token_id: Option<CustomerId>,
    //unique transaction id
    pub client_unique_id: String,
    pub transaction_type: TransactionType,
    pub is_rebilling: Option<String>,
    pub payment_option: PaymentOption,
    pub is_moto: Option<bool>,
    pub device_details: DeviceDetails,
    pub checksum: Secret<String>,
    pub billing_address: Option<BillingAddress>,
    pub shipping_address: Option<ShippingAddress>,
    pub related_transaction_id: Option<String>,
    pub url_details: Option<UrlDetails>,
    pub amount_details: Option<NuveiAmountDetails>,
    pub items: Option<Vec<NuveiItem>>,
    pub is_partial_approval: Option<PartialApprovalFlag>,
    pub external_scheme_details: Option<ExternalSchemeDetails>,
}

#[derive(Debug, Serialize, Deserialize, Clone, PartialEq)]
#[serde(rename_all = "UPPERCASE")]
pub enum PartialApprovalFlag {
    #[serde(rename = "1")]
    Enabled,
    #[serde(rename = "0")]
    Disabled,
}

impl From<primitive_wrappers::EnablePartialAuthorizationBool> for PartialApprovalFlag {
    fn from(value: primitive_wrappers::EnablePartialAuthorizationBool) -> Self {
        if value.is_true() {
            Self::Enabled
        } else {
            Self::Disabled
        }
    }
}

#[derive(Debug, Serialize, Default)]
#[serde(rename_all = "camelCase")]
pub struct UrlDetails {
    pub success_url: String,
    pub failure_url: String,
    pub pending_url: String,
}

#[derive(Debug, Serialize, Default)]
pub struct NuveiInitPaymentRequest {
    pub session_token: Secret<String>,
    pub merchant_id: Secret<String>,
    pub merchant_site_id: Secret<String>,
    pub client_request_id: String,
    pub amount: StringMajorUnit,
    pub currency: String,
    pub payment_option: PaymentOption,
    pub checksum: Secret<String>,
}

/// Handles payment request for capture, void and refund flows
#[derive(Debug, Serialize, Default)]
#[serde(rename_all = "camelCase")]
pub struct NuveiPaymentFlowRequest {
    pub time_stamp: String,
    pub merchant_id: Secret<String>,
    pub merchant_site_id: Secret<String>,
    pub client_request_id: String,
    pub amount: StringMajorUnit,
    pub currency: enums::Currency,
    pub related_transaction_id: Option<String>,
    pub checksum: Secret<String>,
}

#[derive(Debug, Serialize, Default)]
#[serde(rename_all = "camelCase")]
pub struct NuveiPaymentSyncRequest {
    pub merchant_id: Secret<String>,
    pub merchant_site_id: Secret<String>,
    pub time_stamp: String,
    pub checksum: Secret<String>,
    pub transaction_id: String,
}

#[derive(Debug, Default, Serialize, Deserialize)]
pub enum TransactionType {
    Auth,
    #[default]
    Sale,
}

#[serde_with::skip_serializing_none]
#[derive(Debug, Clone, Default, Serialize, Deserialize)]
#[serde(rename_all = "camelCase")]
pub struct PaymentOption {
    pub card: Option<Card>,
    pub redirect_url: Option<Url>,
    pub user_payment_option_id: Option<String>,
    pub alternative_payment_method: Option<AlternativePaymentMethod>,
    pub billing_address: Option<BillingAddress>,
    pub shipping_address: Option<BillingAddress>,
}

#[derive(Debug, Clone, Serialize, Deserialize)]
#[serde(rename_all = "snake_case")]
pub enum NuveiBIC {
    #[serde(rename = "ABNANL2A")]
    Abnamro,
    #[serde(rename = "ASNBNL21")]
    ASNBank,
    #[serde(rename = "BUNQNL2A")]
    Bunq,
    #[serde(rename = "INGBNL2A")]
    Ing,
    #[serde(rename = "KNABNL2H")]
    Knab,
    #[serde(rename = "RABONL2U")]
    Rabobank,
    #[serde(rename = "RBRBNL21")]
    RegioBank,
    #[serde(rename = "SNSBNL2A")]
    SNSBank,
    #[serde(rename = "TRIONL2U")]
    TriodosBank,
    #[serde(rename = "FVLBNL22")]
    VanLanschotBankiers,
    #[serde(rename = "MOYONL21")]
    Moneyou,
}

#[derive(Debug, Clone, Serialize)]
#[serde(rename_all = "UPPERCASE")]
pub enum NuveiCardType {
    Visa,
    MasterCard,
    AmericanExpress,
    Discover,
    DinersClub,
    Interac,
    JCB,
    UnionPay,
    CartesBancaires,
}

impl TryFrom<common_enums::CardNetwork> for NuveiCardType {
    type Error = error_stack::Report<errors::ConnectorError>;
    fn try_from(card_network: common_enums::CardNetwork) -> Result<Self, Self::Error> {
        match card_network {
            common_enums::CardNetwork::Visa => Ok(Self::Visa),
            common_enums::CardNetwork::Mastercard => Ok(Self::MasterCard),
            common_enums::CardNetwork::AmericanExpress => Ok(Self::AmericanExpress),
            common_enums::CardNetwork::Discover => Ok(Self::Discover),
            common_enums::CardNetwork::DinersClub => Ok(Self::DinersClub),
            common_enums::CardNetwork::JCB => Ok(Self::JCB),
            common_enums::CardNetwork::UnionPay => Ok(Self::UnionPay),
            common_enums::CardNetwork::CartesBancaires => Ok(Self::CartesBancaires),
            common_enums::CardNetwork::Interac => Ok(Self::Interac),
            _ => Err(errors::ConnectorError::NotSupported {
                message: "Card network".to_string(),
                connector: "nuvei",
            }
            .into()),
        }
    }
}

impl TryFrom<&utils::CardIssuer> for NuveiCardType {
    type Error = error_stack::Report<errors::ConnectorError>;
    fn try_from(card_issuer: &utils::CardIssuer) -> Result<Self, Self::Error> {
        match card_issuer {
            utils::CardIssuer::Visa => Ok(Self::Visa),
            utils::CardIssuer::Master => Ok(Self::MasterCard),
            utils::CardIssuer::AmericanExpress => Ok(Self::AmericanExpress),
            utils::CardIssuer::Discover => Ok(Self::Discover),
            utils::CardIssuer::DinersClub => Ok(Self::DinersClub),
            utils::CardIssuer::JCB => Ok(Self::JCB),
            utils::CardIssuer::CartesBancaires => Ok(Self::CartesBancaires),
            &utils::CardIssuer::UnionPay => Ok(Self::UnionPay),
            _ => Err(errors::ConnectorError::NotSupported {
                message: "Card network".to_string(),
                connector: "nuvei",
            }
            .into()),
        }
    }
}

#[serde_with::skip_serializing_none]
#[derive(Debug, Clone, Default, Serialize, Deserialize)]
#[serde(rename_all = "camelCase")]
pub struct AlternativePaymentMethod {
    pub payment_method: AlternativePaymentMethodType,
    #[serde(rename = "BIC")]
    pub bank_id: Option<NuveiBIC>,
}

#[derive(Debug, Clone, Default, Serialize, Deserialize)]
#[serde(rename_all = "snake_case")]
pub enum AlternativePaymentMethodType {
    #[default]
    #[serde(rename = "apmgw_expresscheckout")]
    Expresscheckout,
    #[serde(rename = "apmgw_Giropay")]
    Giropay,
    #[serde(rename = "apmgw_Sofort")]
    Sofort,
    #[serde(rename = "apmgw_iDeal")]
    Ideal,
    #[serde(rename = "apmgw_EPS")]
    Eps,
    #[serde(rename = "apmgw_Afterpay")]
    AfterPay,
    #[serde(rename = "apmgw_Klarna")]
    Klarna,
}

#[serde_with::skip_serializing_none]
#[derive(Debug, Clone, Default, Serialize, Deserialize)]
#[serde(rename_all = "camelCase")]
pub struct BillingAddress {
    pub email: Email,
    pub first_name: Option<Secret<String>>,
    pub last_name: Option<Secret<String>>,
    pub country: api_models::enums::CountryAlpha2,
    pub phone: Option<Secret<String>>,
    pub city: Option<Secret<String>>,
    pub address: Option<Secret<String>>,
    pub street_number: Option<Secret<String>>,
    pub zip: Option<Secret<String>>,
    pub state: Option<Secret<String>>,
    pub cell: Option<Secret<String>>,
    pub address_match: Option<Secret<String>>,
    pub address_line2: Option<Secret<String>>,
    pub address_line3: Option<Secret<String>>,
    pub home_phone: Option<Secret<String>>,
    pub work_phone: Option<Secret<String>>,
}

#[serde_with::skip_serializing_none]
#[derive(Debug, Clone, Default, Serialize, Deserialize)]
#[serde(rename_all = "camelCase")]
pub struct ShippingAddress {
    pub salutation: Option<Secret<String>>,
    pub first_name: Option<Secret<String>>,
    pub last_name: Option<Secret<String>>,
    pub address: Option<Secret<String>>,
    pub cell: Option<Secret<String>>,
    pub phone: Option<Secret<String>>,
    pub zip: Option<Secret<String>>,
    pub city: Option<Secret<String>>,
    pub country: api_models::enums::CountryAlpha2,
    pub state: Option<Secret<String>>,
    pub email: Email,
    pub county: Option<Secret<String>>,
    pub address_line2: Option<Secret<String>>,
    pub address_line3: Option<Secret<String>>,
    pub street_number: Option<Secret<String>>,
    pub company_name: Option<Secret<String>>,
    pub care_of: Option<Secret<String>>,
}

impl From<&Address> for BillingAddress {
    fn from(address: &Address) -> Self {
        let address_details = address.address.as_ref();
        Self {
            email: address.email.clone().unwrap_or_default(),
            first_name: address.get_optional_first_name(),
            last_name: address_details.and_then(|address| address.get_optional_last_name()),
            country: address_details
                .and_then(|address| address.get_optional_country())
                .unwrap_or_default(),
            phone: address
                .phone
                .as_ref()
                .and_then(|phone| phone.number.clone()),
            city: address_details
                .and_then(|address| address.get_optional_city().map(|city| city.into())),
            address: address_details.and_then(|address| address.get_optional_line1()),
            street_number: None,
            zip: address_details.and_then(|details| details.get_optional_zip()),
            state: address_details.and_then(|details| details.to_state_code_as_optional().ok()?),
            cell: None,
            address_match: None,
            address_line2: address_details.and_then(|address| address.get_optional_line2()),
            address_line3: address_details.and_then(|address| address.get_optional_line3()),
            home_phone: None,
            work_phone: None,
        }
    }
}

impl From<&Address> for ShippingAddress {
    fn from(address: &Address) -> Self {
        let address_details = address.address.as_ref();

        Self {
            email: address.email.clone().unwrap_or_default(),
            first_name: address_details.and_then(|details| details.get_optional_first_name()),
            last_name: address_details.and_then(|details| details.get_optional_last_name()),
            country: address_details
                .and_then(|details| details.get_optional_country())
                .unwrap_or_default(),
            phone: address
                .phone
                .as_ref()
                .and_then(|phone| phone.number.clone()),
            city: address_details
                .and_then(|details| details.get_optional_city().map(|city| city.into())),
            address: address_details.and_then(|details| details.get_optional_line1()),
            street_number: None,
            zip: address_details.and_then(|details| details.get_optional_zip()),
            state: None,
            cell: None,
            address_line2: address_details.and_then(|details| details.get_optional_line2()),
            address_line3: address_details.and_then(|details| details.get_optional_line3()),
            county: None,
            company_name: None,
            care_of: None,
            salutation: None,
        }
    }
}
#[serde_with::skip_serializing_none]
#[derive(Debug, Clone, Default, Serialize, Deserialize)]
#[serde(rename_all = "camelCase")]
pub struct Card {
    pub card_number: Option<cards::CardNumber>,
    pub card_holder_name: Option<Secret<String>>,
    pub expiration_month: Option<Secret<String>>,
    pub expiration_year: Option<Secret<String>>,
    #[serde(rename = "CVV")]
    pub cvv: Option<Secret<String>>,
    pub three_d: Option<ThreeD>,
    pub cc_card_number: Option<Secret<String>>,
    pub bin: Option<Secret<String>>,
    pub last4_digits: Option<Secret<String>>,
    pub cc_exp_month: Option<Secret<String>>,
    pub cc_exp_year: Option<Secret<String>>,
    pub acquirer_id: Option<Secret<String>>,
    pub cvv2_reply: Option<String>,
    pub avs_code: Option<String>,
    pub card_type: Option<String>,
    pub brand: Option<String>,
    pub issuer_bank_name: Option<String>,
    pub issuer_country: Option<String>,
    pub is_prepaid: Option<String>,
    pub external_token: Option<ExternalToken>,
}

#[derive(Debug, Clone, Default, Serialize, Deserialize)]
#[serde(rename_all = "camelCase")]
pub struct ExternalToken {
    pub external_token_provider: ExternalTokenProvider,
    pub mobile_token: Option<Secret<String>>,
    pub cryptogram: Option<Secret<String>>,
    pub eci_provider: Option<String>,
}

#[derive(Debug, Clone, Default, Serialize, Deserialize)]
#[serde(rename_all = "PascalCase")]
pub enum ExternalTokenProvider {
    #[default]
    GooglePay,
    ApplePay,
}

#[serde_with::skip_serializing_none]
#[derive(Debug, Clone, Default, Serialize, Deserialize)]
#[serde(rename_all = "camelCase")]
pub struct ExternalMpi {
    pub eci: Option<String>,
    pub cavv: Secret<String>,
    #[serde(rename = "dsTransID")]
    pub ds_trans_id: Option<String>,
    pub challenge_preference: Option<String>,
    pub exemption_request_reason: Option<String>,
}

#[serde_with::skip_serializing_none]
#[derive(Debug, Clone, Default, Serialize, Deserialize)]
#[serde(rename_all = "camelCase")]
pub struct ThreeD {
    pub method_completion_ind: Option<MethodCompletion>,
    pub browser_details: Option<BrowserDetails>,
    pub version: Option<String>,
    #[serde(rename = "notificationURL")]
    pub notification_url: Option<String>,
    #[serde(rename = "merchantURL")]
    pub merchant_url: Option<String>,
    pub acs_url: Option<String>,
    pub acs_challenge_mandate: Option<String>,
    pub c_req: Option<Secret<String>>,
    pub three_d_flow: Option<String>,
    pub external_mpi: Option<ExternalMpi>,
    pub external_transaction_id: Option<String>,
    pub transaction_id: Option<String>,
    pub three_d_reason_id: Option<String>,
    pub three_d_reason: Option<String>,
    pub challenge_preference_reason: Option<String>,
    pub challenge_cancel_reason_id: Option<String>,
    pub challenge_cancel_reason: Option<String>,
    pub is_liability_on_issuer: Option<String>,
    pub is_exemption_request_in_authentication: Option<String>,
    pub flow: Option<String>,
    pub acquirer_decision: Option<String>,
    pub decision_reason: Option<String>,
    pub platform_type: Option<PlatformType>,
    pub v2supported: Option<String>,
    pub v2_additional_params: Option<V2AdditionalParams>,
}

#[derive(Debug, Clone, Default, Serialize, Deserialize)]
pub enum MethodCompletion {
    #[serde(rename = "Y")]
    Success,
    #[serde(rename = "N")]
    Failure,
    #[serde(rename = "U")]
    #[default]
    Unavailable,
}

#[derive(Debug, Clone, Default, Serialize, Deserialize)]
pub enum PlatformType {
    #[serde(rename = "01")]
    App,
    #[serde(rename = "02")]
    #[default]
    Browser,
}

#[derive(Debug, Clone, Default, Serialize, Deserialize)]
#[serde(rename_all = "camelCase")]
pub struct BrowserDetails {
    pub accept_header: String,
    pub ip: Secret<String, IpAddress>,
    pub java_enabled: String,
    pub java_script_enabled: String,
    pub language: String,
    pub color_depth: u8,
    pub screen_height: u32,
    pub screen_width: u32,
    pub time_zone: i32,
    pub user_agent: String,
}

#[derive(Debug, Clone, Default, Serialize, Deserialize)]
#[serde(rename_all = "camelCase")]
pub struct V2AdditionalParams {
    pub challenge_window_size: Option<String>,
    /// Recurring Expiry in format YYYYMMDD. REQUIRED if isRebilling = 0, We recommend setting rebillExpiry to a value of no more than 5 years from the date of the initial transaction processing date.
    pub rebill_expiry: Option<String>,
    /// Recurring Frequency in days
    pub rebill_frequency: Option<String>,
    pub challenge_preference: Option<String>,
}

#[derive(Debug, Clone, Default, Serialize, Deserialize)]
#[serde(rename_all = "camelCase")]
pub struct DeviceDetails {
    pub ip_address: Secret<String, IpAddress>,
}

impl TransactionType {
    fn get_from_capture_method_and_amount_string(
        capture_method: CaptureMethod,
        amount: &str,
    ) -> Self {
        let amount_value = amount.parse::<f64>();
        if capture_method == CaptureMethod::Manual || amount_value == Ok(0.0) {
            Self::Auth
        } else {
            Self::Sale
        }
    }
}

#[derive(Debug, Serialize, Deserialize)]
pub struct NuveiRedirectionResponse {
    pub cres: Secret<String>,
}
#[derive(Debug, Serialize, Deserialize)]
#[serde(rename_all = "camelCase")]
pub struct NuveiACSResponse {
    #[serde(rename = "threeDSServerTransID")]
    pub three_ds_server_trans_id: Secret<String>,
    #[serde(rename = "acsTransID")]
    pub acs_trans_id: Secret<String>,
    pub message_type: String,
    pub message_version: String,
    pub trans_status: Option<LiabilityShift>,
    pub message_extension: Option<Vec<MessageExtensionAttribute>>,
    pub acs_signed_content: Option<serde_json::Value>,
}

#[derive(Debug, Clone, PartialEq, Eq, Serialize, Deserialize)]
pub enum LiabilityShift {
    #[serde(rename = "Y", alias = "1", alias = "y")]
    Success,
    #[serde(rename = "N", alias = "0", alias = "n")]
    Failed,
}

pub fn encode_payload(
    payload: &[&str],
) -> Result<String, error_stack::Report<errors::ConnectorError>> {
    let data = payload.join("");
    let digest = crypto::Sha256
        .generate_digest(data.as_bytes())
        .change_context(errors::ConnectorError::RequestEncodingFailed)
        .attach_printable("error encoding nuvie payload")?;
    Ok(hex::encode(digest))
}

impl From<NuveiPaymentSyncResponse> for NuveiTransactionSyncResponse {
    fn from(value: NuveiPaymentSyncResponse) -> Self {
        match value {
            NuveiPaymentSyncResponse::NuveiDmn(payment_dmn_notification) => {
                Self::from(*payment_dmn_notification)
            }
            NuveiPaymentSyncResponse::NuveiApi(nuvei_transaction_sync_response) => {
                *nuvei_transaction_sync_response
            }
        }
    }
}

impl TryFrom<&types::PaymentsAuthorizeSessionTokenRouterData> for NuveiSessionRequest {
    type Error = error_stack::Report<errors::ConnectorError>;
    fn try_from(
        item: &types::PaymentsAuthorizeSessionTokenRouterData,
    ) -> Result<Self, Self::Error> {
        let connector_meta: NuveiAuthType = NuveiAuthType::try_from(&item.connector_auth_type)?;
        let merchant_id = connector_meta.merchant_id;
        let merchant_site_id = connector_meta.merchant_site_id;
        let client_request_id = item.connector_request_reference_id.clone();
        let time_stamp = date_time::DateTime::<date_time::YYYYMMDDHHmmss>::from(date_time::now());
        let merchant_secret = connector_meta.merchant_secret;
        Ok(Self {
            merchant_id: merchant_id.clone(),
            merchant_site_id: merchant_site_id.clone(),
            client_request_id: client_request_id.clone(),
            time_stamp: time_stamp.clone(),
            checksum: Secret::new(encode_payload(&[
                merchant_id.peek(),
                merchant_site_id.peek(),
                &client_request_id,
                &time_stamp.to_string(),
                merchant_secret.peek(),
            ])?),
        })
    }
}

impl<F, T> TryFrom<ResponseRouterData<F, NuveiSessionResponse, T, PaymentsResponseData>>
    for RouterData<F, T, PaymentsResponseData>
{
    type Error = error_stack::Report<errors::ConnectorError>;
    fn try_from(
        item: ResponseRouterData<F, NuveiSessionResponse, T, PaymentsResponseData>,
    ) -> Result<Self, Self::Error> {
        Ok(Self {
            status: enums::AttemptStatus::Pending,
            session_token: Some(item.response.session_token.clone().expose()),
            response: Ok(PaymentsResponseData::SessionTokenResponse {
                session_token: item.response.session_token.expose(),
            }),
            ..item.data
        })
    }
}

#[derive(Debug)]
pub struct NuveiCardDetails {
    card: payment_method_data::Card,
    three_d: Option<ThreeD>,
    card_holder_name: Option<Secret<String>>,
}

// Define new structs with camelCase serialization
#[derive(Serialize, Debug)]
#[serde(rename_all = "camelCase")]
struct GooglePayCamelCase {
    pm_type: Secret<String>,
    description: Secret<String>,
    info: GooglePayInfoCamelCase,
    tokenization_data: GooglePayTokenizationDataCamelCase,
}

#[derive(Serialize, Debug)]
#[serde(rename_all = "camelCase")]
struct GooglePayInfoCamelCase {
    card_network: Secret<String>,
    card_details: Secret<String>,
    assurance_details: Option<GooglePayAssuranceDetailsCamelCase>,
    card_funding_source: Option<GooglePayCardFundingSource>,
}
#[derive(Debug, Serialize)]
#[serde(rename_all = "camelCase")]
pub struct ExternalSchemeDetails {
    transaction_id: Secret<String>, // This is sensitive information
    brand: Option<NuveiCardType>,
}
#[derive(Serialize, Debug)]
#[serde(rename_all = "camelCase")]
struct GooglePayAssuranceDetailsCamelCase {
    card_holder_authenticated: bool,
    account_verified: bool,
}

#[derive(Serialize, Debug)]
#[serde(rename_all = "camelCase")]
struct GooglePayTokenizationDataCamelCase {
    #[serde(rename = "type")]
    token_type: Secret<String>,
    token: Secret<String>,
}

// Define ApplePay structs with camelCase serialization
#[derive(Serialize, Debug)]
#[serde(rename_all = "camelCase")]
struct ApplePayCamelCase {
    payment_data: Secret<String>,
    payment_method: ApplePayPaymentMethodCamelCase,
    transaction_identifier: Secret<String>,
}

#[derive(Serialize, Debug)]
#[serde(rename_all = "camelCase")]
struct ApplePayPaymentMethodCamelCase {
    display_name: Secret<String>,
    network: Secret<String>,
    #[serde(rename = "type")]
    pm_type: Secret<String>,
}

fn get_google_pay_decrypt_data(
    predecrypt_data: &GPayPredecryptData,
    is_rebilling: Option<String>,
    brand: Option<String>,
) -> Result<NuveiPaymentsRequest, error_stack::Report<errors::ConnectorError>> {
    Ok(NuveiPaymentsRequest {
        is_rebilling,
        payment_option: PaymentOption {
            card: Some(Card {
                brand,
                card_number: Some(predecrypt_data.application_primary_account_number.clone()),
                last4_digits: Some(Secret::new(
                    predecrypt_data
                        .application_primary_account_number
                        .clone()
                        .get_last4(),
                )),
                expiration_month: Some(predecrypt_data.card_exp_month.clone()),
                expiration_year: Some(predecrypt_data.card_exp_year.clone()),
                external_token: Some(ExternalToken {
                    external_token_provider: ExternalTokenProvider::GooglePay,
                    mobile_token: None,
                    cryptogram: predecrypt_data.cryptogram.clone(),
                    eci_provider: predecrypt_data.eci_indicator.clone(),
                }),
                ..Default::default()
            }),
            ..Default::default()
        },
        ..Default::default()
    })
}

fn get_googlepay_info<F, Req>(
    item: &RouterData<F, Req, PaymentsResponseData>,
    gpay_data: &GooglePayWalletData,
) -> Result<NuveiPaymentsRequest, error_stack::Report<errors::ConnectorError>>
where
    Req: NuveiAuthorizePreprocessingCommon,
{
    let is_rebilling = if item.request.is_customer_initiated_mandate_payment() {
        Some("0".to_string())
    } else {
        None
    };

    if let Ok(PaymentMethodToken::GooglePayDecrypt(ref token)) = item.get_payment_method_token() {
        return get_google_pay_decrypt_data(
            token,
            is_rebilling,
            Some(gpay_data.info.card_network.clone()),
        );
    }

    match &gpay_data.tokenization_data {
        GpayTokenizationData::Decrypted(gpay_predecrypt_data) => get_google_pay_decrypt_data(
            gpay_predecrypt_data,
            is_rebilling,
            Some(gpay_data.info.card_network.clone()),
        ),
        GpayTokenizationData::Encrypted(ref encrypted_data) => Ok(NuveiPaymentsRequest {
            is_rebilling,
            payment_option: PaymentOption {
                card: Some(Card {
                    external_token: Some(ExternalToken {
                        external_token_provider: ExternalTokenProvider::GooglePay,

                        mobile_token: {
                            let (token_type, token) = (
                                encrypted_data.token_type.clone(),
                                encrypted_data.token.clone(),
                            );

                            let google_pay: GooglePayCamelCase = GooglePayCamelCase {
                                pm_type: Secret::new(gpay_data.pm_type.clone()),
                                description: Secret::new(gpay_data.description.clone()),
                                info: GooglePayInfoCamelCase {
                                    card_network: Secret::new(gpay_data.info.card_network.clone()),
                                    card_details: Secret::new(gpay_data.info.card_details.clone()),
                                    assurance_details: gpay_data
                                        .info
                                        .assurance_details
                                        .as_ref()
                                        .map(|details| GooglePayAssuranceDetailsCamelCase {
                                            card_holder_authenticated: details
                                                .card_holder_authenticated,
                                            account_verified: details.account_verified,
                                        }),
                                    card_funding_source: gpay_data.info.card_funding_source.clone(),
                                },
                                tokenization_data: GooglePayTokenizationDataCamelCase {
                                    token_type: token_type.into(),
                                    token: token.into(),
                                },
                            };
                            Some(Secret::new(
                                google_pay.encode_to_string_of_json().change_context(
                                    errors::ConnectorError::RequestEncodingFailed,
                                )?,
                            ))
                        },
                        cryptogram: None,
                        eci_provider: None,
                    }),
                    ..Default::default()
                }),
                ..Default::default()
            },
            ..Default::default()
        }),
    }
}

fn get_apple_pay_decrypt_data(
    apple_pay_predecrypt_data: &ApplePayPredecryptData,
    is_rebilling: Option<String>,
    network: String,
) -> Result<NuveiPaymentsRequest, error_stack::Report<errors::ConnectorError>> {
    Ok(NuveiPaymentsRequest {
        is_rebilling,
        payment_option: PaymentOption {
            card: Some(Card {
                brand: Some(network),
                card_number: Some(
                    apple_pay_predecrypt_data
                        .application_primary_account_number
                        .clone(),
                ),
                last4_digits: Some(Secret::new(
                    apple_pay_predecrypt_data
                        .application_primary_account_number
                        .get_last4(),
                )),
                expiration_month: Some(
                    apple_pay_predecrypt_data
                        .application_expiration_month
                        .clone(),
                ),
                expiration_year: Some(
                    apple_pay_predecrypt_data
                        .application_expiration_year
                        .clone(),
                ),
                external_token: Some(ExternalToken {
                    external_token_provider: ExternalTokenProvider::ApplePay,
                    mobile_token: None,
                    cryptogram: Some(
                        apple_pay_predecrypt_data
                            .payment_data
                            .online_payment_cryptogram
                            .clone(),
                    ),
                    eci_provider: apple_pay_predecrypt_data.payment_data.eci_indicator.clone(),
                }),
                ..Default::default()
            }),
            ..Default::default()
        },
        ..Default::default()
    })
}
fn get_applepay_info<F, Req>(
    item: &RouterData<F, Req, PaymentsResponseData>,
    apple_pay_data: &ApplePayWalletData,
) -> Result<NuveiPaymentsRequest, error_stack::Report<errors::ConnectorError>>
where
    Req: NuveiAuthorizePreprocessingCommon,
{
    let is_rebilling = if item.request.is_customer_initiated_mandate_payment() {
        Some("0".to_string())
    } else {
        None
    };
    if let Ok(PaymentMethodToken::ApplePayDecrypt(ref token)) = item.get_payment_method_token() {
        return get_apple_pay_decrypt_data(
            token,
            is_rebilling,
            apple_pay_data.payment_method.network.clone(),
        );
    }
    match apple_pay_data.payment_data {
        ApplePayPaymentData::Decrypted(ref apple_pay_predecrypt_data) => {
            get_apple_pay_decrypt_data(
                apple_pay_predecrypt_data,
                is_rebilling,
                apple_pay_data.payment_method.network.clone(),
            )
        }

        ApplePayPaymentData::Encrypted(ref encrypted_data) => Ok(NuveiPaymentsRequest {
            is_rebilling,
            payment_option: PaymentOption {
                card: Some(Card {
                    external_token: Some(ExternalToken {
                        external_token_provider: ExternalTokenProvider::ApplePay,
                        mobile_token: {
                            let apple_pay: ApplePayCamelCase = ApplePayCamelCase {
                                payment_data: encrypted_data.to_string().into(),
                                payment_method: ApplePayPaymentMethodCamelCase {
                                    display_name: Secret::new(
                                        apple_pay_data.payment_method.display_name.clone(),
                                    ),
                                    network: Secret::new(
                                        apple_pay_data.payment_method.network.clone(),
                                    ),
                                    pm_type: Secret::new(
                                        apple_pay_data.payment_method.pm_type.clone(),
                                    ),
                                },
                                transaction_identifier: Secret::new(
                                    apple_pay_data.transaction_identifier.clone(),
                                ),
                            };

                            Some(Secret::new(
                                apple_pay.encode_to_string_of_json().change_context(
                                    errors::ConnectorError::RequestEncodingFailed,
                                )?,
                            ))
                        },
                        cryptogram: None,
                        eci_provider: None,
                    }),
                    ..Default::default()
                }),
                ..Default::default()
            },
            ..Default::default()
        }),
    }
}

impl TryFrom<enums::BankNames> for NuveiBIC {
    type Error = error_stack::Report<errors::ConnectorError>;
    fn try_from(bank: enums::BankNames) -> Result<Self, Self::Error> {
        match bank {
            enums::BankNames::AbnAmro => Ok(Self::Abnamro),
            enums::BankNames::AsnBank => Ok(Self::ASNBank),
            enums::BankNames::Bunq => Ok(Self::Bunq),
            enums::BankNames::Ing => Ok(Self::Ing),
            enums::BankNames::Knab => Ok(Self::Knab),
            enums::BankNames::Rabobank => Ok(Self::Rabobank),
            enums::BankNames::SnsBank => Ok(Self::SNSBank),
            enums::BankNames::TriodosBank => Ok(Self::TriodosBank),
            enums::BankNames::VanLanschot => Ok(Self::VanLanschotBankiers),
            enums::BankNames::Moneyou => Ok(Self::Moneyou),

            enums::BankNames::AmericanExpress
            | enums::BankNames::AffinBank
            | enums::BankNames::AgroBank
            | enums::BankNames::AllianceBank
            | enums::BankNames::AmBank
            | enums::BankNames::BankOfAmerica
            | enums::BankNames::BankOfChina
            | enums::BankNames::BankIslam
            | enums::BankNames::BankMuamalat
            | enums::BankNames::BankRakyat
            | enums::BankNames::BankSimpananNasional
            | enums::BankNames::Barclays
            | enums::BankNames::BlikPSP
            | enums::BankNames::CapitalOne
            | enums::BankNames::Chase
            | enums::BankNames::Citi
            | enums::BankNames::CimbBank
            | enums::BankNames::Discover
            | enums::BankNames::NavyFederalCreditUnion
            | enums::BankNames::PentagonFederalCreditUnion
            | enums::BankNames::SynchronyBank
            | enums::BankNames::WellsFargo
            | enums::BankNames::Handelsbanken
            | enums::BankNames::HongLeongBank
            | enums::BankNames::HsbcBank
            | enums::BankNames::KuwaitFinanceHouse
            | enums::BankNames::Regiobank
            | enums::BankNames::Revolut
            | enums::BankNames::ArzteUndApothekerBank
            | enums::BankNames::AustrianAnadiBankAg
            | enums::BankNames::BankAustria
            | enums::BankNames::Bank99Ag
            | enums::BankNames::BankhausCarlSpangler
            | enums::BankNames::BankhausSchelhammerUndSchatteraAg
            | enums::BankNames::BankMillennium
            | enums::BankNames::BankPEKAOSA
            | enums::BankNames::BawagPskAg
            | enums::BankNames::BksBankAg
            | enums::BankNames::BrullKallmusBankAg
            | enums::BankNames::BtvVierLanderBank
            | enums::BankNames::CapitalBankGraweGruppeAg
            | enums::BankNames::CeskaSporitelna
            | enums::BankNames::Dolomitenbank
            | enums::BankNames::EasybankAg
            | enums::BankNames::EPlatbyVUB
            | enums::BankNames::ErsteBankUndSparkassen
            | enums::BankNames::FrieslandBank
            | enums::BankNames::HypoAlpeadriabankInternationalAg
            | enums::BankNames::HypoNoeLbFurNiederosterreichUWien
            | enums::BankNames::HypoOberosterreichSalzburgSteiermark
            | enums::BankNames::HypoTirolBankAg
            | enums::BankNames::HypoVorarlbergBankAg
            | enums::BankNames::HypoBankBurgenlandAktiengesellschaft
            | enums::BankNames::KomercniBanka
            | enums::BankNames::MBank
            | enums::BankNames::MarchfelderBank
            | enums::BankNames::Maybank
            | enums::BankNames::OberbankAg
            | enums::BankNames::OsterreichischeArzteUndApothekerbank
            | enums::BankNames::OcbcBank
            | enums::BankNames::PayWithING
            | enums::BankNames::PlaceZIPKO
            | enums::BankNames::PlatnoscOnlineKartaPlatnicza
            | enums::BankNames::PosojilnicaBankEGen
            | enums::BankNames::PostovaBanka
            | enums::BankNames::PublicBank
            | enums::BankNames::RaiffeisenBankengruppeOsterreich
            | enums::BankNames::RhbBank
            | enums::BankNames::SchelhammerCapitalBankAg
            | enums::BankNames::StandardCharteredBank
            | enums::BankNames::SchoellerbankAg
            | enums::BankNames::SpardaBankWien
            | enums::BankNames::SporoPay
            | enums::BankNames::SantanderPrzelew24
            | enums::BankNames::TatraPay
            | enums::BankNames::Viamo
            | enums::BankNames::VolksbankGruppe
            | enums::BankNames::VolkskreditbankAg
            | enums::BankNames::VrBankBraunau
            | enums::BankNames::UobBank
            | enums::BankNames::PayWithAliorBank
            | enums::BankNames::BankiSpoldzielcze
            | enums::BankNames::PayWithInteligo
            | enums::BankNames::BNPParibasPoland
            | enums::BankNames::BankNowySA
            | enums::BankNames::CreditAgricole
            | enums::BankNames::PayWithBOS
            | enums::BankNames::PayWithCitiHandlowy
            | enums::BankNames::PayWithPlusBank
            | enums::BankNames::ToyotaBank
            | enums::BankNames::VeloBank
            | enums::BankNames::ETransferPocztowy24
            | enums::BankNames::PlusBank
            | enums::BankNames::EtransferPocztowy24
            | enums::BankNames::BankiSpbdzielcze
            | enums::BankNames::BankNowyBfgSa
            | enums::BankNames::GetinBank
            | enums::BankNames::Blik
            | enums::BankNames::NoblePay
            | enums::BankNames::IdeaBank
            | enums::BankNames::EnveloBank
            | enums::BankNames::NestPrzelew
            | enums::BankNames::MbankMtransfer
            | enums::BankNames::Inteligo
            | enums::BankNames::PbacZIpko
            | enums::BankNames::BnpParibas
            | enums::BankNames::BankPekaoSa
            | enums::BankNames::VolkswagenBank
            | enums::BankNames::AliorBank
            | enums::BankNames::Boz
            | enums::BankNames::BangkokBank
            | enums::BankNames::KrungsriBank
            | enums::BankNames::KrungThaiBank
            | enums::BankNames::TheSiamCommercialBank
            | enums::BankNames::KasikornBank
            | enums::BankNames::OpenBankSuccess
            | enums::BankNames::OpenBankFailure
            | enums::BankNames::OpenBankCancelled
            | enums::BankNames::Aib
            | enums::BankNames::BankOfScotland
            | enums::BankNames::DanskeBank
            | enums::BankNames::FirstDirect
            | enums::BankNames::FirstTrust
            | enums::BankNames::Halifax
            | enums::BankNames::Lloyds
            | enums::BankNames::Monzo
            | enums::BankNames::NatWest
            | enums::BankNames::NationwideBank
            | enums::BankNames::RoyalBankOfScotland
            | enums::BankNames::Starling
            | enums::BankNames::TsbBank
            | enums::BankNames::TescoBank
            | enums::BankNames::Yoursafe
            | enums::BankNames::N26
            | enums::BankNames::NationaleNederlanden
            | enums::BankNames::UlsterBank => Err(errors::ConnectorError::NotImplemented(
                utils::get_unimplemented_payment_method_error_message("Nuvei"),
            ))?,
        }
    }
}

impl<F, Req>
    ForeignTryFrom<(
        AlternativePaymentMethodType,
        Option<BankRedirectData>,
        &RouterData<F, Req, PaymentsResponseData>,
    )> for NuveiPaymentsRequest
where
    Req: NuveiAuthorizePreprocessingCommon,
{
    type Error = error_stack::Report<errors::ConnectorError>;
    fn foreign_try_from(
        data: (
            AlternativePaymentMethodType,
            Option<BankRedirectData>,
            &RouterData<F, Req, PaymentsResponseData>,
        ),
    ) -> Result<Self, Self::Error> {
        let (payment_method, redirect, item) = data;
        let bank_id = match (&payment_method, redirect) {
            (AlternativePaymentMethodType::Expresscheckout, _) => None,
            (AlternativePaymentMethodType::Giropay, _) => None,
            (AlternativePaymentMethodType::Sofort, _) | (AlternativePaymentMethodType::Eps, _) => {
                let address = item.get_billing_address()?;
                address.get_first_name()?;
                item.request.get_email_required()?;
                item.get_billing_country()?;
                None
            }
            (
                AlternativePaymentMethodType::Ideal,
                Some(BankRedirectData::Ideal { bank_name, .. }),
            ) => {
                let address = item.get_billing_address()?;
                address.get_first_name()?;
                item.request.get_email_required()?;
                item.get_billing_country()?;
                bank_name.map(NuveiBIC::try_from).transpose()?
            }
            _ => Err(errors::ConnectorError::NotImplemented(
                utils::get_unimplemented_payment_method_error_message("Nuvei"),
            ))?,
        };
        let billing_address: Option<BillingAddress> =
            item.get_billing().ok().map(|billing| billing.into());
        Ok(Self {
            payment_option: PaymentOption {
                alternative_payment_method: Some(AlternativePaymentMethod {
                    payment_method,
                    bank_id,
                }),
                ..Default::default()
            },
            billing_address,
            ..Default::default()
        })
    }
}

fn get_pay_later_info<F, Req>(
    payment_method_type: AlternativePaymentMethodType,
    item: &RouterData<F, Req, PaymentsResponseData>,
) -> Result<NuveiPaymentsRequest, error_stack::Report<errors::ConnectorError>>
where
    Req: NuveiAuthorizePreprocessingCommon,
{
    let address = item
        .get_billing()?
        .address
        .as_ref()
        .ok_or_else(missing_field_err("billing.address"))?;
    address.get_first_name()?;
    let payment_method = payment_method_type;
    address.get_country()?; //country is necessary check
    item.request.get_email_required()?;
    Ok(NuveiPaymentsRequest {
        payment_option: PaymentOption {
            alternative_payment_method: Some(AlternativePaymentMethod {
                payment_method,
                ..Default::default()
            }),
            billing_address: item.get_billing().ok().map(|billing| billing.into()),
            ..Default::default()
        },
        ..Default::default()
    })
}

fn get_ntid_card_info<F, Req>(
    router_data: &RouterData<F, Req, PaymentsResponseData>,
    data: CardDetailsForNetworkTransactionId,
) -> Result<NuveiPaymentsRequest, error_stack::Report<errors::ConnectorError>>
where
    Req: NuveiAuthorizePreprocessingCommon,
{
    let card_type = match data.card_network.clone() {
        Some(card_type) => NuveiCardType::try_from(card_type)?,
        None => NuveiCardType::try_from(&data.get_card_issuer()?)?,
    };

    let external_scheme_details = Some(ExternalSchemeDetails {
        transaction_id: router_data
            .request
            .get_ntid()
            .ok_or_else(missing_field_err("network_transaction_id"))
            .attach_printable("Nuvei unable to find NTID for MIT")?
            .into(),
        brand: Some(card_type),
    });
    let payment_option: PaymentOption = PaymentOption {
        card: Some(Card {
            card_number: Some(data.card_number),
            card_holder_name: data.card_holder_name,
            expiration_month: Some(data.card_exp_month),
            expiration_year: Some(data.card_exp_year),
            ..Default::default() // CVV should be disabled by nuvei
        }),
        redirect_url: None,
        user_payment_option_id: None,
        alternative_payment_method: None,
        billing_address: None,
        shipping_address: None,
    };
    let is_rebilling = if router_data.request.is_customer_initiated_mandate_payment() {
        Some("0".to_string())
    } else {
        None
    };
    Ok(NuveiPaymentsRequest {
        external_scheme_details,
        payment_option,
        is_rebilling,
        ..Default::default()
    })
}
fn get_l2_l3_items(
    l2_l3_data: &Option<L2L3Data>,
    currency: enums::Currency,
) -> Result<Option<Vec<NuveiItem>>, error_stack::Report<errors::ConnectorError>> {
    l2_l3_data.as_ref().map_or(Ok(None), |data| {
        data.order_details
            .as_ref()
            .map_or(Ok(None), |order_details_list| {
                // Map each order to a Result<NuveiItem>
                let results: Vec<Result<NuveiItem, error_stack::Report<errors::ConnectorError>>> =
                    order_details_list
                        .iter()
                        .map(|order| {
                            let discount = order
                                .unit_discount_amount
                                .map(|amount| {
                                    convert_amount(NUVEI_AMOUNT_CONVERTOR, amount, currency)
                                })
                                .transpose()?;
                            let tax = order
                                .total_tax_amount
                                .map(|amount| {
                                    convert_amount(NUVEI_AMOUNT_CONVERTOR, amount, currency)
                                })
                                .transpose()?;
                            Ok(NuveiItem {
                                name: order.product_name.clone(),
                                item_type: order.product_type.clone().into(),
                                price: convert_amount(
                                    NUVEI_AMOUNT_CONVERTOR,
                                    order.amount,
                                    currency,
                                )?,
                                quantity: order.quantity.to_string(),
                                group_id: order.product_id.clone(),
                                discount,
                                discount_rate: None,
                                shipping: None,
                                shipping_tax: None,
                                shipping_tax_rate: None,
                                tax,
                                tax_rate: order.tax_rate.map(|rate| rate.to_string()),
                                image_url: order.product_img_link.clone(),
                                product_url: None,
                            })
                        })
                        .collect();
                let mut items = Vec::with_capacity(results.len());
                for result in results {
                    match result {
                        Ok(item) => items.push(item),
                        Err(err) => return Err(err),
                    }
                }
                Ok(Some(items))
            })
    })
}

fn get_amount_details(
    l2_l3_data: &Option<L2L3Data>,
    currency: enums::Currency,
) -> Result<Option<NuveiAmountDetails>, error_stack::Report<errors::ConnectorError>> {
    l2_l3_data.as_ref().map_or(Ok(None), |data| {
        let total_tax = data
            .order_tax_amount
            .map(|amount| convert_amount(NUVEI_AMOUNT_CONVERTOR, amount, currency))
            .transpose()?;
        let total_shipping = data
            .shipping_cost
            .map(|amount| convert_amount(NUVEI_AMOUNT_CONVERTOR, amount, currency))
            .transpose()?;
        let total_discount = data
            .discount_amount
            .map(|amount| convert_amount(NUVEI_AMOUNT_CONVERTOR, amount, currency))
            .transpose()?;
        let total_handling = data
            .duty_amount
            .map(|amount| convert_amount(NUVEI_AMOUNT_CONVERTOR, amount, currency))
            .transpose()?;
        Ok(Some(NuveiAmountDetails {
            total_tax,
            total_shipping,
            total_handling,
            total_discount,
        }))
    })
}

impl<F, Req> TryFrom<(&RouterData<F, Req, PaymentsResponseData>, String)> for NuveiPaymentsRequest
where
    Req: NuveiAuthorizePreprocessingCommon,
{
    type Error = error_stack::Report<errors::ConnectorError>;
    fn try_from(
        data: (&RouterData<F, Req, PaymentsResponseData>, String),
    ) -> Result<Self, Self::Error> {
        let item = data.0;

        let request_data = match item.request.get_payment_method_data_required()?.clone() {
            PaymentMethodData::Card(card) => get_card_info(item, &card),
            PaymentMethodData::MandatePayment => Self::try_from(item),
            PaymentMethodData::CardDetailsForNetworkTransactionId(data) => {
                get_ntid_card_info(item, data)
            }
            PaymentMethodData::Wallet(wallet) => match wallet {
                WalletData::GooglePay(gpay_data) => get_googlepay_info(item, &gpay_data),
                WalletData::ApplePay(apple_pay_data) => get_applepay_info(item, &apple_pay_data),
                WalletData::PaypalRedirect(_) => Self::foreign_try_from((
                    AlternativePaymentMethodType::Expresscheckout,
                    None,
                    item,
                )),
                WalletData::AliPayQr(_)
                | WalletData::AliPayRedirect(_)
                | WalletData::AliPayHkRedirect(_)
                | WalletData::AmazonPay(_)
                | WalletData::AmazonPayRedirect(_)
                | WalletData::Paysera(_)
                | WalletData::Skrill(_)
                | WalletData::BluecodeRedirect {}
                | WalletData::MomoRedirect(_)
                | WalletData::KakaoPayRedirect(_)
                | WalletData::GoPayRedirect(_)
                | WalletData::GcashRedirect(_)
                | WalletData::ApplePayRedirect(_)
                | WalletData::ApplePayThirdPartySdk(_)
                | WalletData::DanaRedirect {}
                | WalletData::GooglePayRedirect(_)
                | WalletData::GooglePayThirdPartySdk(_)
                | WalletData::MbWayRedirect(_)
                | WalletData::MobilePayRedirect(_)
                | WalletData::PaypalSdk(_)
                | WalletData::Paze(_)
                | WalletData::SamsungPay(_)
                | WalletData::TwintRedirect {}
                | WalletData::VippsRedirect {}
                | WalletData::TouchNGoRedirect(_)
                | WalletData::WeChatPayRedirect(_)
                | WalletData::CashappQr(_)
                | WalletData::SwishQr(_)
                | WalletData::WeChatPayQr(_)
                | WalletData::RevolutPay(_)
                | WalletData::Mifinity(_) => Err(errors::ConnectorError::NotImplemented(
                    utils::get_unimplemented_payment_method_error_message("nuvei"),
                )
                .into()),
            },
            PaymentMethodData::BankRedirect(redirect) => match redirect {
                BankRedirectData::Eps { .. } => Self::foreign_try_from((
                    AlternativePaymentMethodType::Eps,
                    Some(redirect),
                    item,
                )),
                BankRedirectData::Giropay { .. } => Self::foreign_try_from((
                    AlternativePaymentMethodType::Giropay,
                    Some(redirect),
                    item,
                )),
                BankRedirectData::Ideal { .. } => Self::foreign_try_from((
                    AlternativePaymentMethodType::Ideal,
                    Some(redirect),
                    item,
                )),
                BankRedirectData::Sofort { .. } => Self::foreign_try_from((
                    AlternativePaymentMethodType::Sofort,
                    Some(redirect),
                    item,
                )),
                BankRedirectData::BancontactCard { .. }
                | BankRedirectData::Bizum {}
                | BankRedirectData::Blik { .. }
                | BankRedirectData::Eft { .. }
                | BankRedirectData::Interac { .. }
                | BankRedirectData::OnlineBankingCzechRepublic { .. }
                | BankRedirectData::OnlineBankingFinland { .. }
                | BankRedirectData::OnlineBankingPoland { .. }
                | BankRedirectData::OnlineBankingSlovakia { .. }
                | BankRedirectData::Przelewy24 { .. }
                | BankRedirectData::Trustly { .. }
                | BankRedirectData::OnlineBankingFpx { .. }
                | BankRedirectData::OnlineBankingThailand { .. }
                | BankRedirectData::OpenBankingUk { .. }
                | BankRedirectData::LocalBankRedirect {} => {
                    Err(errors::ConnectorError::NotImplemented(
                        utils::get_unimplemented_payment_method_error_message("nuvei"),
                    )
                    .into())
                }
            },
            PaymentMethodData::PayLater(pay_later_data) => match pay_later_data {
                PayLaterData::KlarnaRedirect { .. } => {
                    get_pay_later_info(AlternativePaymentMethodType::Klarna, item)
                }
                PayLaterData::AfterpayClearpayRedirect { .. } => {
                    get_pay_later_info(AlternativePaymentMethodType::AfterPay, item)
                }
                PayLaterData::KlarnaSdk { .. }
                | PayLaterData::FlexitiRedirect {}
                | PayLaterData::AffirmRedirect {}
                | PayLaterData::PayBrightRedirect {}
                | PayLaterData::WalleyRedirect {}
                | PayLaterData::AlmaRedirect {}
                | PayLaterData::AtomeRedirect {}
                | PayLaterData::BreadpayRedirect {} => Err(errors::ConnectorError::NotImplemented(
                    utils::get_unimplemented_payment_method_error_message("nuvei"),
                )
                .into()),
            },
            PaymentMethodData::BankDebit(_)
            | PaymentMethodData::BankTransfer(_)
            | PaymentMethodData::Crypto(_)
            | PaymentMethodData::Reward
            | PaymentMethodData::RealTimePayment(_)
            | PaymentMethodData::MobilePayment(_)
            | PaymentMethodData::Upi(_)
            | PaymentMethodData::Voucher(_)
            | PaymentMethodData::CardRedirect(_)
            | PaymentMethodData::GiftCard(_)
            | PaymentMethodData::OpenBanking(_)
            | PaymentMethodData::CardToken(_)
            | PaymentMethodData::NetworkToken(_) => Err(errors::ConnectorError::NotImplemented(
                utils::get_unimplemented_payment_method_error_message("nuvei"),
            )
            .into()),
        }?;
        let currency = item.request.get_currency_required()?;
        let request = Self::try_from(NuveiPaymentRequestData {
            amount: convert_amount(
                NUVEI_AMOUNT_CONVERTOR,
                item.request.get_minor_amount_required()?,
                currency,
            )?,
            currency,
            connector_auth_type: item.connector_auth_type.clone(),
            client_request_id: item.connector_request_reference_id.clone(),
            session_token: Secret::new(data.1),
            capture_method: item.request.get_capture_method(),

            ..Default::default()
        })?;
        let return_url = item.request.get_return_url_required()?;

        let amount_details = get_amount_details(&item.l2_l3_data, currency)?;
        let l2_l3_items: Option<Vec<NuveiItem>> = get_l2_l3_items(&item.l2_l3_data, currency)?;
        let address = {
            let mut billing_address = item.get_billing()?.clone();
            item.get_billing_first_name()?;
            billing_address.email = match item.get_billing_email() {
                Ok(email) => Some(email),
                Err(_) => Some(item.request.get_email_required()?),
            };
            item.get_billing_country()?;
            Some(billing_address)
        };

        let shipping_address: Option<ShippingAddress> =
            item.get_optional_shipping().map(|address| address.into());

        let billing_address: Option<BillingAddress> =
            address.clone().map(|ref address| address.into());
        let device_details = if request_data
            .device_details
            .ip_address
            .clone()
            .expose()
            .is_empty()
        {
            DeviceDetails::foreign_try_from(&item.request.get_browser_info())?
        } else {
            request_data.device_details.clone()
        };

        Ok(Self {
            is_rebilling: request_data.is_rebilling,
            user_token_id: item.customer_id.clone(),
            related_transaction_id: request_data.related_transaction_id,
            payment_option: request_data.payment_option,
            billing_address,
            shipping_address,
            device_details,
            url_details: Some(UrlDetails {
                success_url: return_url.clone(),
                failure_url: return_url.clone(),
                pending_url: return_url.clone(),
            }),
            amount_details,
            items: l2_l3_items,
            is_partial_approval: item.request.get_is_partial_approval(),
            ..request
        })
    }
}

fn get_card_info<F, Req>(
    item: &RouterData<F, Req, PaymentsResponseData>,
    card_details: &payment_method_data::Card,
) -> Result<NuveiPaymentsRequest, error_stack::Report<errors::ConnectorError>>
where
    Req: NuveiAuthorizePreprocessingCommon,
{
    let browser_information = item.request.get_browser_info().clone();
    let related_transaction_id = if item.is_three_ds() {
        item.request.get_related_transaction_id().clone()
    } else {
        None
    };

    let address = item
        .get_optional_billing()
        .and_then(|billing_details| billing_details.address.as_ref());

    if let Some(address) = address {
        // mandatory fields check
        address.get_first_name()?;
        item.request.get_email_required()?;
        item.get_billing_country()?;
    }

    let (is_rebilling, additional_params, user_token_id) =
        match item.request.is_customer_initiated_mandate_payment() {
            true => {
                (
                    Some("0".to_string()), // In case of first installment, rebilling should be 0
                    Some(V2AdditionalParams {
                        rebill_expiry: Some(
                            time::OffsetDateTime::now_utc()
                                .replace_year(time::OffsetDateTime::now_utc().year() + 5)
                                .map_err(|_| errors::ConnectorError::DateFormattingFailed)?
                                .date()
                                .format(&time::macros::format_description!("[year][month][day]"))
                                .map_err(|_| errors::ConnectorError::DateFormattingFailed)?,
                        ),
                        rebill_frequency: Some("0".to_string()),
                        challenge_window_size: Some(CHALLENGE_WINDOW_SIZE.to_string()),
                        challenge_preference: Some(CHALLENGE_PREFERENCE.to_string()),
                    }),
                    item.request.get_customer_id_required(),
                )
            }
            // non mandate transactions
            false => (
                None,
                Some(V2AdditionalParams {
                    rebill_expiry: None,
                    rebill_frequency: None,
                    challenge_window_size: Some(CHALLENGE_WINDOW_SIZE.to_string()),
                    challenge_preference: Some(CHALLENGE_PREFERENCE.to_string()),
                }),
                None,
            ),
        };
    let three_d = if let Some(auth_data) = item.request.get_auth_data()? {
        Some(ThreeD {
            external_mpi: Some(ExternalMpi {
                eci: auth_data.eci,
                cavv: auth_data.cavv,
                ds_trans_id: auth_data.ds_trans_id,
                challenge_preference: None,
                exemption_request_reason: None,
            }),
            ..Default::default()
        })
    } else if item.is_three_ds() {
        let browser_details = match &browser_information {
            Some(browser_info) => Some(BrowserDetails {
                accept_header: browser_info.get_accept_header()?,
                ip: browser_info.get_ip_address()?,
                java_enabled: browser_info.get_java_enabled()?.to_string().to_uppercase(),
                java_script_enabled: browser_info
                    .get_java_script_enabled()?
                    .to_string()
                    .to_uppercase(),
                language: browser_info.get_language()?,
                screen_height: browser_info.get_screen_height()?,
                screen_width: browser_info.get_screen_width()?,
                color_depth: browser_info.get_color_depth()?,
                user_agent: browser_info.get_user_agent()?,
                time_zone: browser_info.get_time_zone()?,
            }),
            None => None,
        };
        Some(ThreeD {
            browser_details,
            v2_additional_params: additional_params,
            notification_url: item.request.get_complete_authorize_url().clone(),
            merchant_url: Some(item.request.get_return_url_required()?),
            platform_type: Some(PlatformType::Browser),
            method_completion_ind: Some(MethodCompletion::Unavailable),
            ..Default::default()
        })
    } else {
        None
    };
    let is_moto = item.request.get_is_moto();
    Ok(NuveiPaymentsRequest {
        related_transaction_id,
        is_rebilling,
        user_token_id,
        device_details: DeviceDetails::foreign_try_from(&item.request.get_browser_info().clone())?,
        payment_option: PaymentOption::from(NuveiCardDetails {
            card: card_details.clone(),
            three_d,
            card_holder_name: item.get_optional_billing_full_name(),
        }),
        is_moto,
        ..Default::default()
    })
}
impl From<NuveiCardDetails> for PaymentOption {
    fn from(card_details: NuveiCardDetails) -> Self {
        let card = card_details.card;
        Self {
            card: Some(Card {
                card_number: Some(card.card_number),
                card_holder_name: card_details.card_holder_name,
                expiration_month: Some(card.card_exp_month),
                expiration_year: Some(card.card_exp_year),
                three_d: card_details.three_d,
                cvv: Some(card.card_cvc),
                ..Default::default()
            }),
            ..Default::default()
        }
    }
}

impl TryFrom<(&types::PaymentsCompleteAuthorizeRouterData, Secret<String>)>
    for NuveiPaymentsRequest
{
    type Error = error_stack::Report<errors::ConnectorError>;
    fn try_from(
        data: (&types::PaymentsCompleteAuthorizeRouterData, Secret<String>),
    ) -> Result<Self, Self::Error> {
        let item = data.0;
        let request_data = match item.request.payment_method_data.clone() {
            Some(PaymentMethodData::Card(card)) => {
                let device_details = DeviceDetails::foreign_try_from(&item.request.browser_info)?;
                Ok(Self {
                    payment_option: PaymentOption::from(NuveiCardDetails {
                        card,
                        three_d: None,
                        card_holder_name: item.get_optional_billing_full_name(),
                    }),
                    device_details,
                    ..Default::default()
                })
            }
            _ => Err(errors::ConnectorError::NotImplemented(
                utils::get_unimplemented_payment_method_error_message("nuvei"),
            )),
        }?;
        let request = Self::try_from(NuveiPaymentRequestData {
            amount: convert_amount(
                NUVEI_AMOUNT_CONVERTOR,
                item.request.minor_amount,
                item.request.currency,
            )?,
            currency: item.request.currency,
            connector_auth_type: item.connector_auth_type.clone(),
            client_request_id: item.connector_request_reference_id.clone(),
            session_token: data.1,
            capture_method: item.request.capture_method,
            ..Default::default()
        })?;
        Ok(Self {
            related_transaction_id: item.request.connector_transaction_id.clone(),
            payment_option: request_data.payment_option,
            device_details: request_data.device_details,
            ..request
        })
    }
}

impl TryFrom<NuveiPaymentRequestData> for NuveiPaymentsRequest {
    type Error = error_stack::Report<errors::ConnectorError>;
    fn try_from(request: NuveiPaymentRequestData) -> Result<Self, Self::Error> {
        let session_token = request.session_token;
        fp_utils::when(session_token.clone().expose().is_empty(), || {
            Err(errors::ConnectorError::FailedToObtainAuthType)
        })?;
        let connector_meta: NuveiAuthType = NuveiAuthType::try_from(&request.connector_auth_type)?;
        let merchant_id = connector_meta.merchant_id;
        let merchant_site_id = connector_meta.merchant_site_id;
        let client_request_id = request.client_request_id;
        let time_stamp =
            date_time::format_date(date_time::now(), date_time::DateFormat::YYYYMMDDHHmmss)
                .change_context(errors::ConnectorError::RequestEncodingFailed)?;
        let merchant_secret = connector_meta.merchant_secret;
        let transaction_type = TransactionType::get_from_capture_method_and_amount_string(
            request.capture_method.unwrap_or_default(),
            &request.amount.get_amount_as_string(),
        );
        Ok(Self {
            merchant_id: merchant_id.clone(),
            merchant_site_id: merchant_site_id.clone(),
            client_request_id: Secret::new(client_request_id.clone()),
            time_stamp: time_stamp.clone(),
            session_token,
            transaction_type,
            checksum: Secret::new(encode_payload(&[
                merchant_id.peek(),
                merchant_site_id.peek(),
                &client_request_id,
                &request.amount.get_amount_as_string(),
                &request.currency.to_string(),
                &time_stamp,
                merchant_secret.peek(),
            ])?),
            amount: request.amount,
            user_token_id: None,
            currency: request.currency,
            ..Default::default()
        })
    }
}

impl TryFrom<NuveiPaymentRequestData> for NuveiPaymentFlowRequest {
    type Error = error_stack::Report<errors::ConnectorError>;
    fn try_from(request: NuveiPaymentRequestData) -> Result<Self, Self::Error> {
        let connector_meta: NuveiAuthType = NuveiAuthType::try_from(&request.connector_auth_type)?;
        let merchant_id = connector_meta.merchant_id;
        let merchant_site_id = connector_meta.merchant_site_id;
        let client_request_id = request.client_request_id;
        let time_stamp =
            date_time::format_date(date_time::now(), date_time::DateFormat::YYYYMMDDHHmmss)
                .change_context(errors::ConnectorError::RequestEncodingFailed)?;
        let merchant_secret = connector_meta.merchant_secret;
        Ok(Self {
            merchant_id: merchant_id.to_owned(),
            merchant_site_id: merchant_site_id.to_owned(),
            client_request_id: client_request_id.clone(),
            time_stamp: time_stamp.clone(),
            checksum: Secret::new(encode_payload(&[
                merchant_id.peek(),
                merchant_site_id.peek(),
                &client_request_id,
                &request.amount.get_amount_as_string(),
                &request.currency.to_string(),
                &request.related_transaction_id.clone().unwrap_or_default(),
                &time_stamp,
                merchant_secret.peek(),
            ])?),
            amount: request.amount,
            currency: request.currency,
            related_transaction_id: request.related_transaction_id,
        })
    }
}

#[derive(Debug, Clone, Default)]
pub struct NuveiPaymentRequestData {
    pub amount: StringMajorUnit,
    pub currency: enums::Currency,
    pub related_transaction_id: Option<String>,
    pub client_request_id: String,
    pub connector_auth_type: ConnectorAuthType,
    pub session_token: Secret<String>,
    pub capture_method: Option<CaptureMethod>,
}

impl TryFrom<&types::PaymentsCaptureRouterData> for NuveiPaymentFlowRequest {
    type Error = error_stack::Report<errors::ConnectorError>;
    fn try_from(item: &types::PaymentsCaptureRouterData) -> Result<Self, Self::Error> {
        Self::try_from(NuveiPaymentRequestData {
            client_request_id: item.connector_request_reference_id.clone(),
            connector_auth_type: item.connector_auth_type.clone(),
            amount: convert_amount(
                NUVEI_AMOUNT_CONVERTOR,
                item.request.minor_amount_to_capture,
                item.request.currency,
            )?,
            currency: item.request.currency,
            related_transaction_id: Some(item.request.connector_transaction_id.clone()),
            ..Default::default()
        })
    }
}
impl TryFrom<&types::RefundExecuteRouterData> for NuveiPaymentFlowRequest {
    type Error = error_stack::Report<errors::ConnectorError>;
    fn try_from(item: &types::RefundExecuteRouterData) -> Result<Self, Self::Error> {
        Self::try_from(NuveiPaymentRequestData {
            client_request_id: item.connector_request_reference_id.clone(),
            connector_auth_type: item.connector_auth_type.clone(),
            amount: convert_amount(
                NUVEI_AMOUNT_CONVERTOR,
                item.request.minor_refund_amount,
                item.request.currency,
            )?,
            currency: item.request.currency,
            related_transaction_id: Some(item.request.connector_transaction_id.clone()),
            ..Default::default()
        })
    }
}

impl TryFrom<&types::PaymentsSyncRouterData> for NuveiPaymentSyncRequest {
    type Error = error_stack::Report<errors::ConnectorError>;
    fn try_from(value: &types::PaymentsSyncRouterData) -> Result<Self, Self::Error> {
        let connector_meta: NuveiAuthType = NuveiAuthType::try_from(&value.connector_auth_type)?;
        let merchant_id = connector_meta.merchant_id.clone();
        let merchant_site_id = connector_meta.merchant_site_id.clone();
        let merchant_secret = connector_meta.merchant_secret.clone();
        let time_stamp =
            date_time::format_date(date_time::now(), date_time::DateFormat::YYYYMMDDHHmmss)
                .change_context(errors::ConnectorError::RequestEncodingFailed)?;
        let transaction_id = value
            .request
            .connector_transaction_id
            .clone()
            .get_connector_transaction_id()
            .change_context(errors::ConnectorError::MissingConnectorTransactionID)?;
        let checksum = Secret::new(encode_payload(&[
            merchant_id.peek(),
            merchant_site_id.peek(),
            &transaction_id,
            &time_stamp,
            merchant_secret.peek(),
        ])?);

        Ok(Self {
            merchant_id,
            merchant_site_id,
            time_stamp,
            checksum,
            transaction_id,
        })
    }
}

#[derive(Debug, Serialize, Default)]
#[serde(rename_all = "camelCase")]
pub struct NuveiVoidRequest {
    pub merchant_id: Secret<String>,
    pub merchant_site_id: Secret<String>,
    pub client_unique_id: String,
    pub related_transaction_id: String,
    pub time_stamp: String,
    pub checksum: Secret<String>,
    pub client_request_id: String,
}

impl TryFrom<&types::PaymentsCancelPostCaptureRouterData> for NuveiVoidRequest {
    type Error = error_stack::Report<errors::ConnectorError>;
    fn try_from(item: &types::PaymentsCancelPostCaptureRouterData) -> Result<Self, Self::Error> {
        let connector_meta: NuveiAuthType = NuveiAuthType::try_from(&item.connector_auth_type)?;
        let merchant_id = connector_meta.merchant_id.clone();
        let merchant_site_id = connector_meta.merchant_site_id.clone();
        let merchant_secret = connector_meta.merchant_secret.clone();
        let client_unique_id = item.connector_request_reference_id.clone();
        let related_transaction_id = item.request.connector_transaction_id.clone();
        let client_request_id = item.connector_request_reference_id.clone();
        let time_stamp =
            date_time::format_date(date_time::now(), date_time::DateFormat::YYYYMMDDHHmmss)
                .change_context(errors::ConnectorError::RequestEncodingFailed)?;
        let checksum = Secret::new(encode_payload(&[
            merchant_id.peek(),
            merchant_site_id.peek(),
            &client_request_id,
            &client_unique_id,
            "", // amount (empty for void)
            "", // currency (empty for void)
            &related_transaction_id,
            "", // authCode (empty)
            "", // comment (empty)
            &time_stamp,
            merchant_secret.peek(),
        ])?);

        Ok(Self {
            merchant_id,
            merchant_site_id,
            client_unique_id,
            related_transaction_id,
            time_stamp,
            checksum,
            client_request_id,
        })
    }
}

impl TryFrom<&types::PaymentsCancelRouterData> for NuveiPaymentFlowRequest {
    type Error = error_stack::Report<errors::ConnectorError>;
    fn try_from(item: &types::PaymentsCancelRouterData) -> Result<Self, Self::Error> {
        Self::try_from(NuveiPaymentRequestData {
            client_request_id: item.connector_request_reference_id.clone(),
            connector_auth_type: item.connector_auth_type.clone(),
            amount: convert_amount(
                NUVEI_AMOUNT_CONVERTOR,
                item.request
                    .minor_amount
                    .ok_or_else(missing_field_err("amount"))?,
                item.request.get_currency()?,
            )?,
            currency: item.request.get_currency()?,
            related_transaction_id: Some(item.request.connector_transaction_id.clone()),
            ..Default::default()
        })
    }
}

// Auth Struct
pub struct NuveiAuthType {
    pub(super) merchant_id: Secret<String>,
    pub(super) merchant_site_id: Secret<String>,
    pub(super) merchant_secret: Secret<String>,
}

impl TryFrom<&ConnectorAuthType> for NuveiAuthType {
    type Error = error_stack::Report<errors::ConnectorError>;
    fn try_from(auth_type: &ConnectorAuthType) -> Result<Self, Self::Error> {
        if let ConnectorAuthType::SignatureKey {
            api_key,
            key1,
            api_secret,
        } = auth_type
        {
            Ok(Self {
                merchant_id: api_key.to_owned(),
                merchant_site_id: key1.to_owned(),
                merchant_secret: api_secret.to_owned(),
            })
        } else {
            Err(errors::ConnectorError::FailedToObtainAuthType)?
        }
    }
}

#[derive(Debug, Clone, Default, Serialize, Deserialize, PartialEq)]
#[serde(rename_all = "UPPERCASE")]
pub enum NuveiPaymentStatus {
    Success,
    Failed,
    Error,
    #[default]
    Processing,
}

#[derive(Debug, Clone, Default, Serialize, Deserialize, PartialEq)]
#[serde(rename_all = "UPPERCASE")]
pub enum NuveiTransactionStatus {
    #[serde(alias = "Approved", alias = "APPROVED")]
    Approved,
    #[serde(alias = "Declined", alias = "DECLINED")]
    Declined,
    #[serde(alias = "Filter Error", alias = "ERROR", alias = "Error")]
    Error,
    #[serde(alias = "Redirect", alias = "REDIRECT")]
    Redirect,
    #[serde(alias = "Pending", alias = "PENDING")]
    Pending,
    #[serde(alias = "Processing", alias = "PROCESSING")]
    #[default]
    Processing,
}

impl From<NuveiTransactionStatus> for enums::AttemptStatus {
    fn from(item: NuveiTransactionStatus) -> Self {
        match item {
            NuveiTransactionStatus::Approved => Self::Charged,
            NuveiTransactionStatus::Declined | NuveiTransactionStatus::Error => Self::Failure,
            _ => Self::Pending,
        }
    }
}

#[derive(Debug, Clone, Default, Serialize, Deserialize)]
#[serde(rename_all = "camelCase")]
pub struct NuveiPartialApproval {
    pub requested_amount: StringMajorUnit,
    pub requested_currency: enums::Currency,
    pub processed_amount: StringMajorUnit,
    pub processed_currency: enums::Currency,
}

#[derive(Debug, Clone, Default, Serialize, Deserialize)]
#[serde(rename_all = "camelCase")]
pub struct NuveiPaymentsResponse {
    pub order_id: Option<String>,
    pub user_token_id: Option<Secret<String>>,
    pub payment_option: Option<PaymentOption>,
    pub transaction_status: Option<NuveiTransactionStatus>,
    pub gw_error_code: Option<i64>,
    pub gw_error_reason: Option<String>,
    pub gw_extended_error_code: Option<i64>,
    pub issuer_decline_code: Option<String>,
    pub issuer_decline_reason: Option<String>,
    pub transaction_type: Option<NuveiTransactionType>,
    pub transaction_id: Option<String>,
    pub external_transaction_id: Option<String>,
    pub auth_code: Option<String>,
    pub custom_data: Option<String>,
    pub fraud_details: Option<FraudDetails>,
    // NTID
    pub external_scheme_transaction_id: Option<Secret<String>>,
    pub session_token: Option<Secret<String>>,
    pub partial_approval: Option<NuveiPartialApproval>,
    //The ID of the transaction in the merchant’s system.
    pub client_unique_id: Option<String>,
    pub internal_request_id: Option<i64>,
    pub status: NuveiPaymentStatus,
    pub err_code: Option<i64>,
    pub reason: Option<String>,
    pub merchant_id: Option<Secret<String>>,
    pub merchant_site_id: Option<Secret<String>>,
    pub version: Option<String>,
    pub client_request_id: Option<String>,
    pub merchant_advice_code: Option<String>,
}

#[derive(Debug, Clone, Default, Serialize, Deserialize)]
#[serde(rename_all = "camelCase")]
pub struct NuveiTxnPartialApproval {
    requested_amount: Option<StringMajorUnit>,
    requested_currency: Option<enums::Currency>,
}

#[derive(Debug, Clone, Default, Serialize, Deserialize)]
#[serde(rename_all = "camelCase")]
pub struct NuveiTransactionSyncResponseDetails {
    gw_error_code: Option<i64>,
    gw_error_reason: Option<String>,
    gw_extended_error_code: Option<i64>,
    transaction_id: Option<String>,
    // Status of the payment
    transaction_status: Option<NuveiTransactionStatus>,
    transaction_type: Option<NuveiTransactionType>,
    auth_code: Option<String>,
    processed_amount: Option<StringMajorUnit>,
    processed_currency: Option<enums::Currency>,
    acquiring_bank_name: Option<String>,
}
#[derive(Debug, Clone, Default, Serialize, Deserialize)]
#[serde(rename_all = "camelCase")]
pub struct NuveiTransactionSyncResponse {
    pub payment_option: Option<PaymentOption>,
    pub partial_approval: Option<NuveiTxnPartialApproval>,
    pub is_currency_converted: Option<bool>,
    pub transaction_details: Option<NuveiTransactionSyncResponseDetails>,
    pub fraud_details: Option<FraudDetails>,
    pub client_unique_id: Option<String>,
    pub internal_request_id: Option<i64>,
    // API response status
    pub status: NuveiPaymentStatus,
    pub err_code: Option<i64>,
    pub reason: Option<String>,
    pub merchant_id: Option<Secret<String>>,
    pub merchant_site_id: Option<Secret<String>>,
    pub version: Option<String>,
    pub client_request_id: Option<String>,
    pub merchant_advice_code: Option<String>,
}
impl NuveiTransactionSyncResponse {
    pub fn get_partial_approval(&self) -> Option<NuveiPartialApproval> {
        match &self.partial_approval {
            Some(partial_approval) => match (
                partial_approval.requested_amount.clone(),
                partial_approval.requested_currency,
                self.transaction_details
                    .as_ref()
                    .and_then(|txn| txn.processed_amount.clone()),
                self.transaction_details
                    .as_ref()
                    .and_then(|txn| txn.processed_currency),
            ) {
                (
                    Some(requested_amount),
                    Some(requested_currency),
                    Some(processed_amount),
                    Some(processed_currency),
                ) => Some(NuveiPartialApproval {
                    requested_amount,
                    requested_currency,
                    processed_amount,
                    processed_currency,
                }),
                _ => None,
            },
            None => None,
        }
    }
}

pub fn get_amount_captured(
    partial_approval_data: Option<NuveiPartialApproval>,
    transaction_type: Option<NuveiTransactionType>,
) -> Result<(Option<i64>, Option<MinorUnit>), error_stack::Report<errors::ConnectorError>> {
    match partial_approval_data {
        Some(partial_approval) => {
            let amount = utils::convert_back_amount_to_minor_units(
                NUVEI_AMOUNT_CONVERTOR,
                partial_approval.processed_amount.clone(),
                partial_approval.processed_currency,
            )?;
            match transaction_type {
                None => Ok((None, None)),
                Some(NuveiTransactionType::Sale) => {
                    Ok((Some(MinorUnit::get_amount_as_i64(amount)), None))
                }
                Some(NuveiTransactionType::Auth) => Ok((None, Some(amount))),
                Some(NuveiTransactionType::Auth3D) => {
                    Ok((Some(MinorUnit::get_amount_as_i64(amount)), None))
                }
                Some(NuveiTransactionType::InitAuth3D) => Ok((None, Some(amount))),
                Some(NuveiTransactionType::Credit) => Ok((None, None)),
                Some(NuveiTransactionType::Void) => Ok((None, None)),
                Some(NuveiTransactionType::Settle) => Ok((None, None)),
            }
        }
        None => Ok((None, None)),
    }
}

#[derive(Debug, Clone, Serialize, Deserialize, PartialEq)]
pub enum NuveiTransactionType {
    Auth,
    Sale,
    Credit,
    Auth3D,
    InitAuth3D,
    Settle,
    Void,
}

#[derive(Debug, Clone, Serialize, Deserialize)]
#[serde(rename_all = "camelCase")]
pub struct FraudDetails {
    pub final_decision: String,
}

fn get_payment_status(
    amount: Option<i64>,
    is_post_capture_void: bool,
    transaction_type: Option<NuveiTransactionType>,
    transaction_status: Option<NuveiTransactionStatus>,
    status: NuveiPaymentStatus,
) -> enums::AttemptStatus {
    // ZERO dollar authorization
    if amount == Some(0) && transaction_type == Some(NuveiTransactionType::Auth) {
        return match transaction_status {
            Some(NuveiTransactionStatus::Approved) => enums::AttemptStatus::Charged,
            Some(NuveiTransactionStatus::Declined) | Some(NuveiTransactionStatus::Error) => {
                enums::AttemptStatus::AuthorizationFailed
            }
            Some(NuveiTransactionStatus::Pending) | Some(NuveiTransactionStatus::Processing) => {
                enums::AttemptStatus::Pending
            }
            Some(NuveiTransactionStatus::Redirect) => enums::AttemptStatus::AuthenticationPending,
            None => match status {
                NuveiPaymentStatus::Failed | NuveiPaymentStatus::Error => {
                    enums::AttemptStatus::Failure
                }
                _ => enums::AttemptStatus::Pending,
            },
        };
    }

    match transaction_status {
        Some(status) => match status {
            NuveiTransactionStatus::Approved => match transaction_type {
                Some(NuveiTransactionType::InitAuth3D) | Some(NuveiTransactionType::Auth) => {
                    enums::AttemptStatus::Authorized
                }
                Some(NuveiTransactionType::Sale) | Some(NuveiTransactionType::Settle) => {
                    enums::AttemptStatus::Charged
                }
                Some(NuveiTransactionType::Void) if is_post_capture_void => {
                    enums::AttemptStatus::VoidedPostCharge
                }
                Some(NuveiTransactionType::Void) => enums::AttemptStatus::Voided,
                Some(NuveiTransactionType::Auth3D) => enums::AttemptStatus::AuthenticationPending,
                _ => enums::AttemptStatus::Pending,
            },
            NuveiTransactionStatus::Declined | NuveiTransactionStatus::Error => {
                match transaction_type {
                    Some(NuveiTransactionType::Auth) => enums::AttemptStatus::AuthorizationFailed,
                    Some(NuveiTransactionType::Void) => enums::AttemptStatus::VoidFailed,
                    Some(NuveiTransactionType::Auth3D) | Some(NuveiTransactionType::InitAuth3D) => {
                        enums::AttemptStatus::AuthenticationFailed
                    }
                    _ => enums::AttemptStatus::Failure,
                }
            }
            NuveiTransactionStatus::Processing | NuveiTransactionStatus::Pending => {
                enums::AttemptStatus::Pending
            }
            NuveiTransactionStatus::Redirect => enums::AttemptStatus::AuthenticationPending,
        },
        None => match status {
            NuveiPaymentStatus::Failed | NuveiPaymentStatus::Error => enums::AttemptStatus::Failure,
            _ => enums::AttemptStatus::Pending,
        },
    }
}

#[derive(Debug)]
struct ErrorResponseParams {
    http_code: u16,
    status: NuveiPaymentStatus,
    err_code: Option<i64>,
    err_msg: Option<String>,
    merchant_advice_code: Option<String>,
    gw_error_code: Option<i64>,
    gw_error_reason: Option<String>,
    transaction_status: Option<NuveiTransactionStatus>,
    transaction_id: Option<String>,
}

fn build_error_response(params: ErrorResponseParams) -> Option<ErrorResponse> {
    match params.status {
        NuveiPaymentStatus::Error => Some(get_error_response(
            params.err_code,
            params.err_msg.clone(),
            params.http_code,
            params.merchant_advice_code.clone(),
            params.gw_error_code.map(|code| code.to_string()),
            params.gw_error_reason.clone(),
            params.transaction_id.clone(),
        )),

        _ => {
            let err = Some(get_error_response(
                params.gw_error_code,
                params.gw_error_reason.clone(),
                params.http_code,
                params.merchant_advice_code,
                params.gw_error_code.map(|e| e.to_string()),
                params.gw_error_reason.clone(),
                params.transaction_id.clone(),
            ));

            match params.transaction_status {
                Some(NuveiTransactionStatus::Error) | Some(NuveiTransactionStatus::Declined) => err,
                _ => match params
                    .gw_error_reason
                    .as_ref()
                    .map(|r| r.eq("Missing argument"))
                {
                    Some(true) => err,
                    _ => None,
                },
            }
        }
    }
}

pub trait NuveiPaymentsGenericResponse {
    fn is_post_capture_void() -> bool {
        false
    }
}

impl NuveiPaymentsGenericResponse for CompleteAuthorize {}
impl NuveiPaymentsGenericResponse for Void {}
impl NuveiPaymentsGenericResponse for PSync {}
impl NuveiPaymentsGenericResponse for Capture {}
impl NuveiPaymentsGenericResponse for PostCaptureVoid {
    fn is_post_capture_void() -> bool {
        true
    }
}

impl
    TryFrom<
        ResponseRouterData<
            SetupMandate,
            NuveiPaymentsResponse,
            SetupMandateRequestData,
            PaymentsResponseData,
        >,
    > for RouterData<SetupMandate, SetupMandateRequestData, PaymentsResponseData>
{
    type Error = error_stack::Report<errors::ConnectorError>;
    fn try_from(
        item: ResponseRouterData<
            SetupMandate,
            NuveiPaymentsResponse,
            SetupMandateRequestData,
            PaymentsResponseData,
        >,
    ) -> Result<Self, Self::Error> {
        let amount = item.data.request.amount;
        let response = &item.response;
        let (status, redirection_data, connector_response_data) = process_nuvei_payment_response(
            NuveiPaymentResponseData::new(amount, false, item.data.payment_method, response),
        )?;

        let (amount_captured, minor_amount_capturable) = get_amount_captured(
            response.partial_approval.clone(),
            response.transaction_type.clone(),
        )?;

        let ip_address = item
            .data
            .request
            .browser_info
            .as_ref()
            .ok_or_else(|| errors::ConnectorError::MissingRequiredField {
                field_name: "browser_info",
            })?
            .ip_address
            .as_ref()
            .ok_or_else(|| errors::ConnectorError::MissingRequiredField {
                field_name: "browser_info.ip_address",
            })?
            .to_string();
        let response = &item.response;

        Ok(Self {
            status,
            response: if let Some(err) = build_error_response(ErrorResponseParams {
                http_code: item.http_code,
                status: response.status.clone(),
                err_code: response.err_code,
                err_msg: response.reason.clone(),
                merchant_advice_code: response.merchant_advice_code.clone(),
                gw_error_code: response.gw_error_code,
                gw_error_reason: response.gw_error_reason.clone(),
                transaction_status: response.transaction_status.clone(),
                transaction_id: response.transaction_id.clone(),
            }) {
                Err(err)
            } else {
                let response = &item.response;
                Ok(create_transaction_response(
                    redirection_data,
                    Some(ip_address),
                    response.transaction_id.clone(),
                    response.order_id.clone(),
                    response.session_token.clone(),
                    response.external_scheme_transaction_id.clone(),
                    response.payment_option.clone(),
                )?)
            },
            amount_captured,
            minor_amount_capturable,
            connector_response: connector_response_data,
            ..item.data
        })
    }
}

// Helper function to process Nuvei payment response

/// Struct to encapsulate parameters for processing Nuvei payment responses
#[derive(Debug)]
pub struct NuveiPaymentResponseData {
    pub amount: Option<i64>,
    pub is_post_capture_void: bool,
    pub payment_method: enums::PaymentMethod,
    pub payment_option: Option<PaymentOption>,
    pub transaction_type: Option<NuveiTransactionType>,
    pub transaction_status: Option<NuveiTransactionStatus>,
    pub status: NuveiPaymentStatus,
    pub merchant_advice_code: Option<String>,
}

impl NuveiPaymentResponseData {
    pub fn new(
        amount: Option<i64>,
        is_post_capture_void: bool,
        payment_method: enums::PaymentMethod,
        response: &NuveiPaymentsResponse,
    ) -> Self {
        Self {
            amount,
            is_post_capture_void,
            payment_method,
            payment_option: response.payment_option.clone(),
            transaction_type: response.transaction_type.clone(),
            transaction_status: response.transaction_status.clone(),
            status: response.status.clone(),
            merchant_advice_code: response.merchant_advice_code.clone(),
        }
    }

    pub fn new_from_sync_response(
        amount: Option<i64>,
        is_post_capture_void: bool,
        payment_method: enums::PaymentMethod,
        response: &NuveiTransactionSyncResponse,
    ) -> Self {
        let transaction_details = &response.transaction_details;
        Self {
            amount,
            is_post_capture_void,
            payment_method,
            payment_option: response.payment_option.clone(),
            transaction_type: transaction_details
                .as_ref()
                .and_then(|details| details.transaction_type.clone()),
            transaction_status: transaction_details
                .as_ref()
                .and_then(|details| details.transaction_status.clone()),
            status: response.status.clone(),
            merchant_advice_code: None,
        }
    }
}

fn process_nuvei_payment_response(
    data: NuveiPaymentResponseData,
) -> Result<
    (
        enums::AttemptStatus,
        Option<RedirectForm>,
        Option<ConnectorResponseData>,
    ),
    error_stack::Report<errors::ConnectorError>,
> {
    let redirection_data = match data.payment_method {
        enums::PaymentMethod::Wallet | enums::PaymentMethod::BankRedirect => data
            .payment_option
            .as_ref()
            .and_then(|po| po.redirect_url.clone())
            .map(|base_url| RedirectForm::from((base_url, Method::Get))),
        _ => data
            .payment_option
            .as_ref()
            .and_then(|o| o.card.clone())
            .and_then(|card| card.three_d)
            .and_then(|three_ds| three_ds.acs_url.zip(three_ds.c_req))
            .map(|(base_url, creq)| RedirectForm::Form {
                endpoint: base_url,
                method: Method::Post,
                form_fields: std::collections::HashMap::from([("creq".to_string(), creq.expose())]),
            }),
    };

    let connector_response_data =
        convert_to_additional_payment_method_connector_response(data.payment_option.clone())
            .map(ConnectorResponseData::with_additional_payment_method_data);
    let status = get_payment_status(
        data.amount,
        data.is_post_capture_void,
        data.transaction_type,
        data.transaction_status,
        data.status,
    );

    Ok((status, redirection_data, connector_response_data))
}

// Helper function to create transaction response
fn create_transaction_response(
    redirection_data: Option<RedirectForm>,
    ip_address: Option<String>,
    transaction_id: Option<String>,
    order_id: Option<String>,
    session_token: Option<Secret<String>>,
    external_scheme_transaction_id: Option<Secret<String>>,
    payment_option: Option<PaymentOption>,
) -> Result<PaymentsResponseData, error_stack::Report<errors::ConnectorError>> {
    Ok(PaymentsResponseData::TransactionResponse {
        resource_id: transaction_id
            .clone()
            .map_or(order_id.clone(), Some) // For paypal there will be no transaction_id, only order_id will be present
            .map(ResponseId::ConnectorTransactionId)
            .ok_or(errors::ConnectorError::MissingConnectorTransactionID)?,
        redirection_data: Box::new(redirection_data),
        mandate_reference: Box::new(
            payment_option
                .as_ref()
                .and_then(|po| po.user_payment_option_id.clone())
                .map(|id| MandateReference {
                    connector_mandate_id: Some(id),
                    payment_method_id: None,
                    mandate_metadata: ip_address
                        .map(|ip| pii::SecretSerdeValue::new(serde_json::Value::String(ip))),
                    connector_mandate_request_reference_id: None,
                }),
        ),
        // we don't need to save session token for capture, void flow so ignoring if it is not present
        connector_metadata: if let Some(token) = session_token {
            Some(
                serde_json::to_value(NuveiMeta {
                    session_token: token,
                })
                .change_context(errors::ConnectorError::ResponseHandlingFailed)?,
            )
        } else {
            None
        },
        network_txn_id: external_scheme_transaction_id
            .as_ref()
            .map(|ntid| ntid.clone().expose()),
        connector_response_reference_id: order_id.clone(),
        incremental_authorization_allowed: None,
        charges: None,
    })
}

// Specialized implementation for Authorize
impl
    TryFrom<
        ResponseRouterData<
            Authorize,
            NuveiPaymentsResponse,
            PaymentsAuthorizeData,
            PaymentsResponseData,
        >,
    > for RouterData<Authorize, PaymentsAuthorizeData, PaymentsResponseData>
{
    type Error = error_stack::Report<errors::ConnectorError>;
    fn try_from(
        item: ResponseRouterData<
            Authorize,
            NuveiPaymentsResponse,
            PaymentsAuthorizeData,
            PaymentsResponseData,
        >,
    ) -> Result<Self, Self::Error> {
        // Get amount directly from the authorize data
        let amount = Some(item.data.request.amount);
        let response = &item.response;
        let (status, redirection_data, connector_response_data) = process_nuvei_payment_response(
            NuveiPaymentResponseData::new(amount, false, item.data.payment_method, response),
        )?;

        let (amount_captured, minor_amount_capturable) = get_amount_captured(
            response.partial_approval.clone(),
            response.transaction_type.clone(),
        )?;

        let ip_address = item
            .data
            .request
            .browser_info
            .clone()
            .and_then(|browser_info| browser_info.ip_address.map(|ip| ip.to_string()));

        Ok(Self {
            status,
            response: if let Some(err) = build_error_response(ErrorResponseParams {
                http_code: item.http_code,
                status: response.status.clone(),
                err_code: response.err_code,
                err_msg: response.reason.clone(),
                merchant_advice_code: response.merchant_advice_code.clone(),
                gw_error_code: response.gw_error_code,
                gw_error_reason: response.gw_error_reason.clone(),
                transaction_status: response.transaction_status.clone(),
                transaction_id: response.transaction_id.clone(),
            }) {
                Err(err)
            } else {
                let response = &item.response;
                Ok(create_transaction_response(
                    redirection_data,
                    ip_address,
                    response.transaction_id.clone(),
                    response.order_id.clone(),
                    response.session_token.clone(),
                    response.external_scheme_transaction_id.clone(),
                    response.payment_option.clone(),
                )?)
            },
            amount_captured,
            minor_amount_capturable,
            connector_response: connector_response_data,
            ..item.data
        })
    }
}

// Generic implementation for other flow types
impl<F, T> TryFrom<ResponseRouterData<F, NuveiPaymentsResponse, T, PaymentsResponseData>>
    for RouterData<F, T, PaymentsResponseData>
where
    F: NuveiPaymentsGenericResponse + std::fmt::Debug,
    T: std::fmt::Debug,
    F: std::any::Any,
{
    type Error = error_stack::Report<errors::ConnectorError>;
    fn try_from(
        item: ResponseRouterData<F, NuveiPaymentsResponse, T, PaymentsResponseData>,
    ) -> Result<Self, Self::Error> {
        let amount = item
            .data
            .minor_amount_capturable
            .map(|amount| amount.get_amount_as_i64());
        let response = &item.response;
        let (status, redirection_data, connector_response_data) =
            process_nuvei_payment_response(NuveiPaymentResponseData::new(
                amount,
                F::is_post_capture_void(),
                item.data.payment_method,
                response,
            ))?;

        let (amount_captured, minor_amount_capturable) = get_amount_captured(
            response.partial_approval.clone(),
            response.transaction_type.clone(),
        )?;
        Ok(Self {
            status,
            response: if let Some(err) = build_error_response(ErrorResponseParams {
                http_code: item.http_code,
                status: response.status.clone(),
                err_code: response.err_code,
                err_msg: response.reason.clone(),
                merchant_advice_code: response.merchant_advice_code.clone(),
                gw_error_code: response.gw_error_code,
                gw_error_reason: response.gw_error_reason.clone(),
                transaction_status: response.transaction_status.clone(),
                transaction_id: response.transaction_id.clone(),
            }) {
                Err(err)
            } else {
                let response = &item.response;
                Ok(create_transaction_response(
                    redirection_data,
                    None,
                    response.transaction_id.clone(),
                    response.order_id.clone(),
                    response.session_token.clone(),
                    response.external_scheme_transaction_id.clone(),
                    response.payment_option.clone(),
                )?)
            },
            amount_captured,
            minor_amount_capturable,
            connector_response: connector_response_data,
            ..item.data
        })
    }
}

// Generic implementation for other flow types
impl<F, T> TryFrom<ResponseRouterData<F, NuveiTransactionSyncResponse, T, PaymentsResponseData>>
    for RouterData<F, T, PaymentsResponseData>
where
    F: NuveiPaymentsGenericResponse + std::fmt::Debug,
    T: std::fmt::Debug,
    F: std::any::Any,
{
    type Error = error_stack::Report<errors::ConnectorError>;
    fn try_from(
        item: ResponseRouterData<F, NuveiTransactionSyncResponse, T, PaymentsResponseData>,
    ) -> Result<Self, Self::Error> {
        let amount = item
            .data
            .minor_amount_capturable
            .map(|amount| amount.get_amount_as_i64());
        let response = &item.response;
        let transaction_details = &response.transaction_details;
        let transaction_type = transaction_details
            .as_ref()
            .and_then(|details| details.transaction_type.clone());
        let (status, redirection_data, connector_response_data) =
            process_nuvei_payment_response(NuveiPaymentResponseData::new_from_sync_response(
                amount,
                F::is_post_capture_void(),
                item.data.payment_method,
                response,
            ))?;

        let (amount_captured, minor_amount_capturable) =
            get_amount_captured(response.get_partial_approval(), transaction_type.clone())?;
        Ok(Self {
            status,
            response: if let Some(err) = build_error_response(ErrorResponseParams {
                http_code: item.http_code,
                status: response.status.clone(),
                err_code: response.err_code,
                err_msg: response.reason.clone(),
                merchant_advice_code: None,
                gw_error_code: transaction_details
                    .as_ref()
                    .and_then(|details| details.gw_error_code),
                gw_error_reason: transaction_details
                    .as_ref()
                    .and_then(|details| details.gw_error_reason.clone()),
                transaction_status: transaction_details
                    .as_ref()
                    .and_then(|details| details.transaction_status.clone()),
                transaction_id: transaction_details
                    .as_ref()
                    .and_then(|details| details.transaction_id.clone()),
            }) {
                Err(err)
            } else {
                Ok(create_transaction_response(
                    redirection_data,
                    None,
                    transaction_details
                        .as_ref()
                        .and_then(|data| data.transaction_id.clone()),
                    None,
                    None,
                    None,
                    response.payment_option.clone(),
                )?)
            },
            amount_captured,
            minor_amount_capturable,
            connector_response: connector_response_data,
            ..item.data
        })
    }
}

impl TryFrom<PaymentsPreprocessingResponseRouterData<NuveiPaymentsResponse>>
    for types::PaymentsPreProcessingRouterData
{
    type Error = error_stack::Report<errors::ConnectorError>;
    fn try_from(
        item: PaymentsPreprocessingResponseRouterData<NuveiPaymentsResponse>,
    ) -> Result<Self, Self::Error> {
        let response = item.response;
        let is_enrolled_for_3ds = response
            .clone()
            .payment_option
            .and_then(|po| po.card)
            .and_then(|c| c.three_d)
            .and_then(|t| t.v2supported)
            .map(to_boolean)
            .unwrap_or_default();
        Ok(Self {
            status: get_payment_status(
                item.data.request.amount,
                false,
                response.transaction_type,
                response.transaction_status,
                response.status,
            ),
            response: Ok(PaymentsResponseData::ThreeDSEnrollmentResponse {
                enrolled_v2: is_enrolled_for_3ds,
                related_transaction_id: response.transaction_id,
            }),
            ..item.data
        })
    }
}

impl From<NuveiTransactionStatus> for enums::RefundStatus {
    fn from(item: NuveiTransactionStatus) -> Self {
        match item {
            NuveiTransactionStatus::Approved => Self::Success,
            NuveiTransactionStatus::Declined | NuveiTransactionStatus::Error => Self::Failure,
            NuveiTransactionStatus::Processing
            | NuveiTransactionStatus::Pending
            | NuveiTransactionStatus::Redirect => Self::Pending,
        }
    }
}

impl TryFrom<RefundsResponseRouterData<Execute, NuveiPaymentsResponse>>
    for types::RefundsRouterData<Execute>
{
    type Error = error_stack::Report<errors::ConnectorError>;
    fn try_from(
        item: RefundsResponseRouterData<Execute, NuveiPaymentsResponse>,
    ) -> Result<Self, Self::Error> {
        let transaction_id = item
            .response
            .transaction_id
            .clone()
            .ok_or(errors::ConnectorError::MissingConnectorTransactionID)?;

        let refund_response =
            get_refund_response(item.response.clone(), item.http_code, transaction_id);

        Ok(Self {
            response: refund_response.map_err(|err| *err),
            ..item.data
        })
    }
}

impl TryFrom<RefundsResponseRouterData<RSync, NuveiTransactionSyncResponse>>
    for types::RefundsRouterData<RSync>
{
    type Error = error_stack::Report<errors::ConnectorError>;
    fn try_from(
        item: RefundsResponseRouterData<RSync, NuveiTransactionSyncResponse>,
    ) -> Result<Self, Self::Error> {
        let txn_id = item
            .response
            .transaction_details
            .as_ref()
            .and_then(|details| details.transaction_id.clone())
            .ok_or(errors::ConnectorError::MissingConnectorTransactionID)?;

        let refund_status = item
            .response
            .transaction_details
            .as_ref()
            .and_then(|details| details.transaction_status.clone())
            .map(enums::RefundStatus::from)
            .unwrap_or(enums::RefundStatus::Failure);

        let network_decline_code = item
            .response
            .transaction_details
            .as_ref()
            .and_then(|details| details.gw_error_code.map(|e| e.to_string()));

        let network_error_msg = item
            .response
            .transaction_details
            .as_ref()
            .and_then(|details| details.gw_error_reason.clone());

        let refund_response = match item.response.status {
            NuveiPaymentStatus::Error => Err(Box::new(get_error_response(
                item.response.err_code,
                item.response.reason.clone(),
                item.http_code,
                item.response.merchant_advice_code,
                network_decline_code,
                network_error_msg,
                Some(txn_id.clone()),
            ))),
            _ => match item
                .response
                .transaction_details
                .and_then(|nuvei_response| nuvei_response.transaction_status)
            {
                Some(NuveiTransactionStatus::Error) => Err(Box::new(get_error_response(
                    item.response.err_code,
                    item.response.reason,
                    item.http_code,
                    item.response.merchant_advice_code,
                    network_decline_code,
                    network_error_msg,
                    Some(txn_id.clone()),
                ))),
                _ => Ok(RefundsResponseData {
                    connector_refund_id: txn_id,
                    refund_status,
                }),
            },
        };

        Ok(Self {
            response: refund_response.map_err(|err| *err),
            ..item.data
        })
    }
}

impl<F, Req> TryFrom<&RouterData<F, Req, PaymentsResponseData>> for NuveiPaymentsRequest
where
    Req: NuveiAuthorizePreprocessingCommon,
{
    type Error = error_stack::Report<errors::ConnectorError>;
    fn try_from(data: &RouterData<F, Req, PaymentsResponseData>) -> Result<Self, Self::Error> {
        {
            let item = data;
            let connector_mandate_id = &item.request.get_connector_mandate_id();
            let customer_id = item
                .request
                .get_customer_id_required()
                .ok_or(missing_field_err("customer_id")())?;
            let related_transaction_id = item.request.get_related_transaction_id().clone();

            let ip_address = data
                .recurring_mandate_payment_data
                .as_ref()
                .and_then(|r| r.mandate_metadata.as_ref())
                .ok_or(errors::ConnectorError::MissingRequiredField {
                    field_name: "browser_info.ip_address",
                })?
                .clone()
                .expose()
                .as_str()
                .ok_or(errors::ConnectorError::MissingRequiredField {
                    field_name: "browser_info.ip_address",
                })?
                .to_owned();

            Ok(Self {
                related_transaction_id,
                device_details: DeviceDetails {
                    ip_address: Secret::new(ip_address),
                },
                is_rebilling: Some("1".to_string()), // In case of second installment, rebilling should be 1
                user_token_id: Some(customer_id),
                payment_option: PaymentOption {
                    user_payment_option_id: connector_mandate_id.clone(),
                    ..Default::default()
                },
                ..Default::default()
            })
        }
    }
}

impl ForeignTryFrom<&Option<BrowserInformation>> for DeviceDetails {
    type Error = error_stack::Report<errors::ConnectorError>;
    fn foreign_try_from(browser_info: &Option<BrowserInformation>) -> Result<Self, Self::Error> {
        let browser_info = browser_info
            .as_ref()
            .ok_or_else(missing_field_err("browser_info"))?;
        Ok(Self {
            ip_address: browser_info.get_ip_address()?,
        })
    }
}

fn get_refund_response(
    response: NuveiPaymentsResponse,
    http_code: u16,
    txn_id: String,
) -> Result<RefundsResponseData, Box<ErrorResponse>> {
    let refund_status = response
        .transaction_status
        .clone()
        .map(enums::RefundStatus::from)
        .unwrap_or(enums::RefundStatus::Failure);
    match response.status {
        NuveiPaymentStatus::Error => Err(Box::new(get_error_response(
            response.err_code,
            response.reason.clone(),
            http_code,
            response.merchant_advice_code,
            response.gw_error_code.map(|e| e.to_string()),
            response.gw_error_reason,
            Some(txn_id.clone()),
        ))),
        _ => match response.transaction_status {
            Some(NuveiTransactionStatus::Error) => Err(Box::new(get_error_response(
                response.err_code,
                response.reason,
                http_code,
                response.merchant_advice_code,
                response.gw_error_code.map(|e| e.to_string()),
                response.gw_error_reason,
                Some(txn_id.clone()),
            ))),
            _ => Ok(RefundsResponseData {
                connector_refund_id: txn_id,
                refund_status,
            }),
        },
    }
}

fn get_error_response(
    error_code: Option<i64>,
    error_msg: Option<String>,
    http_code: u16,
    network_advice_code: Option<String>,
    network_decline_code: Option<String>,
    network_error_message: Option<String>,
    transaction_id: Option<String>,
) -> ErrorResponse {
    ErrorResponse {
        code: error_code
            .map(|c| c.to_string())
            .unwrap_or_else(|| NO_ERROR_CODE.to_string()),
        message: error_msg
            .clone()
            .unwrap_or_else(|| NO_ERROR_MESSAGE.to_string()),
        reason: None,
        status_code: http_code,
        attempt_status: None,
        connector_transaction_id: transaction_id,
        network_advice_code: network_advice_code.clone(),
        network_decline_code: network_decline_code.clone(),
        network_error_message: network_error_message.clone(),
        connector_metadata: None,
    }
}

/// Represents any possible webhook notification from Nuvei.
#[derive(Debug, Serialize, Deserialize)]
#[serde(untagged)]
pub enum NuveiWebhook {
    PaymentDmn(PaymentDmnNotification),
    Chargeback(ChargebackNotification),
}

/// Represents Psync Response from Nuvei.
#[derive(Debug, Serialize, Deserialize)]
#[serde(untagged)]
pub enum NuveiPaymentSyncResponse {
    NuveiDmn(Box<PaymentDmnNotification>),
    NuveiApi(Box<NuveiTransactionSyncResponse>),
}

/// Represents the status of a chargeback event.
#[derive(Debug, Serialize, Deserialize, PartialEq, Eq)]
pub enum ChargebackStatus {
    RetrievalRequest,
    Chargeback,
    Representment,
    SecondChargeback,
    Arbitration,
    #[serde(other)]
    Unknown,
}

/// Represents a Chargeback webhook notification from the Nuvei Control Panel.
#[derive(Debug, Serialize, Deserialize)]
#[serde(rename_all = "camelCase")]
pub struct ChargebackNotification {
    pub client_id: Option<i64>,
    pub client_name: Option<String>,
    pub event_date_u_t_c: Option<String>,
    pub event_correlation_id: Option<String>,
    pub chargeback: ChargebackData,
    pub transaction_details: ChargebackTransactionDetails,
    pub event_id: Option<String>,
    pub event_date: Option<String>,
    pub processing_entity_type: Option<String>,
    pub processing_entity_id: Option<i64>,
}

#[derive(Debug, Serialize, Deserialize)]
#[serde(rename_all = "PascalCase")]
pub struct ChargebackData {
    pub date: Option<time::PrimitiveDateTime>,
    pub chargeback_status_category: ChargebackStatusCategory,
    #[serde(rename = "Type")]
    pub webhook_type: ChargebackType,
    pub status: Option<String>,
    pub amount: FloatMajorUnit,
    pub currency: String,
    pub reported_amount: FloatMajorUnit,
    pub reported_currency: String,
    pub chargeback_reason: Option<String>,
    pub chargeback_reason_category: Option<String>,
    pub reason_message: Option<String>,
    pub dispute_id: Option<String>,
    pub dispute_due_date: Option<time::PrimitiveDateTime>,
    pub dispute_event_id: Option<i64>,
    pub dispute_unified_status_code: Option<DisputeUnifiedStatusCode>,
}

#[derive(Debug, Clone, Serialize, Deserialize, strum::Display)]
pub enum DisputeUnifiedStatusCode {
    #[serde(rename = "FC")]
    FirstChargebackInitiatedByIssuer,

    #[serde(rename = "CC")]
    CreditChargebackInitiatedByIssuer,

    #[serde(rename = "CC-A-ACPT")]
    CreditChargebackAcceptedAutomatically,

    #[serde(rename = "FC-A-EPRD")]
    FirstChargebackNoResponseExpired,

    #[serde(rename = "FC-M-ACPT")]
    FirstChargebackAcceptedByMerchant,

    #[serde(rename = "FC-A-ACPT")]
    FirstChargebackAcceptedAutomatically,

    #[serde(rename = "FC-A-ACPT-MCOLL")]
    FirstChargebackAcceptedAutomaticallyMcoll,

    #[serde(rename = "FC-M-PART")]
    FirstChargebackPartiallyAcceptedByMerchant,

    #[serde(rename = "FC-M-PART-EXP")]
    FirstChargebackPartiallyAcceptedByMerchantExpired,

    #[serde(rename = "FC-M-RJCT")]
    FirstChargebackRejectedByMerchant,

    #[serde(rename = "FC-M-RJCT-EXP")]
    FirstChargebackRejectedByMerchantExpired,

    #[serde(rename = "FC-A-RJCT")]
    FirstChargebackRejectedAutomatically,

    #[serde(rename = "FC-A-RJCT-EXP")]
    FirstChargebackRejectedAutomaticallyExpired,

    #[serde(rename = "IPA")]
    PreArbitrationInitiatedByIssuer,

    #[serde(rename = "MPA-I-ACPT")]
    MerchantPreArbitrationAcceptedByIssuer,

    #[serde(rename = "MPA-I-RJCT")]
    MerchantPreArbitrationRejectedByIssuer,

    #[serde(rename = "MPA-I-PART")]
    MerchantPreArbitrationPartiallyAcceptedByIssuer,

    #[serde(rename = "FC-CLSD-MF")]
    FirstChargebackClosedMerchantFavour,

    #[serde(rename = "FC-CLSD-CHF")]
    FirstChargebackClosedCardholderFavour,

    #[serde(rename = "FC-CLSD-RCL")]
    FirstChargebackClosedRecall,

    #[serde(rename = "FC-I-RCL")]
    FirstChargebackRecalledByIssuer,

    #[serde(rename = "PA-CLSD-MF")]
    PreArbitrationClosedMerchantFavour,

    #[serde(rename = "PA-CLSD-CHF")]
    PreArbitrationClosedCardholderFavour,

    #[serde(rename = "RDR")]
    Rdr,

    #[serde(rename = "FC-SPCSE")]
    FirstChargebackDisputeResponseNotAllowed,

    #[serde(rename = "MCC")]
    McCollaborationInitiatedByIssuer,

    #[serde(rename = "MCC-A-RJCT")]
    McCollaborationPreviouslyRefundedAuto,

    #[serde(rename = "MCC-M-ACPT")]
    McCollaborationRefundedByMerchant,

    #[serde(rename = "MCC-EXPR")]
    McCollaborationExpired,

    #[serde(rename = "MCC-M-RJCT")]
    McCollaborationRejectedByMerchant,

    #[serde(rename = "MCC-A-ACPT")]
    McCollaborationAutomaticAccept,

    #[serde(rename = "MCC-CLSD-MF")]
    McCollaborationClosedMerchantFavour,

    #[serde(rename = "MCC-CLSD-CHF")]
    McCollaborationClosedCardholderFavour,

    #[serde(rename = "INQ")]
    InquiryInitiatedByIssuer,

    #[serde(rename = "INQ-M-RSP")]
    InquiryRespondedByMerchant,

    #[serde(rename = "INQ-EXPR")]
    InquiryExpired,

    #[serde(rename = "INQ-A-RJCT")]
    InquiryAutomaticallyRejected,

    #[serde(rename = "INQ-A-CNLD")]
    InquiryCancelledAfterRefund,

    #[serde(rename = "INQ-M-RFND")]
    InquiryAcceptedFullRefund,

    #[serde(rename = "INQ-M-P-RFND")]
    InquiryPartialAcceptedPartialRefund,

    #[serde(rename = "INQ-UPD")]
    InquiryUpdated,

    #[serde(rename = "IPA-M-ACPT")]
    PreArbitrationAcceptedByMerchant,

    #[serde(rename = "IPA-M-PART")]
    PreArbitrationPartiallyAcceptedByMerchant,

    #[serde(rename = "IPA-M-PART-EXP")]
    PreArbitrationPartiallyAcceptedByMerchantExpired,

    #[serde(rename = "IPA-M-RJCT")]
    PreArbitrationRejectedByMerchant,

    #[serde(rename = "IPA-M-RJCT-EXP")]
    PreArbitrationRejectedByMerchantExpired,

    #[serde(rename = "IPA-A-ACPT")]
    PreArbitrationAutomaticallyAcceptedByMerchant,

    #[serde(rename = "PA-CLSD-RC")]
    PreArbitrationClosedRecall,

    #[serde(rename = "IPAR-M-ACPT")]
    RejectedPreArbAcceptedByMerchant,

    #[serde(rename = "IPAR-A-ACPT")]
    RejectedPreArbExpiredAutoAccepted,

    #[serde(rename = "CC-I-RCLL")]
    CreditChargebackRecalledByIssuer,
}

#[derive(Debug, Serialize, Deserialize)]
#[serde(rename_all = "PascalCase")]
pub struct ChargebackTransactionDetails {
    pub transaction_id: i64,
    pub transaction_date: Option<String>,
    pub client_unique_id: Option<String>,
    pub acquirer_name: Option<String>,
    pub masked_card_number: Option<String>,
    pub arn: Option<String>,
}

#[derive(Debug, Serialize, Deserialize)]
#[serde(rename_all = "PascalCase")]
pub enum ChargebackType {
    Chargeback,
    Retrieval,
}

#[derive(Debug, Serialize, Deserialize)]
pub enum ChargebackStatusCategory {
    #[serde(rename = "Regular")]
    Regular,
    #[serde(rename = "cancelled")]
    Cancelled,
    #[serde(rename = "Duplicate")]
    Duplicate,
    #[serde(rename = "RDR-Refund")]
    RdrRefund,
    #[serde(rename = "Soft_CB")]
    SoftCb,
}

/// Represents the overall status of the DMN.
#[derive(Debug, Serialize, Deserialize, PartialEq, Eq)]
#[serde(rename_all = "UPPERCASE")]
pub enum DmnStatus {
    Success,
    Approved,
    Error,
    Pending,
    Declined,
}

/// Represents the transaction status of the DMN
#[derive(Debug, Serialize, Deserialize, PartialEq, Eq)]
#[serde(rename_all = "UPPERCASE")]
pub enum DmnApiTransactionStatus {
    Ok,
    Fail,
    Pending,
}

/// Represents the status of the transaction itself.
#[derive(Debug, Serialize, Deserialize, PartialEq, Eq)]
#[serde(rename_all = "UPPERCASE")]
pub enum TransactionStatus {
    Approved,
    Declined,
    Error,
    Cancelled,
    Pending,
    #[serde(rename = "Settle")]
    Settled,
}

/// Represents a Payment Direct Merchant Notification (DMN) webhook.
#[derive(Debug, Serialize, Deserialize)]
#[serde(rename_all = "camelCase")]
pub struct PaymentDmnNotification {
    // Status of the Api transaction
    #[serde(rename = "ppp_status")]
    pub ppp_status: DmnApiTransactionStatus,
    #[serde(rename = "PPP_TransactionID")]
    pub ppp_transaction_id: String,
    pub total_amount: String,
    pub currency: String,
    #[serde(rename = "TransactionID")]
    pub transaction_id: Option<String>,
    // Status of the Payment
    #[serde(rename = "Status")]
    pub status: Option<DmnStatus>,
    pub transaction_type: Option<NuveiTransactionType>,
    #[serde(rename = "ErrCode")]
    pub err_code: Option<String>,
    #[serde(rename = "Reason")]
    pub reason: Option<String>,
    #[serde(rename = "ReasonCode")]
    pub reason_code: Option<String>,
    #[serde(rename = "user_token_id")]
    pub user_token_id: Option<String>,
    #[serde(rename = "payment_method")]
    pub payment_method: Option<String>,
    #[serde(rename = "responseTimeStamp")]
    pub response_time_stamp: String,
    #[serde(rename = "invoice_id")]
    pub invoice_id: Option<String>,
    #[serde(rename = "merchant_id")]
    pub merchant_id: Option<Secret<String>>,
    #[serde(rename = "merchant_site_id")]
    pub merchant_site_id: Option<Secret<String>>,
    #[serde(rename = "responsechecksum")]
    pub response_checksum: Option<String>,
    #[serde(rename = "advanceResponseChecksum")]
    pub advance_response_checksum: Option<String>,
    pub product_id: Option<String>,
    pub merchant_advice_code: Option<String>,
    #[serde(rename = "AuthCode")]
    pub auth_code: Option<String>,
    pub acquirer_bank: Option<String>,
    pub client_request_id: Option<String>,
}

// For backward compatibility with existing code
#[derive(Debug, Default, Serialize, Deserialize)]
pub struct NuveiWebhookTransactionId {
    #[serde(rename = "ppp_TransactionID")]
    pub ppp_transaction_id: String,
}

// Convert webhook to payments response for further processing
impl From<PaymentDmnNotification> for NuveiTransactionSyncResponse {
    fn from(notification: PaymentDmnNotification) -> Self {
        Self {
            status: match notification.ppp_status {
                DmnApiTransactionStatus::Ok => NuveiPaymentStatus::Success,
                DmnApiTransactionStatus::Fail => NuveiPaymentStatus::Failed,
                DmnApiTransactionStatus::Pending => NuveiPaymentStatus::Processing,
            },
            err_code: notification
                .err_code
                .and_then(|code| code.parse::<i64>().ok()),
            reason: notification.reason.clone(),
            transaction_details: Some(NuveiTransactionSyncResponseDetails {
                gw_error_code: notification
                    .reason_code
                    .and_then(|code| code.parse::<i64>().ok()),
                gw_error_reason: notification.reason.clone(),
                gw_extended_error_code: None,
                transaction_id: notification.transaction_id,
                transaction_status: notification.status.map(|ts| match ts {
                    DmnStatus::Success | DmnStatus::Approved => NuveiTransactionStatus::Approved,
                    DmnStatus::Declined => NuveiTransactionStatus::Declined,
                    DmnStatus::Pending => NuveiTransactionStatus::Pending,
                    DmnStatus::Error => NuveiTransactionStatus::Error,
                }),
                transaction_type: notification.transaction_type,
                auth_code: notification.auth_code,
                processed_amount: None,
                processed_currency: None,
                acquiring_bank_name: notification.acquirer_bank,
            }),
            merchant_id: notification.merchant_id,
            merchant_site_id: notification.merchant_site_id,
            merchant_advice_code: notification.merchant_advice_code,
            ..Default::default()
        }
    }
}

fn get_cvv2_response_description(code: &str) -> Option<&str> {
    match code {
        "M" => Some("CVV2 Match"),
        "N" => Some("CVV2 No Match"),
        "P" => Some("Not Processed. For EU card-on-file (COF) and ecommerce (ECOM) network token transactions, Visa removes any CVV and sends P. If you have fraud or security concerns, Visa recommends using 3DS."),
        "U" => Some("Issuer is not certified and/or has not provided Visa the encryption keys"),
        "S" => Some("CVV2 processor is unavailable."),
        _=> None,
    }
}

fn get_avs_response_description(code: &str) -> Option<&str> {
    match code {
        "A" => Some("The street address matches, the ZIP code does not."),
        "W" => Some("Postal code matches, the street address does not."),
        "Y" => Some("Postal code and the street address match."),
        "X" => Some("An exact match of both the 9-digit ZIP code and the street address."),
        "Z" => Some("Postal code matches, the street code does not."),
        "U" => Some("Issuer is unavailable."),
        "S" => Some("AVS not supported by issuer."),
        "R" => Some("Retry."),
        "B" => Some("Not authorized (declined)."),
        "N" => Some("Both the street address and postal code do not match."),
        _ => None,
    }
}

/// Concatenates a vector of strings without any separator
/// This is useful for creating verification messages for webhooks
pub fn concat_strings(strings: &[String]) -> String {
    strings.join("")
}

fn convert_to_additional_payment_method_connector_response(
    payment_option: Option<PaymentOption>,
) -> Option<AdditionalPaymentMethodConnectorResponse> {
    let card = payment_option.as_ref()?.card.as_ref()?;
    let avs_code = card.avs_code.as_ref();
    let cvv2_code = card.cvv2_reply.as_ref();

    let avs_description = avs_code.and_then(|code| get_avs_response_description(code));
    let cvv_description = cvv2_code.and_then(|code| get_cvv2_response_description(code));

    let payment_checks = serde_json::json!({
        "avs_result": avs_code,
        "avs_description": avs_description,
        "card_validation_result": cvv2_code,
        "card_validation_description": cvv_description,
    });

    let card_network = card.brand.clone();
    let three_ds_data = card
        .three_d
        .clone()
        .map(|three_d| {
            serde_json::to_value(three_d)
                .map_err(|_| errors::ConnectorError::ResponseHandlingFailed)
                .attach_printable("threeDs encoding failed Nuvei")
        })
        .transpose();

    match three_ds_data {
        Ok(authentication_data) => Some(AdditionalPaymentMethodConnectorResponse::Card {
            authentication_data,
            payment_checks: Some(payment_checks),
            card_network,
            domestic_network: None,
        }),
        Err(_) => None,
    }
}

pub fn map_notification_to_event(
    status: DmnStatus,
    transaction_type: NuveiTransactionType,
) -> Result<api_models::webhooks::IncomingWebhookEvent, error_stack::Report<errors::ConnectorError>>
{
    match (status, transaction_type) {
        (DmnStatus::Success | DmnStatus::Approved, NuveiTransactionType::Auth) => {
            Ok(api_models::webhooks::IncomingWebhookEvent::PaymentIntentAuthorizationSuccess)
        }
        (DmnStatus::Success | DmnStatus::Approved, NuveiTransactionType::Sale) => {
            Ok(api_models::webhooks::IncomingWebhookEvent::PaymentIntentSuccess)
        }
        (DmnStatus::Success | DmnStatus::Approved, NuveiTransactionType::Settle) => {
            Ok(api_models::webhooks::IncomingWebhookEvent::PaymentIntentCaptureSuccess)
        }
        (DmnStatus::Success | DmnStatus::Approved, NuveiTransactionType::Void) => {
            Ok(api_models::webhooks::IncomingWebhookEvent::PaymentIntentCancelled)
        }
        (DmnStatus::Success | DmnStatus::Approved, NuveiTransactionType::Credit) => {
            Ok(api_models::webhooks::IncomingWebhookEvent::RefundSuccess)
        }
        (DmnStatus::Error | DmnStatus::Declined, NuveiTransactionType::Auth) => {
            Ok(api_models::webhooks::IncomingWebhookEvent::PaymentIntentAuthorizationFailure)
        }
        (DmnStatus::Error | DmnStatus::Declined, NuveiTransactionType::Sale) => {
            Ok(api_models::webhooks::IncomingWebhookEvent::PaymentIntentFailure)
        }
        (DmnStatus::Error | DmnStatus::Declined, NuveiTransactionType::Settle) => {
            Ok(api_models::webhooks::IncomingWebhookEvent::PaymentIntentCaptureFailure)
        }
        (DmnStatus::Error | DmnStatus::Declined, NuveiTransactionType::Void) => {
            Ok(api_models::webhooks::IncomingWebhookEvent::PaymentIntentCancelFailure)
        }
        (DmnStatus::Error | DmnStatus::Declined, NuveiTransactionType::Credit) => {
            Ok(api_models::webhooks::IncomingWebhookEvent::RefundFailure)
        }
        (
            DmnStatus::Pending,
            NuveiTransactionType::Auth | NuveiTransactionType::Sale | NuveiTransactionType::Settle,
        ) => Ok(api_models::webhooks::IncomingWebhookEvent::PaymentIntentProcessing),
        _ => Err(errors::ConnectorError::WebhookEventTypeNotFound.into()),
    }
}

pub fn map_dispute_notification_to_event(
    dispute_code: DisputeUnifiedStatusCode,
) -> Result<api_models::webhooks::IncomingWebhookEvent, error_stack::Report<errors::ConnectorError>>
{
    match dispute_code {
        DisputeUnifiedStatusCode::FirstChargebackInitiatedByIssuer
        | DisputeUnifiedStatusCode::CreditChargebackInitiatedByIssuer
        | DisputeUnifiedStatusCode::McCollaborationInitiatedByIssuer
        | DisputeUnifiedStatusCode::FirstChargebackClosedRecall
        | DisputeUnifiedStatusCode::InquiryInitiatedByIssuer => {
            Ok(api_models::webhooks::IncomingWebhookEvent::DisputeOpened)
        }
        DisputeUnifiedStatusCode::CreditChargebackAcceptedAutomatically
        | DisputeUnifiedStatusCode::FirstChargebackAcceptedAutomatically
        | DisputeUnifiedStatusCode::FirstChargebackAcceptedAutomaticallyMcoll
        | DisputeUnifiedStatusCode::FirstChargebackAcceptedByMerchant
        | DisputeUnifiedStatusCode::FirstChargebackDisputeResponseNotAllowed
        | DisputeUnifiedStatusCode::Rdr
        | DisputeUnifiedStatusCode::McCollaborationRefundedByMerchant
        | DisputeUnifiedStatusCode::McCollaborationAutomaticAccept
        | DisputeUnifiedStatusCode::InquiryAcceptedFullRefund
        | DisputeUnifiedStatusCode::PreArbitrationAcceptedByMerchant
        | DisputeUnifiedStatusCode::PreArbitrationPartiallyAcceptedByMerchant
        | DisputeUnifiedStatusCode::PreArbitrationAutomaticallyAcceptedByMerchant
        | DisputeUnifiedStatusCode::RejectedPreArbAcceptedByMerchant
        | DisputeUnifiedStatusCode::RejectedPreArbExpiredAutoAccepted => {
            Ok(api_models::webhooks::IncomingWebhookEvent::DisputeAccepted)
        }
        DisputeUnifiedStatusCode::FirstChargebackNoResponseExpired
        | DisputeUnifiedStatusCode::FirstChargebackPartiallyAcceptedByMerchant
        | DisputeUnifiedStatusCode::FirstChargebackClosedCardholderFavour
        | DisputeUnifiedStatusCode::PreArbitrationClosedCardholderFavour
        | DisputeUnifiedStatusCode::McCollaborationClosedCardholderFavour => {
            Ok(api_models::webhooks::IncomingWebhookEvent::DisputeLost)
        }
        DisputeUnifiedStatusCode::FirstChargebackRejectedByMerchant
        | DisputeUnifiedStatusCode::FirstChargebackRejectedAutomatically
        | DisputeUnifiedStatusCode::PreArbitrationInitiatedByIssuer
        | DisputeUnifiedStatusCode::MerchantPreArbitrationRejectedByIssuer
        | DisputeUnifiedStatusCode::InquiryRespondedByMerchant
        | DisputeUnifiedStatusCode::PreArbitrationRejectedByMerchant => {
            Ok(api_models::webhooks::IncomingWebhookEvent::DisputeChallenged)
        }
        DisputeUnifiedStatusCode::FirstChargebackRejectedAutomaticallyExpired
        | DisputeUnifiedStatusCode::FirstChargebackPartiallyAcceptedByMerchantExpired
        | DisputeUnifiedStatusCode::FirstChargebackRejectedByMerchantExpired
        | DisputeUnifiedStatusCode::McCollaborationExpired
        | DisputeUnifiedStatusCode::InquiryExpired
        | DisputeUnifiedStatusCode::PreArbitrationPartiallyAcceptedByMerchantExpired
        | DisputeUnifiedStatusCode::PreArbitrationRejectedByMerchantExpired => {
            Ok(api_models::webhooks::IncomingWebhookEvent::DisputeExpired)
        }
        DisputeUnifiedStatusCode::MerchantPreArbitrationAcceptedByIssuer
        | DisputeUnifiedStatusCode::MerchantPreArbitrationPartiallyAcceptedByIssuer
        | DisputeUnifiedStatusCode::FirstChargebackClosedMerchantFavour
        | DisputeUnifiedStatusCode::McCollaborationClosedMerchantFavour
        | DisputeUnifiedStatusCode::PreArbitrationClosedMerchantFavour => {
            Ok(api_models::webhooks::IncomingWebhookEvent::DisputeWon)
        }
        DisputeUnifiedStatusCode::FirstChargebackRecalledByIssuer
        | DisputeUnifiedStatusCode::InquiryCancelledAfterRefund
        | DisputeUnifiedStatusCode::PreArbitrationClosedRecall
        | DisputeUnifiedStatusCode::CreditChargebackRecalledByIssuer => {
            Ok(api_models::webhooks::IncomingWebhookEvent::DisputeCancelled)
        }

        DisputeUnifiedStatusCode::McCollaborationPreviouslyRefundedAuto
        | DisputeUnifiedStatusCode::McCollaborationRejectedByMerchant
        | DisputeUnifiedStatusCode::InquiryAutomaticallyRejected
        | DisputeUnifiedStatusCode::InquiryPartialAcceptedPartialRefund
        | DisputeUnifiedStatusCode::InquiryUpdated => {
            Err(errors::ConnectorError::WebhookEventTypeNotFound.into())
        }
    }
}

impl From<DisputeUnifiedStatusCode> for common_enums::DisputeStage {
    fn from(code: DisputeUnifiedStatusCode) -> Self {
        match code {
            // --- PreDispute ---
            DisputeUnifiedStatusCode::Rdr
            | DisputeUnifiedStatusCode::InquiryInitiatedByIssuer
            | DisputeUnifiedStatusCode::InquiryRespondedByMerchant
            | DisputeUnifiedStatusCode::InquiryExpired
            | DisputeUnifiedStatusCode::InquiryAutomaticallyRejected
            | DisputeUnifiedStatusCode::InquiryCancelledAfterRefund
            | DisputeUnifiedStatusCode::InquiryAcceptedFullRefund
            | DisputeUnifiedStatusCode::InquiryPartialAcceptedPartialRefund
            | DisputeUnifiedStatusCode::InquiryUpdated => Self::PreDispute,

            // --- Dispute ---
            DisputeUnifiedStatusCode::FirstChargebackInitiatedByIssuer
            | DisputeUnifiedStatusCode::CreditChargebackInitiatedByIssuer
            | DisputeUnifiedStatusCode::FirstChargebackNoResponseExpired
            | DisputeUnifiedStatusCode::FirstChargebackAcceptedByMerchant
            | DisputeUnifiedStatusCode::FirstChargebackAcceptedAutomatically
            | DisputeUnifiedStatusCode::FirstChargebackAcceptedAutomaticallyMcoll
            | DisputeUnifiedStatusCode::FirstChargebackPartiallyAcceptedByMerchant
            | DisputeUnifiedStatusCode::FirstChargebackPartiallyAcceptedByMerchantExpired
            | DisputeUnifiedStatusCode::FirstChargebackRejectedByMerchant
            | DisputeUnifiedStatusCode::FirstChargebackRejectedByMerchantExpired
            | DisputeUnifiedStatusCode::FirstChargebackRejectedAutomatically
            | DisputeUnifiedStatusCode::FirstChargebackRejectedAutomaticallyExpired
            | DisputeUnifiedStatusCode::FirstChargebackClosedMerchantFavour
            | DisputeUnifiedStatusCode::FirstChargebackClosedCardholderFavour
            | DisputeUnifiedStatusCode::FirstChargebackClosedRecall
            | DisputeUnifiedStatusCode::FirstChargebackRecalledByIssuer
            | DisputeUnifiedStatusCode::FirstChargebackDisputeResponseNotAllowed
            | DisputeUnifiedStatusCode::McCollaborationInitiatedByIssuer
            | DisputeUnifiedStatusCode::McCollaborationPreviouslyRefundedAuto
            | DisputeUnifiedStatusCode::McCollaborationRefundedByMerchant
            | DisputeUnifiedStatusCode::McCollaborationExpired
            | DisputeUnifiedStatusCode::McCollaborationRejectedByMerchant
            | DisputeUnifiedStatusCode::McCollaborationAutomaticAccept
            | DisputeUnifiedStatusCode::McCollaborationClosedMerchantFavour
            | DisputeUnifiedStatusCode::McCollaborationClosedCardholderFavour
            | DisputeUnifiedStatusCode::CreditChargebackAcceptedAutomatically => Self::Dispute,

            // --- PreArbitration ---
            DisputeUnifiedStatusCode::PreArbitrationInitiatedByIssuer
            | DisputeUnifiedStatusCode::MerchantPreArbitrationAcceptedByIssuer
            | DisputeUnifiedStatusCode::MerchantPreArbitrationRejectedByIssuer
            | DisputeUnifiedStatusCode::MerchantPreArbitrationPartiallyAcceptedByIssuer
            | DisputeUnifiedStatusCode::PreArbitrationClosedMerchantFavour
            | DisputeUnifiedStatusCode::PreArbitrationClosedCardholderFavour
            | DisputeUnifiedStatusCode::PreArbitrationAcceptedByMerchant
            | DisputeUnifiedStatusCode::PreArbitrationPartiallyAcceptedByMerchant
            | DisputeUnifiedStatusCode::PreArbitrationPartiallyAcceptedByMerchantExpired
            | DisputeUnifiedStatusCode::PreArbitrationRejectedByMerchant
            | DisputeUnifiedStatusCode::PreArbitrationRejectedByMerchantExpired
            | DisputeUnifiedStatusCode::PreArbitrationAutomaticallyAcceptedByMerchant
            | DisputeUnifiedStatusCode::PreArbitrationClosedRecall
            | DisputeUnifiedStatusCode::RejectedPreArbAcceptedByMerchant
            | DisputeUnifiedStatusCode::RejectedPreArbExpiredAutoAccepted => Self::PreArbitration,

            // --- DisputeReversal ---
            DisputeUnifiedStatusCode::CreditChargebackRecalledByIssuer => Self::DisputeReversal,
        }
    }
}<|MERGE_RESOLUTION|>--- conflicted
+++ resolved
@@ -1,15 +1,9 @@
-<<<<<<< HEAD
 use common_enums::{enums, CaptureMethod, FutureUsage, GooglePayCardFundingSource, PaymentChannel};
-use common_types::payments::{
-    ApplePayPaymentData, ApplePayPredecryptData, GPayPredecryptData, GpayTokenizationData,
-=======
-use common_enums::{enums, CaptureMethod, FutureUsage, PaymentChannel};
 use common_types::{
     payments::{
         ApplePayPaymentData, ApplePayPredecryptData, GPayPredecryptData, GpayTokenizationData,
     },
     primitive_wrappers,
->>>>>>> efab34f0
 };
 use common_utils::{
     crypto::{self, GenerateDigest},
