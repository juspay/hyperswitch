--- conflicted
+++ resolved
@@ -1,9 +1,5 @@
-<<<<<<< HEAD
 use common_enums::{enums, CaptureMethod, FutureUsage, PaymentChannel};
-=======
-use common_enums::{enums, CaptureMethod, PaymentChannel};
 use common_types::payments::{ApplePayPaymentData, GpayTokenizationData};
->>>>>>> f5db0035
 use common_utils::{
     crypto::{self, GenerateDigest},
     date_time,
@@ -16,11 +12,7 @@
 };
 use error_stack::ResultExt;
 use hyperswitch_domain_models::{
-<<<<<<< HEAD
-=======
     address::Address,
-    mandates::{MandateData, MandateDataType},
->>>>>>> f5db0035
     payment_method_data::{
         self, ApplePayWalletData, BankRedirectData, GooglePayWalletData, PayLaterData,
         PaymentMethodData, WalletData,
@@ -103,12 +95,8 @@
     fn get_is_partial_approval(&self) -> Option<PartialApprovalFlag>;
     fn get_order_tax_amount(
         &self,
-<<<<<<< HEAD
-    ) -> Result<Option<i64>, error_stack::Report<errors::ConnectorError>>;
+    ) -> Result<Option<MinorUnit>, error_stack::Report<errors::ConnectorError>>;
     fn is_customer_initiated_mandate_payment(&self) -> bool;
-=======
-    ) -> Result<Option<MinorUnit>, error_stack::Report<errors::ConnectorError>>;
->>>>>>> f5db0035
 }
 
 impl NuveiAuthorizePreprocessingCommon for SetupMandateRequestData {
@@ -160,10 +148,6 @@
         self.capture_method
     }
 
-    fn get_amount_required(&self) -> Result<i64, error_stack::Report<errors::ConnectorError>> {
-        Ok(self.amount.unwrap_or(0))
-    }
-
     fn get_currency_required(
         &self,
     ) -> Result<enums::Currency, error_stack::Report<errors::ConnectorError>> {
@@ -176,8 +160,19 @@
     }
     fn get_order_tax_amount(
         &self,
-    ) -> Result<Option<i64>, error_stack::Report<errors::ConnectorError>> {
+    ) -> Result<Option<MinorUnit>, error_stack::Report<errors::ConnectorError>> {
         Ok(None)
+    }
+
+    fn get_minor_amount_required(
+        &self,
+    ) -> Result<MinorUnit, error_stack::Report<errors::ConnectorError>> {
+        self.minor_amount.ok_or_else(missing_field_err("minor_amount"))
+    }
+
+    fn get_is_partial_approval(&self) -> Option<PartialApprovalFlag> {
+        self.enable_partial_authorization
+            .map(PartialApprovalFlag::from)
     }
 
     fn get_email_required(&self) -> Result<Email, error_stack::Report<errors::ConnectorError>> {
@@ -250,15 +245,12 @@
     fn get_email_required(&self) -> Result<Email, error_stack::Report<errors::ConnectorError>> {
         self.get_email()
     }
-<<<<<<< HEAD
     fn is_customer_initiated_mandate_payment(&self) -> bool {
         (self.customer_acceptance.is_some() || self.setup_mandate_details.is_some()) && self.setup_future_usage == Some(FutureUsage::OffSession)
-=======
-
+    }
     fn get_is_partial_approval(&self) -> Option<PartialApprovalFlag> {
         self.enable_partial_authorization
             .map(PartialApprovalFlag::from)
->>>>>>> f5db0035
     }
 }
 
@@ -1519,6 +1511,13 @@
             item.get_optional_shipping().map(|address| address.into());
 
         let billing_address: Option<BillingAddress> = address.map(|ref address| address.into());
+
+        let device_details = if request_data.device_details.ip_address.clone().expose().is_empty() {
+            DeviceDetails::foreign_try_from(&item.request.get_browser_info())?
+        } else {
+            request_data.device_details.clone()
+        };
+
         Ok(Self {
             is_rebilling: request_data.is_rebilling,
             user_token_id: item.customer_id.clone(),
@@ -1526,19 +1525,14 @@
             payment_option: request_data.payment_option,
             billing_address,
             shipping_address,
-            device_details: DeviceDetails::foreign_try_from(
-                &item.request.get_browser_info().clone(),
-            )?,
+            device_details,
             url_details: Some(UrlDetails {
                 success_url: return_url.clone(),
                 failure_url: return_url.clone(),
                 pending_url: return_url.clone(),
             }),
             amount_details,
-<<<<<<< HEAD
-=======
             is_partial_approval: item.request.get_is_partial_approval(),
->>>>>>> f5db0035
             ..request
         })
     }
@@ -1644,7 +1638,6 @@
             three_d,
             card_holder_name: item.get_optional_billing_full_name(),
         }),
-
         is_moto,
         ..Default::default()
     })
@@ -2228,7 +2221,6 @@
             response: Ok(create_transaction_response(
                 &item.response,
                 redirection_data,
-                item.http_code,
                 Some(ip_address),
             )?),
             connector_response: connector_response_data,
@@ -2287,11 +2279,7 @@
 fn create_transaction_response(
     response: &NuveiPaymentsResponse,
     redirection_data: Option<RedirectForm>,
-<<<<<<< HEAD
-    http_code: u16,
     ip_address: Option<String>,
-=======
->>>>>>> f5db0035
 ) -> Result<PaymentsResponseData, error_stack::Report<errors::ConnectorError>> {
     Ok(PaymentsResponseData::TransactionResponse {
         resource_id: response
@@ -2357,7 +2345,8 @@
         let (status, redirection_data, connector_response_data) =
             process_nuvei_payment_response(&item, amount)?;
 
-<<<<<<< HEAD
+        let (amount_captured, minor_amount_capturable) = item.response.get_amount_captured()?;
+
         let ip_address = item
             .data
             .request
@@ -2366,16 +2355,6 @@
             .ip_address.map(|ip| ip.to_string())
             });
 
-        Ok(Self {
-            status,
-            response: Ok(create_transaction_response(
-                &item.response,
-                redirection_data,
-                item.http_code,
-                ip_address,
-            )?),
-=======
-        let (amount_captured, minor_amount_capturable) = item.response.get_amount_captured()?;
         Ok(Self {
             status,
             response: if let Some(err) = build_error_response(&item.response, item.http_code) {
@@ -2384,11 +2363,11 @@
                 Ok(create_transaction_response(
                     &item.response,
                     redirection_data,
+                    ip_address,
                 )?)
             },
             amount_captured,
             minor_amount_capturable,
->>>>>>> f5db0035
             connector_response: connector_response_data,
             ..item.data
         })
@@ -2418,25 +2397,17 @@
         let (amount_captured, minor_amount_capturable) = item.response.get_amount_captured()?;
         Ok(Self {
             status,
-<<<<<<< HEAD
-            response: Ok(create_transaction_response(
-                &item.response,
-                redirection_data,
-                item.http_code,
-                None,
-            )?),
-=======
             response: if let Some(err) = build_error_response(&item.response, item.http_code) {
                 Err(err)
             } else {
                 Ok(create_transaction_response(
                     &item.response,
                     redirection_data,
+                    None,
                 )?)
             },
             amount_captured,
             minor_amount_capturable,
->>>>>>> f5db0035
             connector_response: connector_response_data,
             ..item.data
         })
@@ -2548,7 +2519,6 @@
                 None
             };
 
-<<<<<<< HEAD
             let ip_address = data
                 .recurring_mandate_payment_data
                 .as_ref()
@@ -2564,8 +2534,6 @@
                 })?
                 .to_owned();
 
-=======
->>>>>>> f5db0035
             Ok(Self {
                 related_transaction_id,
                 device_details: DeviceDetails {
