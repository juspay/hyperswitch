--- conflicted
+++ resolved
@@ -435,6 +435,16 @@
     javascript_enabled: bool,
     #[serde(rename = "@deviceChannel")]
     device_channel: String,
+    #[serde(rename = "@challengePreference")]
+    challenge_preference: ChallengePreference,
+}
+
+#[derive(Debug, Serialize, Deserialize)]
+#[serde(rename_all = "camelCase")]
+enum ChallengePreference {
+    NoChallengeRequested,
+    ChallengeRequested,
+    ChallengeMandated,
 }
 
 #[derive(Debug, Clone, Serialize, Deserialize, PartialEq)]
@@ -592,9 +602,6 @@
     Refund,
 }
 
-<<<<<<< HEAD
-impl TryFrom<(&Card, Option<enums::CaptureMethod>, Option<Session>)> for PaymentDetails {
-=======
 #[derive(Debug, Serialize, Deserialize)]
 #[serde(untagged)]
 pub enum WorldpayxmlSyncResponse {
@@ -602,8 +609,7 @@
     Payment(Box<PaymentService>),
 }
 
-impl TryFrom<(&Card, Option<enums::CaptureMethod>)> for PaymentDetails {
->>>>>>> 5b7e1f3b
+impl TryFrom<(&Card, Option<enums::CaptureMethod>, Option<Session>)> for PaymentDetails {
     type Error = error_stack::Report<errors::ConnectorError>;
     fn try_from(
         (card_data, capture_method, session): (
@@ -641,139 +647,6 @@
     fn try_from(
         (gpay_data, capture_method): (&GooglePayWalletData, Option<enums::CaptureMethod>),
     ) -> Result<Self, Self::Error> {
-<<<<<<< HEAD
-        let authorize_data = item.0;
-        let card_data = item.1;
-        let auth = WorldpayxmlAuthType::try_from(&authorize_data.router_data.connector_auth_type)
-            .change_context(errors::ConnectorError::FailedToObtainAuthType)?;
-
-        let order_code = if authorize_data
-            .router_data
-            .connector_request_reference_id
-            .len()
-            <= worldpayxml_constants::MAX_PAYMENT_REFERENCE_ID_LENGTH
-        {
-            Ok(authorize_data
-                .router_data
-                .connector_request_reference_id
-                .clone())
-        } else {
-            Err(errors::ConnectorError::MaxFieldLengthViolated {
-                connector: "Worldpayxml".to_string(),
-                field_name: "order_code".to_string(),
-                max_length: worldpayxml_constants::MAX_PAYMENT_REFERENCE_ID_LENGTH,
-                received_length: authorize_data
-                    .router_data
-                    .connector_request_reference_id
-                    .len(),
-            })
-        }?;
-
-        let capture_delay = if authorize_data.router_data.request.is_auto_capture()? {
-            Some(AutoCapture::On)
-        } else {
-            Some(AutoCapture::Off)
-        };
-        let description = authorize_data.router_data.description.clone().ok_or(
-            errors::ConnectorError::MissingRequiredField {
-                field_name: "description",
-            },
-        )?;
-
-        let is_three_ds = authorize_data.router_data.is_three_ds();
-        let (additional_threeds_data, session, accept_header, user_agent_header) =
-            if is_three_ds {
-                let additional_threeds_data = Some(AdditionalThreeDSData {
-                    df_reference_id: None,
-                    javascript_enabled: false,
-                    device_channel: "Browser".to_string(),
-                });
-                let browser_info = authorize_data.router_data.request.get_browser_info()?;
-                let accept_header = browser_info.accept_header.ok_or(
-                    errors::ConnectorError::MissingRequiredField {
-                        field_name: "browser_info.accept_header",
-                    },
-                )?;
-                let user_agent_header = browser_info.user_agent.ok_or(
-                    errors::ConnectorError::MissingRequiredField {
-                        field_name: "browser_info.user_agent",
-                    },
-                )?;
-
-                let session = Some(Session {
-                    id: authorize_data
-                        .router_data
-                        .connector_request_reference_id
-                        .clone(),
-                    shopper_ip_address: authorize_data.router_data.request.get_ip_address()?,
-                });
-
-                (
-                    additional_threeds_data,
-                    session,
-                    Some(accept_header),
-                    Some(user_agent_header),
-                )
-            } else {
-                let accept_header = authorize_data
-                    .router_data
-                    .request
-                    .browser_info
-                    .as_ref()
-                    .and_then(|info| info.accept_header.clone());
-                let user_agent_header = authorize_data
-                    .router_data
-                    .request
-                    .browser_info
-                    .as_ref()
-                    .and_then(|info| info.user_agent.clone());
-
-                (None, None, accept_header, user_agent_header)
-            };
-
-        let exponent = authorize_data
-            .router_data
-            .request
-            .currency
-            .number_of_digits_after_decimal_point()
-            .to_string();
-        let amount = WorldpayXmlAmount {
-            currency_code: authorize_data.router_data.request.currency.to_owned(),
-            exponent,
-            value: authorize_data.amount.to_owned(),
-        };
-        let shopper =
-            get_shopper_details(authorize_data.router_data, accept_header, user_agent_header)?;
-        let billing_address = authorize_data
-            .router_data
-            .get_optional_billing()
-            .and_then(get_address_details);
-        let shipping_address = authorize_data
-            .router_data
-            .get_optional_shipping()
-            .and_then(get_address_details);
-
-        let payment_details = PaymentDetails::try_from((
-            card_data,
-            authorize_data.router_data.request.capture_method,
-            session,
-        ))?;
-        let submit = Some(Submit {
-            order: Order {
-                order_code,
-                capture_delay,
-                description: Some(description),
-                amount: Some(amount),
-                payment_details: Some(payment_details),
-                shopper,
-                shipping_address,
-                billing_address,
-                additional_threeds_data,
-                info_threed_secure: None,
-                session: None,
-            },
-        });
-=======
         let token_string = gpay_data
             .tokenization_data
             .get_encrypted_google_pay_token()
@@ -784,7 +657,6 @@
 
         let parsed_token = serde_json::from_str::<GooglePayData>(&token_string)
             .change_context(errors::ConnectorError::ParsingFailed)?;
->>>>>>> 5b7e1f3b
 
         Ok(Self {
             action: if connector_utils::is_manual_capture(capture_method) {
@@ -797,6 +669,7 @@
                 signature: parsed_token.signature,
                 signed_message: parsed_token.signed_message.clone(),
             }),
+            session: None,
         })
     }
 }
@@ -884,17 +757,6 @@
     fn try_from(
         item: &WorldpayxmlRouterData<&PaymentsAuthorizeRouterData>,
     ) -> Result<Self, Self::Error> {
-<<<<<<< HEAD
-        match item.router_data.request.payment_method_data.clone() {
-            PaymentMethodData::Card(req_card) => Self::try_from((item, &req_card)),
-=======
-        if item.router_data.is_three_ds() {
-            Err(errors::ConnectorError::NotSupported {
-                message: "Card 3DS".to_string(),
-                connector: "Worldpayxml",
-            })?
-        };
-
         let auth = WorldpayxmlAuthType::try_from(&item.router_data.connector_auth_type)
             .change_context(errors::ConnectorError::FailedToObtainAuthType)?;
 
@@ -921,41 +783,89 @@
                 field_name: "description",
             },
         )?;
+
+        let is_three_ds = item.router_data.is_three_ds();
+        let (additional_threeds_data, session, accept_header, user_agent_header) =
+            if is_three_ds {
+                let additional_threeds_data = Some(AdditionalThreeDSData {
+                    df_reference_id: None,
+                    javascript_enabled: false,
+                    device_channel: "Browser".to_string(),
+                    challenge_preference: ChallengePreference::ChallengeRequested,
+                });
+                let browser_info = item.router_data.request.get_browser_info()?;
+                let accept_header = browser_info.accept_header.ok_or(
+                    errors::ConnectorError::MissingRequiredField {
+                        field_name: "browser_info.accept_header",
+                    },
+                )?;
+                let user_agent_header = browser_info.user_agent.ok_or(
+                    errors::ConnectorError::MissingRequiredField {
+                        field_name: "browser_info.user_agent",
+                    },
+                )?;
+
+                let session = Some(Session {
+                    id: item.router_data.connector_request_reference_id.clone(),
+                    shopper_ip_address: item.router_data.request.get_ip_address()?,
+                });
+
+                (
+                    additional_threeds_data,
+                    session,
+                    Some(accept_header),
+                    Some(user_agent_header),
+                )
+            } else {
+                let accept_header = item
+                    .router_data
+                    .request
+                    .browser_info
+                    .as_ref()
+                    .and_then(|info| info.accept_header.clone());
+                let user_agent_header = item
+                    .router_data
+                    .request
+                    .browser_info
+                    .as_ref()
+                    .and_then(|info| info.user_agent.clone());
+
+                (None, None, accept_header, user_agent_header)
+            };
+
         let exponent = item
             .router_data
             .request
             .currency
             .number_of_digits_after_decimal_point()
             .to_string();
-
         let amount = WorldpayXmlAmount {
             currency_code: item.router_data.request.currency.to_owned(),
             exponent,
             value: item.amount.to_owned(),
         };
-
-        let shopper = get_shopper_details(item.router_data);
+        let shopper = get_shopper_details(item.router_data, accept_header, user_agent_header)?;
         let billing_address = item
             .router_data
             .get_optional_billing()
             .and_then(get_address_details);
-
         let shipping_address = item
             .router_data
             .get_optional_shipping()
             .and_then(get_address_details);
 
         let payment_details = match item.router_data.request.payment_method_data.clone() {
-            PaymentMethodData::Card(req_card) => {
-                PaymentDetails::try_from((&req_card, item.router_data.request.capture_method))?
-            }
+            PaymentMethodData::Card(req_card) => PaymentDetails::try_from((
+                &req_card,
+                item.router_data.request.capture_method,
+                session,
+            ))?,
             PaymentMethodData::Wallet(WalletData::GooglePay(google_pay_data)) => {
                 PaymentDetails::try_from((
                     &google_pay_data,
                     item.router_data.request.capture_method,
                 ))?
             }
->>>>>>> 5b7e1f3b
             _ => Err(errors::ConnectorError::NotImplemented(
                 connector_utils::get_unimplemented_payment_method_error_message("Worldpayxml"),
             ))?,
@@ -965,12 +875,15 @@
             order: Order {
                 order_code,
                 capture_delay,
-                description,
-                amount,
-                payment_details,
+                description: Some(description),
+                amount: Some(amount),
+                payment_details: Some(payment_details),
                 shopper,
+                shipping_address,
                 billing_address,
-                shipping_address,
+                additional_threeds_data,
+                info_threed_secure: None,
+                session: None,
             },
         });
 
