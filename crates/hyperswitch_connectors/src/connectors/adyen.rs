--- conflicted
+++ resolved
@@ -332,14 +332,10 @@
                 | PaymentMethodType::LocalBankRedirect
                 | PaymentMethodType::OpenBankingPIS
                 | PaymentMethodType::InstantBankTransfer
-<<<<<<< HEAD
                 | PaymentMethodType::InstantBankTransferFinland
                 | PaymentMethodType::InstantBankTransferPoland
-                | PaymentMethodType::SepaBankTransfer => {
-=======
                 | PaymentMethodType::SepaBankTransfer
                 | PaymentMethodType::RevolutPay => {
->>>>>>> 4c73d748
                     capture_method_not_supported!(connector, capture_method, payment_method_type)
                 }
             },
