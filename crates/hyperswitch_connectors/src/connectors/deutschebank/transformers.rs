--- conflicted
+++ resolved
@@ -395,26 +395,6 @@
                 status: match item.data.request.is_auto_capture()? {
                     true => common_enums::AttemptStatus::Charged,
                     false => common_enums::AttemptStatus::Authorized,
-<<<<<<< HEAD
-                }
-            } else {
-                common_enums::AttemptStatus::Failure
-            },
-            response: Ok(PaymentsResponseData::TransactionResponse {
-                resource_id: ResponseId::ConnectorTransactionId(item.response.tx_id),
-                redirection_data: Box::new(None),
-                mandate_reference: Box::new(None),
-                connector_metadata: None,
-                network_txn_id: None,
-                connector_response_reference_id: None,
-                incremental_authorization_allowed: None,
-                charge_id: None,
-                overcapture_applied: None,
-                maximum_capturable_amount: None,
-            }),
-            ..item.data
-        })
-=======
                 },
                 response: Ok(PaymentsResponseData::TransactionResponse {
                     resource_id: ResponseId::ConnectorTransactionId(item.response.tx_id),
@@ -425,6 +405,8 @@
                     connector_response_reference_id: None,
                     incremental_authorization_allowed: None,
                     charge_id: None,
+                    overcapture_applied: None,
+                maximum_capturable_amount: None,
                 }),
                 ..item.data
             })
@@ -439,7 +421,6 @@
                 ..item.data
             })
         }
->>>>>>> da464276
     }
 }
 
@@ -628,26 +609,6 @@
                 status: match item.data.request.is_auto_capture()? {
                     true => common_enums::AttemptStatus::Charged,
                     false => common_enums::AttemptStatus::Authorized,
-<<<<<<< HEAD
-                }
-            } else {
-                common_enums::AttemptStatus::Failure
-            },
-            response: Ok(PaymentsResponseData::TransactionResponse {
-                resource_id: ResponseId::ConnectorTransactionId(item.response.tx_id),
-                redirection_data: Box::new(None),
-                mandate_reference: Box::new(None),
-                connector_metadata: None,
-                network_txn_id: None,
-                connector_response_reference_id: None,
-                incremental_authorization_allowed: None,
-                charge_id: None,
-                overcapture_applied: None,
-                maximum_capturable_amount: None,
-            }),
-            ..item.data
-        })
-=======
                 },
                 response: Ok(PaymentsResponseData::TransactionResponse {
                     resource_id: ResponseId::ConnectorTransactionId(item.response.tx_id),
@@ -658,6 +619,8 @@
                     connector_response_reference_id: None,
                     incremental_authorization_allowed: None,
                     charge_id: None,
+                    overcapture_applied: None,
+                maximum_capturable_amount: None,
                 }),
                 ..item.data
             })
@@ -672,7 +635,6 @@
                 ..item.data
             })
         }
->>>>>>> da464276
     }
 }
 
@@ -719,28 +681,6 @@
             PaymentsResponseData,
         >,
     ) -> Result<Self, Self::Error> {
-<<<<<<< HEAD
-        Ok(Self {
-            response: Ok(PaymentsResponseData::TransactionResponse {
-                resource_id: ResponseId::ConnectorTransactionId(item.response.tx_id),
-                redirection_data: Box::new(None),
-                mandate_reference: Box::new(None),
-                connector_metadata: None,
-                network_txn_id: None,
-                connector_response_reference_id: None,
-                incremental_authorization_allowed: None,
-                charge_id: None,
-                overcapture_applied: None,
-                maximum_capturable_amount: None,
-            }),
-            status: if item.response.rc == "0" {
-                common_enums::AttemptStatus::Charged
-            } else {
-                common_enums::AttemptStatus::Failure
-            },
-            ..item.data
-        })
-=======
         let response_code = item.response.rc.clone();
         if is_response_success(&response_code) {
             Ok(Self {
@@ -754,6 +694,8 @@
                     connector_response_reference_id: None,
                     incremental_authorization_allowed: None,
                     charge_id: None,
+                    overcapture_applied: None,
+                maximum_capturable_amount: None,
                 }),
                 ..item.data
             })
@@ -768,7 +710,6 @@
                 ..item.data
             })
         }
->>>>>>> da464276
     }
 }
 
