use api_models::{payouts, webhooks};
use common_enums::enums;
use common_utils::pii;
use error_stack::{report, ResultExt};
use hyperswitch_domain_models::types;
use hyperswitch_interfaces::errors::ConnectorError;
use masking::Secret;
use serde::{Deserialize, Serialize};

use super::{AdyenPlatformRouterData, Error};
use crate::{
    connectors::adyen::transformers as adyen,
    types::PayoutsResponseRouterData,
    utils::{self, AddressDetailsData, PayoutsData as _, RouterData as _},
};

#[derive(Debug, Default, Serialize, Deserialize)]
pub struct AdyenPlatformConnectorMetadataObject {
    source_balance_account: Option<Secret<String>>,
}

impl TryFrom<&Option<pii::SecretSerdeValue>> for AdyenPlatformConnectorMetadataObject {
    type Error = Error;
    fn try_from(meta_data: &Option<pii::SecretSerdeValue>) -> Result<Self, Self::Error> {
        let metadata: Self = utils::to_connector_meta_from_secret::<Self>(meta_data.clone())
            .change_context(ConnectorError::InvalidConnectorConfig { config: "metadata" })?;
        Ok(metadata)
    }
}

#[serde_with::skip_serializing_none]
#[derive(Debug, Serialize)]
#[serde(rename_all = "camelCase")]
pub struct AdyenTransferRequest {
    amount: adyen::Amount,
    balance_account_id: Secret<String>,
    category: AdyenPayoutMethod,
    counterparty: AdyenPayoutMethodDetails,
    priority: Option<AdyenPayoutPriority>,
    reference: String,
    reference_for_beneficiary: String,
    description: Option<String>,
}

#[derive(Debug, Serialize, Deserialize)]
#[serde(rename_all = "camelCase")]
pub enum AdyenPayoutMethod {
    Bank,
    Card,
}

#[derive(Debug, Serialize)]
#[serde(rename_all = "camelCase")]
pub enum AdyenPayoutMethodDetails {
    BankAccount(AdyenBankAccountDetails),
    Card(AdyenCardDetails),
    #[serde(rename = "card")]
    CardToken(AdyenCardTokenDetails),
}

#[derive(Debug, Serialize, Deserialize)]
#[serde(rename_all = "camelCase")]
pub struct AdyenBankAccountDetails {
    account_holder: AdyenAccountHolder,
    account_identification: AdyenBankAccountIdentification,
}

#[derive(Debug, Serialize, Deserialize)]
#[serde(rename_all = "camelCase")]
pub struct AdyenAccountHolder {
    address: AdyenAddress,
    first_name: Option<Secret<String>>,
    last_name: Option<Secret<String>>,
    full_name: Option<Secret<String>>,
    #[serde(rename = "reference")]
    customer_id: Option<String>,
    #[serde(rename = "type")]
    entity_type: Option<EntityType>,
}

#[serde_with::skip_serializing_none]
#[derive(Default, Debug, Serialize, Deserialize)]
#[serde(rename_all = "camelCase")]
pub struct AdyenAddress {
    line1: Secret<String>,
    line2: Secret<String>,
    postal_code: Option<Secret<String>>,
    state_or_province: Option<Secret<String>>,
    city: String,
    country: enums::CountryAlpha2,
}

#[derive(Debug, Serialize, Deserialize)]
pub struct AdyenBankAccountIdentification {
    #[serde(rename = "type")]
    bank_type: String,
    #[serde(flatten)]
    account_details: AdyenBankAccountIdentificationDetails,
}

#[derive(Debug, Serialize, Deserialize)]
#[serde(untagged)]
pub enum AdyenBankAccountIdentificationDetails {
    Sepa(SepaDetails),
}

#[derive(Debug, Serialize, Deserialize)]
pub struct SepaDetails {
    iban: Secret<String>,
}

#[derive(Debug, Serialize)]
#[serde(rename_all = "camelCase")]
pub struct AdyenCardDetails {
    card_holder: AdyenAccountHolder,
    card_identification: AdyenCardIdentification,
}

#[derive(Debug, Serialize)]
#[serde(rename_all = "camelCase")]
pub struct AdyenCardIdentification {
    #[serde(rename = "number")]
    card_number: cards::CardNumber,
    expiry_month: Secret<String>,
    expiry_year: Secret<String>,
    issue_number: Option<String>,
    start_month: Option<String>,
    start_year: Option<String>,
}

#[derive(Debug, Serialize)]
#[serde(rename_all = "camelCase")]
pub struct AdyenCardTokenDetails {
    card_holder: AdyenAccountHolder,
    card_identification: AdyenCardTokenIdentification,
}

#[derive(Debug, Serialize)]
#[serde(rename_all = "camelCase")]
pub struct AdyenCardTokenIdentification {
    stored_payment_method_id: Secret<String>,
}

#[derive(Debug, Serialize, Deserialize)]
#[serde(rename_all = "camelCase")]
pub enum AdyenPayoutPriority {
    Instant,
    Fast,
    Regular,
    Wire,
    CrossBorder,
    Internal,
}

#[derive(Debug, Serialize, Deserialize)]
#[serde(rename_all = "lowercase")]
pub enum EntityType {
    Individual,
    Organization,
    Unknown,
}

#[derive(Debug, Serialize, Deserialize)]
#[serde(rename_all = "camelCase")]
pub struct AdyenTransferResponse {
    id: String,
    account_holder: AdyenPlatformAccountHolder,
    amount: adyen::Amount,
    balance_account: AdyenBalanceAccount,
    category: AdyenPayoutMethod,
    category_data: Option<AdyenCategoryData>,
    direction: AdyenTransactionDirection,
    reference: String,
    reference_for_beneficiary: String,
    status: AdyenTransferStatus,
    #[serde(rename = "type")]
    transaction_type: AdyenTransactionType,
    reason: String,
}

#[derive(Debug, Serialize, Deserialize)]
pub struct AdyenPlatformAccountHolder {
    description: String,
    id: String,
}

#[derive(Debug, Serialize, Deserialize)]
pub struct AdyenCategoryData {
    priority: AdyenPayoutPriority,
    #[serde(rename = "type")]
    category: AdyenPayoutMethod,
}

#[derive(Debug, Serialize, Deserialize)]
pub struct AdyenBalanceAccount {
    description: String,
    id: String,
}

#[derive(Debug, Serialize, Deserialize)]
#[serde(rename_all = "lowercase")]
pub enum AdyenTransactionDirection {
    Incoming,
    Outgoing,
}

#[derive(Debug, Serialize, Deserialize)]
#[serde(rename_all = "lowercase")]
pub enum AdyenTransferStatus {
    Authorised,
    Refused,
    Error,
}

#[derive(Debug, Serialize, Deserialize)]
#[serde(rename_all = "camelCase")]
pub enum AdyenTransactionType {
    BankTransfer,
    CardTransfer,
    InternalTransfer,
    Payment,
    Refund,
}

impl TryFrom<&hyperswitch_domain_models::address::AddressDetails> for AdyenAddress {
    type Error = Error;

    fn try_from(
        address: &hyperswitch_domain_models::address::AddressDetails,
    ) -> Result<Self, Self::Error> {
        let line1 = address
            .get_line1()
            .change_context(ConnectorError::MissingRequiredField {
                field_name: "billing.address.line1",
            })?
            .clone();
        let line2 = address
            .get_line2()
            .change_context(ConnectorError::MissingRequiredField {
                field_name: "billing.address.line2",
            })?
            .clone();
        Ok(Self {
            line1,
            line2,
            postal_code: address.get_optional_zip(),
            state_or_province: address.get_optional_state(),
            city: address.get_city()?.to_owned(),
            country: address.get_country()?.to_owned(),
        })
    }
}

impl<F> TryFrom<(&types::PayoutsRouterData<F>, enums::PayoutType)> for AdyenAccountHolder {
    type Error = Error;

    fn try_from(
        (router_data, payout_type): (&types::PayoutsRouterData<F>, enums::PayoutType),
    ) -> Result<Self, Self::Error> {
        let billing_address = router_data.get_billing_address()?;
        let (first_name, last_name, full_name) = match payout_type {
            enums::PayoutType::Card => (
                Some(router_data.get_billing_first_name()?),
                Some(router_data.get_billing_last_name()?),
                None,
            ),
            enums::PayoutType::Bank => (None, None, Some(router_data.get_billing_full_name()?)),
            _ => Err(ConnectorError::NotSupported {
                message: "Payout method not supported".to_string(),
                connector: "Adyen",
            })?,
        };
        Ok(Self {
            address: billing_address.try_into()?,
            first_name,
            last_name,
            full_name,
            customer_id: Some(router_data.get_customer_id()?.get_string_repr().to_owned()),
            entity_type: Some(EntityType::from(router_data.request.entity_type)),
        })
    }
}

impl<F> TryFrom<&AdyenPlatformRouterData<&types::PayoutsRouterData<F>>> for AdyenTransferRequest {
    type Error = Error;
    fn try_from(
        item: &AdyenPlatformRouterData<&types::PayoutsRouterData<F>>,
    ) -> Result<Self, Self::Error> {
        let request = &item.router_data.request;
        let (counterparty, priority) = match item.router_data.get_payout_method_data()? {
            payouts::PayoutMethodData::Wallet(_) => Err(ConnectorError::NotImplemented(
                utils::get_unimplemented_payment_method_error_message("Adyenplatform"),
            ))?,
            payouts::PayoutMethodData::Card(c) => {
                let card_holder: AdyenAccountHolder =
                    (item.router_data, enums::PayoutType::Card).try_into()?;
                let card_identification = AdyenCardIdentification {
                    card_number: c.card_number,
                    expiry_month: c.expiry_month,
                    expiry_year: c.expiry_year,
                    issue_number: None,
                    start_month: None,
                    start_year: None,
                };
                let counterparty = AdyenPayoutMethodDetails::Card(AdyenCardDetails {
                    card_holder,
                    card_identification,
                });
                (counterparty, None)
            }
            payouts::PayoutMethodData::Bank(bd) => {
                let account_holder: AdyenAccountHolder =
                    (item.router_data, enums::PayoutType::Bank).try_into()?;
                let bank_details = match bd {
                    payouts::Bank::Sepa(b) => AdyenBankAccountIdentification {
                        bank_type: "iban".to_string(),
                        account_details: AdyenBankAccountIdentificationDetails::Sepa(SepaDetails {
                            iban: b.iban,
                        }),
                    },
                    payouts::Bank::Ach(..) => Err(ConnectorError::NotSupported {
                        message: "Bank transfer via ACH is not supported".to_string(),
                        connector: "Adyenplatform",
                    })?,
                    payouts::Bank::Bacs(..) => Err(ConnectorError::NotSupported {
                        message: "Bank transfer via Bacs is not supported".to_string(),
                        connector: "Adyenplatform",
                    })?,
                    payouts::Bank::Pix(..) => Err(ConnectorError::NotSupported {
                        message: "Bank transfer via Pix is not supported".to_string(),
                        connector: "Adyenplatform",
                    })?,
                };
                let counterparty = AdyenPayoutMethodDetails::BankAccount(AdyenBankAccountDetails {
                    account_holder,
                    account_identification: bank_details,
                });
                let priority = request
                    .priority
                    .ok_or(ConnectorError::MissingRequiredField {
                        field_name: "priority",
                    })?;
<<<<<<< HEAD
                let payout_type = request.get_payout_type()?;
                Ok(Self {
                    amount: adyen::Amount {
                        value: item.amount,
                        currency: request.destination_currency,
                    },
                    balance_account_id,
                    category: AdyenPayoutMethod::try_from(payout_type)?,
                    counterparty,
                    priority: AdyenPayoutPriority::from(priority),
                    reference: item.router_data.connector_request_reference_id.clone(),
                    reference_for_beneficiary: item
                        .router_data
                        .connector_request_reference_id
                        .clone(),
                    description: item.router_data.description.clone(),
                })
=======
                (counterparty, Some(AdyenPayoutPriority::from(priority)))
>>>>>>> 0c649158
            }
        };
        let adyen_connector_metadata_object =
            AdyenPlatformConnectorMetadataObject::try_from(&item.router_data.connector_meta_data)?;
        let balance_account_id = adyen_connector_metadata_object
            .source_balance_account
            .ok_or(ConnectorError::InvalidConnectorConfig {
                config: "metadata.source_balance_account",
            })?;
        let payout_type = request.get_payout_type()?;
        Ok(Self {
            amount: adyen::Amount {
                value: item.amount,
                currency: request.destination_currency,
            },
            balance_account_id,
            category: AdyenPayoutMethod::try_from(payout_type)?,
            counterparty,
            priority,
            reference: item.router_data.connector_request_reference_id.clone(),
            reference_for_beneficiary: request.payout_id.clone(),
            description: item.router_data.description.clone(),
        })
    }
}

impl<F> TryFrom<PayoutsResponseRouterData<F, AdyenTransferResponse>>
    for types::PayoutsRouterData<F>
{
    type Error = Error;
    fn try_from(
        item: PayoutsResponseRouterData<F, AdyenTransferResponse>,
    ) -> Result<Self, Self::Error> {
        let response: AdyenTransferResponse = item.response;
        let status = enums::PayoutStatus::from(response.status);

        let error_code = match status {
            enums::PayoutStatus::Ineligible => Some(response.reason),
            _ => None,
        };

        Ok(Self {
            response: Ok(types::PayoutsResponseData {
                status: Some(status),
                connector_payout_id: Some(response.id),
                payout_eligible: None,
                should_add_next_step_to_process_tracker: false,
                error_code,
                error_message: None,
            }),
            ..item.data
        })
    }
}

impl From<AdyenTransferStatus> for enums::PayoutStatus {
    fn from(adyen_status: AdyenTransferStatus) -> Self {
        match adyen_status {
            AdyenTransferStatus::Authorised => Self::Initiated,
            AdyenTransferStatus::Refused => Self::Ineligible,
            AdyenTransferStatus::Error => Self::Failed,
        }
    }
}

impl From<enums::PayoutEntityType> for EntityType {
    fn from(entity: enums::PayoutEntityType) -> Self {
        match entity {
            enums::PayoutEntityType::Individual
            | enums::PayoutEntityType::Personal
            | enums::PayoutEntityType::NaturalPerson => Self::Individual,

            enums::PayoutEntityType::Company | enums::PayoutEntityType::Business => {
                Self::Organization
            }
            _ => Self::Unknown,
        }
    }
}

impl From<enums::PayoutSendPriority> for AdyenPayoutPriority {
    fn from(entity: enums::PayoutSendPriority) -> Self {
        match entity {
            enums::PayoutSendPriority::Instant => Self::Instant,
            enums::PayoutSendPriority::Fast => Self::Fast,
            enums::PayoutSendPriority::Regular => Self::Regular,
            enums::PayoutSendPriority::Wire => Self::Wire,
            enums::PayoutSendPriority::CrossBorder => Self::CrossBorder,
            enums::PayoutSendPriority::Internal => Self::Internal,
        }
    }
}

impl TryFrom<enums::PayoutType> for AdyenPayoutMethod {
    type Error = Error;
    fn try_from(payout_type: enums::PayoutType) -> Result<Self, Self::Error> {
        match payout_type {
            enums::PayoutType::Bank => Ok(Self::Bank),
            enums::PayoutType::Card => Ok(Self::Card),
            enums::PayoutType::Wallet => Err(report!(ConnectorError::NotSupported {
                message: "Card or wallet payouts".to_string(),
                connector: "Adyenplatform",
            })),
        }
    }
}

#[derive(Debug, Serialize, Deserialize)]
#[serde(rename_all = "camelCase")]
pub struct AdyenplatformIncomingWebhook {
    pub data: AdyenplatformIncomingWebhookData,
    #[serde(rename = "type")]
    pub webhook_type: AdyenplatformWebhookEventType,
}

#[derive(Debug, Serialize, Deserialize)]
#[serde(rename_all = "camelCase")]
pub struct AdyenplatformIncomingWebhookData {
    pub status: AdyenplatformWebhookStatus,
    pub reference: String,
    pub tracking: Option<AdyenplatformInstantStatus>,
}

#[derive(Debug, Serialize, Deserialize)]
#[serde(rename_all = "camelCase")]
pub struct AdyenplatformInstantStatus {
    status: Option<InstantPriorityStatus>,
    estimated_arrival_time: Option<String>,
}

#[derive(Debug, Serialize, Deserialize)]
#[serde(rename_all = "camelCase")]
pub enum InstantPriorityStatus {
    Pending,
    Credited,
}

#[derive(Debug, Serialize, Deserialize)]
pub enum AdyenplatformWebhookEventType {
    #[serde(rename = "balancePlatform.transfer.created")]
    PayoutCreated,
    #[serde(rename = "balancePlatform.transfer.updated")]
    PayoutUpdated,
}

#[derive(Debug, Serialize, Deserialize)]
#[serde(rename_all = "camelCase")]
pub enum AdyenplatformWebhookStatus {
    Authorised,
    Booked,
    Pending,
    Failed,
    Returned,
    Received,
}
pub fn get_adyen_webhook_event(
    event_type: AdyenplatformWebhookEventType,
    status: AdyenplatformWebhookStatus,
    instant_status: Option<AdyenplatformInstantStatus>,
) -> webhooks::IncomingWebhookEvent {
    match (event_type, status, instant_status) {
        (AdyenplatformWebhookEventType::PayoutCreated, _, _) => {
            webhooks::IncomingWebhookEvent::PayoutCreated
        }
        (AdyenplatformWebhookEventType::PayoutUpdated, _, Some(instant_status)) => {
            match (instant_status.status, instant_status.estimated_arrival_time) {
                (Some(InstantPriorityStatus::Credited), _) | (None, Some(_)) => {
                    webhooks::IncomingWebhookEvent::PayoutSuccess
                }
                _ => webhooks::IncomingWebhookEvent::PayoutProcessing,
            }
        }
        (AdyenplatformWebhookEventType::PayoutUpdated, status, _) => match status {
            AdyenplatformWebhookStatus::Authorised
            | AdyenplatformWebhookStatus::Booked
            | AdyenplatformWebhookStatus::Received => webhooks::IncomingWebhookEvent::PayoutCreated,
            AdyenplatformWebhookStatus::Pending => webhooks::IncomingWebhookEvent::PayoutProcessing,
            AdyenplatformWebhookStatus::Failed => webhooks::IncomingWebhookEvent::PayoutFailure,
            AdyenplatformWebhookStatus::Returned => webhooks::IncomingWebhookEvent::PayoutReversed,
        },
    }
}
#[derive(Debug, Serialize, Deserialize)]
#[serde(rename_all = "camelCase")]
pub struct AdyenTransferErrorResponse {
    pub error_code: String,
    #[serde(rename = "type")]
    pub error_type: String,
    pub status: u16,
    pub title: String,
    pub detail: Option<String>,
    pub request_id: Option<String>,
    pub invalid_fields: Option<Vec<AdyenInvalidField>>,
}

#[derive(Debug, Serialize, Deserialize)]
#[serde(rename_all = "camelCase")]
pub struct AdyenInvalidField {
    pub name: Option<String>,
    pub value: Option<String>,
    pub message: Option<String>,
}<|MERGE_RESOLUTION|>--- conflicted
+++ resolved
@@ -340,27 +340,7 @@
                     .ok_or(ConnectorError::MissingRequiredField {
                         field_name: "priority",
                     })?;
-<<<<<<< HEAD
-                let payout_type = request.get_payout_type()?;
-                Ok(Self {
-                    amount: adyen::Amount {
-                        value: item.amount,
-                        currency: request.destination_currency,
-                    },
-                    balance_account_id,
-                    category: AdyenPayoutMethod::try_from(payout_type)?,
-                    counterparty,
-                    priority: AdyenPayoutPriority::from(priority),
-                    reference: item.router_data.connector_request_reference_id.clone(),
-                    reference_for_beneficiary: item
-                        .router_data
-                        .connector_request_reference_id
-                        .clone(),
-                    description: item.router_data.description.clone(),
-                })
-=======
                 (counterparty, Some(AdyenPayoutPriority::from(priority)))
->>>>>>> 0c649158
             }
         };
         let adyen_connector_metadata_object =
@@ -381,7 +361,7 @@
             counterparty,
             priority,
             reference: item.router_data.connector_request_reference_id.clone(),
-            reference_for_beneficiary: request.payout_id.clone(),
+            reference_for_beneficiary: item.router_data.connector_request_reference_id.clone(),
             description: item.router_data.description.clone(),
         })
     }
