--- conflicted
+++ resolved
@@ -139,7 +139,6 @@
         Ok(Self {
             status,
             response: Ok(PaymentsResponseData::TransactionResponse {
-<<<<<<< HEAD
                 resource_id: ResponseId::ConnectorTransactionId(item.response.transaction_id),
                 redirection_data,
                 mandate_reference: None,
@@ -197,13 +196,8 @@
             status: common_enums::AttemptStatus::from(item.response.payment_status),
             response: Ok(PaymentsResponseData::TransactionResponse {
                 resource_id: ResponseId::ConnectorTransactionId(item.response.transaction_id),
-                redirection_data: None,
-                mandate_reference: None,
-=======
-                resource_id: ResponseId::ConnectorTransactionId(item.response.id),
                 redirection_data: Box::new(None),
                 mandate_reference: Box::new(None),
->>>>>>> ae4df051
                 connector_metadata: None,
                 network_txn_id: None,
                 connector_response_reference_id: None,
