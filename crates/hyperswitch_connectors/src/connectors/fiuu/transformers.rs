--- conflicted
+++ resolved
@@ -843,13 +843,8 @@
                     } else {
                         Ok(PaymentsResponseData::TransactionResponse {
                             resource_id: ResponseId::ConnectorTransactionId(data.txn_id),
-<<<<<<< HEAD
-                            redirection_data: None,
-                            mandate_reference,
-=======
                             redirection_data: Box::new(None),
-                            mandate_reference: Box::new(None),
->>>>>>> 8708a5cb
+                            mandate_reference: Box::new(mandate_reference),
                             connector_metadata: None,
                             network_txn_id: None,
                             connector_response_reference_id: None,
@@ -894,8 +889,8 @@
                         } else {
                             Ok(PaymentsResponseData::TransactionResponse {
                                 resource_id: connector_transaction_id,
-                                redirection_data: None,
-                                mandate_reference: None,
+                                redirection_data: Box::new(None),
+                                mandate_reference: Box::new(None),
                                 connector_metadata: None,
                                 network_txn_id: None,
                                 connector_response_reference_id: None,
@@ -913,8 +908,8 @@
                         // It is not expected to get empty response from the connnector, if we get we are not updating the payment response since we don't have any info in the authorize response.
                         let response = Ok(PaymentsResponseData::TransactionResponse {
                             resource_id: ResponseId::NoResponseId,
-                            redirection_data: None,
-                            mandate_reference: None,
+                            redirection_data: Box::new(None),
+                            mandate_reference: Box::new(None),
                             connector_metadata: None,
                             network_txn_id: None,
                             connector_response_reference_id: None,
@@ -1222,13 +1217,8 @@
                 };
                 let payments_response_data = PaymentsResponseData::TransactionResponse {
                     resource_id: item.data.request.connector_transaction_id.clone(),
-<<<<<<< HEAD
-                    redirection_data: None,
-                    mandate_reference,
-=======
                     redirection_data: Box::new(None),
-                    mandate_reference: Box::new(None),
->>>>>>> 8708a5cb
+                    mandate_reference: Box::new(mandate_reference),
                     connector_metadata: None,
                     network_txn_id: None,
                     connector_response_reference_id: None,
