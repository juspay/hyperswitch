--- conflicted
+++ resolved
@@ -92,13 +92,6 @@
         item: &GlobalPayRouterData<&PaymentsAuthorizeRouterData>,
     ) -> Result<Self, Self::Error> {
         if item.router_data.is_three_ds() {
-<<<<<<< HEAD
-            Err(errors::ConnectorError::NotSupported {
-                message: "Cards 3DS".to_string(),
-                connector: "Globalpay",
-            })?
-        }
-=======
             return Err(errors::ConnectorError::NotSupported {
                 message: "3DS flow".to_string(),
                 connector: "Globalpay",
@@ -106,7 +99,6 @@
             .into());
         }
 
->>>>>>> 7b70d245
         let metadata = GlobalPayMeta::try_from(&item.router_data.connector_meta_data)?;
         let account_name = metadata.account_name;
 
