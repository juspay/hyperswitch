--- conflicted
+++ resolved
@@ -583,10 +583,6 @@
             req.request.minor_amount_to_capture,
             req.request.currency,
         )?;
-<<<<<<< HEAD
-
-=======
->>>>>>> f616ffcd
         let connector_router_data = finix::FinixRouterData::try_from((amount, req))?;
         let connector_req = finix::FinixCaptureRequest::try_from(&connector_router_data)?;
         Ok(RequestContent::Json(Box::new(connector_req)))
@@ -630,11 +626,7 @@
                 data: data.clone(),
                 http_code: res.status_code,
             },
-<<<<<<< HEAD
-            finix::FinixFlow::Transfer,
-=======
             finix::FinixFlow::Capture,
->>>>>>> f616ffcd
         )
     }
 
@@ -972,8 +964,6 @@
             ),
         },
     );
-<<<<<<< HEAD
-=======
     finix_supported_payment_methods.add(
         enums::PaymentMethod::Wallet,
         PaymentMethodType::GooglePay,
@@ -984,7 +974,6 @@
             specific_features: None,
         },
     );
->>>>>>> f616ffcd
     finix_supported_payment_methods
 });
 
