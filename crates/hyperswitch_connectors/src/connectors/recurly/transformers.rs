--- conflicted
+++ resolved
@@ -232,7 +232,30 @@
     pub reason: Option<String>,
 }
 
-<<<<<<< HEAD
+#[derive(Debug, Serialize, Deserialize, Clone)]
+pub struct RecurlyWebhookBody {
+    // transaction id
+    pub uuid: String,
+    pub event_type: RecurlyPaymentEventType,
+}
+
+#[derive(Serialize, Deserialize, Debug, Clone)]
+pub enum RecurlyPaymentEventType {
+    #[serde(rename = "succeeded")]
+    PaymentSucceeded,
+    #[serde(rename = "failed")]
+    PaymentFailed,
+}
+
+impl RecurlyWebhookBody {
+    pub fn get_webhook_object_from_body(body: &[u8]) -> CustomResult<Self, errors::ConnectorError> {
+        let webhook_body = body
+            .parse_struct::<Self>("RecurlyWebhookBody")
+            .change_context(errors::ConnectorError::WebhookBodyDecodingFailed)?;
+        Ok(webhook_body)
+    }
+}
+
 #[derive(Debug, Serialize, Clone, Copy)]
 #[serde(rename_all = "snake_case")]
 pub enum RecurlyRecordStatus {
@@ -315,28 +338,5 @@
             }),
             ..item.data
         })
-=======
-#[derive(Debug, Serialize, Deserialize, Clone)]
-pub struct RecurlyWebhookBody {
-    // transaction id
-    pub uuid: String,
-    pub event_type: RecurlyPaymentEventType,
-}
-
-#[derive(Serialize, Deserialize, Debug, Clone)]
-pub enum RecurlyPaymentEventType {
-    #[serde(rename = "succeeded")]
-    PaymentSucceeded,
-    #[serde(rename = "failed")]
-    PaymentFailed,
-}
-
-impl RecurlyWebhookBody {
-    pub fn get_webhook_object_from_body(body: &[u8]) -> CustomResult<Self, errors::ConnectorError> {
-        let webhook_body = body
-            .parse_struct::<Self>("RecurlyWebhookBody")
-            .change_context(errors::ConnectorError::WebhookBodyDecodingFailed)?;
-        Ok(webhook_body)
->>>>>>> 2d17dad2
     }
 }