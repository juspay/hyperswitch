--- conflicted
+++ resolved
@@ -153,16 +153,10 @@
                     .to_string(),
             ),
             merchant_pos_id: auth_type.merchant_pos_id,
-<<<<<<< HEAD
+            ext_order_id: Some(item.router_data.connector_request_reference_id.clone()),
             total_amount: item.amount.to_owned(),
             currency_code: item.router_data.request.currency,
             description: item.router_data.description.clone().ok_or(
-=======
-            ext_order_id: Some(item.connector_request_reference_id.clone()),
-            total_amount: item.request.amount,
-            currency_code: item.request.currency,
-            description: item.description.clone().ok_or(
->>>>>>> a3ea62f8
                 errors::ConnectorError::MissingRequiredField {
                     field_name: "item.description",
                 },
