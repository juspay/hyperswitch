--- conflicted
+++ resolved
@@ -740,13 +740,8 @@
     ) -> CustomResult<api_models::webhooks::ObjectReferenceId, errors::ConnectorError> {
         let webhook = RecurlyWebhookBody::get_webhook_object_from_body(request.body)
             .change_context(errors::ConnectorError::WebhookReferenceIdNotFound)?;
-<<<<<<< HEAD
         Ok(api_models::webhooks::ObjectReferenceId::AdditionalRevenueRecoveryId(
             api_models::webhooks::AdditionalRevenueRecoveryIdType::AdditionalRevenueRecoveryCallId(webhook.uuid),
-=======
-        Ok(api_models::webhooks::ObjectReferenceId::PaymentId(
-            api_models::payments::PaymentIdType::ConnectorTransactionId(webhook.uuid),
->>>>>>> ec69c037
         ))
     }
 
