pub mod transformers;

use base64::Engine;
#[cfg(all(feature = "v2", feature = "revenue_recovery"))]
use common_utils::request::{Method, Request, RequestBuilder};
use common_utils::{consts, errors::CustomResult, ext_traits::BytesExt};
#[cfg(feature = "v1")]
use error_stack::report;
use error_stack::ResultExt;
#[cfg(feature = "v1")]
use hyperswitch_domain_models::router_data_v2::flow_common_types as recovery_flow_common_types;
use hyperswitch_domain_models::{
    router_data::{ConnectorAuthType, ErrorResponse},
<<<<<<< HEAD
    router_data_v2::UasFlowData,
    router_flow_types::{
        subscriptions::SubscriptionCreate,
=======
    router_data_v2::{flow_common_types::GetSubscriptionPlansData, UasFlowData},
    router_flow_types::{
        subscriptions::GetSubscriptionPlans,
>>>>>>> f3ab3d63
        unified_authentication_service::{
            Authenticate, AuthenticationConfirmation, PostAuthenticate, PreAuthenticate,
        },
    },
    router_request_types::{
<<<<<<< HEAD
        subscriptions as subscriptions_request_types,
=======
        subscriptions::GetSubscriptionPlansRequest,
>>>>>>> f3ab3d63
        unified_authentication_service::{
            UasAuthenticationRequestData, UasAuthenticationResponseData,
            UasConfirmationRequestData, UasPostAuthenticationRequestData,
            UasPreAuthenticationRequestData,
        },
    },
<<<<<<< HEAD
    router_response_types::subscriptions as subscriptions_response_types,
=======
    router_response_types::subscriptions::GetSubscriptionPlansResponse,
>>>>>>> f3ab3d63
};
#[cfg(all(feature = "v2", feature = "revenue_recovery"))]
use hyperswitch_domain_models::{
    router_data_v2::flow_common_types as recovery_flow_common_types,
    router_flow_types::revenue_recovery as recovery_router_flows,
    router_request_types::revenue_recovery as recovery_request_types,
    router_response_types::revenue_recovery as recovery_response_types,
    types as recovery_router_data_types,
};
#[cfg(all(feature = "v2", feature = "revenue_recovery"))]
use hyperswitch_interfaces::types;
use hyperswitch_interfaces::{
    api::{self, ConnectorCommon, ConnectorSpecifications, ConnectorValidation},
    configs::Connectors,
    connector_integration_v2::ConnectorIntegrationV2,
    errors,
    events::connector_api_logs::ConnectorEvent,
    types::Response,
    webhooks,
};
use masking::{Mask, PeekInterface};
use transformers as recurly;

use crate::{connectors::recurly::transformers::RecurlyWebhookBody, constants::headers};
#[cfg(all(feature = "v2", feature = "revenue_recovery"))]
use crate::{
    connectors::recurly::transformers::{RecurlyRecordStatus, RecurlyRecoveryDetailsData},
    types::ResponseRouterDataV2,
};
#[cfg(all(feature = "v2", feature = "revenue_recovery"))]
const STATUS_SUCCESSFUL_ENDPOINT: &str = "mark_successful";
#[cfg(all(feature = "v2", feature = "revenue_recovery"))]
const STATUS_FAILED_ENDPOINT: &str = "mark_failed";

const RECURLY_API_VERSION: &str = "application/vnd.recurly.v2021-02-25";

// We don't need an amount converter because we are not using it anywhere in code, but it's important to note that Float Major Unit is the standard format used by Recurly.
#[derive(Clone)]
pub struct Recurly {
    // amount_converter: &'static (dyn AmountConvertor<Output = FloatMajorUnit> + Sync),
}

impl Recurly {
    pub fn new() -> &'static Self {
        &Self {}
    }

    fn get_signature_elements_from_header(
        headers: &actix_web::http::header::HeaderMap,
    ) -> CustomResult<Vec<Vec<u8>>, errors::ConnectorError> {
        let security_header = headers
            .get("recurly-signature")
            .ok_or(errors::ConnectorError::WebhookSignatureNotFound)?;
        let security_header_str = security_header
            .to_str()
            .change_context(errors::ConnectorError::WebhookSignatureNotFound)?;
        let header_parts: Vec<Vec<u8>> = security_header_str
            .split(',')
            .map(|part| part.trim().as_bytes().to_vec())
            .collect();

        Ok(header_parts)
    }
}

impl api::PayoutsV2 for Recurly {}
impl api::UnifiedAuthenticationServiceV2 for Recurly {}
impl api::UasPreAuthenticationV2 for Recurly {}
impl api::UasPostAuthenticationV2 for Recurly {}
impl api::UasAuthenticationV2 for Recurly {}
impl api::UasAuthenticationConfirmationV2 for Recurly {}
impl
    ConnectorIntegrationV2<
        PreAuthenticate,
        UasFlowData,
        UasPreAuthenticationRequestData,
        UasAuthenticationResponseData,
    > for Recurly
{
    //TODO: implement sessions flow
}

impl
    ConnectorIntegrationV2<
        PostAuthenticate,
        UasFlowData,
        UasPostAuthenticationRequestData,
        UasAuthenticationResponseData,
    > for Recurly
{
    //TODO: implement sessions flow
}
impl
    ConnectorIntegrationV2<
        AuthenticationConfirmation,
        UasFlowData,
        UasConfirmationRequestData,
        UasAuthenticationResponseData,
    > for Recurly
{
    //TODO: implement sessions flow
}
impl
    ConnectorIntegrationV2<
        Authenticate,
        UasFlowData,
        UasAuthenticationRequestData,
        UasAuthenticationResponseData,
    > for Recurly
{
    //TODO: implement sessions flow
}

impl api::revenue_recovery_v2::RevenueRecoveryV2 for Recurly {}
impl api::subscriptions_v2::SubscriptionsV2 for Recurly {}
<<<<<<< HEAD
impl api::subscriptions_v2::SubscriptionsCreateV2 for Recurly {}
impl
    ConnectorIntegrationV2<
        SubscriptionCreate,
        recovery_flow_common_types::SubscriptionCreateData,
        subscriptions_request_types::SubscriptionCreateRequest,
        subscriptions_response_types::SubscriptionCreateResponse,
=======
impl api::subscriptions_v2::GetSubscriptionPlansV2 for Recurly {}

impl
    ConnectorIntegrationV2<
        GetSubscriptionPlans,
        GetSubscriptionPlansData,
        GetSubscriptionPlansRequest,
        GetSubscriptionPlansResponse,
>>>>>>> f3ab3d63
    > for Recurly
{
}
#[cfg(all(feature = "v2", feature = "revenue_recovery"))]
impl api::revenue_recovery_v2::RevenueRecoveryRecordBackV2 for Recurly {}
#[cfg(all(feature = "v2", feature = "revenue_recovery"))]
impl api::revenue_recovery_v2::BillingConnectorPaymentsSyncIntegrationV2 for Recurly {}
#[cfg(all(feature = "v2", feature = "revenue_recovery"))]
impl api::revenue_recovery_v2::BillingConnectorInvoiceSyncIntegrationV2 for Recurly {}

impl ConnectorCommon for Recurly {
    fn id(&self) -> &'static str {
        "recurly"
    }

    fn get_currency_unit(&self) -> api::CurrencyUnit {
        api::CurrencyUnit::Minor
        //    TODO! Check connector documentation, on which unit they are processing the currency.
        //    If the connector accepts amount in lower unit ( i.e cents for USD) then return api::CurrencyUnit::Minor,
        //    if connector accepts amount in base unit (i.e dollars for USD) then return api::CurrencyUnit::Base
    }

    fn common_get_content_type(&self) -> &'static str {
        "application/json"
    }

    fn base_url<'a>(&self, connectors: &'a Connectors) -> &'a str {
        connectors.recurly.base_url.as_ref()
    }

    fn get_auth_header(
        &self,
        auth_type: &ConnectorAuthType,
    ) -> CustomResult<Vec<(String, masking::Maskable<String>)>, errors::ConnectorError> {
        let auth = recurly::RecurlyAuthType::try_from(auth_type)
            .change_context(errors::ConnectorError::FailedToObtainAuthType)?;
        Ok(vec![
            (
                headers::AUTHORIZATION.to_string(),
                format!(
                    "Basic {}",
                    consts::BASE64_ENGINE.encode(auth.api_key.peek())
                )
                .into_masked(),
            ),
            (
                headers::ACCEPT.to_string(),
                RECURLY_API_VERSION.to_string().into_masked(),
            ),
        ])
    }

    fn build_error_response(
        &self,
        res: Response,
        event_builder: Option<&mut ConnectorEvent>,
    ) -> CustomResult<ErrorResponse, errors::ConnectorError> {
        let response: recurly::RecurlyErrorResponse = res
            .response
            .parse_struct("RecurlyErrorResponse")
            .change_context(errors::ConnectorError::ResponseDeserializationFailed)?;

        event_builder.map(|i| i.set_response_body(&response));
        router_env::logger::info!(connector_response=?response);

        Ok(ErrorResponse {
            status_code: res.status_code,
            code: response.code,
            message: response.message,
            reason: response.reason,
            attempt_status: None,
            connector_transaction_id: None,
            network_advice_code: None,
            network_decline_code: None,
            network_error_message: None,
            connector_metadata: None,
        })
    }
}

impl ConnectorValidation for Recurly {
    //TODO: implement functions when support enabled
}

#[cfg(all(feature = "v2", feature = "revenue_recovery"))]
impl
    ConnectorIntegrationV2<
        recovery_router_flows::BillingConnectorPaymentsSync,
        recovery_flow_common_types::BillingConnectorPaymentsSyncFlowData,
        recovery_request_types::BillingConnectorPaymentsSyncRequest,
        recovery_response_types::BillingConnectorPaymentsSyncResponse,
    > for Recurly
{
    fn get_headers(
        &self,
        req: &recovery_router_data_types::BillingConnectorPaymentsSyncRouterDataV2,
    ) -> CustomResult<Vec<(String, masking::Maskable<String>)>, errors::ConnectorError> {
        let mut header = vec![(
            headers::CONTENT_TYPE.to_string(),
            self.common_get_content_type().to_string().into(),
        )];
        let mut api_key = self.get_auth_header(&req.connector_auth_type)?;
        header.append(&mut api_key);
        Ok(header)
    }

    fn get_url(
        &self,
        req: &recovery_router_data_types::BillingConnectorPaymentsSyncRouterDataV2,
    ) -> CustomResult<String, errors::ConnectorError> {
        let transaction_uuid = &req.request.billing_connector_psync_id;
        Ok(format!(
            "{}/transactions/uuid-{transaction_uuid}",
            req.request.connector_params.base_url,
        ))
    }

    fn build_request_v2(
        &self,
        req: &recovery_router_data_types::BillingConnectorPaymentsSyncRouterDataV2,
    ) -> CustomResult<Option<Request>, errors::ConnectorError> {
        let request = RequestBuilder::new()
            .method(Method::Get)
            .url(&types::BillingConnectorPaymentsSyncTypeV2::get_url(
                self, req,
            )?)
            .attach_default_headers()
            .headers(types::BillingConnectorPaymentsSyncTypeV2::get_headers(
                self, req,
            )?)
            .build();
        Ok(Some(request))
    }

    fn handle_response_v2(
        &self,
        data: &recovery_router_data_types::BillingConnectorPaymentsSyncRouterDataV2,
        event_builder: Option<&mut ConnectorEvent>,
        res: Response,
    ) -> CustomResult<
        recovery_router_data_types::BillingConnectorPaymentsSyncRouterDataV2,
        errors::ConnectorError,
    > {
        let response: RecurlyRecoveryDetailsData = res
            .response
            .parse_struct::<RecurlyRecoveryDetailsData>("RecurlyRecoveryDetailsData")
            .change_context(errors::ConnectorError::ResponseDeserializationFailed)?;

        event_builder.map(|i| i.set_response_body(&response));
        router_env::logger::info!(connector_response=?response);

        recovery_router_data_types::BillingConnectorPaymentsSyncRouterDataV2::try_from(
            ResponseRouterDataV2 {
                response,
                data: data.clone(),
                http_code: res.status_code,
            },
        )
    }

    fn get_error_response_v2(
        &self,
        res: Response,
        event_builder: Option<&mut ConnectorEvent>,
    ) -> CustomResult<ErrorResponse, errors::ConnectorError> {
        self.build_error_response(res, event_builder)
    }
}

#[cfg(all(feature = "v2", feature = "revenue_recovery"))]
impl
    ConnectorIntegrationV2<
        recovery_router_flows::InvoiceRecordBack,
        recovery_flow_common_types::InvoiceRecordBackData,
        recovery_request_types::InvoiceRecordBackRequest,
        recovery_response_types::InvoiceRecordBackResponse,
    > for Recurly
{
    fn get_headers(
        &self,
        req: &recovery_router_data_types::InvoiceRecordBackRouterDataV2,
    ) -> CustomResult<Vec<(String, masking::Maskable<String>)>, errors::ConnectorError> {
        let mut header = vec![(
            headers::CONTENT_TYPE.to_string(),
            self.common_get_content_type().to_string().into(),
        )];
        let mut api_key = self.get_auth_header(&req.connector_auth_type)?;
        header.append(&mut api_key);
        Ok(header)
    }

    fn get_url(
        &self,
        req: &recovery_router_data_types::InvoiceRecordBackRouterDataV2,
    ) -> CustomResult<String, errors::ConnectorError> {
        let invoice_id = req
            .request
            .merchant_reference_id
            .get_string_repr()
            .to_string();

        let status = RecurlyRecordStatus::try_from(req.request.attempt_status)?;

        let status_endpoint = match status {
            RecurlyRecordStatus::Success => STATUS_SUCCESSFUL_ENDPOINT,
            RecurlyRecordStatus::Failure => STATUS_FAILED_ENDPOINT,
        };

        Ok(format!(
            "{}/invoices/{invoice_id}/{status_endpoint}",
            req.request.connector_params.base_url,
        ))
    }

    fn build_request_v2(
        &self,
        req: &recovery_router_data_types::InvoiceRecordBackRouterDataV2,
    ) -> CustomResult<Option<Request>, errors::ConnectorError> {
        Ok(Some(
            RequestBuilder::new()
                .method(Method::Put)
                .url(&types::InvoiceRecordBackTypeV2::get_url(self, req)?)
                .attach_default_headers()
                .headers(types::InvoiceRecordBackTypeV2::get_headers(self, req)?)
                .header("Content-Length", "0")
                .build(),
        ))
    }

    fn handle_response_v2(
        &self,
        data: &recovery_router_data_types::InvoiceRecordBackRouterDataV2,
        event_builder: Option<&mut ConnectorEvent>,
        res: Response,
    ) -> CustomResult<
        recovery_router_data_types::InvoiceRecordBackRouterDataV2,
        errors::ConnectorError,
    > {
        let response: recurly::RecurlyRecordBackResponse = res
            .response
            .parse_struct("recurly RecurlyRecordBackResponse")
            .change_context(errors::ConnectorError::ResponseDeserializationFailed)?;
        event_builder.map(|i| i.set_response_body(&response));
        router_env::logger::info!(connector_response=?response);
        recovery_router_data_types::InvoiceRecordBackRouterDataV2::try_from(ResponseRouterDataV2 {
            response,
            data: data.clone(),
            http_code: res.status_code,
        })
    }

    fn get_error_response_v2(
        &self,
        res: Response,
        event_builder: Option<&mut ConnectorEvent>,
    ) -> CustomResult<ErrorResponse, errors::ConnectorError> {
        self.build_error_response(res, event_builder)
    }
}

#[cfg(all(feature = "v2", feature = "revenue_recovery"))]
impl
    ConnectorIntegrationV2<
        recovery_router_flows::BillingConnectorInvoiceSync,
        recovery_flow_common_types::BillingConnectorInvoiceSyncFlowData,
        recovery_request_types::BillingConnectorInvoiceSyncRequest,
        recovery_response_types::BillingConnectorInvoiceSyncResponse,
    > for Recurly
{
    fn get_headers(
        &self,
        req: &recovery_router_data_types::BillingConnectorInvoiceSyncRouterDataV2,
    ) -> CustomResult<Vec<(String, masking::Maskable<String>)>, errors::ConnectorError> {
        let mut header = vec![(
            headers::CONTENT_TYPE.to_string(),
            self.common_get_content_type().to_string().into(),
        )];
        let mut api_key = self.get_auth_header(&req.connector_auth_type)?;
        header.append(&mut api_key);
        Ok(header)
    }

    fn get_url(
        &self,
        req: &recovery_router_data_types::BillingConnectorInvoiceSyncRouterDataV2,
    ) -> CustomResult<String, errors::ConnectorError> {
        let invoice_id = &req.request.billing_connector_invoice_id;
        Ok(format!(
            "{}/invoices/{invoice_id}",
            req.request.connector_params.base_url,
        ))
    }

    fn build_request_v2(
        &self,
        req: &recovery_router_data_types::BillingConnectorInvoiceSyncRouterDataV2,
    ) -> CustomResult<Option<Request>, errors::ConnectorError> {
        let request = RequestBuilder::new()
            .method(Method::Get)
            .url(&types::BillingConnectorInvoiceSyncTypeV2::get_url(
                self, req,
            )?)
            .attach_default_headers()
            .headers(types::BillingConnectorInvoiceSyncTypeV2::get_headers(
                self, req,
            )?)
            .build();
        Ok(Some(request))
    }

    fn handle_response_v2(
        &self,
        data: &recovery_router_data_types::BillingConnectorInvoiceSyncRouterDataV2,
        event_builder: Option<&mut ConnectorEvent>,
        res: Response,
    ) -> CustomResult<
        recovery_router_data_types::BillingConnectorInvoiceSyncRouterDataV2,
        errors::ConnectorError,
    > {
        let response: recurly::RecurlyInvoiceSyncResponse = res
            .response
            .parse_struct::<recurly::RecurlyInvoiceSyncResponse>("RecurlyInvoiceSyncResponse")
            .change_context(errors::ConnectorError::ResponseDeserializationFailed)?;

        event_builder.map(|i| i.set_response_body(&response));
        router_env::logger::info!(connector_response=?response);

        recovery_router_data_types::BillingConnectorInvoiceSyncRouterDataV2::try_from(
            ResponseRouterDataV2 {
                response,
                data: data.clone(),
                http_code: res.status_code,
            },
        )
    }

    fn get_error_response_v2(
        &self,
        res: Response,
        event_builder: Option<&mut ConnectorEvent>,
    ) -> CustomResult<ErrorResponse, errors::ConnectorError> {
        self.build_error_response(res, event_builder)
    }
}

#[async_trait::async_trait]
impl webhooks::IncomingWebhook for Recurly {
    fn get_webhook_source_verification_algorithm(
        &self,
        _request: &webhooks::IncomingWebhookRequestDetails<'_>,
    ) -> CustomResult<Box<dyn common_utils::crypto::VerifySignature + Send>, errors::ConnectorError>
    {
        Ok(Box::new(common_utils::crypto::HmacSha256))
    }

    fn get_webhook_source_verification_signature(
        &self,
        request: &webhooks::IncomingWebhookRequestDetails<'_>,
        _connector_webhook_secrets: &api_models::webhooks::ConnectorWebhookSecrets,
    ) -> CustomResult<Vec<u8>, errors::ConnectorError> {
        // The `recurly-signature` header consists of a Unix timestamp (in milliseconds) followed by one or more HMAC-SHA256 signatures, separated by commas.
        // Multiple signatures exist when a secret key is regenerated, with the old key remaining active for 24 hours.
        let header_values = Self::get_signature_elements_from_header(request.headers)?;
        let signature = header_values
            .get(1)
            .ok_or(errors::ConnectorError::WebhookSignatureNotFound)?;
        hex::decode(signature).change_context(errors::ConnectorError::WebhookSignatureNotFound)
    }

    fn get_webhook_source_verification_message(
        &self,
        request: &webhooks::IncomingWebhookRequestDetails<'_>,
        _merchant_id: &common_utils::id_type::MerchantId,
        _connector_webhook_secrets: &api_models::webhooks::ConnectorWebhookSecrets,
    ) -> CustomResult<Vec<u8>, errors::ConnectorError> {
        let header_values = Self::get_signature_elements_from_header(request.headers)?;
        let timestamp = header_values
            .first()
            .ok_or(errors::ConnectorError::WebhookSignatureNotFound)?;
        Ok(format!(
            "{}.{}",
            String::from_utf8_lossy(timestamp),
            String::from_utf8_lossy(request.body)
        )
        .into_bytes())
    }
    #[cfg(all(feature = "revenue_recovery", feature = "v2"))]
    fn get_webhook_object_reference_id(
        &self,
        request: &webhooks::IncomingWebhookRequestDetails<'_>,
    ) -> CustomResult<api_models::webhooks::ObjectReferenceId, errors::ConnectorError> {
        let webhook = RecurlyWebhookBody::get_webhook_object_from_body(request.body)
            .change_context(errors::ConnectorError::WebhookReferenceIdNotFound)?;
        Ok(api_models::webhooks::ObjectReferenceId::PaymentId(
            api_models::payments::PaymentIdType::ConnectorTransactionId(webhook.uuid),
        ))
    }

    #[cfg(any(feature = "v1", not(all(feature = "revenue_recovery", feature = "v2"))))]
    fn get_webhook_object_reference_id(
        &self,
        _request: &webhooks::IncomingWebhookRequestDetails<'_>,
    ) -> CustomResult<api_models::webhooks::ObjectReferenceId, errors::ConnectorError> {
        Err(report!(errors::ConnectorError::WebhooksNotImplemented))
    }

    #[cfg(all(feature = "revenue_recovery", feature = "v2"))]
    fn get_webhook_event_type(
        &self,
        request: &webhooks::IncomingWebhookRequestDetails<'_>,
    ) -> CustomResult<api_models::webhooks::IncomingWebhookEvent, errors::ConnectorError> {
        let webhook = RecurlyWebhookBody::get_webhook_object_from_body(request.body)
            .change_context(errors::ConnectorError::WebhookBodyDecodingFailed)?;
        let event = match webhook.event_type {
            transformers::RecurlyPaymentEventType::PaymentSucceeded => {
                api_models::webhooks::IncomingWebhookEvent::RecoveryPaymentSuccess
            }
            transformers::RecurlyPaymentEventType::PaymentFailed => {
                api_models::webhooks::IncomingWebhookEvent::RecoveryPaymentFailure
            }
        };
        Ok(event)
    }

    #[cfg(any(feature = "v1", not(all(feature = "revenue_recovery", feature = "v2"))))]
    fn get_webhook_event_type(
        &self,
        _request: &webhooks::IncomingWebhookRequestDetails<'_>,
    ) -> CustomResult<api_models::webhooks::IncomingWebhookEvent, errors::ConnectorError> {
        Err(report!(errors::ConnectorError::WebhooksNotImplemented))
    }

    fn get_webhook_resource_object(
        &self,
        request: &webhooks::IncomingWebhookRequestDetails<'_>,
    ) -> CustomResult<Box<dyn masking::ErasedMaskSerialize>, errors::ConnectorError> {
        let webhook = RecurlyWebhookBody::get_webhook_object_from_body(request.body)
            .change_context(errors::ConnectorError::WebhookResourceObjectNotFound)?;
        Ok(Box::new(webhook))
    }
}

impl ConnectorSpecifications for Recurly {}<|MERGE_RESOLUTION|>--- conflicted
+++ resolved
@@ -11,36 +11,22 @@
 use hyperswitch_domain_models::router_data_v2::flow_common_types as recovery_flow_common_types;
 use hyperswitch_domain_models::{
     router_data::{ConnectorAuthType, ErrorResponse},
-<<<<<<< HEAD
-    router_data_v2::UasFlowData,
+    router_data_v2::{flow_common_types::{GetSubscriptionPlansData, SubscriptionCreateData}, UasFlowData},
     router_flow_types::{
-        subscriptions::SubscriptionCreate,
-=======
-    router_data_v2::{flow_common_types::GetSubscriptionPlansData, UasFlowData},
-    router_flow_types::{
-        subscriptions::GetSubscriptionPlans,
->>>>>>> f3ab3d63
+        subscriptions::{SubscriptionCreate, GetSubscriptionPlans},
         unified_authentication_service::{
-            Authenticate, AuthenticationConfirmation, PostAuthenticate, PreAuthenticate,
+                Authenticate, AuthenticationConfirmation, PostAuthenticate, PreAuthenticate,
         },
     },
     router_request_types::{
-<<<<<<< HEAD
-        subscriptions as subscriptions_request_types,
-=======
-        subscriptions::GetSubscriptionPlansRequest,
->>>>>>> f3ab3d63
+        subscriptions::{GetSubscriptionPlansRequest, SubscriptionCreateRequest},
         unified_authentication_service::{
             UasAuthenticationRequestData, UasAuthenticationResponseData,
             UasConfirmationRequestData, UasPostAuthenticationRequestData,
             UasPreAuthenticationRequestData,
         },
     },
-<<<<<<< HEAD
-    router_response_types::subscriptions as subscriptions_response_types,
-=======
-    router_response_types::subscriptions::GetSubscriptionPlansResponse,
->>>>>>> f3ab3d63
+    router_response_types::subscriptions::{GetSubscriptionPlansResponse, SubscriptionCreateResponse},
 };
 #[cfg(all(feature = "v2", feature = "revenue_recovery"))]
 use hyperswitch_domain_models::{
@@ -156,15 +142,6 @@
 
 impl api::revenue_recovery_v2::RevenueRecoveryV2 for Recurly {}
 impl api::subscriptions_v2::SubscriptionsV2 for Recurly {}
-<<<<<<< HEAD
-impl api::subscriptions_v2::SubscriptionsCreateV2 for Recurly {}
-impl
-    ConnectorIntegrationV2<
-        SubscriptionCreate,
-        recovery_flow_common_types::SubscriptionCreateData,
-        subscriptions_request_types::SubscriptionCreateRequest,
-        subscriptions_response_types::SubscriptionCreateResponse,
-=======
 impl api::subscriptions_v2::GetSubscriptionPlansV2 for Recurly {}
 
 impl
@@ -173,7 +150,17 @@
         GetSubscriptionPlansData,
         GetSubscriptionPlansRequest,
         GetSubscriptionPlansResponse,
->>>>>>> f3ab3d63
+    > for Recurly
+{
+}
+impl api::subscriptions_v2::SubscriptionsV2 for Recurly {}
+impl api::subscriptions_v2::SubscriptionsCreateV2 for Recurly {}
+impl
+    ConnectorIntegrationV2<
+        SubscriptionCreate,
+        SubscriptionCreateData,
+        SubscriptionCreateRequest,
+        SubscriptionCreateResponse,
     > for Recurly
 {
 }
