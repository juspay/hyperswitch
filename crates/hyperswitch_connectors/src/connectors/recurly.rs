--- conflicted
+++ resolved
@@ -11,12 +11,8 @@
     router_data::{ConnectorAuthType, ErrorResponse},
     router_data_v2::{
         flow_common_types::{
-<<<<<<< HEAD
-            GetSubscriptionPlanPricesData, GetSubscriptionPlansData, InvoiceRecordBackData,
-=======
             GetSubscriptionEstimateData, GetSubscriptionPlanPricesData, GetSubscriptionPlansData,
->>>>>>> acf816d0
-            SubscriptionCreateData,
+            InvoiceRecordBackData, SubscriptionCreateData,
         },
         UasFlowData,
     },
@@ -42,18 +38,12 @@
             UasPreAuthenticationRequestData,
         },
     },
-<<<<<<< HEAD
     router_response_types::{
         revenue_recovery::InvoiceRecordBackResponse,
         subscriptions::{
-            GetSubscriptionPlanPricesResponse, GetSubscriptionPlansResponse,
-            SubscriptionCreateResponse,
+            GetSubscriptionEstimateResponse, GetSubscriptionPlanPricesResponse,
+            GetSubscriptionPlansResponse, SubscriptionCreateResponse,
         },
-=======
-    router_response_types::subscriptions::{
-        GetSubscriptionEstimateResponse, GetSubscriptionPlanPricesResponse,
-        GetSubscriptionPlansResponse, SubscriptionCreateResponse,
->>>>>>> acf816d0
     },
 };
 #[cfg(all(feature = "v2", feature = "revenue_recovery"))]
