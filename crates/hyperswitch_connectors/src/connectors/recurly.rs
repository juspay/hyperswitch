--- conflicted
+++ resolved
@@ -11,13 +11,8 @@
     router_data::{ConnectorAuthType, ErrorResponse},
     router_data_v2::{
         flow_common_types::{
-<<<<<<< HEAD
-            GetSubscriptionPlanPricesData, GetSubscriptionPlansData, SubscriptionCreateData,
-            SubscriptionCustomerData,
-=======
             GetSubscriptionEstimateData, GetSubscriptionPlanPricesData, GetSubscriptionPlansData,
-            SubscriptionCreateData,
->>>>>>> 68de6ba4
+            SubscriptionCreateData, SubscriptionCustomerData,
         },
         UasFlowData,
     },
@@ -43,18 +38,12 @@
         },
         ConnectorCustomerData,
     },
-<<<<<<< HEAD
     router_response_types::{
         subscriptions::{
-            GetSubscriptionPlanPricesResponse, GetSubscriptionPlansResponse,
-            SubscriptionCreateResponse,
+            GetSubscriptionEstimateResponse, GetSubscriptionPlanPricesResponse,
+            GetSubscriptionPlansResponse, SubscriptionCreateResponse,
         },
         PaymentsResponseData,
-=======
-    router_response_types::subscriptions::{
-        GetSubscriptionEstimateResponse, GetSubscriptionPlanPricesResponse,
-        GetSubscriptionPlansResponse, SubscriptionCreateResponse,
->>>>>>> 68de6ba4
     },
 };
 #[cfg(all(feature = "v2", feature = "revenue_recovery"))]
