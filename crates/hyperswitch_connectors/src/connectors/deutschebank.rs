--- conflicted
+++ resolved
@@ -1032,8 +1032,6 @@
                         api_models::feature_matrix::CardSpecificFeatures {
                             three_ds: common_enums::FeatureStatus::Supported,
                             no_three_ds: common_enums::FeatureStatus::NotSupported,
-<<<<<<< HEAD
-=======
                             supported_card_networks: supported_card_network.clone(),
                         }
                     }),
@@ -1060,26 +1058,6 @@
             }
         );
 
-        deutschebank_supported_payment_methods.add(
-            enums::PaymentMethod::Card,
-            enums::PaymentMethodType::Debit,
-            PaymentMethodDetails{
-                mandates: enums::FeatureStatus::NotSupported,
-                refunds: enums::FeatureStatus::Supported,
-                supported_capture_methods: supported_capture_methods.clone(),
-                specific_features: Some(
-                    api_models::feature_matrix::PaymentMethodSpecificFeatures::Card({
-                        api_models::feature_matrix::CardSpecificFeatures {
-                            three_ds: common_enums::FeatureStatus::Supported,
-                            no_three_ds: common_enums::FeatureStatus::NotSupported,
->>>>>>> db498c27
-                            supported_card_networks: supported_card_network.clone(),
-                        }
-                    }),
-                ),
-            }
-        );
-
         deutschebank_supported_payment_methods
     };
 
