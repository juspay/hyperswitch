use api_models::webhooks::IncomingWebhookEvent;
use common_enums::enums;
use error_stack::ResultExt;
use hyperswitch_domain_models::{
    payment_method_data::{BankDebitData, Card, PayLaterData, PaymentMethodData, WalletData},
    router_data::{ConnectorAuthType, PaymentMethodToken, RouterData},
    router_flow_types::{refunds::Execute, RSync},
    router_request_types::ResponseId,
    router_response_types::{PaymentsResponseData, RefundsResponseData},
    types,
};
use hyperswitch_interfaces::errors;
use masking::{ExposeInterface, PeekInterface, Secret};
use serde::{Deserialize, Serialize};

use crate::{
    types::{RefundsResponseRouterData, ResponseRouterData},
    unimplemented_payment_method,
    utils::{self, CardData, PaymentsAuthorizeRequestData, RouterData as _},
};

impl TryFrom<(&types::TokenizationRouterData, BankDebitData)> for SquareTokenRequest {
    type Error = error_stack::Report<errors::ConnectorError>;
    fn try_from(
        value: (&types::TokenizationRouterData, BankDebitData),
    ) -> Result<Self, Self::Error> {
        let (_item, bank_debit_data) = value;
        match bank_debit_data {
            BankDebitData::AchBankDebit { .. }
            | BankDebitData::SepaBankDebit { .. }
            | BankDebitData::BecsBankDebit { .. }
            | BankDebitData::BacsBankDebit { .. } => Err(errors::ConnectorError::NotImplemented(
                utils::get_unimplemented_payment_method_error_message("Square"),
            ))?,
        }
    }
}

impl TryFrom<(&types::TokenizationRouterData, Card)> for SquareTokenRequest {
    type Error = error_stack::Report<errors::ConnectorError>;
    fn try_from(value: (&types::TokenizationRouterData, Card)) -> Result<Self, Self::Error> {
        let (item, card_data) = value;
        let auth = SquareAuthType::try_from(&item.connector_auth_type)
            .change_context(errors::ConnectorError::FailedToObtainAuthType)?;
        let exp_year = Secret::new(
            card_data
                .get_expiry_year_4_digit()
                .peek()
                .parse::<u16>()
                .change_context(errors::ConnectorError::DateFormattingFailed)?,
        );
        let exp_month = Secret::new(
            card_data
                .card_exp_month
                .peek()
                .parse::<u16>()
                .change_context(errors::ConnectorError::DateFormattingFailed)?,
        );
        //The below error will never happen because if session-id is not generated it would give error in execute_pretasks itself.
        let session_id = Secret::new(
            item.session_token
                .clone()
                .ok_or(errors::ConnectorError::RequestEncodingFailed)?,
        );
        Ok(Self::Card(SquareTokenizeData {
            client_id: auth.key1,
            session_id,
            card_data: SquareCardData {
                exp_year,
                exp_month,
                number: card_data.card_number,
                cvv: card_data.card_cvc,
            },
        }))
    }
}

impl TryFrom<(&types::TokenizationRouterData, PayLaterData)> for SquareTokenRequest {
    type Error = error_stack::Report<errors::ConnectorError>;
    fn try_from(
        value: (&types::TokenizationRouterData, PayLaterData),
    ) -> Result<Self, Self::Error> {
        let (_item, pay_later_data) = value;
        match pay_later_data {
            PayLaterData::AfterpayClearpayRedirect { .. }
            | PayLaterData::KlarnaRedirect { .. }
            | PayLaterData::KlarnaSdk { .. }
            | PayLaterData::AffirmRedirect { .. }
            | PayLaterData::PayBrightRedirect { .. }
            | PayLaterData::WalleyRedirect { .. }
            | PayLaterData::AlmaRedirect { .. }
<<<<<<< HEAD
            | PayLaterData::FlexitiRedirect { .. }
            | PayLaterData::AtomeRedirect { .. } => Err(errors::ConnectorError::NotImplemented(
                utils::get_unimplemented_payment_method_error_message("Square"),
            ))?,
=======
            | PayLaterData::AtomeRedirect { .. }
            | PayLaterData::BreadpayRedirect { .. } => {
                Err(errors::ConnectorError::NotImplemented(
                    utils::get_unimplemented_payment_method_error_message("Square"),
                ))?
            }
>>>>>>> 1e6a088c
        }
    }
}

impl TryFrom<(&types::TokenizationRouterData, WalletData)> for SquareTokenRequest {
    type Error = error_stack::Report<errors::ConnectorError>;
    fn try_from(value: (&types::TokenizationRouterData, WalletData)) -> Result<Self, Self::Error> {
        let (_item, wallet_data) = value;
        match wallet_data {
            WalletData::ApplePay(_)
            | WalletData::GooglePay(_)
            | WalletData::AliPayQr(_)
            | WalletData::AliPayRedirect(_)
            | WalletData::AliPayHkRedirect(_)
            | WalletData::AmazonPayRedirect(_)
            | WalletData::Paysera(_)
            | WalletData::Skrill(_)
            | WalletData::MomoRedirect(_)
            | WalletData::KakaoPayRedirect(_)
            | WalletData::GoPayRedirect(_)
            | WalletData::GcashRedirect(_)
            | WalletData::ApplePayRedirect(_)
            | WalletData::ApplePayThirdPartySdk(_)
            | WalletData::DanaRedirect {}
            | WalletData::GooglePayRedirect(_)
            | WalletData::GooglePayThirdPartySdk(_)
            | WalletData::MbWayRedirect(_)
            | WalletData::MobilePayRedirect(_)
            | WalletData::PaypalRedirect(_)
            | WalletData::PaypalSdk(_)
            | WalletData::Paze(_)
            | WalletData::SamsungPay(_)
            | WalletData::TwintRedirect {}
            | WalletData::VippsRedirect {}
            | WalletData::TouchNGoRedirect(_)
            | WalletData::WeChatPayRedirect(_)
            | WalletData::WeChatPayQr(_)
            | WalletData::CashappQr(_)
            | WalletData::SwishQr(_)
            | WalletData::Mifinity(_)
            | WalletData::RevolutPay(_) => Err(errors::ConnectorError::NotImplemented(
                utils::get_unimplemented_payment_method_error_message("Square"),
            ))?,
        }
    }
}

#[derive(Debug, Serialize)]
pub struct SquareCardData {
    cvv: Secret<String>,
    exp_month: Secret<u16>,
    exp_year: Secret<u16>,
    number: cards::CardNumber,
}
#[derive(Debug, Serialize)]
pub struct SquareTokenizeData {
    client_id: Secret<String>,
    session_id: Secret<String>,
    card_data: SquareCardData,
}

#[derive(Debug, Serialize)]
#[serde(untagged)]
pub enum SquareTokenRequest {
    Card(SquareTokenizeData),
}

impl TryFrom<&types::TokenizationRouterData> for SquareTokenRequest {
    type Error = error_stack::Report<errors::ConnectorError>;
    fn try_from(item: &types::TokenizationRouterData) -> Result<Self, Self::Error> {
        match item.request.payment_method_data.clone() {
            PaymentMethodData::BankDebit(bank_debit_data) => {
                Self::try_from((item, bank_debit_data))
            }
            PaymentMethodData::Card(card_data) => Self::try_from((item, card_data)),
            PaymentMethodData::Wallet(wallet_data) => Self::try_from((item, wallet_data)),
            PaymentMethodData::PayLater(pay_later_data) => Self::try_from((item, pay_later_data)),
            PaymentMethodData::GiftCard(_)
            | PaymentMethodData::BankRedirect(_)
            | PaymentMethodData::BankTransfer(_)
            | PaymentMethodData::CardRedirect(_)
            | PaymentMethodData::Crypto(_)
            | PaymentMethodData::MandatePayment
            | PaymentMethodData::Reward
            | PaymentMethodData::RealTimePayment(_)
            | PaymentMethodData::MobilePayment(_)
            | PaymentMethodData::Upi(_)
            | PaymentMethodData::Voucher(_)
            | PaymentMethodData::OpenBanking(_)
            | PaymentMethodData::CardToken(_)
            | PaymentMethodData::NetworkToken(_)
            | PaymentMethodData::CardDetailsForNetworkTransactionId(_) => {
                Err(errors::ConnectorError::NotImplemented(
                    utils::get_unimplemented_payment_method_error_message("Square"),
                ))?
            }
        }
    }
}

#[derive(Debug, Deserialize, Serialize)]
#[serde(rename_all = "camelCase")]
pub struct SquareSessionResponse {
    session_id: Secret<String>,
}

impl<F, T> TryFrom<ResponseRouterData<F, SquareSessionResponse, T, PaymentsResponseData>>
    for RouterData<F, T, PaymentsResponseData>
{
    type Error = error_stack::Report<errors::ConnectorError>;
    fn try_from(
        item: ResponseRouterData<F, SquareSessionResponse, T, PaymentsResponseData>,
    ) -> Result<Self, Self::Error> {
        Ok(Self {
            status: enums::AttemptStatus::Pending,
            session_token: Some(item.response.session_id.clone().expose()),
            response: Ok(PaymentsResponseData::SessionTokenResponse {
                session_token: item.response.session_id.expose(),
            }),
            ..item.data
        })
    }
}

#[derive(Debug, Deserialize, Serialize)]
pub struct SquareTokenResponse {
    card_nonce: Secret<String>,
}

impl<F, T> TryFrom<ResponseRouterData<F, SquareTokenResponse, T, PaymentsResponseData>>
    for RouterData<F, T, PaymentsResponseData>
{
    type Error = error_stack::Report<errors::ConnectorError>;
    fn try_from(
        item: ResponseRouterData<F, SquareTokenResponse, T, PaymentsResponseData>,
    ) -> Result<Self, Self::Error> {
        Ok(Self {
            response: Ok(PaymentsResponseData::TokenizationResponse {
                token: item.response.card_nonce.expose(),
            }),
            ..item.data
        })
    }
}

#[derive(Debug, Deserialize, Serialize)]
pub struct SquarePaymentsAmountData {
    amount: i64,
    currency: enums::Currency,
}
#[derive(Debug, Serialize)]
pub struct SquarePaymentsRequestExternalDetails {
    source: String,
    #[serde(rename = "type")]
    source_type: String,
}

#[derive(Debug, Serialize)]
pub struct SquarePaymentsRequest {
    amount_money: SquarePaymentsAmountData,
    idempotency_key: Secret<String>,
    source_id: Secret<String>,
    autocomplete: bool,
    external_details: SquarePaymentsRequestExternalDetails,
}

impl TryFrom<&types::PaymentsAuthorizeRouterData> for SquarePaymentsRequest {
    type Error = error_stack::Report<errors::ConnectorError>;
    fn try_from(item: &types::PaymentsAuthorizeRouterData) -> Result<Self, Self::Error> {
        let autocomplete = item.request.is_auto_capture()?;
        match item.request.payment_method_data.clone() {
            PaymentMethodData::Card(_) => {
                let pm_token = item.get_payment_method_token()?;
                Ok(Self {
                    idempotency_key: Secret::new(item.attempt_id.clone()),
                    source_id: match pm_token {
                        PaymentMethodToken::Token(token) => token,
                        PaymentMethodToken::ApplePayDecrypt(_) => Err(
                            unimplemented_payment_method!("Apple Pay", "Simplified", "Square"),
                        )?,
                        PaymentMethodToken::PazeDecrypt(_) => {
                            Err(unimplemented_payment_method!("Paze", "Square"))?
                        }
                        PaymentMethodToken::GooglePayDecrypt(_) => {
                            Err(unimplemented_payment_method!("Google Pay", "Square"))?
                        }
                    },
                    amount_money: SquarePaymentsAmountData {
                        amount: item.request.amount,
                        currency: item.request.currency,
                    },
                    autocomplete,
                    external_details: SquarePaymentsRequestExternalDetails {
                        source: "Hyperswitch".to_string(),
                        source_type: "Card".to_string(),
                    },
                })
            }
            PaymentMethodData::BankDebit(_)
            | PaymentMethodData::GiftCard(_)
            | PaymentMethodData::PayLater(_)
            | PaymentMethodData::Wallet(_)
            | PaymentMethodData::BankRedirect(_)
            | PaymentMethodData::BankTransfer(_)
            | PaymentMethodData::CardRedirect(_)
            | PaymentMethodData::Crypto(_)
            | PaymentMethodData::MandatePayment
            | PaymentMethodData::Reward
            | PaymentMethodData::RealTimePayment(_)
            | PaymentMethodData::MobilePayment(_)
            | PaymentMethodData::Upi(_)
            | PaymentMethodData::Voucher(_)
            | PaymentMethodData::OpenBanking(_)
            | PaymentMethodData::CardToken(_)
            | PaymentMethodData::NetworkToken(_)
            | PaymentMethodData::CardDetailsForNetworkTransactionId(_) => {
                Err(errors::ConnectorError::NotImplemented(
                    utils::get_unimplemented_payment_method_error_message("Square"),
                ))?
            }
        }
    }
}

// Auth Struct
pub struct SquareAuthType {
    pub(super) api_key: Secret<String>,
    pub(super) key1: Secret<String>,
}

impl TryFrom<&ConnectorAuthType> for SquareAuthType {
    type Error = error_stack::Report<errors::ConnectorError>;
    fn try_from(auth_type: &ConnectorAuthType) -> Result<Self, Self::Error> {
        match auth_type {
            ConnectorAuthType::BodyKey { api_key, key1, .. } => Ok(Self {
                api_key: api_key.to_owned(),
                key1: key1.to_owned(),
            }),
            ConnectorAuthType::HeaderKey { .. }
            | ConnectorAuthType::SignatureKey { .. }
            | ConnectorAuthType::MultiAuthKey { .. }
            | ConnectorAuthType::CurrencyAuthKey { .. }
            | ConnectorAuthType::TemporaryAuth
            | ConnectorAuthType::NoKey
            | ConnectorAuthType::CertificateAuth { .. } => {
                Err(errors::ConnectorError::FailedToObtainAuthType.into())
            }
        }
    }
}
// PaymentsResponse
#[derive(Debug, Deserialize, Serialize)]
#[serde(rename_all = "UPPERCASE")]
pub enum SquarePaymentStatus {
    Completed,
    Failed,
    Approved,
    Canceled,
    Pending,
}

impl From<SquarePaymentStatus> for enums::AttemptStatus {
    fn from(item: SquarePaymentStatus) -> Self {
        match item {
            SquarePaymentStatus::Completed => Self::Charged,
            SquarePaymentStatus::Approved => Self::Authorized,
            SquarePaymentStatus::Failed => Self::Failure,
            SquarePaymentStatus::Canceled => Self::Voided,
            SquarePaymentStatus::Pending => Self::Pending,
        }
    }
}

#[derive(Debug, Deserialize, Serialize)]
pub struct SquarePaymentsResponseDetails {
    status: SquarePaymentStatus,
    id: String,
    amount_money: SquarePaymentsAmountData,
    reference_id: Option<String>,
}
#[derive(Debug, Deserialize, Serialize)]
pub struct SquarePaymentsResponse {
    payment: SquarePaymentsResponseDetails,
}

impl<F, T> TryFrom<ResponseRouterData<F, SquarePaymentsResponse, T, PaymentsResponseData>>
    for RouterData<F, T, PaymentsResponseData>
{
    type Error = error_stack::Report<errors::ConnectorError>;
    fn try_from(
        item: ResponseRouterData<F, SquarePaymentsResponse, T, PaymentsResponseData>,
    ) -> Result<Self, Self::Error> {
        //Since this try_from is being used in Authorize, Sync, Capture & Void flow. Field amount_captured should only be updated in case of Charged status.
        let status = enums::AttemptStatus::from(item.response.payment.status);
        let mut amount_captured = None;
        if status == enums::AttemptStatus::Charged {
            amount_captured = Some(item.response.payment.amount_money.amount)
        };
        Ok(Self {
            status,
            response: Ok(PaymentsResponseData::TransactionResponse {
                resource_id: ResponseId::ConnectorTransactionId(item.response.payment.id),
                redirection_data: Box::new(None),
                mandate_reference: Box::new(None),
                connector_metadata: None,
                network_txn_id: None,
                connector_response_reference_id: item.response.payment.reference_id,
                incremental_authorization_allowed: None,
                charges: None,
            }),
            amount_captured,
            ..item.data
        })
    }
}

// REFUND :
// Type definition for RefundRequest
#[derive(Debug, Serialize)]
pub struct SquareRefundRequest {
    amount_money: SquarePaymentsAmountData,
    idempotency_key: Secret<String>,
    payment_id: Secret<String>,
}

impl<F> TryFrom<&types::RefundsRouterData<F>> for SquareRefundRequest {
    type Error = error_stack::Report<errors::ConnectorError>;
    fn try_from(item: &types::RefundsRouterData<F>) -> Result<Self, Self::Error> {
        Ok(Self {
            amount_money: SquarePaymentsAmountData {
                amount: item.request.refund_amount,
                currency: item.request.currency,
            },
            idempotency_key: Secret::new(item.request.refund_id.clone()),
            payment_id: Secret::new(item.request.connector_transaction_id.clone()),
        })
    }
}

#[derive(Debug, Deserialize, Serialize)]
#[serde(rename_all = "UPPERCASE")]
pub enum RefundStatus {
    Completed,
    Failed,
    Pending,
    Rejected,
}

impl From<RefundStatus> for enums::RefundStatus {
    fn from(item: RefundStatus) -> Self {
        match item {
            RefundStatus::Completed => Self::Success,
            RefundStatus::Failed | RefundStatus::Rejected => Self::Failure,
            RefundStatus::Pending => Self::Pending,
        }
    }
}

#[derive(Debug, Deserialize, Serialize)]
pub struct SquareRefundResponseDetails {
    status: RefundStatus,
    id: String,
}
#[derive(Debug, Deserialize, Serialize)]
pub struct RefundResponse {
    refund: SquareRefundResponseDetails,
}

impl TryFrom<RefundsResponseRouterData<Execute, RefundResponse>>
    for types::RefundsRouterData<Execute>
{
    type Error = error_stack::Report<errors::ConnectorError>;
    fn try_from(
        item: RefundsResponseRouterData<Execute, RefundResponse>,
    ) -> Result<Self, Self::Error> {
        Ok(Self {
            response: Ok(RefundsResponseData {
                connector_refund_id: item.response.refund.id,
                refund_status: enums::RefundStatus::from(item.response.refund.status),
            }),
            ..item.data
        })
    }
}

impl TryFrom<RefundsResponseRouterData<RSync, RefundResponse>> for types::RefundsRouterData<RSync> {
    type Error = error_stack::Report<errors::ConnectorError>;
    fn try_from(
        item: RefundsResponseRouterData<RSync, RefundResponse>,
    ) -> Result<Self, Self::Error> {
        Ok(Self {
            response: Ok(RefundsResponseData {
                connector_refund_id: item.response.refund.id,
                refund_status: enums::RefundStatus::from(item.response.refund.status),
            }),
            ..item.data
        })
    }
}

#[derive(Clone, Default, Debug, Serialize, Deserialize, PartialEq)]
pub struct SquareErrorDetails {
    pub category: Option<String>,
    pub code: Option<String>,
    pub detail: Option<String>,
}
#[derive(Clone, Default, Debug, Serialize, Deserialize, PartialEq)]
pub struct SquareErrorResponse {
    pub errors: Vec<SquareErrorDetails>,
}

#[derive(Debug, Deserialize)]
#[serde(rename_all = "lowercase")]
pub enum SquareWebhookObject {
    Payment(SquarePaymentsResponseDetails),
    Refund(SquareRefundResponseDetails),
}

#[derive(Debug, Deserialize)]
pub struct SquareWebhookData {
    pub id: String,
    pub object: SquareWebhookObject,
}

#[derive(Debug, Deserialize)]
pub struct SquareWebhookBody {
    #[serde(rename = "type")]
    pub webhook_type: String,
    pub data: SquareWebhookData,
}

impl From<SquareWebhookObject> for IncomingWebhookEvent {
    fn from(item: SquareWebhookObject) -> Self {
        match item {
            SquareWebhookObject::Payment(payment_data) => match payment_data.status {
                SquarePaymentStatus::Completed => Self::PaymentIntentSuccess,
                SquarePaymentStatus::Failed => Self::PaymentIntentFailure,
                SquarePaymentStatus::Pending => Self::PaymentIntentProcessing,
                SquarePaymentStatus::Approved | SquarePaymentStatus::Canceled => {
                    Self::EventNotSupported
                }
            },
            SquareWebhookObject::Refund(refund_data) => match refund_data.status {
                RefundStatus::Completed => Self::RefundSuccess,
                RefundStatus::Failed | RefundStatus::Rejected => Self::RefundFailure,
                RefundStatus::Pending => Self::EventNotSupported,
            },
        }
    }
}<|MERGE_RESOLUTION|>--- conflicted
+++ resolved
@@ -89,19 +89,13 @@
             | PayLaterData::PayBrightRedirect { .. }
             | PayLaterData::WalleyRedirect { .. }
             | PayLaterData::AlmaRedirect { .. }
-<<<<<<< HEAD
             | PayLaterData::FlexitiRedirect { .. }
-            | PayLaterData::AtomeRedirect { .. } => Err(errors::ConnectorError::NotImplemented(
-                utils::get_unimplemented_payment_method_error_message("Square"),
-            ))?,
-=======
             | PayLaterData::AtomeRedirect { .. }
             | PayLaterData::BreadpayRedirect { .. } => {
                 Err(errors::ConnectorError::NotImplemented(
                     utils::get_unimplemented_payment_method_error_message("Square"),
                 ))?
             }
->>>>>>> 1e6a088c
         }
     }
 }
