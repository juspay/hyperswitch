use common_enums::enums;
use common_utils::{
    request::Method,
    types::{MinorUnit, StringMinorUnit, StringMinorUnitForConnector},
};
use error_stack::ResultExt;
use hyperswitch_domain_models::{
    payment_method_data::{BankDebitData, PaymentMethodData},
    router_data::{ConnectorAuthType, ErrorResponse, RouterData},
    router_flow_types::refunds::{Execute, RSync},
    router_request_types::ResponseId,
    router_response_types::{PaymentsResponseData, RedirectForm, RefundsResponseData},
    types::{PaymentsAuthorizeRouterData, RefundsRouterData},
};
use hyperswitch_interfaces::errors;
use masking::Secret;
use serde::{Deserialize, Serialize};
use url::Url;

use crate::{
    types::{RefundsResponseRouterData, ResponseRouterData},
    utils::{self, PaymentsAuthorizeRequestData, RouterData as _},
};
pub struct InespayRouterData<T> {
    pub amount: StringMinorUnit,
    pub router_data: T,
}

impl<T> From<(StringMinorUnit, T)> for InespayRouterData<T> {
    fn from((amount, item): (StringMinorUnit, T)) -> Self {
        Self {
            amount,
            router_data: item,
        }
    }
}

#[derive(Default, Debug, Serialize, PartialEq)]
#[serde(rename_all = "camelCase")]
pub struct InespayPaymentsRequest {
    description: String,
    amount: StringMinorUnit,
    reference: String,
    debtor_account: Option<Secret<String>>,
    success_link_redirect: Option<String>,
    notif_url: Option<String>,
}

impl TryFrom<&InespayRouterData<&PaymentsAuthorizeRouterData>> for InespayPaymentsRequest {
    type Error = error_stack::Report<errors::ConnectorError>;
    fn try_from(
        item: &InespayRouterData<&PaymentsAuthorizeRouterData>,
    ) -> Result<Self, Self::Error> {
        match item.router_data.request.payment_method_data.clone() {
            PaymentMethodData::BankDebit(BankDebitData::SepaBankDebit { iban, .. }) => {
                let order_id = item.router_data.connector_request_reference_id.clone();
                let webhook_url = item.router_data.request.get_webhook_url()?;
                let return_url = item.router_data.request.get_router_return_url()?;
                Ok(Self {
                    description: item.router_data.get_description()?,
                    amount: item.amount.clone(),
                    reference: order_id,
                    debtor_account: Some(iban),
                    success_link_redirect: Some(return_url),
                    notif_url: Some(webhook_url),
                })
            }
            _ => Err(errors::ConnectorError::NotImplemented("Payment method".to_string()).into()),
        }
    }
}

pub struct InespayAuthType {
    pub(super) api_key: Secret<String>,
    pub authorization: Secret<String>,
}

impl TryFrom<&ConnectorAuthType> for InespayAuthType {
    type Error = error_stack::Report<errors::ConnectorError>;
    fn try_from(auth_type: &ConnectorAuthType) -> Result<Self, Self::Error> {
        match auth_type {
            ConnectorAuthType::BodyKey { api_key, key1 } => Ok(Self {
                api_key: api_key.to_owned(),
                authorization: key1.to_owned(),
            }),
            _ => Err(errors::ConnectorError::FailedToObtainAuthType.into()),
        }
    }
}

#[derive(Default, Debug, Clone, Serialize, Deserialize, PartialEq)]
#[serde(rename_all = "camelCase")]
pub struct InespayPaymentsResponseData {
    status: String,
    status_desc: String,
    single_payin_id: String,
    single_payin_link: String,
}

#[derive(Debug, Deserialize, Serialize)]
#[serde(untagged)]
pub enum InespayPaymentsResponse {
    InespayPaymentsData(InespayPaymentsResponseData),
    InespayPaymentsError(InespayErrorResponse),
}

impl<F, T> TryFrom<ResponseRouterData<F, InespayPaymentsResponse, T, PaymentsResponseData>>
    for RouterData<F, T, PaymentsResponseData>
{
    type Error = error_stack::Report<errors::ConnectorError>;
    fn try_from(
        item: ResponseRouterData<F, InespayPaymentsResponse, T, PaymentsResponseData>,
    ) -> Result<Self, Self::Error> {
        let (status, response) = match item.response {
            InespayPaymentsResponse::InespayPaymentsData(data) => {
                let redirection_url = Url::parse(data.single_payin_link.as_str())
                    .change_context(errors::ConnectorError::ParsingFailed)?;
                let redirection_data = RedirectForm::from((redirection_url, Method::Get));

                (
                    common_enums::AttemptStatus::AuthenticationPending,
                    Ok(PaymentsResponseData::TransactionResponse {
                        resource_id: ResponseId::ConnectorTransactionId(
                            data.single_payin_id.clone(),
                        ),
                        redirection_data: Box::new(Some(redirection_data)),
                        mandate_reference: Box::new(None),
                        connector_metadata: None,
                        network_txn_id: None,
                        connector_response_reference_id: None,
                        incremental_authorization_allowed: None,
                        charge_id: None,
                    }),
                )
            }
            InespayPaymentsResponse::InespayPaymentsError(data) => (
                common_enums::AttemptStatus::Failure,
                Err(ErrorResponse {
                    code: data.status.clone(),
                    message: data.status_desc.clone(),
                    reason: Some(data.status_desc.clone()),
                    attempt_status: None,
                    connector_transaction_id: None,
                    status_code: item.http_code,
                }),
            ),
        };
        Ok(Self {
            status,
            response,
            ..item.data
        })
    }
}

#[derive(Debug, Clone, Serialize, Deserialize, PartialEq)]
#[serde(rename_all = "SCREAMING_SNAKE_CASE")]
pub enum InespayPSyncStatus {
    Ok,
    Created,
    Opened,
    BankSelected,
    Initiated,
    Pending,
    Aborted,
    Unfinished,
    Rejected,
    Cancelled,
    PartiallyAccepted,
    Failed,
    Settled,
    PartRefunded,
    Refunded,
}

impl From<InespayPSyncStatus> for common_enums::AttemptStatus {
    fn from(item: InespayPSyncStatus) -> Self {
        match item {
            InespayPSyncStatus::Ok | InespayPSyncStatus::Settled => Self::Charged,
            InespayPSyncStatus::Created
            | InespayPSyncStatus::Opened
            | InespayPSyncStatus::BankSelected
            | InespayPSyncStatus::Initiated
            | InespayPSyncStatus::Pending
            | InespayPSyncStatus::Unfinished
            | InespayPSyncStatus::PartiallyAccepted => Self::AuthenticationPending,
            InespayPSyncStatus::Aborted
            | InespayPSyncStatus::Rejected
            | InespayPSyncStatus::Cancelled
            | InespayPSyncStatus::Failed => Self::Failure,
            InespayPSyncStatus::PartRefunded | InespayPSyncStatus::Refunded => Self::AutoRefunded,
        }
    }
}

#[derive(Debug, Clone, Serialize, Deserialize, PartialEq)]
#[serde(rename_all = "camelCase")]
pub struct InespayPSyncResponseData {
    cod_status: InespayPSyncStatus,
    status_desc: String,
    single_payin_id: String,
    single_payin_link: String,
}

#[derive(Debug, Deserialize, Serialize)]
#[serde(untagged)]
pub enum InespayPSyncResponse {
    InespayPSyncData(InespayPSyncResponseData),
    InespayPSyncWebhook(InespayPaymentWebhookData),
    InespayPSyncError(InespayErrorResponse),
}

impl<F, T> TryFrom<ResponseRouterData<F, InespayPSyncResponse, T, PaymentsResponseData>>
    for RouterData<F, T, PaymentsResponseData>
{
    type Error = error_stack::Report<errors::ConnectorError>;
    fn try_from(
        item: ResponseRouterData<F, InespayPSyncResponse, T, PaymentsResponseData>,
    ) -> Result<Self, Self::Error> {
<<<<<<< HEAD
        Ok(Self {
            status: common_enums::AttemptStatus::from(item.response.status),
            response: Ok(PaymentsResponseData::TransactionResponse {
                resource_id: ResponseId::ConnectorTransactionId(item.response.id),
                redirection_data: Box::new(None),
                mandate_reference: Box::new(None),
                connector_metadata: None,
                network_txn_id: None,
                connector_response_reference_id: None,
                incremental_authorization_allowed: None,
                charges: None,
=======
        match item.response {
            InespayPSyncResponse::InespayPSyncData(data) => {
                let redirection_url = Url::parse(data.single_payin_link.as_str())
                    .change_context(errors::ConnectorError::ParsingFailed)?;
                let redirection_data = RedirectForm::from((redirection_url, Method::Get));

                Ok(Self {
                    status: common_enums::AttemptStatus::from(data.cod_status),
                    response: Ok(PaymentsResponseData::TransactionResponse {
                        resource_id: ResponseId::ConnectorTransactionId(
                            data.single_payin_id.clone(),
                        ),
                        redirection_data: Box::new(Some(redirection_data)),
                        mandate_reference: Box::new(None),
                        connector_metadata: None,
                        network_txn_id: None,
                        connector_response_reference_id: None,
                        incremental_authorization_allowed: None,
                        charge_id: None,
                    }),
                    ..item.data
                })
            }
            InespayPSyncResponse::InespayPSyncWebhook(data) => {
                let status = enums::AttemptStatus::from(data.cod_status);
                Ok(Self {
                    status,
                    response: Ok(PaymentsResponseData::TransactionResponse {
                        resource_id: ResponseId::ConnectorTransactionId(
                            data.single_payin_id.clone(),
                        ),
                        redirection_data: Box::new(None),
                        mandate_reference: Box::new(None),
                        connector_metadata: None,
                        network_txn_id: None,
                        connector_response_reference_id: None,
                        incremental_authorization_allowed: None,
                        charge_id: None,
                    }),
                    ..item.data
                })
            }
            InespayPSyncResponse::InespayPSyncError(data) => Ok(Self {
                response: Err(ErrorResponse {
                    code: data.status.clone(),
                    message: data.status_desc.clone(),
                    reason: Some(data.status_desc.clone()),
                    attempt_status: None,
                    connector_transaction_id: None,
                    status_code: item.http_code,
                }),
                ..item.data
>>>>>>> 3da637e6
            }),
        }
    }
}

#[derive(Default, Debug, Serialize, Deserialize, PartialEq)]
#[serde(rename_all = "camelCase")]
pub struct InespayRefundRequest {
    single_payin_id: String,
    amount: Option<MinorUnit>,
}

impl<F> TryFrom<&InespayRouterData<&RefundsRouterData<F>>> for InespayRefundRequest {
    type Error = error_stack::Report<errors::ConnectorError>;
    fn try_from(item: &InespayRouterData<&RefundsRouterData<F>>) -> Result<Self, Self::Error> {
        let amount = utils::convert_back_amount_to_minor_units(
            &StringMinorUnitForConnector,
            item.amount.to_owned(),
            item.router_data.request.currency,
        )?;
        Ok(Self {
            single_payin_id: item.router_data.request.connector_transaction_id.clone(),
            amount: Some(amount),
        })
    }
}

#[derive(Debug, Serialize, Default, Deserialize, Clone, PartialEq)]
#[serde(rename_all = "SCREAMING_SNAKE_CASE")]
pub enum InespayRSyncStatus {
    Confirmed,
    #[default]
    Pending,
    Rejected,
    Denied,
    Reversed,
    Mistake,
}

impl From<InespayRSyncStatus> for enums::RefundStatus {
    fn from(item: InespayRSyncStatus) -> Self {
        match item {
            InespayRSyncStatus::Confirmed => Self::Success,
            InespayRSyncStatus::Pending => Self::Pending,
            InespayRSyncStatus::Rejected
            | InespayRSyncStatus::Denied
            | InespayRSyncStatus::Reversed
            | InespayRSyncStatus::Mistake => Self::Failure,
        }
    }
}

#[derive(Default, Debug, Clone, Serialize, Deserialize)]
#[serde(rename_all = "camelCase")]
pub struct RefundsData {
    status: String,
    status_desc: String,
    refund_id: String,
}

#[derive(Debug, Deserialize, Serialize)]
#[serde(untagged)]
pub enum InespayRefundsResponse {
    InespayRefundsData(RefundsData),
    InespayRefundsError(InespayErrorResponse),
}

impl TryFrom<RefundsResponseRouterData<Execute, InespayRefundsResponse>>
    for RefundsRouterData<Execute>
{
    type Error = error_stack::Report<errors::ConnectorError>;
    fn try_from(
        item: RefundsResponseRouterData<Execute, InespayRefundsResponse>,
    ) -> Result<Self, Self::Error> {
        match item.response {
            InespayRefundsResponse::InespayRefundsData(data) => Ok(Self {
                response: Ok(RefundsResponseData {
                    connector_refund_id: data.refund_id,
                    refund_status: enums::RefundStatus::Pending,
                }),
                ..item.data
            }),
            InespayRefundsResponse::InespayRefundsError(data) => Ok(Self {
                response: Err(ErrorResponse {
                    code: data.status.clone(),
                    message: data.status_desc.clone(),
                    reason: Some(data.status_desc.clone()),
                    attempt_status: None,
                    connector_transaction_id: None,
                    status_code: item.http_code,
                }),
                ..item.data
            }),
        }
    }
}

#[derive(Debug, Clone, Serialize, Deserialize, PartialEq)]
#[serde(rename_all = "camelCase")]
pub struct InespayRSyncResponseData {
    cod_status: InespayRSyncStatus,
    status_desc: String,
    refund_id: String,
}

#[derive(Debug, Deserialize, Serialize)]
#[serde(untagged)]
pub enum InespayRSyncResponse {
    InespayRSyncData(InespayRSyncResponseData),
    InespayRSyncWebhook(InespayRefundWebhookData),
    InespayRSyncError(InespayErrorResponse),
}

impl TryFrom<RefundsResponseRouterData<RSync, InespayRSyncResponse>> for RefundsRouterData<RSync> {
    type Error = error_stack::Report<errors::ConnectorError>;
    fn try_from(
        item: RefundsResponseRouterData<RSync, InespayRSyncResponse>,
    ) -> Result<Self, Self::Error> {
        let response = match item.response {
            InespayRSyncResponse::InespayRSyncData(data) => Ok(RefundsResponseData {
                connector_refund_id: data.refund_id,
                refund_status: enums::RefundStatus::from(data.cod_status),
            }),
            InespayRSyncResponse::InespayRSyncWebhook(data) => Ok(RefundsResponseData {
                connector_refund_id: data.refund_id,
                refund_status: enums::RefundStatus::from(data.cod_status),
            }),
            InespayRSyncResponse::InespayRSyncError(data) => Err(ErrorResponse {
                code: data.status.clone(),
                message: data.status_desc.clone(),
                reason: Some(data.status_desc.clone()),
                attempt_status: None,
                connector_transaction_id: None,
                status_code: item.http_code,
            }),
        };
        Ok(Self {
            response,
            ..item.data
        })
    }
}

#[derive(Serialize, Deserialize, Clone, Debug)]
#[serde(rename_all = "camelCase")]
pub struct InespayPaymentWebhookData {
    pub single_payin_id: String,
    pub cod_status: InespayPSyncStatus,
    pub description: String,
    pub amount: MinorUnit,
    pub reference: String,
    pub creditor_account: Secret<String>,
    pub debtor_name: Secret<String>,
    pub debtor_account: Secret<String>,
    pub custom_data: Option<String>,
}

#[derive(Serialize, Deserialize, Clone, Debug)]
#[serde(rename_all = "camelCase")]
pub struct InespayRefundWebhookData {
    pub refund_id: String,
    pub simple_payin_id: String,
    pub cod_status: InespayRSyncStatus,
    pub description: String,
    pub amount: MinorUnit,
    pub reference: String,
}

#[derive(Serialize, Deserialize, Debug, Clone)]
#[serde(untagged)]
pub enum InespayWebhookEventData {
    Payment(InespayPaymentWebhookData),
    Refund(InespayRefundWebhookData),
}

#[derive(Serialize, Deserialize, Debug)]
#[serde(rename_all = "camelCase")]
pub struct InespayWebhookEvent {
    pub data_return: String,
    pub signature_data_return: String,
}

#[derive(Default, Debug, Serialize, Deserialize, PartialEq)]
#[serde(rename_all = "camelCase")]
pub struct InespayErrorResponse {
    pub status: String,
    pub status_desc: String,
}

impl From<InespayWebhookEventData> for api_models::webhooks::IncomingWebhookEvent {
    fn from(item: InespayWebhookEventData) -> Self {
        match item {
            InespayWebhookEventData::Payment(payment_data) => match payment_data.cod_status {
                InespayPSyncStatus::Ok | InespayPSyncStatus::Settled => Self::PaymentIntentSuccess,
                InespayPSyncStatus::Failed | InespayPSyncStatus::Rejected => {
                    Self::PaymentIntentFailure
                }
                InespayPSyncStatus::Created
                | InespayPSyncStatus::Opened
                | InespayPSyncStatus::BankSelected
                | InespayPSyncStatus::Initiated
                | InespayPSyncStatus::Pending
                | InespayPSyncStatus::Unfinished
                | InespayPSyncStatus::PartiallyAccepted => Self::PaymentIntentProcessing,
                InespayPSyncStatus::Aborted
                | InespayPSyncStatus::Cancelled
                | InespayPSyncStatus::PartRefunded
                | InespayPSyncStatus::Refunded => Self::EventNotSupported,
            },
            InespayWebhookEventData::Refund(refund_data) => match refund_data.cod_status {
                InespayRSyncStatus::Confirmed => Self::RefundSuccess,
                InespayRSyncStatus::Rejected
                | InespayRSyncStatus::Denied
                | InespayRSyncStatus::Reversed
                | InespayRSyncStatus::Mistake => Self::RefundFailure,
                InespayRSyncStatus::Pending => Self::EventNotSupported,
            },
        }
    }
}<|MERGE_RESOLUTION|>--- conflicted
+++ resolved
@@ -217,19 +217,6 @@
     fn try_from(
         item: ResponseRouterData<F, InespayPSyncResponse, T, PaymentsResponseData>,
     ) -> Result<Self, Self::Error> {
-<<<<<<< HEAD
-        Ok(Self {
-            status: common_enums::AttemptStatus::from(item.response.status),
-            response: Ok(PaymentsResponseData::TransactionResponse {
-                resource_id: ResponseId::ConnectorTransactionId(item.response.id),
-                redirection_data: Box::new(None),
-                mandate_reference: Box::new(None),
-                connector_metadata: None,
-                network_txn_id: None,
-                connector_response_reference_id: None,
-                incremental_authorization_allowed: None,
-                charges: None,
-=======
         match item.response {
             InespayPSyncResponse::InespayPSyncData(data) => {
                 let redirection_url = Url::parse(data.single_payin_link.as_str())
@@ -282,7 +269,6 @@
                     status_code: item.http_code,
                 }),
                 ..item.data
->>>>>>> 3da637e6
             }),
         }
     }
