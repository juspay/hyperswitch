--- conflicted
+++ resolved
@@ -1,13 +1,8 @@
 use base64::Engine;
 use common_enums::enums;
 use common_utils::{
-<<<<<<< HEAD
-    consts::{BASE64_ENGINE, SOAP_ENV_NAMESPACE},
-    crypto::{EncodeMessage, HmacSha256, SignMessage, TripleDesEde3CBC},
-=======
     consts::BASE64_ENGINE,
     crypto::{EncodeMessage, SignMessage},
->>>>>>> e4353e68
     ext_traits::{Encode, ValueExt},
     types::StringMinorUnit,
 };
