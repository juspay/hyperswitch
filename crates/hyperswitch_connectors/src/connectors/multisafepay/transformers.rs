use common_enums::{enums, AttemptStatus, BankNames};
use common_utils::{
    errors::ParsingError,
    pii::{Email, IpAddress},
    request::Method,
    types::{FloatMajorUnit, MinorUnit},
};
use hyperswitch_domain_models::{
    payment_method_data::{BankRedirectData, PayLaterData, PaymentMethodData, WalletData},
    router_data::{ConnectorAuthType, ErrorResponse, RouterData},
    router_flow_types::refunds::{Execute, RSync},
    router_request_types::ResponseId,
    router_response_types::{
        MandateReference, PaymentsResponseData, RedirectForm, RefundsResponseData,
    },
    types::{self},
};
use hyperswitch_interfaces::{
    consts::{NO_ERROR_CODE, NO_ERROR_MESSAGE},
    errors,
};
use masking::{ExposeInterface, Secret};
use serde::{Deserialize, Serialize};
use url::Url;

use crate::{
    types::{RefundsResponseRouterData, ResponseRouterData},
    utils::{
        self, AddressDetailsData, CardData as _, PaymentsAuthorizeRequestData, RouterData as _,
    },
};

#[derive(Debug, Serialize)]
pub struct MultisafepayRouterData<T> {
    amount: MinorUnit,
    router_data: T,
}

impl<T> From<(MinorUnit, T)> for MultisafepayRouterData<T> {
    fn from((amount, item): (MinorUnit, T)) -> Self {
        Self {
            amount,
            router_data: item,
        }
    }
}

#[derive(Clone, Debug, Eq, Hash, PartialEq, Deserialize, Serialize)]
#[serde(rename_all = "lowercase")]
pub enum Type {
    Direct,
    Redirect,
}

#[derive(Clone, Debug, Eq, Hash, PartialEq, Deserialize, Serialize)]
#[serde(rename_all = "UPPERCASE")]
pub enum Gateway {
    Amex,
    CreditCard,
    Discover,
    Maestro,
    MasterCard,
    Visa,
    Klarna,
    Googlepay,
    Paypal,
    Ideal,
    Giropay,
    Trustly,
    Alipay,
    #[serde(rename = "WECHAT")]
    WeChatPay,
<<<<<<< HEAD
    Eps,
    MbWay,
    #[serde(rename = "DIRECTBANK")]
    Sofort,
=======
>>>>>>> d9efe5a7
}

#[serde_with::skip_serializing_none]
#[derive(Clone, Debug, Eq, PartialEq, Deserialize, Serialize)]
pub struct Coupons {
    pub allow: Option<Vec<Secret<String>>>,
}

#[serde_with::skip_serializing_none]
#[derive(Clone, Debug, Eq, PartialEq, Deserialize, Serialize)]
pub struct Mistercash {
    pub mobile_pay_button_position: Option<String>,
    pub disable_mobile_pay_button: Option<String>,
    pub qr_only: Option<String>,
    pub qr_size: Option<String>,
}

#[derive(Clone, Debug, Eq, PartialEq, Deserialize, Serialize)]
#[serde(rename_all = "UPPERCASE")]
pub struct Gateways {
    pub mistercash: Option<Mistercash>,
}

#[serde_with::skip_serializing_none]
#[derive(Clone, Debug, Eq, PartialEq, Deserialize, Serialize)]
pub struct Settings {
    pub coupons: Option<Coupons>,
    pub gateways: Option<Gateways>,
}

#[serde_with::skip_serializing_none]
#[derive(Clone, Debug, Eq, PartialEq, Deserialize, Serialize)]
pub struct PaymentOptions {
    pub notification_url: Option<String>,
    pub notification_method: Option<String>,
    pub redirect_url: String,
    pub cancel_url: String,
    pub close_window: Option<bool>,
    pub settings: Option<Settings>,
    pub template_id: Option<String>,
    pub allowed_countries: Option<Vec<String>>,
}

#[serde_with::skip_serializing_none]
#[derive(Clone, Debug, Eq, PartialEq, Deserialize, Serialize)]
pub struct Browser {
    pub javascript_enabled: Option<bool>,
    pub java_enabled: Option<bool>,
    pub cookies_enabled: Option<bool>,
    pub language: Option<String>,
    pub screen_color_depth: Option<i32>,
    pub screen_height: Option<i32>,
    pub screen_width: Option<i32>,
    pub time_zone: Option<i32>,
    pub user_agent: Option<String>,
    pub platform: Option<String>,
}

#[serde_with::skip_serializing_none]
#[derive(Clone, Debug, Eq, PartialEq, Deserialize, Serialize)]
pub struct Customer {
    pub browser: Option<Browser>,
    pub locale: Option<String>,
    pub ip_address: Option<Secret<String, IpAddress>>,
    pub forward_ip: Option<Secret<String, IpAddress>>,
    pub first_name: Option<Secret<String>>,
    pub last_name: Option<Secret<String>>,
    pub gender: Option<Secret<String>>,
    pub birthday: Option<Secret<String>>,
    pub address1: Option<Secret<String>>,
    pub address2: Option<Secret<String>>,
    pub house_number: Option<Secret<String>>,
    pub zip_code: Option<Secret<String>>,
    pub city: Option<String>,
    pub state: Option<String>,
    pub country: Option<String>,
    pub phone: Option<Secret<String>>,
    pub email: Option<Email>,
    pub user_agent: Option<String>,
    pub referrer: Option<String>,
    pub reference: Option<String>,
}

#[derive(Clone, Debug, Eq, PartialEq, Serialize)]
pub struct CardInfo {
    pub card_number: Option<cards::CardNumber>,
    pub card_holder_name: Option<Secret<String>>,
    pub card_expiry_date: Option<Secret<i32>>,
    pub card_cvc: Option<Secret<String>>,
    pub flexible_3d: Option<bool>,
    pub moto: Option<bool>,
    pub term_url: Option<String>,
}

#[derive(Clone, Debug, Eq, PartialEq, Serialize)]
pub struct GpayInfo {
    pub payment_token: Option<Secret<String>>,
}

#[derive(Clone, Debug, Eq, PartialEq, Serialize)]
pub struct PayLaterInfo {
    pub email: Option<Email>,
}

#[derive(Clone, Debug, Eq, PartialEq, Serialize)]
#[serde(untagged)]
pub enum GatewayInfo {
    Card(CardInfo),
    Wallet(WalletInfo),
    PayLater(PayLaterInfo),
    BankRedirect(BankRedirectInfo),
}

#[derive(Clone, Debug, Eq, PartialEq, Serialize)]
#[serde(untagged)]
pub enum WalletInfo {
    GooglePay(GpayInfo),
    Alipay(AlipayInfo),
    WeChatPay(WeChatPayInfo),
<<<<<<< HEAD
    MbWay(MbWayInfo),
}

#[derive(Debug, Clone, Serialize, Eq, PartialEq)]
pub struct MbWayInfo {}

#[derive(Debug, Clone, Serialize, Eq, PartialEq)]
pub struct WeChatPayInfo {}
=======
}

#[derive(Debug, Clone, Serialize, Eq, PartialEq)]
pub struct WeChatPayInfo {}

>>>>>>> d9efe5a7
#[derive(Debug, Clone, Serialize, Eq, PartialEq)]
pub struct AlipayInfo {}

#[derive(Clone, Debug, Eq, PartialEq, Serialize)]
#[serde(untagged)]
pub enum BankRedirectInfo {
    Ideal(IdealInfo),
    Trustly(TrustlyInfo),
<<<<<<< HEAD
    Eps(EpsInfo),
    Sofort(SofortInfo),
=======
>>>>>>> d9efe5a7
}
#[derive(Debug, Clone, Serialize, Eq, PartialEq)]
pub struct TrustlyInfo {}
#[derive(Debug, Clone, Serialize, Eq, PartialEq)]
pub struct SofortInfo {}

#[derive(Debug, Clone, Serialize, Eq, PartialEq)]
pub struct EpsInfo {}
#[derive(Debug, Clone, Serialize, Eq, PartialEq)]
pub struct TrustlyInfo {}
#[derive(Debug, Clone, Serialize, Eq, PartialEq)]
pub struct IdealInfo {
    pub issuer_id: MultisafepayBankNames,
}

#[derive(Debug, Clone, Serialize, Eq, PartialEq)]
pub enum MultisafepayBankNames {
    #[serde(rename = "0031")]
    AbnAmro,
    #[serde(rename = "0761")]
    AsnBank,
    #[serde(rename = "4371")]
    Bunq,
    #[serde(rename = "0721")]
    Ing,
    #[serde(rename = "0801")]
    Knab,
    #[serde(rename = "9926")]
    N26,
    #[serde(rename = "9927")]
    NationaleNederlanden,
    #[serde(rename = "0021")]
    Rabobank,
    #[serde(rename = "0771")]
    Regiobank,
    #[serde(rename = "1099")]
    Revolut,
    #[serde(rename = "0751")]
    SnsBank,
    #[serde(rename = "0511")]
    TriodosBank,
    #[serde(rename = "0161")]
    VanLanschot,
    #[serde(rename = "0806")]
    Yoursafe,
    #[serde(rename = "1235")]
    Handelsbanken,
}

impl TryFrom<&BankNames> for MultisafepayBankNames {
    type Error = error_stack::Report<errors::ConnectorError>;
    fn try_from(bank: &BankNames) -> Result<Self, Self::Error> {
        match bank {
            BankNames::AbnAmro => Ok(Self::AbnAmro),
            BankNames::AsnBank => Ok(Self::AsnBank),
            BankNames::Bunq => Ok(Self::Bunq),
            BankNames::Ing => Ok(Self::Ing),
            BankNames::Knab => Ok(Self::Knab),
            BankNames::N26 => Ok(Self::N26),
            BankNames::NationaleNederlanden => Ok(Self::NationaleNederlanden),
            BankNames::Rabobank => Ok(Self::Rabobank),
            BankNames::Regiobank => Ok(Self::Regiobank),
            BankNames::Revolut => Ok(Self::Revolut),
            BankNames::SnsBank => Ok(Self::SnsBank),
            BankNames::TriodosBank => Ok(Self::TriodosBank),
            BankNames::VanLanschot => Ok(Self::VanLanschot),
            BankNames::Yoursafe => Ok(Self::Yoursafe),
            BankNames::Handelsbanken => Ok(Self::Handelsbanken),
            BankNames::AmericanExpress
            | BankNames::AffinBank
            | BankNames::AgroBank
            | BankNames::AllianceBank
            | BankNames::AmBank
            | BankNames::BankOfAmerica
            | BankNames::BankOfChina
            | BankNames::BankIslam
            | BankNames::BankMuamalat
            | BankNames::BankRakyat
            | BankNames::BankSimpananNasional
            | BankNames::Barclays
            | BankNames::BlikPSP
            | BankNames::CapitalOne
            | BankNames::Chase
            | BankNames::Citi
            | BankNames::CimbBank
            | BankNames::Discover
            | BankNames::NavyFederalCreditUnion
            | BankNames::PentagonFederalCreditUnion
            | BankNames::SynchronyBank
            | BankNames::WellsFargo
            | BankNames::HongLeongBank
            | BankNames::HsbcBank
            | BankNames::KuwaitFinanceHouse
            | BankNames::Moneyou
            | BankNames::ArzteUndApothekerBank
            | BankNames::AustrianAnadiBankAg
            | BankNames::BankAustria
            | BankNames::Bank99Ag
            | BankNames::BankhausCarlSpangler
            | BankNames::BankhausSchelhammerUndSchatteraAg
            | BankNames::BankMillennium
            | BankNames::BankPEKAOSA
            | BankNames::BawagPskAg
            | BankNames::BksBankAg
            | BankNames::BrullKallmusBankAg
            | BankNames::BtvVierLanderBank
            | BankNames::CapitalBankGraweGruppeAg
            | BankNames::CeskaSporitelna
            | BankNames::Dolomitenbank
            | BankNames::EasybankAg
            | BankNames::EPlatbyVUB
            | BankNames::ErsteBankUndSparkassen
            | BankNames::FrieslandBank
            | BankNames::HypoAlpeadriabankInternationalAg
            | BankNames::HypoNoeLbFurNiederosterreichUWien
            | BankNames::HypoOberosterreichSalzburgSteiermark
            | BankNames::HypoTirolBankAg
            | BankNames::HypoVorarlbergBankAg
            | BankNames::HypoBankBurgenlandAktiengesellschaft
            | BankNames::KomercniBanka
            | BankNames::MBank
            | BankNames::MarchfelderBank
            | BankNames::Maybank
            | BankNames::OberbankAg
            | BankNames::OsterreichischeArzteUndApothekerbank
            | BankNames::OcbcBank
            | BankNames::PayWithING
            | BankNames::PlaceZIPKO
            | BankNames::PlatnoscOnlineKartaPlatnicza
            | BankNames::PosojilnicaBankEGen
            | BankNames::PostovaBanka
            | BankNames::PublicBank
            | BankNames::RaiffeisenBankengruppeOsterreich
            | BankNames::RhbBank
            | BankNames::SchelhammerCapitalBankAg
            | BankNames::StandardCharteredBank
            | BankNames::SchoellerbankAg
            | BankNames::SpardaBankWien
            | BankNames::SporoPay
            | BankNames::SantanderPrzelew24
            | BankNames::TatraPay
            | BankNames::Viamo
            | BankNames::VolksbankGruppe
            | BankNames::VolkskreditbankAg
            | BankNames::VrBankBraunau
            | BankNames::UobBank
            | BankNames::PayWithAliorBank
            | BankNames::BankiSpoldzielcze
            | BankNames::PayWithInteligo
            | BankNames::BNPParibasPoland
            | BankNames::BankNowySA
            | BankNames::CreditAgricole
            | BankNames::PayWithBOS
            | BankNames::PayWithCitiHandlowy
            | BankNames::PayWithPlusBank
            | BankNames::ToyotaBank
            | BankNames::VeloBank
            | BankNames::ETransferPocztowy24
            | BankNames::PlusBank
            | BankNames::EtransferPocztowy24
            | BankNames::BankiSpbdzielcze
            | BankNames::BankNowyBfgSa
            | BankNames::GetinBank
            | BankNames::Blik
            | BankNames::NoblePay
            | BankNames::IdeaBank
            | BankNames::EnveloBank
            | BankNames::NestPrzelew
            | BankNames::MbankMtransfer
            | BankNames::Inteligo
            | BankNames::PbacZIpko
            | BankNames::BnpParibas
            | BankNames::BankPekaoSa
            | BankNames::VolkswagenBank
            | BankNames::AliorBank
            | BankNames::Boz
            | BankNames::BangkokBank
            | BankNames::KrungsriBank
            | BankNames::KrungThaiBank
            | BankNames::TheSiamCommercialBank
            | BankNames::KasikornBank
            | BankNames::OpenBankSuccess
            | BankNames::OpenBankFailure
            | BankNames::OpenBankCancelled
            | BankNames::Aib
            | BankNames::BankOfScotland
            | BankNames::DanskeBank
            | BankNames::FirstDirect
            | BankNames::FirstTrust
            | BankNames::Halifax
            | BankNames::Lloyds
            | BankNames::Monzo
            | BankNames::NatWest
            | BankNames::NationwideBank
            | BankNames::RoyalBankOfScotland
            | BankNames::Starling
            | BankNames::TsbBank
            | BankNames::TescoBank
            | BankNames::UlsterBank => Err(Into::into(errors::ConnectorError::NotSupported {
                message: String::from("BankRedirect"),
                connector: "Multisafepay",
            })),
        }
    }
}

#[derive(Clone, Debug, Eq, PartialEq, Deserialize, Serialize)]
pub struct DeliveryObject {
    first_name: Secret<String>,
    last_name: Secret<String>,
    address1: Secret<String>,
    house_number: Secret<String>,
    zip_code: Secret<String>,
    city: String,
    country: api_models::enums::CountryAlpha2,
}

#[derive(Clone, Debug, PartialEq, Deserialize, Serialize)]
pub struct DefaultObject {
    shipping_taxed: bool,
    rate: f64,
}

#[derive(Clone, Debug, PartialEq, Deserialize, Serialize)]
pub struct TaxObject {
    pub default: DefaultObject,
}

#[serde_with::skip_serializing_none]
#[derive(Clone, Debug, PartialEq, Deserialize, Serialize)]
pub struct CheckoutOptions {
    pub validate_cart: Option<bool>,
    pub tax_tables: TaxObject,
}

#[serde_with::skip_serializing_none]
#[derive(Clone, Debug, PartialEq, Deserialize, Serialize)]
pub struct Item {
    pub name: String,
    pub unit_price: FloatMajorUnit,
    pub description: Option<String>,
    pub quantity: i64,
}

#[derive(Clone, Debug, PartialEq, Deserialize, Serialize)]
pub struct ShoppingCart {
    pub items: Vec<Item>,
}

#[serde_with::skip_serializing_none]
#[derive(Clone, Debug, PartialEq, Serialize)]
pub struct MultisafepayPaymentsRequest {
    #[serde(rename = "type")]
    pub payment_type: Type,
    pub gateway: Option<Gateway>,
    pub order_id: String,
    pub currency: String,
    pub amount: MinorUnit,
    pub description: String,
    pub payment_options: Option<PaymentOptions>,
    pub customer: Option<Customer>,
    pub gateway_info: Option<GatewayInfo>,
    pub delivery: Option<DeliveryObject>,
    pub checkout_options: Option<CheckoutOptions>,
    pub shopping_cart: Option<ShoppingCart>,
    pub items: Option<String>,
    pub recurring_model: Option<MandateType>,
    pub recurring_id: Option<Secret<String>>,
    pub capture: Option<String>,
    pub days_active: Option<i32>,
    pub seconds_active: Option<i32>,
    pub var1: Option<String>,
    pub var2: Option<String>,
    pub var3: Option<String>,
}

impl TryFrom<utils::CardIssuer> for Gateway {
    type Error = error_stack::Report<errors::ConnectorError>;
    fn try_from(issuer: utils::CardIssuer) -> Result<Self, Self::Error> {
        match issuer {
            utils::CardIssuer::AmericanExpress => Ok(Self::Amex),
            utils::CardIssuer::Master => Ok(Self::MasterCard),
            utils::CardIssuer::Maestro => Ok(Self::Maestro),
            utils::CardIssuer::Discover => Ok(Self::Discover),
            utils::CardIssuer::Visa => Ok(Self::Visa),
            utils::CardIssuer::DinersClub
            | utils::CardIssuer::JCB
            | utils::CardIssuer::CarteBlanche
            | utils::CardIssuer::CartesBancaires => Err(errors::ConnectorError::NotImplemented(
                utils::get_unimplemented_payment_method_error_message("Multisafe pay"),
            )
            .into()),
        }
    }
}

impl TryFrom<&MultisafepayRouterData<&types::PaymentsAuthorizeRouterData>>
    for MultisafepayPaymentsRequest
{
    type Error = error_stack::Report<errors::ConnectorError>;
    fn try_from(
        item: &MultisafepayRouterData<&types::PaymentsAuthorizeRouterData>,
    ) -> Result<Self, Self::Error> {
        let payment_type = match item.router_data.request.payment_method_data {
            PaymentMethodData::Card(ref _ccard) => Type::Direct,
            PaymentMethodData::MandatePayment => Type::Direct,
            PaymentMethodData::Wallet(ref wallet_data) => match wallet_data {
                WalletData::GooglePay(_) => Type::Direct,
                WalletData::PaypalRedirect(_) => Type::Redirect,
                WalletData::AliPayRedirect(_) => Type::Redirect,
                WalletData::WeChatPayRedirect(_) => Type::Redirect,
<<<<<<< HEAD
                WalletData::MbWayRedirect(_) => Type::Redirect,
=======
>>>>>>> d9efe5a7
                WalletData::AliPayQr(_)
                | WalletData::AliPayHkRedirect(_)
                | WalletData::AmazonPayRedirect(_)
                | WalletData::MomoRedirect(_)
                | WalletData::KakaoPayRedirect(_)
                | WalletData::GoPayRedirect(_)
                | WalletData::GcashRedirect(_)
                | WalletData::ApplePay(_)
                | WalletData::ApplePayRedirect(_)
                | WalletData::ApplePayThirdPartySdk(_)
                | WalletData::DanaRedirect {}
                | WalletData::GooglePayRedirect(_)
                | WalletData::GooglePayThirdPartySdk(_)
                | WalletData::MobilePayRedirect(_)
                | WalletData::PaypalSdk(_)
                | WalletData::Paze(_)
                | WalletData::SamsungPay(_)
                | WalletData::TwintRedirect {}
                | WalletData::VippsRedirect {}
                | WalletData::TouchNGoRedirect(_)
                | WalletData::WeChatPayQr(_)
                | WalletData::CashappQr(_)
                | WalletData::SwishQr(_)
                | WalletData::Mifinity(_)
                | WalletData::RevolutPay(_) => Err(errors::ConnectorError::NotImplemented(
                    utils::get_unimplemented_payment_method_error_message("multisafepay"),
                ))?,
            },
            PaymentMethodData::BankRedirect(ref bank_data) => match bank_data {
                BankRedirectData::Giropay { .. } => Type::Redirect,
                BankRedirectData::Ideal { .. } => Type::Direct,
                BankRedirectData::Trustly { .. } => Type::Redirect,
<<<<<<< HEAD
                BankRedirectData::Eps { .. } => Type::Redirect,
                BankRedirectData::Sofort { .. } => Type::Redirect,
=======
>>>>>>> d9efe5a7
                BankRedirectData::BancontactCard { .. }
                | BankRedirectData::Bizum { .. }
                | BankRedirectData::Blik { .. }
                | BankRedirectData::Eft { .. }
                | BankRedirectData::Interac { .. }
                | BankRedirectData::OnlineBankingCzechRepublic { .. }
                | BankRedirectData::OnlineBankingFinland { .. }
                | BankRedirectData::OnlineBankingPoland { .. }
                | BankRedirectData::OnlineBankingSlovakia { .. }
                | BankRedirectData::OpenBankingUk { .. }
                | BankRedirectData::Przelewy24 { .. }
<<<<<<< HEAD
=======
                | BankRedirectData::Sofort { .. }
>>>>>>> d9efe5a7
                | BankRedirectData::OnlineBankingFpx { .. }
                | BankRedirectData::OnlineBankingThailand { .. }
                | BankRedirectData::LocalBankRedirect {} => {
                    Err(errors::ConnectorError::NotImplemented(
                        utils::get_unimplemented_payment_method_error_message("multisafepay"),
                    ))?
                }
            },
            PaymentMethodData::PayLater(ref _paylater) => Type::Redirect,
            _ => Type::Redirect,
        };

        let gateway = match item.router_data.request.payment_method_data {
            PaymentMethodData::Card(ref ccard) => {
                Some(Gateway::try_from(ccard.get_card_issuer()?)?)
            }
            PaymentMethodData::Wallet(ref wallet_data) => Some(match wallet_data {
                WalletData::GooglePay(_) => Gateway::Googlepay,
                WalletData::PaypalRedirect(_) => Gateway::Paypal,
                WalletData::AliPayRedirect(_) => Gateway::Alipay,
                WalletData::WeChatPayRedirect(_) => Gateway::WeChatPay,
<<<<<<< HEAD
                WalletData::MbWayRedirect(_) => Gateway::MbWay,
=======
>>>>>>> d9efe5a7
                WalletData::AliPayQr(_)
                | WalletData::AliPayHkRedirect(_)
                | WalletData::AmazonPayRedirect(_)
                | WalletData::MomoRedirect(_)
                | WalletData::KakaoPayRedirect(_)
                | WalletData::GoPayRedirect(_)
                | WalletData::GcashRedirect(_)
                | WalletData::ApplePay(_)
                | WalletData::ApplePayRedirect(_)
                | WalletData::ApplePayThirdPartySdk(_)
                | WalletData::DanaRedirect {}
                | WalletData::GooglePayRedirect(_)
                | WalletData::GooglePayThirdPartySdk(_)
                | WalletData::MobilePayRedirect(_)
                | WalletData::PaypalSdk(_)
                | WalletData::Paze(_)
                | WalletData::SamsungPay(_)
                | WalletData::TwintRedirect {}
                | WalletData::VippsRedirect {}
                | WalletData::TouchNGoRedirect(_)
                | WalletData::WeChatPayQr(_)
                | WalletData::CashappQr(_)
                | WalletData::SwishQr(_)
                | WalletData::Mifinity(_)
                | WalletData::RevolutPay(_) => Err(errors::ConnectorError::NotImplemented(
                    utils::get_unimplemented_payment_method_error_message("multisafepay"),
                ))?,
            }),
            PaymentMethodData::BankRedirect(ref bank_data) => Some(match bank_data {
                BankRedirectData::Giropay { .. } => Gateway::Giropay,
                BankRedirectData::Ideal { .. } => Gateway::Ideal,
                BankRedirectData::Trustly { .. } => Gateway::Trustly,
<<<<<<< HEAD
                BankRedirectData::Eps { .. } => Gateway::Eps,
                BankRedirectData::Sofort { .. } => Gateway::Sofort,
=======
>>>>>>> d9efe5a7
                BankRedirectData::BancontactCard { .. }
                | BankRedirectData::Bizum { .. }
                | BankRedirectData::Blik { .. }
                | BankRedirectData::Eft { .. }
                | BankRedirectData::Interac { .. }
                | BankRedirectData::OnlineBankingCzechRepublic { .. }
                | BankRedirectData::OnlineBankingFinland { .. }
                | BankRedirectData::OnlineBankingPoland { .. }
                | BankRedirectData::OnlineBankingSlovakia { .. }
                | BankRedirectData::OpenBankingUk { .. }
                | BankRedirectData::Przelewy24 { .. }
<<<<<<< HEAD
=======
                | BankRedirectData::Sofort { .. }
>>>>>>> d9efe5a7
                | BankRedirectData::OnlineBankingFpx { .. }
                | BankRedirectData::OnlineBankingThailand { .. }
                | BankRedirectData::LocalBankRedirect {} => {
                    Err(errors::ConnectorError::NotImplemented(
                        utils::get_unimplemented_payment_method_error_message("multisafepay"),
                    ))?
                }
            }),
            PaymentMethodData::PayLater(PayLaterData::KlarnaRedirect {}) => Some(Gateway::Klarna),
            PaymentMethodData::MandatePayment => None,
            PaymentMethodData::CardRedirect(_)
            | PaymentMethodData::PayLater(_)
            | PaymentMethodData::BankDebit(_)
            | PaymentMethodData::BankTransfer(_)
            | PaymentMethodData::Crypto(_)
            | PaymentMethodData::Reward
            | PaymentMethodData::RealTimePayment(_)
            | PaymentMethodData::MobilePayment(_)
            | PaymentMethodData::Upi(_)
            | PaymentMethodData::Voucher(_)
            | PaymentMethodData::GiftCard(_)
            | PaymentMethodData::OpenBanking(_)
            | PaymentMethodData::CardToken(_)
            | PaymentMethodData::NetworkToken(_)
            | PaymentMethodData::CardDetailsForNetworkTransactionId(_) => {
                Err(errors::ConnectorError::NotImplemented(
                    utils::get_unimplemented_payment_method_error_message("multisafepay"),
                ))?
            }
        };
        let description = item.router_data.get_description()?;
        let payment_options = PaymentOptions {
            notification_url: None,
            redirect_url: item.router_data.request.get_router_return_url()?,
            cancel_url: item.router_data.request.get_router_return_url()?,
            close_window: None,
            notification_method: None,
            settings: None,
            template_id: None,
            allowed_countries: None,
        };

        let customer = Customer {
            browser: None,
            locale: None,
            ip_address: None,
            forward_ip: None,
            first_name: None,
            last_name: None,
            gender: None,
            birthday: None,
            address1: None,
            address2: None,
            house_number: None,
            zip_code: None,
            city: None,
            state: None,
            country: None,
            phone: None,
            email: item.router_data.request.email.clone(),
            user_agent: None,
            referrer: None,
            reference: Some(item.router_data.connector_request_reference_id.clone()),
        };

        let billing_address = item
            .router_data
            .get_billing()?
            .address
            .as_ref()
            .ok_or_else(utils::missing_field_err("billing.address"))?;
        let first_name = billing_address.get_first_name()?;
        let delivery = DeliveryObject {
            first_name: first_name.clone(),
            last_name: billing_address
                .get_last_name()
                .unwrap_or(first_name)
                .clone(),
            address1: billing_address.get_line1()?.to_owned(),
            house_number: billing_address.get_line2()?.to_owned(),
            zip_code: billing_address.get_zip()?.to_owned(),
            city: billing_address.get_city()?.to_owned(),
            country: billing_address.get_country()?.to_owned(),
        };

        let gateway_info = match item.router_data.request.payment_method_data {
            PaymentMethodData::Card(ref ccard) => Some(GatewayInfo::Card(CardInfo {
                card_number: Some(ccard.card_number.clone()),
                card_expiry_date: Some(Secret::new(
                    (format!(
                        "{}{}",
                        ccard.get_card_expiry_year_2_digit()?.expose(),
                        ccard.card_exp_month.clone().expose()
                    ))
                    .parse::<i32>()
                    .unwrap_or_default(),
                )),
                card_cvc: Some(ccard.card_cvc.clone()),
                card_holder_name: None,
                flexible_3d: None,
                moto: None,
                term_url: None,
            })),
            PaymentMethodData::Wallet(ref wallet_data) => match wallet_data {
                WalletData::GooglePay(ref google_pay) => {
                    Some(GatewayInfo::Wallet(WalletInfo::GooglePay({
                        GpayInfo {
                            payment_token: Some(Secret::new(
                                google_pay.tokenization_data.token.clone(),
                            )),
                        }
                    })))
                }
                WalletData::AliPayRedirect(_) => {
                    Some(GatewayInfo::Wallet(WalletInfo::Alipay(AlipayInfo {})))
                }
                WalletData::PaypalRedirect(_) => None,
                WalletData::WeChatPayRedirect(_) => {
                    Some(GatewayInfo::Wallet(WalletInfo::WeChatPay(WeChatPayInfo {})))
                }
<<<<<<< HEAD
                WalletData::MbWayRedirect(_) => {
                    Some(GatewayInfo::Wallet(WalletInfo::MbWay(MbWayInfo {})))
                }
=======
>>>>>>> d9efe5a7
                WalletData::AliPayQr(_)
                | WalletData::AliPayHkRedirect(_)
                | WalletData::AmazonPayRedirect(_)
                | WalletData::MomoRedirect(_)
                | WalletData::KakaoPayRedirect(_)
                | WalletData::GoPayRedirect(_)
                | WalletData::GcashRedirect(_)
                | WalletData::ApplePay(_)
                | WalletData::ApplePayRedirect(_)
                | WalletData::ApplePayThirdPartySdk(_)
                | WalletData::DanaRedirect {}
                | WalletData::GooglePayRedirect(_)
                | WalletData::GooglePayThirdPartySdk(_)
                | WalletData::MobilePayRedirect(_)
                | WalletData::PaypalSdk(_)
                | WalletData::Paze(_)
                | WalletData::SamsungPay(_)
                | WalletData::TwintRedirect {}
                | WalletData::VippsRedirect {}
                | WalletData::TouchNGoRedirect(_)
                | WalletData::WeChatPayQr(_)
                | WalletData::CashappQr(_)
                | WalletData::SwishQr(_)
                | WalletData::Mifinity(_)
                | WalletData::RevolutPay(_) => Err(errors::ConnectorError::NotImplemented(
                    utils::get_unimplemented_payment_method_error_message("multisafepay"),
                ))?,
            },
            PaymentMethodData::PayLater(ref paylater) => {
                Some(GatewayInfo::PayLater(PayLaterInfo {
                    email: Some(match paylater {
                        PayLaterData::KlarnaRedirect {} => item.router_data.get_billing_email()?,
                        PayLaterData::KlarnaSdk { token: _ }
                        | PayLaterData::AffirmRedirect {}
                        | PayLaterData::AfterpayClearpayRedirect {}
                        | PayLaterData::PayBrightRedirect {}
                        | PayLaterData::WalleyRedirect {}
                        | PayLaterData::AlmaRedirect {}
                        | PayLaterData::AtomeRedirect {} => {
                            Err(errors::ConnectorError::NotImplemented(
                                utils::get_unimplemented_payment_method_error_message(
                                    "multisafepay",
                                ),
                            ))?
                        }
                    }),
                }))
            }
            PaymentMethodData::BankRedirect(ref bank_redirect_data) => match bank_redirect_data {
                BankRedirectData::Ideal { bank_name, .. } => Some(GatewayInfo::BankRedirect(
                    BankRedirectInfo::Ideal(IdealInfo {
                        issuer_id: MultisafepayBankNames::try_from(&bank_name.ok_or(
                            errors::ConnectorError::MissingRequiredField {
                                field_name: "ideal.bank_name",
                            },
                        )?)?,
                    }),
                )),
                BankRedirectData::Trustly { .. } => Some(GatewayInfo::BankRedirect(
                    BankRedirectInfo::Trustly(TrustlyInfo {}),
                )),
<<<<<<< HEAD
                BankRedirectData::Eps { .. } => {
                    Some(GatewayInfo::BankRedirect(BankRedirectInfo::Eps(EpsInfo {})))
                }
                BankRedirectData::Sofort { .. } => Some(GatewayInfo::BankRedirect(
                    BankRedirectInfo::Sofort(SofortInfo {}),
                )),
=======
>>>>>>> d9efe5a7
                BankRedirectData::BancontactCard { .. }
                | BankRedirectData::Bizum { .. }
                | BankRedirectData::Blik { .. }
                | BankRedirectData::Eft { .. }
                | BankRedirectData::Giropay { .. }
                | BankRedirectData::Interac { .. }
                | BankRedirectData::OnlineBankingCzechRepublic { .. }
                | BankRedirectData::OnlineBankingFinland { .. }
                | BankRedirectData::OnlineBankingPoland { .. }
                | BankRedirectData::OnlineBankingSlovakia { .. }
                | BankRedirectData::OpenBankingUk { .. }
                | BankRedirectData::Przelewy24 { .. }
<<<<<<< HEAD
=======
                | BankRedirectData::Sofort { .. }
>>>>>>> d9efe5a7
                | BankRedirectData::OnlineBankingFpx { .. }
                | BankRedirectData::OnlineBankingThailand { .. }
                | BankRedirectData::LocalBankRedirect {} => None,
            },
            PaymentMethodData::MandatePayment => None,
            PaymentMethodData::CardRedirect(_)
            | PaymentMethodData::BankDebit(_)
            | PaymentMethodData::BankTransfer(_)
            | PaymentMethodData::Crypto(_)
            | PaymentMethodData::Reward
            | PaymentMethodData::RealTimePayment(_)
            | PaymentMethodData::MobilePayment(_)
            | PaymentMethodData::Upi(_)
            | PaymentMethodData::Voucher(_)
            | PaymentMethodData::GiftCard(_)
            | PaymentMethodData::CardToken(_)
            | PaymentMethodData::OpenBanking(_)
            | PaymentMethodData::NetworkToken(_)
            | PaymentMethodData::CardDetailsForNetworkTransactionId(_) => {
                Err(errors::ConnectorError::NotImplemented(
                    utils::get_unimplemented_payment_method_error_message("multisafepay"),
                ))?
            }
        };

        Ok(Self {
            payment_type,
            gateway,
            order_id: item.router_data.connector_request_reference_id.to_string(),
            currency: item.router_data.request.currency.to_string(),
            amount: item.amount,
            description,
            payment_options: Some(payment_options),
            customer: Some(customer),
            delivery: Some(delivery),
            gateway_info,
            checkout_options: None,
            shopping_cart: None,
            capture: None,
            items: None,
            recurring_model: if item.router_data.request.is_mandate_payment() {
                Some(MandateType::Unscheduled)
            } else {
                None
            },
            recurring_id: item
                .router_data
                .request
                .mandate_id
                .clone()
                .and_then(|mandate_ids| match mandate_ids.mandate_reference_id {
                    Some(api_models::payments::MandateReferenceId::ConnectorMandateId(
                        connector_mandate_ids,
                    )) => connector_mandate_ids
                        .get_connector_mandate_id()
                        .map(Secret::new),
                    _ => None,
                }),
            days_active: Some(30),
            seconds_active: Some(259200),
            var1: None,
            var2: None,
            var3: None,
        })
    }
}

// Auth Struct
pub struct MultisafepayAuthType {
    pub(super) api_key: Secret<String>,
}

impl TryFrom<&ConnectorAuthType> for MultisafepayAuthType {
    type Error = error_stack::Report<errors::ConnectorError>;
    fn try_from(auth_type: &ConnectorAuthType) -> Result<Self, Self::Error> {
        if let ConnectorAuthType::HeaderKey { api_key } = auth_type {
            Ok(Self {
                api_key: api_key.to_owned(),
            })
        } else {
            Err(errors::ConnectorError::FailedToObtainAuthType.into())
        }
    }
}
// PaymentsResponse
#[derive(Debug, Clone, Default, Eq, Serialize, Deserialize, PartialEq)]
#[serde(rename_all = "lowercase")]
pub enum MultisafepayPaymentStatus {
    Completed,
    Declined,
    #[default]
    Initialized,
    Void,
    Uncleared,
}

#[derive(Debug, Clone, Eq, Serialize, Deserialize, PartialEq)]
#[serde(rename_all = "lowercase")]
pub enum MandateType {
    Unscheduled,
}

impl From<MultisafepayPaymentStatus> for AttemptStatus {
    fn from(item: MultisafepayPaymentStatus) -> Self {
        match item {
            MultisafepayPaymentStatus::Completed => Self::Charged,
            MultisafepayPaymentStatus::Declined => Self::Failure,
            MultisafepayPaymentStatus::Initialized => Self::AuthenticationPending,
            MultisafepayPaymentStatus::Uncleared => Self::Pending,
            MultisafepayPaymentStatus::Void => Self::Voided,
        }
    }
}

#[derive(Clone, Debug, Eq, PartialEq, Deserialize, Serialize)]
pub struct Data {
    #[serde(rename = "type")]
    pub payment_type: Option<String>,
    pub order_id: String,
    pub currency: Option<String>,
    pub amount: Option<MinorUnit>,
    pub description: Option<String>,
    pub capture: Option<String>,
    pub payment_url: Option<Url>,
    pub status: Option<MultisafepayPaymentStatus>,
    pub reason: Option<String>,
    pub reason_code: Option<String>,
    pub payment_details: Option<MultisafepayPaymentDetails>,
}

#[derive(Default, Debug, Clone, Serialize, Deserialize, Eq, PartialEq)]
pub struct MultisafepayPaymentDetails {
    pub account_holder_name: Option<Secret<String>>,
    pub account_id: Option<Secret<String>>,
    pub card_expiry_date: Option<Secret<String>>,
    pub external_transaction_id: Option<serde_json::Value>,
    pub last4: Option<Secret<String>>,
    pub recurring_flow: Option<String>,
    pub recurring_id: Option<Secret<String>>,
    pub recurring_model: Option<String>,
    #[serde(rename = "type")]
    pub payment_type: Option<String>,
}

#[derive(Debug, Clone, Serialize, Deserialize, PartialEq)]
pub struct MultisafepayPaymentsResponse {
    pub success: bool,
    pub data: Data,
}

#[derive(Debug, Serialize, Deserialize, PartialEq, Clone)]
#[serde(untagged)]
pub enum MultisafepayAuthResponse {
    ErrorResponse(MultisafepayErrorResponse),
    PaymentResponse(Box<MultisafepayPaymentsResponse>),
}

impl<F, T> TryFrom<ResponseRouterData<F, MultisafepayAuthResponse, T, PaymentsResponseData>>
    for RouterData<F, T, PaymentsResponseData>
{
    type Error = error_stack::Report<ParsingError>;
    fn try_from(
        item: ResponseRouterData<F, MultisafepayAuthResponse, T, PaymentsResponseData>,
    ) -> Result<Self, Self::Error> {
        match item.response {
            MultisafepayAuthResponse::PaymentResponse(payment_response) => {
                let redirection_data = payment_response
                    .data
                    .payment_url
                    .clone()
                    .map(|url| RedirectForm::from((url, Method::Get)));

                let default_status = if payment_response.success {
                    MultisafepayPaymentStatus::Initialized
                } else {
                    MultisafepayPaymentStatus::Declined
                };

                let status =
                    AttemptStatus::from(payment_response.data.status.unwrap_or(default_status));

                Ok(Self {
                    status,
                    response: if utils::is_payment_failure(status) {
                        Err(populate_error_reason(
                            payment_response.data.reason_code,
                            payment_response.data.reason.clone(),
                            payment_response.data.reason,
                            item.http_code,
                            Some(status),
                            Some(payment_response.data.order_id),
                        ))
                    } else {
                        Ok(PaymentsResponseData::TransactionResponse {
                            resource_id: ResponseId::ConnectorTransactionId(
                                payment_response.data.order_id.clone(),
                            ),
                            redirection_data: Box::new(redirection_data),
                            mandate_reference: Box::new(
                                payment_response
                                    .data
                                    .payment_details
                                    .and_then(|payment_details| payment_details.recurring_id)
                                    .map(|id| MandateReference {
                                        connector_mandate_id: Some(id.expose()),
                                        payment_method_id: None,
                                        mandate_metadata: None,
                                        connector_mandate_request_reference_id: None,
                                    }),
                            ),
                            connector_metadata: None,
                            network_txn_id: None,
                            connector_response_reference_id: Some(
                                payment_response.data.order_id.clone(),
                            ),
                            incremental_authorization_allowed: None,
                            charges: None,
                        })
                    },
                    ..item.data
                })
            }
            MultisafepayAuthResponse::ErrorResponse(error_response) => {
                let attempt_status = Option::<AttemptStatus>::from(error_response.clone());
                Ok(Self {
                    response: Err(populate_error_reason(
                        Some(error_response.error_code.to_string()),
                        Some(error_response.error_info.clone()),
                        Some(error_response.error_info),
                        item.http_code,
                        attempt_status,
                        None,
                    )),
                    ..item.data
                })
            }
        }
    }
}
pub fn populate_error_reason(
    code: Option<String>,
    message: Option<String>,
    reason: Option<String>,
    http_code: u16,
    attempt_status: Option<AttemptStatus>,
    connector_transaction_id: Option<String>,
) -> ErrorResponse {
    ErrorResponse {
        code: code.unwrap_or(NO_ERROR_CODE.to_string()),
        message: message.clone().unwrap_or(NO_ERROR_MESSAGE.to_string()),
        reason,
        status_code: http_code,
        attempt_status,
        connector_transaction_id,
        network_advice_code: None,
        network_decline_code: None,
        network_error_message: None,
    }
}
// REFUND :
// Type definition for RefundRequest
#[derive(Debug, Serialize)]
pub struct MultisafepayRefundRequest {
    pub currency: enums::Currency,
    pub amount: MinorUnit,
    pub description: Option<String>,
    pub refund_order_id: Option<String>,
    pub checkout_data: Option<ShoppingCart>,
}

impl<F> TryFrom<&MultisafepayRouterData<&types::RefundsRouterData<F>>>
    for MultisafepayRefundRequest
{
    type Error = error_stack::Report<errors::ConnectorError>;
    fn try_from(
        item: &MultisafepayRouterData<&types::RefundsRouterData<F>>,
    ) -> Result<Self, Self::Error> {
        Ok(Self {
            currency: item.router_data.request.currency,
            amount: item.amount,
            description: item.router_data.description.clone(),
            refund_order_id: Some(item.router_data.request.refund_id.clone()),
            checkout_data: None,
        })
    }
}

// Type definition for Refund Response

#[allow(dead_code)]
#[derive(Debug, Serialize, Default, Deserialize, Clone)]
pub enum RefundStatus {
    Succeeded,
    Failed,
    #[default]
    Processing,
}

impl From<RefundStatus> for enums::RefundStatus {
    fn from(item: RefundStatus) -> Self {
        match item {
            RefundStatus::Succeeded => Self::Success,
            RefundStatus::Failed => Self::Failure,
            RefundStatus::Processing => Self::Pending,
        }
    }
}

#[derive(Default, Debug, Clone, Serialize, Deserialize)]
pub struct RefundData {
    pub transaction_id: i64,
    pub refund_id: i64,
    pub order_id: Option<String>,
    pub error_code: Option<i32>,
    pub error_info: Option<String>,
}
#[derive(Debug, Clone, Serialize, Deserialize)]
pub struct RefundResponse {
    pub success: bool,
    pub data: RefundData,
}

#[derive(Debug, Clone, Serialize, Deserialize)]
#[serde(untagged)]
pub enum MultisafepayRefundResponse {
    ErrorResponse(MultisafepayErrorResponse),
    RefundResponse(RefundResponse),
}

impl TryFrom<RefundsResponseRouterData<Execute, MultisafepayRefundResponse>>
    for types::RefundsRouterData<Execute>
{
    type Error = error_stack::Report<ParsingError>;
    fn try_from(
        item: RefundsResponseRouterData<Execute, MultisafepayRefundResponse>,
    ) -> Result<Self, Self::Error> {
        match item.response {
            MultisafepayRefundResponse::RefundResponse(refund_data) => {
                let refund_status = if refund_data.success {
                    RefundStatus::Succeeded
                } else {
                    RefundStatus::Failed
                };

                Ok(Self {
                    response: Ok(RefundsResponseData {
                        connector_refund_id: refund_data.data.refund_id.to_string(),
                        refund_status: enums::RefundStatus::from(refund_status),
                    }),
                    ..item.data
                })
            }
            MultisafepayRefundResponse::ErrorResponse(error_response) => {
                let attempt_status = Option::<AttemptStatus>::from(error_response.clone());
                Ok(Self {
                    response: Err(ErrorResponse {
                        code: error_response.error_code.to_string(),
                        message: error_response.error_info.clone(),
                        reason: Some(error_response.error_info),
                        status_code: item.http_code,
                        attempt_status,
                        connector_transaction_id: None,
                        network_advice_code: None,
                        network_decline_code: None,
                        network_error_message: None,
                    }),
                    ..item.data
                })
            }
        }
    }
}

impl TryFrom<RefundsResponseRouterData<RSync, MultisafepayRefundResponse>>
    for types::RefundsRouterData<RSync>
{
    type Error = error_stack::Report<ParsingError>;
    fn try_from(
        item: RefundsResponseRouterData<RSync, MultisafepayRefundResponse>,
    ) -> Result<Self, Self::Error> {
        match item.response {
            MultisafepayRefundResponse::RefundResponse(refund_data) => {
                let refund_status = if refund_data.success {
                    RefundStatus::Succeeded
                } else {
                    RefundStatus::Failed
                };

                Ok(Self {
                    response: Ok(RefundsResponseData {
                        connector_refund_id: refund_data.data.refund_id.to_string(),
                        refund_status: enums::RefundStatus::from(refund_status),
                    }),
                    ..item.data
                })
            }
            MultisafepayRefundResponse::ErrorResponse(error_response) => Ok(Self {
                response: Err(populate_error_reason(
                    Some(error_response.error_code.to_string()),
                    Some(error_response.error_info.clone()),
                    Some(error_response.error_info),
                    item.http_code,
                    None,
                    None,
                )),
                ..item.data
            }),
        }
    }
}

#[derive(Default, Debug, Serialize, Deserialize, PartialEq, Clone)]
pub struct MultisafepayErrorResponse {
    pub error_code: i32,
    pub error_info: String,
}

impl From<MultisafepayErrorResponse> for Option<AttemptStatus> {
    fn from(error_data: MultisafepayErrorResponse) -> Self {
        match error_data.error_code {
            10001 // InvalidAmount
            | 1002 // InvalidCurrency
            | 1003  // InvalidAccountID
            | 1004 // InvalidSiteID
            | 1005 // InvalidSecurityCode
            | 1006 // InvalidTransactionID
            | 1007 // InvalidIPAddress
            | 1008 // InvalidDescription
            | 1010 // InvalidVariable
            | 1011 // InvalidCustomerAccountID
            | 1012 // InvalidCustomerSecurityCode
            | 1013 // InvalidSignature
            | 1015 //UnknownAccountID
            | 1016 // MissingData
            | 1018 // InvalidCountryCode
            | 1025 // MultisafepayErrorCodes::IncorrectCustomerIPAddress
            | 1026 // MultisafepayErrorCodes::MultipleCurrenciesInCart
            | 1027 // MultisafepayErrorCodes::CartCurrencyDifferentToOrderCurrency
            | 1028 // IncorrectCustomTaxRate
            | 1029 // IncorrectItemTaxRate
            | 1030 // IncorrectItemCurrency
            | 1031 // IncorrectItemPrice
            | 1035 // InvalidSignatureRefund
            | 1036 // InvalidIdealIssuerID
            | 5001 // CartDataNotValidated
            | 1032 // InvalidAPIKey
            => {
                Some(AttemptStatus::AuthenticationFailed)
            }

            1034 // CannotRefundTransaction
            | 1022 // CannotInitiateTransaction
            | 1024 //TransactionDeclined
            => Some(AttemptStatus::Failure),
            1017 // InsufficientFunds
            => Some(AttemptStatus::AuthorizationFailed),
            _ => None,
        }
    }
}<|MERGE_RESOLUTION|>--- conflicted
+++ resolved
@@ -70,13 +70,10 @@
     Alipay,
     #[serde(rename = "WECHAT")]
     WeChatPay,
-<<<<<<< HEAD
     Eps,
     MbWay,
     #[serde(rename = "DIRECTBANK")]
     Sofort,
-=======
->>>>>>> d9efe5a7
 }
 
 #[serde_with::skip_serializing_none]
@@ -196,7 +193,6 @@
     GooglePay(GpayInfo),
     Alipay(AlipayInfo),
     WeChatPay(WeChatPayInfo),
-<<<<<<< HEAD
     MbWay(MbWayInfo),
 }
 
@@ -205,13 +201,6 @@
 
 #[derive(Debug, Clone, Serialize, Eq, PartialEq)]
 pub struct WeChatPayInfo {}
-=======
-}
-
-#[derive(Debug, Clone, Serialize, Eq, PartialEq)]
-pub struct WeChatPayInfo {}
-
->>>>>>> d9efe5a7
 #[derive(Debug, Clone, Serialize, Eq, PartialEq)]
 pub struct AlipayInfo {}
 
@@ -220,14 +209,10 @@
 pub enum BankRedirectInfo {
     Ideal(IdealInfo),
     Trustly(TrustlyInfo),
-<<<<<<< HEAD
     Eps(EpsInfo),
     Sofort(SofortInfo),
-=======
->>>>>>> d9efe5a7
-}
-#[derive(Debug, Clone, Serialize, Eq, PartialEq)]
-pub struct TrustlyInfo {}
+}
+
 #[derive(Debug, Clone, Serialize, Eq, PartialEq)]
 pub struct SofortInfo {}
 
@@ -536,10 +521,7 @@
                 WalletData::PaypalRedirect(_) => Type::Redirect,
                 WalletData::AliPayRedirect(_) => Type::Redirect,
                 WalletData::WeChatPayRedirect(_) => Type::Redirect,
-<<<<<<< HEAD
                 WalletData::MbWayRedirect(_) => Type::Redirect,
-=======
->>>>>>> d9efe5a7
                 WalletData::AliPayQr(_)
                 | WalletData::AliPayHkRedirect(_)
                 | WalletData::AmazonPayRedirect(_)
@@ -572,11 +554,8 @@
                 BankRedirectData::Giropay { .. } => Type::Redirect,
                 BankRedirectData::Ideal { .. } => Type::Direct,
                 BankRedirectData::Trustly { .. } => Type::Redirect,
-<<<<<<< HEAD
                 BankRedirectData::Eps { .. } => Type::Redirect,
                 BankRedirectData::Sofort { .. } => Type::Redirect,
-=======
->>>>>>> d9efe5a7
                 BankRedirectData::BancontactCard { .. }
                 | BankRedirectData::Bizum { .. }
                 | BankRedirectData::Blik { .. }
@@ -588,10 +567,6 @@
                 | BankRedirectData::OnlineBankingSlovakia { .. }
                 | BankRedirectData::OpenBankingUk { .. }
                 | BankRedirectData::Przelewy24 { .. }
-<<<<<<< HEAD
-=======
-                | BankRedirectData::Sofort { .. }
->>>>>>> d9efe5a7
                 | BankRedirectData::OnlineBankingFpx { .. }
                 | BankRedirectData::OnlineBankingThailand { .. }
                 | BankRedirectData::LocalBankRedirect {} => {
@@ -613,10 +588,7 @@
                 WalletData::PaypalRedirect(_) => Gateway::Paypal,
                 WalletData::AliPayRedirect(_) => Gateway::Alipay,
                 WalletData::WeChatPayRedirect(_) => Gateway::WeChatPay,
-<<<<<<< HEAD
                 WalletData::MbWayRedirect(_) => Gateway::MbWay,
-=======
->>>>>>> d9efe5a7
                 WalletData::AliPayQr(_)
                 | WalletData::AliPayHkRedirect(_)
                 | WalletData::AmazonPayRedirect(_)
@@ -649,11 +621,8 @@
                 BankRedirectData::Giropay { .. } => Gateway::Giropay,
                 BankRedirectData::Ideal { .. } => Gateway::Ideal,
                 BankRedirectData::Trustly { .. } => Gateway::Trustly,
-<<<<<<< HEAD
                 BankRedirectData::Eps { .. } => Gateway::Eps,
                 BankRedirectData::Sofort { .. } => Gateway::Sofort,
-=======
->>>>>>> d9efe5a7
                 BankRedirectData::BancontactCard { .. }
                 | BankRedirectData::Bizum { .. }
                 | BankRedirectData::Blik { .. }
@@ -665,10 +634,6 @@
                 | BankRedirectData::OnlineBankingSlovakia { .. }
                 | BankRedirectData::OpenBankingUk { .. }
                 | BankRedirectData::Przelewy24 { .. }
-<<<<<<< HEAD
-=======
-                | BankRedirectData::Sofort { .. }
->>>>>>> d9efe5a7
                 | BankRedirectData::OnlineBankingFpx { .. }
                 | BankRedirectData::OnlineBankingThailand { .. }
                 | BankRedirectData::LocalBankRedirect {} => {
@@ -785,16 +750,16 @@
                 WalletData::AliPayRedirect(_) => {
                     Some(GatewayInfo::Wallet(WalletInfo::Alipay(AlipayInfo {})))
                 }
+                WalletData::AliPayRedirect(_) => {
+                    Some(GatewayInfo::Wallet(WalletInfo::Alipay(AlipayInfo {})))
+                }
                 WalletData::PaypalRedirect(_) => None,
                 WalletData::WeChatPayRedirect(_) => {
                     Some(GatewayInfo::Wallet(WalletInfo::WeChatPay(WeChatPayInfo {})))
                 }
-<<<<<<< HEAD
                 WalletData::MbWayRedirect(_) => {
                     Some(GatewayInfo::Wallet(WalletInfo::MbWay(MbWayInfo {})))
                 }
-=======
->>>>>>> d9efe5a7
                 WalletData::AliPayQr(_)
                 | WalletData::AliPayHkRedirect(_)
                 | WalletData::AmazonPayRedirect(_)
@@ -856,15 +821,12 @@
                 BankRedirectData::Trustly { .. } => Some(GatewayInfo::BankRedirect(
                     BankRedirectInfo::Trustly(TrustlyInfo {}),
                 )),
-<<<<<<< HEAD
                 BankRedirectData::Eps { .. } => {
                     Some(GatewayInfo::BankRedirect(BankRedirectInfo::Eps(EpsInfo {})))
                 }
                 BankRedirectData::Sofort { .. } => Some(GatewayInfo::BankRedirect(
                     BankRedirectInfo::Sofort(SofortInfo {}),
                 )),
-=======
->>>>>>> d9efe5a7
                 BankRedirectData::BancontactCard { .. }
                 | BankRedirectData::Bizum { .. }
                 | BankRedirectData::Blik { .. }
@@ -877,10 +839,6 @@
                 | BankRedirectData::OnlineBankingSlovakia { .. }
                 | BankRedirectData::OpenBankingUk { .. }
                 | BankRedirectData::Przelewy24 { .. }
-<<<<<<< HEAD
-=======
-                | BankRedirectData::Sofort { .. }
->>>>>>> d9efe5a7
                 | BankRedirectData::OnlineBankingFpx { .. }
                 | BankRedirectData::OnlineBankingThailand { .. }
                 | BankRedirectData::LocalBankRedirect {} => None,
