#[cfg(feature = "payouts")]
use api_models::payouts::{self, PayoutMethodData};
use api_models::{
    enums,
    payments::{self, QrCodeInformation, VoucherNextStepData},
};
use cards::CardNumber;
use common_enums::enums as storage_enums;
#[cfg(feature = "payouts")]
use common_utils::ext_traits::OptionExt;
use common_utils::{
    errors::{CustomResult, ParsingError},
    ext_traits::Encode,
    pii::Email,
    request::Method,
    types::MinorUnit,
};
use error_stack::{report, ResultExt};
use hyperswitch_domain_models::{
    network_tokenization::NetworkTokenNumber,
    payment_method_data::{
        BankDebitData, BankRedirectData, BankTransferData, Card, CardRedirectData, GiftCardData,
        NetworkTokenData, PayLaterData, PaymentMethodData, VoucherData, WalletData,
    },
    router_data::{
        ConnectorAuthType, ErrorResponse, PaymentMethodBalance, PaymentMethodToken, RouterData,
    },
    router_request_types::{PaymentsPreProcessingData, ResponseId, SubmitEvidenceRequestData},
    router_response_types::{
        AcceptDisputeResponse, DefendDisputeResponse, MandateReference, PaymentsResponseData,
        RedirectForm, RefundsResponseData, SubmitEvidenceResponse,
    },
    types::{
        PaymentsAuthorizeRouterData, PaymentsCancelRouterData, PaymentsCaptureRouterData,
        PaymentsPreProcessingRouterData, RefundsRouterData,
    },
};
#[cfg(feature = "payouts")]
use hyperswitch_domain_models::{
    router_response_types::PayoutsResponseData, types::PayoutsRouterData,
};
use hyperswitch_interfaces::{
    consts::{NO_ERROR_CODE, NO_ERROR_MESSAGE},
    errors,
};
use masking::{ExposeInterface, PeekInterface, Secret};
use serde::{Deserialize, Serialize};
use time::{Duration, OffsetDateTime, PrimitiveDateTime};
use url::Url;

#[cfg(feature = "payouts")]
use crate::{types::PayoutsResponseRouterData, utils::PayoutsData};
use crate::{
    types::{
        AcceptDisputeRouterData, DefendDisputeRouterData, PaymentsCancelResponseRouterData,
        PaymentsCaptureResponseRouterData, RefundsResponseRouterData, ResponseRouterData,
        SubmitEvidenceRouterData,
    },
    utils::{
        self, is_manual_capture, missing_field_err, AddressDetailsData, BrowserInformationData,
        CardData, ForeignTryFrom, NetworkTokenData as UtilsNetworkTokenData,
        PaymentsAuthorizeRequestData, PhoneDetailsData, RouterData as OtherRouterData,
    },
};

type Error = error_stack::Report<errors::ConnectorError>;

#[derive(Debug, Serialize)]
pub struct AdyenRouterData<T> {
    pub amount: MinorUnit,
    pub router_data: T,
}

impl<T> TryFrom<(MinorUnit, T)> for AdyenRouterData<T> {
    type Error = error_stack::Report<errors::ConnectorError>;
    fn try_from((amount, item): (MinorUnit, T)) -> Result<Self, Self::Error> {
        Ok(Self {
            amount,
            router_data: item,
        })
    }
}
#[derive(Debug, Default, Serialize, Deserialize)]
pub struct AdyenConnectorMetadataObject {
    pub endpoint_prefix: Option<String>,
}

impl TryFrom<&Option<common_utils::pii::SecretSerdeValue>> for AdyenConnectorMetadataObject {
    type Error = error_stack::Report<errors::ConnectorError>;
    fn try_from(
        meta_data: &Option<common_utils::pii::SecretSerdeValue>,
    ) -> Result<Self, Self::Error> {
        let metadata: Self = utils::to_connector_meta_from_secret::<Self>(meta_data.clone())
            .change_context(errors::ConnectorError::InvalidConnectorConfig {
                config: "metadata",
            })?;
        Ok(metadata)
    }
}

// Adyen Types Definition
// Payments Request and Response Types
#[derive(Default, Debug, Serialize, Deserialize)]
pub enum AdyenShopperInteraction {
    #[default]
    Ecommerce,
    #[serde(rename = "ContAuth")]
    ContinuedAuthentication,
    Moto,
    #[serde(rename = "POS")]
    Pos,
}

#[derive(Debug, Clone, Serialize, Deserialize)]
#[serde(rename_all = "PascalCase")]
pub enum AdyenRecurringModel {
    UnscheduledCardOnFile,
    CardOnFile,
}

#[derive(Clone, Default, Debug, Serialize, Deserialize)]
pub enum AuthType {
    #[default]
    PreAuth,
}
#[serde_with::skip_serializing_none]
#[derive(Clone, Default, Debug, Serialize, Deserialize)]
#[serde(rename_all = "camelCase")]
pub struct AdditionalData {
    authorisation_type: Option<AuthType>,
    manual_capture: Option<String>,
    execute_three_d: Option<String>,
    pub recurring_processing_model: Option<AdyenRecurringModel>,
    /// Enable recurring details in dashboard to receive this ID, https://docs.adyen.com/online-payments/tokenization/create-and-use-tokens#test-and-go-live
    #[serde(rename = "recurring.recurringDetailReference")]
    recurring_detail_reference: Option<Secret<String>>,
    #[serde(rename = "recurring.shopperReference")]
    recurring_shopper_reference: Option<String>,
    network_tx_reference: Option<Secret<String>>,
    #[cfg(feature = "payouts")]
    payout_eligible: Option<PayoutEligibility>,
    funds_availability: Option<String>,
    refusal_reason_raw: Option<String>,
    refusal_code_raw: Option<String>,
}

#[serde_with::skip_serializing_none]
#[derive(Default, Debug, Serialize, Deserialize)]
#[serde(rename_all = "camelCase")]
pub struct ShopperName {
    first_name: Option<Secret<String>>,
    last_name: Option<Secret<String>>,
}

#[serde_with::skip_serializing_none]
#[derive(Default, Debug, Serialize, Deserialize)]
#[serde(rename_all = "camelCase")]
pub struct Address {
    city: String,
    country: enums::CountryAlpha2,
    house_number_or_name: Secret<String>,
    postal_code: Secret<String>,
    state_or_province: Option<Secret<String>>,
    street: Option<Secret<String>>,
}

#[serde_with::skip_serializing_none]
#[derive(Debug, Serialize)]
#[serde(rename_all = "camelCase")]
pub struct LineItem {
    amount_excluding_tax: Option<MinorUnit>,
    amount_including_tax: Option<MinorUnit>,
    description: Option<String>,
    id: Option<String>,
    tax_amount: Option<MinorUnit>,
    quantity: Option<u16>,
}

#[serde_with::skip_serializing_none]
#[derive(Debug, Serialize)]
#[serde(rename_all = "camelCase")]
pub struct AdyenPaymentRequest<'a> {
    amount: Amount,
    merchant_account: Secret<String>,
    payment_method: PaymentMethod<'a>,
    mpi_data: Option<AdyenMpiData>,
    reference: String,
    return_url: String,
    browser_info: Option<AdyenBrowserInfo>,
    shopper_interaction: AdyenShopperInteraction,
    recurring_processing_model: Option<AdyenRecurringModel>,
    additional_data: Option<AdditionalData>,
    shopper_reference: Option<String>,
    store_payment_method: Option<bool>,
    shopper_name: Option<ShopperName>,
    #[serde(rename = "shopperIP")]
    shopper_ip: Option<Secret<String, common_utils::pii::IpAddress>>,
    shopper_locale: Option<String>,
    shopper_email: Option<Email>,
    shopper_statement: Option<String>,
    social_security_number: Option<Secret<String>>,
    telephone_number: Option<Secret<String>>,
    billing_address: Option<Address>,
    delivery_address: Option<Address>,
    country_code: Option<enums::CountryAlpha2>,
    line_items: Option<Vec<LineItem>>,
    channel: Option<Channel>,
    metadata: Option<common_utils::pii::SecretSerdeValue>,
    merchant_order_reference: Option<String>,
    splits: Option<Vec<AdyenSplitData>>,
    store: Option<String>,
}

#[derive(Debug, Clone, Serialize, Deserialize)]
#[serde(rename_all = "camelCase")]
struct AdyenSplitData {
    amount: Option<Amount>,
    #[serde(rename = "type")]
    split_type: common_enums::AdyenSplitType,
    account: Option<String>,
    reference: String,
    description: Option<String>,
}

#[serde_with::skip_serializing_none]
#[derive(Debug, Serialize)]
#[serde(rename_all = "camelCase")]
struct AdyenMpiData {
    directory_response: String,
    authentication_response: String,
    token_authentication_verification_value: Secret<String>,
    eci: Option<String>,
}

#[derive(Debug, Serialize)]
#[serde(rename_all = "camelCase")]
struct AdyenBrowserInfo {
    user_agent: String,
    accept_header: String,
    language: String,
    color_depth: u8,
    screen_height: u32,
    screen_width: u32,
    time_zone_offset: i32,
    java_enabled: bool,
}

#[derive(Debug, Clone, Serialize, Deserialize)]
pub enum AdyenStatus {
    AuthenticationFinished,
    AuthenticationNotRequired,
    Authorised,
    Cancelled,
    ChallengeShopper,
    Error,
    Pending,
    Received,
    RedirectShopper,
    Refused,
    PresentToShopper,
    #[cfg(feature = "payouts")]
    #[serde(rename = "[payout-confirm-received]")]
    PayoutConfirmReceived,
    #[cfg(feature = "payouts")]
    #[serde(rename = "[payout-decline-received]")]
    PayoutDeclineReceived,
    #[cfg(feature = "payouts")]
    #[serde(rename = "[payout-submit-received]")]
    PayoutSubmitReceived,
}

#[derive(Debug, Clone, Serialize)]
pub enum Channel {
    Web,
}

#[derive(Debug, Serialize)]
#[serde(rename_all = "camelCase")]
pub struct AdyenBalanceRequest<'a> {
    pub payment_method: AdyenPaymentMethod<'a>,
    pub merchant_account: Secret<String>,
}

#[derive(Debug, Deserialize, Serialize)]
#[serde(rename_all = "camelCase")]
pub struct AdyenBalanceResponse {
    pub psp_reference: String,
    pub balance: Amount,
}

/// This implementation will be used only in Authorize, Automatic capture flow.
/// It is also being used in Psync flow, However Psync will be called only after create payment call that too in redirect flow.
fn get_adyen_payment_status(
    is_manual_capture: bool,
    adyen_status: AdyenStatus,
    pmt: Option<common_enums::PaymentMethodType>,
) -> storage_enums::AttemptStatus {
    match adyen_status {
        AdyenStatus::AuthenticationFinished => {
            storage_enums::AttemptStatus::AuthenticationSuccessful
        }
        AdyenStatus::AuthenticationNotRequired | AdyenStatus::Received => {
            storage_enums::AttemptStatus::Pending
        }
        AdyenStatus::Authorised => match is_manual_capture {
            true => storage_enums::AttemptStatus::Authorized,
            // In case of Automatic capture Authorized is the final status of the payment
            false => storage_enums::AttemptStatus::Charged,
        },
        AdyenStatus::Cancelled => storage_enums::AttemptStatus::Voided,
        AdyenStatus::ChallengeShopper
        | AdyenStatus::RedirectShopper
        | AdyenStatus::PresentToShopper => storage_enums::AttemptStatus::AuthenticationPending,
        AdyenStatus::Error | AdyenStatus::Refused => storage_enums::AttemptStatus::Failure,
        AdyenStatus::Pending => match pmt {
            Some(common_enums::PaymentMethodType::Pix) => {
                storage_enums::AttemptStatus::AuthenticationPending
            }
            _ => storage_enums::AttemptStatus::Pending,
        },
        #[cfg(feature = "payouts")]
        AdyenStatus::PayoutConfirmReceived => storage_enums::AttemptStatus::Started,
        #[cfg(feature = "payouts")]
        AdyenStatus::PayoutSubmitReceived => storage_enums::AttemptStatus::Pending,
        #[cfg(feature = "payouts")]
        AdyenStatus::PayoutDeclineReceived => storage_enums::AttemptStatus::Voided,
    }
}

impl ForeignTryFrom<(bool, AdyenWebhookStatus)> for storage_enums::AttemptStatus {
    type Error = error_stack::Report<errors::ConnectorError>;
    fn foreign_try_from(
        (is_manual_capture, adyen_webhook_status): (bool, AdyenWebhookStatus),
    ) -> Result<Self, Self::Error> {
        match adyen_webhook_status {
            AdyenWebhookStatus::Authorised => match is_manual_capture {
                true => Ok(Self::Authorized),
                // In case of Automatic capture Authorized is the final status of the payment
                false => Ok(Self::Charged),
            },
            AdyenWebhookStatus::AuthorisationFailed => Ok(Self::Failure),
            AdyenWebhookStatus::Cancelled => Ok(Self::Voided),
            AdyenWebhookStatus::CancelFailed => Ok(Self::VoidFailed),
            AdyenWebhookStatus::Captured => Ok(Self::Charged),
            AdyenWebhookStatus::CaptureFailed => Ok(Self::CaptureFailed),
            //If Unexpected Event is received, need to understand how it reached this point
            //Webhooks with Payment Events only should try to conume this resource object.
            AdyenWebhookStatus::UnexpectedEvent | AdyenWebhookStatus::Reversed => {
                Err(report!(errors::ConnectorError::WebhookBodyDecodingFailed))
            }
        }
    }
}

#[derive(Debug, Serialize, Deserialize, Eq, PartialEq)]
pub struct AdyenRedirectRequest {
    pub details: AdyenRedirectRequestTypes,
}

#[derive(Debug, Clone, Serialize, serde::Deserialize, Eq, PartialEq)]
#[serde(untagged)]
pub enum AdyenRedirectRequestTypes {
    AdyenRedirection(AdyenRedirection),
    AdyenThreeDS(AdyenThreeDS),
    AdyenRefusal(AdyenRefusal),
}

#[derive(Debug, Clone, Serialize, serde::Deserialize, Eq, PartialEq)]
#[serde(rename_all = "camelCase")]
pub struct AdyenRefusal {
    pub payload: String,
    #[serde(rename = "type")]
    pub type_of_redirection_result: Option<String>,
    pub result_code: Option<String>,
}

#[derive(Debug, Clone, Serialize, serde::Deserialize, Eq, PartialEq)]
#[serde(rename_all = "camelCase")]
pub struct AdyenRedirection {
    pub redirect_result: String,
    #[serde(rename = "type")]
    pub type_of_redirection_result: Option<String>,
    pub result_code: Option<String>,
}

#[derive(Debug, Clone, Serialize, serde::Deserialize, Eq, PartialEq)]
#[serde(rename_all = "camelCase")]
pub struct AdyenThreeDS {
    #[serde(rename = "threeDSResult")]
    pub three_ds_result: String,
    #[serde(rename = "type")]
    pub type_of_redirection_result: Option<String>,
    pub result_code: Option<String>,
}

#[derive(Debug, Clone, Deserialize, Serialize)]
#[serde(untagged)]
pub enum AdyenPaymentResponse {
    Response(Box<AdyenResponse>),
    PresentToShopper(Box<PresentToShopperResponse>),
    QrCodeResponse(Box<QrCodeResponseResponse>),
    RedirectionResponse(Box<RedirectionResponse>),
    RedirectionErrorResponse(Box<RedirectionErrorResponse>),
    WebhookResponse(Box<AdyenWebhookResponse>),
}

#[derive(Debug, Clone, Serialize, Deserialize)]
#[serde(rename_all = "camelCase")]
pub struct AdyenResponse {
    psp_reference: String,
    result_code: AdyenStatus,
    amount: Option<Amount>,
    merchant_reference: String,
    refusal_reason: Option<String>,
    refusal_reason_code: Option<String>,
    additional_data: Option<AdditionalData>,
    splits: Option<Vec<AdyenSplitData>>,
    store: Option<String>,
}

#[derive(Debug, Clone, Serialize, Deserialize)]
pub enum AdyenWebhookStatus {
    Authorised,
    AuthorisationFailed,
    Cancelled,
    CancelFailed,
    Captured,
    CaptureFailed,
    Reversed,
    UnexpectedEvent,
}

//Creating custom struct which can be consumed in Psync Handler triggered from Webhooks
#[derive(Debug, Clone, Serialize, Deserialize)]
#[serde(rename_all = "camelCase")]
pub struct AdyenWebhookResponse {
    transaction_id: String,
    payment_reference: Option<String>,
    status: AdyenWebhookStatus,
    amount: Option<Amount>,
    merchant_reference_id: String,
    refusal_reason: Option<String>,
    refusal_reason_code: Option<String>,
    event_code: WebhookEventCode,
    // Raw acquirer refusal code
    refusal_code_raw: Option<String>,
    // Raw acquirer refusal reason
    refusal_reason_raw: Option<String>,
}

#[derive(Debug, Clone, Serialize, Deserialize)]
#[serde(rename_all = "camelCase")]
pub struct RedirectionErrorResponse {
    result_code: AdyenStatus,
    refusal_reason: Option<String>,
    psp_reference: Option<String>,
    merchant_reference: Option<String>,
    additional_data: Option<AdditionalData>,
}

#[derive(Debug, Clone, Deserialize, Serialize)]
#[serde(rename_all = "camelCase")]
pub struct RedirectionResponse {
    result_code: AdyenStatus,
    action: AdyenRedirectAction,
    refusal_reason: Option<String>,
    refusal_reason_code: Option<String>,
    psp_reference: Option<String>,
    merchant_reference: Option<String>,
    store: Option<String>,
    splits: Option<Vec<AdyenSplitData>>,
    additional_data: Option<AdditionalData>,
}

#[derive(Debug, Clone, Deserialize, Serialize)]
#[serde(rename_all = "camelCase")]
pub struct PresentToShopperResponse {
    psp_reference: Option<String>,
    result_code: AdyenStatus,
    action: AdyenPtsAction,
    refusal_reason: Option<String>,
    refusal_reason_code: Option<String>,
    merchant_reference: Option<String>,
    store: Option<String>,
    splits: Option<Vec<AdyenSplitData>>,
}

#[derive(Debug, Clone, Deserialize, Serialize)]
#[serde(rename_all = "camelCase")]
pub struct QrCodeResponseResponse {
    result_code: AdyenStatus,
    action: AdyenQrCodeAction,
    refusal_reason: Option<String>,
    refusal_reason_code: Option<String>,
    additional_data: Option<QrCodeAdditionalData>,
    psp_reference: Option<String>,
    merchant_reference: Option<String>,
    store: Option<String>,
    splits: Option<Vec<AdyenSplitData>>,
}

#[derive(Debug, Clone, Serialize, Deserialize)]
#[serde(rename_all = "camelCase")]
pub struct AdyenQrCodeAction {
    payment_method_type: PaymentType,
    #[serde(rename = "type")]
    type_of_response: ActionType,
    #[serde(rename = "url")]
    qr_code_url: Option<Url>,
    qr_code_data: String,
}

#[derive(Debug, Clone, Serialize, Deserialize)]
pub struct QrCodeAdditionalData {
    #[serde(rename = "pix.expirationDate")]
    #[serde(default, with = "common_utils::custom_serde::iso8601::option")]
    pix_expiration_date: Option<PrimitiveDateTime>,
}

#[derive(Debug, Clone, Serialize, Deserialize)]
#[serde(rename_all = "camelCase")]
pub struct AdyenPtsAction {
    reference: String,
    download_url: Option<Url>,
    payment_method_type: PaymentType,
    #[serde(rename = "expiresAt")]
    #[serde(
        default,
        with = "common_utils::custom_serde::iso8601::option_without_timezone"
    )]
    expires_at: Option<PrimitiveDateTime>,
    initial_amount: Option<Amount>,
    pass_creation_token: Option<String>,
    total_amount: Option<Amount>,
    #[serde(rename = "type")]
    type_of_response: ActionType,
    instructions_url: Option<Url>,
}

#[derive(Debug, Clone, Serialize, Deserialize)]
#[serde(rename_all = "camelCase")]
pub struct AdyenRedirectAction {
    payment_method_type: PaymentType,
    url: Option<Url>,
    method: Option<Method>,
    #[serde(rename = "type")]
    type_of_response: ActionType,
    data: Option<std::collections::HashMap<String, String>>,
    payment_data: Option<String>,
}

#[derive(Debug, Clone, Serialize, Deserialize)]
#[serde(rename_all = "lowercase")]
pub enum ActionType {
    Redirect,
    Await,
    #[serde(rename = "qrCode")]
    QrCode,
    Voucher,
}

#[derive(Default, Debug, Clone, Serialize, Deserialize)]
pub struct Amount {
    pub currency: storage_enums::Currency,
    pub value: MinorUnit,
}

#[derive(Debug, Clone, Serialize)]
#[serde(untagged)]
pub enum PaymentMethod<'a> {
    AdyenPaymentMethod(Box<AdyenPaymentMethod<'a>>),
    AdyenMandatePaymentMethod(Box<AdyenMandate>),
}

#[derive(Debug, Clone, Serialize)]
#[serde(tag = "type")]
#[serde(rename_all = "lowercase")]
pub enum AdyenPaymentMethod<'a> {
    #[serde(rename = "affirm")]
    AdyenAffirm,
    #[serde(rename = "scheme")]
    AdyenCard(Box<AdyenCard>),
    #[serde(rename = "klarna")]
    AdyenKlarna,
    #[serde(rename = "paypal")]
    AdyenPaypal,
    #[serde(rename = "networkToken")]
    AdyenPaze(Box<AdyenPazeData>),
    #[serde(rename = "afterpaytouch")]
    AfterPay,
    #[serde(rename = "alma")]
    AlmaPayLater,
    AliPay,
    #[serde(rename = "alipay_hk")]
    AliPayHk,
    ApplePay(Box<AdyenApplePay>),
    Atome,
    #[serde(rename = "scheme")]
    BancontactCard(Box<AdyenCard>),
    Bizum,
    Blik(Box<BlikRedirectionData>),
    #[serde(rename = "boletobancario")]
    BoletoBancario,
    #[serde(rename = "clearpay")]
    ClearPay,
    #[serde(rename = "dana")]
    Dana,
    Eps(Box<BankRedirectionWithIssuer<'a>>),
    #[serde(rename = "gcash")]
    Gcash(Box<GcashData>),
    #[serde(rename = "googlepay")]
    Gpay(Box<AdyenGPay>),
    #[serde(rename = "gopay_wallet")]
    GoPay(Box<GoPayData>),
    Ideal,
    #[serde(rename = "kakaopay")]
    Kakaopay(Box<KakaoPayData>),
    Mbway(Box<MbwayData>),
    MobilePay,
    #[serde(rename = "momo_wallet")]
    Momo(Box<MomoData>),
    #[serde(rename = "momo_atm")]
    MomoAtm,
    #[serde(rename = "touchngo")]
    TouchNGo(Box<TouchNGoData>),
    #[serde(rename = "onlineBanking_CZ")]
    OnlineBankingCzechRepublic(Box<OnlineBankingCzechRepublicData>),
    #[serde(rename = "ebanking_FI")]
    OnlineBankingFinland,
    #[serde(rename = "onlineBanking_PL")]
    OnlineBankingPoland(Box<OnlineBankingPolandData>),
    #[serde(rename = "onlineBanking_SK")]
    OnlineBankingSlovakia(Box<OnlineBankingSlovakiaData>),
    #[serde(rename = "molpay_ebanking_fpx_MY")]
    OnlineBankingFpx(Box<OnlineBankingFpxData>),
    #[serde(rename = "molpay_ebanking_TH")]
    OnlineBankingThailand(Box<OnlineBankingThailandData>),
    #[serde(rename = "paybybank")]
    OpenBankingUK(Box<OpenBankingUKData>),
    #[serde(rename = "oxxo")]
    Oxxo,
    #[serde(rename = "paysafecard")]
    PaySafeCard,
    #[serde(rename = "paybright")]
    PayBright,
    #[serde(rename = "doku_permata_lite_atm")]
    PermataBankTransfer(Box<DokuBankData>),
    #[serde(rename = "trustly")]
    Trustly,
    #[serde(rename = "walley")]
    Walley,
    #[serde(rename = "wechatpayWeb")]
    WeChatPayWeb,
    #[serde(rename = "ach")]
    AchDirectDebit(Box<AchDirectDebitData>),
    #[serde(rename = "sepadirectdebit")]
    SepaDirectDebit(Box<SepaDirectDebitData>),
    #[serde(rename = "directdebit_GB")]
    BacsDirectDebit(Box<BacsDirectDebitData>),
    SamsungPay(Box<SamsungPayPmData>),
    #[serde(rename = "doku_bca_va")]
    BcaBankTransfer(Box<DokuBankData>),
    #[serde(rename = "doku_bni_va")]
    BniVa(Box<DokuBankData>),
    #[serde(rename = "doku_bri_va")]
    BriVa(Box<DokuBankData>),
    #[serde(rename = "doku_cimb_va")]
    CimbVa(Box<DokuBankData>),
    #[serde(rename = "doku_danamon_va")]
    DanamonVa(Box<DokuBankData>),
    #[serde(rename = "doku_mandiri_va")]
    MandiriVa(Box<DokuBankData>),
    #[serde(rename = "twint")]
    Twint,
    #[serde(rename = "vipps")]
    Vipps,
    #[serde(rename = "doku_indomaret")]
    Indomaret(Box<DokuBankData>),
    #[serde(rename = "doku_alfamart")]
    Alfamart(Box<DokuBankData>),
    #[serde(rename = "givex")]
    PaymentMethodBalance(Box<BalancePmData>),
    #[serde(rename = "giftcard")]
    AdyenGiftCard(Box<AdyenGiftCardData>),
    #[serde(rename = "swish")]
    Swish,
    #[serde(rename = "benefit")]
    Benefit,
    #[serde(rename = "knet")]
    Knet,
    #[serde(rename = "econtext_seven_eleven")]
    SevenEleven(Box<JCSVoucherData>),
    #[serde(rename = "econtext_stores")]
    Lawson(Box<JCSVoucherData>),
    #[serde(rename = "econtext_stores")]
    MiniStop(Box<JCSVoucherData>),
    #[serde(rename = "econtext_stores")]
    FamilyMart(Box<JCSVoucherData>),
    #[serde(rename = "econtext_stores")]
    Seicomart(Box<JCSVoucherData>),
    #[serde(rename = "econtext_stores")]
    PayEasy(Box<JCSVoucherData>),
    Pix,
    #[serde(rename = "networkToken")]
    NetworkToken(Box<AdyenNetworkTokenData>),
}

#[derive(Debug, Clone, Eq, PartialEq, serde::Serialize, serde::Deserialize)]
#[serde(rename_all = "camelCase")]
pub struct JCSVoucherData {
    first_name: Secret<String>,
    last_name: Option<Secret<String>>,
    shopper_email: Email,
    telephone_number: Secret<String>,
}

#[derive(Debug, Clone, Serialize)]
#[serde(rename_all = "camelCase")]
pub struct BalancePmData {
    number: Secret<String>,
    cvc: Secret<String>,
}

#[derive(Debug, Clone, Serialize)]
#[serde(rename_all = "camelCase")]
pub struct AdyenGiftCardData {
    brand: GiftCardBrand,
    number: Secret<String>,
    cvc: Secret<String>,
}

#[derive(Debug, Clone, Serialize)]
#[serde(rename_all = "camelCase")]
pub struct AchDirectDebitData {
    bank_account_number: Secret<String>,
    bank_location_id: Secret<String>,
    owner_name: Secret<String>,
}

#[derive(Debug, Clone, Serialize)]
#[serde(rename_all = "camelCase")]
pub struct SepaDirectDebitData {
    #[serde(rename = "sepa.ownerName")]
    owner_name: Secret<String>,
    #[serde(rename = "sepa.ibanNumber")]
    iban_number: Secret<String>,
}

#[derive(Debug, Clone, Serialize)]
#[serde(rename_all = "camelCase")]
pub struct BacsDirectDebitData {
    bank_account_number: Secret<String>,
    bank_location_id: Secret<String>,
    holder_name: Secret<String>,
}

#[derive(Debug, Clone, Serialize)]
#[serde(rename_all = "camelCase")]
pub struct MbwayData {
    telephone_number: Secret<String>,
}

#[derive(Debug, Clone, Serialize)]
pub struct SamsungPayPmData {
    #[serde(rename = "samsungPayToken")]
    samsung_pay_token: Secret<String>,
}

#[derive(Debug, Clone, Serialize)]
pub struct OnlineBankingCzechRepublicData {
    issuer: OnlineBankingCzechRepublicBanks,
}

#[derive(Debug, Clone, Serialize)]
#[serde(rename_all = "lowercase")]
pub enum OnlineBankingCzechRepublicBanks {
    KB,
    CS,
}

impl TryFrom<&PaymentsAuthorizeRouterData> for JCSVoucherData {
    type Error = Error;
    fn try_from(item: &PaymentsAuthorizeRouterData) -> Result<Self, Self::Error> {
        Ok(Self {
            first_name: item.get_billing_first_name()?,
            last_name: item.get_optional_billing_last_name(),
            shopper_email: item.get_billing_email()?,
            telephone_number: item.get_billing_phone_number()?,
        })
    }
}

impl TryFrom<&common_enums::BankNames> for OnlineBankingCzechRepublicBanks {
    type Error = Error;
    fn try_from(bank_name: &common_enums::BankNames) -> Result<Self, Self::Error> {
        match bank_name {
            common_enums::BankNames::KomercniBanka => Ok(Self::KB),
            common_enums::BankNames::CeskaSporitelna => Ok(Self::CS),
            _ => Err(errors::ConnectorError::NotImplemented(
                utils::get_unimplemented_payment_method_error_message("Adyen"),
            ))?,
        }
    }
}

#[derive(Debug, Clone, Serialize)]
pub struct OnlineBankingPolandData {
    issuer: OnlineBankingPolandBanks,
}

#[derive(Debug, Clone, Serialize)]
pub enum OnlineBankingPolandBanks {
    #[serde(rename = "154")]
    BlikPSP,
    #[serde(rename = "31")]
    PlaceZIPKO,
    #[serde(rename = "243")]
    MBank,
    #[serde(rename = "112")]
    PayWithING,
    #[serde(rename = "20")]
    SantanderPrzelew24,
    #[serde(rename = "65")]
    BankPEKAOSA,
    #[serde(rename = "85")]
    BankMillennium,
    #[serde(rename = "88")]
    PayWithAliorBank,
    #[serde(rename = "143")]
    BankiSpoldzielcze,
    #[serde(rename = "26")]
    PayWithInteligo,
    #[serde(rename = "33")]
    BNPParibasPoland,
    #[serde(rename = "144")]
    BankNowySA,
    #[serde(rename = "45")]
    CreditAgricole,
    #[serde(rename = "99")]
    PayWithBOS,
    #[serde(rename = "119")]
    PayWithCitiHandlowy,
    #[serde(rename = "131")]
    PayWithPlusBank,
    #[serde(rename = "64")]
    ToyotaBank,
    #[serde(rename = "153")]
    VeloBank,
    #[serde(rename = "141")]
    ETransferPocztowy24,
}

impl TryFrom<&common_enums::BankNames> for OnlineBankingPolandBanks {
    type Error = Error;
    fn try_from(bank_name: &common_enums::BankNames) -> Result<Self, Self::Error> {
        match bank_name {
            common_enums::BankNames::BlikPSP => Ok(Self::BlikPSP),
            common_enums::BankNames::PlaceZIPKO => Ok(Self::PlaceZIPKO),
            common_enums::BankNames::MBank => Ok(Self::MBank),
            common_enums::BankNames::PayWithING => Ok(Self::PayWithING),
            common_enums::BankNames::SantanderPrzelew24 => Ok(Self::SantanderPrzelew24),
            common_enums::BankNames::BankPEKAOSA => Ok(Self::BankPEKAOSA),
            common_enums::BankNames::BankMillennium => Ok(Self::BankMillennium),
            common_enums::BankNames::PayWithAliorBank => Ok(Self::PayWithAliorBank),
            common_enums::BankNames::BankiSpoldzielcze => Ok(Self::BankiSpoldzielcze),
            common_enums::BankNames::PayWithInteligo => Ok(Self::PayWithInteligo),
            common_enums::BankNames::BNPParibasPoland => Ok(Self::BNPParibasPoland),
            common_enums::BankNames::BankNowySA => Ok(Self::BankNowySA),
            common_enums::BankNames::CreditAgricole => Ok(Self::CreditAgricole),
            common_enums::BankNames::PayWithBOS => Ok(Self::PayWithBOS),
            common_enums::BankNames::PayWithCitiHandlowy => Ok(Self::PayWithCitiHandlowy),
            common_enums::BankNames::PayWithPlusBank => Ok(Self::PayWithPlusBank),
            common_enums::BankNames::ToyotaBank => Ok(Self::ToyotaBank),
            common_enums::BankNames::VeloBank => Ok(Self::VeloBank),
            common_enums::BankNames::ETransferPocztowy24 => Ok(Self::ETransferPocztowy24),
            _ => Err(errors::ConnectorError::NotImplemented(
                utils::get_unimplemented_payment_method_error_message("Adyen"),
            ))?,
        }
    }
}

#[derive(Debug, Clone, Serialize)]
#[serde(rename_all = "camelCase")]
pub struct OnlineBankingSlovakiaData {
    issuer: OnlineBankingSlovakiaBanks,
}

#[derive(Debug, Clone, Serialize)]
#[serde(rename_all = "camelCase")]
pub struct OnlineBankingFpxData {
    issuer: OnlineBankingFpxIssuer,
}

#[derive(Debug, Clone, Serialize)]
#[serde(rename_all = "camelCase")]
pub struct OnlineBankingThailandData {
    issuer: OnlineBankingThailandIssuer,
}

#[derive(Debug, Clone, Serialize)]
pub struct OpenBankingUKData {
    issuer: Option<OpenBankingUKIssuer>,
}

#[derive(Debug, Clone, Serialize)]
#[serde(rename_all = "lowercase")]
pub enum OnlineBankingSlovakiaBanks {
    Vub,
    Posto,
    Sporo,
    Tatra,
    Viamo,
}

impl TryFrom<&common_enums::BankNames> for OnlineBankingSlovakiaBanks {
    type Error = Error;
    fn try_from(bank_name: &common_enums::BankNames) -> Result<Self, Self::Error> {
        match bank_name {
            common_enums::BankNames::EPlatbyVUB => Ok(Self::Vub),
            common_enums::BankNames::PostovaBanka => Ok(Self::Posto),
            common_enums::BankNames::SporoPay => Ok(Self::Sporo),
            common_enums::BankNames::TatraPay => Ok(Self::Tatra),
            common_enums::BankNames::Viamo => Ok(Self::Viamo),
            _ => Err(errors::ConnectorError::NotImplemented(
                utils::get_unimplemented_payment_method_error_message("Adyen"),
            ))?,
        }
    }
}

impl TryFrom<&common_enums::BankNames> for OnlineBankingFpxIssuer {
    type Error = Error;
    fn try_from(bank_name: &common_enums::BankNames) -> Result<Self, Self::Error> {
        match bank_name {
            common_enums::BankNames::AffinBank => Ok(Self::FpxAbb),
            common_enums::BankNames::AgroBank => Ok(Self::FpxAgrobank),
            common_enums::BankNames::AllianceBank => Ok(Self::FpxAbmb),
            common_enums::BankNames::AmBank => Ok(Self::FpxAmb),
            common_enums::BankNames::BankIslam => Ok(Self::FpxBimb),
            common_enums::BankNames::BankMuamalat => Ok(Self::FpxBmmb),
            common_enums::BankNames::BankRakyat => Ok(Self::FpxBkrm),
            common_enums::BankNames::BankSimpananNasional => Ok(Self::FpxBsn),
            common_enums::BankNames::CimbBank => Ok(Self::FpxCimbclicks),
            common_enums::BankNames::HongLeongBank => Ok(Self::FpxHlb),
            common_enums::BankNames::HsbcBank => Ok(Self::FpxHsbc),
            common_enums::BankNames::KuwaitFinanceHouse => Ok(Self::FpxKfh),
            common_enums::BankNames::Maybank => Ok(Self::FpxMb2u),
            common_enums::BankNames::OcbcBank => Ok(Self::FpxOcbc),
            common_enums::BankNames::PublicBank => Ok(Self::FpxPbb),
            common_enums::BankNames::RhbBank => Ok(Self::FpxRhb),
            common_enums::BankNames::StandardCharteredBank => Ok(Self::FpxScb),
            common_enums::BankNames::UobBank => Ok(Self::FpxUob),
            _ => Err(errors::ConnectorError::NotImplemented(
                utils::get_unimplemented_payment_method_error_message("Adyen"),
            ))?,
        }
    }
}

impl TryFrom<&common_enums::BankNames> for OnlineBankingThailandIssuer {
    type Error = Error;
    fn try_from(bank_name: &common_enums::BankNames) -> Result<Self, Self::Error> {
        match bank_name {
            common_enums::BankNames::BangkokBank => Ok(Self::Bangkokbank),
            common_enums::BankNames::KrungsriBank => Ok(Self::Krungsribank),
            common_enums::BankNames::KrungThaiBank => Ok(Self::Krungthaibank),
            common_enums::BankNames::TheSiamCommercialBank => Ok(Self::Siamcommercialbank),
            common_enums::BankNames::KasikornBank => Ok(Self::Kbank),
            _ => Err(errors::ConnectorError::NotImplemented(
                utils::get_unimplemented_payment_method_error_message("Adyen"),
            ))?,
        }
    }
}

impl TryFrom<&common_enums::BankNames> for OpenBankingUKIssuer {
    type Error = Error;
    fn try_from(bank_name: &common_enums::BankNames) -> Result<Self, Self::Error> {
        match bank_name {
            common_enums::BankNames::OpenBankSuccess => Ok(Self::RedirectSuccess),
            common_enums::BankNames::OpenBankFailure => Ok(Self::RedirectFailure),
            common_enums::BankNames::OpenBankCancelled => Ok(Self::RedirectCancelled),
            common_enums::BankNames::Aib => Ok(Self::Aib),
            common_enums::BankNames::BankOfScotland => Ok(Self::BankOfScotland),
            common_enums::BankNames::Barclays => Ok(Self::Barclays),
            common_enums::BankNames::DanskeBank => Ok(Self::DanskeBank),
            common_enums::BankNames::FirstDirect => Ok(Self::FirstDirect),
            common_enums::BankNames::FirstTrust => Ok(Self::FirstTrust),
            common_enums::BankNames::HsbcBank => Ok(Self::HsbcBank),
            common_enums::BankNames::Halifax => Ok(Self::Halifax),
            common_enums::BankNames::Lloyds => Ok(Self::Lloyds),
            common_enums::BankNames::Monzo => Ok(Self::Monzo),
            common_enums::BankNames::NatWest => Ok(Self::NatWest),
            common_enums::BankNames::NationwideBank => Ok(Self::NationwideBank),
            common_enums::BankNames::Revolut => Ok(Self::Revolut),
            common_enums::BankNames::RoyalBankOfScotland => Ok(Self::RoyalBankOfScotland),
            common_enums::BankNames::SantanderPrzelew24 => Ok(Self::SantanderPrzelew24),
            common_enums::BankNames::Starling => Ok(Self::Starling),
            common_enums::BankNames::TsbBank => Ok(Self::TsbBank),
            common_enums::BankNames::TescoBank => Ok(Self::TescoBank),
            common_enums::BankNames::UlsterBank => Ok(Self::UlsterBank),
            common_enums::BankNames::AmericanExpress
            | common_enums::BankNames::AffinBank
            | common_enums::BankNames::AgroBank
            | common_enums::BankNames::AllianceBank
            | common_enums::BankNames::AmBank
            | common_enums::BankNames::BankOfAmerica
            | common_enums::BankNames::BankOfChina
            | common_enums::BankNames::BankIslam
            | common_enums::BankNames::BankMuamalat
            | common_enums::BankNames::BankRakyat
            | common_enums::BankNames::BankSimpananNasional
            | common_enums::BankNames::BlikPSP
            | common_enums::BankNames::CapitalOne
            | common_enums::BankNames::Chase
            | common_enums::BankNames::Citi
            | common_enums::BankNames::CimbBank
            | common_enums::BankNames::Discover
            | common_enums::BankNames::NavyFederalCreditUnion
            | common_enums::BankNames::PentagonFederalCreditUnion
            | common_enums::BankNames::SynchronyBank
            | common_enums::BankNames::WellsFargo
            | common_enums::BankNames::AbnAmro
            | common_enums::BankNames::AsnBank
            | common_enums::BankNames::Bunq
            | common_enums::BankNames::Handelsbanken
            | common_enums::BankNames::HongLeongBank
            | common_enums::BankNames::Ing
            | common_enums::BankNames::Knab
            | common_enums::BankNames::KuwaitFinanceHouse
            | common_enums::BankNames::Moneyou
            | common_enums::BankNames::Rabobank
            | common_enums::BankNames::Regiobank
            | common_enums::BankNames::SnsBank
            | common_enums::BankNames::TriodosBank
            | common_enums::BankNames::VanLanschot
            | common_enums::BankNames::ArzteUndApothekerBank
            | common_enums::BankNames::AustrianAnadiBankAg
            | common_enums::BankNames::BankAustria
            | common_enums::BankNames::Bank99Ag
            | common_enums::BankNames::BankhausCarlSpangler
            | common_enums::BankNames::BankhausSchelhammerUndSchatteraAg
            | common_enums::BankNames::BankMillennium
            | common_enums::BankNames::BankPEKAOSA
            | common_enums::BankNames::BawagPskAg
            | common_enums::BankNames::BksBankAg
            | common_enums::BankNames::BrullKallmusBankAg
            | common_enums::BankNames::BtvVierLanderBank
            | common_enums::BankNames::CapitalBankGraweGruppeAg
            | common_enums::BankNames::CeskaSporitelna
            | common_enums::BankNames::Dolomitenbank
            | common_enums::BankNames::EasybankAg
            | common_enums::BankNames::EPlatbyVUB
            | common_enums::BankNames::ErsteBankUndSparkassen
            | common_enums::BankNames::FrieslandBank
            | common_enums::BankNames::HypoAlpeadriabankInternationalAg
            | common_enums::BankNames::HypoNoeLbFurNiederosterreichUWien
            | common_enums::BankNames::HypoOberosterreichSalzburgSteiermark
            | common_enums::BankNames::HypoTirolBankAg
            | common_enums::BankNames::HypoVorarlbergBankAg
            | common_enums::BankNames::HypoBankBurgenlandAktiengesellschaft
            | common_enums::BankNames::KomercniBanka
            | common_enums::BankNames::MBank
            | common_enums::BankNames::MarchfelderBank
            | common_enums::BankNames::Maybank
            | common_enums::BankNames::OberbankAg
            | common_enums::BankNames::OsterreichischeArzteUndApothekerbank
            | common_enums::BankNames::OcbcBank
            | common_enums::BankNames::PayWithING
            | common_enums::BankNames::PlaceZIPKO
            | common_enums::BankNames::PlatnoscOnlineKartaPlatnicza
            | common_enums::BankNames::PosojilnicaBankEGen
            | common_enums::BankNames::PostovaBanka
            | common_enums::BankNames::PublicBank
            | common_enums::BankNames::RaiffeisenBankengruppeOsterreich
            | common_enums::BankNames::RhbBank
            | common_enums::BankNames::SchelhammerCapitalBankAg
            | common_enums::BankNames::StandardCharteredBank
            | common_enums::BankNames::SchoellerbankAg
            | common_enums::BankNames::SpardaBankWien
            | common_enums::BankNames::SporoPay
            | common_enums::BankNames::TatraPay
            | common_enums::BankNames::Viamo
            | common_enums::BankNames::VolksbankGruppe
            | common_enums::BankNames::VolkskreditbankAg
            | common_enums::BankNames::VrBankBraunau
            | common_enums::BankNames::UobBank
            | common_enums::BankNames::PayWithAliorBank
            | common_enums::BankNames::BankiSpoldzielcze
            | common_enums::BankNames::PayWithInteligo
            | common_enums::BankNames::BNPParibasPoland
            | common_enums::BankNames::BankNowySA
            | common_enums::BankNames::CreditAgricole
            | common_enums::BankNames::PayWithBOS
            | common_enums::BankNames::PayWithCitiHandlowy
            | common_enums::BankNames::PayWithPlusBank
            | common_enums::BankNames::ToyotaBank
            | common_enums::BankNames::VeloBank
            | common_enums::BankNames::ETransferPocztowy24
            | common_enums::BankNames::PlusBank
            | common_enums::BankNames::EtransferPocztowy24
            | common_enums::BankNames::BankiSpbdzielcze
            | common_enums::BankNames::BankNowyBfgSa
            | common_enums::BankNames::GetinBank
            | common_enums::BankNames::Blik
            | common_enums::BankNames::NoblePay
            | common_enums::BankNames::IdeaBank
            | common_enums::BankNames::EnveloBank
            | common_enums::BankNames::NestPrzelew
            | common_enums::BankNames::MbankMtransfer
            | common_enums::BankNames::Inteligo
            | common_enums::BankNames::PbacZIpko
            | common_enums::BankNames::BnpParibas
            | common_enums::BankNames::BankPekaoSa
            | common_enums::BankNames::VolkswagenBank
            | common_enums::BankNames::AliorBank
            | common_enums::BankNames::Boz
            | common_enums::BankNames::BangkokBank
            | common_enums::BankNames::KrungsriBank
            | common_enums::BankNames::KrungThaiBank
            | common_enums::BankNames::TheSiamCommercialBank
            | common_enums::BankNames::Yoursafe
            | common_enums::BankNames::N26
            | common_enums::BankNames::NationaleNederlanden
            | common_enums::BankNames::KasikornBank => {
                Err(errors::ConnectorError::NotImplemented(
                    utils::get_unimplemented_payment_method_error_message("Adyen"),
                ))?
            }
        }
    }
}

#[derive(Debug, Clone, Serialize)]
#[serde(rename_all = "camelCase")]
pub struct BlikRedirectionData {
    blik_code: Secret<String>,
}

#[serde_with::skip_serializing_none]
#[derive(Debug, Clone, Serialize)]
#[serde(rename_all = "camelCase")]
pub struct BankRedirectionWithIssuer<'a> {
    issuer: Option<&'a str>,
}

#[derive(Debug, Clone, Serialize, Deserialize)]
#[serde(rename_all = "camelCase")]
pub struct AdyenMandate {
    #[serde(rename = "type")]
    payment_type: PaymentType,
    stored_payment_method_id: Secret<String>,
}

#[serde_with::skip_serializing_none]
#[derive(Debug, Clone, Serialize, Deserialize)]
#[serde(rename_all = "camelCase")]
pub struct AdyenCard {
    number: CardNumber,
    expiry_month: Secret<String>,
    expiry_year: Secret<String>,
    cvc: Option<Secret<String>>,
    holder_name: Option<Secret<String>>,
    brand: Option<CardBrand>, //Mandatory for mandate using network_txns_id
    network_payment_reference: Option<Secret<String>>,
}

#[serde_with::skip_serializing_none]
#[derive(Debug, Clone, Serialize, Deserialize)]
#[serde(rename_all = "camelCase")]
pub struct AdyenPazeData {
    number: NetworkTokenNumber,
    expiry_month: Secret<String>,
    expiry_year: Secret<String>,
    cvc: Option<Secret<String>>,
    holder_name: Option<Secret<String>>,
    brand: Option<CardBrand>, //Mandatory for mandate using network_txns_id
    network_payment_reference: Option<Secret<String>>,
}

#[derive(Debug, Clone, Serialize, Deserialize)]
#[serde(rename_all = "lowercase")]
pub enum CardBrand {
    Visa,
    MC,
    Amex,
    Argencard,
    Bcmc,
    Bijcard,
    Cabal,
    Cartebancaire,
    Codensa,
    Cup,
    Dankort,
    Diners,
    Discover,
    Electron,
    Elo,
    Forbrugsforeningen,
    Hiper,
    Hipercard,
    Jcb,
    Karenmillen,
    Laser,
    Maestro,
    Maestrouk,
    Mcalphabankbonus,
    Mir,
    Naranja,
    Oasis,
    Rupay,
    Shopping,
    Solo,
    Troy,
    Uatp,
    Visaalphabankbonus,
    Visadankort,
    Warehouse,
}

#[derive(Default, Debug, Serialize, Deserialize)]
#[serde(rename_all = "camelCase")]
pub struct AdyenCancelRequest {
    merchant_account: Secret<String>,
    reference: String,
}

#[derive(Default, Debug, Deserialize, Serialize)]
#[serde(rename_all = "camelCase")]
pub struct AdyenCancelResponse {
    payment_psp_reference: String,
    status: CancelStatus,
    reference: String,
}

#[derive(Default, Debug, Deserialize, Serialize)]
#[serde(rename_all = "lowercase")]
pub enum CancelStatus {
    Received,
    #[default]
    Processing,
}

#[derive(Debug, Clone, Serialize, Deserialize)]
pub struct GoPayData {}

#[derive(Debug, Clone, Serialize, Deserialize)]
pub struct KakaoPayData {}
#[derive(Debug, Clone, Serialize, Deserialize)]
pub struct GcashData {}

#[derive(Debug, Clone, Serialize, Deserialize)]
pub struct MomoData {}

#[derive(Debug, Clone, Serialize, Deserialize)]
pub struct TouchNGoData {}

#[derive(Debug, Clone, Serialize, Deserialize)]
pub struct AdyenGPay {
    #[serde(rename = "googlePayToken")]
    google_pay_token: Secret<String>,
}

#[derive(Debug, Clone, Serialize, Deserialize)]
pub struct AdyenApplePay {
    #[serde(rename = "applePayToken")]
    apple_pay_token: Secret<String>,
}

#[serde_with::skip_serializing_none]
#[derive(Debug, Clone, Serialize, Deserialize)]
#[serde(rename_all = "camelCase")]
pub struct AdyenNetworkTokenData {
    number: NetworkTokenNumber,
    expiry_month: Secret<String>,
    expiry_year: Secret<String>,
    holder_name: Option<Secret<String>>,
    brand: Option<CardBrand>, //Mandatory for mandate using network_txns_id
    network_payment_reference: Option<Secret<String>>,
}

#[derive(Debug, Clone, Serialize, Deserialize)]
#[serde(rename_all = "camelCase")]
pub struct DokuBankData {
    first_name: Secret<String>,
    last_name: Option<Secret<String>>,
    shopper_email: Email,
}
// Refunds Request and Response
#[serde_with::skip_serializing_none]
#[derive(Debug, Serialize, Deserialize)]
#[serde(rename_all = "camelCase")]
pub struct AdyenRefundRequest {
    merchant_account: Secret<String>,
    amount: Amount,
    merchant_refund_reason: Option<String>,
    reference: String,
    splits: Option<Vec<AdyenSplitData>>,
    store: Option<String>,
}

#[derive(Default, Debug, Clone, Serialize, Deserialize)]
#[serde(rename_all = "camelCase")]
pub struct AdyenRefundResponse {
    merchant_account: Secret<String>,
    psp_reference: String,
    payment_psp_reference: String,
    reference: String,
    status: String,
}

pub struct AdyenAuthType {
    pub(super) api_key: Secret<String>,
    pub(super) merchant_account: Secret<String>,
    #[allow(dead_code)]
    pub(super) review_key: Option<Secret<String>>,
}

#[derive(Debug, Clone, Serialize, Deserialize)]
#[serde(rename_all = "lowercase")]
pub enum PaymentType {
    Affirm,
    Afterpaytouch,
    Alipay,
    #[serde(rename = "alipay_hk")]
    AlipayHk,
    #[serde(rename = "doku_alfamart")]
    Alfamart,
    Alma,
    Applepay,
    Bizum,
    Atome,
    Blik,
    #[serde(rename = "boletobancario")]
    BoletoBancario,
    ClearPay,
    Dana,
    Eps,
    Gcash,
    Googlepay,
    #[serde(rename = "gopay_wallet")]
    GoPay,
    Ideal,
    #[serde(rename = "doku_indomaret")]
    Indomaret,
    Klarna,
    Kakaopay,
    Mbway,
    MobilePay,
    #[serde(rename = "momo_wallet")]
    Momo,
    #[serde(rename = "momo_atm")]
    MomoAtm,
    #[serde(rename = "onlineBanking_CZ")]
    OnlineBankingCzechRepublic,
    #[serde(rename = "ebanking_FI")]
    OnlineBankingFinland,
    #[serde(rename = "onlineBanking_PL")]
    OnlineBankingPoland,
    #[serde(rename = "onlineBanking_SK")]
    OnlineBankingSlovakia,
    #[serde(rename = "molpay_ebanking_fpx_MY")]
    OnlineBankingFpx,
    #[serde(rename = "molpay_ebanking_TH")]
    OnlineBankingThailand,
    #[serde(rename = "paybybank")]
    OpenBankingUK,
    #[serde(rename = "oxxo")]
    Oxxo,
    #[serde(rename = "paysafecard")]
    PaySafeCard,
    PayBright,
    Paypal,
    Scheme,
    #[serde(rename = "networkToken")]
    NetworkToken,
    #[serde(rename = "trustly")]
    Trustly,
    #[serde(rename = "touchngo")]
    TouchNGo,
    Walley,
    #[serde(rename = "wechatpayWeb")]
    WeChatPayWeb,
    #[serde(rename = "ach")]
    AchDirectDebit,
    SepaDirectDebit,
    #[serde(rename = "directdebit_GB")]
    BacsDirectDebit,
    Samsungpay,
    Twint,
    Vipps,
    Giftcard,
    Knet,
    Benefit,
    Swish,
    #[serde(rename = "doku_permata_lite_atm")]
    PermataBankTransfer,
    #[serde(rename = "doku_bca_va")]
    BcaBankTransfer,
    #[serde(rename = "doku_bni_va")]
    BniVa,
    #[serde(rename = "doku_bri_va")]
    BriVa,
    #[serde(rename = "doku_cimb_va")]
    CimbVa,
    #[serde(rename = "doku_danamon_va")]
    DanamonVa,
    #[serde(rename = "doku_mandiri_va")]
    MandiriVa,
    #[serde(rename = "econtext_seven_eleven")]
    SevenEleven,
    #[serde(rename = "econtext_stores")]
    Lawson,
    #[serde(rename = "econtext_stores")]
    MiniStop,
    #[serde(rename = "econtext_stores")]
    FamilyMart,
    #[serde(rename = "econtext_stores")]
    Seicomart,
    #[serde(rename = "econtext_stores")]
    PayEasy,
    Pix,
}

#[derive(Debug, Clone, Serialize, Deserialize)]
#[serde(rename_all = "lowercase")]
pub enum GiftCardBrand {
    Givex,
    Auriga,
    Babygiftcard,
}

#[derive(Debug, Eq, PartialEq, Serialize, Clone)]
#[serde(rename_all = "snake_case")]
pub enum OnlineBankingFpxIssuer {
    FpxAbb,
    FpxAgrobank,
    FpxAbmb,
    FpxAmb,
    FpxBimb,
    FpxBmmb,
    FpxBkrm,
    FpxBsn,
    FpxCimbclicks,
    FpxHlb,
    FpxHsbc,
    FpxKfh,
    FpxMb2u,
    FpxOcbc,
    FpxPbb,
    FpxRhb,
    FpxScb,
    FpxUob,
}

#[derive(Debug, Eq, PartialEq, Serialize, Clone)]
pub enum OnlineBankingThailandIssuer {
    #[serde(rename = "molpay_bangkokbank")]
    Bangkokbank,
    #[serde(rename = "molpay_krungsribank")]
    Krungsribank,
    #[serde(rename = "molpay_krungthaibank")]
    Krungthaibank,
    #[serde(rename = "molpay_siamcommercialbank")]
    Siamcommercialbank,
    #[serde(rename = "molpay_kbank")]
    Kbank,
}

#[derive(Debug, Eq, PartialEq, Serialize, Clone)]
pub enum OpenBankingUKIssuer {
    #[serde(rename = "uk-test-open-banking-redirect")]
    RedirectSuccess,
    #[serde(rename = "uk-test-open-banking-redirect-failed")]
    RedirectFailure,
    #[serde(rename = "uk-test-open-banking-redirect-cancelled")]
    RedirectCancelled,
    #[serde(rename = "uk-aib-oauth2")]
    Aib,
    #[serde(rename = "uk-bankofscotland-oauth2")]
    BankOfScotland,
    #[serde(rename = "uk-barclays-oauth2")]
    Barclays,
    #[serde(rename = "uk-danskebank-oauth2")]
    DanskeBank,
    #[serde(rename = "uk-firstdirect-oauth2")]
    FirstDirect,
    #[serde(rename = "uk-firsttrust-oauth2")]
    FirstTrust,
    #[serde(rename = "uk-hsbc-oauth2")]
    HsbcBank,
    #[serde(rename = "uk-halifax-oauth2")]
    Halifax,
    #[serde(rename = "uk-lloyds-oauth2")]
    Lloyds,
    #[serde(rename = "uk-monzo-oauth2")]
    Monzo,
    #[serde(rename = "uk-natwest-oauth2")]
    NatWest,
    #[serde(rename = "uk-nationwide-oauth2")]
    NationwideBank,
    #[serde(rename = "uk-revolut-oauth2")]
    Revolut,
    #[serde(rename = "uk-rbs-oauth2")]
    RoyalBankOfScotland,
    #[serde(rename = "uk-santander-oauth2")]
    SantanderPrzelew24,
    #[serde(rename = "uk-starling-oauth2")]
    Starling,
    #[serde(rename = "uk-tsb-oauth2")]
    TsbBank,
    #[serde(rename = "uk-tesco-oauth2")]
    TescoBank,
    #[serde(rename = "uk-ulster-oauth2")]
    UlsterBank,
}

pub struct AdyenTestBankNames<'a>(&'a str);

impl TryFrom<&common_enums::BankNames> for AdyenTestBankNames<'_> {
    type Error = Error;
    fn try_from(bank: &common_enums::BankNames) -> Result<Self, Self::Error> {
        Ok(match bank {
            common_enums::BankNames::AbnAmro => Self("1121"),
            common_enums::BankNames::AsnBank => Self("1151"),
            common_enums::BankNames::Bunq => Self("1152"),
            common_enums::BankNames::Ing => Self("1154"),
            common_enums::BankNames::Knab => Self("1155"),
            common_enums::BankNames::N26 => Self("1156"),
            common_enums::BankNames::NationaleNederlanden => Self("1157"),
            common_enums::BankNames::Rabobank => Self("1157"),
            common_enums::BankNames::Regiobank => Self("1158"),
            common_enums::BankNames::Revolut => Self("1159"),
            common_enums::BankNames::SnsBank => Self("1159"),
            common_enums::BankNames::TriodosBank => Self("1159"),
            common_enums::BankNames::VanLanschot => Self("1159"),
            common_enums::BankNames::Yoursafe => Self("1159"),
            common_enums::BankNames::BankAustria => Self("e6819e7a-f663-414b-92ec-cf7c82d2f4e5"),
            common_enums::BankNames::BawagPskAg => Self("ba7199cc-f057-42f2-9856-2378abf21638"),
            common_enums::BankNames::Dolomitenbank => Self("d5d5b133-1c0d-4c08-b2be-3c9b116dc326"),
            common_enums::BankNames::EasybankAg => Self("eff103e6-843d-48b7-a6e6-fbd88f511b11"),
            common_enums::BankNames::ErsteBankUndSparkassen => {
                Self("3fdc41fc-3d3d-4ee3-a1fe-cd79cfd58ea3")
            }
            common_enums::BankNames::HypoTirolBankAg => {
                Self("6765e225-a0dc-4481-9666-e26303d4f221")
            }
            common_enums::BankNames::PosojilnicaBankEGen => {
                Self("65ef4682-4944-499f-828f-5d74ad288376")
            }
            common_enums::BankNames::RaiffeisenBankengruppeOsterreich => {
                Self("ee9fc487-ebe0-486c-8101-17dce5141a67")
            }
            common_enums::BankNames::SchoellerbankAg => {
                Self("1190c4d1-b37a-487e-9355-e0a067f54a9f")
            }
            common_enums::BankNames::SpardaBankWien => Self("8b0bfeea-fbb0-4337-b3a1-0e25c0f060fc"),
            common_enums::BankNames::VolksbankGruppe => {
                Self("e2e97aaa-de4c-4e18-9431-d99790773433")
            }
            common_enums::BankNames::VolkskreditbankAg => {
                Self("4a0a975b-0594-4b40-9068-39f77b3a91f9")
            }
            _ => Err(errors::ConnectorError::NotImplemented(
                utils::get_unimplemented_payment_method_error_message("Adyen"),
            ))?,
        })
    }
}

impl TryFrom<&ConnectorAuthType> for AdyenAuthType {
    type Error = Error;
    fn try_from(auth_type: &ConnectorAuthType) -> Result<Self, Self::Error> {
        match auth_type {
            ConnectorAuthType::BodyKey { api_key, key1 } => Ok(Self {
                api_key: api_key.to_owned(),
                merchant_account: key1.to_owned(),
                review_key: None,
            }),
            ConnectorAuthType::SignatureKey {
                api_key,
                key1,
                api_secret,
            } => Ok(Self {
                api_key: api_key.to_owned(),
                merchant_account: key1.to_owned(),
                review_key: Some(api_secret.to_owned()),
            }),
            _ => Err(errors::ConnectorError::FailedToObtainAuthType)?,
        }
    }
}

impl TryFrom<&AdyenRouterData<&PaymentsAuthorizeRouterData>> for AdyenPaymentRequest<'_> {
    type Error = Error;
    fn try_from(item: &AdyenRouterData<&PaymentsAuthorizeRouterData>) -> Result<Self, Self::Error> {
        match item
            .router_data
            .request
            .mandate_id
            .to_owned()
            .and_then(|mandate_ids| mandate_ids.mandate_reference_id)
        {
            Some(mandate_ref) => AdyenPaymentRequest::try_from((item, mandate_ref)),
            None => match item.router_data.request.payment_method_data {
                PaymentMethodData::Card(ref card) => AdyenPaymentRequest::try_from((item, card)),
                PaymentMethodData::Wallet(ref wallet) => {
                    AdyenPaymentRequest::try_from((item, wallet))
                }
                PaymentMethodData::PayLater(ref pay_later) => {
                    AdyenPaymentRequest::try_from((item, pay_later))
                }
                PaymentMethodData::BankRedirect(ref bank_redirect) => {
                    AdyenPaymentRequest::try_from((item, bank_redirect))
                }
                PaymentMethodData::BankDebit(ref bank_debit) => {
                    AdyenPaymentRequest::try_from((item, bank_debit))
                }
                PaymentMethodData::BankTransfer(ref bank_transfer) => {
                    AdyenPaymentRequest::try_from((item, bank_transfer.as_ref()))
                }
                PaymentMethodData::CardRedirect(ref card_redirect_data) => {
                    AdyenPaymentRequest::try_from((item, card_redirect_data))
                }
                PaymentMethodData::Voucher(ref voucher_data) => {
                    AdyenPaymentRequest::try_from((item, voucher_data))
                }
                PaymentMethodData::GiftCard(ref gift_card_data) => {
                    AdyenPaymentRequest::try_from((item, gift_card_data.as_ref()))
                }
                PaymentMethodData::NetworkToken(ref token_data) => {
                    AdyenPaymentRequest::try_from((item, token_data))
                }
                PaymentMethodData::Crypto(_)
                | PaymentMethodData::MandatePayment
                | PaymentMethodData::Reward
                | PaymentMethodData::RealTimePayment(_)
                | PaymentMethodData::MobilePayment(_)
                | PaymentMethodData::Upi(_)
                | PaymentMethodData::OpenBanking(_)
                | PaymentMethodData::CardToken(_)
                | PaymentMethodData::CardDetailsForNetworkTransactionId(_) => {
                    Err(errors::ConnectorError::NotImplemented(
                        utils::get_unimplemented_payment_method_error_message("Adyen"),
                    ))?
                }
            },
        }
    }
}

impl TryFrom<&PaymentsPreProcessingRouterData> for AdyenBalanceRequest<'_> {
    type Error = Error;
    fn try_from(item: &PaymentsPreProcessingRouterData) -> Result<Self, Self::Error> {
        let payment_method = match &item.request.payment_method_data {
            Some(PaymentMethodData::GiftCard(gift_card_data)) => match gift_card_data.as_ref() {
                GiftCardData::Givex(gift_card_data) => {
                    let balance_pm = BalancePmData {
                        number: gift_card_data.number.clone(),
                        cvc: gift_card_data.cvc.clone(),
                    };
                    Ok(AdyenPaymentMethod::PaymentMethodBalance(Box::new(
                        balance_pm,
                    )))
                }
                GiftCardData::PaySafeCard {} => Err(errors::ConnectorError::FlowNotSupported {
                    flow: "Balance".to_string(),
                    connector: "adyen".to_string(),
                }),
            },
            _ => Err(errors::ConnectorError::FlowNotSupported {
                flow: "Balance".to_string(),
                connector: "adyen".to_string(),
            }),
        }?;
        let auth_type = AdyenAuthType::try_from(&item.connector_auth_type)?;
        Ok(Self {
            payment_method,
            merchant_account: auth_type.merchant_account,
        })
    }
}

impl From<&PaymentsAuthorizeRouterData> for AdyenShopperInteraction {
    fn from(item: &PaymentsAuthorizeRouterData) -> Self {
        match item.request.off_session {
            Some(true) => Self::ContinuedAuthentication,
            _ => Self::Ecommerce,
        }
    }
}
type RecurringDetails = (Option<AdyenRecurringModel>, Option<bool>, Option<String>);

fn get_recurring_processing_model(
    item: &PaymentsAuthorizeRouterData,
) -> Result<RecurringDetails, Error> {
    match (item.request.setup_future_usage, item.request.off_session) {
        (Some(storage_enums::FutureUsage::OffSession), _) => {
            let customer_id = item.get_customer_id()?;
            let shopper_reference = format!(
                "{}_{}",
                item.merchant_id.get_string_repr(),
                customer_id.get_string_repr()
            );
            let store_payment_method = item.request.is_mandate_payment();
            Ok((
                Some(AdyenRecurringModel::UnscheduledCardOnFile),
                Some(store_payment_method),
                Some(shopper_reference),
            ))
        }
        (_, Some(true)) => Ok((
            Some(AdyenRecurringModel::UnscheduledCardOnFile),
            None,
            Some(format!(
                "{}_{}",
                item.merchant_id.get_string_repr(),
                item.get_customer_id()?.get_string_repr()
            )),
        )),
        _ => Ok((None, None, None)),
    }
}

fn get_browser_info(item: &PaymentsAuthorizeRouterData) -> Result<Option<AdyenBrowserInfo>, Error> {
    if item.auth_type == storage_enums::AuthenticationType::ThreeDs
        || item.payment_method == storage_enums::PaymentMethod::Card
        || item.payment_method == storage_enums::PaymentMethod::BankRedirect
        || item.request.payment_method_type == Some(storage_enums::PaymentMethodType::GoPay)
        || item.request.payment_method_type == Some(storage_enums::PaymentMethodType::GooglePay)
    {
        let info = item.request.get_browser_info()?;
        Ok(Some(AdyenBrowserInfo {
            accept_header: info.get_accept_header()?,
            language: info.get_language()?,
            screen_height: info.get_screen_height()?,
            screen_width: info.get_screen_width()?,
            color_depth: info.get_color_depth()?,
            user_agent: info.get_user_agent()?,
            time_zone_offset: info.get_time_zone()?,
            java_enabled: info.get_java_enabled()?,
        }))
    } else {
        Ok(None)
    }
}

fn get_additional_data(item: &PaymentsAuthorizeRouterData) -> Option<AdditionalData> {
    let (authorisation_type, manual_capture) = match item.request.capture_method {
        Some(storage_enums::CaptureMethod::Manual) | Some(enums::CaptureMethod::ManualMultiple) => {
            (Some(AuthType::PreAuth), Some("true".to_string()))
        }
        _ => (None, None),
    };
    let execute_three_d = if matches!(item.auth_type, storage_enums::AuthenticationType::ThreeDs) {
        Some("true".to_string())
    } else {
        None
    };
    if authorisation_type.is_none() && manual_capture.is_none() && execute_three_d.is_none() {
        //without this if-condition when the above 3 values are None, additionalData will be serialized to JSON like this -> additionalData: {}
        //returning None, ensures that additionalData key will not be present in the serialized JSON
        None
    } else {
        Some(AdditionalData {
            authorisation_type,
            manual_capture,
            execute_three_d,
            network_tx_reference: None,
            recurring_detail_reference: None,
            recurring_shopper_reference: None,
            recurring_processing_model: None,
            ..AdditionalData::default()
        })
    }
}

fn get_channel_type(pm_type: Option<storage_enums::PaymentMethodType>) -> Option<Channel> {
    pm_type.as_ref().and_then(|pmt| match pmt {
        storage_enums::PaymentMethodType::GoPay | storage_enums::PaymentMethodType::Vipps => {
            Some(Channel::Web)
        }
        _ => None,
    })
}

fn get_amount_data(item: &AdyenRouterData<&PaymentsAuthorizeRouterData>) -> Amount {
    Amount {
        currency: item.router_data.request.currency,
        value: item.amount.to_owned(),
    }
}

pub fn get_address_info(
    address: Option<&hyperswitch_domain_models::address::Address>,
) -> Option<Result<Address, error_stack::Report<errors::ConnectorError>>> {
    address.and_then(|add| {
        add.address.as_ref().map(
            |a| -> Result<Address, error_stack::Report<errors::ConnectorError>> {
                Ok(Address {
                    city: a.get_city()?.to_owned(),
                    country: a.get_country()?.to_owned(),
                    house_number_or_name: a.get_line1()?.to_owned(),
                    postal_code: a.get_zip()?.to_owned(),
                    state_or_province: a.state.clone(),
                    street: a.get_optional_line2().to_owned(),
                })
            },
        )
    })
}

fn get_line_items(item: &AdyenRouterData<&PaymentsAuthorizeRouterData>) -> Vec<LineItem> {
    let order_details = item.router_data.request.order_details.clone();
    match order_details {
        Some(od) => od
            .iter()
            .enumerate()
            .map(|(i, data)| LineItem {
                amount_including_tax: Some(data.amount),
                amount_excluding_tax: Some(data.amount),
                description: Some(data.product_name.clone()),
                id: Some(format!("Items #{i}")),
                tax_amount: None,
                quantity: Some(data.quantity),
            })
            .collect(),
        None => {
            let line_item = LineItem {
                amount_including_tax: Some(item.amount.to_owned()),
                amount_excluding_tax: Some(item.amount.to_owned()),
                description: item.router_data.description.clone(),
                id: Some(String::from("Items #1")),
                tax_amount: None,
                quantity: Some(1),
            };
            vec![line_item]
        }
    }
}

fn get_telephone_number(item: &PaymentsAuthorizeRouterData) -> Option<Secret<String>> {
    let phone = item
        .get_optional_billing()
        .and_then(|billing| billing.phone.as_ref());

    phone.as_ref().and_then(|phone| {
        phone.number.as_ref().and_then(|number| {
            phone
                .country_code
                .as_ref()
                .map(|cc| Secret::new(format!("{}{}", cc, number.peek())))
        })
    })
}

fn get_shopper_name(
    address: Option<&hyperswitch_domain_models::address::Address>,
) -> Option<ShopperName> {
    let billing = address.and_then(|billing| billing.address.as_ref());
    Some(ShopperName {
        first_name: billing.and_then(|a| a.first_name.clone()),
        last_name: billing.and_then(|a| a.last_name.clone()),
    })
}

fn get_country_code(
    address: Option<&hyperswitch_domain_models::address::Address>,
) -> Option<storage_enums::CountryAlpha2> {
    address.and_then(|billing| billing.address.as_ref().and_then(|address| address.country))
}

fn get_social_security_number(voucher_data: &VoucherData) -> Option<Secret<String>> {
    match voucher_data {
        VoucherData::Boleto(boleto_data) => boleto_data.social_security_number.clone(),
        VoucherData::Alfamart { .. }
        | VoucherData::Indomaret { .. }
        | VoucherData::Efecty
        | VoucherData::PagoEfectivo
        | VoucherData::RedCompra
        | VoucherData::Oxxo
        | VoucherData::RedPagos
        | VoucherData::SevenEleven { .. }
        | VoucherData::Lawson { .. }
        | VoucherData::MiniStop { .. }
        | VoucherData::FamilyMart { .. }
        | VoucherData::Seicomart { .. }
        | VoucherData::PayEasy { .. } => None,
    }
}

fn build_shopper_reference(
    customer_id: &Option<common_utils::id_type::CustomerId>,
    merchant_id: common_utils::id_type::MerchantId,
) -> Option<String> {
    customer_id.clone().map(|c_id| {
        format!(
            "{}_{}",
            merchant_id.get_string_repr(),
            c_id.get_string_repr()
        )
    })
}

impl TryFrom<(&BankDebitData, &PaymentsAuthorizeRouterData)> for AdyenPaymentMethod<'_> {
    type Error = Error;
    fn try_from(
        (bank_debit_data, item): (&BankDebitData, &PaymentsAuthorizeRouterData),
    ) -> Result<Self, Self::Error> {
        match bank_debit_data {
            BankDebitData::AchBankDebit {
                account_number,
                routing_number,
                ..
            } => Ok(AdyenPaymentMethod::AchDirectDebit(Box::new(
                AchDirectDebitData {
                    bank_account_number: account_number.clone(),
                    bank_location_id: routing_number.clone(),
                    owner_name: item.get_billing_full_name()?,
                },
            ))),
            BankDebitData::SepaBankDebit { iban, .. } => Ok(AdyenPaymentMethod::SepaDirectDebit(
                Box::new(SepaDirectDebitData {
                    owner_name: item.get_billing_full_name()?,
                    iban_number: iban.clone(),
                }),
            )),
            BankDebitData::BacsBankDebit {
                account_number,
                sort_code,
                ..
            } => Ok(AdyenPaymentMethod::BacsDirectDebit(Box::new(
                BacsDirectDebitData {
                    bank_account_number: account_number.clone(),
                    bank_location_id: sort_code.clone(),
                    holder_name: item.get_billing_full_name()?,
                },
            ))),

            BankDebitData::BecsBankDebit { .. } => Err(errors::ConnectorError::NotImplemented(
                utils::get_unimplemented_payment_method_error_message("Adyen"),
            )
            .into()),
        }
    }
}

impl TryFrom<(&VoucherData, &PaymentsAuthorizeRouterData)> for AdyenPaymentMethod<'_> {
    type Error = Error;
    fn try_from(
        (voucher_data, item): (&VoucherData, &PaymentsAuthorizeRouterData),
    ) -> Result<Self, Self::Error> {
        match voucher_data {
            VoucherData::Boleto { .. } => Ok(AdyenPaymentMethod::BoletoBancario),
            VoucherData::Alfamart(_) => Ok(AdyenPaymentMethod::Alfamart(Box::new(
                DokuBankData::try_from(item)?,
            ))),

            VoucherData::Indomaret(_) => Ok(AdyenPaymentMethod::Indomaret(Box::new(
                DokuBankData::try_from(item)?,
            ))),

            VoucherData::Oxxo => Ok(AdyenPaymentMethod::Oxxo),
            VoucherData::SevenEleven(_) => Ok(AdyenPaymentMethod::SevenEleven(Box::new(
                JCSVoucherData::try_from(item)?,
            ))),
            VoucherData::Lawson(_) => Ok(AdyenPaymentMethod::Lawson(Box::new(
                JCSVoucherData::try_from(item)?,
            ))),
            VoucherData::MiniStop(_) => Ok(AdyenPaymentMethod::MiniStop(Box::new(
                JCSVoucherData::try_from(item)?,
            ))),
            VoucherData::FamilyMart(_) => Ok(AdyenPaymentMethod::FamilyMart(Box::new(
                JCSVoucherData::try_from(item)?,
            ))),
            VoucherData::Seicomart(_) => Ok(AdyenPaymentMethod::Seicomart(Box::new(
                JCSVoucherData::try_from(item)?,
            ))),
            VoucherData::PayEasy(_) => Ok(AdyenPaymentMethod::PayEasy(Box::new(
                JCSVoucherData::try_from(item)?,
            ))),
            VoucherData::Efecty
            | VoucherData::PagoEfectivo
            | VoucherData::RedCompra
            | VoucherData::RedPagos => Err(errors::ConnectorError::NotImplemented(
                utils::get_unimplemented_payment_method_error_message("Adyen"),
            )
            .into()),
        }
    }
}

impl TryFrom<&GiftCardData> for AdyenPaymentMethod<'_> {
    type Error = Error;
    fn try_from(gift_card_data: &GiftCardData) -> Result<Self, Self::Error> {
        match gift_card_data {
            GiftCardData::PaySafeCard {} => Ok(AdyenPaymentMethod::PaySafeCard),
            GiftCardData::Givex(givex_data) => {
                let gift_card_pm = AdyenGiftCardData {
                    brand: GiftCardBrand::Givex,
                    number: givex_data.number.clone(),
                    cvc: givex_data.cvc.clone(),
                };
                Ok(AdyenPaymentMethod::AdyenGiftCard(Box::new(gift_card_pm)))
            }
        }
    }
}

fn get_adyen_card_network(card_network: common_enums::CardNetwork) -> Option<CardBrand> {
    match card_network {
        common_enums::CardNetwork::Visa => Some(CardBrand::Visa),
        common_enums::CardNetwork::Mastercard => Some(CardBrand::MC),
        common_enums::CardNetwork::CartesBancaires => Some(CardBrand::Cartebancaire),
        common_enums::CardNetwork::AmericanExpress => Some(CardBrand::Amex),
        common_enums::CardNetwork::JCB => Some(CardBrand::Jcb),
        common_enums::CardNetwork::DinersClub => Some(CardBrand::Diners),
        common_enums::CardNetwork::Discover => Some(CardBrand::Discover),
        common_enums::CardNetwork::UnionPay => Some(CardBrand::Cup),
        common_enums::CardNetwork::RuPay => Some(CardBrand::Rupay),
        common_enums::CardNetwork::Maestro => Some(CardBrand::Maestro),
        common_enums::CardNetwork::Interac => None,
    }
}

impl TryFrom<(&Card, Option<Secret<String>>)> for AdyenPaymentMethod<'_> {
    type Error = Error;
    fn try_from(
        (card, card_holder_name): (&Card, Option<Secret<String>>),
    ) -> Result<Self, Self::Error> {
        let adyen_card = AdyenCard {
            number: card.card_number.clone(),
            expiry_month: card.card_exp_month.clone(),
            expiry_year: card.get_expiry_year_4_digit(),
            cvc: Some(card.card_cvc.clone()),
            holder_name: card_holder_name,
            brand: card.card_network.clone().and_then(get_adyen_card_network),
            network_payment_reference: None,
        };
        Ok(AdyenPaymentMethod::AdyenCard(Box::new(adyen_card)))
    }
}

impl TryFrom<&storage_enums::PaymentMethodType> for PaymentType {
    type Error = Error;
    fn try_from(item: &storage_enums::PaymentMethodType) -> Result<Self, Self::Error> {
        match item {
            storage_enums::PaymentMethodType::Credit
            | storage_enums::PaymentMethodType::Debit
            | storage_enums::PaymentMethodType::Klarna
            | storage_enums::PaymentMethodType::BancontactCard
            | storage_enums::PaymentMethodType::Blik
            | storage_enums::PaymentMethodType::Eps
            | storage_enums::PaymentMethodType::Ideal
            | storage_enums::PaymentMethodType::OnlineBankingCzechRepublic
            | storage_enums::PaymentMethodType::OnlineBankingFinland
            | storage_enums::PaymentMethodType::OnlineBankingPoland
            | storage_enums::PaymentMethodType::OnlineBankingSlovakia
            | storage_enums::PaymentMethodType::Trustly
            | storage_enums::PaymentMethodType::GooglePay
            | storage_enums::PaymentMethodType::AliPay
            | storage_enums::PaymentMethodType::ApplePay
            | storage_enums::PaymentMethodType::AliPayHk
            | storage_enums::PaymentMethodType::MbWay
            | storage_enums::PaymentMethodType::MobilePay
            | storage_enums::PaymentMethodType::WeChatPay
            | storage_enums::PaymentMethodType::SamsungPay
            | storage_enums::PaymentMethodType::Affirm
            | storage_enums::PaymentMethodType::AfterpayClearpay
            | storage_enums::PaymentMethodType::PayBright
            | storage_enums::PaymentMethodType::Walley => Ok(Self::Scheme),
            storage_enums::PaymentMethodType::Sepa => Ok(Self::SepaDirectDebit),
            storage_enums::PaymentMethodType::Bacs => Ok(Self::BacsDirectDebit),
            storage_enums::PaymentMethodType::Ach => Ok(Self::AchDirectDebit),
            storage_enums::PaymentMethodType::Paypal => Ok(Self::Paypal),
            _ => Err(errors::ConnectorError::NotImplemented(
                utils::get_unimplemented_payment_method_error_message("Adyen"),
            ))?,
        }
    }
}

impl TryFrom<&utils::CardIssuer> for CardBrand {
    type Error = Error;
    fn try_from(card_issuer: &utils::CardIssuer) -> Result<Self, Self::Error> {
        match card_issuer {
            utils::CardIssuer::AmericanExpress => Ok(Self::Amex),
            utils::CardIssuer::Master => Ok(Self::MC),
            utils::CardIssuer::Visa => Ok(Self::Visa),
            utils::CardIssuer::Maestro => Ok(Self::Maestro),
            utils::CardIssuer::Discover => Ok(Self::Discover),
            utils::CardIssuer::DinersClub => Ok(Self::Diners),
            utils::CardIssuer::JCB => Ok(Self::Jcb),
            utils::CardIssuer::CarteBlanche => Ok(Self::Cartebancaire),
        }
    }
}

impl TryFrom<(&WalletData, &PaymentsAuthorizeRouterData)> for AdyenPaymentMethod<'_> {
    type Error = Error;
    fn try_from(value: (&WalletData, &PaymentsAuthorizeRouterData)) -> Result<Self, Self::Error> {
        let (wallet_data, item) = value;
        match wallet_data {
            WalletData::GooglePay(data) => {
                let gpay_data = AdyenGPay {
                    google_pay_token: Secret::new(data.tokenization_data.token.to_owned()),
                };
                Ok(AdyenPaymentMethod::Gpay(Box::new(gpay_data)))
            }
            WalletData::ApplePay(data) => {
                let apple_pay_data = AdyenApplePay {
                    apple_pay_token: Secret::new(data.payment_data.to_string()),
                };

                Ok(AdyenPaymentMethod::ApplePay(Box::new(apple_pay_data)))
            }
            WalletData::PaypalRedirect(_) => Ok(AdyenPaymentMethod::AdyenPaypal),
            WalletData::AliPayRedirect(_) => Ok(AdyenPaymentMethod::AliPay),
            WalletData::AliPayHkRedirect(_) => Ok(AdyenPaymentMethod::AliPayHk),
            WalletData::GoPayRedirect(_) => {
                let go_pay_data = GoPayData {};
                Ok(AdyenPaymentMethod::GoPay(Box::new(go_pay_data)))
            }
            WalletData::KakaoPayRedirect(_) => {
                let kakao_pay_data = KakaoPayData {};
                Ok(AdyenPaymentMethod::Kakaopay(Box::new(kakao_pay_data)))
            }
            WalletData::GcashRedirect(_) => {
                let gcash_data = GcashData {};
                Ok(AdyenPaymentMethod::Gcash(Box::new(gcash_data)))
            }
            WalletData::MomoRedirect(_) => {
                let momo_data = MomoData {};
                Ok(AdyenPaymentMethod::Momo(Box::new(momo_data)))
            }
            WalletData::TouchNGoRedirect(_) => {
                let touch_n_go_data = TouchNGoData {};
                Ok(AdyenPaymentMethod::TouchNGo(Box::new(touch_n_go_data)))
            }
            WalletData::MbWayRedirect(_) => {
                let phone_details = item.get_billing_phone()?;
                let mbway_data = MbwayData {
                    telephone_number: phone_details.get_number_with_country_code()?,
                };
                Ok(AdyenPaymentMethod::Mbway(Box::new(mbway_data)))
            }
            WalletData::MobilePayRedirect(_) => Ok(AdyenPaymentMethod::MobilePay),
            WalletData::WeChatPayRedirect(_) => Ok(AdyenPaymentMethod::WeChatPayWeb),
            WalletData::SamsungPay(samsung_data) => {
                let data = SamsungPayPmData {
                    samsung_pay_token: samsung_data.payment_credential.token_data.data.to_owned(),
                };
                Ok(AdyenPaymentMethod::SamsungPay(Box::new(data)))
            }
            WalletData::Paze(_) => match item.payment_method_token.clone() {
                Some(PaymentMethodToken::PazeDecrypt(paze_decrypted_data)) => {
                    let data = AdyenPazeData {
                        number: paze_decrypted_data.token.payment_token,
                        expiry_month: paze_decrypted_data.token.token_expiration_month,
                        expiry_year: paze_decrypted_data.token.token_expiration_year,
                        cvc: None,
                        holder_name: paze_decrypted_data
                            .billing_address
                            .name
                            .or(item.get_optional_billing_full_name()),
                        brand: Some(paze_decrypted_data.payment_card_network.clone())
                            .and_then(get_adyen_card_network),
                        network_payment_reference: None,
                    };
                    Ok(AdyenPaymentMethod::AdyenPaze(Box::new(data)))
                }
                _ => Err(errors::ConnectorError::NotImplemented(
                    utils::get_unimplemented_payment_method_error_message("Cybersource"),
                )
                .into()),
            },
            WalletData::TwintRedirect { .. } => Ok(AdyenPaymentMethod::Twint),
            WalletData::VippsRedirect { .. } => Ok(AdyenPaymentMethod::Vipps),
            WalletData::DanaRedirect { .. } => Ok(AdyenPaymentMethod::Dana),
            WalletData::SwishQr(_) => Ok(AdyenPaymentMethod::Swish),
            WalletData::AliPayQr(_)
            | WalletData::AmazonPayRedirect(_)
            | WalletData::ApplePayRedirect(_)
            | WalletData::ApplePayThirdPartySdk(_)
            | WalletData::GooglePayRedirect(_)
            | WalletData::GooglePayThirdPartySdk(_)
            | WalletData::PaypalSdk(_)
            | WalletData::WeChatPayQr(_)
            | WalletData::CashappQr(_)
            | WalletData::Mifinity(_) => Err(errors::ConnectorError::NotImplemented(
                utils::get_unimplemented_payment_method_error_message("Adyen"),
            )
            .into()),
        }
    }
}

pub fn check_required_field<'a, T>(
    field: &'a Option<T>,
    message: &'static str,
) -> Result<&'a T, errors::ConnectorError> {
    field
        .as_ref()
        .ok_or(errors::ConnectorError::MissingRequiredField {
            field_name: message,
        })
}

impl
    TryFrom<(
        &PayLaterData,
        &Option<storage_enums::CountryAlpha2>,
        &Option<Email>,
        &Option<String>,
        &Option<ShopperName>,
        &Option<Secret<String>>,
        &Option<Address>,
        &Option<Address>,
    )> for AdyenPaymentMethod<'_>
{
    type Error = Error;
    fn try_from(
        value: (
            &PayLaterData,
            &Option<storage_enums::CountryAlpha2>,
            &Option<Email>,
            &Option<String>,
            &Option<ShopperName>,
            &Option<Secret<String>>,
            &Option<Address>,
            &Option<Address>,
        ),
    ) -> Result<Self, Self::Error> {
        let (
            pay_later_data,
            country_code,
            shopper_email,
            shopper_reference,
            shopper_name,
            telephone_number,
            billing_address,
            delivery_address,
        ) = value;
        match pay_later_data {
            PayLaterData::KlarnaRedirect { .. } => {
                check_required_field(shopper_email, "email")?;
                check_required_field(shopper_reference, "customer_id")?;
                check_required_field(country_code, "billing.country")?;

                Ok(AdyenPaymentMethod::AdyenKlarna)
            }
            PayLaterData::AffirmRedirect { .. } => {
                check_required_field(shopper_email, "email")?;
                check_required_field(shopper_name, "billing.first_name, billing.last_name")?;
                check_required_field(telephone_number, "billing.phone")?;
                check_required_field(billing_address, "billing")?;

                Ok(AdyenPaymentMethod::AdyenAffirm)
            }
            PayLaterData::AfterpayClearpayRedirect { .. } => {
                check_required_field(shopper_email, "email")?;
                check_required_field(shopper_name, "billing.first_name, billing.last_name")?;
                check_required_field(delivery_address, "shipping")?;
                check_required_field(billing_address, "billing")?;

                if let Some(country) = country_code {
                    match country {
                        storage_enums::CountryAlpha2::IT
                        | storage_enums::CountryAlpha2::FR
                        | storage_enums::CountryAlpha2::ES
                        | storage_enums::CountryAlpha2::GB => Ok(AdyenPaymentMethod::ClearPay),
                        _ => Ok(AdyenPaymentMethod::AfterPay),
                    }
                } else {
                    Err(errors::ConnectorError::MissingRequiredField {
                        field_name: "country",
                    })?
                }
            }
            PayLaterData::PayBrightRedirect { .. } => {
                check_required_field(shopper_name, "billing.first_name, billing.last_name")?;
                check_required_field(telephone_number, "billing.phone")?;
                check_required_field(shopper_email, "email")?;
                check_required_field(billing_address, "billing")?;
                check_required_field(delivery_address, "shipping")?;
                check_required_field(country_code, "billing.country")?;
                Ok(AdyenPaymentMethod::PayBright)
            }
            PayLaterData::WalleyRedirect { .. } => {
                //[TODO: Line items specific sub-fields are mandatory]
                check_required_field(telephone_number, "billing.phone")?;
                check_required_field(shopper_email, "email")?;
                Ok(AdyenPaymentMethod::Walley)
            }
            PayLaterData::AlmaRedirect { .. } => {
                check_required_field(telephone_number, "billing.phone")?;
                check_required_field(shopper_email, "email")?;
                check_required_field(billing_address, "billing")?;
                check_required_field(delivery_address, "shipping")?;
                Ok(AdyenPaymentMethod::AlmaPayLater)
            }
            PayLaterData::AtomeRedirect { .. } => {
                check_required_field(shopper_email, "email")?;
                check_required_field(shopper_name, "billing.first_name, billing.last_name")?;
                check_required_field(telephone_number, "billing.phone")?;
                check_required_field(billing_address, "billing")?;
                Ok(AdyenPaymentMethod::Atome)
            }
            PayLaterData::KlarnaSdk { .. } => Err(errors::ConnectorError::NotImplemented(
                utils::get_unimplemented_payment_method_error_message("Adyen"),
            )
            .into()),
        }
    }
}

impl TryFrom<(&BankRedirectData, &PaymentsAuthorizeRouterData)> for AdyenPaymentMethod<'_> {
    type Error = Error;
    fn try_from(
        (bank_redirect_data, item): (&BankRedirectData, &PaymentsAuthorizeRouterData),
    ) -> Result<Self, Self::Error> {
        match bank_redirect_data {
            BankRedirectData::BancontactCard {
                card_number,
                card_exp_month,
                card_exp_year,
                ..
            } => Ok(AdyenPaymentMethod::BancontactCard(Box::new(AdyenCard {
                brand: Some(CardBrand::Bcmc),
                number: card_number
                    .as_ref()
                    .ok_or(errors::ConnectorError::MissingRequiredField {
                        field_name: "bancontact_card.card_number",
                    })?
                    .clone(),
                expiry_month: card_exp_month
                    .as_ref()
                    .ok_or(errors::ConnectorError::MissingRequiredField {
                        field_name: "bancontact_card.card_exp_month",
                    })?
                    .clone(),
                expiry_year: card_exp_year
                    .as_ref()
                    .ok_or(errors::ConnectorError::MissingRequiredField {
                        field_name: "bancontact_card.card_exp_year",
                    })?
                    .clone(),
                holder_name: Some(item.get_billing_full_name()?),
                cvc: None,
                network_payment_reference: None,
            }))),
            BankRedirectData::Bizum { .. } => Ok(AdyenPaymentMethod::Bizum),
            BankRedirectData::Blik { blik_code } => {
                Ok(AdyenPaymentMethod::Blik(Box::new(BlikRedirectionData {
                    blik_code: Secret::new(blik_code.clone().ok_or(
                        errors::ConnectorError::MissingRequiredField {
                            field_name: "blik_code",
                        },
                    )?),
                })))
            }
            BankRedirectData::Eps { bank_name, .. } => Ok(AdyenPaymentMethod::Eps(Box::new(
                BankRedirectionWithIssuer {
                    issuer: Some(
                        AdyenTestBankNames::try_from(&bank_name.ok_or(
                            errors::ConnectorError::MissingRequiredField {
                                field_name: "eps.bank_name",
                            },
                        )?)?
                        .0,
                    ),
                },
            ))),
            BankRedirectData::Ideal { .. } => Ok(AdyenPaymentMethod::Ideal),
            BankRedirectData::OnlineBankingCzechRepublic { issuer } => {
                Ok(AdyenPaymentMethod::OnlineBankingCzechRepublic(Box::new(
                    OnlineBankingCzechRepublicData {
                        issuer: OnlineBankingCzechRepublicBanks::try_from(issuer)?,
                    },
                )))
            }
            BankRedirectData::OnlineBankingFinland { .. } => {
                Ok(AdyenPaymentMethod::OnlineBankingFinland)
            }
            BankRedirectData::OnlineBankingPoland { issuer } => Ok(
                AdyenPaymentMethod::OnlineBankingPoland(Box::new(OnlineBankingPolandData {
                    issuer: OnlineBankingPolandBanks::try_from(issuer)?,
                })),
            ),
            BankRedirectData::OnlineBankingSlovakia { issuer } => Ok(
                AdyenPaymentMethod::OnlineBankingSlovakia(Box::new(OnlineBankingSlovakiaData {
                    issuer: OnlineBankingSlovakiaBanks::try_from(issuer)?,
                })),
            ),
            BankRedirectData::OnlineBankingFpx { issuer } => Ok(
                AdyenPaymentMethod::OnlineBankingFpx(Box::new(OnlineBankingFpxData {
                    issuer: OnlineBankingFpxIssuer::try_from(issuer)?,
                })),
            ),
            BankRedirectData::OnlineBankingThailand { issuer } => Ok(
                AdyenPaymentMethod::OnlineBankingThailand(Box::new(OnlineBankingThailandData {
                    issuer: OnlineBankingThailandIssuer::try_from(issuer)?,
                })),
            ),
            BankRedirectData::OpenBankingUk { issuer, .. } => Ok(
                AdyenPaymentMethod::OpenBankingUK(Box::new(OpenBankingUKData {
                    issuer: match issuer {
                        Some(bank_name) => Some(OpenBankingUKIssuer::try_from(bank_name)?),
                        None => None,
                    },
                })),
            ),
            BankRedirectData::Trustly { .. } => Ok(AdyenPaymentMethod::Trustly),
            BankRedirectData::Giropay { .. }
            | BankRedirectData::Eft { .. }
            | BankRedirectData::Interac { .. }
            | BankRedirectData::LocalBankRedirect {}
            | BankRedirectData::Przelewy24 { .. }
            | BankRedirectData::Sofort { .. } => Err(errors::ConnectorError::NotImplemented(
                utils::get_unimplemented_payment_method_error_message("Adyen"),
            )
            .into()),
        }
    }
}

impl TryFrom<(&BankTransferData, &PaymentsAuthorizeRouterData)> for AdyenPaymentMethod<'_> {
    type Error = Error;
    fn try_from(
        (bank_transfer_data, item): (&BankTransferData, &PaymentsAuthorizeRouterData),
    ) -> Result<Self, Self::Error> {
        match bank_transfer_data {
            BankTransferData::PermataBankTransfer {} => Ok(
                AdyenPaymentMethod::PermataBankTransfer(Box::new(DokuBankData::try_from(item)?)),
            ),

            BankTransferData::BcaBankTransfer {} => Ok(AdyenPaymentMethod::BcaBankTransfer(
                Box::new(DokuBankData::try_from(item)?),
            )),
            BankTransferData::BniVaBankTransfer {} => Ok(AdyenPaymentMethod::BniVa(Box::new(
                DokuBankData::try_from(item)?,
            ))),
            BankTransferData::BriVaBankTransfer {} => Ok(AdyenPaymentMethod::BriVa(Box::new(
                DokuBankData::try_from(item)?,
            ))),
            BankTransferData::CimbVaBankTransfer {} => Ok(AdyenPaymentMethod::CimbVa(Box::new(
                DokuBankData::try_from(item)?,
            ))),
            BankTransferData::DanamonVaBankTransfer {} => Ok(AdyenPaymentMethod::DanamonVa(
                Box::new(DokuBankData::try_from(item)?),
            )),
            BankTransferData::MandiriVaBankTransfer {} => Ok(AdyenPaymentMethod::MandiriVa(
                Box::new(DokuBankData::try_from(item)?),
            )),
            BankTransferData::Pix { .. } => Ok(AdyenPaymentMethod::Pix),
            BankTransferData::AchBankTransfer { .. }
            | BankTransferData::SepaBankTransfer { .. }
            | BankTransferData::BacsBankTransfer { .. }
            | BankTransferData::MultibancoBankTransfer { .. }
            | BankTransferData::LocalBankTransfer { .. }
            | BankTransferData::Pse {} => Err(errors::ConnectorError::NotImplemented(
                utils::get_unimplemented_payment_method_error_message("Adyen"),
            )
            .into()),
        }
    }
}

impl TryFrom<&PaymentsAuthorizeRouterData> for DokuBankData {
    type Error = Error;
    fn try_from(item: &PaymentsAuthorizeRouterData) -> Result<Self, Self::Error> {
        Ok(Self {
            first_name: item.get_billing_first_name()?,
            last_name: item.get_optional_billing_last_name(),
            shopper_email: item.get_billing_email()?,
        })
    }
}

impl TryFrom<&CardRedirectData> for AdyenPaymentMethod<'_> {
    type Error = Error;
    fn try_from(card_redirect_data: &CardRedirectData) -> Result<Self, Self::Error> {
        match card_redirect_data {
            CardRedirectData::Knet {} => Ok(AdyenPaymentMethod::Knet),
            CardRedirectData::Benefit {} => Ok(AdyenPaymentMethod::Benefit),
            CardRedirectData::MomoAtm {} => Ok(AdyenPaymentMethod::MomoAtm),
            CardRedirectData::CardRedirect {} => Err(errors::ConnectorError::NotImplemented(
                utils::get_unimplemented_payment_method_error_message("Adyen"),
            )
            .into()),
        }
    }
}

impl
    TryFrom<(
        &AdyenRouterData<&PaymentsAuthorizeRouterData>,
        payments::MandateReferenceId,
    )> for AdyenPaymentRequest<'_>
{
    type Error = Error;
    fn try_from(
        value: (
            &AdyenRouterData<&PaymentsAuthorizeRouterData>,
            payments::MandateReferenceId,
        ),
    ) -> Result<Self, Self::Error> {
        let (item, mandate_ref_id) = value;
        let amount = get_amount_data(item);
        let auth_type = AdyenAuthType::try_from(&item.router_data.connector_auth_type)?;
        let shopper_interaction = AdyenShopperInteraction::from(item.router_data);
        let (recurring_processing_model, store_payment_method, shopper_reference) =
            get_recurring_processing_model(item.router_data)?;
        let browser_info = None;
        let additional_data = get_additional_data(item.router_data);
        let return_url = item.router_data.request.get_router_return_url()?;
        let payment_method_type = item.router_data.request.payment_method_type;
        let payment_method = match mandate_ref_id {
            payments::MandateReferenceId::ConnectorMandateId(connector_mandate_ids) => {
                let adyen_mandate = AdyenMandate {
                    payment_type: match payment_method_type {
                        Some(pm_type) => PaymentType::try_from(&pm_type)?,
                        None => PaymentType::Scheme,
                    },
                    stored_payment_method_id: Secret::new(
                        connector_mandate_ids
                            .get_connector_mandate_id()
                            .ok_or_else(missing_field_err("mandate_id"))?,
                    ),
                };
                Ok::<PaymentMethod<'_>, Self::Error>(PaymentMethod::AdyenMandatePaymentMethod(
                    Box::new(adyen_mandate),
                ))
            }
            payments::MandateReferenceId::NetworkMandateId(network_mandate_id) => {
                match item.router_data.request.payment_method_data {
                    PaymentMethodData::CardDetailsForNetworkTransactionId(
                        ref card_details_for_network_transaction_id,
                    ) => {
                        let brand = match card_details_for_network_transaction_id
                            .card_network
                            .clone()
                            .and_then(get_adyen_card_network)
                        {
                            Some(card_network) => card_network,
                            None => CardBrand::try_from(
                                &card_details_for_network_transaction_id.get_card_issuer()?,
                            )?,
                        };

                        let card_holder_name = item.router_data.get_optional_billing_full_name();
                        let adyen_card = AdyenCard {
                            number: card_details_for_network_transaction_id.card_number.clone(),
                            expiry_month: card_details_for_network_transaction_id
                                .card_exp_month
                                .clone(),
                            expiry_year: card_details_for_network_transaction_id
                                .get_expiry_year_4_digit()
                                .clone(),
                            cvc: None,
                            holder_name: card_holder_name,
                            brand: Some(brand),
                            network_payment_reference: Some(Secret::new(network_mandate_id)),
                        };
                        Ok(PaymentMethod::AdyenPaymentMethod(Box::new(
                            AdyenPaymentMethod::AdyenCard(Box::new(adyen_card)),
                        )))
                    }
                    PaymentMethodData::CardRedirect(_)
                    | PaymentMethodData::Wallet(_)
                    | PaymentMethodData::PayLater(_)
                    | PaymentMethodData::BankRedirect(_)
                    | PaymentMethodData::BankDebit(_)
                    | PaymentMethodData::BankTransfer(_)
                    | PaymentMethodData::Crypto(_)
                    | PaymentMethodData::MandatePayment
                    | PaymentMethodData::Reward
                    | PaymentMethodData::RealTimePayment(_)
                    | PaymentMethodData::MobilePayment(_)
                    | PaymentMethodData::Upi(_)
                    | PaymentMethodData::Voucher(_)
                    | PaymentMethodData::GiftCard(_)
                    | PaymentMethodData::OpenBanking(_)
                    | PaymentMethodData::CardToken(_)
                    | PaymentMethodData::NetworkToken(_)
                    | PaymentMethodData::Card(_) => Err(errors::ConnectorError::NotSupported {
                        message: "Network tokenization for payment method".to_string(),
                        connector: "Adyen",
                    })?,
                }
            }
            payments::MandateReferenceId::NetworkTokenWithNTI(network_mandate_id) => {
                match item.router_data.request.payment_method_data {
                    PaymentMethodData::NetworkToken(ref token_data) => {
                        let card_issuer = token_data.get_card_issuer()?;
                        let brand = CardBrand::try_from(&card_issuer)?;
                        let card_holder_name = item.router_data.get_optional_billing_full_name();
                        let adyen_network_token = AdyenNetworkTokenData {
                            number: token_data.get_network_token(),
                            expiry_month: token_data.get_network_token_expiry_month(),
                            expiry_year: token_data.get_expiry_year_4_digit(),
                            holder_name: card_holder_name,
                            brand: Some(brand), // FIXME: Remove hardcoding
                            network_payment_reference: Some(Secret::new(
                                network_mandate_id.network_transaction_id,
                            )),
                        };
                        Ok(PaymentMethod::AdyenPaymentMethod(Box::new(
                            AdyenPaymentMethod::NetworkToken(Box::new(adyen_network_token)),
                        )))
                    }

                    PaymentMethodData::Card(_)
                    | PaymentMethodData::CardRedirect(_)
                    | PaymentMethodData::Wallet(_)
                    | PaymentMethodData::PayLater(_)
                    | PaymentMethodData::BankRedirect(_)
                    | PaymentMethodData::BankDebit(_)
                    | PaymentMethodData::BankTransfer(_)
                    | PaymentMethodData::Crypto(_)
                    | PaymentMethodData::MandatePayment
                    | PaymentMethodData::Reward
                    | PaymentMethodData::RealTimePayment(_)
                    | PaymentMethodData::Upi(_)
                    | PaymentMethodData::Voucher(_)
                    | PaymentMethodData::GiftCard(_)
                    | PaymentMethodData::OpenBanking(_)
                    | PaymentMethodData::CardToken(_)
                    | PaymentMethodData::MobilePayment(_)
                    | PaymentMethodData::CardDetailsForNetworkTransactionId(_) => {
                        Err(errors::ConnectorError::NotSupported {
                            message: "Network tokenization for payment method".to_string(),
                            connector: "Adyen",
                        })?
                    }
                }
            } //
        }?;

        let (store, splits) = match item.router_data.request.split_payments.as_ref() {
            Some(common_types::payments::SplitPaymentsRequest::AdyenSplitPayment(
                adyen_split_payment,
            )) => get_adyen_split_request(adyen_split_payment, item.router_data.request.currency),
            _ => (None, None),
        };

        Ok(AdyenPaymentRequest {
            amount,
            merchant_account: auth_type.merchant_account,
            payment_method,
            reference: item.router_data.connector_request_reference_id.clone(),
            return_url,
            shopper_interaction,
            recurring_processing_model,
            browser_info,
            additional_data,
            mpi_data: None,
            telephone_number: None,
            shopper_name: None,
            shopper_email: None,
            shopper_locale: None,
            social_security_number: None,
            billing_address: None,
            delivery_address: None,
            country_code: None,
            line_items: None,
            shopper_reference,
            store_payment_method,
            channel: None,
            shopper_statement: item.router_data.request.statement_descriptor.clone(),
            shopper_ip: item.router_data.request.get_ip_address_as_optional(),
            metadata: item.router_data.request.metadata.clone().map(Into::into),
            merchant_order_reference: item.router_data.request.merchant_order_reference_id.clone(),
            store,
            splits,
        })
    }
}
impl TryFrom<(&AdyenRouterData<&PaymentsAuthorizeRouterData>, &Card)> for AdyenPaymentRequest<'_> {
    type Error = Error;
    fn try_from(
        value: (&AdyenRouterData<&PaymentsAuthorizeRouterData>, &Card),
    ) -> Result<Self, Self::Error> {
        let (item, card_data) = value;
        let amount = get_amount_data(item);
        let auth_type = AdyenAuthType::try_from(&item.router_data.connector_auth_type)?;
        let shopper_interaction = AdyenShopperInteraction::from(item.router_data);
        let shopper_reference = build_shopper_reference(
            &item.router_data.customer_id,
            item.router_data.merchant_id.clone(),
        );
        let (recurring_processing_model, store_payment_method, _) =
            get_recurring_processing_model(item.router_data)?;
        let browser_info = get_browser_info(item.router_data)?;
        let billing_address =
            get_address_info(item.router_data.get_optional_billing()).and_then(Result::ok);
        let country_code = get_country_code(item.router_data.get_optional_billing());
        let additional_data = get_additional_data(item.router_data);
        let return_url = item.router_data.request.get_router_return_url()?;
        let card_holder_name = item.router_data.get_optional_billing_full_name();
        let payment_method = PaymentMethod::AdyenPaymentMethod(Box::new(
            AdyenPaymentMethod::try_from((card_data, card_holder_name))?,
        ));

        let shopper_email = item.router_data.get_optional_billing_email();
        let shopper_name = get_shopper_name(item.router_data.get_optional_billing());
        let (store, splits) = match item.router_data.request.split_payments.as_ref() {
            Some(common_types::payments::SplitPaymentsRequest::AdyenSplitPayment(
                adyen_split_payment,
            )) => get_adyen_split_request(adyen_split_payment, item.router_data.request.currency),
            _ => (None, None),
        };

        Ok(AdyenPaymentRequest {
            amount,
            merchant_account: auth_type.merchant_account,
            payment_method,
            reference: item.router_data.connector_request_reference_id.clone(),
            return_url,
            shopper_interaction,
            recurring_processing_model,
            browser_info,
            additional_data,
            mpi_data: None,
            telephone_number: None,
            shopper_name,
            shopper_email,
            shopper_locale: None,
            social_security_number: None,
            billing_address,
            delivery_address: None,
            country_code,
            line_items: None,
            shopper_reference,
            store_payment_method,
            channel: None,
            shopper_statement: item.router_data.request.statement_descriptor.clone(),
            shopper_ip: item.router_data.request.get_ip_address_as_optional(),
            metadata: item.router_data.request.metadata.clone().map(Into::into),
            merchant_order_reference: item.router_data.request.merchant_order_reference_id.clone(),
            store,
            splits,
        })
    }
}

impl
    TryFrom<(
        &AdyenRouterData<&PaymentsAuthorizeRouterData>,
        &BankDebitData,
    )> for AdyenPaymentRequest<'_>
{
    type Error = Error;

    fn try_from(
        value: (
            &AdyenRouterData<&PaymentsAuthorizeRouterData>,
            &BankDebitData,
        ),
    ) -> Result<Self, Self::Error> {
        let (item, bank_debit_data) = value;
        let amount = get_amount_data(item);
        let auth_type = AdyenAuthType::try_from(&item.router_data.connector_auth_type)?;
        let shopper_interaction = AdyenShopperInteraction::from(item.router_data);
        let (recurring_processing_model, store_payment_method, shopper_reference) =
            get_recurring_processing_model(item.router_data)?;
        let browser_info = get_browser_info(item.router_data)?;
        let additional_data = get_additional_data(item.router_data);
        let return_url = item.router_data.request.get_router_return_url()?;
        let payment_method = PaymentMethod::AdyenPaymentMethod(Box::new(
            AdyenPaymentMethod::try_from((bank_debit_data, item.router_data))?,
        ));

        let country_code = get_country_code(item.router_data.get_optional_billing());
        let (store, splits) = match item.router_data.request.split_payments.as_ref() {
            Some(common_types::payments::SplitPaymentsRequest::AdyenSplitPayment(
                adyen_split_payment,
            )) => get_adyen_split_request(adyen_split_payment, item.router_data.request.currency),
            _ => (None, None),
        };
        let request = AdyenPaymentRequest {
            amount,
            merchant_account: auth_type.merchant_account,
            payment_method,
            reference: item.router_data.connector_request_reference_id.clone(),
            return_url,
            browser_info,
            shopper_interaction,
            recurring_processing_model,
            additional_data,
            mpi_data: None,
            shopper_name: None,
            shopper_locale: None,
            shopper_email: item.router_data.get_optional_billing_email(),
            social_security_number: None,
            telephone_number: None,
            billing_address: None,
            delivery_address: None,
            country_code,
            line_items: None,
            shopper_reference,
            store_payment_method,
            channel: None,
            shopper_statement: item.router_data.request.statement_descriptor.clone(),
            shopper_ip: item.router_data.request.get_ip_address_as_optional(),
            metadata: item.router_data.request.metadata.clone().map(Into::into),
            merchant_order_reference: item.router_data.request.merchant_order_reference_id.clone(),
            store,
            splits,
        };
        Ok(request)
    }
}

impl TryFrom<(&AdyenRouterData<&PaymentsAuthorizeRouterData>, &VoucherData)>
    for AdyenPaymentRequest<'_>
{
    type Error = Error;

    fn try_from(
        value: (&AdyenRouterData<&PaymentsAuthorizeRouterData>, &VoucherData),
    ) -> Result<Self, Self::Error> {
        let (item, voucher_data) = value;
        let amount = get_amount_data(item);
        let auth_type = AdyenAuthType::try_from(&item.router_data.connector_auth_type)?;
        let shopper_interaction = AdyenShopperInteraction::from(item.router_data);
        let recurring_processing_model = get_recurring_processing_model(item.router_data)?.0;
        let browser_info = get_browser_info(item.router_data)?;
        let additional_data = get_additional_data(item.router_data);
        let payment_method = PaymentMethod::AdyenPaymentMethod(Box::new(
            AdyenPaymentMethod::try_from((voucher_data, item.router_data))?,
        ));
        let return_url = item.router_data.request.get_router_return_url()?;
        let social_security_number = get_social_security_number(voucher_data);
        let billing_address =
            get_address_info(item.router_data.get_optional_billing()).and_then(Result::ok);
        let shopper_name = get_shopper_name(item.router_data.get_optional_billing());
        let (store, splits) = match item.router_data.request.split_payments.as_ref() {
            Some(common_types::payments::SplitPaymentsRequest::AdyenSplitPayment(
                adyen_split_payment,
            )) => get_adyen_split_request(adyen_split_payment, item.router_data.request.currency),
            _ => (None, None),
        };

        let request = AdyenPaymentRequest {
            amount,
            merchant_account: auth_type.merchant_account,
            payment_method,
            reference: item.router_data.connector_request_reference_id.to_string(),
            return_url,
            browser_info,
            shopper_interaction,
            recurring_processing_model,
            additional_data,
            shopper_name,
            shopper_locale: None,
            shopper_email: item.router_data.get_optional_billing_email(),
            social_security_number,
            mpi_data: None,
            telephone_number: None,
            billing_address,
            delivery_address: None,
            country_code: None,
            line_items: None,
            shopper_reference: None,
            store_payment_method: None,
            channel: None,
            shopper_statement: item.router_data.request.statement_descriptor.clone(),
            shopper_ip: item.router_data.request.get_ip_address_as_optional(),
            metadata: item.router_data.request.metadata.clone().map(Into::into),
            merchant_order_reference: item.router_data.request.merchant_order_reference_id.clone(),
            store,
            splits,
        };
        Ok(request)
    }
}

impl
    TryFrom<(
        &AdyenRouterData<&PaymentsAuthorizeRouterData>,
        &BankTransferData,
    )> for AdyenPaymentRequest<'_>
{
    type Error = Error;

    fn try_from(
        value: (
            &AdyenRouterData<&PaymentsAuthorizeRouterData>,
            &BankTransferData,
        ),
    ) -> Result<Self, Self::Error> {
        let (item, bank_transfer_data) = value;
        let amount = get_amount_data(item);
        let auth_type = AdyenAuthType::try_from(&item.router_data.connector_auth_type)?;
        let shopper_interaction = AdyenShopperInteraction::from(item.router_data);
        let payment_method = PaymentMethod::AdyenPaymentMethod(Box::new(
            AdyenPaymentMethod::try_from((bank_transfer_data, item.router_data))?,
        ));

        let return_url = item.router_data.request.get_router_return_url()?;
        let (store, splits) = match item.router_data.request.split_payments.as_ref() {
            Some(common_types::payments::SplitPaymentsRequest::AdyenSplitPayment(
                adyen_split_payment,
            )) => get_adyen_split_request(adyen_split_payment, item.router_data.request.currency),
            _ => (None, None),
        };
        let request = AdyenPaymentRequest {
            amount,
            merchant_account: auth_type.merchant_account,
            payment_method,
            reference: item.router_data.connector_request_reference_id.to_string(),
            return_url,
            browser_info: None,
            shopper_interaction,
            recurring_processing_model: None,
            additional_data: None,
            mpi_data: None,
            shopper_name: None,
            shopper_locale: None,
            shopper_email: item.router_data.get_optional_billing_email(),
            social_security_number: None,
            telephone_number: None,
            billing_address: None,
            delivery_address: None,
            country_code: None,
            line_items: None,
            shopper_reference: None,
            store_payment_method: None,
            channel: None,
            shopper_statement: item.router_data.request.statement_descriptor.clone(),
            shopper_ip: item.router_data.request.get_ip_address_as_optional(),
            metadata: item.router_data.request.metadata.clone().map(Into::into),
            merchant_order_reference: item.router_data.request.merchant_order_reference_id.clone(),
            store,
            splits,
        };
        Ok(request)
    }
}

impl
    TryFrom<(
        &AdyenRouterData<&PaymentsAuthorizeRouterData>,
        &GiftCardData,
    )> for AdyenPaymentRequest<'_>
{
    type Error = Error;

    fn try_from(
        value: (
            &AdyenRouterData<&PaymentsAuthorizeRouterData>,
            &GiftCardData,
        ),
    ) -> Result<Self, Self::Error> {
        let (item, gift_card_data) = value;
        let amount = get_amount_data(item);
        let auth_type = AdyenAuthType::try_from(&item.router_data.connector_auth_type)?;
        let shopper_interaction = AdyenShopperInteraction::from(item.router_data);
        let return_url = item.router_data.request.get_router_return_url()?;
        let payment_method = PaymentMethod::AdyenPaymentMethod(Box::new(
            AdyenPaymentMethod::try_from(gift_card_data)?,
        ));
        let (store, splits) = match item.router_data.request.split_payments.as_ref() {
            Some(common_types::payments::SplitPaymentsRequest::AdyenSplitPayment(
                adyen_split_payment,
            )) => get_adyen_split_request(adyen_split_payment, item.router_data.request.currency),
            _ => (None, None),
        };

        let request = AdyenPaymentRequest {
            amount,
            merchant_account: auth_type.merchant_account,
            payment_method,
            reference: item.router_data.connector_request_reference_id.to_string(),
            return_url,
            browser_info: None,
            shopper_interaction,
            recurring_processing_model: None,
            additional_data: None,
            mpi_data: None,
            shopper_name: None,
            shopper_locale: None,
            shopper_email: item.router_data.get_optional_billing_email(),
            telephone_number: None,
            billing_address: None,
            delivery_address: None,
            country_code: None,
            line_items: None,
            shopper_reference: None,
            store_payment_method: None,
            channel: None,
            social_security_number: None,
            shopper_statement: item.router_data.request.statement_descriptor.clone(),
            shopper_ip: item.router_data.request.get_ip_address_as_optional(),
            metadata: item.router_data.request.metadata.clone().map(Into::into),
            merchant_order_reference: item.router_data.request.merchant_order_reference_id.clone(),
            store,
            splits,
        };
        Ok(request)
    }
}

impl
    TryFrom<(
        &AdyenRouterData<&PaymentsAuthorizeRouterData>,
        &BankRedirectData,
    )> for AdyenPaymentRequest<'_>
{
    type Error = Error;
    fn try_from(
        value: (
            &AdyenRouterData<&PaymentsAuthorizeRouterData>,
            &BankRedirectData,
        ),
    ) -> Result<Self, Self::Error> {
        let (item, bank_redirect_data) = value;
        let amount = get_amount_data(item);
        let auth_type = AdyenAuthType::try_from(&item.router_data.connector_auth_type)?;
        let shopper_interaction = AdyenShopperInteraction::from(item.router_data);
        let (recurring_processing_model, store_payment_method, shopper_reference) =
            get_recurring_processing_model(item.router_data)?;
        let browser_info = get_browser_info(item.router_data)?;
        let additional_data = get_additional_data(item.router_data);
        let return_url = item.router_data.request.get_router_return_url()?;
        let payment_method = PaymentMethod::AdyenPaymentMethod(Box::new(
            AdyenPaymentMethod::try_from((bank_redirect_data, item.router_data))?,
        ));
        let (shopper_locale, country) = get_redirect_extra_details(item.router_data)?;
        let line_items = Some(get_line_items(item));
        let billing_address =
            get_address_info(item.router_data.get_optional_billing()).and_then(Result::ok);
        let (store, splits) = match item.router_data.request.split_payments.as_ref() {
            Some(common_types::payments::SplitPaymentsRequest::AdyenSplitPayment(
                adyen_split_payment,
            )) => get_adyen_split_request(adyen_split_payment, item.router_data.request.currency),
            _ => (None, None),
        };

        Ok(AdyenPaymentRequest {
            amount,
            merchant_account: auth_type.merchant_account,
            payment_method,
            reference: item.router_data.connector_request_reference_id.clone(),
            return_url,
            shopper_interaction,
            recurring_processing_model,
            browser_info,
            additional_data,
            mpi_data: None,
            telephone_number: None,
            shopper_name: None,
            shopper_email: item.router_data.get_optional_billing_email(),
            shopper_locale,
            social_security_number: None,
            billing_address,
            delivery_address: None,
            country_code: country,
            line_items,
            shopper_reference,
            store_payment_method,
            channel: None,
            shopper_statement: item.router_data.request.statement_descriptor.clone(),
            shopper_ip: item.router_data.request.get_ip_address_as_optional(),
            metadata: item.router_data.request.metadata.clone().map(Into::into),
            merchant_order_reference: item.router_data.request.merchant_order_reference_id.clone(),
            store,
            splits,
        })
    }
}

fn get_redirect_extra_details(
    item: &PaymentsAuthorizeRouterData,
) -> CustomResult<(Option<String>, Option<storage_enums::CountryAlpha2>), errors::ConnectorError> {
    match item.request.payment_method_data {
        PaymentMethodData::BankRedirect(
            BankRedirectData::Trustly { .. } | BankRedirectData::OpenBankingUk { .. },
        ) => {
            let country = item.get_optional_billing_country();
            Ok((None, country))
        }
        _ => Ok((None, None)),
    }
}

fn get_shopper_email(
    item: &PaymentsAuthorizeRouterData,
    is_mandate_payment: bool,
) -> CustomResult<Option<Email>, errors::ConnectorError> {
    if is_mandate_payment {
        let payment_method_type = item
            .request
            .payment_method_type
            .as_ref()
            .ok_or(errors::ConnectorError::MissingPaymentMethodType)?;
        match payment_method_type {
            storage_enums::PaymentMethodType::Paypal => Ok(Some(item.get_billing_email()?)),
            _ => Ok(item.get_optional_billing_email()),
        }
    } else {
        Ok(item.get_optional_billing_email())
    }
}

impl TryFrom<(&AdyenRouterData<&PaymentsAuthorizeRouterData>, &WalletData)>
    for AdyenPaymentRequest<'_>
{
    type Error = Error;
    fn try_from(
        value: (&AdyenRouterData<&PaymentsAuthorizeRouterData>, &WalletData),
    ) -> Result<Self, Self::Error> {
        let (item, wallet_data) = value;
        let amount = get_amount_data(item);
        let auth_type = AdyenAuthType::try_from(&item.router_data.connector_auth_type)?;
        let browser_info = get_browser_info(item.router_data)?;
        let additional_data = get_additional_data(item.router_data);
        let payment_method = PaymentMethod::AdyenPaymentMethod(Box::new(
            AdyenPaymentMethod::try_from((wallet_data, item.router_data))?,
        ));
        let shopper_interaction = AdyenShopperInteraction::from(item.router_data);
        let channel = get_channel_type(item.router_data.request.payment_method_type);
        let (recurring_processing_model, store_payment_method, shopper_reference) =
            get_recurring_processing_model(item.router_data)?;
        let return_url = item.router_data.request.get_router_return_url()?;
        let shopper_email = get_shopper_email(item.router_data, store_payment_method.is_some())?;
        let billing_address =
            get_address_info(item.router_data.get_optional_billing()).and_then(Result::ok);
        let mpi_data = if let WalletData::Paze(_) = wallet_data {
            match item.router_data.payment_method_token.clone() {
                Some(PaymentMethodToken::PazeDecrypt(paze_decrypted_data)) => Some(AdyenMpiData {
                    directory_response: "Y".to_string(),
                    authentication_response: "Y".to_string(),
                    token_authentication_verification_value: paze_decrypted_data
                        .token
                        .payment_account_reference,
                    eci: paze_decrypted_data.eci,
                }),
                _ => None,
            }
        } else {
            None
        };
        let (store, splits) = match item.router_data.request.split_payments.as_ref() {
            Some(common_types::payments::SplitPaymentsRequest::AdyenSplitPayment(
                adyen_split_payment,
            )) => get_adyen_split_request(adyen_split_payment, item.router_data.request.currency),
            _ => (None, None),
        };
        Ok(AdyenPaymentRequest {
            amount,
            merchant_account: auth_type.merchant_account,
            payment_method,
            reference: item.router_data.connector_request_reference_id.clone(),
            return_url,
            shopper_interaction,
            recurring_processing_model,
            browser_info,
            additional_data,
            mpi_data,
            telephone_number: None,
            shopper_name: None,
            shopper_email,
            shopper_locale: None,
            social_security_number: None,
            billing_address,
            delivery_address: None,
            country_code: None,
            line_items: None,
            shopper_reference,
            store_payment_method,
            channel,
            shopper_statement: item.router_data.request.statement_descriptor.clone(),
            shopper_ip: item.router_data.request.get_ip_address_as_optional(),
            metadata: item.router_data.request.metadata.clone().map(Into::into),
            merchant_order_reference: item.router_data.request.merchant_order_reference_id.clone(),
            store,
            splits,
        })
    }
}

impl
    TryFrom<(
        &AdyenRouterData<&PaymentsAuthorizeRouterData>,
        &PayLaterData,
    )> for AdyenPaymentRequest<'_>
{
    type Error = Error;
    fn try_from(
        value: (
            &AdyenRouterData<&PaymentsAuthorizeRouterData>,
            &PayLaterData,
        ),
    ) -> Result<Self, Self::Error> {
        let (item, paylater_data) = value;
        let amount = get_amount_data(item);
        let auth_type = AdyenAuthType::try_from(&item.router_data.connector_auth_type)?;
        let browser_info = get_browser_info(item.router_data)?;
        let additional_data = get_additional_data(item.router_data);
        let country_code = get_country_code(item.router_data.get_optional_billing());
        let shopper_interaction = AdyenShopperInteraction::from(item.router_data);
        let shopper_reference = build_shopper_reference(
            &item.router_data.customer_id,
            item.router_data.merchant_id.clone(),
        );
        let (recurring_processing_model, store_payment_method, _) =
            get_recurring_processing_model(item.router_data)?;
        let return_url = item.router_data.request.get_router_return_url()?;
        let shopper_name = get_shopper_name(item.router_data.get_optional_billing());
        let shopper_email = item.router_data.get_optional_billing_email();
        let billing_address =
            get_address_info(item.router_data.get_optional_billing()).and_then(Result::ok);
        let delivery_address =
            get_address_info(item.router_data.get_optional_shipping()).and_then(Result::ok);
        let line_items = Some(get_line_items(item));
        let telephone_number = get_telephone_number(item.router_data);
        let payment_method =
            PaymentMethod::AdyenPaymentMethod(Box::new(AdyenPaymentMethod::try_from((
                paylater_data,
                &country_code,
                &shopper_email,
                &shopper_reference,
                &shopper_name,
                &telephone_number,
                &billing_address,
                &delivery_address,
            ))?));
        let (store, splits) = match item.router_data.request.split_payments.as_ref() {
            Some(common_types::payments::SplitPaymentsRequest::AdyenSplitPayment(
                adyen_split_payment,
            )) => get_adyen_split_request(adyen_split_payment, item.router_data.request.currency),
            _ => (None, None),
        };

        Ok(AdyenPaymentRequest {
            amount,
            merchant_account: auth_type.merchant_account,
            payment_method,
            reference: item.router_data.connector_request_reference_id.clone(),
            return_url,
            shopper_interaction,
            recurring_processing_model,
            browser_info,
            additional_data,
            telephone_number,
            shopper_name,
            shopper_email,
            mpi_data: None,
            shopper_locale: None,
            social_security_number: None,
            billing_address,
            delivery_address,
            country_code,
            line_items,
            shopper_reference,
            store_payment_method,
            channel: None,
            shopper_statement: item.router_data.request.statement_descriptor.clone(),
            shopper_ip: item.router_data.request.get_ip_address_as_optional(),
            metadata: item.router_data.request.metadata.clone().map(Into::into),
            merchant_order_reference: item.router_data.request.merchant_order_reference_id.clone(),
            store,
            splits,
        })
    }
}

impl
    TryFrom<(
        &AdyenRouterData<&PaymentsAuthorizeRouterData>,
        &CardRedirectData,
    )> for AdyenPaymentRequest<'_>
{
    type Error = Error;
    fn try_from(
        value: (
            &AdyenRouterData<&PaymentsAuthorizeRouterData>,
            &CardRedirectData,
        ),
    ) -> Result<Self, Self::Error> {
        let (item, card_redirect_data) = value;
        let amount = get_amount_data(item);
        let auth_type = AdyenAuthType::try_from(&item.router_data.connector_auth_type)?;
        let payment_method = PaymentMethod::AdyenPaymentMethod(Box::new(
            AdyenPaymentMethod::try_from(card_redirect_data)?,
        ));

        let shopper_interaction = AdyenShopperInteraction::from(item.router_data);
        let return_url = item.router_data.request.get_router_return_url()?;
        let shopper_name = get_shopper_name(item.router_data.get_optional_billing());
        let shopper_email = item.router_data.get_optional_billing_email();
        let telephone_number = item
            .router_data
            .get_billing_phone()
            .change_context(errors::ConnectorError::MissingRequiredField {
                field_name: "billing.phone",
            })?
            .number
            .to_owned();
        let (store, splits) = match item.router_data.request.split_payments.as_ref() {
            Some(common_types::payments::SplitPaymentsRequest::AdyenSplitPayment(
                adyen_split_payment,
            )) => get_adyen_split_request(adyen_split_payment, item.router_data.request.currency),
            _ => (None, None),
        };

        Ok(AdyenPaymentRequest {
            amount,
            merchant_account: auth_type.merchant_account,
            payment_method,
            reference: item.router_data.connector_request_reference_id.to_string(),
            return_url,
            shopper_interaction,
            recurring_processing_model: None,
            browser_info: None,
            additional_data: None,
            mpi_data: None,
            telephone_number,
            shopper_name,
            shopper_email,
            shopper_locale: None,
            billing_address: None,
            delivery_address: None,
            country_code: None,
            line_items: None,
            shopper_reference: None,
            store_payment_method: None,
            channel: None,
            social_security_number: None,
            shopper_statement: item.router_data.request.statement_descriptor.clone(),
            shopper_ip: item.router_data.request.get_ip_address_as_optional(),
            metadata: item.router_data.request.metadata.clone().map(Into::into),
            merchant_order_reference: item.router_data.request.merchant_order_reference_id.clone(),
            store,
            splits,
        })
    }
}

impl TryFrom<&PaymentsCancelRouterData> for AdyenCancelRequest {
    type Error = Error;
    fn try_from(item: &PaymentsCancelRouterData) -> Result<Self, Self::Error> {
        let auth_type = AdyenAuthType::try_from(&item.connector_auth_type)?;
        Ok(Self {
            merchant_account: auth_type.merchant_account,
            reference: item.connector_request_reference_id.clone(),
        })
    }
}

fn get_adyen_split_request(
    split_request: &common_types::domain::AdyenSplitData,
    currency: common_enums::enums::Currency,
) -> (Option<String>, Option<Vec<AdyenSplitData>>) {
    let splits = split_request
        .split_items
        .iter()
        .map(|split_item| {
            let amount = split_item.amount.map(|value| Amount { currency, value });
            AdyenSplitData {
                amount,
                reference: split_item.reference.clone(),
                split_type: split_item.split_type.clone(),
                account: split_item.account.clone(),
                description: split_item.description.clone(),
            }
        })
        .collect();
    (split_request.store.clone(), Some(splits))
}

impl TryFrom<PaymentsCancelResponseRouterData<AdyenCancelResponse>> for PaymentsCancelRouterData {
    type Error = Error;
    fn try_from(
        item: PaymentsCancelResponseRouterData<AdyenCancelResponse>,
    ) -> Result<Self, Self::Error> {
        Ok(Self {
            status: storage_enums::AttemptStatus::Pending,
            response: Ok(PaymentsResponseData::TransactionResponse {
                resource_id: ResponseId::ConnectorTransactionId(
                    item.response.payment_psp_reference,
                ),
                redirection_data: Box::new(None),
                mandate_reference: Box::new(None),
                connector_metadata: None,
                network_txn_id: None,
                connector_response_reference_id: Some(item.response.reference),
                incremental_authorization_allowed: None,
                charges: None,
            }),
            ..item.data
        })
    }
}

impl<F>
    TryFrom<
        ResponseRouterData<
            F,
            AdyenBalanceResponse,
            PaymentsPreProcessingData,
            PaymentsResponseData,
        >,
    > for RouterData<F, PaymentsPreProcessingData, PaymentsResponseData>
{
    type Error = Error;
    fn try_from(
        item: ResponseRouterData<
            F,
            AdyenBalanceResponse,
            PaymentsPreProcessingData,
            PaymentsResponseData,
        >,
    ) -> Result<Self, Self::Error> {
        Ok(Self {
            response: Ok(PaymentsResponseData::TransactionResponse {
                resource_id: ResponseId::ConnectorTransactionId(item.response.psp_reference),
                redirection_data: Box::new(None),
                mandate_reference: Box::new(None),
                connector_metadata: None,
                network_txn_id: None,
                connector_response_reference_id: None,
                incremental_authorization_allowed: None,
                charges: None,
            }),
            payment_method_balance: Some(PaymentMethodBalance {
                currency: item.response.balance.currency,
                amount: item.response.balance.value,
            }),
            ..item.data
        })
    }
}

pub fn get_adyen_response(
    response: AdyenResponse,
    is_capture_manual: bool,
    status_code: u16,
    pmt: Option<storage_enums::PaymentMethodType>,
) -> CustomResult<
    (
        storage_enums::AttemptStatus,
        Option<ErrorResponse>,
        PaymentsResponseData,
    ),
    errors::ConnectorError,
> {
    let status = get_adyen_payment_status(is_capture_manual, response.result_code, pmt);
    let error = if response.refusal_reason.is_some()
        || response.refusal_reason_code.is_some()
        || status == storage_enums::AttemptStatus::Failure
    {
        Some(ErrorResponse {
            code: response
                .refusal_reason_code
                .unwrap_or_else(|| NO_ERROR_CODE.to_string()),
            message: response
                .refusal_reason
                .clone()
                .unwrap_or_else(|| NO_ERROR_MESSAGE.to_string()),
            reason: response.refusal_reason,
            status_code,
            attempt_status: None,
            connector_transaction_id: Some(response.psp_reference.clone()),
            issuer_error_code: response
                .additional_data
                .as_ref()
                .and_then(|data| data.refusal_code_raw.clone()),
            issuer_error_message: response
                .additional_data
                .as_ref()
                .and_then(|data| data.refusal_reason_raw.clone()),
        })
    } else {
        None
    };
    let mandate_reference = response
        .additional_data
        .as_ref()
        .and_then(|data| data.recurring_detail_reference.to_owned())
        .map(|mandate_id| MandateReference {
            connector_mandate_id: Some(mandate_id.expose()),
            payment_method_id: None,
            mandate_metadata: None,
            connector_mandate_request_reference_id: None,
        });
    let network_txn_id = response.additional_data.and_then(|additional_data| {
        additional_data
            .network_tx_reference
            .map(|network_tx_id| network_tx_id.expose())
    });

    let charges = match &response.splits {
        Some(split_items) => Some(construct_charge_response(response.store, split_items)),
        None => None,
    };

    let payments_response_data = PaymentsResponseData::TransactionResponse {
        resource_id: ResponseId::ConnectorTransactionId(response.psp_reference),
        redirection_data: Box::new(None),
        mandate_reference: Box::new(mandate_reference),
        connector_metadata: None,
        network_txn_id,
        connector_response_reference_id: Some(response.merchant_reference),
        incremental_authorization_allowed: None,
        charges,
    };
    Ok((status, error, payments_response_data))
}

pub fn get_webhook_response(
    response: AdyenWebhookResponse,
    is_capture_manual: bool,
    is_multiple_capture_psync_flow: bool,
    status_code: u16,
) -> CustomResult<
    (
        storage_enums::AttemptStatus,
        Option<ErrorResponse>,
        PaymentsResponseData,
    ),
    errors::ConnectorError,
> {
    let status = storage_enums::AttemptStatus::foreign_try_from((
        is_capture_manual,
        response.status.clone(),
    ))?;
    let error = if response.refusal_reason.is_some()
        || response.refusal_reason_code.is_some()
        || status == storage_enums::AttemptStatus::Failure
    {
        Some(ErrorResponse {
            code: response
                .refusal_reason_code
                .clone()
                .unwrap_or_else(|| NO_ERROR_CODE.to_string()),
            message: response
                .refusal_reason
                .clone()
                .unwrap_or_else(|| NO_ERROR_MESSAGE.to_string()),
            reason: response.refusal_reason.clone(),
            status_code,
            attempt_status: None,
            connector_transaction_id: Some(response.transaction_id.clone()),
            issuer_error_code: response.refusal_code_raw.clone(),
            issuer_error_message: response.refusal_reason_raw.clone(),
        })
    } else {
        None
    };

    if is_multiple_capture_psync_flow {
        let capture_sync_response_list =
            utils::construct_captures_response_hashmap(vec![response])?;
        Ok((
            status,
            error,
            PaymentsResponseData::MultipleCaptureResponse {
                capture_sync_response_list,
            },
        ))
    } else {
        let payments_response_data = PaymentsResponseData::TransactionResponse {
            resource_id: ResponseId::ConnectorTransactionId(
                response
                    .payment_reference
                    .unwrap_or(response.transaction_id),
            ),
            redirection_data: Box::new(None),
            mandate_reference: Box::new(None),
            connector_metadata: None,
            network_txn_id: None,
            connector_response_reference_id: Some(response.merchant_reference_id),
            incremental_authorization_allowed: None,
            charges: None,
        };
        Ok((status, error, payments_response_data))
    }
}

pub fn get_redirection_response(
    response: RedirectionResponse,
    is_manual_capture: bool,
    status_code: u16,
    pmt: Option<storage_enums::PaymentMethodType>,
) -> CustomResult<
    (
        storage_enums::AttemptStatus,
        Option<ErrorResponse>,
        PaymentsResponseData,
    ),
    errors::ConnectorError,
> {
    let status = get_adyen_payment_status(is_manual_capture, response.result_code.clone(), pmt);
    let error = if response.refusal_reason.is_some()
        || response.refusal_reason_code.is_some()
        || status == storage_enums::AttemptStatus::Failure
    {
        Some(ErrorResponse {
            code: response
                .refusal_reason_code
                .clone()
                .unwrap_or_else(|| NO_ERROR_CODE.to_string()),
            message: response
                .refusal_reason
                .clone()
                .unwrap_or_else(|| NO_ERROR_MESSAGE.to_string()),
            reason: response.refusal_reason.to_owned(),
            status_code,
            attempt_status: None,
            connector_transaction_id: response.psp_reference.clone(),
            issuer_error_code: response
                .additional_data
                .as_ref()
                .and_then(|data| data.refusal_code_raw.clone()),
            issuer_error_message: response
                .additional_data
                .as_ref()
                .and_then(|data| data.refusal_reason_raw.clone()),
        })
    } else {
        None
    };

    let redirection_data = response.action.url.clone().map(|url| {
        let form_fields = response.action.data.clone().unwrap_or_else(|| {
            std::collections::HashMap::from_iter(
                url.query_pairs()
                    .map(|(key, value)| (key.to_string(), value.to_string())),
            )
        });
        RedirectForm::Form {
            endpoint: url.to_string(),
            method: response.action.method.unwrap_or(Method::Get),
            form_fields,
        }
    });

    let connector_metadata = get_wait_screen_metadata(&response)?;

    let charges = match &response.splits {
        Some(split_items) => Some(construct_charge_response(response.store, split_items)),
        None => None,
    };

    let payments_response_data = PaymentsResponseData::TransactionResponse {
        resource_id: match response.psp_reference.as_ref() {
            Some(psp) => ResponseId::ConnectorTransactionId(psp.to_string()),
            None => ResponseId::NoResponseId,
        },
        redirection_data: Box::new(redirection_data),
        mandate_reference: Box::new(None),
        connector_metadata,
        network_txn_id: None,
        connector_response_reference_id: response
            .merchant_reference
            .clone()
            .or(response.psp_reference),
        incremental_authorization_allowed: None,
        charges,
    };
    Ok((status, error, payments_response_data))
}

pub fn get_present_to_shopper_response(
    response: PresentToShopperResponse,
    is_manual_capture: bool,
    status_code: u16,
    pmt: Option<storage_enums::PaymentMethodType>,
) -> CustomResult<
    (
        storage_enums::AttemptStatus,
        Option<ErrorResponse>,
        PaymentsResponseData,
    ),
    errors::ConnectorError,
> {
    let status = get_adyen_payment_status(is_manual_capture, response.result_code.clone(), pmt);
    let error = if response.refusal_reason.is_some()
        || response.refusal_reason_code.is_some()
        || status == storage_enums::AttemptStatus::Failure
    {
        Some(ErrorResponse {
            code: response
                .refusal_reason_code
                .clone()
                .unwrap_or_else(|| NO_ERROR_CODE.to_string()),
            message: response
                .refusal_reason
                .clone()
                .unwrap_or_else(|| NO_ERROR_MESSAGE.to_string()),
            reason: response.refusal_reason.to_owned(),
            status_code,
            attempt_status: None,
            connector_transaction_id: response.psp_reference.clone(),
            issuer_error_code: None,
            issuer_error_message: None,
        })
    } else {
        None
    };

    let charges = match &response.splits {
        Some(split_items) => Some(construct_charge_response(
            response.store.clone(),
            split_items,
        )),
        None => None,
    };

    let connector_metadata = get_present_to_shopper_metadata(&response)?;
    // We don't get connector transaction id for redirections in Adyen.
    let payments_response_data = PaymentsResponseData::TransactionResponse {
        resource_id: match response.psp_reference.as_ref() {
            Some(psp) => ResponseId::ConnectorTransactionId(psp.to_string()),
            None => ResponseId::NoResponseId,
        },
        redirection_data: Box::new(None),
        mandate_reference: Box::new(None),
        connector_metadata,
        network_txn_id: None,
        connector_response_reference_id: response
            .merchant_reference
            .clone()
            .or(response.psp_reference),
        incremental_authorization_allowed: None,
        charges,
    };
    Ok((status, error, payments_response_data))
}

pub fn get_qr_code_response(
    response: QrCodeResponseResponse,
    is_manual_capture: bool,
    status_code: u16,
    pmt: Option<storage_enums::PaymentMethodType>,
) -> CustomResult<
    (
        storage_enums::AttemptStatus,
        Option<ErrorResponse>,
        PaymentsResponseData,
    ),
    errors::ConnectorError,
> {
    let status = get_adyen_payment_status(is_manual_capture, response.result_code.clone(), pmt);
    let error = if response.refusal_reason.is_some()
        || response.refusal_reason_code.is_some()
        || status == storage_enums::AttemptStatus::Failure
    {
        Some(ErrorResponse {
            code: response
                .refusal_reason_code
                .clone()
                .unwrap_or_else(|| NO_ERROR_CODE.to_string()),
            message: response
                .refusal_reason
                .clone()
                .unwrap_or_else(|| NO_ERROR_MESSAGE.to_string()),
            reason: response.refusal_reason.to_owned(),
            status_code,
            attempt_status: None,
            connector_transaction_id: response.psp_reference.clone(),
            issuer_error_code: None,
            issuer_error_message: None,
        })
    } else {
        None
    };

    let charges = match &response.splits {
        Some(split_items) => Some(construct_charge_response(
            response.store.clone(),
            split_items,
        )),
        None => None,
    };

    let connector_metadata = get_qr_metadata(&response)?;
    let payments_response_data = PaymentsResponseData::TransactionResponse {
        resource_id: match response.psp_reference.as_ref() {
            Some(psp) => ResponseId::ConnectorTransactionId(psp.to_string()),
            None => ResponseId::NoResponseId,
        },
        redirection_data: Box::new(None),
        mandate_reference: Box::new(None),
        connector_metadata,
        network_txn_id: None,
        connector_response_reference_id: response
            .merchant_reference
            .clone()
            .or(response.psp_reference),
        incremental_authorization_allowed: None,
        charges,
    };
    Ok((status, error, payments_response_data))
}

pub fn get_redirection_error_response(
    response: RedirectionErrorResponse,
    is_manual_capture: bool,
    status_code: u16,
    pmt: Option<storage_enums::PaymentMethodType>,
) -> CustomResult<
    (
        storage_enums::AttemptStatus,
        Option<ErrorResponse>,
        PaymentsResponseData,
    ),
    errors::ConnectorError,
> {
    let status = get_adyen_payment_status(is_manual_capture, response.result_code, pmt);
    let error = Some(ErrorResponse {
        code: status.to_string(),
        message: response
            .refusal_reason
            .clone()
            .unwrap_or_else(|| NO_ERROR_MESSAGE.to_string()),
        reason: response.refusal_reason,
        status_code,
        attempt_status: None,
        connector_transaction_id: response.psp_reference.clone(),
        issuer_error_code: response
            .additional_data
            .as_ref()
            .and_then(|data| data.refusal_code_raw.clone()),
        issuer_error_message: response
            .additional_data
            .as_ref()
            .and_then(|data| data.refusal_reason_raw.clone()),
    });
    // We don't get connector transaction id for redirections in Adyen.
    let payments_response_data = PaymentsResponseData::TransactionResponse {
        resource_id: ResponseId::NoResponseId,
        redirection_data: Box::new(None),
        mandate_reference: Box::new(None),
        connector_metadata: None,
        network_txn_id: None,
        connector_response_reference_id: response
            .merchant_reference
            .clone()
            .or(response.psp_reference),
        incremental_authorization_allowed: None,
        charges: None,
    };

    Ok((status, error, payments_response_data))
}

pub fn get_qr_metadata(
    response: &QrCodeResponseResponse,
) -> CustomResult<Option<serde_json::Value>, errors::ConnectorError> {
    let image_data = utils::QrImage::new_from_data(response.action.qr_code_data.clone())
        .change_context(errors::ConnectorError::ResponseHandlingFailed)?;

    let image_data_url = Url::parse(image_data.data.clone().as_str()).ok();
    let qr_code_url = response.action.qr_code_url.clone();
    let display_to_timestamp = response
        .additional_data
        .clone()
        .and_then(|additional_data| additional_data.pix_expiration_date)
        .map(|time| utils::get_timestamp_in_milliseconds(&time));

    if let (Some(image_data_url), Some(qr_code_url)) = (image_data_url.clone(), qr_code_url.clone())
    {
        let qr_code_info = QrCodeInformation::QrCodeUrl {
            image_data_url,
            qr_code_url,
            display_to_timestamp,
        };
        Some(qr_code_info.encode_to_value())
            .transpose()
            .change_context(errors::ConnectorError::ResponseHandlingFailed)
    } else if let (None, Some(qr_code_url)) = (image_data_url.clone(), qr_code_url.clone()) {
        let qr_code_info = QrCodeInformation::QrCodeImageUrl {
            qr_code_url,
            display_to_timestamp,
        };
        Some(qr_code_info.encode_to_value())
            .transpose()
            .change_context(errors::ConnectorError::ResponseHandlingFailed)
    } else if let (Some(image_data_url), None) = (image_data_url, qr_code_url) {
        let qr_code_info = QrCodeInformation::QrDataUrl {
            image_data_url,
            display_to_timestamp,
        };

        Some(qr_code_info.encode_to_value())
            .transpose()
            .change_context(errors::ConnectorError::ResponseHandlingFailed)
    } else {
        Ok(None)
    }
}

#[derive(Debug, Clone, Serialize, Deserialize)]
pub struct WaitScreenData {
    display_from_timestamp: i128,
    display_to_timestamp: Option<i128>,
}

pub fn get_wait_screen_metadata(
    next_action: &RedirectionResponse,
) -> CustomResult<Option<serde_json::Value>, errors::ConnectorError> {
    match next_action.action.payment_method_type {
        PaymentType::Blik => {
            let current_time = OffsetDateTime::now_utc().unix_timestamp_nanos();
            Ok(Some(serde_json::json!(WaitScreenData {
                display_from_timestamp: current_time,
                display_to_timestamp: Some(current_time + Duration::minutes(1).whole_nanoseconds())
            })))
        }
        PaymentType::Mbway => {
            let current_time = OffsetDateTime::now_utc().unix_timestamp_nanos();
            Ok(Some(serde_json::json!(WaitScreenData {
                display_from_timestamp: current_time,
                display_to_timestamp: None
            })))
        }
        PaymentType::Affirm
        | PaymentType::Oxxo
        | PaymentType::Afterpaytouch
        | PaymentType::Alipay
        | PaymentType::AlipayHk
        | PaymentType::Alfamart
        | PaymentType::Alma
        | PaymentType::Applepay
        | PaymentType::Bizum
        | PaymentType::Atome
        | PaymentType::BoletoBancario
        | PaymentType::ClearPay
        | PaymentType::Dana
        | PaymentType::Eps
        | PaymentType::Gcash
        | PaymentType::Googlepay
        | PaymentType::GoPay
        | PaymentType::Ideal
        | PaymentType::Indomaret
        | PaymentType::Klarna
        | PaymentType::Kakaopay
        | PaymentType::MobilePay
        | PaymentType::Momo
        | PaymentType::MomoAtm
        | PaymentType::OnlineBankingCzechRepublic
        | PaymentType::OnlineBankingFinland
        | PaymentType::OnlineBankingPoland
        | PaymentType::OnlineBankingSlovakia
        | PaymentType::OnlineBankingFpx
        | PaymentType::OnlineBankingThailand
        | PaymentType::OpenBankingUK
        | PaymentType::PayBright
        | PaymentType::Paypal
        | PaymentType::Scheme
        | PaymentType::NetworkToken
        | PaymentType::Trustly
        | PaymentType::TouchNGo
        | PaymentType::Walley
        | PaymentType::WeChatPayWeb
        | PaymentType::AchDirectDebit
        | PaymentType::SepaDirectDebit
        | PaymentType::BacsDirectDebit
        | PaymentType::Samsungpay
        | PaymentType::Twint
        | PaymentType::Vipps
        | PaymentType::Swish
        | PaymentType::Knet
        | PaymentType::Benefit
        | PaymentType::PermataBankTransfer
        | PaymentType::BcaBankTransfer
        | PaymentType::BniVa
        | PaymentType::BriVa
        | PaymentType::CimbVa
        | PaymentType::DanamonVa
        | PaymentType::Giftcard
        | PaymentType::MandiriVa
        | PaymentType::PaySafeCard
        | PaymentType::SevenEleven
        | PaymentType::Lawson
        | PaymentType::MiniStop
        | PaymentType::FamilyMart
        | PaymentType::Seicomart
        | PaymentType::PayEasy
        | PaymentType::Pix => Ok(None),
    }
}

pub fn get_present_to_shopper_metadata(
    response: &PresentToShopperResponse,
) -> CustomResult<Option<serde_json::Value>, errors::ConnectorError> {
    let reference = response.action.reference.clone();
    let expires_at = response
        .action
        .expires_at
        .map(|time| utils::get_timestamp_in_milliseconds(&time));

    match response.action.payment_method_type {
        PaymentType::Alfamart
        | PaymentType::Indomaret
        | PaymentType::BoletoBancario
        | PaymentType::Oxxo
        | PaymentType::Lawson
        | PaymentType::MiniStop
        | PaymentType::FamilyMart
        | PaymentType::Seicomart
        | PaymentType::PayEasy => {
            let voucher_data = VoucherNextStepData {
                expires_at,
                reference,
                download_url: response.action.download_url.clone(),
                instructions_url: response.action.instructions_url.clone(),
            };

            Some(voucher_data.encode_to_value())
                .transpose()
                .change_context(errors::ConnectorError::ResponseHandlingFailed)
        }
        PaymentType::PermataBankTransfer
        | PaymentType::BcaBankTransfer
        | PaymentType::BniVa
        | PaymentType::BriVa
        | PaymentType::CimbVa
        | PaymentType::DanamonVa
        | PaymentType::Giftcard
        | PaymentType::MandiriVa => {
            let voucher_data = payments::BankTransferInstructions::DokuBankTransferInstructions(
                Box::new(payments::DokuBankTransferInstructions {
                    reference: Secret::new(response.action.reference.clone()),
                    instructions_url: response.action.instructions_url.clone(),
                    expires_at,
                }),
            );

            Some(voucher_data.encode_to_value())
                .transpose()
                .change_context(errors::ConnectorError::ResponseHandlingFailed)
        }
        PaymentType::Affirm
        | PaymentType::Afterpaytouch
        | PaymentType::Alipay
        | PaymentType::AlipayHk
        | PaymentType::Alma
        | PaymentType::Applepay
        | PaymentType::Bizum
        | PaymentType::Atome
        | PaymentType::Blik
        | PaymentType::ClearPay
        | PaymentType::Dana
        | PaymentType::Eps
        | PaymentType::Gcash
        | PaymentType::Googlepay
        | PaymentType::GoPay
        | PaymentType::Ideal
        | PaymentType::Klarna
        | PaymentType::Kakaopay
        | PaymentType::Mbway
        | PaymentType::Knet
        | PaymentType::Benefit
        | PaymentType::MobilePay
        | PaymentType::Momo
        | PaymentType::MomoAtm
        | PaymentType::OnlineBankingCzechRepublic
        | PaymentType::OnlineBankingFinland
        | PaymentType::OnlineBankingPoland
        | PaymentType::OnlineBankingSlovakia
        | PaymentType::OnlineBankingFpx
        | PaymentType::OnlineBankingThailand
        | PaymentType::OpenBankingUK
        | PaymentType::PayBright
        | PaymentType::Paypal
        | PaymentType::Scheme
        | PaymentType::NetworkToken
        | PaymentType::Trustly
        | PaymentType::TouchNGo
        | PaymentType::Walley
        | PaymentType::WeChatPayWeb
        | PaymentType::AchDirectDebit
        | PaymentType::SepaDirectDebit
        | PaymentType::BacsDirectDebit
        | PaymentType::Samsungpay
        | PaymentType::Twint
        | PaymentType::Vipps
        | PaymentType::Swish
        | PaymentType::PaySafeCard
        | PaymentType::SevenEleven
        | PaymentType::Pix => Ok(None),
    }
}

impl<F, Req>
    ForeignTryFrom<(
        ResponseRouterData<F, AdyenPaymentResponse, Req, PaymentsResponseData>,
        Option<storage_enums::CaptureMethod>,
        bool,
        Option<storage_enums::PaymentMethodType>,
    )> for RouterData<F, Req, PaymentsResponseData>
{
    type Error = Error;
    fn foreign_try_from(
        (item, capture_method, is_multiple_capture_psync_flow, pmt): (
            ResponseRouterData<F, AdyenPaymentResponse, Req, PaymentsResponseData>,
            Option<storage_enums::CaptureMethod>,
            bool,
            Option<storage_enums::PaymentMethodType>,
        ),
    ) -> Result<Self, Self::Error> {
        let is_manual_capture = is_manual_capture(capture_method);
        let (status, error, payment_response_data) = match item.response {
            AdyenPaymentResponse::Response(response) => {
                get_adyen_response(*response, is_manual_capture, item.http_code, pmt)?
            }
            AdyenPaymentResponse::PresentToShopper(response) => {
                get_present_to_shopper_response(*response, is_manual_capture, item.http_code, pmt)?
            }
            AdyenPaymentResponse::QrCodeResponse(response) => {
                get_qr_code_response(*response, is_manual_capture, item.http_code, pmt)?
            }
            AdyenPaymentResponse::RedirectionResponse(response) => {
                get_redirection_response(*response, is_manual_capture, item.http_code, pmt)?
            }
            AdyenPaymentResponse::RedirectionErrorResponse(response) => {
                get_redirection_error_response(*response, is_manual_capture, item.http_code, pmt)?
            }
            AdyenPaymentResponse::WebhookResponse(response) => get_webhook_response(
                *response,
                is_manual_capture,
                is_multiple_capture_psync_flow,
                item.http_code,
            )?,
        };

        Ok(Self {
            status,
            response: error.map_or_else(|| Ok(payment_response_data), Err),
            ..item.data
        })
    }
}

#[derive(Default, Debug, Serialize, Deserialize)]
#[serde(rename_all = "camelCase")]
pub struct AdyenCaptureRequest {
    merchant_account: Secret<String>,
    amount: Amount,
    reference: String,
}

impl TryFrom<&AdyenRouterData<&PaymentsCaptureRouterData>> for AdyenCaptureRequest {
    type Error = Error;
    fn try_from(item: &AdyenRouterData<&PaymentsCaptureRouterData>) -> Result<Self, Self::Error> {
        let auth_type = AdyenAuthType::try_from(&item.router_data.connector_auth_type)?;
        let reference = match item.router_data.request.multiple_capture_data.clone() {
            // if multiple capture request, send capture_id as our reference for the capture
            Some(multiple_capture_request_data) => multiple_capture_request_data.capture_reference,
            // if single capture request, send connector_request_reference_id(attempt_id)
            None => item.router_data.connector_request_reference_id.clone(),
        };
        Ok(Self {
            merchant_account: auth_type.merchant_account,
            reference,
            amount: Amount {
                currency: item.router_data.request.currency,
                value: item.amount.to_owned(),
            },
        })
    }
}

#[derive(Default, Debug, Serialize, Deserialize)]
#[serde(rename_all = "camelCase")]
pub struct AdyenCaptureResponse {
    merchant_account: Secret<String>,
    payment_psp_reference: String,
    psp_reference: String,
    reference: String,
    status: String,
    amount: Amount,
    merchant_reference: Option<String>,
    store: Option<String>,
    splits: Option<Vec<AdyenSplitData>>,
}

impl TryFrom<PaymentsCaptureResponseRouterData<AdyenCaptureResponse>>
    for PaymentsCaptureRouterData
{
    type Error = Error;
    fn try_from(
        item: PaymentsCaptureResponseRouterData<AdyenCaptureResponse>,
    ) -> Result<Self, Self::Error> {
        let connector_transaction_id = if item.data.request.multiple_capture_data.is_some() {
            item.response.psp_reference.clone()
        } else {
            item.response.payment_psp_reference
        };
        let charges = match &item.response.splits {
            Some(split_items) => Some(construct_charge_response(item.response.store, split_items)),
            None => None,
        };

        Ok(Self {
            // From the docs, the only value returned is "received", outcome of refund is available
            // through refund notification webhook
            // For more info: https://docs.adyen.com/online-payments/capture
            status: storage_enums::AttemptStatus::Pending,
            response: Ok(PaymentsResponseData::TransactionResponse {
                resource_id: ResponseId::ConnectorTransactionId(connector_transaction_id),
                redirection_data: Box::new(None),
                mandate_reference: Box::new(None),
                connector_metadata: None,
                network_txn_id: None,
                connector_response_reference_id: Some(item.response.reference),
                incremental_authorization_allowed: None,
                charges,
            }),
            amount_captured: Some(0),
            ..item.data
        })
    }
}

fn construct_charge_response(
    store: Option<String>,
    split_item: &[AdyenSplitData],
) -> common_types::payments::ConnectorChargeResponseData {
    let splits: Vec<common_types::domain::AdyenSplitItem> = split_item
        .iter()
        .map(|split_item| common_types::domain::AdyenSplitItem {
            amount: split_item.amount.as_ref().map(|amount| amount.value),
            reference: split_item.reference.clone(),
            split_type: split_item.split_type.clone(),
            account: split_item.account.clone(),
            description: split_item.description.clone(),
        })
        .collect();

    common_types::payments::ConnectorChargeResponseData::AdyenSplitPayment(
        common_types::domain::AdyenSplitData {
            store,
            split_items: splits,
        },
    )
}

// Refund Request Transform
impl<F> TryFrom<&AdyenRouterData<&RefundsRouterData<F>>> for AdyenRefundRequest {
    type Error = Error;
    fn try_from(item: &AdyenRouterData<&RefundsRouterData<F>>) -> Result<Self, Self::Error> {
        let auth_type = AdyenAuthType::try_from(&item.router_data.connector_auth_type)?;
        let (store, splits) = match item
        .router_data
        .request
        .split_refunds
        .as_ref()
        {
                Some(hyperswitch_domain_models::router_request_types::SplitRefundsRequest::AdyenSplitRefund(adyen_split_data)) =>  get_adyen_split_request(adyen_split_data, item.router_data.request.currency),
                _ => (None, None),
        };

        Ok(Self {
            merchant_account: auth_type.merchant_account,
            amount: Amount {
                currency: item.router_data.request.currency,
                value: item.amount,
            },
            merchant_refund_reason: item.router_data.request.reason.clone(),
            reference: item.router_data.request.refund_id.clone(),
            store,
            splits,
        })
    }
}

// Refund Response Transform
impl<F> TryFrom<RefundsResponseRouterData<F, AdyenRefundResponse>> for RefundsRouterData<F> {
    type Error = Error;
    fn try_from(
        item: RefundsResponseRouterData<F, AdyenRefundResponse>,
    ) -> Result<Self, Self::Error> {
        Ok(Self {
            response: Ok(RefundsResponseData {
                connector_refund_id: item.response.psp_reference,
                // From the docs, the only value returned is "received", outcome of refund is available
                // through refund notification webhook
                // For more info: https://docs.adyen.com/online-payments/refund
                refund_status: storage_enums::RefundStatus::Pending,
            }),
            ..item.data
        })
    }
}

#[derive(Debug, Default, Serialize, Deserialize)]
#[serde(rename_all = "camelCase")]
pub struct AdyenErrorResponse {
    pub status: i32,
    pub error_code: String,
    pub message: String,
    pub error_type: String,
    pub psp_reference: Option<String>,
}

// #[cfg(test)]
// mod test_adyen_transformers {
//     use super::*;

//     #[test]
//     fn verify_transform_from_router_to_adyen_req() {
//         let router_req = PaymentsRequest {
//             amount: 0.0,
//             currency: "None".to_string(),
//             ..Default::default()
//         };
//         println!("{:#?}", &router_req);
//         let adyen_req = AdyenPaymentRequest::from(router_req);
//         println!("{:#?}", &adyen_req);
//         let adyen_req_json: String = serde_json::to_string(&adyen_req).unwrap();
//         println!("{}", adyen_req_json);
//         assert_eq!(true, true)
//     }
// }

#[derive(Debug, Deserialize)]
pub enum DisputeStatus {
    Undefended,
    Pending,
    Lost,
    Accepted,
    Won,
}

#[derive(Debug, Deserialize)]
#[serde(rename_all = "camelCase")]
pub struct AdyenAdditionalDataWH {
    pub hmac_signature: Secret<String>,
    pub dispute_status: Option<DisputeStatus>,
    pub chargeback_reason_code: Option<String>,
    #[serde(default, with = "common_utils::custom_serde::iso8601::option")]
    pub defense_period_ends_at: Option<PrimitiveDateTime>,
    /// Enable recurring details in dashboard to receive this ID, https://docs.adyen.com/online-payments/tokenization/create-and-use-tokens#test-and-go-live
    #[serde(rename = "recurring.recurringDetailReference")]
    pub recurring_detail_reference: Option<Secret<String>>,
    pub network_tx_reference: Option<Secret<String>>,
    /// [only for cards] Enable raw acquirer from Adyen dashboard to receive this (https://docs.adyen.com/development-resources/raw-acquirer-responses/#search-modal)
    pub refusal_reason_raw: Option<String>,
    /// [only for cards] This is only available for Visa and Mastercard
    pub refusal_code_raw: Option<String>,
}

#[derive(Debug, Deserialize)]
pub struct AdyenAmountWH {
    pub value: MinorUnit,
    pub currency: storage_enums::Currency,
}

#[derive(Clone, Debug, Deserialize, Serialize, strum::Display, PartialEq)]
#[serde(rename_all = "SCREAMING_SNAKE_CASE")]
#[strum(serialize_all = "SCREAMING_SNAKE_CASE")]
pub enum WebhookEventCode {
    Authorisation,
    Refund,
    CancelOrRefund,
    Cancellation,
    Capture,
    CaptureFailed,
    RefundFailed,
    RefundReversed,
    NotificationOfChargeback,
    Chargeback,
    ChargebackReversed,
    SecondChargeback,
    PrearbitrationWon,
    PrearbitrationLost,
    #[cfg(feature = "payouts")]
    PayoutThirdparty,
    #[cfg(feature = "payouts")]
    PayoutDecline,
    #[cfg(feature = "payouts")]
    PayoutExpire,
    #[cfg(feature = "payouts")]
    PayoutReversed,
    #[serde(other)]
    Unknown,
}

pub fn is_transaction_event(event_code: &WebhookEventCode) -> bool {
    matches!(event_code, WebhookEventCode::Authorisation)
}

pub fn is_capture_or_cancel_event(event_code: &WebhookEventCode) -> bool {
    matches!(
        event_code,
        WebhookEventCode::Capture
            | WebhookEventCode::CaptureFailed
            | WebhookEventCode::Cancellation
    )
}

pub fn is_refund_event(event_code: &WebhookEventCode) -> bool {
    matches!(
        event_code,
        WebhookEventCode::Refund
            | WebhookEventCode::CancelOrRefund
            | WebhookEventCode::RefundFailed
            | WebhookEventCode::RefundReversed
    )
}

pub fn is_chargeback_event(event_code: &WebhookEventCode) -> bool {
    matches!(
        event_code,
        WebhookEventCode::NotificationOfChargeback
            | WebhookEventCode::Chargeback
            | WebhookEventCode::ChargebackReversed
            | WebhookEventCode::SecondChargeback
            | WebhookEventCode::PrearbitrationWon
            | WebhookEventCode::PrearbitrationLost
    )
}

#[cfg(feature = "payouts")]
pub fn is_payout_event(event_code: &WebhookEventCode) -> bool {
    matches!(
        event_code,
        WebhookEventCode::PayoutThirdparty
            | WebhookEventCode::PayoutDecline
            | WebhookEventCode::PayoutExpire
            | WebhookEventCode::PayoutReversed
    )
}

fn is_success_scenario(is_success: String) -> bool {
    is_success.as_str() == "true"
}

pub(crate) fn get_adyen_webhook_event(
    code: WebhookEventCode,
    is_success: String,
    dispute_status: Option<DisputeStatus>,
) -> api_models::webhooks::IncomingWebhookEvent {
    match code {
        WebhookEventCode::Authorisation => {
            if is_success_scenario(is_success) {
                api_models::webhooks::IncomingWebhookEvent::PaymentIntentSuccess
            } else {
                api_models::webhooks::IncomingWebhookEvent::PaymentIntentFailure
            }
        }
        WebhookEventCode::Refund | WebhookEventCode::CancelOrRefund => {
            if is_success_scenario(is_success) {
                api_models::webhooks::IncomingWebhookEvent::RefundSuccess
            } else {
                api_models::webhooks::IncomingWebhookEvent::RefundFailure
            }
        }
        WebhookEventCode::Cancellation => {
            if is_success_scenario(is_success) {
                api_models::webhooks::IncomingWebhookEvent::PaymentIntentCancelled
            } else {
                api_models::webhooks::IncomingWebhookEvent::PaymentIntentCancelFailure
            }
        }
        WebhookEventCode::RefundFailed | WebhookEventCode::RefundReversed => {
            api_models::webhooks::IncomingWebhookEvent::RefundFailure
        }
        WebhookEventCode::NotificationOfChargeback => {
            api_models::webhooks::IncomingWebhookEvent::DisputeOpened
        }
        WebhookEventCode::Chargeback => match dispute_status {
            Some(DisputeStatus::Won) => api_models::webhooks::IncomingWebhookEvent::DisputeWon,
            Some(DisputeStatus::Lost) | None => {
                api_models::webhooks::IncomingWebhookEvent::DisputeLost
            }
            Some(_) => api_models::webhooks::IncomingWebhookEvent::DisputeOpened,
        },
        WebhookEventCode::ChargebackReversed => match dispute_status {
            Some(DisputeStatus::Pending) => {
                api_models::webhooks::IncomingWebhookEvent::DisputeChallenged
            }
            _ => api_models::webhooks::IncomingWebhookEvent::DisputeWon,
        },
        WebhookEventCode::SecondChargeback => {
            api_models::webhooks::IncomingWebhookEvent::DisputeLost
        }
        WebhookEventCode::PrearbitrationWon => match dispute_status {
            Some(DisputeStatus::Pending) => {
                api_models::webhooks::IncomingWebhookEvent::DisputeOpened
            }
            _ => api_models::webhooks::IncomingWebhookEvent::DisputeWon,
        },
        WebhookEventCode::PrearbitrationLost => {
            api_models::webhooks::IncomingWebhookEvent::DisputeLost
        }
        WebhookEventCode::Capture => {
            if is_success_scenario(is_success) {
                api_models::webhooks::IncomingWebhookEvent::PaymentIntentCaptureSuccess
            } else {
                api_models::webhooks::IncomingWebhookEvent::PaymentIntentCaptureFailure
            }
        }
        WebhookEventCode::CaptureFailed => {
            api_models::webhooks::IncomingWebhookEvent::PaymentIntentCaptureFailure
        }
        #[cfg(feature = "payouts")]
        WebhookEventCode::PayoutThirdparty => {
            api_models::webhooks::IncomingWebhookEvent::PayoutCreated
        }
        #[cfg(feature = "payouts")]
        WebhookEventCode::PayoutDecline => {
            api_models::webhooks::IncomingWebhookEvent::PayoutFailure
        }
        #[cfg(feature = "payouts")]
        WebhookEventCode::PayoutExpire => api_models::webhooks::IncomingWebhookEvent::PayoutExpired,
        #[cfg(feature = "payouts")]
        WebhookEventCode::PayoutReversed => {
            api_models::webhooks::IncomingWebhookEvent::PayoutReversed
        }
        WebhookEventCode::Unknown => api_models::webhooks::IncomingWebhookEvent::EventNotSupported,
    }
}

impl From<WebhookEventCode> for storage_enums::DisputeStage {
    fn from(code: WebhookEventCode) -> Self {
        match code {
            WebhookEventCode::NotificationOfChargeback => Self::PreDispute,
            WebhookEventCode::SecondChargeback => Self::PreArbitration,
            WebhookEventCode::PrearbitrationWon => Self::PreArbitration,
            WebhookEventCode::PrearbitrationLost => Self::PreArbitration,
            _ => Self::Dispute,
        }
    }
}

#[derive(Debug, Deserialize)]
#[serde(rename_all = "camelCase")]
pub struct AdyenNotificationRequestItemWH {
    pub additional_data: AdyenAdditionalDataWH,
    pub amount: AdyenAmountWH,
    pub original_reference: Option<String>,
    pub psp_reference: String,
    pub event_code: WebhookEventCode,
    pub merchant_account_code: String,
    pub merchant_reference: String,
    pub success: String,
    pub reason: Option<String>,
    #[serde(default, with = "common_utils::custom_serde::iso8601::option")]
    pub event_date: Option<PrimitiveDateTime>,
}

#[derive(Debug, Deserialize)]
#[serde(rename_all = "PascalCase")]
pub struct AdyenItemObjectWH {
    pub notification_request_item: AdyenNotificationRequestItemWH,
}

#[derive(Debug, Deserialize)]
#[serde(rename_all = "camelCase")]
pub struct AdyenIncomingWebhook {
    pub notification_items: Vec<AdyenItemObjectWH>,
}

impl From<AdyenNotificationRequestItemWH> for AdyenWebhookResponse {
    fn from(notif: AdyenNotificationRequestItemWH) -> Self {
        let (refusal_reason, refusal_reason_code) = if !is_success_scenario(notif.success.clone()) {
            (
                notif.reason.or(Some(NO_ERROR_MESSAGE.to_string())),
                Some(NO_ERROR_CODE.to_string()),
            )
        } else {
            (None, None)
        };
        Self {
            transaction_id: notif.psp_reference,
            payment_reference: notif.original_reference,
            //Translating into custom status so that it can be clearly mapped to out attempt_status
            status: match notif.event_code {
                WebhookEventCode::Authorisation => {
                    if is_success_scenario(notif.success) {
                        AdyenWebhookStatus::Authorised
                    } else {
                        AdyenWebhookStatus::AuthorisationFailed
                    }
                }
                WebhookEventCode::Cancellation => {
                    if is_success_scenario(notif.success) {
                        AdyenWebhookStatus::Cancelled
                    } else {
                        AdyenWebhookStatus::CancelFailed
                    }
                }
                WebhookEventCode::Capture => {
                    if is_success_scenario(notif.success) {
                        AdyenWebhookStatus::Captured
                    } else {
                        AdyenWebhookStatus::CaptureFailed
                    }
                }
                #[cfg(feature = "payouts")]
                WebhookEventCode::PayoutThirdparty => {
                    if is_success_scenario(notif.success) {
                        AdyenWebhookStatus::Authorised
                    } else {
                        AdyenWebhookStatus::AuthorisationFailed
                    }
                }
                #[cfg(feature = "payouts")]
                WebhookEventCode::PayoutDecline => AdyenWebhookStatus::Cancelled,
                #[cfg(feature = "payouts")]
                WebhookEventCode::PayoutExpire => AdyenWebhookStatus::AuthorisationFailed,
                #[cfg(feature = "payouts")]
                WebhookEventCode::PayoutReversed => AdyenWebhookStatus::Reversed,
                WebhookEventCode::CaptureFailed => AdyenWebhookStatus::CaptureFailed,
                WebhookEventCode::CancelOrRefund
                | WebhookEventCode::Refund
                | WebhookEventCode::RefundFailed
                | WebhookEventCode::RefundReversed
                | WebhookEventCode::NotificationOfChargeback
                | WebhookEventCode::Chargeback
                | WebhookEventCode::ChargebackReversed
                | WebhookEventCode::SecondChargeback
                | WebhookEventCode::PrearbitrationWon
                | WebhookEventCode::PrearbitrationLost
                | WebhookEventCode::Unknown => AdyenWebhookStatus::UnexpectedEvent,
            },
            amount: Some(Amount {
                value: notif.amount.value,
                currency: notif.amount.currency,
            }),
            merchant_reference_id: notif.merchant_reference,
            refusal_reason,
            refusal_reason_code,
            event_code: notif.event_code,
            refusal_code_raw: notif.additional_data.refusal_code_raw,
            refusal_reason_raw: notif.additional_data.refusal_reason_raw,
        }
    }
}

//This will be triggered in Psync handler of webhook response
impl utils::MultipleCaptureSyncResponse for AdyenWebhookResponse {
    fn get_connector_capture_id(&self) -> String {
        self.transaction_id.clone()
    }

    fn get_capture_attempt_status(&self) -> storage_enums::AttemptStatus {
        match self.status {
            AdyenWebhookStatus::Captured => storage_enums::AttemptStatus::Charged,
            _ => storage_enums::AttemptStatus::CaptureFailed,
        }
    }

    fn is_capture_response(&self) -> bool {
        matches!(
            self.event_code,
            WebhookEventCode::Capture | WebhookEventCode::CaptureFailed
        )
    }

    fn get_connector_reference_id(&self) -> Option<String> {
        Some(self.merchant_reference_id.clone())
    }

    fn get_amount_captured(&self) -> Result<Option<MinorUnit>, error_stack::Report<ParsingError>> {
        Ok(self.amount.clone().map(|amount| amount.value))
    }
}

// Payouts
#[cfg(feature = "payouts")]
#[derive(Debug, Serialize, Deserialize)]
#[serde(rename_all = "camelCase")]
pub struct AdyenPayoutCreateRequest {
    amount: Amount,
    recurring: RecurringContract,
    merchant_account: Secret<String>,
    #[serde(flatten)]
    payment_data: PayoutPaymentMethodData,
    reference: String,
    shopper_reference: String,
    shopper_email: Option<Email>,
    shopper_name: ShopperName,
    date_of_birth: Option<Secret<String>>,
    entity_type: Option<storage_enums::PayoutEntityType>,
    nationality: Option<storage_enums::CountryAlpha2>,
    billing_address: Option<Address>,
}

#[cfg(feature = "payouts")]
#[derive(Debug, Clone, Serialize, Deserialize)]
#[serde(untagged)]
pub enum PayoutPaymentMethodData {
    PayoutBankData(PayoutBankData),
    PayoutWalletData(PayoutWalletData),
}

#[cfg(feature = "payouts")]
#[derive(Debug, Clone, Serialize, Deserialize)]
#[serde(rename_all = "camelCase")]
pub struct PayoutBankData {
    bank: PayoutBankDetails,
}

#[cfg(feature = "payouts")]
#[derive(Debug, Clone, Serialize, Deserialize)]
#[serde(rename_all = "camelCase")]
pub struct PayoutWalletData {
    selected_brand: PayoutBrand,
    additional_data: PayoutAdditionalData,
}

#[cfg(feature = "payouts")]
#[derive(Debug, Clone, Serialize, Deserialize)]
#[serde(rename_all = "camelCase")]
pub enum PayoutBrand {
    Paypal,
}

#[cfg(feature = "payouts")]
#[derive(Debug, Clone, Serialize, Deserialize)]
#[serde(rename_all = "camelCase")]
struct PayoutAdditionalData {
    token_data_type: PayoutTokenDataType,
    email_id: Email,
}

#[cfg(feature = "payouts")]
#[derive(Debug, Clone, Serialize, Deserialize)]
enum PayoutTokenDataType {
    PayPal,
}

#[cfg(feature = "payouts")]
#[derive(Debug, Clone, Serialize, Deserialize)]
#[serde(rename_all = "camelCase")]
struct PayoutBankDetails {
    iban: Secret<String>,
    owner_name: Secret<String>,
    bank_city: Option<String>,
    bank_name: Option<String>,
    bic: Option<Secret<String>>,
    country_code: Option<storage_enums::CountryAlpha2>,
    tax_id: Option<Secret<String>>,
}

#[cfg(feature = "payouts")]
#[derive(Debug, Clone, Serialize, Deserialize)]
#[serde(rename_all = "camelCase")]
struct RecurringContract {
    contract: Contract,
}

#[cfg(feature = "payouts")]
#[derive(Debug, Clone, Serialize, Deserialize)]
#[serde(rename_all = "UPPERCASE")]
enum Contract {
    Oneclick,
    Recurring,
    Payout,
}

#[cfg(feature = "payouts")]
#[derive(Debug, Clone, Serialize, Deserialize)]
#[serde(rename_all = "camelCase")]
pub struct AdyenPayoutResponse {
    psp_reference: String,
    result_code: Option<AdyenStatus>,
    response: Option<AdyenStatus>,
    amount: Option<Amount>,
    merchant_reference: Option<String>,
    refusal_reason: Option<String>,
    refusal_reason_code: Option<String>,
    additional_data: Option<AdditionalData>,
    auth_code: Option<String>,
}

#[cfg(feature = "payouts")]
#[derive(Debug, Serialize, Deserialize)]
#[serde(rename_all = "camelCase")]
pub struct AdyenPayoutEligibilityRequest {
    amount: Amount,
    merchant_account: Secret<String>,
    payment_method: PayoutCardDetails,
    reference: String,
    shopper_reference: String,
}

#[cfg(feature = "payouts")]
#[derive(Default, Debug, Serialize, Deserialize, Eq, PartialEq)]
#[serde(rename_all = "camelCase")]
pub struct PayoutCardDetails {
    #[serde(rename = "type")]
    payment_method_type: String,
    number: CardNumber,
    expiry_month: Secret<String>,
    expiry_year: Secret<String>,
    holder_name: Secret<String>,
}

#[cfg(feature = "payouts")]
#[derive(Clone, Default, Debug, Serialize, Deserialize, Eq, PartialEq)]
pub enum PayoutEligibility {
    #[serde(rename = "Y")]
    Yes,
    #[serde(rename = "N")]
    #[default]
    No,
    #[serde(rename = "D")]
    Domestic,
    #[serde(rename = "U")]
    Unknown,
}

#[cfg(feature = "payouts")]
#[derive(Debug, Serialize, Deserialize)]
#[serde(untagged)]
pub enum AdyenPayoutFulfillRequest {
    GenericFulfillRequest(PayoutFulfillGenericRequest),
    Card(Box<PayoutFulfillCardRequest>),
}

#[cfg(feature = "payouts")]
#[derive(Debug, Serialize, Deserialize)]
#[serde(rename_all = "camelCase")]
pub struct PayoutFulfillGenericRequest {
    merchant_account: Secret<String>,
    original_reference: String,
}

#[cfg(feature = "payouts")]
#[derive(Debug, Serialize, Deserialize)]
#[serde(rename_all = "camelCase")]
pub struct PayoutFulfillCardRequest {
    amount: Amount,
    card: PayoutCardDetails,
    billing_address: Option<Address>,
    merchant_account: Secret<String>,
    reference: String,
    shopper_name: ShopperName,
    nationality: Option<storage_enums::CountryAlpha2>,
    entity_type: Option<storage_enums::PayoutEntityType>,
}

#[cfg(feature = "payouts")]
#[derive(Debug, Serialize, Deserialize)]
#[serde(rename_all = "camelCase")]
pub struct AdyenPayoutCancelRequest {
    original_reference: String,
    merchant_account: Secret<String>,
}

#[cfg(feature = "payouts")]
impl TryFrom<&PayoutMethodData> for PayoutCardDetails {
    type Error = Error;
    fn try_from(item: &PayoutMethodData) -> Result<Self, Self::Error> {
        match item {
            PayoutMethodData::Card(card) => Ok(Self {
                payment_method_type: "scheme".to_string(), // FIXME: Remove hardcoding
                number: card.card_number.clone(),
                expiry_month: card.expiry_month.clone(),
                expiry_year: card.expiry_year.clone(),
                holder_name: card
                    .card_holder_name
                    .clone()
                    .get_required_value("card_holder_name")
                    .change_context(errors::ConnectorError::MissingRequiredField {
                        field_name: "payout_method_data.card.holder_name",
                    })?,
            }),
            _ => Err(errors::ConnectorError::MissingRequiredField {
                field_name: "payout_method_data.card",
            })?,
        }
    }
}

// Payouts eligibility request transform
#[cfg(feature = "payouts")]
impl<F> TryFrom<&AdyenRouterData<&PayoutsRouterData<F>>> for AdyenPayoutEligibilityRequest {
    type Error = Error;
    fn try_from(item: &AdyenRouterData<&PayoutsRouterData<F>>) -> Result<Self, Self::Error> {
        let auth_type = AdyenAuthType::try_from(&item.router_data.connector_auth_type)?;
        let payout_method_data =
            PayoutCardDetails::try_from(&item.router_data.get_payout_method_data()?)?;
        Ok(Self {
            amount: Amount {
                currency: item.router_data.request.destination_currency,
                value: item.amount.to_owned(),
            },
            merchant_account: auth_type.merchant_account,
            payment_method: payout_method_data,
            reference: item.router_data.connector_request_reference_id.clone(),
            shopper_reference: item.router_data.merchant_id.get_string_repr().to_owned(),
        })
    }
}

// Payouts create request transform
#[cfg(feature = "payouts")]
impl<F> TryFrom<&PayoutsRouterData<F>> for AdyenPayoutCancelRequest {
    type Error = Error;
    fn try_from(item: &PayoutsRouterData<F>) -> Result<Self, Self::Error> {
        let auth_type = AdyenAuthType::try_from(&item.connector_auth_type)?;

        let merchant_account = auth_type.merchant_account;
        if let Some(id) = &item.request.connector_payout_id {
            Ok(Self {
                merchant_account,
                original_reference: id.to_string(),
            })
        } else {
            Err(errors::ConnectorError::MissingRequiredField {
                field_name: "connector_payout_id",
            })?
        }
    }
}

// Payouts cancel request transform
#[cfg(feature = "payouts")]
impl<F> TryFrom<&AdyenRouterData<&PayoutsRouterData<F>>> for AdyenPayoutCreateRequest {
    type Error = Error;
    fn try_from(item: &AdyenRouterData<&PayoutsRouterData<F>>) -> Result<Self, Self::Error> {
        let auth_type = AdyenAuthType::try_from(&item.router_data.connector_auth_type)?;
        let merchant_account = auth_type.merchant_account;
        let (owner_name, customer_email) = item
            .router_data
            .request
            .customer_details
            .to_owned()
            .map_or((None, None), |c| (c.name, c.email));
        let owner_name = owner_name.get_required_value("owner_name").change_context(
            errors::ConnectorError::MissingRequiredField {
                field_name: "payout_method_data.bank.owner_name",
            },
        )?;

        match item.router_data.get_payout_method_data()? {
            PayoutMethodData::Card(_) => Err(errors::ConnectorError::NotSupported {
                message: "Card payout creation is not supported".to_string(),
                connector: "Adyen",
            })?,
            PayoutMethodData::Bank(bd) => {
                let bank_details = match bd {
                    payouts::Bank::Sepa(b) => PayoutBankDetails {
                        bank_name: b.bank_name,
                        country_code: b.bank_country_code,
                        bank_city: b.bank_city,
                        owner_name,
                        bic: b.bic,
                        iban: b.iban,
                        tax_id: None,
                    },
                    payouts::Bank::Ach(..) => Err(errors::ConnectorError::NotSupported {
                        message: "Bank transfer via ACH is not supported".to_string(),
                        connector: "Adyen",
                    })?,
                    payouts::Bank::Bacs(..) => Err(errors::ConnectorError::NotSupported {
                        message: "Bank transfer via Bacs is not supported".to_string(),
                        connector: "Adyen",
                    })?,
                    payouts::Bank::Pix(..) => Err(errors::ConnectorError::NotSupported {
                        message: "Bank transfer via Pix is not supported".to_string(),
                        connector: "Adyen",
                    })?,
                };
                let bank_data = PayoutBankData { bank: bank_details };
                let address: &hyperswitch_domain_models::address::AddressDetails =
                    item.router_data.get_billing_address()?;
                Ok(Self {
                    amount: Amount {
                        value: item.amount.to_owned(),
                        currency: item.router_data.request.destination_currency,
                    },
                    recurring: RecurringContract {
                        contract: Contract::Payout,
                    },
                    merchant_account,
                    payment_data: PayoutPaymentMethodData::PayoutBankData(bank_data),
                    reference: item.router_data.connector_request_reference_id.to_owned(),
                    shopper_reference: item.router_data.merchant_id.get_string_repr().to_owned(),
                    shopper_email: customer_email,
                    shopper_name: ShopperName {
                        first_name: Some(address.get_first_name()?.to_owned()), // it is a required field for payouts
                        last_name: Some(address.get_last_name()?.to_owned()), // it is a required field for payouts
                    },
                    date_of_birth: None,
                    entity_type: Some(item.router_data.request.entity_type),
                    nationality: get_country_code(item.router_data.get_optional_billing()),
                    billing_address: get_address_info(item.router_data.get_optional_billing())
                        .transpose()?,
                })
            }
            PayoutMethodData::Wallet(wallet_data) => {
                let additional_data = match wallet_data {
                    payouts::Wallet::Paypal(paypal_data) => PayoutAdditionalData {
                        token_data_type: PayoutTokenDataType::PayPal,
                        email_id: paypal_data.email.clone().ok_or(
                            errors::ConnectorError::MissingRequiredField {
                                field_name: "email_address",
                            },
                        )?,
                    },
                    payouts::Wallet::Venmo(_) => Err(errors::ConnectorError::NotSupported {
                        message: "Venmo Wallet is not supported".to_string(),
                        connector: "Adyen",
                    })?,
                };
                let address: &hyperswitch_domain_models::address::AddressDetails =
                    item.router_data.get_billing_address()?;
                let payout_wallet = PayoutWalletData {
                    selected_brand: PayoutBrand::Paypal,
                    additional_data,
                };
                Ok(Self {
                    amount: Amount {
                        value: item.amount.to_owned(),
                        currency: item.router_data.request.destination_currency,
                    },
                    recurring: RecurringContract {
                        contract: Contract::Payout,
                    },
                    merchant_account,
                    payment_data: PayoutPaymentMethodData::PayoutWalletData(payout_wallet),
                    reference: item.router_data.request.payout_id.to_owned(),
                    shopper_reference: item.router_data.merchant_id.get_string_repr().to_owned(),
                    shopper_email: customer_email,
                    shopper_name: ShopperName {
                        first_name: Some(address.get_first_name()?.to_owned()), // it is a required field for payouts
                        last_name: Some(address.get_last_name()?.to_owned()), // it is a required field for payouts
                    },
                    date_of_birth: None,
                    entity_type: Some(item.router_data.request.entity_type),
                    nationality: get_country_code(item.router_data.get_optional_billing()),
                    billing_address: get_address_info(item.router_data.get_optional_billing())
                        .transpose()?,
                })
            }
        }
    }
}

// Payouts fulfill request transform
#[cfg(feature = "payouts")]
impl<F> TryFrom<&AdyenRouterData<&PayoutsRouterData<F>>> for AdyenPayoutFulfillRequest {
    type Error = Error;
    fn try_from(item: &AdyenRouterData<&PayoutsRouterData<F>>) -> Result<Self, Self::Error> {
        let auth_type = AdyenAuthType::try_from(&item.router_data.connector_auth_type)?;
        let payout_type = item.router_data.request.get_payout_type()?;
        let merchant_account = auth_type.merchant_account;
        match payout_type {
            storage_enums::PayoutType::Bank | storage_enums::PayoutType::Wallet => {
                Ok(Self::GenericFulfillRequest(PayoutFulfillGenericRequest {
                    merchant_account,
                    original_reference: item
                        .router_data
                        .request
                        .connector_payout_id
                        .clone()
                        .ok_or(errors::ConnectorError::MissingRequiredField {
                            field_name: "connector_payout_id",
                        })?,
                }))
            }
            storage_enums::PayoutType::Card => {
                let address = item.router_data.get_billing_address()?;
                Ok(Self::Card(Box::new(PayoutFulfillCardRequest {
                    amount: Amount {
                        value: item.amount.to_owned(),
                        currency: item.router_data.request.destination_currency,
                    },
                    card: PayoutCardDetails::try_from(&item.router_data.get_payout_method_data()?)?,
                    billing_address: get_address_info(item.router_data.get_billing().ok())
                        .transpose()?,
                    merchant_account,
                    reference: item.router_data.connector_request_reference_id.clone(),
                    shopper_name: ShopperName {
                        first_name: Some(address.get_first_name()?.to_owned()), // it is a required field for payouts
                        last_name: Some(address.get_last_name()?.to_owned()), // it is a required field for payouts
                    },
                    nationality: get_country_code(item.router_data.get_optional_billing()),
                    entity_type: Some(item.router_data.request.entity_type),
                })))
            }
        }
    }
}

// Payouts response transform
#[cfg(feature = "payouts")]
impl<F> TryFrom<PayoutsResponseRouterData<F, AdyenPayoutResponse>> for PayoutsRouterData<F> {
    type Error = Error;
    fn try_from(
        item: PayoutsResponseRouterData<F, AdyenPayoutResponse>,
    ) -> Result<Self, Self::Error> {
        let response: AdyenPayoutResponse = item.response;
        let payout_eligible = response
            .additional_data
            .and_then(|pa| pa.payout_eligible)
            .map(|pe| pe == PayoutEligibility::Yes || pe == PayoutEligibility::Domestic);

        let status = payout_eligible.map_or(
            {
                response.result_code.map_or(
                    response.response.map(storage_enums::PayoutStatus::from),
                    |rc| Some(storage_enums::PayoutStatus::from(rc)),
                )
            },
            |pe| {
                if pe {
                    Some(storage_enums::PayoutStatus::RequiresFulfillment)
                } else {
                    Some(storage_enums::PayoutStatus::Ineligible)
                }
            },
        );

        Ok(Self {
            response: Ok(PayoutsResponseData {
                status,
                connector_payout_id: Some(response.psp_reference),
                payout_eligible,
                should_add_next_step_to_process_tracker: false,
                error_code: None,
                error_message: None,
            }),
            ..item.data
        })
    }
}

#[cfg(feature = "payouts")]
impl From<AdyenStatus> for storage_enums::PayoutStatus {
    fn from(adyen_status: AdyenStatus) -> Self {
        match adyen_status {
            AdyenStatus::Authorised => Self::Success,
            AdyenStatus::PayoutConfirmReceived => Self::Initiated,
            AdyenStatus::Cancelled | AdyenStatus::PayoutDeclineReceived => Self::Cancelled,
            AdyenStatus::Error => Self::Failed,
            AdyenStatus::Pending => Self::Pending,
            AdyenStatus::PayoutSubmitReceived => Self::RequiresFulfillment,
            _ => Self::Ineligible,
        }
    }
}

fn get_merchant_account_code(
    auth_type: &ConnectorAuthType,
) -> CustomResult<Secret<String>, errors::ConnectorError> {
    let auth = AdyenAuthType::try_from(auth_type)
        .change_context(errors::ConnectorError::FailedToObtainAuthType)?;
    Ok(auth.merchant_account.clone())
}

#[derive(Default, Debug, Serialize, Deserialize)]
#[serde(rename_all = "camelCase")]
pub struct AdyenAcceptDisputeRequest {
    dispute_psp_reference: String,
    merchant_account_code: Secret<String>,
}

#[derive(Default, Debug, Deserialize)]
#[serde(rename_all = "camelCase")]
pub struct AdyenDisputeResponse {
    pub error_message: Option<String>,
    pub success: bool,
}

impl TryFrom<&AcceptDisputeRouterData> for AdyenAcceptDisputeRequest {
    type Error = Error;
    fn try_from(item: &AcceptDisputeRouterData) -> Result<Self, Self::Error> {
        let merchant_account_code = get_merchant_account_code(&item.connector_auth_type)?;
        Ok(Self {
            dispute_psp_reference: item.clone().request.connector_dispute_id,
            merchant_account_code,
        })
    }
}

#[derive(Default, Debug, Serialize, Deserialize)]
#[serde(rename_all = "camelCase")]
pub struct AdyenDefendDisputeRequest {
    dispute_psp_reference: String,
    merchant_account_code: Secret<String>,
    defense_reason_code: String,
}

impl TryFrom<&DefendDisputeRouterData> for AdyenDefendDisputeRequest {
    type Error = Error;
    fn try_from(item: &DefendDisputeRouterData) -> Result<Self, Self::Error> {
        let merchant_account_code = get_merchant_account_code(&item.connector_auth_type)?;
        Ok(Self {
            dispute_psp_reference: item.request.connector_dispute_id.clone(),
            merchant_account_code,
            defense_reason_code: "SupplyDefenseMaterial".into(),
        })
    }
}

#[derive(Default, Debug, Serialize)]
#[serde(rename_all = "camelCase")]
pub struct Evidence {
    defense_documents: Vec<DefenseDocuments>,
    merchant_account_code: Secret<String>,
    dispute_psp_reference: String,
}

#[derive(Default, Debug, Serialize)]
#[serde(rename_all = "camelCase")]
pub struct DefenseDocuments {
    content: Secret<String>,
    content_type: Option<String>,
    defense_document_type_code: String,
}

impl TryFrom<&SubmitEvidenceRouterData> for Evidence {
    type Error = error_stack::Report<errors::ConnectorError>;
    fn try_from(item: &SubmitEvidenceRouterData) -> Result<Self, Self::Error> {
        let merchant_account_code = get_merchant_account_code(&item.connector_auth_type)?;
        let submit_evidence_request_data = item.request.clone();
        Ok(Self {
            defense_documents: get_defence_documents(submit_evidence_request_data).ok_or(
                errors::ConnectorError::MissingRequiredField {
                    field_name: "Missing Defence Documents",
                },
            )?,
            merchant_account_code,
            dispute_psp_reference: item.request.connector_dispute_id.clone(),
        })
    }
}

fn get_defence_documents(item: SubmitEvidenceRequestData) -> Option<Vec<DefenseDocuments>> {
    let mut defense_documents: Vec<DefenseDocuments> = Vec::new();
    if let Some(shipping_documentation) = item.shipping_documentation {
        defense_documents.push(DefenseDocuments {
            content: get_content(shipping_documentation).into(),
            content_type: item.receipt_file_type,
            defense_document_type_code: "DefenseMaterial".into(),
        })
    }
    if let Some(receipt) = item.receipt {
        defense_documents.push(DefenseDocuments {
            content: get_content(receipt).into(),
            content_type: item.shipping_documentation_file_type,
            defense_document_type_code: "DefenseMaterial".into(),
        })
    }
    if let Some(invoice_showing_distinct_transactions) = item.invoice_showing_distinct_transactions
    {
        defense_documents.push(DefenseDocuments {
            content: get_content(invoice_showing_distinct_transactions).into(),
            content_type: item.invoice_showing_distinct_transactions_file_type,
            defense_document_type_code: "DefenseMaterial".into(),
        })
    }
    if let Some(customer_communication) = item.customer_communication {
        defense_documents.push(DefenseDocuments {
            content: get_content(customer_communication).into(),
            content_type: item.customer_communication_file_type,
            defense_document_type_code: "DefenseMaterial".into(),
        })
    }
    if let Some(refund_policy) = item.refund_policy {
        defense_documents.push(DefenseDocuments {
            content: get_content(refund_policy).into(),
            content_type: item.refund_policy_file_type,
            defense_document_type_code: "DefenseMaterial".into(),
        })
    }
    if let Some(recurring_transaction_agreement) = item.recurring_transaction_agreement {
        defense_documents.push(DefenseDocuments {
            content: get_content(recurring_transaction_agreement).into(),
            content_type: item.recurring_transaction_agreement_file_type,
            defense_document_type_code: "DefenseMaterial".into(),
        })
    }
    if let Some(uncategorized_file) = item.uncategorized_file {
        defense_documents.push(DefenseDocuments {
            content: get_content(uncategorized_file).into(),
            content_type: item.uncategorized_file_type,
            defense_document_type_code: "DefenseMaterial".into(),
        })
    }
    if let Some(cancellation_policy) = item.cancellation_policy {
        defense_documents.push(DefenseDocuments {
            content: get_content(cancellation_policy).into(),
            content_type: item.cancellation_policy_file_type,
            defense_document_type_code: "DefenseMaterial".into(),
        })
    }
    if let Some(customer_signature) = item.customer_signature {
        defense_documents.push(DefenseDocuments {
            content: get_content(customer_signature).into(),
            content_type: item.customer_signature_file_type,
            defense_document_type_code: "DefenseMaterial".into(),
        })
    }
    if let Some(service_documentation) = item.service_documentation {
        defense_documents.push(DefenseDocuments {
            content: get_content(service_documentation).into(),
            content_type: item.service_documentation_file_type,
            defense_document_type_code: "DefenseMaterial".into(),
        })
    }

    if defense_documents.is_empty() {
        None
    } else {
        Some(defense_documents)
    }
}

fn get_content(item: Vec<u8>) -> String {
    String::from_utf8_lossy(&item).to_string()
}

impl ForeignTryFrom<(&Self, AdyenDisputeResponse)> for AcceptDisputeRouterData {
    type Error = errors::ConnectorError;

    fn foreign_try_from(item: (&Self, AdyenDisputeResponse)) -> Result<Self, Self::Error> {
        let (data, response) = item;

        if response.success {
            Ok(AcceptDisputeRouterData {
                response: Ok(AcceptDisputeResponse {
                    dispute_status: storage_enums::DisputeStatus::DisputeAccepted,
                    connector_status: None,
                }),
                ..data.clone()
            })
        } else {
            Ok(AcceptDisputeRouterData {
                response: Err(ErrorResponse {
                    code: response
                        .error_message
                        .clone()
                        .unwrap_or_else(|| NO_ERROR_CODE.to_string()),
                    message: response
                        .error_message
                        .clone()
                        .unwrap_or_else(|| NO_ERROR_MESSAGE.to_string()),
                    reason: response.error_message,
                    status_code: data.connector_http_status_code.ok_or(
                        errors::ConnectorError::MissingRequiredField {
                            field_name: "http code",
                        },
                    )?,
                    attempt_status: None,
                    connector_transaction_id: None,
                    issuer_error_code: None,
                    issuer_error_message: None,
                }),
                ..data.clone()
            })
        }
    }
}

impl ForeignTryFrom<(&Self, AdyenDisputeResponse)> for SubmitEvidenceRouterData {
    type Error = errors::ConnectorError;
    fn foreign_try_from(item: (&Self, AdyenDisputeResponse)) -> Result<Self, Self::Error> {
        let (data, response) = item;
        if response.success {
            Ok(SubmitEvidenceRouterData {
                response: Ok(SubmitEvidenceResponse {
                    dispute_status: storage_enums::DisputeStatus::DisputeChallenged,
                    connector_status: None,
                }),
                ..data.clone()
            })
        } else {
            Ok(SubmitEvidenceRouterData {
                response: Err(ErrorResponse {
                    code: response
                        .error_message
                        .clone()
                        .unwrap_or_else(|| NO_ERROR_CODE.to_string()),
                    message: response
                        .error_message
                        .clone()
                        .unwrap_or_else(|| NO_ERROR_MESSAGE.to_string()),
                    reason: response.error_message,
                    status_code: data.connector_http_status_code.ok_or(
                        errors::ConnectorError::MissingRequiredField {
                            field_name: "http code",
                        },
                    )?,
                    attempt_status: None,
                    connector_transaction_id: None,
                    issuer_error_code: None,
                    issuer_error_message: None,
                }),
                ..data.clone()
            })
        }
    }
}

impl ForeignTryFrom<(&Self, AdyenDisputeResponse)> for DefendDisputeRouterData {
    type Error = errors::ConnectorError;

    fn foreign_try_from(item: (&Self, AdyenDisputeResponse)) -> Result<Self, Self::Error> {
        let (data, response) = item;

        if response.success {
            Ok(DefendDisputeRouterData {
                response: Ok(DefendDisputeResponse {
                    dispute_status: storage_enums::DisputeStatus::DisputeChallenged,
                    connector_status: None,
                }),
                ..data.clone()
            })
        } else {
            Ok(DefendDisputeRouterData {
                response: Err(ErrorResponse {
                    code: response
                        .error_message
                        .clone()
                        .unwrap_or_else(|| NO_ERROR_CODE.to_string()),
                    message: response
                        .error_message
                        .clone()
                        .unwrap_or_else(|| NO_ERROR_MESSAGE.to_string()),
                    reason: response.error_message,
                    status_code: data.connector_http_status_code.ok_or(
                        errors::ConnectorError::MissingRequiredField {
                            field_name: "http code",
                        },
                    )?,
                    attempt_status: None,
                    connector_transaction_id: None,
                    issuer_error_code: None,
                    issuer_error_message: None,
                }),
                ..data.clone()
            })
        }
    }
}

impl TryFrom<(&NetworkTokenData, Option<Secret<String>>)> for AdyenPaymentMethod<'_> {
    type Error = Error;
    fn try_from(
        (token_data, card_holder_name): (&NetworkTokenData, Option<Secret<String>>),
    ) -> Result<Self, Self::Error> {
        let adyen_network_token = AdyenNetworkTokenData {
            number: token_data.get_network_token(),
            expiry_month: token_data.get_network_token_expiry_month(),
            expiry_year: token_data.get_expiry_year_4_digit(),
            holder_name: card_holder_name,
            brand: None, // FIXME: Remove hardcoding
            network_payment_reference: None,
        };
        Ok(AdyenPaymentMethod::NetworkToken(Box::new(
            adyen_network_token,
        )))
    }
}

impl
    TryFrom<(
        &AdyenRouterData<&PaymentsAuthorizeRouterData>,
        &NetworkTokenData,
    )> for AdyenPaymentRequest<'_>
{
    type Error = Error;
    fn try_from(
        value: (
            &AdyenRouterData<&PaymentsAuthorizeRouterData>,
            &NetworkTokenData,
        ),
    ) -> Result<Self, Self::Error> {
        let (item, token_data) = value;
        let amount = get_amount_data(item);
        let auth_type = AdyenAuthType::try_from(&item.router_data.connector_auth_type)?;
        let shopper_interaction = AdyenShopperInteraction::from(item.router_data);
        let shopper_reference = build_shopper_reference(
            &item.router_data.customer_id,
            item.router_data.merchant_id.clone(),
        );
        let (recurring_processing_model, store_payment_method, _) =
            get_recurring_processing_model(item.router_data)?;
        let browser_info = get_browser_info(item.router_data)?;
        let billing_address =
            get_address_info(item.router_data.get_optional_billing()).transpose()?;
        let country_code = get_country_code(item.router_data.get_optional_billing());
        let additional_data = get_additional_data(item.router_data);
        let return_url = item.router_data.request.get_router_return_url()?;
        let card_holder_name = item.router_data.get_optional_billing_full_name();
        let payment_method = PaymentMethod::AdyenPaymentMethod(Box::new(
            AdyenPaymentMethod::try_from((token_data, card_holder_name))?,
        ));

        let shopper_email = item.router_data.request.email.clone();
        let shopper_name = get_shopper_name(item.router_data.get_optional_billing());
        let mpi_data = AdyenMpiData {
            directory_response: "Y".to_string(),
            authentication_response: "Y".to_string(),
            token_authentication_verification_value: token_data
                .get_cryptogram()
                .clone()
                .unwrap_or_default(),
            eci: Some("02".to_string()),
        };
        let (store, splits) = match item.router_data.request.split_payments.as_ref() {
            Some(common_types::payments::SplitPaymentsRequest::AdyenSplitPayment(
                adyen_split_payment,
            )) => get_adyen_split_request(adyen_split_payment, item.router_data.request.currency),
            _ => (None, None),
        };

        Ok(AdyenPaymentRequest {
            amount,
            merchant_account: auth_type.merchant_account,
            payment_method,
            reference: item.router_data.connector_request_reference_id.clone(),
            return_url,
            shopper_interaction,
            recurring_processing_model,
            browser_info,
            additional_data,
            telephone_number: None,
            shopper_name,
            shopper_email,
            shopper_locale: None,
            social_security_number: None,
            billing_address,
            delivery_address: None,
            country_code,
            line_items: None,
            shopper_reference,
            store_payment_method,
            channel: None,
            shopper_statement: item.router_data.request.statement_descriptor.clone(),
            shopper_ip: item.router_data.request.get_ip_address_as_optional(),
            metadata: item.router_data.request.metadata.clone().map(Into::into),
            merchant_order_reference: item.router_data.request.merchant_order_reference_id.clone(),
            mpi_data: Some(mpi_data),
            store,
            splits,
        })
    }
<<<<<<< HEAD
}

pub(crate) fn convert_setup_mandate_router_data_to_authorize_router_data(
    data: &SetupMandateRouterData,
) -> PaymentsAuthorizeData {
    PaymentsAuthorizeData {
        currency: data.request.currency,
        payment_method_data: data.request.payment_method_data.clone(),
        confirm: data.request.confirm,
        statement_descriptor_suffix: data.request.statement_descriptor_suffix.clone(),
        mandate_id: data.request.mandate_id.clone(),
        setup_future_usage: data.request.setup_future_usage,
        off_session: data.request.off_session,
        setup_mandate_details: data.request.setup_mandate_details.clone(),
        router_return_url: data.request.router_return_url.clone(),
        email: data.request.email.clone(),
        customer_name: data.request.customer_name.clone(),
        amount: 0,
        order_tax_amount: Some(MinorUnit::zero()),
        minor_amount: MinorUnit::new(0),
        statement_descriptor: None,
        capture_method: None,
        webhook_url: None,
        complete_authorize_url: None,
        browser_info: data.request.browser_info.clone(),
        order_details: None,
        order_category: None,
        session_token: None,
        enrolled_for_3ds: true,
        related_transaction_id: None,
        payment_experience: None,
        payment_method_type: None,
        customer_id: None,
        surcharge_details: None,
        request_incremental_authorization: data.request.request_incremental_authorization,
        metadata: None,
        authentication_data: None,
        request_extended_authorization: None,
        customer_acceptance: data.request.customer_acceptance.clone(),
        split_payments: None, // TODO: allow charges on mandates?
        merchant_order_reference_id: None,
        integrity_object: None,
        additional_payment_method_data: None,
        shipping_cost: data.request.shipping_cost,
        merchant_account_id: None,
        merchant_config_currency: None,
    }
}

pub(crate) fn convert_payment_authorize_router_response<F1, F2, T1, T2>(
    item: (&RouterData<F1, T1, PaymentsResponseData>, T2),
) -> RouterData<F2, T2, PaymentsResponseData> {
    let data = item.0;
    let request = item.1;
    RouterData {
        flow: PhantomData,
        request,
        merchant_id: data.merchant_id.clone(),
        connector: data.connector.clone(),
        attempt_id: data.attempt_id.clone(),
        tenant_id: data.tenant_id.clone(),
        status: data.status,
        payment_method: data.payment_method,
        connector_auth_type: data.connector_auth_type.clone(),
        description: data.description.clone(),
        address: data.address.clone(),
        auth_type: data.auth_type,
        connector_meta_data: data.connector_meta_data.clone(),
        connector_wallets_details: data.connector_wallets_details.clone(),
        amount_captured: data.amount_captured,
        minor_amount_captured: data.minor_amount_captured,
        access_token: data.access_token.clone(),
        response: data.response.clone(),
        payment_id: data.payment_id.clone(),
        session_token: data.session_token.clone(),
        reference_id: data.reference_id.clone(),
        customer_id: data.customer_id.clone(),
        payment_method_token: None,
        preprocessing_id: None,
        connector_customer: data.connector_customer.clone(),
        recurring_mandate_payment_data: data.recurring_mandate_payment_data.clone(),
        connector_request_reference_id: data.connector_request_reference_id.clone(),
        #[cfg(feature = "payouts")]
        payout_method_data: data.payout_method_data.clone(),
        #[cfg(feature = "payouts")]
        quote_id: data.quote_id.clone(),
        test_mode: data.test_mode,
        payment_method_status: None,
        payment_method_balance: data.payment_method_balance.clone(),
        connector_api_version: data.connector_api_version.clone(),
        connector_http_status_code: data.connector_http_status_code,
        external_latency: data.external_latency,
        apple_pay_flow: data.apple_pay_flow.clone(),
        frm_metadata: data.frm_metadata.clone(),
        dispute_id: data.dispute_id.clone(),
        refund_id: data.refund_id.clone(),
        connector_response: data.connector_response.clone(),
        integrity_check: Ok(()),
        additional_merchant_data: data.additional_merchant_data.clone(),
        header_payload: data.header_payload.clone(),
        connector_mandate_request_reference_id: data.connector_mandate_request_reference_id.clone(),
        authentication_id: data.authentication_id.clone(),
        psd2_sca_exemption_type: data.psd2_sca_exemption_type,
    }
=======
>>>>>>> 10371af5
}<|MERGE_RESOLUTION|>--- conflicted
+++ resolved
@@ -5540,111 +5540,4 @@
             splits,
         })
     }
-<<<<<<< HEAD
-}
-
-pub(crate) fn convert_setup_mandate_router_data_to_authorize_router_data(
-    data: &SetupMandateRouterData,
-) -> PaymentsAuthorizeData {
-    PaymentsAuthorizeData {
-        currency: data.request.currency,
-        payment_method_data: data.request.payment_method_data.clone(),
-        confirm: data.request.confirm,
-        statement_descriptor_suffix: data.request.statement_descriptor_suffix.clone(),
-        mandate_id: data.request.mandate_id.clone(),
-        setup_future_usage: data.request.setup_future_usage,
-        off_session: data.request.off_session,
-        setup_mandate_details: data.request.setup_mandate_details.clone(),
-        router_return_url: data.request.router_return_url.clone(),
-        email: data.request.email.clone(),
-        customer_name: data.request.customer_name.clone(),
-        amount: 0,
-        order_tax_amount: Some(MinorUnit::zero()),
-        minor_amount: MinorUnit::new(0),
-        statement_descriptor: None,
-        capture_method: None,
-        webhook_url: None,
-        complete_authorize_url: None,
-        browser_info: data.request.browser_info.clone(),
-        order_details: None,
-        order_category: None,
-        session_token: None,
-        enrolled_for_3ds: true,
-        related_transaction_id: None,
-        payment_experience: None,
-        payment_method_type: None,
-        customer_id: None,
-        surcharge_details: None,
-        request_incremental_authorization: data.request.request_incremental_authorization,
-        metadata: None,
-        authentication_data: None,
-        request_extended_authorization: None,
-        customer_acceptance: data.request.customer_acceptance.clone(),
-        split_payments: None, // TODO: allow charges on mandates?
-        merchant_order_reference_id: None,
-        integrity_object: None,
-        additional_payment_method_data: None,
-        shipping_cost: data.request.shipping_cost,
-        merchant_account_id: None,
-        merchant_config_currency: None,
-    }
-}
-
-pub(crate) fn convert_payment_authorize_router_response<F1, F2, T1, T2>(
-    item: (&RouterData<F1, T1, PaymentsResponseData>, T2),
-) -> RouterData<F2, T2, PaymentsResponseData> {
-    let data = item.0;
-    let request = item.1;
-    RouterData {
-        flow: PhantomData,
-        request,
-        merchant_id: data.merchant_id.clone(),
-        connector: data.connector.clone(),
-        attempt_id: data.attempt_id.clone(),
-        tenant_id: data.tenant_id.clone(),
-        status: data.status,
-        payment_method: data.payment_method,
-        connector_auth_type: data.connector_auth_type.clone(),
-        description: data.description.clone(),
-        address: data.address.clone(),
-        auth_type: data.auth_type,
-        connector_meta_data: data.connector_meta_data.clone(),
-        connector_wallets_details: data.connector_wallets_details.clone(),
-        amount_captured: data.amount_captured,
-        minor_amount_captured: data.minor_amount_captured,
-        access_token: data.access_token.clone(),
-        response: data.response.clone(),
-        payment_id: data.payment_id.clone(),
-        session_token: data.session_token.clone(),
-        reference_id: data.reference_id.clone(),
-        customer_id: data.customer_id.clone(),
-        payment_method_token: None,
-        preprocessing_id: None,
-        connector_customer: data.connector_customer.clone(),
-        recurring_mandate_payment_data: data.recurring_mandate_payment_data.clone(),
-        connector_request_reference_id: data.connector_request_reference_id.clone(),
-        #[cfg(feature = "payouts")]
-        payout_method_data: data.payout_method_data.clone(),
-        #[cfg(feature = "payouts")]
-        quote_id: data.quote_id.clone(),
-        test_mode: data.test_mode,
-        payment_method_status: None,
-        payment_method_balance: data.payment_method_balance.clone(),
-        connector_api_version: data.connector_api_version.clone(),
-        connector_http_status_code: data.connector_http_status_code,
-        external_latency: data.external_latency,
-        apple_pay_flow: data.apple_pay_flow.clone(),
-        frm_metadata: data.frm_metadata.clone(),
-        dispute_id: data.dispute_id.clone(),
-        refund_id: data.refund_id.clone(),
-        connector_response: data.connector_response.clone(),
-        integrity_check: Ok(()),
-        additional_merchant_data: data.additional_merchant_data.clone(),
-        header_payload: data.header_payload.clone(),
-        connector_mandate_request_reference_id: data.connector_mandate_request_reference_id.clone(),
-        authentication_id: data.authentication_id.clone(),
-        psd2_sca_exemption_type: data.psd2_sca_exemption_type,
-    }
-=======
->>>>>>> 10371af5
 }