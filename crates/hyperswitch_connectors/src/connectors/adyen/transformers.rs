--- conflicted
+++ resolved
@@ -1415,12 +1415,8 @@
     fn from_str(s: &str) -> Result<Self, Self::Err> {
         match s.to_uppercase().as_str() {
             "FRAUD" => Ok(Self::FRAUD),
-<<<<<<< HEAD
             "CUSTOMER REQUEST"
             | "CUSTOMERREQUEST" => Ok(Self::CUSTOMERREQUEST),
-=======
-            "CUSTOMER REQUEST" => Ok(Self::CUSTOMERREQUEST),
->>>>>>> c90625a4
             "RETURN" => Ok(Self::RETURN),
             "DUPLICATE" => Ok(Self::DUPLICATE),
             "OTHER" => Ok(Self::OTHER),
