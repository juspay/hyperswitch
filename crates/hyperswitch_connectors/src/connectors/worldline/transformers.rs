use api_models::payments;
use common_enums::enums::{AttemptStatus, BankNames, CaptureMethod, CountryAlpha2, Currency};
use common_utils::{pii::Email, request::Method};
use hyperswitch_domain_models::{
    payment_method_data::{BankRedirectData, PaymentMethodData},
    router_data::{ConnectorAuthType, RouterData},
    router_flow_types::{
        payments::Authorize,
        refunds::{Execute, RSync},
    },
    router_request_types::{PaymentsAuthorizeData, ResponseId},
    router_response_types::{PaymentsResponseData, RedirectForm, RefundsResponseData},
    types::{PaymentsAuthorizeRouterData, PaymentsCaptureRouterData, RefundsRouterData},
};
use hyperswitch_interfaces::{api::CurrencyUnit, errors};
use masking::{PeekInterface, Secret};
use serde::{Deserialize, Serialize};
use url::Url;

use crate::{
    types::{RefundsResponseRouterData, ResponseRouterData},
    utils::{self, CardData, RouterData as RouterDataUtils},
};

#[derive(Default, Debug, Serialize, Eq, PartialEq)]
#[serde(rename_all = "camelCase")]
pub struct Card {
    pub card_number: cards::CardNumber,
    pub cardholder_name: Secret<String>,
    pub cvv: Secret<String>,
    pub expiry_date: Secret<String>,
}

#[derive(Default, Debug, Serialize, Eq, PartialEq)]
#[serde(rename_all = "camelCase")]
pub struct CardPaymentMethod {
    pub card: Card,
    pub requires_approval: bool,
    pub payment_product_id: u16,
}

#[derive(Default, Debug, Serialize, Eq, PartialEq)]
#[serde(rename_all = "camelCase")]
pub struct AmountOfMoney {
    pub amount: i64,
    pub currency_code: String,
}

#[derive(Default, Debug, Serialize, Eq, PartialEq)]
#[serde(rename_all = "camelCase")]
pub struct References {
    pub merchant_reference: String,
}

#[derive(Default, Debug, Serialize, Eq, PartialEq)]
#[serde(rename_all = "camelCase")]
pub struct Order {
    pub amount_of_money: AmountOfMoney,
    pub customer: Customer,
    pub references: References,
}

#[derive(Default, Debug, Serialize, Eq, PartialEq)]
#[serde(rename_all = "camelCase")]
pub struct BillingAddress {
    pub city: Option<String>,
    pub country_code: Option<CountryAlpha2>,
    pub house_number: Option<Secret<String>>,
    pub state: Option<Secret<String>>,
    pub state_code: Option<Secret<String>>,
    pub street: Option<Secret<String>>,
    pub zip: Option<Secret<String>>,
}

#[derive(Default, Debug, Serialize, Eq, PartialEq)]
#[serde(rename_all = "camelCase")]
pub struct ContactDetails {
    pub email_address: Option<Email>,
    pub mobile_phone_number: Option<Secret<String>>,
}

#[derive(Default, Debug, Serialize, Eq, PartialEq)]
#[serde(rename_all = "camelCase")]
pub struct Customer {
    pub billing_address: BillingAddress,
    pub contact_details: Option<ContactDetails>,
}

#[derive(Default, Debug, Serialize, Eq, PartialEq)]
#[serde(rename_all = "camelCase")]
pub struct Name {
    pub first_name: Option<Secret<String>>,
    pub surname: Option<Secret<String>>,
    pub surname_prefix: Option<Secret<String>>,
    pub title: Option<Secret<String>>,
}

#[derive(Default, Debug, Serialize, Eq, PartialEq)]
#[serde(rename_all = "camelCase")]
pub struct Shipping {
    pub city: Option<String>,
    pub country_code: Option<CountryAlpha2>,
    pub house_number: Option<Secret<String>>,
    pub name: Option<Name>,
    pub state: Option<Secret<String>>,
    pub state_code: Option<String>,
    pub street: Option<Secret<String>>,
    pub zip: Option<Secret<String>>,
}

#[derive(Debug, Serialize)]
#[serde(rename_all = "camelCase")]
pub enum WorldlinePaymentMethod {
    CardPaymentMethodSpecificInput(Box<CardPaymentMethod>),
    RedirectPaymentMethodSpecificInput(Box<RedirectPaymentMethod>),
}

#[derive(Debug, Serialize)]
#[serde(rename_all = "camelCase")]
pub struct RedirectPaymentMethod {
    pub payment_product_id: u16,
    pub redirection_data: RedirectionData,
    #[serde(flatten)]
    pub payment_method_specific_data: PaymentMethodSpecificData,
}

#[derive(Debug, Serialize)]
#[serde(rename_all = "camelCase")]
pub struct RedirectionData {
    pub return_url: Option<String>,
}

#[derive(Debug, Serialize)]
#[serde(rename_all = "camelCase")]
pub enum PaymentMethodSpecificData {
    PaymentProduct816SpecificInput(Box<Giropay>),
    PaymentProduct809SpecificInput(Box<Ideal>),
}

#[derive(Debug, Serialize)]
#[serde(rename_all = "camelCase")]
pub struct Giropay {
    pub bank_account_iban: BankAccountIban,
}

#[derive(Debug, Serialize)]
pub struct Ideal {
    #[serde(rename = "issuerId")]
    pub issuer_id: Option<WorldlineBic>,
}

#[derive(Debug, Serialize)]
pub enum WorldlineBic {
    #[serde(rename = "ABNANL2A")]
    Abnamro,
    #[serde(rename = "ASNBNL21")]
    Asn,
    #[serde(rename = "FRBKNL2L")]
    Friesland,
    #[serde(rename = "KNABNL2H")]
    Knab,
    #[serde(rename = "RABONL2U")]
    Rabobank,
    #[serde(rename = "RBRBNL21")]
    Regiobank,
    #[serde(rename = "SNSBNL2A")]
    Sns,
    #[serde(rename = "TRIONL2U")]
    Triodos,
    #[serde(rename = "FVLBNL22")]
    Vanlanschot,
    #[serde(rename = "INGBNL2A")]
    Ing,
}

#[derive(Debug, Serialize)]
#[serde(rename_all = "camelCase")]
pub struct BankAccountIban {
    pub account_holder_name: Secret<String>,
    pub iban: Option<Secret<String>>,
}

#[derive(Debug, Serialize)]
#[serde(rename_all = "camelCase")]
pub struct PaymentsRequest {
    #[serde(flatten)]
    pub payment_data: WorldlinePaymentMethod,
    pub order: Order,
    pub shipping: Option<Shipping>,
}

#[derive(Debug, Serialize)]
pub struct WorldlineRouterData<T> {
    amount: i64,
    router_data: T,
}
impl<T> TryFrom<(&CurrencyUnit, Currency, i64, T)> for WorldlineRouterData<T> {
    type Error = error_stack::Report<errors::ConnectorError>;
    fn try_from(
        (_currency_unit, _currency, amount, item): (&CurrencyUnit, Currency, i64, T),
    ) -> Result<Self, Self::Error> {
        Ok(Self {
            amount,
            router_data: item,
        })
    }
}

impl
    TryFrom<
        &WorldlineRouterData<&RouterData<Authorize, PaymentsAuthorizeData, PaymentsResponseData>>,
    > for PaymentsRequest
{
    type Error = error_stack::Report<errors::ConnectorError>;

    fn try_from(
        item: &WorldlineRouterData<
            &RouterData<Authorize, PaymentsAuthorizeData, PaymentsResponseData>,
        >,
    ) -> Result<Self, Self::Error> {
<<<<<<< HEAD
        let payment_data = match &item.router_data.request.payment_method_data {
            PaymentMethodData::Card(card) => {
                let card_holder_name = item.router_data.get_optional_billing_full_name();
                WorldlinePaymentMethod::CardPaymentMethodSpecificInput(Box::new(make_card_request(
                    &item.router_data.request,
                    card,
                    card_holder_name,
                )?))
            }
            PaymentMethodData::BankRedirect(bank_redirect) => {
                WorldlinePaymentMethod::RedirectPaymentMethodSpecificInput(Box::new(
                    make_bank_redirect_request(item.router_data, bank_redirect)?,
                ))
            }
            PaymentMethodData::CardRedirect(_)
            | PaymentMethodData::Wallet(_)
            | PaymentMethodData::PayLater(_)
            | PaymentMethodData::BankDebit(_)
            | PaymentMethodData::BankTransfer(_)
            | PaymentMethodData::Crypto(_)
            | PaymentMethodData::MandatePayment
            | PaymentMethodData::Reward
            | PaymentMethodData::RealTimePayment(_)
            | PaymentMethodData::MobilePayment(_)
            | PaymentMethodData::Upi(_)
            | PaymentMethodData::Voucher(_)
            | PaymentMethodData::GiftCard(_)
            | PaymentMethodData::OpenBanking(_)
            | PaymentMethodData::CardToken(_)
            | PaymentMethodData::NetworkToken(_) => Err(errors::ConnectorError::NotImplemented(
                utils::get_unimplemented_payment_method_error_message("worldline"),
            ))?,
        };
=======
        let payment_data =
            match &item.router_data.request.payment_method_data {
                PaymentMethodData::Card(card) => {
                    let card_holder_name = item.router_data.get_optional_billing_full_name();
                    WorldlinePaymentMethod::CardPaymentMethodSpecificInput(Box::new(
                        make_card_request(&item.router_data.request, card, card_holder_name)?,
                    ))
                }
                PaymentMethodData::BankRedirect(bank_redirect) => {
                    WorldlinePaymentMethod::RedirectPaymentMethodSpecificInput(Box::new(
                        make_bank_redirect_request(item.router_data, bank_redirect)?,
                    ))
                }
                PaymentMethodData::CardRedirect(_)
                | PaymentMethodData::Wallet(_)
                | PaymentMethodData::PayLater(_)
                | PaymentMethodData::BankDebit(_)
                | PaymentMethodData::BankTransfer(_)
                | PaymentMethodData::Crypto(_)
                | PaymentMethodData::MandatePayment
                | PaymentMethodData::Reward
                | PaymentMethodData::RealTimePayment(_)
                | PaymentMethodData::Upi(_)
                | PaymentMethodData::Voucher(_)
                | PaymentMethodData::GiftCard(_)
                | PaymentMethodData::OpenBanking(_)
                | PaymentMethodData::CardToken(_)
                | PaymentMethodData::NetworkToken(_)
                | PaymentMethodData::CardDetailsForNetworkTransactionId(_) => {
                    Err(errors::ConnectorError::NotImplemented(
                        utils::get_unimplemented_payment_method_error_message("worldline"),
                    ))?
                }
            };
>>>>>>> 19a8474d

        let billing_address = item.router_data.get_billing()?;

        let customer = build_customer_info(billing_address, &item.router_data.request.email)?;
        let order = Order {
            amount_of_money: AmountOfMoney {
                amount: item.amount,
                currency_code: item.router_data.request.currency.to_string().to_uppercase(),
            },
            customer,
            references: References {
                merchant_reference: item.router_data.connector_request_reference_id.clone(),
            },
        };

        let shipping = item
            .router_data
            .get_optional_shipping()
            .and_then(|shipping| shipping.address.clone())
            .map(Shipping::from);
        Ok(Self {
            payment_data,
            order,
            shipping,
        })
    }
}

#[derive(Clone, Debug, Eq, Hash, PartialEq, Deserialize, Serialize)]
pub enum Gateway {
    Amex = 2,
    Discover = 128,
    MasterCard = 3,
    Visa = 1,
}

impl TryFrom<utils::CardIssuer> for Gateway {
    type Error = error_stack::Report<errors::ConnectorError>;
    fn try_from(issuer: utils::CardIssuer) -> Result<Self, Self::Error> {
        match issuer {
            utils::CardIssuer::AmericanExpress => Ok(Self::Amex),
            utils::CardIssuer::Master => Ok(Self::MasterCard),
            utils::CardIssuer::Discover => Ok(Self::Discover),
            utils::CardIssuer::Visa => Ok(Self::Visa),
            _ => Err(errors::ConnectorError::NotImplemented(
                utils::get_unimplemented_payment_method_error_message("worldline"),
            )
            .into()),
        }
    }
}

impl TryFrom<&BankNames> for WorldlineBic {
    type Error = error_stack::Report<errors::ConnectorError>;
    fn try_from(bank: &BankNames) -> Result<Self, Self::Error> {
        match bank {
            BankNames::AbnAmro => Ok(Self::Abnamro),
            BankNames::AsnBank => Ok(Self::Asn),
            BankNames::Ing => Ok(Self::Ing),
            BankNames::Knab => Ok(Self::Knab),
            BankNames::Rabobank => Ok(Self::Rabobank),
            BankNames::Regiobank => Ok(Self::Regiobank),
            BankNames::SnsBank => Ok(Self::Sns),
            BankNames::TriodosBank => Ok(Self::Triodos),
            BankNames::VanLanschot => Ok(Self::Vanlanschot),
            BankNames::FrieslandBank => Ok(Self::Friesland),
            _ => Err(errors::ConnectorError::FlowNotSupported {
                flow: bank.to_string(),
                connector: "Worldline".to_string(),
            }
            .into()),
        }
    }
}

fn make_card_request(
    req: &PaymentsAuthorizeData,
    ccard: &hyperswitch_domain_models::payment_method_data::Card,
    card_holder_name: Option<Secret<String>>,
) -> Result<CardPaymentMethod, error_stack::Report<errors::ConnectorError>> {
    let expiry_year = ccard.card_exp_year.peek();
    let secret_value = format!(
        "{}{}",
        ccard.card_exp_month.peek(),
        &expiry_year
            .get(expiry_year.len() - 2..)
            .ok_or(errors::ConnectorError::RequestEncodingFailed)?
    );
    let expiry_date: Secret<String> = Secret::new(secret_value);
    let card = Card {
        card_number: ccard.card_number.clone(),
        cardholder_name: card_holder_name.unwrap_or(Secret::new("".to_string())),
        cvv: ccard.card_cvc.clone(),
        expiry_date,
    };
    #[allow(clippy::as_conversions)]
    let payment_product_id = Gateway::try_from(ccard.get_card_issuer()?)? as u16;
    let card_payment_method_specific_input = CardPaymentMethod {
        card,
        requires_approval: matches!(req.capture_method, Some(CaptureMethod::Manual)),
        payment_product_id,
    };
    Ok(card_payment_method_specific_input)
}

fn make_bank_redirect_request(
    req: &PaymentsAuthorizeRouterData,
    bank_redirect: &BankRedirectData,
) -> Result<RedirectPaymentMethod, error_stack::Report<errors::ConnectorError>> {
    let return_url = req.request.router_return_url.clone();
    let redirection_data = RedirectionData { return_url };
    let (payment_method_specific_data, payment_product_id) = match bank_redirect {
        BankRedirectData::Giropay {
            bank_account_iban, ..
        } => (
            {
                PaymentMethodSpecificData::PaymentProduct816SpecificInput(Box::new(Giropay {
                    bank_account_iban: BankAccountIban {
                        account_holder_name: req.get_billing_full_name()?.to_owned(),
                        iban: bank_account_iban.clone(),
                    },
                }))
            },
            816,
        ),
        BankRedirectData::Ideal { bank_name, .. } => (
            {
                PaymentMethodSpecificData::PaymentProduct809SpecificInput(Box::new(Ideal {
                    issuer_id: bank_name
                        .map(|bank_name| WorldlineBic::try_from(&bank_name))
                        .transpose()?,
                }))
            },
            809,
        ),
        BankRedirectData::BancontactCard { .. }
        | BankRedirectData::Bizum {}
        | BankRedirectData::Blik { .. }
        | BankRedirectData::Eps { .. }
        | BankRedirectData::Interac { .. }
        | BankRedirectData::OnlineBankingCzechRepublic { .. }
        | BankRedirectData::OnlineBankingFinland { .. }
        | BankRedirectData::OnlineBankingPoland { .. }
        | BankRedirectData::OnlineBankingSlovakia { .. }
        | BankRedirectData::OpenBankingUk { .. }
        | BankRedirectData::Przelewy24 { .. }
        | BankRedirectData::Sofort { .. }
        | BankRedirectData::Trustly { .. }
        | BankRedirectData::OnlineBankingFpx { .. }
        | BankRedirectData::OnlineBankingThailand { .. }
        | BankRedirectData::LocalBankRedirect {} => {
            return Err(errors::ConnectorError::NotImplemented(
                utils::get_unimplemented_payment_method_error_message("worldline"),
            )
            .into())
        }
    };
    Ok(RedirectPaymentMethod {
        payment_product_id,
        redirection_data,
        payment_method_specific_data,
    })
}

fn get_address(
    billing: &payments::Address,
) -> Option<(&payments::Address, &payments::AddressDetails)> {
    let address = billing.address.as_ref()?;
    address.country.as_ref()?;
    Some((billing, address))
}

fn build_customer_info(
    billing_address: &payments::Address,
    email: &Option<Email>,
) -> Result<Customer, error_stack::Report<errors::ConnectorError>> {
    let (billing, address) =
        get_address(billing_address).ok_or(errors::ConnectorError::MissingRequiredField {
            field_name: "billing.address.country",
        })?;

    let number_with_country_code = billing.phone.as_ref().and_then(|phone| {
        phone.number.as_ref().and_then(|number| {
            phone
                .country_code
                .as_ref()
                .map(|cc| Secret::new(format!("{}{}", cc, number.peek())))
        })
    });

    Ok(Customer {
        billing_address: BillingAddress {
            ..address.clone().into()
        },
        contact_details: Some(ContactDetails {
            mobile_phone_number: number_with_country_code,
            email_address: email.clone(),
        }),
    })
}

impl From<payments::AddressDetails> for BillingAddress {
    fn from(value: payments::AddressDetails) -> Self {
        Self {
            city: value.city,
            country_code: value.country,
            state: value.state,
            zip: value.zip,
            ..Default::default()
        }
    }
}

impl From<payments::AddressDetails> for Shipping {
    fn from(value: payments::AddressDetails) -> Self {
        Self {
            city: value.city,
            country_code: value.country,
            name: Some(Name {
                first_name: value.first_name,
                surname: value.last_name,
                ..Default::default()
            }),
            state: value.state,
            zip: value.zip,
            ..Default::default()
        }
    }
}

pub struct WorldlineAuthType {
    pub api_key: Secret<String>,
    pub api_secret: Secret<String>,
    pub merchant_account_id: Secret<String>,
}

impl TryFrom<&ConnectorAuthType> for WorldlineAuthType {
    type Error = error_stack::Report<errors::ConnectorError>;
    fn try_from(auth_type: &ConnectorAuthType) -> Result<Self, Self::Error> {
        if let ConnectorAuthType::SignatureKey {
            api_key,
            key1,
            api_secret,
        } = auth_type
        {
            Ok(Self {
                api_key: api_key.to_owned(),
                api_secret: api_secret.to_owned(),
                merchant_account_id: key1.to_owned(),
            })
        } else {
            Err(errors::ConnectorError::FailedToObtainAuthType)?
        }
    }
}

#[derive(Debug, Clone, Default, Deserialize, PartialEq, Serialize)]
#[serde(rename_all = "SCREAMING_SNAKE_CASE")]
pub enum PaymentStatus {
    Captured,
    Paid,
    ChargebackNotification,
    Cancelled,
    Rejected,
    RejectedCapture,
    PendingApproval,
    CaptureRequested,
    #[default]
    Processing,
    Created,
    Redirected,
}

fn get_status(item: (PaymentStatus, CaptureMethod)) -> AttemptStatus {
    let (status, capture_method) = item;
    match status {
        PaymentStatus::Captured | PaymentStatus::Paid | PaymentStatus::ChargebackNotification => {
            AttemptStatus::Charged
        }
        PaymentStatus::Cancelled => AttemptStatus::Voided,
        PaymentStatus::Rejected => AttemptStatus::Failure,
        PaymentStatus::RejectedCapture => AttemptStatus::CaptureFailed,
        PaymentStatus::CaptureRequested => {
            if capture_method == CaptureMethod::Automatic {
                AttemptStatus::Pending
            } else {
                AttemptStatus::CaptureInitiated
            }
        }
        PaymentStatus::PendingApproval => AttemptStatus::Authorized,
        PaymentStatus::Created => AttemptStatus::Started,
        PaymentStatus::Redirected => AttemptStatus::AuthenticationPending,
        _ => AttemptStatus::Pending,
    }
}

/// capture_method is not part of response from connector.
/// This is used to decide payment status while converting connector response to RouterData.
/// To keep this try_from logic generic in case of AUTHORIZE, SYNC and CAPTURE flows capture_method will be set from RouterData request.
#[derive(Default, Debug, Clone, Deserialize, PartialEq, Serialize)]
pub struct Payment {
    pub id: String,
    pub status: PaymentStatus,
    #[serde(skip_deserializing)]
    pub capture_method: CaptureMethod,
}

impl<F, T> TryFrom<ResponseRouterData<F, Payment, T, PaymentsResponseData>>
    for RouterData<F, T, PaymentsResponseData>
{
    type Error = error_stack::Report<errors::ConnectorError>;
    fn try_from(
        item: ResponseRouterData<F, Payment, T, PaymentsResponseData>,
    ) -> Result<Self, Self::Error> {
        Ok(Self {
            status: get_status((item.response.status, item.response.capture_method)),
            response: Ok(PaymentsResponseData::TransactionResponse {
                resource_id: ResponseId::ConnectorTransactionId(item.response.id.clone()),
                redirection_data: None,
                mandate_reference: None,
                connector_metadata: None,
                network_txn_id: None,
                connector_response_reference_id: Some(item.response.id),
                incremental_authorization_allowed: None,
                charge_id: None,
            }),
            ..item.data
        })
    }
}

#[derive(Debug, Deserialize, Serialize)]
#[serde(rename_all = "camelCase")]
pub struct PaymentResponse {
    pub payment: Payment,
    pub merchant_action: Option<MerchantAction>,
}

#[derive(Debug, Deserialize, Serialize)]
#[serde(rename_all = "camelCase")]
pub struct MerchantAction {
    pub redirect_data: RedirectData,
}

#[derive(Debug, Deserialize, Serialize)]
pub struct RedirectData {
    #[serde(rename = "redirectURL")]
    pub redirect_url: Url,
}

impl<F, T> TryFrom<ResponseRouterData<F, PaymentResponse, T, PaymentsResponseData>>
    for RouterData<F, T, PaymentsResponseData>
{
    type Error = error_stack::Report<errors::ConnectorError>;
    fn try_from(
        item: ResponseRouterData<F, PaymentResponse, T, PaymentsResponseData>,
    ) -> Result<Self, Self::Error> {
        let redirection_data = item
            .response
            .merchant_action
            .map(|action| action.redirect_data.redirect_url)
            .map(|redirect_url| RedirectForm::from((redirect_url, Method::Get)));
        Ok(Self {
            status: get_status((
                item.response.payment.status,
                item.response.payment.capture_method,
            )),
            response: Ok(PaymentsResponseData::TransactionResponse {
                resource_id: ResponseId::ConnectorTransactionId(item.response.payment.id.clone()),
                redirection_data,
                mandate_reference: None,
                connector_metadata: None,
                network_txn_id: None,
                connector_response_reference_id: Some(item.response.payment.id),
                incremental_authorization_allowed: None,
                charge_id: None,
            }),
            ..item.data
        })
    }
}
#[derive(Default, Debug, Serialize)]
pub struct ApproveRequest {}

impl TryFrom<&PaymentsCaptureRouterData> for ApproveRequest {
    type Error = error_stack::Report<errors::ConnectorError>;
    fn try_from(_item: &PaymentsCaptureRouterData) -> Result<Self, Self::Error> {
        Ok(Self {})
    }
}

#[derive(Default, Debug, Serialize)]
pub struct WorldlineRefundRequest {
    amount_of_money: AmountOfMoney,
}

impl<F> TryFrom<&RefundsRouterData<F>> for WorldlineRefundRequest {
    type Error = error_stack::Report<errors::ConnectorError>;
    fn try_from(item: &RefundsRouterData<F>) -> Result<Self, Self::Error> {
        Ok(Self {
            amount_of_money: AmountOfMoney {
                amount: item.request.refund_amount,
                currency_code: item.request.currency.to_string(),
            },
        })
    }
}

#[allow(dead_code)]
#[derive(Debug, Default, Deserialize, Clone, Serialize)]
#[serde(rename_all = "UPPERCASE")]
pub enum RefundStatus {
    Cancelled,
    Rejected,
    Refunded,
    #[default]
    Processing,
}

impl From<RefundStatus> for common_enums::enums::RefundStatus {
    fn from(item: RefundStatus) -> Self {
        match item {
            RefundStatus::Refunded => Self::Success,
            RefundStatus::Cancelled | RefundStatus::Rejected => Self::Failure,
            RefundStatus::Processing => Self::Pending,
        }
    }
}

#[derive(Default, Debug, Clone, Deserialize, Serialize)]
pub struct RefundResponse {
    id: String,
    status: RefundStatus,
}

impl TryFrom<RefundsResponseRouterData<Execute, RefundResponse>> for RefundsRouterData<Execute> {
    type Error = error_stack::Report<errors::ConnectorError>;
    fn try_from(
        item: RefundsResponseRouterData<Execute, RefundResponse>,
    ) -> Result<Self, Self::Error> {
        let refund_status = common_enums::enums::RefundStatus::from(item.response.status);
        Ok(Self {
            response: Ok(RefundsResponseData {
                connector_refund_id: item.response.id.clone(),
                refund_status,
            }),
            ..item.data
        })
    }
}

impl TryFrom<RefundsResponseRouterData<RSync, RefundResponse>> for RefundsRouterData<RSync> {
    type Error = error_stack::Report<errors::ConnectorError>;
    fn try_from(
        item: RefundsResponseRouterData<RSync, RefundResponse>,
    ) -> Result<Self, Self::Error> {
        let refund_status = common_enums::enums::RefundStatus::from(item.response.status);
        Ok(Self {
            response: Ok(RefundsResponseData {
                connector_refund_id: item.response.id.clone(),
                refund_status,
            }),
            ..item.data
        })
    }
}

#[derive(Default, Debug, Deserialize, PartialEq, Serialize)]
#[serde(rename_all = "camelCase")]
pub struct Error {
    pub code: Option<String>,
    pub property_name: Option<String>,
    pub message: Option<String>,
}

#[derive(Default, Debug, Deserialize, PartialEq, Serialize)]
#[serde(rename_all = "camelCase")]
pub struct ErrorResponse {
    pub error_id: Option<String>,
    pub errors: Vec<Error>,
}

#[derive(Debug, Deserialize)]
#[serde(rename_all = "camelCase")]
pub struct WebhookBody {
    pub api_version: Option<String>,
    pub id: String,
    pub created: String,
    pub merchant_id: common_utils::id_type::MerchantId,
    #[serde(rename = "type")]
    pub event_type: WebhookEvent,
    pub payment: Option<serde_json::Value>,
    pub refund: Option<serde_json::Value>,
    pub payout: Option<serde_json::Value>,
    pub token: Option<serde_json::Value>,
}

#[derive(Debug, Deserialize)]
pub enum WebhookEvent {
    #[serde(rename = "payment.rejected")]
    Rejected,
    #[serde(rename = "payment.rejected_capture")]
    RejectedCapture,
    #[serde(rename = "payment.paid")]
    Paid,
    #[serde(other)]
    Unknown,
}<|MERGE_RESOLUTION|>--- conflicted
+++ resolved
@@ -218,41 +218,6 @@
             &RouterData<Authorize, PaymentsAuthorizeData, PaymentsResponseData>,
         >,
     ) -> Result<Self, Self::Error> {
-<<<<<<< HEAD
-        let payment_data = match &item.router_data.request.payment_method_data {
-            PaymentMethodData::Card(card) => {
-                let card_holder_name = item.router_data.get_optional_billing_full_name();
-                WorldlinePaymentMethod::CardPaymentMethodSpecificInput(Box::new(make_card_request(
-                    &item.router_data.request,
-                    card,
-                    card_holder_name,
-                )?))
-            }
-            PaymentMethodData::BankRedirect(bank_redirect) => {
-                WorldlinePaymentMethod::RedirectPaymentMethodSpecificInput(Box::new(
-                    make_bank_redirect_request(item.router_data, bank_redirect)?,
-                ))
-            }
-            PaymentMethodData::CardRedirect(_)
-            | PaymentMethodData::Wallet(_)
-            | PaymentMethodData::PayLater(_)
-            | PaymentMethodData::BankDebit(_)
-            | PaymentMethodData::BankTransfer(_)
-            | PaymentMethodData::Crypto(_)
-            | PaymentMethodData::MandatePayment
-            | PaymentMethodData::Reward
-            | PaymentMethodData::RealTimePayment(_)
-            | PaymentMethodData::MobilePayment(_)
-            | PaymentMethodData::Upi(_)
-            | PaymentMethodData::Voucher(_)
-            | PaymentMethodData::GiftCard(_)
-            | PaymentMethodData::OpenBanking(_)
-            | PaymentMethodData::CardToken(_)
-            | PaymentMethodData::NetworkToken(_) => Err(errors::ConnectorError::NotImplemented(
-                utils::get_unimplemented_payment_method_error_message("worldline"),
-            ))?,
-        };
-=======
         let payment_data =
             match &item.router_data.request.payment_method_data {
                 PaymentMethodData::Card(card) => {
@@ -275,6 +240,7 @@
                 | PaymentMethodData::MandatePayment
                 | PaymentMethodData::Reward
                 | PaymentMethodData::RealTimePayment(_)
+                | PaymentMethodData::MobilePayment(_)
                 | PaymentMethodData::Upi(_)
                 | PaymentMethodData::Voucher(_)
                 | PaymentMethodData::GiftCard(_)
@@ -287,7 +253,6 @@
                     ))?
                 }
             };
->>>>>>> 19a8474d
 
         let billing_address = item.router_data.get_billing()?;
 
