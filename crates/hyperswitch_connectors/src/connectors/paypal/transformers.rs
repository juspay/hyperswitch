#[cfg(feature = "payouts")]
use api_models::payouts::{PayoutMethodData, Wallet as WalletPayout};
use api_models::{enums, webhooks::IncomingWebhookEvent};
use base64::Engine;
use common_enums::enums as storage_enums;
#[cfg(feature = "payouts")]
use common_utils::pii::Email;
use common_utils::{consts, errors::CustomResult, request::Method, types::StringMajorUnit};
use error_stack::ResultExt;
use hyperswitch_domain_models::{
    payment_method_data::{
        BankDebitData, BankRedirectData, BankTransferData, CardRedirectData, GiftCardData,
        PayLaterData, PaymentMethodData, VoucherData, WalletData,
    },
    router_data::{AccessToken, ConnectorAuthType, RouterData},
    router_flow_types::{
        payments::{Authorize, PostSessionTokens},
        refunds::{Execute, RSync},
        VerifyWebhookSource,
    },
    router_request_types::{
        CompleteAuthorizeData, PaymentsAuthorizeData, PaymentsIncrementalAuthorizationData,
        PaymentsPostSessionTokensData, PaymentsSyncData, ResponseId,
        VerifyWebhookSourceRequestData,
    },
    router_response_types::{
        MandateReference, PaymentsResponseData, RedirectForm, RefundsResponseData,
        VerifyWebhookSourceResponseData, VerifyWebhookStatus,
    },
    types::{
        PaymentsAuthorizeRouterData, PaymentsCaptureRouterData,
        PaymentsIncrementalAuthorizationRouterData, PaymentsPostSessionTokensRouterData,
        RefreshTokenRouterData, RefundsRouterData, SdkSessionUpdateRouterData,
        SetupMandateRouterData, VerifyWebhookSourceRouterData,
    },
};
#[cfg(feature = "payouts")]
use hyperswitch_domain_models::{
    router_flow_types::PoFulfill, router_response_types::PayoutsResponseData,
    types::PayoutsRouterData,
};
use hyperswitch_interfaces::errors;
use masking::{ExposeInterface, Secret};
use serde::{Deserialize, Serialize};
use time::PrimitiveDateTime;
use url::Url;
use utils::ForeignTryFrom;

#[cfg(feature = "payouts")]
use crate::{constants, types::PayoutsResponseRouterData};
use crate::{
    types::{PaymentsCaptureResponseRouterData, RefundsResponseRouterData, ResponseRouterData},
    utils::{
        self, missing_field_err, to_connector_meta, AccessTokenRequestInfo, AddressDetailsData,
        CardData, PaymentsAuthorizeRequestData, PaymentsPostSessionTokensRequestData,
        RouterData as OtherRouterData,
    },
};

trait GetRequestIncrementalAuthorization {
    fn get_request_incremental_authorization(&self) -> Option<bool>;
}

impl GetRequestIncrementalAuthorization for PaymentsAuthorizeData {
    fn get_request_incremental_authorization(&self) -> Option<bool> {
        Some(self.request_incremental_authorization)
    }
}

impl GetRequestIncrementalAuthorization for CompleteAuthorizeData {
    fn get_request_incremental_authorization(&self) -> Option<bool> {
        None
    }
}

impl GetRequestIncrementalAuthorization for PaymentsSyncData {
    fn get_request_incremental_authorization(&self) -> Option<bool> {
        None
    }
}

#[derive(Debug, Serialize)]
pub struct PaypalRouterData<T> {
    pub amount: StringMajorUnit,
    pub shipping_cost: Option<StringMajorUnit>,
    pub order_tax_amount: Option<StringMajorUnit>,
    pub order_amount: Option<StringMajorUnit>,
    pub router_data: T,
}

impl<T>
    TryFrom<(
        StringMajorUnit,
        Option<StringMajorUnit>,
        Option<StringMajorUnit>,
        Option<StringMajorUnit>,
        T,
    )> for PaypalRouterData<T>
{
    type Error = error_stack::Report<errors::ConnectorError>;
    fn try_from(
        (amount, shipping_cost, order_tax_amount, order_amount, item): (
            StringMajorUnit,
            Option<StringMajorUnit>,
            Option<StringMajorUnit>,
            Option<StringMajorUnit>,
            T,
        ),
    ) -> Result<Self, Self::Error> {
        Ok(Self {
            amount,
            shipping_cost,
            order_tax_amount,
            order_amount,
            router_data: item,
        })
    }
}

mod webhook_headers {
    pub const PAYPAL_TRANSMISSION_ID: &str = "paypal-transmission-id";
    pub const PAYPAL_TRANSMISSION_TIME: &str = "paypal-transmission-time";
    pub const PAYPAL_TRANSMISSION_SIG: &str = "paypal-transmission-sig";
    pub const PAYPAL_CERT_URL: &str = "paypal-cert-url";
    pub const PAYPAL_AUTH_ALGO: &str = "paypal-auth-algo";
}
pub mod auth_headers {
    pub const PAYPAL_PARTNER_ATTRIBUTION_ID: &str = "PayPal-Partner-Attribution-Id";
    pub const PREFER: &str = "Prefer";
    pub const PAYPAL_REQUEST_ID: &str = "PayPal-Request-Id";
    pub const PAYPAL_AUTH_ASSERTION: &str = "PayPal-Auth-Assertion";
}

const ORDER_QUANTITY: u16 = 1;

#[derive(Debug, Clone, Serialize, Deserialize, Eq, PartialEq)]
#[serde(rename_all = "UPPERCASE")]
pub enum PaypalPaymentIntent {
    Capture,
    Authorize,
    Authenticate,
}

#[derive(Default, Debug, Clone, Serialize, Eq, PartialEq, Deserialize)]
pub struct OrderAmount {
    pub currency_code: storage_enums::Currency,
    pub value: StringMajorUnit,
}

#[derive(Default, Debug, Serialize, Deserialize, Eq, PartialEq)]
pub struct OrderRequestAmount {
    pub currency_code: storage_enums::Currency,
    pub value: StringMajorUnit,
    pub breakdown: AmountBreakdown,
}

impl From<&PaypalRouterData<&PaymentsAuthorizeRouterData>> for OrderRequestAmount {
    fn from(item: &PaypalRouterData<&PaymentsAuthorizeRouterData>) -> Self {
        Self {
            currency_code: item.router_data.request.currency,
            value: item.amount.clone(),
            breakdown: AmountBreakdown {
                item_total: OrderAmount {
                    currency_code: item.router_data.request.currency,
                    value: item.amount.clone(),
                },
                tax_total: None,
                shipping: Some(OrderAmount {
                    currency_code: item.router_data.request.currency,
                    value: item
                        .shipping_cost
                        .clone()
                        .unwrap_or(StringMajorUnit::zero()),
                }),
            },
        }
    }
}

impl TryFrom<&PaypalRouterData<&PaymentsPostSessionTokensRouterData>> for OrderRequestAmount {
    type Error = error_stack::Report<errors::ConnectorError>;
    fn try_from(
        item: &PaypalRouterData<&PaymentsPostSessionTokensRouterData>,
    ) -> Result<Self, Self::Error> {
        Ok(Self {
            currency_code: item.router_data.request.currency,
            value: item.amount.clone(),
            breakdown: AmountBreakdown {
                item_total: OrderAmount {
                    currency_code: item.router_data.request.currency,
                    value: item.order_amount.clone().ok_or(
                        errors::ConnectorError::MissingRequiredField {
                            field_name: "order_amount",
                        },
                    )?,
                },
                tax_total: None,
                shipping: Some(OrderAmount {
                    currency_code: item.router_data.request.currency,
                    value: item
                        .shipping_cost
                        .clone()
                        .unwrap_or(StringMajorUnit::zero()),
                }),
            },
        })
    }
}

impl TryFrom<&PaypalRouterData<&SdkSessionUpdateRouterData>> for OrderRequestAmount {
    type Error = error_stack::Report<errors::ConnectorError>;
    fn try_from(item: &PaypalRouterData<&SdkSessionUpdateRouterData>) -> Result<Self, Self::Error> {
        Ok(Self {
            currency_code: item.router_data.request.currency,
            value: item.amount.clone(),
            breakdown: AmountBreakdown {
                item_total: OrderAmount {
                    currency_code: item.router_data.request.currency,
                    value: item.order_amount.clone().ok_or(
                        errors::ConnectorError::MissingRequiredField {
                            field_name: "order_amount",
                        },
                    )?,
                },
                tax_total: Some(OrderAmount {
                    currency_code: item.router_data.request.currency,
                    value: item.order_tax_amount.clone().ok_or(
                        errors::ConnectorError::MissingRequiredField {
                            field_name: "order_tax_amount",
                        },
                    )?,
                }),
                shipping: Some(OrderAmount {
                    currency_code: item.router_data.request.currency,
                    value: item
                        .shipping_cost
                        .clone()
                        .unwrap_or(StringMajorUnit::zero()),
                }),
            },
        })
    }
}

#[derive(Default, Debug, Serialize, Deserialize, Eq, PartialEq)]
pub struct AmountBreakdown {
    item_total: OrderAmount,
    tax_total: Option<OrderAmount>,
    shipping: Option<OrderAmount>,
}

#[derive(Default, Debug, Serialize, Eq, PartialEq)]
pub struct PurchaseUnitRequest {
    reference_id: Option<String>, //reference for an item in purchase_units
    invoice_id: Option<String>, //The API caller-provided external invoice number for this order. Appears in both the payer's transaction history and the emails that the payer receives.
    custom_id: Option<String>,  //Used to reconcile client transactions with PayPal transactions.
    amount: OrderRequestAmount,
    #[serde(skip_serializing_if = "Option::is_none")]
    payee: Option<Payee>,
    shipping: Option<ShippingAddress>,
    items: Vec<ItemDetails>,
}

#[derive(Default, Debug, Deserialize, Serialize, Eq, PartialEq)]
pub struct Payee {
    merchant_id: Secret<String>,
}

#[derive(Default, Debug, Serialize, Eq, PartialEq)]
pub struct ItemDetails {
    name: String,
    quantity: u16,
    unit_amount: OrderAmount,
    tax: Option<OrderAmount>,
}

impl From<&PaypalRouterData<&PaymentsAuthorizeRouterData>> for ItemDetails {
    fn from(item: &PaypalRouterData<&PaymentsAuthorizeRouterData>) -> Self {
        Self {
            name: format!(
                "Payment for invoice {}",
                item.router_data.connector_request_reference_id
            ),
            quantity: ORDER_QUANTITY,
            unit_amount: OrderAmount {
                currency_code: item.router_data.request.currency,
                value: item.amount.clone(),
            },
            tax: None,
        }
    }
}

impl TryFrom<&PaypalRouterData<&PaymentsPostSessionTokensRouterData>> for ItemDetails {
    type Error = error_stack::Report<errors::ConnectorError>;
    fn try_from(
        item: &PaypalRouterData<&PaymentsPostSessionTokensRouterData>,
    ) -> Result<Self, Self::Error> {
        Ok(Self {
            name: format!(
                "Payment for invoice {}",
                item.router_data.connector_request_reference_id
            ),
            quantity: ORDER_QUANTITY,
            unit_amount: OrderAmount {
                currency_code: item.router_data.request.currency,
                value: item.order_amount.clone().ok_or(
                    errors::ConnectorError::MissingRequiredField {
                        field_name: "order_amount",
                    },
                )?,
            },
            tax: None,
        })
    }
}

impl TryFrom<&PaypalRouterData<&SdkSessionUpdateRouterData>> for ItemDetails {
    type Error = error_stack::Report<errors::ConnectorError>;
    fn try_from(item: &PaypalRouterData<&SdkSessionUpdateRouterData>) -> Result<Self, Self::Error> {
        Ok(Self {
            name: format!(
                "Payment for invoice {}",
                item.router_data.connector_request_reference_id
            ),
            quantity: ORDER_QUANTITY,
            unit_amount: OrderAmount {
                currency_code: item.router_data.request.currency,
                value: item.order_amount.clone().ok_or(
                    errors::ConnectorError::MissingRequiredField {
                        field_name: "order_amount",
                    },
                )?,
            },
            tax: Some(OrderAmount {
                currency_code: item.router_data.request.currency,
                value: item.order_tax_amount.clone().ok_or(
                    errors::ConnectorError::MissingRequiredField {
                        field_name: "order_tax_amount",
                    },
                )?,
            }),
        })
    }
}

#[derive(Default, Debug, Serialize, Eq, PartialEq, Deserialize)]
pub struct Address {
    address_line_1: Option<Secret<String>>,
    postal_code: Option<Secret<String>>,
    country_code: enums::CountryAlpha2,
    admin_area_2: Option<String>,
}

#[derive(Default, Debug, Serialize, Eq, PartialEq)]
pub struct ShippingAddress {
    address: Option<Address>,
    name: Option<ShippingName>,
}

impl From<&PaypalRouterData<&PaymentsAuthorizeRouterData>> for ShippingAddress {
    fn from(item: &PaypalRouterData<&PaymentsAuthorizeRouterData>) -> Self {
        Self {
            address: get_address_info(item.router_data.get_optional_shipping()),
            name: Some(ShippingName {
                full_name: item
                    .router_data
                    .get_optional_shipping()
                    .and_then(|inner_data| inner_data.address.as_ref())
                    .and_then(|inner_data| inner_data.first_name.clone()),
            }),
        }
    }
}

impl From<&PaypalRouterData<&PaymentsPostSessionTokensRouterData>> for ShippingAddress {
    fn from(item: &PaypalRouterData<&PaymentsPostSessionTokensRouterData>) -> Self {
        Self {
            address: get_address_info(item.router_data.get_optional_shipping()),
            name: Some(ShippingName {
                full_name: item
                    .router_data
                    .get_optional_shipping()
                    .and_then(|inner_data| inner_data.address.as_ref())
                    .and_then(|inner_data| inner_data.first_name.clone()),
            }),
        }
    }
}

#[derive(Debug, Serialize, PartialEq, Eq)]
pub struct PaypalUpdateOrderRequest(Vec<Operation>);

impl PaypalUpdateOrderRequest {
    pub fn get_inner_value(self) -> Vec<Operation> {
        self.0
    }
}

#[derive(Debug, Serialize, PartialEq, Eq)]
pub struct Operation {
    pub op: PaypalOperationType,
    pub path: String,
    pub value: Value,
}

#[derive(Debug, Serialize, PartialEq, Eq, Clone)]
#[serde(rename_all = "lowercase")]
pub enum PaypalOperationType {
    Add,
    Remove,
    Replace,
    Move,
    Copy,
    Test,
}

#[derive(Debug, Serialize, PartialEq, Eq)]
#[serde(untagged)]
pub enum Value {
    Amount(OrderRequestAmount),
    Items(Vec<ItemDetails>),
}

#[derive(Default, Debug, Serialize, Eq, PartialEq)]
pub struct ShippingName {
    full_name: Option<Secret<String>>,
}

#[derive(Debug, Serialize)]
pub struct CardRequestStruct {
    billing_address: Option<Address>,
    expiry: Option<Secret<String>>,
    name: Option<Secret<String>>,
    number: Option<cards::CardNumber>,
    security_code: Option<Secret<String>>,
    attributes: Option<CardRequestAttributes>,
}

#[derive(Debug, Serialize, Deserialize)]
pub struct VaultStruct {
    vault_id: Secret<String>,
}

#[derive(Debug, Serialize)]
#[serde(untagged)]
pub enum CardRequest {
    CardRequestStruct(CardRequestStruct),
    CardVaultStruct(VaultStruct),
}
#[derive(Debug, Serialize)]
pub struct CardRequestAttributes {
    vault: Option<PaypalVault>,
    verification: Option<ThreeDsMethod>,
}

#[derive(Debug, Serialize)]
pub struct ThreeDsMethod {
    method: ThreeDsType,
}

#[derive(Debug, Serialize)]
#[serde(rename_all = "SCREAMING_SNAKE_CASE")]
pub enum ThreeDsType {
    ScaAlways,
}

#[derive(Debug, Serialize)]
pub struct RedirectRequest {
    name: Secret<String>,
    country_code: enums::CountryAlpha2,
    experience_context: ContextStruct,
}

#[derive(Debug, Serialize, Deserialize)]
pub struct ContextStruct {
    return_url: Option<String>,
    cancel_url: Option<String>,
    user_action: Option<UserAction>,
    shipping_preference: ShippingPreference,
}

#[derive(Debug, Serialize, Deserialize)]
pub enum UserAction {
    #[serde(rename = "PAY_NOW")]
    PayNow,
}

#[derive(Debug, Serialize, Deserialize)]
pub enum ShippingPreference {
    #[serde(rename = "SET_PROVIDED_ADDRESS")]
    SetProvidedAddress,
    #[serde(rename = "GET_FROM_FILE")]
    GetFromFile,
}

#[derive(Debug, Serialize)]
#[serde(untagged)]
pub enum PaypalRedirectionRequest {
    PaypalRedirectionStruct(PaypalRedirectionStruct),
    PaypalVaultStruct(VaultStruct),
}

#[derive(Debug, Serialize)]
pub struct PaypalRedirectionStruct {
    experience_context: ContextStruct,
    attributes: Option<Attributes>,
}
#[derive(Debug, Serialize, Deserialize, Clone)]
pub struct Attributes {
    vault: PaypalVault,
}

#[derive(Debug, Serialize, Deserialize, Clone)]
pub struct PaypalRedirectionResponse {
    attributes: Option<AttributeResponse>,
}

#[derive(Debug, Serialize, Deserialize, Clone)]
pub struct EpsRedirectionResponse {
    name: Option<Secret<String>>,
    country_code: Option<enums::CountryAlpha2>,
    bic: Option<Secret<String>>,
}

#[derive(Debug, Serialize, Deserialize, Clone)]
pub struct IdealRedirectionResponse {
    name: Option<Secret<String>>,
    country_code: Option<enums::CountryAlpha2>,
    bic: Option<Secret<String>>,
    iban_last_chars: Option<Secret<String>>,
}

#[derive(Debug, Serialize, Deserialize, Clone)]
pub struct AttributeResponse {
    vault: PaypalVaultResponse,
}
#[derive(Debug, Serialize, Deserialize, Clone)]
pub struct PaypalVault {
    store_in_vault: StoreInVault,
    usage_type: UsageType,
}
#[derive(Debug, Serialize, Deserialize, Clone)]
pub struct PaypalVaultResponse {
    id: String,
    status: String,
    customer: CustomerId,
}
#[derive(Debug, Serialize, Deserialize, Clone)]
pub struct CustomerId {
    id: String,
}
#[derive(Debug, Serialize, Deserialize, Clone)]
#[serde(rename_all = "SCREAMING_SNAKE_CASE")]
pub enum StoreInVault {
    OnSuccess,
}
#[derive(Debug, Serialize, Deserialize, Clone)]
#[serde(rename_all = "SCREAMING_SNAKE_CASE")]
pub enum UsageType {
    Merchant,
}

#[derive(Debug, Serialize)]
#[serde(rename_all = "lowercase")]
pub enum PaymentSourceItem {
    Card(CardRequest),
    Paypal(PaypalRedirectionRequest),
    IDeal(RedirectRequest),
    Eps(RedirectRequest),
    Giropay(RedirectRequest),
    Sofort(RedirectRequest),
}
#[derive(Debug, Serialize, Deserialize, Clone)]
pub struct CardVaultResponse {
    attributes: Option<AttributeResponse>,
}
#[derive(Debug, Serialize, Deserialize, Clone)]
#[serde(rename_all = "lowercase")]
pub enum PaymentSourceItemResponse {
    Card(CardVaultResponse),
    Paypal(PaypalRedirectionResponse),
    Eps(EpsRedirectionResponse),
    Ideal(IdealRedirectionResponse),
}

#[derive(Debug, Serialize)]
pub struct PaypalPaymentsRequest {
    intent: PaypalPaymentIntent,
    purchase_units: Vec<PurchaseUnitRequest>,
    payment_source: Option<PaymentSourceItem>,
}

#[derive(Debug, Serialize)]
pub struct PaypalZeroMandateRequest {
    payment_source: ZeroMandateSourceItem,
}

#[derive(Debug, Deserialize, Serialize)]
#[serde(rename_all = "lowercase")]
pub enum ZeroMandateSourceItem {
    Card(CardMandateRequest),
    Paypal(PaypalMandateStruct),
}

#[derive(Debug, Serialize, Deserialize)]
pub struct PaypalMandateStruct {
    experience_context: Option<ContextStruct>,
    usage_type: UsageType,
}

#[derive(Debug, Deserialize, Serialize)]
pub struct CardMandateRequest {
    billing_address: Option<Address>,
    expiry: Option<Secret<String>>,
    name: Option<Secret<String>>,
    number: Option<cards::CardNumber>,
}

#[derive(Debug, Deserialize, Serialize)]
pub struct PaypalSetupMandatesResponse {
    id: String,
    customer: Customer,
    payment_source: ZeroMandateSourceItem,
    links: Vec<PaypalLinks>,
}

#[derive(Debug, Serialize, Deserialize)]
pub struct Customer {
    id: String,
}

impl<F, T> TryFrom<ResponseRouterData<F, PaypalSetupMandatesResponse, T, PaymentsResponseData>>
    for RouterData<F, T, PaymentsResponseData>
{
    type Error = error_stack::Report<errors::ConnectorError>;
    fn try_from(
        item: ResponseRouterData<F, PaypalSetupMandatesResponse, T, PaymentsResponseData>,
    ) -> Result<Self, Self::Error> {
        let info_response = item.response;

        let mandate_reference = Some(MandateReference {
            connector_mandate_id: Some(info_response.id.clone()),
            payment_method_id: None,
            mandate_metadata: None,
            connector_mandate_request_reference_id: None,
        });
        // https://developer.paypal.com/docs/api/payment-tokens/v3/#payment-tokens_create
        // If 201 status code, then order is captured, other status codes are handled by the error handler
        let status = if item.http_code == 201 {
            enums::AttemptStatus::Charged
        } else {
            enums::AttemptStatus::Failure
        };
        Ok(Self {
            status,
            response: Ok(PaymentsResponseData::TransactionResponse {
                resource_id: ResponseId::ConnectorTransactionId(info_response.id.clone()),
                redirection_data: Box::new(None),
                mandate_reference: Box::new(mandate_reference),
                connector_metadata: None,
                network_txn_id: None,
                connector_response_reference_id: Some(info_response.id.clone()),
                incremental_authorization_allowed: None,
                charges: None,
            }),
            ..item.data
        })
    }
}
impl TryFrom<&SetupMandateRouterData> for PaypalZeroMandateRequest {
    type Error = error_stack::Report<errors::ConnectorError>;
    fn try_from(item: &SetupMandateRouterData) -> Result<Self, Self::Error> {
        let payment_source = match item.request.payment_method_data.clone() {
            PaymentMethodData::Card(ccard) => ZeroMandateSourceItem::Card(CardMandateRequest {
                billing_address: get_address_info(item.get_optional_billing()),
                expiry: Some(ccard.get_expiry_date_as_yyyymm("-")),
                name: item.get_optional_billing_full_name(),
                number: Some(ccard.card_number),
            }),

            PaymentMethodData::Wallet(_)
            | PaymentMethodData::CardRedirect(_)
            | PaymentMethodData::PayLater(_)
            | PaymentMethodData::BankRedirect(_)
            | PaymentMethodData::BankDebit(_)
            | PaymentMethodData::BankTransfer(_)
            | PaymentMethodData::Crypto(_)
            | PaymentMethodData::MandatePayment
            | PaymentMethodData::Reward
            | PaymentMethodData::RealTimePayment(_)
            | PaymentMethodData::Upi(_)
            | PaymentMethodData::Voucher(_)
            | PaymentMethodData::GiftCard(_)
            | PaymentMethodData::CardToken(_)
            | PaymentMethodData::CardDetailsForNetworkTransactionId(_)
            | PaymentMethodData::NetworkToken(_)
            | PaymentMethodData::OpenBanking(_)
            | PaymentMethodData::MobilePayment(_) => Err(errors::ConnectorError::NotImplemented(
                utils::get_unimplemented_payment_method_error_message("Paypal"),
            ))?,
        };

        Ok(Self { payment_source })
    }
}

fn get_address_info(
    payment_address: Option<&hyperswitch_domain_models::address::Address>,
) -> Option<Address> {
    let address = payment_address.and_then(|payment_address| payment_address.address.as_ref());
    match address {
        Some(address) => address.get_optional_country().map(|country| Address {
            country_code: country.to_owned(),
            address_line_1: address.line1.clone(),
            postal_code: address.zip.clone(),
            admin_area_2: address.city.clone(),
        }),
        None => None,
    }
}
fn get_payment_source(
    item: &PaymentsAuthorizeRouterData,
    bank_redirection_data: &BankRedirectData,
) -> Result<PaymentSourceItem, error_stack::Report<errors::ConnectorError>> {
    match bank_redirection_data {
        BankRedirectData::Eps { bank_name: _, .. } => Ok(PaymentSourceItem::Eps(RedirectRequest {
            name: item.get_billing_full_name()?,
            country_code: item.get_billing_country()?,
            experience_context: ContextStruct {
                return_url: item.request.complete_authorize_url.clone(),
                cancel_url: item.request.complete_authorize_url.clone(),
                shipping_preference: if item.get_optional_shipping_country().is_some() {
                    ShippingPreference::SetProvidedAddress
                } else {
                    ShippingPreference::GetFromFile
                },
                user_action: Some(UserAction::PayNow),
            },
        })),
        BankRedirectData::Giropay { .. } => Ok(PaymentSourceItem::Giropay(RedirectRequest {
            name: item.get_billing_full_name()?,
            country_code: item.get_billing_country()?,
            experience_context: ContextStruct {
                return_url: item.request.complete_authorize_url.clone(),
                cancel_url: item.request.complete_authorize_url.clone(),
                shipping_preference: if item.get_optional_shipping_country().is_some() {
                    ShippingPreference::SetProvidedAddress
                } else {
                    ShippingPreference::GetFromFile
                },
                user_action: Some(UserAction::PayNow),
            },
        })),
        BankRedirectData::Ideal { bank_name: _, .. } => {
            Ok(PaymentSourceItem::IDeal(RedirectRequest {
                name: item.get_billing_full_name()?,
                country_code: item.get_billing_country()?,
                experience_context: ContextStruct {
                    return_url: item.request.complete_authorize_url.clone(),
                    cancel_url: item.request.complete_authorize_url.clone(),
                    shipping_preference: if item.get_optional_shipping_country().is_some() {
                        ShippingPreference::SetProvidedAddress
                    } else {
                        ShippingPreference::GetFromFile
                    },
                    user_action: Some(UserAction::PayNow),
                },
            }))
        }
        BankRedirectData::Sofort {
            preferred_language: _,
            ..
        } => Ok(PaymentSourceItem::Sofort(RedirectRequest {
            name: item.get_billing_full_name()?,
            country_code: item.get_billing_country()?,
            experience_context: ContextStruct {
                return_url: item.request.complete_authorize_url.clone(),
                cancel_url: item.request.complete_authorize_url.clone(),
                shipping_preference: if item.get_optional_shipping_country().is_some() {
                    ShippingPreference::SetProvidedAddress
                } else {
                    ShippingPreference::GetFromFile
                },
                user_action: Some(UserAction::PayNow),
            },
        })),
        BankRedirectData::BancontactCard { .. }
        | BankRedirectData::Blik { .. }
        | BankRedirectData::Przelewy24 { .. } => Err(errors::ConnectorError::NotImplemented(
            utils::get_unimplemented_payment_method_error_message("Paypal"),
        )
        .into()),
        BankRedirectData::Bizum {}
        | BankRedirectData::Eft { .. }
        | BankRedirectData::Interac { .. }
        | BankRedirectData::OnlineBankingCzechRepublic { .. }
        | BankRedirectData::OnlineBankingFinland { .. }
        | BankRedirectData::OnlineBankingPoland { .. }
        | BankRedirectData::OnlineBankingSlovakia { .. }
        | BankRedirectData::OpenBankingUk { .. }
        | BankRedirectData::Trustly { .. }
        | BankRedirectData::OnlineBankingFpx { .. }
        | BankRedirectData::OnlineBankingThailand { .. }
        | BankRedirectData::LocalBankRedirect {} => Err(errors::ConnectorError::NotImplemented(
            utils::get_unimplemented_payment_method_error_message("Paypal"),
        ))?,
    }
}

fn get_payee(auth_type: &PaypalAuthType) -> Option<Payee> {
    auth_type
        .get_credentials()
        .ok()
        .and_then(|credentials| credentials.get_payer_id())
        .map(|payer_id| Payee {
            merchant_id: payer_id,
        })
}

impl TryFrom<&PaypalRouterData<&PaymentsPostSessionTokensRouterData>> for PaypalPaymentsRequest {
    type Error = error_stack::Report<errors::ConnectorError>;
    fn try_from(
        item: &PaypalRouterData<&PaymentsPostSessionTokensRouterData>,
    ) -> Result<Self, Self::Error> {
        let intent = if item.router_data.request.is_auto_capture()? {
            PaypalPaymentIntent::Capture
        } else {
            PaypalPaymentIntent::Authorize
        };
        let paypal_auth: PaypalAuthType =
            PaypalAuthType::try_from(&item.router_data.connector_auth_type)?;
        let payee = get_payee(&paypal_auth);

        let amount = OrderRequestAmount::try_from(item)?;
        let connector_request_reference_id =
            item.router_data.connector_request_reference_id.clone();

        let shipping_address = ShippingAddress::from(item);
        let item_details = vec![ItemDetails::try_from(item)?];

        let purchase_units = vec![PurchaseUnitRequest {
            reference_id: Some(connector_request_reference_id.clone()),
            custom_id: item.router_data.request.merchant_order_reference_id.clone(),
            invoice_id: Some(connector_request_reference_id),
            amount,
            payee,
            shipping: Some(shipping_address),
            items: item_details,
        }];
        let payment_source = Some(PaymentSourceItem::Paypal(
            PaypalRedirectionRequest::PaypalRedirectionStruct(PaypalRedirectionStruct {
                experience_context: ContextStruct {
                    return_url: item.router_data.request.router_return_url.clone(),
                    cancel_url: item.router_data.request.router_return_url.clone(),
                    shipping_preference: ShippingPreference::GetFromFile,
                    user_action: Some(UserAction::PayNow),
                },
                attributes: match item.router_data.request.setup_future_usage {
                    Some(setup_future_usage) => match setup_future_usage {
                        enums::FutureUsage::OffSession => Some(Attributes {
                            vault: PaypalVault {
                                store_in_vault: StoreInVault::OnSuccess,
                                usage_type: UsageType::Merchant,
                            },
                        }),
                        enums::FutureUsage::OnSession => None,
                    },
                    None => None,
                },
            }),
        ));

        Ok(Self {
            intent,
            purchase_units,
            payment_source,
        })
    }
}

impl TryFrom<&PaypalRouterData<&SdkSessionUpdateRouterData>> for PaypalUpdateOrderRequest {
    type Error = error_stack::Report<errors::ConnectorError>;

    fn try_from(item: &PaypalRouterData<&SdkSessionUpdateRouterData>) -> Result<Self, Self::Error> {
        let op = PaypalOperationType::Replace;

        // Create separate paths for amount and items
        let reference_id = &item.router_data.connector_request_reference_id;

        let amount_path = format!("/purchase_units/@reference_id=='{reference_id}'/amount");
        let items_path = format!("/purchase_units/@reference_id=='{reference_id}'/items");

        let amount_value = Value::Amount(OrderRequestAmount::try_from(item)?);

        let items_value = Value::Items(vec![ItemDetails::try_from(item)?]);

        Ok(Self(vec![
            Operation {
                op: op.clone(),
                path: amount_path,
                value: amount_value,
            },
            Operation {
                op,
                path: items_path,
                value: items_value,
            },
        ]))
    }
}

impl TryFrom<&PaypalRouterData<&PaymentsAuthorizeRouterData>> for PaypalPaymentsRequest {
    type Error = error_stack::Report<errors::ConnectorError>;
    fn try_from(
        item: &PaypalRouterData<&PaymentsAuthorizeRouterData>,
    ) -> Result<Self, Self::Error> {
        let paypal_auth: PaypalAuthType =
            PaypalAuthType::try_from(&item.router_data.connector_auth_type)?;
        let payee = get_payee(&paypal_auth);

        let amount = OrderRequestAmount::from(item);

        let intent = if item.router_data.request.is_auto_capture()? {
            PaypalPaymentIntent::Capture
        } else {
            PaypalPaymentIntent::Authorize
        };

        let connector_request_reference_id =
            item.router_data.connector_request_reference_id.clone();

        let shipping_address = ShippingAddress::from(item);
        let item_details = vec![ItemDetails::from(item)];

        let purchase_units = vec![PurchaseUnitRequest {
            reference_id: Some(connector_request_reference_id.clone()),
            custom_id: item.router_data.request.merchant_order_reference_id.clone(),
            invoice_id: Some(connector_request_reference_id),
            amount,
            payee,
            shipping: Some(shipping_address),
            items: item_details,
        }];

        match item.router_data.request.payment_method_data {
            PaymentMethodData::Card(ref ccard) => {
                let card = item.router_data.request.get_card()?;
                let expiry = Some(card.get_expiry_date_as_yyyymm("-"));

                let verification = match item.router_data.auth_type {
                    enums::AuthenticationType::ThreeDs => Some(ThreeDsMethod {
                        method: ThreeDsType::ScaAlways,
                    }),
                    enums::AuthenticationType::NoThreeDs => None,
                };

                let payment_source = Some(PaymentSourceItem::Card(CardRequest::CardRequestStruct(
                    CardRequestStruct {
                        billing_address: get_address_info(item.router_data.get_optional_billing()),
                        expiry,
                        name: item.router_data.get_optional_billing_full_name(),
                        number: Some(ccard.card_number.clone()),
                        security_code: Some(ccard.card_cvc.clone()),
                        attributes: Some(CardRequestAttributes {
                            vault: match item.router_data.request.setup_future_usage {
                                Some(setup_future_usage) => match setup_future_usage {
                                    enums::FutureUsage::OffSession => Some(PaypalVault {
                                        store_in_vault: StoreInVault::OnSuccess,
                                        usage_type: UsageType::Merchant,
                                    }),

                                    enums::FutureUsage::OnSession => None,
                                },
                                None => None,
                            },
                            verification,
                        }),
                    },
                )));

                Ok(Self {
                    intent,
                    purchase_units,
                    payment_source,
                })
            }
            PaymentMethodData::Wallet(ref wallet_data) => match wallet_data {
                WalletData::PaypalRedirect(_) => {
                    let payment_source = Some(PaymentSourceItem::Paypal(
                        PaypalRedirectionRequest::PaypalRedirectionStruct(
                            PaypalRedirectionStruct {
                                experience_context: ContextStruct {
                                    return_url: item
                                        .router_data
                                        .request
                                        .complete_authorize_url
                                        .clone(),
                                    cancel_url: item
                                        .router_data
                                        .request
                                        .complete_authorize_url
                                        .clone(),
                                    shipping_preference: if item
                                        .router_data
                                        .get_optional_shipping()
                                        .is_some()
                                    {
                                        ShippingPreference::SetProvidedAddress
                                    } else {
                                        ShippingPreference::GetFromFile
                                    },
                                    user_action: Some(UserAction::PayNow),
                                },
                                attributes: match item.router_data.request.setup_future_usage {
                                    Some(setup_future_usage) => match setup_future_usage {
                                        enums::FutureUsage::OffSession => Some(Attributes {
                                            vault: PaypalVault {
                                                store_in_vault: StoreInVault::OnSuccess,
                                                usage_type: UsageType::Merchant,
                                            },
                                        }),
                                        enums::FutureUsage::OnSession => None,
                                    },
                                    None => None,
                                },
                            },
                        ),
                    ));

                    Ok(Self {
                        intent,
                        purchase_units,
                        payment_source,
                    })
                }
                WalletData::PaypalSdk(_) => {
                    let payment_source = Some(PaymentSourceItem::Paypal(
                        PaypalRedirectionRequest::PaypalRedirectionStruct(
                            PaypalRedirectionStruct {
                                experience_context: ContextStruct {
                                    return_url: None,
                                    cancel_url: None,
                                    shipping_preference: ShippingPreference::GetFromFile,
                                    user_action: Some(UserAction::PayNow),
                                },
                                attributes: match item.router_data.request.setup_future_usage {
                                    Some(setup_future_usage) => match setup_future_usage {
                                        enums::FutureUsage::OffSession => Some(Attributes {
                                            vault: PaypalVault {
                                                store_in_vault: StoreInVault::OnSuccess,
                                                usage_type: UsageType::Merchant,
                                            },
                                        }),
                                        enums::FutureUsage::OnSession => None,
                                    },
                                    None => None,
                                },
                            },
                        ),
                    ));

                    Ok(Self {
                        intent,
                        purchase_units,
                        payment_source,
                    })
                }
                WalletData::AliPayQr(_)
                | WalletData::AliPayRedirect(_)
                | WalletData::AliPayHkRedirect(_)
                | WalletData::AmazonPayRedirect(_)
                | WalletData::Paysera(_)
                | WalletData::Skrill(_)
                | WalletData::MomoRedirect(_)
                | WalletData::KakaoPayRedirect(_)
                | WalletData::GoPayRedirect(_)
                | WalletData::GcashRedirect(_)
                | WalletData::ApplePay(_)
                | WalletData::ApplePayRedirect(_)
                | WalletData::ApplePayThirdPartySdk(_)
                | WalletData::DanaRedirect {}
                | WalletData::GooglePay(_)
                | WalletData::BluecodeRedirect {}
                | WalletData::GooglePayRedirect(_)
                | WalletData::GooglePayThirdPartySdk(_)
                | WalletData::MbWayRedirect(_)
                | WalletData::MobilePayRedirect(_)
                | WalletData::SamsungPay(_)
                | WalletData::TwintRedirect {}
                | WalletData::VippsRedirect {}
                | WalletData::TouchNGoRedirect(_)
                | WalletData::WeChatPayRedirect(_)
                | WalletData::WeChatPayQr(_)
                | WalletData::CashappQr(_)
                | WalletData::SwishQr(_)
                | WalletData::Mifinity(_)
                | WalletData::RevolutPay(_)
                | WalletData::Paze(_) => Err(errors::ConnectorError::NotImplemented(
                    utils::get_unimplemented_payment_method_error_message("Paypal"),
                ))?,
            },
            PaymentMethodData::BankRedirect(ref bank_redirection_data) => {
                let bank_redirect_intent = if item.router_data.request.is_auto_capture()? {
                    PaypalPaymentIntent::Capture
                } else {
                    Err(errors::ConnectorError::FlowNotSupported {
                        flow: "Manual capture method for Bank Redirect".to_string(),
                        connector: "Paypal".to_string(),
                    })?
                };

                let payment_source =
                    Some(get_payment_source(item.router_data, bank_redirection_data)?);

                Ok(Self {
                    intent: bank_redirect_intent,
                    purchase_units,
                    payment_source,
                })
            }
            PaymentMethodData::CardRedirect(ref card_redirect_data) => {
                Self::try_from(card_redirect_data)
            }
            PaymentMethodData::PayLater(ref paylater_data) => Self::try_from(paylater_data),
            PaymentMethodData::BankDebit(ref bank_debit_data) => Self::try_from(bank_debit_data),
            PaymentMethodData::BankTransfer(ref bank_transfer_data) => {
                Self::try_from(bank_transfer_data.as_ref())
            }
            PaymentMethodData::Voucher(ref voucher_data) => Self::try_from(voucher_data),
            PaymentMethodData::GiftCard(ref giftcard_data) => {
                Self::try_from(giftcard_data.as_ref())
            }
            PaymentMethodData::MandatePayment => {
                let payment_method_type = item
                    .router_data
                    .get_recurring_mandate_payment_data()?
                    .payment_method_type
                    .ok_or_else(missing_field_err("payment_method_type"))?;

                let connector_mandate_id = item.router_data.request.connector_mandate_id().ok_or(
                    errors::ConnectorError::MissingRequiredField {
                        field_name: "connector_mandate_id",
                    },
                )?;

                let payment_source = match payment_method_type {
                    #[cfg(feature = "v1")]
                    enums::PaymentMethodType::Credit | enums::PaymentMethodType::Debit => Ok(Some(
                        PaymentSourceItem::Card(CardRequest::CardVaultStruct(VaultStruct {
                            vault_id: connector_mandate_id.into(),
                        })),
                    )),
                    #[cfg(feature = "v2")]
                    enums::PaymentMethodType::Credit
                    | enums::PaymentMethodType::Debit
                    | enums::PaymentMethodType::Card => Ok(Some(PaymentSourceItem::Card(
                        CardRequest::CardVaultStruct(VaultStruct {
                            vault_id: connector_mandate_id.into(),
                        }),
                    ))),
                    enums::PaymentMethodType::Paypal => Ok(Some(PaymentSourceItem::Paypal(
                        PaypalRedirectionRequest::PaypalVaultStruct(VaultStruct {
                            vault_id: connector_mandate_id.into(),
                        }),
                    ))),
                    enums::PaymentMethodType::Ach
                    | enums::PaymentMethodType::Affirm
                    | enums::PaymentMethodType::AfterpayClearpay
                    | enums::PaymentMethodType::Alfamart
                    | enums::PaymentMethodType::AliPay
                    | enums::PaymentMethodType::AliPayHk
                    | enums::PaymentMethodType::Alma
                    | enums::PaymentMethodType::AmazonPay
                    | enums::PaymentMethodType::Paysera
                    | enums::PaymentMethodType::Skrill
                    | enums::PaymentMethodType::ApplePay
                    | enums::PaymentMethodType::Atome
                    | enums::PaymentMethodType::Bacs
                    | enums::PaymentMethodType::BancontactCard
                    | enums::PaymentMethodType::Becs
                    | enums::PaymentMethodType::Benefit
                    | enums::PaymentMethodType::Bizum
                    | enums::PaymentMethodType::Blik
                    | enums::PaymentMethodType::Boleto
                    | enums::PaymentMethodType::BcaBankTransfer
                    | enums::PaymentMethodType::BniVa
                    | enums::PaymentMethodType::BriVa
                    | enums::PaymentMethodType::CardRedirect
                    | enums::PaymentMethodType::CimbVa
                    | enums::PaymentMethodType::ClassicReward
                    | enums::PaymentMethodType::CryptoCurrency
                    | enums::PaymentMethodType::Cashapp
                    | enums::PaymentMethodType::Dana
                    | enums::PaymentMethodType::DanamonVa
                    | enums::PaymentMethodType::DirectCarrierBilling
                    | enums::PaymentMethodType::DuitNow
                    | enums::PaymentMethodType::Efecty
                    | enums::PaymentMethodType::Eft
                    | enums::PaymentMethodType::Eps
                    | enums::PaymentMethodType::Bluecode
                    | enums::PaymentMethodType::Fps
                    | enums::PaymentMethodType::Evoucher
                    | enums::PaymentMethodType::Giropay
                    | enums::PaymentMethodType::Givex
                    | enums::PaymentMethodType::GooglePay
                    | enums::PaymentMethodType::GoPay
                    | enums::PaymentMethodType::Gcash
                    | enums::PaymentMethodType::Ideal
                    | enums::PaymentMethodType::Interac
                    | enums::PaymentMethodType::Indomaret
                    | enums::PaymentMethodType::Klarna
                    | enums::PaymentMethodType::KakaoPay
                    | enums::PaymentMethodType::LocalBankRedirect
                    | enums::PaymentMethodType::MandiriVa
                    | enums::PaymentMethodType::Knet
                    | enums::PaymentMethodType::MbWay
                    | enums::PaymentMethodType::MobilePay
                    | enums::PaymentMethodType::Momo
                    | enums::PaymentMethodType::MomoAtm
                    | enums::PaymentMethodType::Multibanco
                    | enums::PaymentMethodType::OnlineBankingThailand
                    | enums::PaymentMethodType::OnlineBankingCzechRepublic
                    | enums::PaymentMethodType::OnlineBankingFinland
                    | enums::PaymentMethodType::OnlineBankingFpx
                    | enums::PaymentMethodType::OnlineBankingPoland
                    | enums::PaymentMethodType::OnlineBankingSlovakia
                    | enums::PaymentMethodType::OpenBankingPIS
                    | enums::PaymentMethodType::Oxxo
                    | enums::PaymentMethodType::PagoEfectivo
                    | enums::PaymentMethodType::PermataBankTransfer
                    | enums::PaymentMethodType::OpenBankingUk
                    | enums::PaymentMethodType::PayBright
                    | enums::PaymentMethodType::Pix
                    | enums::PaymentMethodType::PaySafeCard
                    | enums::PaymentMethodType::Przelewy24
                    | enums::PaymentMethodType::PromptPay
                    | enums::PaymentMethodType::Pse
                    | enums::PaymentMethodType::RedCompra
                    | enums::PaymentMethodType::RedPagos
                    | enums::PaymentMethodType::SamsungPay
                    | enums::PaymentMethodType::Sepa
                    | enums::PaymentMethodType::SepaBankTransfer
                    | enums::PaymentMethodType::Sofort
                    | enums::PaymentMethodType::Swish
                    | enums::PaymentMethodType::TouchNGo
                    | enums::PaymentMethodType::Trustly
                    | enums::PaymentMethodType::Twint
                    | enums::PaymentMethodType::UpiCollect
                    | enums::PaymentMethodType::UpiIntent
                    | enums::PaymentMethodType::Vipps
                    | enums::PaymentMethodType::VietQr
                    | enums::PaymentMethodType::Venmo
                    | enums::PaymentMethodType::Walley
                    | enums::PaymentMethodType::WeChatPay
                    | enums::PaymentMethodType::SevenEleven
                    | enums::PaymentMethodType::Lawson
                    | enums::PaymentMethodType::MiniStop
                    | enums::PaymentMethodType::FamilyMart
                    | enums::PaymentMethodType::Seicomart
                    | enums::PaymentMethodType::PayEasy
                    | enums::PaymentMethodType::LocalBankTransfer
                    | enums::PaymentMethodType::InstantBankTransfer
                    | enums::PaymentMethodType::InstantBankTransferFinland
                    | enums::PaymentMethodType::InstantBankTransferPoland
                    | enums::PaymentMethodType::Mifinity
                    | enums::PaymentMethodType::Paze
                    | enums::PaymentMethodType::IndonesianBankTransfer
                    | enums::PaymentMethodType::Flexiti
                    | enums::PaymentMethodType::RevolutPay
                    | enums::PaymentMethodType::Breadpay => {
                        Err(errors::ConnectorError::NotImplemented(
                            utils::get_unimplemented_payment_method_error_message("paypal"),
                        ))
                    }
                };

                Ok(Self {
                    intent,
                    purchase_units,
                    payment_source: payment_source?,
                })
            }
            PaymentMethodData::Reward
            | PaymentMethodData::RealTimePayment(_)
            | PaymentMethodData::MobilePayment(_)
            | PaymentMethodData::Crypto(_)
            | PaymentMethodData::Upi(_)
            | PaymentMethodData::OpenBanking(_)
            | PaymentMethodData::CardToken(_)
            | PaymentMethodData::NetworkToken(_)
            | PaymentMethodData::CardDetailsForNetworkTransactionId(_) => {
                Err(errors::ConnectorError::NotImplemented(
                    utils::get_unimplemented_payment_method_error_message("Paypal"),
                )
                .into())
            }
        }
    }
}

impl TryFrom<&CardRedirectData> for PaypalPaymentsRequest {
    type Error = error_stack::Report<errors::ConnectorError>;
    fn try_from(value: &CardRedirectData) -> Result<Self, Self::Error> {
        match value {
            CardRedirectData::Knet {}
            | CardRedirectData::Benefit {}
            | CardRedirectData::MomoAtm {}
            | CardRedirectData::CardRedirect {} => Err(errors::ConnectorError::NotImplemented(
                utils::get_unimplemented_payment_method_error_message("Paypal"),
            )
            .into()),
        }
    }
}

impl TryFrom<&PayLaterData> for PaypalPaymentsRequest {
    type Error = error_stack::Report<errors::ConnectorError>;
    fn try_from(value: &PayLaterData) -> Result<Self, Self::Error> {
        match value {
            PayLaterData::KlarnaRedirect { .. }
            | PayLaterData::KlarnaSdk { .. }
            | PayLaterData::AffirmRedirect {}
            | PayLaterData::AfterpayClearpayRedirect { .. }
            | PayLaterData::PayBrightRedirect {}
            | PayLaterData::WalleyRedirect {}
            | PayLaterData::FlexitiRedirect {}
            | PayLaterData::AlmaRedirect {}
            | PayLaterData::AtomeRedirect {}
            | PayLaterData::BreadpayRedirect {} => Err(errors::ConnectorError::NotImplemented(
                utils::get_unimplemented_payment_method_error_message("Paypal"),
            )
            .into()),
        }
    }
}

impl TryFrom<&BankDebitData> for PaypalPaymentsRequest {
    type Error = error_stack::Report<errors::ConnectorError>;
    fn try_from(value: &BankDebitData) -> Result<Self, Self::Error> {
        match value {
            BankDebitData::AchBankDebit { .. }
            | BankDebitData::SepaBankDebit { .. }
            | BankDebitData::BecsBankDebit { .. }
            | BankDebitData::BacsBankDebit { .. } => Err(errors::ConnectorError::NotImplemented(
                utils::get_unimplemented_payment_method_error_message("Paypal"),
            )
            .into()),
        }
    }
}

impl TryFrom<&BankTransferData> for PaypalPaymentsRequest {
    type Error = error_stack::Report<errors::ConnectorError>;
    fn try_from(value: &BankTransferData) -> Result<Self, Self::Error> {
        match value {
            BankTransferData::AchBankTransfer { .. }
            | BankTransferData::SepaBankTransfer { .. }
            | BankTransferData::BacsBankTransfer { .. }
            | BankTransferData::MultibancoBankTransfer { .. }
            | BankTransferData::PermataBankTransfer { .. }
            | BankTransferData::BcaBankTransfer { .. }
            | BankTransferData::BniVaBankTransfer { .. }
            | BankTransferData::BriVaBankTransfer { .. }
            | BankTransferData::CimbVaBankTransfer { .. }
            | BankTransferData::DanamonVaBankTransfer { .. }
            | BankTransferData::MandiriVaBankTransfer { .. }
            | BankTransferData::Pix { .. }
            | BankTransferData::Pse {}
            | BankTransferData::InstantBankTransfer {}
            | BankTransferData::InstantBankTransferFinland {}
            | BankTransferData::InstantBankTransferPoland {}
            | BankTransferData::IndonesianBankTransfer { .. }
            | BankTransferData::LocalBankTransfer { .. } => {
                Err(errors::ConnectorError::NotImplemented(
                    utils::get_unimplemented_payment_method_error_message("Paypal"),
                )
                .into())
            }
        }
    }
}

impl TryFrom<&VoucherData> for PaypalPaymentsRequest {
    type Error = error_stack::Report<errors::ConnectorError>;
    fn try_from(value: &VoucherData) -> Result<Self, Self::Error> {
        match value {
            VoucherData::Boleto(_)
            | VoucherData::Efecty
            | VoucherData::PagoEfectivo
            | VoucherData::RedCompra
            | VoucherData::RedPagos
            | VoucherData::Alfamart(_)
            | VoucherData::Indomaret(_)
            | VoucherData::Oxxo
            | VoucherData::SevenEleven(_)
            | VoucherData::Lawson(_)
            | VoucherData::MiniStop(_)
            | VoucherData::FamilyMart(_)
            | VoucherData::Seicomart(_)
            | VoucherData::PayEasy(_) => Err(errors::ConnectorError::NotImplemented(
                utils::get_unimplemented_payment_method_error_message("Paypal"),
            )
            .into()),
        }
    }
}

impl TryFrom<&GiftCardData> for PaypalPaymentsRequest {
    type Error = error_stack::Report<errors::ConnectorError>;
    fn try_from(value: &GiftCardData) -> Result<Self, Self::Error> {
        match value {
            GiftCardData::Givex(_) | GiftCardData::PaySafeCard {} => {
                Err(errors::ConnectorError::NotImplemented(
                    utils::get_unimplemented_payment_method_error_message("Paypal"),
                )
                .into())
            }
        }
    }
}

#[derive(Debug, Clone, Serialize, PartialEq)]
pub struct PaypalAuthUpdateRequest {
    grant_type: String,
    client_id: Secret<String>,
    client_secret: Secret<String>,
}
impl TryFrom<&RefreshTokenRouterData> for PaypalAuthUpdateRequest {
    type Error = error_stack::Report<errors::ConnectorError>;
    fn try_from(item: &RefreshTokenRouterData) -> Result<Self, Self::Error> {
        Ok(Self {
            grant_type: "client_credentials".to_string(),
            client_id: item.get_request_id()?,
            client_secret: item.request.app_id.clone(),
        })
    }
}

#[derive(Default, Debug, Clone, Deserialize, PartialEq, Serialize)]
pub struct PaypalAuthUpdateResponse {
    pub access_token: Secret<String>,
    pub token_type: String,
    pub expires_in: i64,
}

impl<F, T> TryFrom<ResponseRouterData<F, PaypalAuthUpdateResponse, T, AccessToken>>
    for RouterData<F, T, AccessToken>
{
    type Error = error_stack::Report<errors::ConnectorError>;
    fn try_from(
        item: ResponseRouterData<F, PaypalAuthUpdateResponse, T, AccessToken>,
    ) -> Result<Self, Self::Error> {
        Ok(Self {
            response: Ok(AccessToken {
                token: item.response.access_token,
                expires: item.response.expires_in,
            }),
            ..item.data
        })
    }
}

#[derive(Debug, Serialize)]
pub struct PaypalIncrementalAuthRequest {
    amount: OrderAmount,
}

impl TryFrom<&PaypalRouterData<&PaymentsIncrementalAuthorizationRouterData>>
    for PaypalIncrementalAuthRequest
{
    type Error = error_stack::Report<errors::ConnectorError>;

    fn try_from(
        item: &PaypalRouterData<&PaymentsIncrementalAuthorizationRouterData>,
    ) -> Result<Self, Self::Error> {
        Ok(Self {
            amount: OrderAmount {
                currency_code: item.router_data.request.currency,
                value: item.amount.clone(),
            },
        })
    }
}

#[derive(Debug, Deserialize, Serialize)]
pub struct PaypalIncrementalAuthResponse {
    status: PaypalIncrementalStatus,
    status_details: PaypalIncrementalAuthStatusDetails,
    id: String,
    invoice_id: String,
    custom_id: String,
    links: Vec<PaypalLinks>,
    amount: OrderAmount,
    network_transaction_reference: PaypalNetworkTransactionReference,
    expiration_time: String,
    create_time: String,
    update_time: String,
    supplementary_data: PaypalSupplementaryData,
    payee: Payee,
    name: Option<String>,
    message: Option<String>,
}

#[derive(Debug, Deserialize, Serialize)]
#[serde(rename_all = "SCREAMING_SNAKE_CASE")]
pub enum PaypalIncrementalStatus {
    CREATED,
    CAPTURED,
    DENIED,
    PARTIALLYCAPTURED,
    VOIDED,
    PENDING,
}

#[derive(Debug, Deserialize, Serialize)]
pub struct PaypalNetworkTransactionReference {
    id: String,
}

#[derive(Debug, Deserialize, Serialize)]
pub struct PaypalIncrementalAuthStatusDetails {
    reason: PaypalStatusPendingReason,
}

#[derive(Debug, Deserialize, Serialize)]
#[serde(rename_all = "SCREAMING_SNAKE_CASE")]
pub enum PaypalStatusPendingReason {
    PENDINGREVIEW,
    DECLINEDBYRISKFRAUDFILTERS,
}

impl From<PaypalIncrementalStatus> for common_enums::AuthorizationStatus {
    fn from(item: PaypalIncrementalStatus) -> Self {
        match item {
            PaypalIncrementalStatus::CREATED
            | PaypalIncrementalStatus::CAPTURED
            | PaypalIncrementalStatus::PARTIALLYCAPTURED => Self::Success,
            PaypalIncrementalStatus::PENDING => Self::Processing,
            PaypalIncrementalStatus::DENIED | PaypalIncrementalStatus::VOIDED => Self::Failure,
        }
    }
}

impl<F>
    TryFrom<
        ResponseRouterData<
            F,
            PaypalIncrementalAuthResponse,
            PaymentsIncrementalAuthorizationData,
            PaymentsResponseData,
        >,
    > for RouterData<F, PaymentsIncrementalAuthorizationData, PaymentsResponseData>
{
    type Error = error_stack::Report<errors::ConnectorError>;
    fn try_from(
        item: ResponseRouterData<
            F,
            PaypalIncrementalAuthResponse,
            PaymentsIncrementalAuthorizationData,
            PaymentsResponseData,
        >,
    ) -> Result<Self, Self::Error> {
        let status = common_enums::AuthorizationStatus::from(item.response.status);
        Ok(Self {
            response: Ok(PaymentsResponseData::IncrementalAuthorizationResponse {
                status,
                error_code: None,
                error_message: None,
                connector_authorization_id: Some(item.response.id),
            }),
            ..item.data
        })
    }
}

#[derive(Debug)]
pub enum PaypalAuthType {
    TemporaryAuth,
    AuthWithDetails(PaypalConnectorCredentials),
}

#[derive(Debug)]
pub enum PaypalConnectorCredentials {
    StandardIntegration(StandardFlowCredentials),
    PartnerIntegration(PartnerFlowCredentials),
}

impl PaypalConnectorCredentials {
    pub fn get_client_id(&self) -> Secret<String> {
        match self {
            Self::StandardIntegration(item) => item.client_id.clone(),
            Self::PartnerIntegration(item) => item.client_id.clone(),
        }
    }

    pub fn get_client_secret(&self) -> Secret<String> {
        match self {
            Self::StandardIntegration(item) => item.client_secret.clone(),
            Self::PartnerIntegration(item) => item.client_secret.clone(),
        }
    }

    pub fn get_payer_id(&self) -> Option<Secret<String>> {
        match self {
            Self::StandardIntegration(_) => None,
            Self::PartnerIntegration(item) => Some(item.payer_id.clone()),
        }
    }

    pub fn generate_authorization_value(&self) -> String {
        let auth_id = format!(
            "{}:{}",
            self.get_client_id().expose(),
            self.get_client_secret().expose(),
        );
        format!("Basic {}", consts::BASE64_ENGINE.encode(auth_id))
    }
}

#[derive(Debug)]
pub struct StandardFlowCredentials {
    pub(super) client_id: Secret<String>,
    pub(super) client_secret: Secret<String>,
}

#[derive(Debug)]
pub struct PartnerFlowCredentials {
    pub(super) client_id: Secret<String>,
    pub(super) client_secret: Secret<String>,
    pub(super) payer_id: Secret<String>,
}

impl PaypalAuthType {
    pub fn get_credentials(
        &self,
    ) -> CustomResult<&PaypalConnectorCredentials, errors::ConnectorError> {
        match self {
            Self::TemporaryAuth => Err(errors::ConnectorError::InvalidConnectorConfig {
                config: "TemporaryAuth found in connector_account_details",
            }
            .into()),
            Self::AuthWithDetails(credentials) => Ok(credentials),
        }
    }
}

impl TryFrom<&ConnectorAuthType> for PaypalAuthType {
    type Error = error_stack::Report<errors::ConnectorError>;
    fn try_from(auth_type: &ConnectorAuthType) -> Result<Self, Self::Error> {
        match auth_type {
            ConnectorAuthType::BodyKey { api_key, key1 } => Ok(Self::AuthWithDetails(
                PaypalConnectorCredentials::StandardIntegration(StandardFlowCredentials {
                    client_id: key1.to_owned(),
                    client_secret: api_key.to_owned(),
                }),
            )),
            ConnectorAuthType::SignatureKey {
                api_key,
                key1,
                api_secret,
            } => Ok(Self::AuthWithDetails(
                PaypalConnectorCredentials::PartnerIntegration(PartnerFlowCredentials {
                    client_id: key1.to_owned(),
                    client_secret: api_key.to_owned(),
                    payer_id: api_secret.to_owned(),
                }),
            )),
            ConnectorAuthType::TemporaryAuth => Ok(Self::TemporaryAuth),
            _ => Err(errors::ConnectorError::FailedToObtainAuthType)?,
        }
    }
}

#[derive(Debug, Clone, Serialize, Deserialize, PartialEq)]
#[serde(rename_all = "SCREAMING_SNAKE_CASE")]
pub enum PaypalOrderStatus {
    Pending,
    Completed,
    Voided,
    Created,
    Saved,
    PayerActionRequired,
    Approved,
}

pub(crate) fn get_order_status(
    item: PaypalOrderStatus,
    intent: PaypalPaymentIntent,
) -> storage_enums::AttemptStatus {
    match item {
        PaypalOrderStatus::Completed => {
            if intent == PaypalPaymentIntent::Authorize {
                storage_enums::AttemptStatus::Authorized
            } else {
                storage_enums::AttemptStatus::Charged
            }
        }
        PaypalOrderStatus::Voided => storage_enums::AttemptStatus::Voided,
        PaypalOrderStatus::Created | PaypalOrderStatus::Saved | PaypalOrderStatus::Pending => {
            storage_enums::AttemptStatus::Pending
        }
        PaypalOrderStatus::Approved => storage_enums::AttemptStatus::AuthenticationSuccessful,
        PaypalOrderStatus::PayerActionRequired => {
            storage_enums::AttemptStatus::AuthenticationPending
        }
    }
}

#[derive(Debug, Clone, Serialize, Deserialize)]
pub struct PaymentsCollectionItem {
    amount: OrderAmount,
    expiration_time: Option<String>,
    id: String,
    final_capture: Option<bool>,
    status: PaypalPaymentStatus,
}

#[derive(Default, Debug, Clone, Serialize, Deserialize)]
pub struct PaymentsCollection {
    authorizations: Option<Vec<PaymentsCollectionItem>>,
    captures: Option<Vec<PaymentsCollectionItem>>,
}

#[derive(Default, Debug, Clone, Serialize, Deserialize)]
pub struct PurchaseUnitItem {
    pub reference_id: Option<String>,
    pub invoice_id: Option<String>,
    pub payments: PaymentsCollection,
}

#[derive(Debug, Clone, Serialize, Deserialize)]
pub struct PaypalThreeDsResponse {
    id: String,
    status: PaypalOrderStatus,
    links: Vec<PaypalLinks>,
}

#[derive(Debug, Clone, Serialize, Deserialize)]
#[serde(untagged)]
pub enum PaypalPreProcessingResponse {
    PaypalLiabilityResponse(PaypalLiabilityResponse),
    PaypalNonLiabilityResponse(PaypalNonLiabilityResponse),
}

#[derive(Debug, Clone, Serialize, Deserialize)]
pub struct PaypalLiabilityResponse {
    pub payment_source: CardParams,
}

#[derive(Debug, Clone, Serialize, Deserialize)]
pub struct PaypalNonLiabilityResponse {
    payment_source: CardsData,
}

#[derive(Debug, Clone, Serialize, Deserialize)]
pub struct CardParams {
    pub card: AuthResult,
}

#[derive(Debug, Clone, Serialize, Deserialize)]
pub struct AuthResult {
    pub authentication_result: PaypalThreeDsParams,
}
#[derive(Debug, Clone, Serialize, Deserialize)]
pub struct PaypalThreeDsParams {
    pub liability_shift: LiabilityShift,
    pub three_d_secure: ThreeDsCheck,
}

#[derive(Debug, Clone, Serialize, Deserialize)]
pub struct ThreeDsCheck {
    pub enrollment_status: Option<EnrollmentStatus>,
    pub authentication_status: Option<AuthenticationStatus>,
}

#[derive(Debug, Clone, Serialize, Deserialize)]
#[serde(rename_all = "UPPERCASE")]
pub enum LiabilityShift {
    Possible,
    No,
    Unknown,
}

#[derive(Debug, Clone, Serialize, Deserialize)]
pub enum EnrollmentStatus {
    Null,
    #[serde(rename = "Y")]
    Ready,
    #[serde(rename = "N")]
    NotReady,
    #[serde(rename = "U")]
    Unavailable,
    #[serde(rename = "B")]
    Bypassed,
}

#[derive(Debug, Clone, Serialize, Deserialize)]
pub enum AuthenticationStatus {
    Null,
    #[serde(rename = "Y")]
    Success,
    #[serde(rename = "N")]
    Failed,
    #[serde(rename = "R")]
    Rejected,
    #[serde(rename = "A")]
    Attempted,
    #[serde(rename = "U")]
    Unable,
    #[serde(rename = "C")]
    ChallengeRequired,
    #[serde(rename = "I")]
    InfoOnly,
    #[serde(rename = "D")]
    Decoupled,
}

#[derive(Debug, Clone, Serialize, Deserialize)]
pub struct PaypalOrdersResponse {
    id: String,
    intent: PaypalPaymentIntent,
    status: PaypalOrderStatus,
    purchase_units: Vec<PurchaseUnitItem>,
    payment_source: Option<PaymentSourceItemResponse>,
}

#[derive(Debug, Clone, Serialize, Deserialize)]
pub struct PaypalLinks {
    href: Option<Url>,
    rel: String,
}

#[derive(Default, Debug, Clone, Serialize, Deserialize)]
pub struct RedirectPurchaseUnitItem {
    pub invoice_id: String,
}

#[derive(Debug, Clone, Serialize, Deserialize)]
pub struct PaypalRedirectResponse {
    id: String,
    intent: PaypalPaymentIntent,
    status: PaypalOrderStatus,
    purchase_units: Vec<RedirectPurchaseUnitItem>,
    links: Vec<PaypalLinks>,
    payment_source: Option<PaymentSourceItemResponse>,
}

// Note: Don't change order of deserialization of variant, priority is in descending order
#[derive(Debug, Deserialize)]
#[serde(untagged)]
pub enum PaypalAuthResponse {
    PaypalOrdersResponse(PaypalOrdersResponse),
    PaypalRedirectResponse(PaypalRedirectResponse),
    PaypalThreeDsResponse(PaypalThreeDsResponse),
}

// Note: Don't change order of deserialization of variant, priority is in descending order
#[derive(Debug, Deserialize, Serialize)]
#[serde(untagged)]
pub enum PaypalSyncResponse {
    PaypalOrdersSyncResponse(PaypalOrdersResponse),
    PaypalThreeDsSyncResponse(PaypalThreeDsSyncResponse),
    PaypalRedirectSyncResponse(PaypalRedirectResponse),
    PaypalPaymentsSyncResponse(PaypalPaymentsSyncResponse),
}

#[derive(Debug, Serialize, Deserialize)]
pub struct PaypalPaymentsSyncResponse {
    id: String,
    status: PaypalPaymentStatus,
    amount: OrderAmount,
    invoice_id: Option<String>,
    supplementary_data: PaypalSupplementaryData,
}

#[derive(Debug, Clone, Serialize, Deserialize)]
pub struct PaypalThreeDsSyncResponse {
    id: String,
    status: PaypalOrderStatus,
    // provided to separated response of card's 3DS from other
    payment_source: CardsData,
}

#[derive(Debug, Clone, Serialize, Deserialize)]
pub struct CardsData {
    card: CardDetails,
}

#[derive(Debug, Clone, Serialize, Deserialize)]
pub struct CardDetails {
    last_digits: String,
}

#[derive(Debug, Serialize, Deserialize)]
pub struct PaypalMeta {
    pub authorize_id: Option<String>,
    pub capture_id: Option<String>,
    pub incremental_authorization_id: Option<String>,
    pub psync_flow: PaypalPaymentIntent,
    pub next_action: Option<api_models::payments::NextActionCall>,
    pub order_id: Option<String>,
}

fn get_id_based_on_intent(
    intent: &PaypalPaymentIntent,
    purchase_unit: &PurchaseUnitItem,
) -> CustomResult<String, errors::ConnectorError> {
    || -> _ {
        match intent {
            PaypalPaymentIntent::Capture => Some(
                purchase_unit
                    .payments
                    .captures
                    .clone()?
                    .into_iter()
                    .next()?
                    .id,
            ),
            PaypalPaymentIntent::Authorize => Some(
                purchase_unit
                    .payments
                    .authorizations
                    .clone()?
                    .into_iter()
                    .next()?
                    .id,
            ),
            PaypalPaymentIntent::Authenticate => None,
        }
    }()
    .ok_or_else(|| errors::ConnectorError::MissingConnectorTransactionID.into())
}

fn extract_incremental_authorization_id(response: &PaypalOrdersResponse) -> Option<String> {
    for unit in &response.purchase_units {
        if let Some(authorizations) = &unit.payments.authorizations {
            if let Some(first_auth) = authorizations.first() {
                return Some(first_auth.id.clone());
            }
        }
    }
    None
}

impl<F, Req> TryFrom<ResponseRouterData<F, PaypalOrdersResponse, Req, PaymentsResponseData>>
    for RouterData<F, Req, PaymentsResponseData>
where
    Req: GetRequestIncrementalAuthorization,
{
    type Error = error_stack::Report<errors::ConnectorError>;
    fn try_from(
        item: ResponseRouterData<F, PaypalOrdersResponse, Req, PaymentsResponseData>,
    ) -> Result<Self, Self::Error> {
        let purchase_units = item
            .response
            .purchase_units
            .first()
            .ok_or(errors::ConnectorError::MissingConnectorTransactionID)?;

        let id = get_id_based_on_intent(&item.response.intent, purchase_units)?;
        let (connector_meta, order_id) = match item.response.intent.clone() {
            PaypalPaymentIntent::Capture => (
                serde_json::json!(PaypalMeta {
                    authorize_id: None,
                    capture_id: Some(id),
                    incremental_authorization_id: None,
                    psync_flow: item.response.intent.clone(),
                    next_action: None,
                    order_id: None,
                }),
                ResponseId::ConnectorTransactionId(item.response.id.clone()),
            ),

            PaypalPaymentIntent::Authorize => (
                serde_json::json!(PaypalMeta {
                    authorize_id: Some(id),
                    capture_id: None,
                    incremental_authorization_id: extract_incremental_authorization_id(
                        &item.response
                    ),
                    psync_flow: item.response.intent.clone(),
                    next_action: None,
                    order_id: None,
                }),
                ResponseId::ConnectorTransactionId(item.response.id.clone()),
            ),

            PaypalPaymentIntent::Authenticate => {
                Err(errors::ConnectorError::ResponseDeserializationFailed)?
            }
        };
        //payment collection will always have only one element as we only make one transaction per order.
        let payment_collection = &item
            .response
            .purchase_units
            .first()
            .ok_or(errors::ConnectorError::ResponseDeserializationFailed)?
            .payments;
        //payment collection item will either have "authorizations" field or "capture" field, not both at a time.
        let payment_collection_item = match (
            &payment_collection.authorizations,
            &payment_collection.captures,
        ) {
            (Some(authorizations), None) => authorizations.first(),
            (None, Some(captures)) => captures.first(),
            (Some(_), Some(captures)) => captures.first(),
            _ => None,
        }
        .ok_or(errors::ConnectorError::ResponseDeserializationFailed)?;
        let status = payment_collection_item.status.clone();
        let status = storage_enums::AttemptStatus::from(status);
        Ok(Self {
            status,
            response: Ok(PaymentsResponseData::TransactionResponse {
                resource_id: order_id,
                redirection_data: Box::new(None),
                mandate_reference: Box::new(Some(MandateReference {
                    connector_mandate_id: match item.response.payment_source.clone() {
                        Some(paypal_source) => match paypal_source {
                            PaymentSourceItemResponse::Paypal(paypal_source) => {
                                paypal_source.attributes.map(|attr| attr.vault.id)
                            }
                            PaymentSourceItemResponse::Card(card) => {
                                card.attributes.map(|attr| attr.vault.id)
                            }
                            PaymentSourceItemResponse::Eps(_)
                            | PaymentSourceItemResponse::Ideal(_) => None,
                        },
                        None => None,
                    },
                    payment_method_id: None,
                    mandate_metadata: None,
                    connector_mandate_request_reference_id: None,
                })),
                connector_metadata: Some(connector_meta),
                network_txn_id: None,
                connector_response_reference_id: purchase_units
                    .invoice_id
                    .clone()
                    .or(Some(item.response.id)),
                incremental_authorization_allowed: item
                    .data
                    .request
                    .get_request_incremental_authorization(),
                charges: None,
            }),
            ..item.data
        })
    }
}

fn get_redirect_url(
    link_vec: Vec<PaypalLinks>,
) -> CustomResult<Option<Url>, errors::ConnectorError> {
    let mut link: Option<Url> = None;
    for item2 in link_vec.iter() {
        if item2.rel == "payer-action" {
            link.clone_from(&item2.href)
        }
    }
    Ok(link)
}

impl<F>
    ForeignTryFrom<(
        ResponseRouterData<F, PaypalSyncResponse, PaymentsSyncData, PaymentsResponseData>,
        Option<common_enums::PaymentExperience>,
    )> for RouterData<F, PaymentsSyncData, PaymentsResponseData>
{
    type Error = error_stack::Report<errors::ConnectorError>;
    fn foreign_try_from(
        (item, payment_experience): (
            ResponseRouterData<F, PaypalSyncResponse, PaymentsSyncData, PaymentsResponseData>,
            Option<common_enums::PaymentExperience>,
        ),
    ) -> Result<Self, Self::Error> {
        match item.response {
            PaypalSyncResponse::PaypalOrdersSyncResponse(response) => {
                Self::try_from(ResponseRouterData {
                    response,
                    data: item.data,
                    http_code: item.http_code,
                })
            }
            PaypalSyncResponse::PaypalRedirectSyncResponse(response) => Self::foreign_try_from((
                ResponseRouterData {
                    response,
                    data: item.data,
                    http_code: item.http_code,
                },
                payment_experience,
            )),
            PaypalSyncResponse::PaypalPaymentsSyncResponse(response) => {
                Self::try_from(ResponseRouterData {
                    response,
                    data: item.data,
                    http_code: item.http_code,
                })
            }
            PaypalSyncResponse::PaypalThreeDsSyncResponse(response) => {
                Self::try_from(ResponseRouterData {
                    response,
                    data: item.data,
                    http_code: item.http_code,
                })
            }
        }
    }
}

impl<F, T>
    ForeignTryFrom<(
        ResponseRouterData<F, PaypalRedirectResponse, T, PaymentsResponseData>,
        Option<common_enums::PaymentExperience>,
    )> for RouterData<F, T, PaymentsResponseData>
{
    type Error = error_stack::Report<errors::ConnectorError>;
    fn foreign_try_from(
        (item, payment_experience): (
            ResponseRouterData<F, PaypalRedirectResponse, T, PaymentsResponseData>,
            Option<common_enums::PaymentExperience>,
        ),
    ) -> Result<Self, Self::Error> {
        let status = get_order_status(item.response.clone().status, item.response.intent.clone());
        let link = get_redirect_url(item.response.links.clone())?;

        // For Paypal SDK flow, we need to trigger SDK client and then complete authorize
        let next_action =
            if let Some(common_enums::PaymentExperience::InvokeSdkClient) = payment_experience {
                Some(api_models::payments::NextActionCall::CompleteAuthorize)
            } else {
                None
            };
        let connector_meta = serde_json::json!(PaypalMeta {
            authorize_id: None,
            capture_id: None,
            incremental_authorization_id: None,
            psync_flow: item.response.intent,
            next_action,
            order_id: None,
        });
        let purchase_units = item.response.purchase_units.first();
        Ok(Self {
            status,
            response: Ok(PaymentsResponseData::TransactionResponse {
                resource_id: ResponseId::ConnectorTransactionId(item.response.id.clone()),
                redirection_data: Box::new(Some(RedirectForm::from((
                    link.ok_or(errors::ConnectorError::ResponseDeserializationFailed)?,
                    Method::Get,
                )))),
                mandate_reference: Box::new(None),
                connector_metadata: Some(connector_meta),
                network_txn_id: None,
                connector_response_reference_id: Some(
                    purchase_units.map_or(item.response.id, |item| item.invoice_id.clone()),
                ),
                incremental_authorization_allowed: None,
                charges: None,
            }),
            ..item.data
        })
    }
}

impl
    TryFrom<
        ResponseRouterData<
            Authorize,
            PaypalRedirectResponse,
            PaymentsAuthorizeData,
            PaymentsResponseData,
        >,
    > for PaymentsAuthorizeRouterData
{
    type Error = error_stack::Report<errors::ConnectorError>;
    fn try_from(
        item: ResponseRouterData<
            Authorize,
            PaypalRedirectResponse,
            PaymentsAuthorizeData,
            PaymentsResponseData,
        >,
    ) -> Result<Self, Self::Error> {
        let status = get_order_status(item.response.clone().status, item.response.intent.clone());
        let link = get_redirect_url(item.response.links.clone())?;

        let connector_meta = serde_json::json!(PaypalMeta {
            authorize_id: None,
            capture_id: None,
            incremental_authorization_id: None,
            psync_flow: item.response.intent,
            next_action: None,
            order_id: None,
        });
        let purchase_units = item.response.purchase_units.first();
        Ok(Self {
            status,
            response: Ok(PaymentsResponseData::TransactionResponse {
                resource_id: ResponseId::ConnectorTransactionId(item.response.id.clone()),
                redirection_data: Box::new(Some(RedirectForm::from((
                    link.ok_or(errors::ConnectorError::ResponseDeserializationFailed)?,
                    Method::Get,
                )))),
                mandate_reference: Box::new(None),
                connector_metadata: Some(connector_meta),
                network_txn_id: None,
                connector_response_reference_id: Some(
                    purchase_units.map_or(item.response.id, |item| item.invoice_id.clone()),
                ),
                incremental_authorization_allowed: None,
                charges: None,
            }),
            ..item.data
        })
    }
}

impl
    TryFrom<
        ResponseRouterData<
            PostSessionTokens,
            PaypalRedirectResponse,
            PaymentsPostSessionTokensData,
            PaymentsResponseData,
        >,
    > for PaymentsPostSessionTokensRouterData
{
    type Error = error_stack::Report<errors::ConnectorError>;

    fn try_from(
        item: ResponseRouterData<
            PostSessionTokens,
            PaypalRedirectResponse,
            PaymentsPostSessionTokensData,
            PaymentsResponseData,
        >,
    ) -> Result<Self, Self::Error> {
        let status = get_order_status(item.response.clone().status, item.response.intent.clone());

        // For Paypal SDK flow, we need to trigger SDK client and then Confirm
        let next_action = Some(api_models::payments::NextActionCall::Confirm);

        let connector_meta = serde_json::json!(PaypalMeta {
            authorize_id: None,
            capture_id: None,
            incremental_authorization_id: None,
            psync_flow: item.response.intent,
            next_action,
            order_id: Some(item.response.id.clone()),
        });

        Ok(Self {
            status,
            response: Ok(PaymentsResponseData::TransactionResponse {
                resource_id: ResponseId::NoResponseId,
                redirection_data: Box::new(None),
                mandate_reference: Box::new(None),
                connector_metadata: Some(connector_meta),
                network_txn_id: None,
                connector_response_reference_id: None,
                incremental_authorization_allowed: None,
                charges: None,
            }),
            ..item.data
        })
    }
}

impl<F>
    TryFrom<
        ResponseRouterData<F, PaypalThreeDsSyncResponse, PaymentsSyncData, PaymentsResponseData>,
    > for RouterData<F, PaymentsSyncData, PaymentsResponseData>
{
    type Error = error_stack::Report<errors::ConnectorError>;
    fn try_from(
        item: ResponseRouterData<
            F,
            PaypalThreeDsSyncResponse,
            PaymentsSyncData,
            PaymentsResponseData,
        >,
    ) -> Result<Self, Self::Error> {
        Ok(Self {
            // status is hardcoded because this try_from will only be reached in card 3ds before the completion of complete authorize flow.
            // also force sync won't be hit in terminal status thus leaving us with only one status to get here.
            status: storage_enums::AttemptStatus::AuthenticationPending,
            response: Ok(PaymentsResponseData::TransactionResponse {
                resource_id: ResponseId::ConnectorTransactionId(item.response.id),
                redirection_data: Box::new(None),
                mandate_reference: Box::new(None),
                connector_metadata: None,
                network_txn_id: None,
                connector_response_reference_id: None,
                incremental_authorization_allowed: None,
                charges: None,
            }),
            ..item.data
        })
    }
}

impl<F>
    TryFrom<
        ResponseRouterData<F, PaypalThreeDsResponse, PaymentsAuthorizeData, PaymentsResponseData>,
    > for RouterData<F, PaymentsAuthorizeData, PaymentsResponseData>
{
    type Error = error_stack::Report<errors::ConnectorError>;
    fn try_from(
        item: ResponseRouterData<
            F,
            PaypalThreeDsResponse,
            PaymentsAuthorizeData,
            PaymentsResponseData,
        >,
    ) -> Result<Self, Self::Error> {
        let connector_meta = serde_json::json!(PaypalMeta {
            authorize_id: None,
            capture_id: None,
            incremental_authorization_id: None,
            psync_flow: PaypalPaymentIntent::Authenticate, // when there is no capture or auth id present
            next_action: None,
            order_id: None,
        });

        let status = get_order_status(
            item.response.clone().status,
            PaypalPaymentIntent::Authenticate,
        );
        let link = get_redirect_url(item.response.links.clone())?;

        Ok(Self {
            status,
            response: Ok(PaymentsResponseData::TransactionResponse {
                resource_id: ResponseId::ConnectorTransactionId(item.response.id),
                redirection_data: Box::new(Some(paypal_threeds_link((
                    link,
                    item.data.request.complete_authorize_url.clone(),
                ))?)),
                mandate_reference: Box::new(None),
                connector_metadata: Some(connector_meta),
                network_txn_id: None,
                connector_response_reference_id: None,
                incremental_authorization_allowed: None,
                charges: None,
            }),
            ..item.data
        })
    }
}

fn paypal_threeds_link(
    (redirect_url, complete_auth_url): (Option<Url>, Option<String>),
) -> CustomResult<RedirectForm, errors::ConnectorError> {
    let mut redirect_url =
        redirect_url.ok_or(errors::ConnectorError::ResponseDeserializationFailed)?;
    let complete_auth_url =
        complete_auth_url.ok_or(errors::ConnectorError::MissingRequiredField {
            field_name: "complete_authorize_url",
        })?;
    let mut form_fields = std::collections::HashMap::from_iter(
        redirect_url
            .query_pairs()
            .map(|(key, value)| (key.to_string(), value.to_string())),
    );

    // paypal requires return url to be passed as a field along with payer_action_url
    form_fields.insert(String::from("redirect_uri"), complete_auth_url);

    // Do not include query params in the endpoint
    redirect_url.set_query(None);

    Ok(RedirectForm::Form {
        endpoint: redirect_url.to_string(),
        method: Method::Get,
        form_fields,
    })
}

impl<F, T> TryFrom<ResponseRouterData<F, PaypalPaymentsSyncResponse, T, PaymentsResponseData>>
    for RouterData<F, T, PaymentsResponseData>
{
    type Error = error_stack::Report<errors::ConnectorError>;
    fn try_from(
        item: ResponseRouterData<F, PaypalPaymentsSyncResponse, T, PaymentsResponseData>,
    ) -> Result<Self, Self::Error> {
        Ok(Self {
            status: storage_enums::AttemptStatus::from(item.response.status),
            response: Ok(PaymentsResponseData::TransactionResponse {
                resource_id: ResponseId::ConnectorTransactionId(
                    item.response
                        .supplementary_data
                        .related_ids
                        .order_id
                        .clone(),
                ),
                redirection_data: Box::new(None),
                mandate_reference: Box::new(None),
                connector_metadata: None,
                network_txn_id: None,
                connector_response_reference_id: item
                    .response
                    .invoice_id
                    .clone()
                    .or(Some(item.response.supplementary_data.related_ids.order_id)),
                incremental_authorization_allowed: None,
                charges: None,
            }),
            ..item.data
        })
    }
}

#[cfg(feature = "payouts")]
#[derive(Debug, Serialize)]
pub struct PaypalFulfillRequest {
    sender_batch_header: PayoutBatchHeader,
    items: Vec<PaypalPayoutItem>,
}

#[cfg(feature = "payouts")]
#[derive(Debug, Serialize)]
pub struct PayoutBatchHeader {
    sender_batch_id: String,
}

#[cfg(feature = "payouts")]
#[derive(Debug, Serialize)]
pub struct PaypalPayoutItem {
    amount: PayoutAmount,
    note: Option<String>,
    notification_language: String,
    #[serde(flatten)]
    payout_method_data: PaypalPayoutMethodData,
}

#[cfg(feature = "payouts")]
#[derive(Debug, Serialize)]
pub struct PaypalPayoutMethodData {
    recipient_type: PayoutRecipientType,
    recipient_wallet: PayoutWalletType,
    receiver: PaypalPayoutDataType,
}

#[cfg(feature = "payouts")]
#[derive(Debug, Serialize)]
#[serde(rename_all = "SCREAMING_SNAKE_CASE")]
pub enum PayoutRecipientType {
    Email,
    PaypalId,
    Phone,
}

#[cfg(feature = "payouts")]
#[derive(Debug, Serialize)]
#[serde(rename_all = "SCREAMING_SNAKE_CASE")]
pub enum PayoutWalletType {
    Paypal,
    Venmo,
}

#[cfg(feature = "payouts")]
#[derive(Debug, Serialize)]
#[serde(untagged)]
pub enum PaypalPayoutDataType {
    EmailType(Email),
    OtherType(Secret<String>),
}

#[cfg(feature = "payouts")]
#[derive(Debug, Serialize)]
pub struct PayoutAmount {
    value: StringMajorUnit,
    currency: storage_enums::Currency,
}

#[cfg(feature = "payouts")]
impl TryFrom<&PaypalRouterData<&PayoutsRouterData<PoFulfill>>> for PaypalFulfillRequest {
    type Error = error_stack::Report<errors::ConnectorError>;
    fn try_from(
        item: &PaypalRouterData<&PayoutsRouterData<PoFulfill>>,
    ) -> Result<Self, Self::Error> {
        let item_data = PaypalPayoutItem::try_from(item)?;
        Ok(Self {
            sender_batch_header: PayoutBatchHeader {
                sender_batch_id: item.router_data.connector_request_reference_id.to_owned(),
            },
            items: vec![item_data],
        })
    }
}

#[cfg(feature = "payouts")]
impl TryFrom<&PaypalRouterData<&PayoutsRouterData<PoFulfill>>> for PaypalPayoutItem {
    type Error = error_stack::Report<errors::ConnectorError>;
    fn try_from(
        item: &PaypalRouterData<&PayoutsRouterData<PoFulfill>>,
    ) -> Result<Self, Self::Error> {
        let amount = PayoutAmount {
            value: item.amount.clone(),
            currency: item.router_data.request.destination_currency,
        };

        let payout_method_data = match item.router_data.get_payout_method_data()? {
            PayoutMethodData::Wallet(wallet_data) => match wallet_data {
                WalletPayout::Paypal(data) => {
                    let (recipient_type, receiver) =
                        match (data.email, data.telephone_number, data.paypal_id) {
                            (Some(email), _, _) => (
                                PayoutRecipientType::Email,
                                PaypalPayoutDataType::EmailType(email),
                            ),
                            (_, Some(phone), _) => (
                                PayoutRecipientType::Phone,
                                PaypalPayoutDataType::OtherType(phone),
                            ),
                            (_, _, Some(paypal_id)) => (
                                PayoutRecipientType::PaypalId,
                                PaypalPayoutDataType::OtherType(paypal_id),
                            ),
                            _ => Err(errors::ConnectorError::MissingRequiredField {
                                field_name: "receiver_data",
                            })?,
                        };

                    PaypalPayoutMethodData {
                        recipient_type,
                        recipient_wallet: PayoutWalletType::Paypal,
                        receiver,
                    }
                }
                WalletPayout::Venmo(data) => {
                    let receiver = PaypalPayoutDataType::OtherType(data.telephone_number.ok_or(
                        errors::ConnectorError::MissingRequiredField {
                            field_name: "telephone_number",
                        },
                    )?);
                    PaypalPayoutMethodData {
                        recipient_type: PayoutRecipientType::Phone,
                        recipient_wallet: PayoutWalletType::Venmo,
                        receiver,
                    }
                }
            },
            _ => Err(errors::ConnectorError::NotSupported {
                message: "PayoutMethodType is not supported".to_string(),
                connector: "Paypal",
            })?,
        };

        Ok(Self {
            amount,
            payout_method_data,
            note: item.router_data.description.to_owned(),
            notification_language: constants::DEFAULT_NOTIFICATION_SCRIPT_LANGUAGE.to_string(),
        })
    }
}

#[cfg(feature = "payouts")]
#[derive(Debug, Deserialize, Serialize)]
pub struct PaypalFulfillResponse {
    batch_header: PaypalBatchResponse,
}

#[cfg(feature = "payouts")]
#[derive(Debug, Deserialize, Serialize)]
pub struct PaypalBatchResponse {
    payout_batch_id: String,
    batch_status: PaypalFulfillStatus,
}

#[cfg(feature = "payouts")]
#[derive(Debug, Deserialize, Serialize)]
#[serde(rename_all = "SCREAMING_SNAKE_CASE")]
pub enum PaypalFulfillStatus {
    Denied,
    Pending,
    Processing,
    Success,
    Cancelled,
}

#[cfg(feature = "payouts")]
pub(crate) fn get_payout_status(status: PaypalFulfillStatus) -> storage_enums::PayoutStatus {
    match status {
        PaypalFulfillStatus::Success => storage_enums::PayoutStatus::Success,
        PaypalFulfillStatus::Denied => storage_enums::PayoutStatus::Failed,
        PaypalFulfillStatus::Cancelled => storage_enums::PayoutStatus::Cancelled,
        PaypalFulfillStatus::Pending | PaypalFulfillStatus::Processing => {
            storage_enums::PayoutStatus::Pending
        }
    }
}

#[cfg(feature = "payouts")]
impl<F> TryFrom<PayoutsResponseRouterData<F, PaypalFulfillResponse>> for PayoutsRouterData<F> {
    type Error = error_stack::Report<errors::ConnectorError>;
    fn try_from(
        item: PayoutsResponseRouterData<F, PaypalFulfillResponse>,
    ) -> Result<Self, Self::Error> {
        Ok(Self {
            response: Ok(PayoutsResponseData {
                status: Some(get_payout_status(item.response.batch_header.batch_status)),
                connector_payout_id: Some(item.response.batch_header.payout_batch_id),
                payout_eligible: None,
                should_add_next_step_to_process_tracker: false,
                error_code: None,
                error_message: None,
            }),
            ..item.data
        })
    }
}

#[derive(Debug, Serialize)]
pub struct PaypalPaymentsCaptureRequest {
    amount: OrderAmount,
    final_capture: bool,
}

impl TryFrom<&PaypalRouterData<&PaymentsCaptureRouterData>> for PaypalPaymentsCaptureRequest {
    type Error = error_stack::Report<errors::ConnectorError>;
    fn try_from(item: &PaypalRouterData<&PaymentsCaptureRouterData>) -> Result<Self, Self::Error> {
        let amount = OrderAmount {
            currency_code: item.router_data.request.currency,
            value: item.amount.clone(),
        };
        Ok(Self {
            amount,
            final_capture: true,
        })
    }
}

#[derive(Debug, Clone, Serialize, Deserialize, PartialEq)]
#[serde(rename_all = "SCREAMING_SNAKE_CASE")]
pub enum PaypalPaymentStatus {
    Created,
    Captured,
    Completed,
    Declined,
    Voided,
    Failed,
    Pending,
    Denied,
    Expired,
    PartiallyCaptured,
    Refunded,
}

#[derive(Debug, Serialize, Deserialize)]
pub struct PaypalCaptureResponse {
    id: String,
    status: PaypalPaymentStatus,
    amount: Option<OrderAmount>,
    invoice_id: Option<String>,
    final_capture: bool,
    payment_source: Option<PaymentSourceItemResponse>,
}

impl From<PaypalPaymentStatus> for storage_enums::AttemptStatus {
    fn from(item: PaypalPaymentStatus) -> Self {
        match item {
            PaypalPaymentStatus::Created => Self::Authorized,
            PaypalPaymentStatus::Completed
            | PaypalPaymentStatus::Captured
            | PaypalPaymentStatus::Refunded => Self::Charged,
            PaypalPaymentStatus::Declined => Self::Failure,
            PaypalPaymentStatus::Failed => Self::CaptureFailed,
            PaypalPaymentStatus::Pending => Self::Pending,
            PaypalPaymentStatus::Denied | PaypalPaymentStatus::Expired => Self::Failure,
            PaypalPaymentStatus::PartiallyCaptured => Self::PartialCharged,
            PaypalPaymentStatus::Voided => Self::Voided,
        }
    }
}

impl TryFrom<PaymentsCaptureResponseRouterData<PaypalCaptureResponse>>
    for PaymentsCaptureRouterData
{
    type Error = error_stack::Report<errors::ConnectorError>;
    fn try_from(
        item: PaymentsCaptureResponseRouterData<PaypalCaptureResponse>,
    ) -> Result<Self, Self::Error> {
        let status = storage_enums::AttemptStatus::from(item.response.status);
        let amount_captured = match status {
            storage_enums::AttemptStatus::Pending
            | storage_enums::AttemptStatus::Authorized
            | storage_enums::AttemptStatus::Failure
            | storage_enums::AttemptStatus::RouterDeclined
            | storage_enums::AttemptStatus::AuthenticationFailed
            | storage_enums::AttemptStatus::CaptureFailed
            | storage_enums::AttemptStatus::Started
            | storage_enums::AttemptStatus::AuthenticationPending
            | storage_enums::AttemptStatus::AuthenticationSuccessful
            | storage_enums::AttemptStatus::AuthorizationFailed
            | storage_enums::AttemptStatus::Authorizing
            | storage_enums::AttemptStatus::VoidInitiated
            | storage_enums::AttemptStatus::CodInitiated
            | storage_enums::AttemptStatus::CaptureInitiated
            | storage_enums::AttemptStatus::VoidFailed
            | storage_enums::AttemptStatus::AutoRefunded
            | storage_enums::AttemptStatus::Unresolved
            | storage_enums::AttemptStatus::PaymentMethodAwaited
            | storage_enums::AttemptStatus::ConfirmationAwaited
            | storage_enums::AttemptStatus::DeviceDataCollectionPending
            | storage_enums::AttemptStatus::Voided
<<<<<<< HEAD
            | storage_enums::AttemptStatus::Expired
            | storage_enums::AttemptStatus::PartiallyAuthorized => 0,
=======
            | storage_enums::AttemptStatus::VoidedPostCharge
            | storage_enums::AttemptStatus::Expired => 0,
>>>>>>> 640d0552
            storage_enums::AttemptStatus::Charged
            | storage_enums::AttemptStatus::PartialCharged
            | storage_enums::AttemptStatus::PartialChargedAndChargeable
            | storage_enums::AttemptStatus::IntegrityFailure => item.data.request.amount_to_capture,
        };
        let connector_payment_id: PaypalMeta =
            to_connector_meta(item.data.request.connector_meta.clone())?;
        Ok(Self {
            status,
            response: Ok(PaymentsResponseData::TransactionResponse {
                resource_id: ResponseId::ConnectorTransactionId(
                    item.data.request.connector_transaction_id.clone(),
                ),
                redirection_data: Box::new(None),
                mandate_reference: Box::new(None),
                connector_metadata: Some(serde_json::json!(PaypalMeta {
                    authorize_id: connector_payment_id.authorize_id,
                    capture_id: Some(item.response.id.clone()),
                    incremental_authorization_id: None,
                    psync_flow: PaypalPaymentIntent::Capture,
                    next_action: None,
                    order_id: None,
                })),
                network_txn_id: None,
                connector_response_reference_id: item
                    .response
                    .invoice_id
                    .or(Some(item.response.id)),
                incremental_authorization_allowed: None,
                charges: None,
            }),
            amount_captured: Some(amount_captured),
            ..item.data
        })
    }
}

#[derive(Debug, Clone, Serialize, Deserialize, PartialEq)]
#[serde(rename_all = "SCREAMING_SNAKE_CASE")]
pub enum PaypalCancelStatus {
    Voided,
}

#[derive(Debug, Serialize, Deserialize, PartialEq)]
pub struct PaypalPaymentsCancelResponse {
    id: String,
    status: PaypalCancelStatus,
    amount: Option<OrderAmount>,
    invoice_id: Option<String>,
}

impl<F, T> TryFrom<ResponseRouterData<F, PaypalPaymentsCancelResponse, T, PaymentsResponseData>>
    for RouterData<F, T, PaymentsResponseData>
{
    type Error = error_stack::Report<errors::ConnectorError>;
    fn try_from(
        item: ResponseRouterData<F, PaypalPaymentsCancelResponse, T, PaymentsResponseData>,
    ) -> Result<Self, Self::Error> {
        let status = match item.response.status {
            PaypalCancelStatus::Voided => storage_enums::AttemptStatus::Voided,
        };
        Ok(Self {
            status,
            response: Ok(PaymentsResponseData::TransactionResponse {
                resource_id: ResponseId::ConnectorTransactionId(item.response.id.clone()),
                redirection_data: Box::new(None),
                mandate_reference: Box::new(None),
                connector_metadata: None,
                network_txn_id: None,
                connector_response_reference_id: item
                    .response
                    .invoice_id
                    .or(Some(item.response.id)),
                incremental_authorization_allowed: None,
                charges: None,
            }),
            ..item.data
        })
    }
}

#[derive(Default, Debug, Serialize)]
pub struct PaypalRefundRequest {
    pub amount: OrderAmount,
}

impl<F> TryFrom<&PaypalRouterData<&RefundsRouterData<F>>> for PaypalRefundRequest {
    type Error = error_stack::Report<errors::ConnectorError>;
    fn try_from(item: &PaypalRouterData<&RefundsRouterData<F>>) -> Result<Self, Self::Error> {
        Ok(Self {
            amount: OrderAmount {
                currency_code: item.router_data.request.currency,
                value: item.amount.clone(),
            },
        })
    }
}

#[allow(dead_code)]
#[derive(Debug, Serialize, Deserialize, Clone)]
#[serde(rename_all = "UPPERCASE")]
pub enum RefundStatus {
    Completed,
    Failed,
    Cancelled,
    Pending,
}

impl From<RefundStatus> for storage_enums::RefundStatus {
    fn from(item: RefundStatus) -> Self {
        match item {
            RefundStatus::Completed => Self::Success,
            RefundStatus::Failed | RefundStatus::Cancelled => Self::Failure,
            RefundStatus::Pending => Self::Pending,
        }
    }
}

#[derive(Debug, Serialize, Deserialize)]
pub struct RefundResponse {
    id: String,
    status: RefundStatus,
    amount: Option<OrderAmount>,
}

impl TryFrom<RefundsResponseRouterData<Execute, RefundResponse>> for RefundsRouterData<Execute> {
    type Error = error_stack::Report<errors::ConnectorError>;
    fn try_from(
        item: RefundsResponseRouterData<Execute, RefundResponse>,
    ) -> Result<Self, Self::Error> {
        Ok(Self {
            response: Ok(RefundsResponseData {
                connector_refund_id: item.response.id,
                refund_status: storage_enums::RefundStatus::from(item.response.status),
            }),
            ..item.data
        })
    }
}

#[derive(Debug, Clone, Deserialize, Serialize)]
pub struct RefundSyncResponse {
    id: String,
    status: RefundStatus,
}

impl TryFrom<RefundsResponseRouterData<RSync, RefundSyncResponse>> for RefundsRouterData<RSync> {
    type Error = error_stack::Report<errors::ConnectorError>;
    fn try_from(
        item: RefundsResponseRouterData<RSync, RefundSyncResponse>,
    ) -> Result<Self, Self::Error> {
        Ok(Self {
            response: Ok(RefundsResponseData {
                connector_refund_id: item.response.id,
                refund_status: storage_enums::RefundStatus::from(item.response.status),
            }),
            ..item.data
        })
    }
}

#[derive(Default, Clone, Debug, Serialize, Deserialize, PartialEq)]
pub struct OrderErrorDetails {
    pub issue: String,
    pub description: String,
    pub value: Option<String>,
    pub field: Option<String>,
}

#[derive(Default, Debug, Serialize, Deserialize, PartialEq)]
pub struct PaypalOrderErrorResponse {
    pub name: Option<String>,
    pub message: String,
    pub debug_id: Option<String>,
    pub details: Option<Vec<OrderErrorDetails>>,
}

#[derive(Default, Clone, Debug, Serialize, Deserialize, PartialEq)]
pub struct ErrorDetails {
    pub issue: String,
    pub description: Option<String>,
}

#[derive(Default, Debug, Serialize, Deserialize, PartialEq)]
pub struct PaypalPaymentErrorResponse {
    pub name: Option<String>,
    pub message: String,
    pub debug_id: Option<String>,
    pub details: Option<Vec<ErrorDetails>>,
}

#[derive(Deserialize, Debug, Serialize)]
pub struct PaypalAccessTokenErrorResponse {
    pub error: String,
    pub error_description: String,
}

#[derive(Deserialize, Debug, Serialize)]
pub struct PaypalWebhooksBody {
    pub event_type: PaypalWebhookEventType,
    pub resource: PaypalResource,
}

#[derive(Clone, Deserialize, Debug, strum::Display, Serialize)]
pub enum PaypalWebhookEventType {
    #[serde(rename = "PAYMENT.AUTHORIZATION.CREATED")]
    PaymentAuthorizationCreated,
    #[serde(rename = "PAYMENT.AUTHORIZATION.VOIDED")]
    PaymentAuthorizationVoided,
    #[serde(rename = "PAYMENT.CAPTURE.DECLINED")]
    PaymentCaptureDeclined,
    #[serde(rename = "PAYMENT.CAPTURE.COMPLETED")]
    PaymentCaptureCompleted,
    #[serde(rename = "PAYMENT.CAPTURE.PENDING")]
    PaymentCapturePending,
    #[serde(rename = "PAYMENT.CAPTURE.REFUNDED")]
    PaymentCaptureRefunded,
    #[serde(rename = "CHECKOUT.ORDER.APPROVED")]
    CheckoutOrderApproved,
    #[serde(rename = "CHECKOUT.ORDER.COMPLETED")]
    CheckoutOrderCompleted,
    #[serde(rename = "CHECKOUT.ORDER.PROCESSED")]
    CheckoutOrderProcessed,
    #[serde(rename = "CUSTOMER.DISPUTE.CREATED")]
    CustomerDisputeCreated,
    #[serde(rename = "CUSTOMER.DISPUTE.RESOLVED")]
    CustomerDisputeResolved,
    #[serde(rename = "CUSTOMER.DISPUTE.UPDATED")]
    CustomerDisputedUpdated,
    #[serde(rename = "RISK.DISPUTE.CREATED")]
    RiskDisputeCreated,
    #[serde(other)]
    Unknown,
}

#[derive(Deserialize, Debug, Serialize)]
#[serde(untagged)]
pub enum PaypalResource {
    PaypalCardWebhooks(Box<PaypalCardWebhooks>),
    PaypalRedirectsWebhooks(Box<PaypalRedirectsWebhooks>),
    PaypalRefundWebhooks(Box<PaypalRefundWebhooks>),
    PaypalDisputeWebhooks(Box<PaypalDisputeWebhooks>),
}

#[derive(Deserialize, Debug, Serialize)]
pub struct PaypalDisputeWebhooks {
    pub dispute_id: String,
    pub disputed_transactions: Vec<DisputeTransaction>,
    pub dispute_amount: OrderAmount,
    pub dispute_outcome: Option<DisputeOutcome>,
    pub dispute_life_cycle_stage: DisputeLifeCycleStage,
    pub status: DisputeStatus,
    pub reason: Option<String>,
    pub external_reason_code: Option<String>,
    #[serde(default, with = "common_utils::custom_serde::iso8601::option")]
    pub seller_response_due_date: Option<PrimitiveDateTime>,
    #[serde(default, with = "common_utils::custom_serde::iso8601::option")]
    pub update_time: Option<PrimitiveDateTime>,
    #[serde(default, with = "common_utils::custom_serde::iso8601::option")]
    pub create_time: Option<PrimitiveDateTime>,
}

#[derive(Deserialize, Debug, Serialize)]
pub struct DisputeTransaction {
    pub seller_transaction_id: String,
}

#[derive(Clone, Deserialize, Debug, strum::Display, Serialize)]
#[serde(rename_all = "SCREAMING_SNAKE_CASE")]
pub enum DisputeLifeCycleStage {
    Inquiry,
    Chargeback,
    PreArbitration,
    Arbitration,
}

#[derive(Deserialize, Debug, strum::Display, Serialize)]
#[serde(rename_all = "SCREAMING_SNAKE_CASE")]
pub enum DisputeStatus {
    Open,
    WaitingForBuyerResponse,
    WaitingForSellerResponse,
    UnderReview,
    Resolved,
    Other,
}

#[derive(Deserialize, Debug, Serialize)]
pub struct DisputeOutcome {
    pub outcome_code: OutcomeCode,
}

#[derive(Deserialize, Debug, Serialize)]
#[serde(rename_all = "SCREAMING_SNAKE_CASE")]
pub enum OutcomeCode {
    ResolvedBuyerFavour,
    ResolvedSellerFavour,
    ResolvedWithPayout,
    CanceledByBuyer,
    ACCEPTED,
    DENIED,
    NONE,
}

#[derive(Deserialize, Debug, Serialize)]
pub struct PaypalRefundWebhooks {
    pub id: String,
    pub amount: OrderAmount,
    pub seller_payable_breakdown: PaypalSellerPayableBreakdown,
}

#[derive(Deserialize, Debug, Serialize)]
pub struct PaypalSellerPayableBreakdown {
    pub total_refunded_amount: OrderAmount,
}

#[derive(Deserialize, Debug, Serialize)]
pub struct PaypalCardWebhooks {
    pub supplementary_data: PaypalSupplementaryData,
    pub amount: OrderAmount,
    pub invoice_id: Option<String>,
}

#[derive(Deserialize, Debug, Serialize)]
pub struct PaypalRedirectsWebhooks {
    pub purchase_units: Vec<PurchaseUnitItem>,
    pub links: Vec<PaypalLinks>,
    pub id: String,
    pub intent: PaypalPaymentIntent,
}

#[derive(Deserialize, Debug, Serialize)]
pub struct PaypalWebhooksPurchaseUnits {
    pub reference_id: String,
    pub amount: OrderAmount,
}

#[derive(Deserialize, Debug, Serialize)]
pub struct PaypalSupplementaryData {
    pub related_ids: PaypalRelatedIds,
}
#[derive(Deserialize, Debug, Serialize)]
pub struct PaypalRelatedIds {
    pub order_id: String,
}

#[derive(Deserialize, Debug, Serialize)]
pub struct PaypalWebooksEventType {
    pub event_type: PaypalWebhookEventType,
}

pub(crate) fn get_payapl_webhooks_event(
    event: PaypalWebhookEventType,
    outcome: Option<OutcomeCode>,
) -> IncomingWebhookEvent {
    match event {
        PaypalWebhookEventType::PaymentCaptureCompleted
        | PaypalWebhookEventType::CheckoutOrderCompleted => {
            IncomingWebhookEvent::PaymentIntentSuccess
        }
        PaypalWebhookEventType::PaymentCapturePending
        | PaypalWebhookEventType::CheckoutOrderProcessed => {
            IncomingWebhookEvent::PaymentIntentProcessing
        }
        PaypalWebhookEventType::PaymentCaptureDeclined => {
            IncomingWebhookEvent::PaymentIntentFailure
        }
        PaypalWebhookEventType::PaymentCaptureRefunded => IncomingWebhookEvent::RefundSuccess,
        PaypalWebhookEventType::CustomerDisputeCreated => IncomingWebhookEvent::DisputeOpened,
        PaypalWebhookEventType::RiskDisputeCreated => IncomingWebhookEvent::DisputeAccepted,
        PaypalWebhookEventType::CustomerDisputeResolved => {
            if let Some(outcome_code) = outcome {
                IncomingWebhookEvent::from(outcome_code)
            } else {
                IncomingWebhookEvent::EventNotSupported
            }
        }
        PaypalWebhookEventType::PaymentAuthorizationCreated
        | PaypalWebhookEventType::PaymentAuthorizationVoided
        | PaypalWebhookEventType::CheckoutOrderApproved
        | PaypalWebhookEventType::CustomerDisputedUpdated
        | PaypalWebhookEventType::Unknown => IncomingWebhookEvent::EventNotSupported,
    }
}

impl From<OutcomeCode> for IncomingWebhookEvent {
    fn from(outcome_code: OutcomeCode) -> Self {
        match outcome_code {
            OutcomeCode::ResolvedBuyerFavour => Self::DisputeLost,
            OutcomeCode::ResolvedSellerFavour => Self::DisputeWon,
            OutcomeCode::CanceledByBuyer => Self::DisputeCancelled,
            OutcomeCode::ACCEPTED => Self::DisputeAccepted,
            OutcomeCode::DENIED => Self::DisputeCancelled,
            OutcomeCode::NONE => Self::DisputeCancelled,
            OutcomeCode::ResolvedWithPayout => Self::EventNotSupported,
        }
    }
}

impl From<DisputeLifeCycleStage> for enums::DisputeStage {
    fn from(dispute_life_cycle_stage: DisputeLifeCycleStage) -> Self {
        match dispute_life_cycle_stage {
            DisputeLifeCycleStage::Inquiry => Self::PreDispute,
            DisputeLifeCycleStage::Chargeback => Self::Dispute,
            DisputeLifeCycleStage::PreArbitration => Self::PreArbitration,
            DisputeLifeCycleStage::Arbitration => Self::PreArbitration,
        }
    }
}

#[derive(Deserialize, Serialize, Debug)]
pub struct PaypalSourceVerificationRequest {
    pub transmission_id: String,
    pub transmission_time: String,
    pub cert_url: String,
    pub transmission_sig: String,
    pub auth_algo: String,
    pub webhook_id: String,
    pub webhook_event: serde_json::Value,
}

#[derive(Deserialize, Serialize, Debug)]
pub struct PaypalSourceVerificationResponse {
    pub verification_status: PaypalSourceVerificationStatus,
}

#[derive(Deserialize, Serialize, Debug)]
#[serde(rename_all = "SCREAMING_SNAKE_CASE")]
pub enum PaypalSourceVerificationStatus {
    Success,
    Failure,
}

impl
    TryFrom<
        ResponseRouterData<
            VerifyWebhookSource,
            PaypalSourceVerificationResponse,
            VerifyWebhookSourceRequestData,
            VerifyWebhookSourceResponseData,
        >,
    > for VerifyWebhookSourceRouterData
{
    type Error = error_stack::Report<errors::ConnectorError>;
    fn try_from(
        item: ResponseRouterData<
            VerifyWebhookSource,
            PaypalSourceVerificationResponse,
            VerifyWebhookSourceRequestData,
            VerifyWebhookSourceResponseData,
        >,
    ) -> Result<Self, Self::Error> {
        Ok(Self {
            response: Ok(VerifyWebhookSourceResponseData {
                verify_webhook_status: VerifyWebhookStatus::from(item.response.verification_status),
            }),
            ..item.data
        })
    }
}

impl From<PaypalSourceVerificationStatus> for VerifyWebhookStatus {
    fn from(item: PaypalSourceVerificationStatus) -> Self {
        match item {
            PaypalSourceVerificationStatus::Success => Self::SourceVerified,
            PaypalSourceVerificationStatus::Failure => Self::SourceNotVerified,
        }
    }
}

impl TryFrom<(PaypalCardWebhooks, PaypalWebhookEventType)> for PaypalPaymentsSyncResponse {
    type Error = error_stack::Report<errors::ConnectorError>;
    fn try_from(
        (webhook_body, webhook_event): (PaypalCardWebhooks, PaypalWebhookEventType),
    ) -> Result<Self, Self::Error> {
        Ok(Self {
            id: webhook_body.supplementary_data.related_ids.order_id.clone(),
            status: PaypalPaymentStatus::try_from(webhook_event)?,
            amount: webhook_body.amount,
            supplementary_data: webhook_body.supplementary_data,
            invoice_id: webhook_body.invoice_id,
        })
    }
}

impl TryFrom<(PaypalRedirectsWebhooks, PaypalWebhookEventType)> for PaypalOrdersResponse {
    type Error = error_stack::Report<errors::ConnectorError>;
    fn try_from(
        (webhook_body, webhook_event): (PaypalRedirectsWebhooks, PaypalWebhookEventType),
    ) -> Result<Self, Self::Error> {
        Ok(Self {
            id: webhook_body.id,
            intent: webhook_body.intent,
            status: PaypalOrderStatus::try_from(webhook_event)?,
            purchase_units: webhook_body.purchase_units,
            payment_source: None,
        })
    }
}

impl TryFrom<(PaypalRefundWebhooks, PaypalWebhookEventType)> for RefundSyncResponse {
    type Error = error_stack::Report<errors::ConnectorError>;
    fn try_from(
        (webhook_body, webhook_event): (PaypalRefundWebhooks, PaypalWebhookEventType),
    ) -> Result<Self, Self::Error> {
        Ok(Self {
            id: webhook_body.id,
            status: RefundStatus::try_from(webhook_event)
                .attach_printable("Could not find suitable webhook event")?,
        })
    }
}

impl TryFrom<PaypalWebhookEventType> for PaypalPaymentStatus {
    type Error = error_stack::Report<errors::ConnectorError>;
    fn try_from(event: PaypalWebhookEventType) -> Result<Self, Self::Error> {
        match event {
            PaypalWebhookEventType::PaymentCaptureCompleted
            | PaypalWebhookEventType::CheckoutOrderCompleted => Ok(Self::Completed),
            PaypalWebhookEventType::PaymentAuthorizationVoided => Ok(Self::Voided),
            PaypalWebhookEventType::PaymentCaptureDeclined => Ok(Self::Declined),
            PaypalWebhookEventType::PaymentCapturePending
            | PaypalWebhookEventType::CheckoutOrderApproved
            | PaypalWebhookEventType::CheckoutOrderProcessed => Ok(Self::Pending),
            PaypalWebhookEventType::PaymentAuthorizationCreated => Ok(Self::Created),
            PaypalWebhookEventType::PaymentCaptureRefunded => Ok(Self::Refunded),
            PaypalWebhookEventType::CustomerDisputeCreated
            | PaypalWebhookEventType::CustomerDisputeResolved
            | PaypalWebhookEventType::CustomerDisputedUpdated
            | PaypalWebhookEventType::RiskDisputeCreated
            | PaypalWebhookEventType::Unknown => {
                Err(errors::ConnectorError::WebhookEventTypeNotFound.into())
            }
        }
    }
}

impl TryFrom<PaypalWebhookEventType> for RefundStatus {
    type Error = error_stack::Report<errors::ConnectorError>;
    fn try_from(event: PaypalWebhookEventType) -> Result<Self, Self::Error> {
        match event {
            PaypalWebhookEventType::PaymentCaptureRefunded => Ok(Self::Completed),
            PaypalWebhookEventType::PaymentAuthorizationCreated
            | PaypalWebhookEventType::PaymentAuthorizationVoided
            | PaypalWebhookEventType::PaymentCaptureDeclined
            | PaypalWebhookEventType::PaymentCaptureCompleted
            | PaypalWebhookEventType::PaymentCapturePending
            | PaypalWebhookEventType::CheckoutOrderApproved
            | PaypalWebhookEventType::CheckoutOrderCompleted
            | PaypalWebhookEventType::CheckoutOrderProcessed
            | PaypalWebhookEventType::CustomerDisputeCreated
            | PaypalWebhookEventType::CustomerDisputeResolved
            | PaypalWebhookEventType::CustomerDisputedUpdated
            | PaypalWebhookEventType::RiskDisputeCreated
            | PaypalWebhookEventType::Unknown => {
                Err(errors::ConnectorError::WebhookEventTypeNotFound.into())
            }
        }
    }
}

impl TryFrom<PaypalWebhookEventType> for PaypalOrderStatus {
    type Error = error_stack::Report<errors::ConnectorError>;
    fn try_from(event: PaypalWebhookEventType) -> Result<Self, Self::Error> {
        match event {
            PaypalWebhookEventType::PaymentCaptureCompleted
            | PaypalWebhookEventType::CheckoutOrderCompleted => Ok(Self::Completed),
            PaypalWebhookEventType::PaymentAuthorizationVoided => Ok(Self::Voided),
            PaypalWebhookEventType::PaymentCapturePending
            | PaypalWebhookEventType::CheckoutOrderProcessed => Ok(Self::Pending),
            PaypalWebhookEventType::PaymentAuthorizationCreated => Ok(Self::Created),
            PaypalWebhookEventType::CheckoutOrderApproved
            | PaypalWebhookEventType::PaymentCaptureDeclined
            | PaypalWebhookEventType::PaymentCaptureRefunded
            | PaypalWebhookEventType::CustomerDisputeCreated
            | PaypalWebhookEventType::CustomerDisputeResolved
            | PaypalWebhookEventType::CustomerDisputedUpdated
            | PaypalWebhookEventType::RiskDisputeCreated
            | PaypalWebhookEventType::Unknown => {
                Err(errors::ConnectorError::WebhookEventTypeNotFound.into())
            }
        }
    }
}

impl TryFrom<&VerifyWebhookSourceRequestData> for PaypalSourceVerificationRequest {
    type Error = error_stack::Report<errors::ConnectorError>;
    fn try_from(req: &VerifyWebhookSourceRequestData) -> Result<Self, Self::Error> {
        let req_body = serde_json::from_slice(&req.webhook_body)
            .change_context(errors::ConnectorError::WebhookBodyDecodingFailed)?;
        Ok(Self {
            transmission_id: get_headers(
                &req.webhook_headers,
                webhook_headers::PAYPAL_TRANSMISSION_ID,
            )
            .change_context(errors::ConnectorError::WebhookSourceVerificationFailed)?,
            transmission_time: get_headers(
                &req.webhook_headers,
                webhook_headers::PAYPAL_TRANSMISSION_TIME,
            )?,
            cert_url: get_headers(&req.webhook_headers, webhook_headers::PAYPAL_CERT_URL)?,
            transmission_sig: get_headers(
                &req.webhook_headers,
                webhook_headers::PAYPAL_TRANSMISSION_SIG,
            )?,
            auth_algo: get_headers(&req.webhook_headers, webhook_headers::PAYPAL_AUTH_ALGO)?,
            webhook_id: String::from_utf8(req.merchant_secret.secret.to_vec())
                .change_context(errors::ConnectorError::WebhookVerificationSecretNotFound)
                .attach_printable("Could not convert secret to UTF-8")?,
            webhook_event: req_body,
        })
    }
}

fn get_headers(
    header: &actix_web::http::header::HeaderMap,
    key: &'static str,
) -> CustomResult<String, errors::ConnectorError> {
    let header_value = header
        .get(key)
        .map(|value| value.to_str())
        .ok_or(errors::ConnectorError::MissingRequiredField { field_name: key })?
        .change_context(errors::ConnectorError::InvalidDataFormat { field_name: key })?
        .to_owned();
    Ok(header_value)
}

impl From<OrderErrorDetails> for utils::ErrorCodeAndMessage {
    fn from(error: OrderErrorDetails) -> Self {
        Self {
            error_code: error.issue.to_string(),
            error_message: error.issue.to_string(),
        }
    }
}

impl From<ErrorDetails> for utils::ErrorCodeAndMessage {
    fn from(error: ErrorDetails) -> Self {
        Self {
            error_code: error.issue.to_string(),
            error_message: error.issue.to_string(),
        }
    }
}<|MERGE_RESOLUTION|>--- conflicted
+++ resolved
@@ -2706,13 +2706,9 @@
             | storage_enums::AttemptStatus::ConfirmationAwaited
             | storage_enums::AttemptStatus::DeviceDataCollectionPending
             | storage_enums::AttemptStatus::Voided
-<<<<<<< HEAD
+            | storage_enums::AttemptStatus::VoidedPostCharge
             | storage_enums::AttemptStatus::Expired
             | storage_enums::AttemptStatus::PartiallyAuthorized => 0,
-=======
-            | storage_enums::AttemptStatus::VoidedPostCharge
-            | storage_enums::AttemptStatus::Expired => 0,
->>>>>>> 640d0552
             storage_enums::AttemptStatus::Charged
             | storage_enums::AttemptStatus::PartialCharged
             | storage_enums::AttemptStatus::PartialChargedAndChargeable
