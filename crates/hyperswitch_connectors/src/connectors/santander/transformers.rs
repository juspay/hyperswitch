use std::collections::HashMap;

use api_models::payments::{QrCodeInformation, VoucherNextStepData};
use common_enums::{enums, AttemptStatus};
use common_utils::{
    errors::CustomResult,
    ext_traits::{ByteSliceExt, Encode},
    id_type,
    request::Method,
    types::{AmountConvertor, FloatMajorUnit, StringMajorUnit, StringMajorUnitForConnector},
};
use crc::{Algorithm, Crc};
use error_stack::ResultExt;
use hyperswitch_domain_models::{
    payment_method_data::{BankTransferData, PaymentMethodData, VoucherData},
    router_data::{AccessToken, ConnectorAuthType, ErrorResponse, RouterData},
    router_request_types::ResponseId,
    router_response_types::{PaymentsResponseData, RedirectForm, RefundsResponseData},
    types::{
        PaymentsAuthorizeRouterData, PaymentsCancelRouterData, PaymentsSyncRouterData,
<<<<<<< HEAD
        PaymentsUpdateMetadataRouterData, RefundsRouterData,
=======
        RefundsRouterData,
>>>>>>> 0eaea06a
    },
};
use hyperswitch_interfaces::{
    consts::{NO_ERROR_CODE, NO_ERROR_MESSAGE},
    errors,
};
<<<<<<< HEAD
use masking::{ExposeInterface, Secret};
=======
use masking::{ExposeInterface, PeekInterface, Secret};
>>>>>>> 0eaea06a
use serde::{Deserialize, Serialize};
use serde_json::Value;
use url::Url;

use crate::{
    types::{RefundsResponseRouterData, ResponseRouterData},
    utils::{self as connector_utils, QrImage, RouterData as _},
};
const CRC_16_CCITT_FALSE: Algorithm<u16> = Algorithm {
    width: 16,
    poly: 0x1021,
    init: 0xFFFF,
    refin: false,
    refout: false,
    xorout: 0x0000,
    check: 0x29B1,
    residue: 0x0000,
};

type Error = error_stack::Report<errors::ConnectorError>;

pub struct SantanderRouterData<T> {
    pub amount: StringMajorUnit,
    pub router_data: T,
}

impl<T> From<(StringMajorUnit, T)> for SantanderRouterData<T> {
    fn from((amount, item): (StringMajorUnit, T)) -> Self {
        Self {
            amount,
            router_data: item,
        }
    }
}
<<<<<<< HEAD
#[derive(Debug, Serialize, Deserialize)]
=======
#[derive(Debug, Default, Serialize, Deserialize)]
>>>>>>> 0eaea06a
#[serde(rename_all = "camelCase")]
pub struct SantanderMetadataObject {
    pub pix_key: Secret<String>,
    pub cpf: Secret<String>,
    pub merchant_city: String,
    pub merchant_name: String,
    pub workspace_id: String,
    pub covenant_code: String, // max_size : 9
}

impl TryFrom<&Option<common_utils::pii::SecretSerdeValue>> for SantanderMetadataObject {
    type Error = error_stack::Report<errors::ConnectorError>;
    fn try_from(
        meta_data: &Option<common_utils::pii::SecretSerdeValue>,
    ) -> Result<Self, Self::Error> {
        let metadata = connector_utils::to_connector_meta_from_secret::<Self>(meta_data.clone())
            .change_context(errors::ConnectorError::InvalidConnectorConfig {
                config: "metadata",
            })?;
        Ok(metadata)
    }
}

impl TryFrom<&PaymentsUpdateMetadataRouterData> for SantanderBoletoUpdateRequest {
    type Error = error_stack::Report<errors::ConnectorError>;
    fn try_from(item: &PaymentsUpdateMetadataRouterData) -> Result<Self, Self::Error> {
        let update_metadata_fields = validate_metadata_fields(&item.request.metadata.clone())?;

        let santander_mca_metadata = SantanderMetadataObject::try_from(&item.connector_meta_data)?;

        Ok(Self {
            covenant_code: santander_mca_metadata.covenant_code,
            bank_number: extract_bank_number(item.request.connector_meta.clone())?,
            due_date: update_metadata_fields.due_date,
            discount: update_metadata_fields.discount,
            min_value_or_percentage: update_metadata_fields.min_value_or_percentage,
            max_value_or_percentage: update_metadata_fields.max_value_or_percentage,
            interest: update_metadata_fields.interest,
        })
    }
}

fn validate_metadata_fields(
    metadata: &common_utils::pii::SecretSerdeValue,
) -> Result<SantanderBoletoUpdateRequest, errors::ConnectorError> {
    let metadata_value = metadata.clone().expose();

    let metadata_map = match metadata_value.as_object() {
        Some(map) => map,
        None => {
            return Err(errors::ConnectorError::ParsingFailed); // Add new error type to check if the metadata sent is one of the fields inside SantanderBoletoPaymentRequest or not
        }
    };

    if metadata_map.len() > 10 {
        return Err(errors::ConnectorError::ParsingFailed); // Add new error type if the length increases
    }

    let parsed_metadata: SantanderBoletoUpdateRequest =
        serde_json::from_value(metadata_value.clone())
            .map_err(|_| errors::ConnectorError::ParsingFailed)?;

    Ok(parsed_metadata)
}

pub fn format_emv_field(id: &str, value: &str) -> String {
    format!("{id}{:02}{value}", value.len())
}

pub fn generate_emv_string(
    payload_url: &str,
    merchant_name: &str,
    merchant_city: &str,
    amount: Option<&str>,
    txid: Option<&str>,
) -> String {
    let mut emv = String::new();

    // 00: Payload Format Indicator
    emv += &format_emv_field("00", "01");
    // 01: Point of Initiation Method (dynamic)
    emv += &format_emv_field("01", "12");

    // 26: Merchant Account Info
    let gui = format_emv_field("00", "br.gov.bcb.pix");
    let url = format_emv_field("25", payload_url);
    let merchant_account_info = format_emv_field("26", &(gui + &url));
    emv += &merchant_account_info;

    // 52: Merchant Category Code (0000)
    emv += &format_emv_field("52", "0000");
    // 53: Currency Code (986 for BRL)
    emv += &format_emv_field("53", "986");

    // 54: Amount (optional)
    if let Some(amount) = amount {
        emv += &format_emv_field("54", amount);
    }

    // 58: Country Code (BR)
    emv += &format_emv_field("58", "BR");
    // 59: Merchant Name
    emv += &format_emv_field("59", merchant_name);
    // 60: Merchant City
    emv += &format_emv_field("60", merchant_city);

    // 62: Additional Data Field Template (optional TXID)
    if let Some(txid) = txid {
        let reference = format_emv_field("05", txid);
        emv += &format_emv_field("62", &reference);
    }

    // Placeholder for CRC (we need to calculate this last)
    emv += "6304";

    // Compute CRC16-CCITT (False) checksum
    let crc = Crc::<u16>::new(&CRC_16_CCITT_FALSE);
    let checksum = crc.checksum(emv.as_bytes());
    emv += &format!("{checksum:04X}");

    emv
}

#[derive(Debug, Serialize, Deserialize)]
pub struct SantanderAuthUpdateResponse {
    #[serde(rename = "camelCase")]
    pub refresh_url: String,
    pub token_type: String,
    pub client_id: String,
    pub access_token: Secret<String>,
    pub scopes: String,
    pub expires_in: i64,
}

#[derive(Default, Debug, Serialize)]
pub struct SantanderCard {
    number: cards::CardNumber,
    expiry_month: Secret<String>,
    expiry_year: Secret<String>,
    cvc: Secret<String>,
    complete: bool,
}

#[derive(Debug, Serialize, Deserialize)]
#[serde(rename_all = "camelCase")]
pub struct SantanderPSyncBoletoRequest {
    payer_document_number: Secret<i64>,
}

pub struct SantanderAuthType {
    pub(super) _api_key: Secret<String>,
    pub(super) _key1: Secret<String>,
}

impl TryFrom<&ConnectorAuthType> for SantanderAuthType {
    type Error = error_stack::Report<errors::ConnectorError>;
    fn try_from(auth_type: &ConnectorAuthType) -> Result<Self, Self::Error> {
        match auth_type {
            ConnectorAuthType::BodyKey { api_key, key1 } => Ok(Self {
                _api_key: api_key.to_owned(),
                _key1: key1.to_owned(),
            }),
            _ => Err(errors::ConnectorError::FailedToObtainAuthType.into()),
        }
    }
}

impl<F, T> TryFrom<ResponseRouterData<F, SantanderAuthUpdateResponse, T, AccessToken>>
    for RouterData<F, T, AccessToken>
{
    type Error = error_stack::Report<errors::ConnectorError>;
    fn try_from(
        item: ResponseRouterData<F, SantanderAuthUpdateResponse, T, AccessToken>,
    ) -> Result<Self, Self::Error> {
        Ok(Self {
            response: Ok(AccessToken {
                token: item.response.access_token,
                expires: item.response.expires_in,
            }),
            ..item.data
        })
    }
}

impl TryFrom<&SantanderRouterData<&PaymentsAuthorizeRouterData>> for SantanderPaymentRequest {
    type Error = Error;
    fn try_from(
        value: &SantanderRouterData<&PaymentsAuthorizeRouterData>,
    ) -> Result<Self, Self::Error> {
        if value.router_data.request.capture_method != Some(enums::CaptureMethod::Automatic) {
            return Err(errors::ConnectorError::FlowNotSupported {
                flow: format!("{:?}", value.router_data.request.capture_method),
                connector: "Santander".to_string(),
            }
            .into());
        }
        match value.router_data.request.payment_method_data.clone() {
            PaymentMethodData::BankTransfer(ref bank_transfer_data) => {
                Self::try_from((value, bank_transfer_data.as_ref()))
            }
            PaymentMethodData::Voucher(ref voucher_data) => Self::try_from((value, voucher_data)),
            _ => Err(errors::ConnectorError::NotImplemented(
                crate::utils::get_unimplemented_payment_method_error_message("Santander"),
            ))?,
        }
    }
}

impl TryFrom<&SantanderRouterData<&PaymentsSyncRouterData>> for SantanderPSyncBoletoRequest {
    type Error = Error;
    fn try_from(value: &SantanderRouterData<&PaymentsSyncRouterData>) -> Result<Self, Self::Error> {
        let payer_document_number: i64 = value
            .router_data
            .connector_request_reference_id
            .parse()
            .map_err(|_| errors::ConnectorError::ParsingFailed)?;

        Ok(Self {
            payer_document_number: Secret::new(payer_document_number),
        })
    }
}

impl
    TryFrom<(
        &SantanderRouterData<&PaymentsAuthorizeRouterData>,
        &VoucherData,
    )> for SantanderPaymentRequest
{
    type Error = Error;
    fn try_from(
        value: (
            &SantanderRouterData<&PaymentsAuthorizeRouterData>,
            &VoucherData,
        ),
    ) -> Result<Self, Self::Error> {
        let santander_mca_metadata =
            SantanderMetadataObject::try_from(&value.0.router_data.connector_meta_data)?;

        let voucher_data = match &value.0.router_data.request.payment_method_data {
            PaymentMethodData::Voucher(VoucherData::Boleto(boleto_data)) => boleto_data,
            _ => {
                return Err(errors::ConnectorError::NotImplemented(
                    crate::utils::get_unimplemented_payment_method_error_message("Santander"),
                )
                .into());
            }
        };

        let nsu_code = if value
            .0
            .router_data
            .is_payment_id_from_merchant
            .unwrap_or(false)
            && value.0.router_data.payment_id.len() > 20
        {
            return Err(errors::ConnectorError::MaxFieldLengthViolated {
                connector: "Santander".to_string(),
                field_name: "payment_id".to_string(),
                max_length: 20,
                received_length: value.0.router_data.payment_id.len(),
            }
            .into());
        } else {
            value.0.router_data.payment_id.clone()
        };

<<<<<<< HEAD
        let due_date = value
            .0
            .router_data
            .request
            .feature_metadata
            .clone()
            .and_then(|fm| fm.boleto_expiry_details)
            .unwrap_or_else(|| "boleto_expiry_details".to_string());

        Ok(Self::Boleto(Box::new(SantanderBoletoPaymentRequest {
            environment: Environment::from(router_env::env::which()),
            nsu_code,
            nsu_date: time::OffsetDateTime::now_utc()
=======
        Ok(Self::Boleto(Box::new(SantanderBoletoPaymentRequest {
            environment: Environment::from(router_env::env::which()),
            nsu_code,
            nsu_date: OffsetDateTime::now_utc()
>>>>>>> 0eaea06a
                .date()
                .format(&time::macros::format_description!("[year]-[month]-[day]"))
                .change_context(errors::ConnectorError::DateFormattingFailed)?,
            covenant_code: santander_mca_metadata.covenant_code.clone(),
            bank_number: voucher_data.bank_number.clone().ok_or_else(|| {
                errors::ConnectorError::MissingRequiredField {
                    field_name: "document_type",
                }
            })?, // size: 13
            client_number: Some(value.0.router_data.get_customer_id()?),
<<<<<<< HEAD
            due_date,
            issue_date: time::OffsetDateTime::now_utc()
=======
            due_date: voucher_data.due_date.clone().ok_or(
                errors::ConnectorError::MissingRequiredField {
                    field_name: "due_date",
                },
            )?,
            issue_date: OffsetDateTime::now_utc()
>>>>>>> 0eaea06a
                .date()
                .format(&time::macros::format_description!("[year]-[month]-[day]"))
                .change_context(errors::ConnectorError::DateFormattingFailed)?,
            currency: Some(value.0.router_data.request.currency),
            nominal_value: value.0.amount.to_owned(),
            participant_code: value
                .0
                .router_data
                .request
                .merchant_order_reference_id
                .clone(),
            payer: Payer {
                name: value.0.router_data.get_billing_full_name()?,
                document_type: voucher_data.document_type.ok_or_else(|| {
                    errors::ConnectorError::MissingRequiredField {
                        field_name: "document_type",
                    }
                })?,
                document_number: voucher_data.social_security_number.clone(),
                address: Secret::new(
                    [
                        value.0.router_data.get_billing_line1()?,
                        value.0.router_data.get_billing_line2()?,
                    ]
                    .map(|s| s.expose())
                    .join(" "),
                ),
                neighborhood: value.0.router_data.get_billing_line1()?,
                city: value.0.router_data.get_billing_city()?,
                state: value.0.router_data.get_billing_state()?,
                zipcode: value.0.router_data.get_billing_zip()?,
            },
            beneficiary: None,
<<<<<<< HEAD
            document_kind: BoletoDocumentKind::BillProposal, // Need confirmation
=======
            document_kind: BoletoDocumentKind::BillProposal, // to change
>>>>>>> 0eaea06a
            discount: Some(Discount {
                discount_type: DiscountType::Free,
                discount_one: None,
                discount_two: None,
                discount_three: None,
            }),
<<<<<<< HEAD
            fine_percentage: value
                .0
                .router_data
                .request
                .feature_metadata
                .as_ref()
                .and_then(|fm| fm.pix_additional_details.as_ref())
                .and_then(|fine| fine.fine_percentage.clone()),
            fine_quantity_days: value
                .0
                .router_data
                .request
                .feature_metadata
                .as_ref()
                .and_then(|fm| fm.pix_additional_details.as_ref())
                .and_then(|days| days.fine_quantity_days.clone()),
            interest_percentage: value
                .0
                .router_data
                .request
                .feature_metadata
                .as_ref()
                .and_then(|fm| fm.pix_additional_details.as_ref())
                .and_then(|interest| interest.interest_percentage.clone()),
            deduction_value: None,
            protest_type: None,
            protest_quantity_days: None,
            write_off_quantity_days: value
                .0
                .router_data
                .request
                .feature_metadata
                .as_ref()
                .and_then(|fm| fm.pix_additional_details.as_ref())
                .and_then(|days| days.write_off_quantity_days.clone()),
=======
            fine_percentage: voucher_data.fine_percentage.clone(),
            fine_quantity_days: voucher_data.fine_quantity_days.clone(),
            interest_percentage: voucher_data.interest_percentage.clone(),
            deduction_value: None,
            protest_type: None,
            protest_quantity_days: None,
            write_off_quantity_days: voucher_data.write_off_quantity_days.clone(),
>>>>>>> 0eaea06a
            payment_type: PaymentType::Registration,
            parcels_quantity: None,
            value_type: None,
            min_value_or_percentage: None,
            max_value_or_percentage: None,
            iof_percentage: None,
            sharing: None,
            key: None,
            tx_id: None,
<<<<<<< HEAD
            messages: value
                .0
                .router_data
                .request
                .feature_metadata
                .as_ref()
                .and_then(|fm| fm.pix_additional_details.as_ref())
                .and_then(|messages| messages.messages.clone()),
=======
            messages: voucher_data.messages.clone(),
>>>>>>> 0eaea06a
        })))
    }
}

impl
    TryFrom<(
        &SantanderRouterData<&PaymentsAuthorizeRouterData>,
        &BankTransferData,
    )> for SantanderPaymentRequest
{
    type Error = Error;
    fn try_from(
        value: (
            &SantanderRouterData<&PaymentsAuthorizeRouterData>,
            &BankTransferData,
        ),
    ) -> Result<Self, Self::Error> {
        let santander_mca_metadata =
            SantanderMetadataObject::try_from(&value.0.router_data.connector_meta_data)?;

        let debtor = Some(SantanderDebtor {
            cpf: santander_mca_metadata.cpf.clone(),
            name: value.0.router_data.get_billing_full_name()?,
<<<<<<< HEAD
            email: value.0.router_data.get_optional_billing_email(),
            street: value.0.router_data.get_optional_billing_line1(),
            city: value.0.router_data.get_optional_billing_city(),
            uf: value.0.router_data.get_billing_state()?,
            zip_code: value.0.router_data.get_optional_billing_zip(),
        });

        let calendar = match &value
            .0
            .router_data
            .request
            .feature_metadata
            .as_ref()
            .and_then(|f| f.pix_qr_expiry_time.as_ref())
        {
            Some(api_models::payments::PixQRExpirationDuration::Immediate(val)) => {
                SantanderPixCalendar::Immediate(SantanderPixImmediateCalendar {
                    expiration: val.time,
                })
            }
            Some(api_models::payments::PixQRExpirationDuration::Scheduled(val)) => {
                SantanderPixCalendar::Scheduled(SantanderPixDueDateCalendar {
                    due_date: val.date.clone(),
                    validity_after_expiration: val.validity_after_expiration,
                })
            }
            None => {
                SantanderPixCalendar::Immediate(SantanderPixImmediateCalendar {
                    expiration: 3600, // default 1 hour
                })
            }
        };

        Ok(Self::PixQR(Box::new(SantanderPixQRPaymentRequest {
            calendar,
=======
        });

        Ok(Self::PixQR(Box::new(SantanderPixQRPaymentRequest {
            calender: SantanderCalendar {
                creation: OffsetDateTime::now_utc()
                    .date()
                    .format(&time::macros::format_description!("[year]-[month]-[day]"))
                    .change_context(errors::ConnectorError::DateFormattingFailed)?,
                expiration: santander_mca_metadata.expiration_time,
            },
>>>>>>> 0eaea06a
            debtor,
            value: SantanderValue {
                original: value.0.amount.to_owned(),
            },
            key: santander_mca_metadata.pix_key.clone(),
            request_payer: value.0.router_data.request.statement_descriptor.clone(),
            additional_info: None,
        })))
    }
}

#[derive(Debug, Serialize)]
pub enum SantanderPaymentRequest {
    PixQR(Box<SantanderPixQRPaymentRequest>),
    Boleto(Box<SantanderBoletoPaymentRequest>),
}

#[derive(Debug, Clone, Serialize, Deserialize)]
pub struct Discount {
    #[serde(rename = "type")]
    pub discount_type: DiscountType,
    pub discount_one: Option<DiscountObject>,
    pub discount_two: Option<DiscountObject>,
    pub discount_three: Option<DiscountObject>,
}

<<<<<<< HEAD
#[derive(Debug, Serialize, Deserialize)]
#[serde(rename_all = "camelCase")]
pub struct SantanderBoletoPaymentRequest {
    pub environment: Environment,
    pub nsu_code: String,
    pub nsu_date: String,
    pub covenant_code: String,
    pub bank_number: String,
    pub client_number: Option<id_type::CustomerId>,
    pub due_date: String,
    pub issue_date: String,
    pub currency: Option<enums::Currency>,
    pub nominal_value: StringMajorUnit,
    pub participant_code: Option<String>,
    pub payer: Payer,
    pub beneficiary: Option<Beneficiary>,
    pub document_kind: BoletoDocumentKind,
    pub discount: Option<Discount>,
    pub fine_percentage: Option<String>,
    pub fine_quantity_days: Option<String>,
    pub interest_percentage: Option<String>,
    pub deduction_value: Option<FloatMajorUnit>,
    pub protest_type: Option<ProtestType>,
    pub protest_quantity_days: Option<i64>,
    pub write_off_quantity_days: Option<String>,
    pub payment_type: PaymentType,
    pub parcels_quantity: Option<i64>,
    pub value_type: Option<String>,
    pub min_value_or_percentage: Option<f64>,
    pub max_value_or_percentage: Option<f64>,
    pub iof_percentage: Option<f64>,
    pub sharing: Option<Sharing>,
    pub key: Option<Key>,
    pub tx_id: Option<String>,
    pub messages: Option<Vec<String>>,
}

#[derive(Debug, Clone, Serialize, Deserialize)]
#[serde(rename_all = "camelCase")]
pub struct Payer {
    pub name: Secret<String>,
    pub document_type: enums::DocumentKind,
    pub document_number: Option<Secret<String>>,
    pub address: Secret<String>,
    pub neighborhood: Secret<String>,
    pub city: String,
    pub state: Secret<String>,
    pub zipcode: Secret<String>,
}

#[derive(Debug, Clone, Serialize, Deserialize)]
#[serde(rename_all = "camelCase")]
pub struct Beneficiary {
    pub name: Option<Secret<String>>,
    pub document_type: Option<enums::DocumentKind>,
    pub document_number: Option<String>,
}

#[derive(Debug, Clone, Serialize, Deserialize)]
#[serde(rename_all = "UPPERCASE")]
pub enum Environment {
    #[serde(rename = "Teste")]
    Sandbox,
    #[serde(rename = "Producao")]
    Production,
}

#[derive(Debug, Serialize, Deserialize)]
#[serde(rename_all = "UPPERCASE")]
pub enum SantanderDocumentKind {
    Cpf,
    Cnpj,
}

#[derive(Debug, Clone, Serialize, Deserialize)]
#[serde(rename_all = "SCREAMING_SNAKE_CASE")]
pub enum BoletoDocumentKind {
    #[serde(rename = "DUPLICATA_MERCANTIL")]
    DuplicateMercantil,
    #[serde(rename = "DUPLICATA_SERVICO")]
    DuplicateService,
    #[serde(rename = "NOTA_PROMISSORIA")]
    PromissoryNote,
    #[serde(rename = "NOTA_PROMISSORIA_RURAL")]
    RuralPromissoryNote,
    #[serde(rename = "RECIBO")]
    Receipt,
    #[serde(rename = "APOLICE_SEGURO")]
    InsurancePolicy,
    #[serde(rename = "BOLETO_CARTAO_CREDITO")]
    BillCreditCard,
    #[serde(rename = "BOLETO_PROPOSTA")]
    BillProposal,
    #[serde(rename = "BOLETO_DEPOSITO_APORTE")]
    BoletoDepositoAponte,
    #[serde(rename = "CHEQUE")]
    Check,
    #[serde(rename = "NOTA_PROMISSORIA_DIRETA")]
    DirectPromissoryNote,
    #[serde(rename = "OUTROS")]
    Others,
}

#[derive(Debug, Clone, Serialize, Deserialize)]
#[serde(rename_all = "SCREAMING_SNAKE_CASE")]
pub enum DiscountType {
    #[serde(rename = "ISENTO")]
    Free,
    #[serde(rename = "VALOR_DATA_FIXA")]
    FixedDateValue,
    #[serde(rename = "VALOR_DIA_CORRIDO")]
    ValueDayConductor,
    #[serde(rename = "VALOR_DIA_UTIL")]
    ValueWorthDay,
}

#[derive(Default, Debug, Clone, Serialize, Deserialize)]
#[serde(rename_all = "camelCase")]
pub struct SantanderBoletoUpdateRequest {
    #[serde(skip_deserializing)]
    pub covenant_code: String,
    #[serde(skip_deserializing)]
    pub bank_number: String,
    pub due_date: Option<String>,
    pub discount: Option<Discount>,
    pub min_value_or_percentage: Option<f64>,
    pub max_value_or_percentage: Option<f64>,
    pub interest: Option<InterestPercentage>,
}

#[derive(Debug, Clone, Serialize, Deserialize)]
#[serde(rename_all = "camelCase")]
pub struct InterestPercentage {
    pub interest_percentage: String,
}

#[derive(Debug, Clone, Serialize, Deserialize)]
#[serde(rename_all = "SCREAMING_SNAKE_CASE")]
pub struct DiscountObject {
    pub value: f64,
    pub limit_date: String, // YYYY-MM-DD
}

#[derive(Debug, Clone, Serialize, Deserialize)]
#[serde(rename_all = "SCREAMING_SNAKE_CASE")]
pub enum ProtestType {
    #[serde(rename = "SEM_PROTESTO")]
    WithoutProtest,

    #[serde(rename = "DIAS_CORRIDOS")]
    DaysConducted,

    #[serde(rename = "DIAS_UTEIS")]
    WorkingDays,

    #[serde(rename = "CADASTRO_CONVENIO")]
    RegistrationAgreement,
}

#[derive(Debug, Clone, Serialize, Deserialize)]
#[serde(rename_all = "UPPERCASE")]
pub enum PaymentType {
    #[serde(rename = "REGISTRO")]
    Registration,

    #[serde(rename = "DIVERGENTE")]
    Divergent,

    #[serde(rename = "PARCIAL")]
    Partial,
}

#[derive(Debug, Clone, Serialize, Deserialize)]
pub struct Sharing {
    pub code: String,
    pub value: f64,
}

#[derive(Debug, Clone, Serialize, Deserialize)]
pub struct Key {
    #[serde(rename = "type")]
    pub key_type: Option<String>,
    pub dict_key: Option<String>,
=======
#[derive(Debug, Serialize)]
#[serde(rename_all = "camelCase")]
pub struct SantanderBoletoPaymentRequest {
    pub environment: Environment,
    pub nsu_code: String,
    pub nsu_date: String,
    pub covenant_code: String,
    pub bank_number: Secret<String>,
    pub client_number: Option<id_type::CustomerId>,
    pub due_date: String,
    pub issue_date: String,
    pub currency: Option<enums::Currency>,
    pub nominal_value: StringMajorUnit,
    pub participant_code: Option<String>,
    pub payer: Payer,
    pub beneficiary: Option<Beneficiary>,
    pub document_kind: BoletoDocumentKind,
    pub discount: Option<Discount>,
    pub fine_percentage: Option<String>,
    pub fine_quantity_days: Option<String>,
    pub interest_percentage: Option<String>,
    pub deduction_value: Option<FloatMajorUnit>,
    pub protest_type: Option<ProtestType>,
    pub protest_quantity_days: Option<i64>,
    pub write_off_quantity_days: Option<String>,
    pub payment_type: PaymentType,
    pub parcels_quantity: Option<i64>,
    pub value_type: Option<String>,
    pub min_value_or_percentage: Option<f64>,
    pub max_value_or_percentage: Option<f64>,
    pub iof_percentage: Option<f64>,
    pub sharing: Option<Sharing>,
    pub key: Option<Key>,
    pub tx_id: Option<String>,
    pub messages: Option<Vec<String>>,
}

#[derive(Debug, Clone, Serialize, Deserialize)]
#[serde(rename_all = "camelCase")]
pub struct Payer {
    pub name: Secret<String>,
    pub document_type: enums::DocumentKind,
    pub document_number: Option<Secret<String>>,
    pub address: Secret<String>,
    pub neighborhood: Secret<String>,
    pub city: String,
    pub state: Secret<String>,
    pub zipcode: Secret<String>,
}

#[derive(Debug, Clone, Serialize, Deserialize)]
#[serde(rename_all = "camelCase")]
pub struct Beneficiary {
    pub name: Option<Secret<String>>,
    pub document_type: Option<enums::DocumentKind>,
    pub document_number: Option<String>,
}

#[derive(Debug, Clone, Serialize, Deserialize)]
#[serde(rename_all = "UPPERCASE")]
pub enum Environment {
    #[serde(rename = "Teste")]
    Sandbox,
    #[serde(rename = "Producao")]
    Production,
}

#[derive(Debug, Serialize, Deserialize)]
#[serde(rename_all = "UPPERCASE")]
pub enum SantanderDocumentKind {
    Cpf,
    Cnpj,
}

#[derive(Debug, Clone, Serialize, Deserialize)]
#[serde(rename_all = "SCREAMING_SNAKE_CASE")]
pub enum BoletoDocumentKind {
    #[serde(rename = "DUPLICATA_MERCANTIL")]
    DuplicateMercantil,
    #[serde(rename = "DUPLICATA_SERVICO")]
    DuplicateService,
    #[serde(rename = "NOTA_PROMISSORIA")]
    PromissoryNote,
    #[serde(rename = "NOTA_PROMISSORIA_RURAL")]
    RuralPromissoryNote,
    #[serde(rename = "RECIBO")]
    Receipt,
    #[serde(rename = "APOLICE_SEGURO")]
    InsurancePolicy,
    #[serde(rename = "BOLETO_CARTAO_CREDITO")]
    BillCreditCard,
    #[serde(rename = "BOLETO_PROPOSTA")]
    BillProposal,
    #[serde(rename = "BOLETO_DEPOSITO_APORTE")]
    BoletoDepositoAponte,
    #[serde(rename = "CHEQUE")]
    Check,
    #[serde(rename = "NOTA_PROMISSORIA_DIRETA")]
    DirectPromissoryNote,
    #[serde(rename = "OUTROS")]
    Others,
}

#[derive(Debug, Clone, Serialize, Deserialize)]
#[serde(rename_all = "SCREAMING_SNAKE_CASE")]
pub enum DiscountType {
    #[serde(rename = "ISENTO")]
    Free,
    #[serde(rename = "VALOR_DATA_FIXA")]
    FixedDateValue,
    #[serde(rename = "VALOR_DIA_CORRIDO")]
    ValueDayConductor,
    #[serde(rename = "VALOR_DIA_UTIL")]
    ValueWorthDay,
}

#[derive(Debug, Clone, Serialize, Deserialize)]
#[serde(rename_all = "SCREAMING_SNAKE_CASE")]
pub struct DiscountObject {
    pub value: f64,
    pub limit_date: String, // YYYY-MM-DD
}

#[derive(Debug, Clone, Serialize, Deserialize)]
#[serde(rename_all = "SCREAMING_SNAKE_CASE")]
pub enum ProtestType {
    #[serde(rename = "SEM_PROTESTO")]
    WithoutProtest,

    #[serde(rename = "DIAS_CORRIDOS")]
    DaysConducted,

    #[serde(rename = "DIAS_UTEIS")]
    WorkingDays,

    #[serde(rename = "CADASTRO_CONVENIO")]
    RegistrationAgreement,
}

#[derive(Debug, Clone, Serialize, Deserialize)]
#[serde(rename_all = "UPPERCASE")]
pub enum PaymentType {
    #[serde(rename = "REGISTRO")]
    Registration,

    #[serde(rename = "DIVERGENTE")]
    Divergent,

    #[serde(rename = "PARCIAL")]
    Partial,
}

#[derive(Debug, Clone, Serialize, Deserialize)]
pub struct Sharing {
    pub code: String,
    pub value: f64,
}

#[derive(Debug, Clone, Serialize, Deserialize)]
pub struct Key {
    #[serde(rename = "type")]
    pub key_type: Option<String>,
    pub dict_key: Option<String>,
}

#[derive(Debug, Serialize)]
#[serde(rename_all = "camelCase")]
pub struct SantanderPixQRCodeRequest {
    #[serde(rename = "calendario")]
    pub calender: SantanderCalendar,
    #[serde(rename = "devedor")]
    pub debtor: SantanderDebtor,
    #[serde(rename = "valor")]
    pub value: SantanderValue,
    #[serde(rename = "chave")]
    pub key: Secret<String>,
    #[serde(rename = "solicitacaoPagador")]
    pub request_payer: Option<String>,
    #[serde(rename = "infoAdicionais")]
    pub additional_info: Option<Vec<SantanderAdditionalInfo>>,
>>>>>>> 0eaea06a
}

#[derive(Debug, Serialize)]
#[serde(rename_all = "camelCase")]
pub struct SantanderPixQRPaymentRequest {
    #[serde(rename = "calendario")]
    pub calendar: SantanderPixCalendar,
    #[serde(rename = "devedor")]
    pub debtor: Option<SantanderDebtor>,
    #[serde(rename = "valor")]
    pub value: SantanderValue,
    #[serde(rename = "chave")]
    pub key: Secret<String>,
    #[serde(rename = "solicitacaoPagador")]
    pub request_payer: Option<String>,
    #[serde(rename = "infoAdicionais")]
    pub additional_info: Option<Vec<SantanderAdditionalInfo>>,
}

#[derive(Debug, Clone, Serialize, Deserialize)]
#[serde(rename_all = "camelCase")]
pub struct SantanderDebtor {
    #[serde(rename = "email")]
    pub email: Option<common_utils::pii::Email>,
    #[serde(rename = "logradouro")]
    pub street: Option<Secret<String>>,
    #[serde(rename = "cidade")]
    pub city: Option<String>,
    #[serde(rename = "uf")]
    pub uf: Secret<String>,
    #[serde(rename = "cep")]
    pub zip_code: Option<Secret<String>>,
    #[serde(rename = "cpf")]
    pub cpf: Secret<String>,
    #[serde(rename = "nome")]
    pub name: Secret<String>,
}

#[derive(Debug, Clone, Serialize, Deserialize)]
#[serde(rename_all = "camelCase")]
pub struct SantanderValue {
    pub original: StringMajorUnit,
}

#[derive(Default, Debug, Clone, Serialize, Deserialize)]
#[serde(rename_all = "camelCase")]
pub struct SantanderAdditionalInfo {
    #[serde(rename = "nome")]
    pub name: String,
    #[serde(rename = "valor")]
    pub value: String,
}

#[derive(Clone, Debug, Serialize, Deserialize)]
#[serde(rename_all = "SCREAMING_SNAKE_CASE")]
pub enum SantanderPaymentStatus {
    Active,
    Completed,
    RemovedByReceivingUser,
    RemovedByPSP,
}

#[derive(Clone, Debug, Serialize, Deserialize)]
#[serde(rename_all = "SCREAMING_SNAKE_CASE")]
pub enum SantanderVoidStatus {
    RemovedByReceivingUser,
}

impl From<SantanderPaymentStatus> for AttemptStatus {
    fn from(item: SantanderPaymentStatus) -> Self {
        match item {
            SantanderPaymentStatus::Active => Self::Authorizing,
            SantanderPaymentStatus::Completed => Self::Charged,
            SantanderPaymentStatus::RemovedByReceivingUser => Self::Voided,
            SantanderPaymentStatus::RemovedByPSP => Self::Failure,
<<<<<<< HEAD
        }
    }
}

impl From<router_env::env::Env> for Environment {
    fn from(item: router_env::env::Env) -> Self {
        match item {
            router_env::env::Env::Sandbox | router_env::env::Env::Development => Self::Sandbox,
            router_env::env::Env::Production => Self::Production,
        }
    }
}

=======
        }
    }
}

impl From<router_env::env::Env> for Environment {
    fn from(item: router_env::env::Env) -> Self {
        match item {
            router_env::env::Env::Sandbox | router_env::env::Env::Development => Self::Sandbox,
            router_env::env::Env::Production => Self::Production,
        }
    }
}

>>>>>>> 0eaea06a
#[derive(Debug, Clone, Serialize, Deserialize)]
pub enum SantanderPaymentsResponse {
    PixQRCode(Box<SantanderPixQRCodePaymentsResponse>),
    Boleto(Box<SantanderBoletoPaymentsResponse>),
}

#[derive(Debug, Clone, Serialize, Deserialize)]
pub struct SantanderBoletoPaymentsResponse {
    pub environment: Environment,
    pub nsu_code: String,
    pub nsu_date: String,
    pub covenant_code: String,
    pub bank_number: String,
    pub client_number: Option<id_type::CustomerId>,
    pub due_date: String,
    pub issue_date: String,
    pub participant_code: Option<String>,
    pub nominal_value: StringMajorUnit,
    pub payer: Payer,
    pub beneficiary: Option<Beneficiary>,
    pub document_kind: BoletoDocumentKind,
    pub discount: Option<Discount>,
    pub fine_percentage: Option<String>,
    pub fine_quantity_days: Option<String>,
    pub interest_percentage: Option<String>,
    pub deduction_value: Option<FloatMajorUnit>,
    pub protest_type: Option<ProtestType>,
    pub protest_quantity_days: Option<i64>,
    pub write_off_quantity_days: Option<String>,
    pub payment_type: PaymentType,
    pub parcels_quantity: Option<i64>,
    pub value_type: Option<String>,
    pub min_value_or_percentage: Option<f64>,
    pub max_value_or_percentage: Option<f64>,
    pub iof_percentage: Option<f64>,
    pub sharing: Option<Sharing>,
    pub key: Option<Key>,
    pub tx_id: Option<String>,
    pub messages: Option<Vec<String>>,
    pub barcode: Option<String>,
<<<<<<< HEAD
    pub digitable_line: Option<String>,
=======
    pub digitable_line: Option<Secret<String>>,
>>>>>>> 0eaea06a
    pub entry_date: Option<String>,
    pub qr_code_pix: Option<String>,
    pub qr_code_url: Option<String>,
}

#[derive(Debug, Clone, Serialize, Deserialize)]
<<<<<<< HEAD
pub enum SantanderPixResponseCalendar {
    Immediate(SantanderPixImmediateResponseCalendar),
    Scheduled(SantanderPixDueDateResponseCalendar),
}

#[derive(Debug, Clone, Serialize, Deserialize)]
pub struct SantanderPixDueDateResponseCalendar {
    pub creation: String,
    pub due_date: String,
    pub validity_after_expiration: Option<i32>,
}

#[derive(Debug, Clone, Serialize, Deserialize)]
pub struct SantanderPixImmediateResponseCalendar {
    pub creation: String,
    pub expiration: i32,
}

#[derive(Debug, Clone, Serialize, Deserialize)]
=======
>>>>>>> 0eaea06a
pub struct SantanderPixQRCodePaymentsResponse {
    pub status: SantanderPaymentStatus,
    #[serde(rename = "calendario")]
    pub calendar: SantanderPixResponseCalendar,
    #[serde(rename = "txid")]
    pub transaction_id: String,
    #[serde(rename = "revisao")]
    pub revision: i32,
    #[serde(rename = "devedor")]
    pub debtor: Option<SantanderDebtor>,
    pub location: Option<String>,
    #[serde(rename = "valor")]
    pub value: SantanderValue,
    #[serde(rename = "chave")]
    pub key: Secret<String>,
    #[serde(rename = "solicitacaoPagador")]
    pub request_payer: Option<String>,
    #[serde(rename = "infoAdicionais")]
    pub additional_info: Option<Vec<SantanderAdditionalInfo>>,
}

#[derive(Debug, Clone, Serialize, Deserialize)]
#[serde(rename_all = "camelCase")]
pub struct SantanderPixVoidResponse {
    #[serde(rename = "calendario")]
    pub calendar: SantanderPixResponseCalendar,
    #[serde(rename = "txid")]
    pub transaction_id: String,
    #[serde(rename = "revisao")]
    pub revision: i32,
    #[serde(rename = "devedor")]
    pub debtor: Option<SantanderDebtor>,
    pub location: Option<String>,
    pub status: SantanderPaymentStatus,
    #[serde(rename = "valor")]
    pub value: SantanderValue,
    #[serde(rename = "chave")]
    pub key: Secret<String>,
    #[serde(rename = "solicitacaoPagador")]
    pub request_payer: Option<String>,
    #[serde(rename = "infoAdicionais")]
    pub additional_info: Option<Vec<SantanderAdditionalInfo>>,
}

#[derive(Debug, Clone, Serialize, Deserialize)]
pub enum SantanderPixCalendar {
    Immediate(SantanderPixImmediateCalendar),
    Scheduled(SantanderPixDueDateCalendar),
}
#[derive(Debug, Clone, Serialize, Deserialize)]
pub struct SantanderPixImmediateCalendar {
    #[serde(rename = "expiracao")]
    pub expiration: i32,
}

#[derive(Debug, Clone, Serialize, Deserialize)]
<<<<<<< HEAD
pub struct SantanderPixDueDateCalendar {
    #[serde(rename = "dataDeVencimento")]
    pub due_date: String,
    #[serde(rename = "validadeAposVencimento")]
    pub validity_after_expiration: Option<i32>,
}

#[derive(Debug, Clone, Serialize, Deserialize)]
=======
>>>>>>> 0eaea06a
pub enum SantanderPaymentsSyncResponse {
    PixQRCode(Box<SantanderPixPSyncResponse>),
    Boleto(Box<SantanderBoletoPSyncResponse>),
}

#[derive(Debug, Clone, Serialize, Deserialize)]
pub struct SantanderBoletoPSyncResponse {
    pub link: Option<Url>,
}

#[derive(Debug, Clone, Serialize, Deserialize)]
pub struct SantanderPixPSyncResponse {
    #[serde(flatten)]
    pub base: SantanderPixQRCodePaymentsResponse,
    pub pix: Vec<SantanderPix>,
}

#[derive(Debug, Clone, Serialize, Deserialize)]
#[serde(rename_all = "camelCase")]
pub struct SantanderPix {
    pub end_to_end_id: Secret<String>,
    #[serde(rename = "txid")]
    pub transaction_id: Secret<String>,
    #[serde(rename = "valor")]
    pub value: String,
    #[serde(rename = "horario")]
    pub time: String,
    #[serde(rename = "infoPagador")]
    pub info_payer: Option<String>,
}

#[derive(Debug, Clone, Serialize, Deserialize)]
#[serde(rename_all = "camelCase")]
pub struct SantanderPixCancelRequest {
    pub status: Option<SantanderVoidStatus>,
}

#[derive(Debug, Clone, Serialize, Deserialize)]
pub enum SantanderPaymentsCancelRequest {
    PixQR(SantanderPixCancelRequest),
    Boleto(SantanderBoletoCancelRequest),
}

#[derive(Debug, Clone, Serialize, Deserialize)]
#[serde(rename_all = "camelCase")]
pub struct SantanderBoletoCancelRequest {
    pub covenant_code: String,
    pub bank_number: String,
    pub operation: SantanderBoletoCancelOperation,
}

#[derive(Default, Debug, Clone, Serialize, Deserialize)]
pub enum SantanderBoletoCancelOperation {
    #[serde(rename = "PROTESTAR")]
    Protest,
    #[serde(rename = "CANCELAR_PROTESTO")]
    CancelProtest,
    #[serde(rename = "BAIXAR")]
    #[default]
    WriteOff,
}

#[derive(Debug, Clone, Serialize, Deserialize)]
#[serde(rename_all = "camelCase")]
pub struct SantanderUpdateBoletoResponse {
    pub covenant_code: Option<String>,
    pub bank_number: Option<String>,
    pub message: Option<String>,
}

impl<F, T> TryFrom<ResponseRouterData<F, SantanderPaymentsSyncResponse, T, PaymentsResponseData>>
    for RouterData<F, T, PaymentsResponseData>
{
    type Error = error_stack::Report<errors::ConnectorError>;
    fn try_from(
        item: ResponseRouterData<F, SantanderPaymentsSyncResponse, T, PaymentsResponseData>,
    ) -> Result<Self, Self::Error> {
        let response = item.response.clone();

        match response {
            SantanderPaymentsSyncResponse::PixQRCode(pix_data) => {
                let attempt_status = AttemptStatus::from(pix_data.base.status.clone());
                match attempt_status {
                    AttemptStatus::Failure => {
                        let response = Err(get_error_response(
                            Box::new(pix_data.base),
                            item.http_code,
                            attempt_status,
                        ));
                        Ok(Self {
                            response,
                            ..item.data
                        })
                    }
                    _ => {
                        let connector_metadata = pix_data.pix.first().map(|pix| {
                            serde_json::json!({
                                "end_to_end_id": pix.end_to_end_id.clone().expose()
                            })
                        });
                        Ok(Self {
                            status: AttemptStatus::from(pix_data.base.status),
                            response: Ok(PaymentsResponseData::TransactionResponse {
                                resource_id: ResponseId::ConnectorTransactionId(
                                    pix_data.base.transaction_id.clone(),
                                ),
                                redirection_data: Box::new(None),
                                mandate_reference: Box::new(None),
                                connector_metadata,
                                network_txn_id: None,
                                connector_response_reference_id: None,
                                incremental_authorization_allowed: None,
                                charges: None,
                            }),
                            ..item.data
                        })
                    }
                }
            }
            SantanderPaymentsSyncResponse::Boleto(boleto_data) => {
                let redirection_data = boleto_data.link.clone().map(|url| RedirectForm::Form {
                    endpoint: url.to_string(),
                    method: Method::Get,
                    form_fields: HashMap::new(),
                });

                Ok(Self {
                    status: AttemptStatus::AuthenticationPending,
                    response: Ok(PaymentsResponseData::TransactionResponse {
                        resource_id: ResponseId::NoResponseId,
                        redirection_data: Box::new(redirection_data),
                        mandate_reference: Box::new(None),
                        connector_metadata: None,
                        network_txn_id: None,
                        connector_response_reference_id: None,
                        incremental_authorization_allowed: None,
                        charges: None,
                    }),
                    ..item.data
                })
            }
        }
    }
}

pub fn get_error_response(
    pix_data: Box<SantanderPixQRCodePaymentsResponse>,
    status_code: u16,
    attempt_status: AttemptStatus,
) -> ErrorResponse {
    ErrorResponse {
        code: NO_ERROR_CODE.to_string(),
        message: NO_ERROR_MESSAGE.to_string(),
        reason: None,
        status_code,
        attempt_status: Some(attempt_status),
        connector_transaction_id: Some(pix_data.transaction_id.clone()),
        network_advice_code: None,
        network_decline_code: None,
        network_error_message: None,
        connector_metadata: None,
    }
}

impl<F, T> TryFrom<ResponseRouterData<F, SantanderPaymentsResponse, T, PaymentsResponseData>>
    for RouterData<F, T, PaymentsResponseData>
{
    type Error = error_stack::Report<errors::ConnectorError>;
    fn try_from(
        item: ResponseRouterData<F, SantanderPaymentsResponse, T, PaymentsResponseData>,
    ) -> Result<Self, Self::Error> {
        let response = item.response.clone();

        match response {
            SantanderPaymentsResponse::PixQRCode(pix_data) => {
                let attempt_status = AttemptStatus::from(pix_data.status.clone());
                match attempt_status {
                    AttemptStatus::Failure => {
                        let response = Err(get_error_response(
                            Box::new(*pix_data),
                            item.http_code,
                            attempt_status,
                        ));
                        Ok(Self {
                            response,
                            ..item.data
                        })
                    }
                    _ => Ok(Self {
                        status: AttemptStatus::from(pix_data.status.clone()),
                        response: Ok(PaymentsResponseData::TransactionResponse {
                            resource_id: ResponseId::ConnectorTransactionId(
                                pix_data.transaction_id.clone(),
                            ),
                            redirection_data: Box::new(None),
                            mandate_reference: Box::new(None),
                            connector_metadata: get_qr_code_data(&item, &pix_data)?,
                            network_txn_id: None,
                            connector_response_reference_id: None,
                            incremental_authorization_allowed: None,
                            charges: None,
                        }),
                        ..item.data
                    }),
                }
            }
            SantanderPaymentsResponse::Boleto(boleto_data) => {
                let voucher_data = VoucherNextStepData {
                    expires_at: None,
                    digitable_line: boleto_data.digitable_line.clone(),
                    reference: boleto_data.barcode.ok_or(
                        errors::ConnectorError::MissingConnectorRedirectionPayload {
                            field_name: "barcode",
                        },
                    )?,
                    entry_date: boleto_data.entry_date,
                    download_url: None,
                    instructions_url: None,
<<<<<<< HEAD
                    bank_number: Some(boleto_data.bank_number.clone()),
=======
>>>>>>> 0eaea06a
                };

                let connector_metadata = Some(voucher_data.encode_to_value())
                    .transpose()
                    .change_context(errors::ConnectorError::ResponseHandlingFailed)?;

                let resource_id = match boleto_data.tx_id {
                    Some(tx_id) => ResponseId::ConnectorTransactionId(tx_id),
                    None => ResponseId::NoResponseId,
                };

                let connector_response_reference_id = Some(
                    boleto_data
                        .digitable_line
<<<<<<< HEAD
=======
                        .as_ref()
                        .map(|s| s.peek().to_owned())
>>>>>>> 0eaea06a
                        .clone()
                        .or_else(|| {
                            boleto_data.beneficiary.as_ref().map(|beneficiary| {
                                format!(
                                    "{}.{:?}",
                                    boleto_data.bank_number,
                                    beneficiary.document_number.clone()
                                )
                            })
                        })
                        .ok_or(errors::ConnectorError::MissingRequiredField {
                            field_name: "beneficiary.document_number",
                        })?,
                );

                Ok(Self {
                    status: AttemptStatus::AuthenticationPending,
                    response: Ok(PaymentsResponseData::TransactionResponse {
                        resource_id,
                        redirection_data: Box::new(None),
                        mandate_reference: Box::new(None),
                        connector_metadata,
                        network_txn_id: None,
                        connector_response_reference_id,
                        incremental_authorization_allowed: None,
                        charges: None,
                    }),
                    ..item.data
                })
            }
        }
    }
}

impl<F, T> TryFrom<ResponseRouterData<F, SantanderPixVoidResponse, T, PaymentsResponseData>>
    for RouterData<F, T, PaymentsResponseData>
{
    type Error = error_stack::Report<errors::ConnectorError>;
    fn try_from(
        item: ResponseRouterData<F, SantanderPixVoidResponse, T, PaymentsResponseData>,
    ) -> Result<Self, Self::Error> {
        let response = item.response.clone();
        Ok(Self {
            status: AttemptStatus::from(item.response.status),
            response: Ok(PaymentsResponseData::TransactionResponse {
                resource_id: ResponseId::ConnectorTransactionId(response.transaction_id.clone()),
                redirection_data: Box::new(None),
                mandate_reference: Box::new(None),
                connector_metadata: *Box::new(None),
                network_txn_id: None,
                connector_response_reference_id: None,
                incremental_authorization_allowed: None,
                charges: None,
            }),
            ..item.data
        })
    }
}

impl TryFrom<&PaymentsCancelRouterData> for SantanderPaymentsCancelRequest {
    type Error = Error;
    fn try_from(item: &PaymentsCancelRouterData) -> Result<Self, Self::Error> {
        let santander_mca_metadata = SantanderMetadataObject::try_from(&item.connector_meta_data)?;

        match item.payment_method {
            enums::PaymentMethod::BankTransfer => match item.request.payment_method_type {
                Some(enums::PaymentMethodType::Pix) => Ok(Self::PixQR(SantanderPixCancelRequest {
                    status: Some(SantanderVoidStatus::RemovedByReceivingUser),
                })),
                _ => Err(errors::ConnectorError::MissingRequiredField {
                    field_name: "payment_method",
                }
                .into()),
            },
            enums::PaymentMethod::Voucher => match item.request.payment_method_type {
                Some(enums::PaymentMethodType::Boleto) => {
                    Ok(Self::Boleto(SantanderBoletoCancelRequest {
                        operation: SantanderBoletoCancelOperation::WriteOff,
                        covenant_code: santander_mca_metadata.covenant_code.clone(),
                        bank_number: extract_bank_number(item.request.connector_meta.clone())?,
                    }))
                }
                _ => Err(errors::ConnectorError::MissingRequiredField {
                    field_name: "payment_method",
                }
                .into()),
            },
            _ => Err(errors::ConnectorError::MissingRequiredField {
                field_name: "payment_method",
            }
            .into()),
        }
    }
}

fn extract_bank_number(value: Option<Value>) -> Result<String, errors::ConnectorError> {
    let value = value.ok_or_else(|| errors::ConnectorError::NoConnectorMetaData)?;

    let map = value
        .as_object()
        .ok_or_else(|| errors::ConnectorError::NoConnectorMetaData)?;

    let bank_number = map
        .get("bank_number")
        .ok_or_else(|| errors::ConnectorError::NoConnectorMetaData)?;

    let bank_number_str = bank_number
        .as_str()
        .ok_or_else(|| errors::ConnectorError::NoConnectorMetaData)?
        .to_string();

    Ok(bank_number_str)
}

fn get_qr_code_data<F, T>(
    item: &ResponseRouterData<F, SantanderPaymentsResponse, T, PaymentsResponseData>,
    pix_data: &SantanderPixQRCodePaymentsResponse,
) -> CustomResult<Option<Value>, errors::ConnectorError> {
    let santander_mca_metadata = SantanderMetadataObject::try_from(&item.data.connector_meta_data)?;

    let response = pix_data.clone();
<<<<<<< HEAD
=======
    let expiration_time = response.calendar.expiration;

    let expiration_i64 = i64::from(expiration_time);

    let rfc3339_expiry = (OffsetDateTime::now_utc() + time::Duration::seconds(expiration_i64))
        .format(&time::format_description::well_known::Rfc3339)
        .map_err(|_| errors::ConnectorError::ResponseHandlingFailed)?;

    let qr_expiration_duration = OffsetDateTime::parse(
        rfc3339_expiry.as_str(),
        &time::format_description::well_known::Rfc3339,
    )
    .map_err(|_| errors::ConnectorError::ResponseHandlingFailed)?
    .unix_timestamp()
        * 1000;
>>>>>>> 0eaea06a

    let merchant_city = santander_mca_metadata.merchant_city.as_str();

    let merchant_name = santander_mca_metadata.merchant_name.as_str();

    let payload_url = if let Some(location) = response.location {
        location
    } else {
        return Err(errors::ConnectorError::ResponseHandlingFailed)?;
    };

    let amount_i64 = StringMajorUnitForConnector
        .convert_back(response.value.original, enums::Currency::BRL)
        .change_context(errors::ConnectorError::ResponseHandlingFailed)?
        .get_amount_as_i64();

    let amount_string = amount_i64.to_string();
    let amount = amount_string.as_str();

    let dynamic_pix_code = generate_emv_string(
        payload_url.as_str(),
        merchant_name,
        merchant_city,
        Some(amount),
        Some(response.transaction_id.as_str()),
    );

    let image_data = QrImage::new_from_data(dynamic_pix_code.clone())
        .change_context(errors::ConnectorError::ResponseHandlingFailed)?;

    let image_data_url = Url::parse(image_data.data.clone().as_str())
        .change_context(errors::ConnectorError::ResponseHandlingFailed)?;

    let qr_code_info = QrCodeInformation::QrDataUrl {
        image_data_url,
        display_to_timestamp: None,
    };

    Some(qr_code_info.encode_to_value())
        .transpose()
        .change_context(errors::ConnectorError::ResponseHandlingFailed)
}

#[derive(Default, Debug, Serialize)]
pub struct SantanderRefundRequest {
    #[serde(rename = "valor")]
    pub value: StringMajorUnit,
}

impl<F> TryFrom<&SantanderRouterData<&RefundsRouterData<F>>> for SantanderRefundRequest {
    type Error = error_stack::Report<errors::ConnectorError>;
    fn try_from(item: &SantanderRouterData<&RefundsRouterData<F>>) -> Result<Self, Self::Error> {
        Ok(Self {
            value: item.amount.to_owned(),
        })
    }
}

#[derive(Debug, Serialize, Deserialize, Clone)]
#[serde(rename_all = "SCREAMING_SNAKE_CASE")]
pub enum SantanderRefundStatus {
    InProcessing,
    Returned,
    NotDone,
}

impl From<SantanderRefundStatus> for enums::RefundStatus {
    fn from(item: SantanderRefundStatus) -> Self {
        match item {
            SantanderRefundStatus::Returned => Self::Success,
            SantanderRefundStatus::NotDone => Self::Failure,
            SantanderRefundStatus::InProcessing => Self::Pending,
        }
    }
}

#[derive(Debug, Clone, Serialize, Deserialize)]
#[serde(rename_all = "camelCase")]
pub struct SantanderRefundResponse {
    pub id: Secret<String>,
    pub rtr_id: Secret<String>,
    #[serde(rename = "valor")]
    pub value: StringMajorUnit,
    #[serde(rename = "horario")]
    pub time: SantanderTime,
    pub status: SantanderRefundStatus,
    #[serde(rename = "motivo")]
    pub reason: String,
}

#[derive(Default, Debug, Clone, Serialize, Deserialize)]
#[serde(rename_all = "camelCase")]
pub struct SantanderTime {
    #[serde(rename = "solicitacao")]
    pub request: Option<String>,
    #[serde(rename = "liquidacao")]
    pub liquidation: Option<String>,
}

impl<F> TryFrom<RefundsResponseRouterData<F, SantanderRefundResponse>> for RefundsRouterData<F> {
    type Error = error_stack::Report<errors::ConnectorError>;
    fn try_from(
        item: RefundsResponseRouterData<F, SantanderRefundResponse>,
    ) -> Result<Self, Self::Error> {
        Ok(Self {
            response: Ok(RefundsResponseData {
                connector_refund_id: item.response.rtr_id.clone().expose(),
                refund_status: enums::RefundStatus::from(item.response.status),
            }),
            ..item.data
        })
    }
}

#[derive(Debug, Serialize, Deserialize)]
pub enum SantanderErrorResponse {
    PixQrCode(SantanderPixQRCodeErrorResponse),
    Boleto(SantanderBoletoErrorResponse),
}

#[derive(Debug, Clone, Serialize, Deserialize)]
pub struct SantanderBoletoErrorResponse {
    #[serde(rename = "_errorCode")]
    pub error_code: i64,

    #[serde(rename = "_message")]
    pub error_message: String,

    #[serde(rename = "_details")]
    pub issuer_error_message: String,

    #[serde(rename = "_timestamp")]
    pub timestamp: String,

    #[serde(rename = "_traceId")]
    pub trace_id: String,

    #[serde(rename = "_errors")]
    pub errors: Option<Vec<ErrorObject>>,
}

#[derive(Debug, Clone, Serialize, Deserialize)]
pub struct ErrorObject {
    #[serde(rename = "_code")]
    pub code: Option<i64>,

    #[serde(rename = "_field")]
    pub field: Option<String>,

    #[serde(rename = "_message")]
    pub message: String,
}

#[derive(Debug, Serialize, Deserialize)]
#[serde(rename_all = "camelCase")]
pub struct SantanderPixQRCodeErrorResponse {
    #[serde(rename = "type")]
    pub field_type: Secret<String>,
    pub title: String,
    pub status: i64,
    pub detail: Option<String>,
    pub correlation_id: Option<String>,
    #[serde(rename = "violacoes")]
    pub violations: Option<Vec<SantanderViolations>>,
}

#[derive(Debug, Serialize, Deserialize)]
pub struct SantanderViolations {
    #[serde(rename = "razao")]
    pub reason: Option<String>,
    #[serde(rename = "propriedade")]
    pub property: Option<String>,
    #[serde(rename = "valor")]
    pub value: Option<String>,
}

#[derive(Debug, Serialize, Deserialize)]
#[serde(rename_all = "camelCase")]
pub struct SantanderWebhookBody {
    pub message: MessageCode,   // meaning of this enum variant is not clear
    pub function: FunctionType, // event type of the webhook
    pub payment_type: WebhookPaymentType,
    pub issue_date: String,
    pub payment_date: String,
    pub bank_code: String,
    pub payment_channel: PaymentChannel,
    pub payment_kind: PaymentKind,
    pub covenant: String,
    pub type_of_person_agreement: enums::DocumentKind,
    pub agreement_document: String,
    pub bank_number: String,
    pub client_number: String,
    pub participant_code: String,
    pub tx_id: String,
    pub payer_document_type: enums::DocumentKind,
    pub payer_document_number: String,
    pub payer_name: String,
    pub final_beneficiary_document_type: enums::DocumentKind,
    pub final_beneficiary_document_number: String,
    pub final_beneficiary_name: String,
    pub due_date: String,
    pub nominal_value: StringMajorUnit,
    pub payed_value: String,
    pub interest_value: String,
    pub fine: String,
    pub deduction_value: String,
    pub rebate_value: String,
    pub iof_value: String,
}

#[derive(Debug, Clone, Serialize, Deserialize)]
#[serde(rename_all = "SCREAMING_SNAKE_CASE")]
pub enum MessageCode {
    Wbhkpagest,
}

#[derive(Debug, Clone, Serialize, Deserialize)]
#[serde(rename_all = "SCREAMING_SNAKE_CASE")]
pub enum FunctionType {
    Pagamento, // Payment
    Estorno,   // Refund
}

#[derive(Debug, Clone, Serialize, Deserialize)]
#[serde(rename_all = "SCREAMING_SNAKE_CASE")]
pub enum WebhookPaymentType {
    Santander,
    OutrosBancos,
    Pix,
}

#[derive(Debug, Clone, Serialize, Deserialize)]
#[serde(rename_all = "SCREAMING_SNAKE_CASE")]
/// Represents the channel through which a boleto payment was made.
pub enum PaymentChannel {
    /// Payment made at a bank branch or ATM (self-service).
    AgenciasAutoAtendimento,

    /// Payment made through online banking.
    InternetBanking,

    /// Payment made at a physical correspondent agent (e.g., convenience stores, partner outlets).
    CorrespondenteBancarioFisico,

    /// Payment made via Santander’s call center.
    CentralDeAtendimento,

    /// Payment made via electronic file, typically for bulk company payments.
    ArquivoEletronico,

    /// Payment made via DDA (Débito Direto Autorizado) / electronic bill presentment system.
    Dda,

    /// Payment made via digital correspondent channels (apps, kiosks, digital partners).
    CorrespondenteBancarioDigital,
}

#[derive(Debug, Clone, Serialize, Deserialize)]
#[serde(rename_all = "SCREAMING_SNAKE_CASE")]
/// Represents the type of payment instrument used to pay a boleto.
pub enum PaymentKind {
    /// Payment made in cash or physical form (not via account or card).
    Especie,

    /// Payment made via direct debit from a bank account.
    DebitoEmConta,

    /// Payment made via credit card.
    CartaoDeCredito,

    /// Payment made via check.
    Cheque,
}

pub(crate) fn get_webhook_object_from_body(
    body: &[u8],
) -> CustomResult<SantanderWebhookBody, common_utils::errors::ParsingError> {
    let webhook: SantanderWebhookBody = body.parse_struct("SantanderIncomingWebhook")?;

    Ok(webhook)
}

pub(crate) fn get_santander_webhook_event(
    event_type: FunctionType,
) -> api_models::webhooks::IncomingWebhookEvent {
    // need to confirm about the other possible webhook event statues, as of now only two known
    match event_type {
        FunctionType::Pagamento => api_models::webhooks::IncomingWebhookEvent::PaymentIntentSuccess,
        FunctionType::Estorno => api_models::webhooks::IncomingWebhookEvent::RefundSuccess,
    }
}<|MERGE_RESOLUTION|>--- conflicted
+++ resolved
@@ -15,25 +15,14 @@
     payment_method_data::{BankTransferData, PaymentMethodData, VoucherData},
     router_data::{AccessToken, ConnectorAuthType, ErrorResponse, RouterData},
     router_request_types::ResponseId,
-    router_response_types::{PaymentsResponseData, RedirectForm, RefundsResponseData},
-    types::{
-        PaymentsAuthorizeRouterData, PaymentsCancelRouterData, PaymentsSyncRouterData,
-<<<<<<< HEAD
-        PaymentsUpdateMetadataRouterData, RefundsRouterData,
-=======
-        RefundsRouterData,
->>>>>>> 0eaea06a
-    },
+    router_response_types::{PaymentsResponseData, RefundsResponseData, RedirectForm},
+    types::{PaymentsAuthorizeRouterData, PaymentsCancelRouterData, RefundsRouterData, PaymentsUpdateMetadataRouterData, PaymentsSyncRouterData},
 };
 use hyperswitch_interfaces::{
     consts::{NO_ERROR_CODE, NO_ERROR_MESSAGE},
     errors,
 };
-<<<<<<< HEAD
 use masking::{ExposeInterface, Secret};
-=======
-use masking::{ExposeInterface, PeekInterface, Secret};
->>>>>>> 0eaea06a
 use serde::{Deserialize, Serialize};
 use serde_json::Value;
 use url::Url;
@@ -68,11 +57,7 @@
         }
     }
 }
-<<<<<<< HEAD
 #[derive(Debug, Serialize, Deserialize)]
-=======
-#[derive(Debug, Default, Serialize, Deserialize)]
->>>>>>> 0eaea06a
 #[serde(rename_all = "camelCase")]
 pub struct SantanderMetadataObject {
     pub pix_key: Secret<String>,
@@ -81,6 +66,26 @@
     pub merchant_name: String,
     pub workspace_id: String,
     pub covenant_code: String, // max_size : 9
+}
+
+#[derive(Default, Debug, Clone, Serialize, Deserialize)]
+#[serde(rename_all = "camelCase")]
+pub struct SantanderBoletoUpdateRequest {
+    #[serde(skip_deserializing)]
+    pub covenant_code: String,
+    #[serde(skip_deserializing)]
+    pub bank_number: String,
+    pub due_date: Option<String>,
+    pub discount: Option<Discount>,
+    pub min_value_or_percentage: Option<f64>,
+    pub max_value_or_percentage: Option<f64>,
+    pub interest: Option<InterestPercentage>,
+}
+
+#[derive(Debug, Clone, Serialize, Deserialize)]
+#[serde(rename_all = "camelCase")]
+pub struct InterestPercentage {
+    pub interest_percentage: String,
 }
 
 impl TryFrom<&Option<common_utils::pii::SecretSerdeValue>> for SantanderMetadataObject {
@@ -340,7 +345,6 @@
             value.0.router_data.payment_id.clone()
         };
 
-<<<<<<< HEAD
         let due_date = value
             .0
             .router_data
@@ -354,12 +358,6 @@
             environment: Environment::from(router_env::env::which()),
             nsu_code,
             nsu_date: time::OffsetDateTime::now_utc()
-=======
-        Ok(Self::Boleto(Box::new(SantanderBoletoPaymentRequest {
-            environment: Environment::from(router_env::env::which()),
-            nsu_code,
-            nsu_date: OffsetDateTime::now_utc()
->>>>>>> 0eaea06a
                 .date()
                 .format(&time::macros::format_description!("[year]-[month]-[day]"))
                 .change_context(errors::ConnectorError::DateFormattingFailed)?,
@@ -370,17 +368,8 @@
                 }
             })?, // size: 13
             client_number: Some(value.0.router_data.get_customer_id()?),
-<<<<<<< HEAD
             due_date,
             issue_date: time::OffsetDateTime::now_utc()
-=======
-            due_date: voucher_data.due_date.clone().ok_or(
-                errors::ConnectorError::MissingRequiredField {
-                    field_name: "due_date",
-                },
-            )?,
-            issue_date: OffsetDateTime::now_utc()
->>>>>>> 0eaea06a
                 .date()
                 .format(&time::macros::format_description!("[year]-[month]-[day]"))
                 .change_context(errors::ConnectorError::DateFormattingFailed)?,
@@ -414,18 +403,13 @@
                 zipcode: value.0.router_data.get_billing_zip()?,
             },
             beneficiary: None,
-<<<<<<< HEAD
             document_kind: BoletoDocumentKind::BillProposal, // Need confirmation
-=======
-            document_kind: BoletoDocumentKind::BillProposal, // to change
->>>>>>> 0eaea06a
             discount: Some(Discount {
                 discount_type: DiscountType::Free,
                 discount_one: None,
                 discount_two: None,
                 discount_three: None,
             }),
-<<<<<<< HEAD
             fine_percentage: value
                 .0
                 .router_data
@@ -461,15 +445,6 @@
                 .as_ref()
                 .and_then(|fm| fm.pix_additional_details.as_ref())
                 .and_then(|days| days.write_off_quantity_days.clone()),
-=======
-            fine_percentage: voucher_data.fine_percentage.clone(),
-            fine_quantity_days: voucher_data.fine_quantity_days.clone(),
-            interest_percentage: voucher_data.interest_percentage.clone(),
-            deduction_value: None,
-            protest_type: None,
-            protest_quantity_days: None,
-            write_off_quantity_days: voucher_data.write_off_quantity_days.clone(),
->>>>>>> 0eaea06a
             payment_type: PaymentType::Registration,
             parcels_quantity: None,
             value_type: None,
@@ -479,7 +454,6 @@
             sharing: None,
             key: None,
             tx_id: None,
-<<<<<<< HEAD
             messages: value
                 .0
                 .router_data
@@ -488,9 +462,6 @@
                 .as_ref()
                 .and_then(|fm| fm.pix_additional_details.as_ref())
                 .and_then(|messages| messages.messages.clone()),
-=======
-            messages: voucher_data.messages.clone(),
->>>>>>> 0eaea06a
         })))
     }
 }
@@ -514,7 +485,6 @@
         let debtor = Some(SantanderDebtor {
             cpf: santander_mca_metadata.cpf.clone(),
             name: value.0.router_data.get_billing_full_name()?,
-<<<<<<< HEAD
             email: value.0.router_data.get_optional_billing_email(),
             street: value.0.router_data.get_optional_billing_line1(),
             city: value.0.router_data.get_optional_billing_city(),
@@ -550,18 +520,6 @@
 
         Ok(Self::PixQR(Box::new(SantanderPixQRPaymentRequest {
             calendar,
-=======
-        });
-
-        Ok(Self::PixQR(Box::new(SantanderPixQRPaymentRequest {
-            calender: SantanderCalendar {
-                creation: OffsetDateTime::now_utc()
-                    .date()
-                    .format(&time::macros::format_description!("[year]-[month]-[day]"))
-                    .change_context(errors::ConnectorError::DateFormattingFailed)?,
-                expiration: santander_mca_metadata.expiration_time,
-            },
->>>>>>> 0eaea06a
             debtor,
             value: SantanderValue {
                 original: value.0.amount.to_owned(),
@@ -573,6 +531,21 @@
     }
 }
 
+// #[derive(Debug, Serialize)]
+// pub enum SantanderPaymentRequest {
+//     PixQR(Box<SantanderPixQRPaymentRequest>),
+//     Boleto(Box<SantanderBoletoPaymentRequest>),
+// }
+
+// #[derive(Debug, Clone, Serialize, Deserialize)]
+// pub struct Discount {
+//     #[serde(rename = "type")]
+//     pub discount_type: DiscountType,
+//     pub discount_one: Option<DiscountObject>,
+//     pub discount_two: Option<DiscountObject>,
+//     pub discount_three: Option<DiscountObject>,
+// }
+
 #[derive(Debug, Serialize)]
 pub enum SantanderPaymentRequest {
     PixQR(Box<SantanderPixQRPaymentRequest>),
@@ -588,192 +561,22 @@
     pub discount_three: Option<DiscountObject>,
 }
 
-<<<<<<< HEAD
+// #[derive(Debug, Serialize)]
+// pub enum SantanderPaymentRequest {
+//     PixQR(Box<SantanderPixQRPaymentRequest>),
+//     Boleto(Box<SantanderBoletoPaymentRequest>),
+// }
+
+// #[derive(Debug, Clone, Serialize, Deserialize)]
+// pub struct Discount {
+//     #[serde(rename = "type")]
+//     pub discount_type: DiscountType,
+//     pub discount_one: Option<DiscountObject>,
+//     pub discount_two: Option<DiscountObject>,
+//     pub discount_three: Option<DiscountObject>,
+// }
+
 #[derive(Debug, Serialize, Deserialize)]
-#[serde(rename_all = "camelCase")]
-pub struct SantanderBoletoPaymentRequest {
-    pub environment: Environment,
-    pub nsu_code: String,
-    pub nsu_date: String,
-    pub covenant_code: String,
-    pub bank_number: String,
-    pub client_number: Option<id_type::CustomerId>,
-    pub due_date: String,
-    pub issue_date: String,
-    pub currency: Option<enums::Currency>,
-    pub nominal_value: StringMajorUnit,
-    pub participant_code: Option<String>,
-    pub payer: Payer,
-    pub beneficiary: Option<Beneficiary>,
-    pub document_kind: BoletoDocumentKind,
-    pub discount: Option<Discount>,
-    pub fine_percentage: Option<String>,
-    pub fine_quantity_days: Option<String>,
-    pub interest_percentage: Option<String>,
-    pub deduction_value: Option<FloatMajorUnit>,
-    pub protest_type: Option<ProtestType>,
-    pub protest_quantity_days: Option<i64>,
-    pub write_off_quantity_days: Option<String>,
-    pub payment_type: PaymentType,
-    pub parcels_quantity: Option<i64>,
-    pub value_type: Option<String>,
-    pub min_value_or_percentage: Option<f64>,
-    pub max_value_or_percentage: Option<f64>,
-    pub iof_percentage: Option<f64>,
-    pub sharing: Option<Sharing>,
-    pub key: Option<Key>,
-    pub tx_id: Option<String>,
-    pub messages: Option<Vec<String>>,
-}
-
-#[derive(Debug, Clone, Serialize, Deserialize)]
-#[serde(rename_all = "camelCase")]
-pub struct Payer {
-    pub name: Secret<String>,
-    pub document_type: enums::DocumentKind,
-    pub document_number: Option<Secret<String>>,
-    pub address: Secret<String>,
-    pub neighborhood: Secret<String>,
-    pub city: String,
-    pub state: Secret<String>,
-    pub zipcode: Secret<String>,
-}
-
-#[derive(Debug, Clone, Serialize, Deserialize)]
-#[serde(rename_all = "camelCase")]
-pub struct Beneficiary {
-    pub name: Option<Secret<String>>,
-    pub document_type: Option<enums::DocumentKind>,
-    pub document_number: Option<String>,
-}
-
-#[derive(Debug, Clone, Serialize, Deserialize)]
-#[serde(rename_all = "UPPERCASE")]
-pub enum Environment {
-    #[serde(rename = "Teste")]
-    Sandbox,
-    #[serde(rename = "Producao")]
-    Production,
-}
-
-#[derive(Debug, Serialize, Deserialize)]
-#[serde(rename_all = "UPPERCASE")]
-pub enum SantanderDocumentKind {
-    Cpf,
-    Cnpj,
-}
-
-#[derive(Debug, Clone, Serialize, Deserialize)]
-#[serde(rename_all = "SCREAMING_SNAKE_CASE")]
-pub enum BoletoDocumentKind {
-    #[serde(rename = "DUPLICATA_MERCANTIL")]
-    DuplicateMercantil,
-    #[serde(rename = "DUPLICATA_SERVICO")]
-    DuplicateService,
-    #[serde(rename = "NOTA_PROMISSORIA")]
-    PromissoryNote,
-    #[serde(rename = "NOTA_PROMISSORIA_RURAL")]
-    RuralPromissoryNote,
-    #[serde(rename = "RECIBO")]
-    Receipt,
-    #[serde(rename = "APOLICE_SEGURO")]
-    InsurancePolicy,
-    #[serde(rename = "BOLETO_CARTAO_CREDITO")]
-    BillCreditCard,
-    #[serde(rename = "BOLETO_PROPOSTA")]
-    BillProposal,
-    #[serde(rename = "BOLETO_DEPOSITO_APORTE")]
-    BoletoDepositoAponte,
-    #[serde(rename = "CHEQUE")]
-    Check,
-    #[serde(rename = "NOTA_PROMISSORIA_DIRETA")]
-    DirectPromissoryNote,
-    #[serde(rename = "OUTROS")]
-    Others,
-}
-
-#[derive(Debug, Clone, Serialize, Deserialize)]
-#[serde(rename_all = "SCREAMING_SNAKE_CASE")]
-pub enum DiscountType {
-    #[serde(rename = "ISENTO")]
-    Free,
-    #[serde(rename = "VALOR_DATA_FIXA")]
-    FixedDateValue,
-    #[serde(rename = "VALOR_DIA_CORRIDO")]
-    ValueDayConductor,
-    #[serde(rename = "VALOR_DIA_UTIL")]
-    ValueWorthDay,
-}
-
-#[derive(Default, Debug, Clone, Serialize, Deserialize)]
-#[serde(rename_all = "camelCase")]
-pub struct SantanderBoletoUpdateRequest {
-    #[serde(skip_deserializing)]
-    pub covenant_code: String,
-    #[serde(skip_deserializing)]
-    pub bank_number: String,
-    pub due_date: Option<String>,
-    pub discount: Option<Discount>,
-    pub min_value_or_percentage: Option<f64>,
-    pub max_value_or_percentage: Option<f64>,
-    pub interest: Option<InterestPercentage>,
-}
-
-#[derive(Debug, Clone, Serialize, Deserialize)]
-#[serde(rename_all = "camelCase")]
-pub struct InterestPercentage {
-    pub interest_percentage: String,
-}
-
-#[derive(Debug, Clone, Serialize, Deserialize)]
-#[serde(rename_all = "SCREAMING_SNAKE_CASE")]
-pub struct DiscountObject {
-    pub value: f64,
-    pub limit_date: String, // YYYY-MM-DD
-}
-
-#[derive(Debug, Clone, Serialize, Deserialize)]
-#[serde(rename_all = "SCREAMING_SNAKE_CASE")]
-pub enum ProtestType {
-    #[serde(rename = "SEM_PROTESTO")]
-    WithoutProtest,
-
-    #[serde(rename = "DIAS_CORRIDOS")]
-    DaysConducted,
-
-    #[serde(rename = "DIAS_UTEIS")]
-    WorkingDays,
-
-    #[serde(rename = "CADASTRO_CONVENIO")]
-    RegistrationAgreement,
-}
-
-#[derive(Debug, Clone, Serialize, Deserialize)]
-#[serde(rename_all = "UPPERCASE")]
-pub enum PaymentType {
-    #[serde(rename = "REGISTRO")]
-    Registration,
-
-    #[serde(rename = "DIVERGENTE")]
-    Divergent,
-
-    #[serde(rename = "PARCIAL")]
-    Partial,
-}
-
-#[derive(Debug, Clone, Serialize, Deserialize)]
-pub struct Sharing {
-    pub code: String,
-    pub value: f64,
-}
-
-#[derive(Debug, Clone, Serialize, Deserialize)]
-pub struct Key {
-    #[serde(rename = "type")]
-    pub key_type: Option<String>,
-    pub dict_key: Option<String>,
-=======
-#[derive(Debug, Serialize)]
 #[serde(rename_all = "camelCase")]
 pub struct SantanderBoletoPaymentRequest {
     pub environment: Environment,
@@ -942,7 +745,7 @@
 #[serde(rename_all = "camelCase")]
 pub struct SantanderPixQRCodeRequest {
     #[serde(rename = "calendario")]
-    pub calender: SantanderCalendar,
+    pub calender: SantanderPixCalendar,
     #[serde(rename = "devedor")]
     pub debtor: SantanderDebtor,
     #[serde(rename = "valor")]
@@ -953,7 +756,6 @@
     pub request_payer: Option<String>,
     #[serde(rename = "infoAdicionais")]
     pub additional_info: Option<Vec<SantanderAdditionalInfo>>,
->>>>>>> 0eaea06a
 }
 
 #[derive(Debug, Serialize)]
@@ -1029,7 +831,6 @@
             SantanderPaymentStatus::Completed => Self::Charged,
             SantanderPaymentStatus::RemovedByReceivingUser => Self::Voided,
             SantanderPaymentStatus::RemovedByPSP => Self::Failure,
-<<<<<<< HEAD
         }
     }
 }
@@ -1043,21 +844,6 @@
     }
 }
 
-=======
-        }
-    }
-}
-
-impl From<router_env::env::Env> for Environment {
-    fn from(item: router_env::env::Env) -> Self {
-        match item {
-            router_env::env::Env::Sandbox | router_env::env::Env::Development => Self::Sandbox,
-            router_env::env::Env::Production => Self::Production,
-        }
-    }
-}
-
->>>>>>> 0eaea06a
 #[derive(Debug, Clone, Serialize, Deserialize)]
 pub enum SantanderPaymentsResponse {
     PixQRCode(Box<SantanderPixQRCodePaymentsResponse>),
@@ -1070,7 +856,7 @@
     pub nsu_code: String,
     pub nsu_date: String,
     pub covenant_code: String,
-    pub bank_number: String,
+    pub bank_number: Secret<String>,
     pub client_number: Option<id_type::CustomerId>,
     pub due_date: String,
     pub issue_date: String,
@@ -1098,18 +884,62 @@
     pub tx_id: Option<String>,
     pub messages: Option<Vec<String>>,
     pub barcode: Option<String>,
-<<<<<<< HEAD
-    pub digitable_line: Option<String>,
-=======
     pub digitable_line: Option<Secret<String>>,
->>>>>>> 0eaea06a
     pub entry_date: Option<String>,
     pub qr_code_pix: Option<String>,
     pub qr_code_url: Option<String>,
 }
 
-#[derive(Debug, Clone, Serialize, Deserialize)]
-<<<<<<< HEAD
+// #[derive(Debug, Clone, Serialize, Deserialize)]
+// pub struct SantanderPixQRCodePaymentsResponse {
+//     pub status: SantanderPaymentStatus,
+// #[derive(Debug, Clone, Serialize, Deserialize)]
+// pub enum SantanderPaymentsResponse {
+//     PixQRCode(Box<SantanderPixQRCodePaymentsResponse>),
+//     Boleto(Box<SantanderBoletoPaymentsResponse>),
+// }
+
+// #[derive(Debug, Clone, Serialize, Deserialize)]
+// pub struct SantanderBoletoPaymentsResponse {
+//     pub environment: Environment,
+//     pub nsu_code: String,
+//     pub nsu_date: String,
+//     pub covenant_code: String,
+//     pub bank_number: String,
+//     pub client_number: Option<id_type::CustomerId>,
+//     pub due_date: String,
+//     pub issue_date: String,
+//     pub participant_code: Option<String>,
+//     pub nominal_value: StringMajorUnit,
+//     pub payer: Payer,
+//     pub beneficiary: Option<Beneficiary>,
+//     pub document_kind: BoletoDocumentKind,
+//     pub discount: Option<Discount>,
+//     pub fine_percentage: Option<String>,
+//     pub fine_quantity_days: Option<String>,
+//     pub interest_percentage: Option<String>,
+//     pub deduction_value: Option<FloatMajorUnit>,
+//     pub protest_type: Option<ProtestType>,
+//     pub protest_quantity_days: Option<i64>,
+//     pub write_off_quantity_days: Option<String>,
+//     pub payment_type: PaymentType,
+//     pub parcels_quantity: Option<i64>,
+//     pub value_type: Option<String>,
+//     pub min_value_or_percentage: Option<f64>,
+//     pub max_value_or_percentage: Option<f64>,
+//     pub iof_percentage: Option<f64>,
+//     pub sharing: Option<Sharing>,
+//     pub key: Option<Key>,
+//     pub tx_id: Option<String>,
+//     pub messages: Option<Vec<String>>,
+//     pub barcode: Option<String>,
+//     pub digitable_line: Option<String>,
+//     pub entry_date: Option<String>,
+//     pub qr_code_pix: Option<String>,
+//     pub qr_code_url: Option<String>,
+// }
+
+#[derive(Debug, Clone, Serialize, Deserialize)]
 pub enum SantanderPixResponseCalendar {
     Immediate(SantanderPixImmediateResponseCalendar),
     Scheduled(SantanderPixDueDateResponseCalendar),
@@ -1129,8 +959,6 @@
 }
 
 #[derive(Debug, Clone, Serialize, Deserialize)]
-=======
->>>>>>> 0eaea06a
 pub struct SantanderPixQRCodePaymentsResponse {
     pub status: SantanderPaymentStatus,
     #[serde(rename = "calendario")]
@@ -1187,7 +1015,6 @@
 }
 
 #[derive(Debug, Clone, Serialize, Deserialize)]
-<<<<<<< HEAD
 pub struct SantanderPixDueDateCalendar {
     #[serde(rename = "dataDeVencimento")]
     pub due_date: String,
@@ -1196,8 +1023,6 @@
 }
 
 #[derive(Debug, Clone, Serialize, Deserialize)]
-=======
->>>>>>> 0eaea06a
 pub enum SantanderPaymentsSyncResponse {
     PixQRCode(Box<SantanderPixPSyncResponse>),
     Boleto(Box<SantanderBoletoPSyncResponse>),
@@ -1213,9 +1038,26 @@
     #[serde(flatten)]
     pub base: SantanderPixQRCodePaymentsResponse,
     pub pix: Vec<SantanderPix>,
-}
-
-#[derive(Debug, Clone, Serialize, Deserialize)]
+    #[serde(rename = "calendario")]
+    pub calendar: SantanderPixCalendar,
+    #[serde(rename = "devedor")]
+    pub debtor: Option<SantanderDebtor>,
+    #[serde(rename = "valor")]
+    pub value: SantanderValue,
+    #[serde(rename = "chave")]
+    pub key: Secret<String>,
+    #[serde(rename = "solicitacaoPagador")]
+    pub request_payer: Option<String>,
+    #[serde(rename = "infoAdicionais")]
+    pub additional_info: Option<Vec<SantanderAdditionalInfo>>,
+    #[serde(rename = "txid")]
+    pub transaction_id: String,
+    #[serde(rename = "revisao")]
+    pub revision: i32,
+    pub location: Option<String>,
+}
+
+#[derive(Debug, Clone, Serialize, Deserialize, PartialEq)]
 #[serde(rename_all = "camelCase")]
 pub struct SantanderPix {
     pub end_to_end_id: Secret<String>,
@@ -1343,6 +1185,89 @@
     }
 }
 
+// pub fn get_error_response(
+//     pix_data: Box<SantanderPixQRCodePaymentsResponse>,
+//     status_code: u16,
+//     attempt_status: AttemptStatus,
+// ) -> ErrorResponse {
+//     ErrorResponse {
+//         code: NO_ERROR_CODE.to_string(),
+//         message: NO_ERROR_MESSAGE.to_string(),
+//         reason: None,
+//         status_code,
+//         attempt_status: Some(attempt_status),
+//         connector_transaction_id: Some(pix_data.transaction_id.clone()),
+//         network_advice_code: None,
+//         network_decline_code: None,
+//         network_error_message: None,
+//         connector_metadata: None,
+
+//         match response {
+//             SantanderPaymentsSyncResponse::PixQRCode(pix_data) => {
+//                 let attempt_status = AttemptStatus::from(pix_data.base.status.clone());
+//                 match attempt_status {
+//                     AttemptStatus::Failure => {
+//                         let response = Err(get_error_response(
+//                             Box::new(pix_data.base),
+//                             item.http_code,
+//                             attempt_status,
+//                         ));
+//                         Ok(Self {
+//                             response,
+//                             ..item.data
+//                         })
+//                     }
+//                     _ => {
+//                         let connector_metadata = pix_data.pix.first().map(|pix| {
+//                             serde_json::json!({
+//                                 "end_to_end_id": pix.end_to_end_id.clone().expose()
+//                             })
+//                         });
+//                         Ok(Self {
+//                             status: AttemptStatus::from(pix_data.base.status),
+//                             response: Ok(PaymentsResponseData::TransactionResponse {
+//                                 resource_id: ResponseId::ConnectorTransactionId(
+//                                     pix_data.base.transaction_id.clone(),
+//                                 ),
+//                                 redirection_data: Box::new(None),
+//                                 mandate_reference: Box::new(None),
+//                                 connector_metadata,
+//                                 network_txn_id: None,
+//                                 connector_response_reference_id: None,
+//                                 incremental_authorization_allowed: None,
+//                                 charges: None,
+//                             }),
+//                             ..item.data
+//                         })
+//                     }
+//                 }
+//             }
+//             SantanderPaymentsSyncResponse::Boleto(boleto_data) => {
+//                 let redirection_data = boleto_data.link.clone().map(|url| RedirectForm::Form {
+//                     endpoint: url.to_string(),
+//                     method: Method::Get,
+//                     form_fields: HashMap::new(),
+//                 });
+
+//                 Ok(Self {
+//                     status: AttemptStatus::AuthenticationPending,
+//                     response: Ok(PaymentsResponseData::TransactionResponse {
+//                         resource_id: ResponseId::NoResponseId,
+//                         redirection_data: Box::new(redirection_data),
+//                         mandate_reference: Box::new(None),
+//                         connector_metadata: None,
+//                         network_txn_id: None,
+//                         connector_response_reference_id: None,
+//                         incremental_authorization_allowed: None,
+//                         charges: None,
+//                     }),
+//                     ..item.data
+//                 })
+//             }
+//         }
+//     }
+// }
+
 pub fn get_error_response(
     pix_data: Box<SantanderPixQRCodePaymentsResponse>,
     status_code: u16,
@@ -1416,10 +1341,7 @@
                     entry_date: boleto_data.entry_date,
                     download_url: None,
                     instructions_url: None,
-<<<<<<< HEAD
                     bank_number: Some(boleto_data.bank_number.clone()),
-=======
->>>>>>> 0eaea06a
                 };
 
                 let connector_metadata = Some(voucher_data.encode_to_value())
@@ -1434,16 +1356,12 @@
                 let connector_response_reference_id = Some(
                     boleto_data
                         .digitable_line
-<<<<<<< HEAD
-=======
-                        .as_ref()
-                        .map(|s| s.peek().to_owned())
->>>>>>> 0eaea06a
                         .clone()
+                        .map(|data|data.expose())
                         .or_else(|| {
                             boleto_data.beneficiary.as_ref().map(|beneficiary| {
                                 format!(
-                                    "{}.{:?}",
+                                    "{:?}.{:?}",
                                     boleto_data.bank_number,
                                     beneficiary.document_number.clone()
                                 )
@@ -1560,24 +1478,6 @@
     let santander_mca_metadata = SantanderMetadataObject::try_from(&item.data.connector_meta_data)?;
 
     let response = pix_data.clone();
-<<<<<<< HEAD
-=======
-    let expiration_time = response.calendar.expiration;
-
-    let expiration_i64 = i64::from(expiration_time);
-
-    let rfc3339_expiry = (OffsetDateTime::now_utc() + time::Duration::seconds(expiration_i64))
-        .format(&time::format_description::well_known::Rfc3339)
-        .map_err(|_| errors::ConnectorError::ResponseHandlingFailed)?;
-
-    let qr_expiration_duration = OffsetDateTime::parse(
-        rfc3339_expiry.as_str(),
-        &time::format_description::well_known::Rfc3339,
-    )
-    .map_err(|_| errors::ConnectorError::ResponseHandlingFailed)?
-    .unix_timestamp()
-        * 1000;
->>>>>>> 0eaea06a
 
     let merchant_city = santander_mca_metadata.merchant_city.as_str();
 
@@ -1730,6 +1630,45 @@
     #[serde(rename = "_message")]
     pub message: String,
 }
+
+// #[derive(Debug, Serialize, Deserialize)]
+// pub enum SantanderErrorResponse {
+//     PixQrCode(SantanderPixQRCodeErrorResponse),
+//     Boleto(SantanderBoletoErrorResponse),
+// }
+
+// #[derive(Debug, Clone, Serialize, Deserialize)]
+// pub struct SantanderBoletoErrorResponse {
+//     #[serde(rename = "_errorCode")]
+//     pub error_code: i64,
+
+//     #[serde(rename = "_message")]
+//     pub error_message: String,
+
+//     #[serde(rename = "_details")]
+//     pub issuer_error_message: String,
+
+//     #[serde(rename = "_timestamp")]
+//     pub timestamp: String,
+
+//     #[serde(rename = "_traceId")]
+//     pub trace_id: String,
+
+//     #[serde(rename = "_errors")]
+//     pub errors: Option<Vec<ErrorObject>>,
+// }
+
+// #[derive(Debug, Clone, Serialize, Deserialize)]
+// pub struct ErrorObject {
+//     #[serde(rename = "_code")]
+//     pub code: Option<i64>,
+
+//     #[serde(rename = "_field")]
+//     pub field: Option<String>,
+
+//     #[serde(rename = "_message")]
+//     pub message: String,
+// }
 
 #[derive(Debug, Serialize, Deserialize)]
 #[serde(rename_all = "camelCase")]
