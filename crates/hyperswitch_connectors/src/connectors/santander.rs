pub mod transformers;

use std::sync::LazyLock;

use base64::Engine;
use common_enums::enums;
use common_utils::{
    crypto,
    errors::CustomResult,
    ext_traits::{ByteSliceExt, BytesExt},
    request::{Method, Request, RequestBuilder, RequestContent},
    types::{AmountConvertor, MinorUnit, StringMajorUnit, StringMajorUnitForConnector},
};
use error_stack::ResultExt;
use hyperswitch_domain_models::{
    router_data::{AccessToken, ErrorResponse, RouterData},
    router_flow_types::{
        access_token_auth::AccessTokenAuth,
        payments::{Authorize, Capture, PSync, PaymentMethodToken, Session, SetupMandate, Void},
        refunds::{Execute, RSync},
    },
    router_request_types::{
        AccessTokenRequestData, PaymentMethodTokenizationData, PaymentsAuthorizeData,
        PaymentsCancelData, PaymentsCaptureData, PaymentsSessionData, PaymentsSyncData,
        RefundsData, SetupMandateRequestData,
    },
    router_response_types::{
        ConnectorInfo, PaymentMethodDetails, PaymentsResponseData, RefundsResponseData,
        SupportedPaymentMethods, SupportedPaymentMethodsExt,
    },
    types::{
        PaymentsAuthorizeRouterData, PaymentsCancelRouterData, PaymentsCaptureRouterData,
        PaymentsSyncRouterData, RefundSyncRouterData, RefundsRouterData,
    },
};
use hyperswitch_interfaces::{
    api::{
        self, ConnectorCommon, ConnectorCommonExt, ConnectorIntegration, ConnectorSpecifications,
        ConnectorValidation,
    },
    configs::Connectors,
    consts::NO_ERROR_MESSAGE,
    errors,
    events::connector_api_logs::ConnectorEvent,
    types::{self, RefreshTokenType, Response},
    webhooks,
};
use masking::{Mask, Maskable, PeekInterface, Secret};
use transformers as santander;

use crate::{
    constants::headers,
    types::{RefreshTokenRouterData, ResponseRouterData},
    utils::{self as connector_utils, convert_amount, RefundsRequestData},
};

#[derive(Clone)]
pub struct Santander {
    amount_converter: &'static (dyn AmountConvertor<Output = StringMajorUnit> + Sync),
}

impl Santander {
    pub fn new() -> &'static Self {
        &Self {
            amount_converter: &StringMajorUnitForConnector,
        }
    }
}

pub mod santander_constants {
    pub const SANTANDER_VERSION: &str = "v2";
}

impl api::Payment for Santander {}
impl api::PaymentSession for Santander {}
impl api::ConnectorAccessToken for Santander {}
impl api::MandateSetup for Santander {}
impl api::PaymentAuthorize for Santander {}
impl api::PaymentSync for Santander {}
impl api::PaymentCapture for Santander {}
impl api::PaymentVoid for Santander {}
impl api::Refund for Santander {}
impl api::RefundExecute for Santander {}
impl api::RefundSync for Santander {}
impl api::PaymentToken for Santander {}

impl ConnectorIntegration<PaymentMethodToken, PaymentMethodTokenizationData, PaymentsResponseData>
    for Santander
{
    // Not Implemented (R)
}

impl<Flow, Request, Response> ConnectorCommonExt<Flow, Request, Response> for Santander
where
    Self: ConnectorIntegration<Flow, Request, Response>,
{
    fn build_headers(
        &self,
        req: &RouterData<Flow, Request, Response>,
        _connectors: &Connectors,
    ) -> CustomResult<Vec<(String, Maskable<String>)>, errors::ConnectorError> {
        let mut header = vec![(
            headers::CONTENT_TYPE.to_string(),
            self.get_content_type().to_string().into(),
        )];
        let mut api_key = self.get_auth_header(&req.connector_auth_type)?;
        header.append(&mut api_key);
        Ok(header)
    }
}

impl ConnectorCommon for Santander {
    fn id(&self) -> &'static str {
        "santander"
    }

    fn get_currency_unit(&self) -> api::CurrencyUnit {
        api::CurrencyUnit::Minor
    }

    fn common_get_content_type(&self) -> &'static str {
        "application/json"
    }

    fn base_url<'a>(&self, connectors: &'a Connectors) -> &'a str {
        connectors.santander.base_url.as_ref()
    }

    fn build_error_response(
        &self,
        res: Response,
        event_builder: Option<&mut ConnectorEvent>,
    ) -> CustomResult<ErrorResponse, errors::ConnectorError> {
        let response: santander::SantanderErrorResponse = res
            .response
            .parse_struct("SantanderErrorResponse")
            .change_context(errors::ConnectorError::ResponseDeserializationFailed)?;

        event_builder.map(|i| i.set_response_body(&response));
        router_env::logger::info!(connector_response=?response);

        match response {
            santander::SantanderErrorResponse::PixQrCode(response) => {
                let message = response
                    .detail
                    .as_ref()
                    .cloned()
                    .unwrap_or_else(|| NO_ERROR_MESSAGE.to_string());

                Ok(ErrorResponse {
                    status_code: res.status_code,
                    code: response.status.to_string(),
                    message,
                    reason: response.detail.clone(),
                    attempt_status: None,
                    connector_transaction_id: None,
                    network_advice_code: None,
                    network_decline_code: None,
                    network_error_message: None,
                    connector_metadata: None,
                })
            }
            santander::SantanderErrorResponse::Boleto(response) => Ok(ErrorResponse {
                status_code: res.status_code,
                code: response.error_code.to_string(),
                message: response.error_message.clone(),
                reason: Some(
                    response
                        .errors
                        .as_ref()
                        .and_then(|v| v.first())
                        .map(|e| e.message.clone())
                        .unwrap_or_else(|| NO_ERROR_MESSAGE.to_string()),
                ),
                attempt_status: None,
                connector_transaction_id: None,
                network_advice_code: None,
                network_decline_code: None,
                network_error_message: None,
                connector_metadata: None,
            }),
        }
    }
}

impl ConnectorValidation for Santander {
    //TODO: implement functions when support enabled
}

impl ConnectorIntegration<Session, PaymentsSessionData, PaymentsResponseData> for Santander {
    //TODO: implement sessions flow
}

impl ConnectorIntegration<AccessTokenAuth, AccessTokenRequestData, AccessToken> for Santander {
    fn get_headers(
        &self,
        req: &RefreshTokenRouterData,
        _connectors: &Connectors,
    ) -> CustomResult<Vec<(String, Maskable<String>)>, errors::ConnectorError> {
        let client_id = req.request.app_id.clone();

        let client_secret = req.request.id.clone();

        let creds = format!(
            "{}:{}",
            client_id.peek(),
            client_secret.unwrap_or_default().peek()
        );
        let encoded_creds = common_utils::consts::BASE64_ENGINE.encode(creds);

        let auth_string = format!("Basic {encoded_creds}");
        Ok(vec![
            (
                headers::CONTENT_TYPE.to_string(),
                RefreshTokenType::get_content_type(self).to_string().into(),
            ),
            (
                headers::AUTHORIZATION.to_string(),
                auth_string.into_masked(),
            ),
        ])
    }

    fn get_content_type(&self) -> &'static str {
        "application/x-www-form-urlencoded"
    }

    fn get_url(
        &self,
        _req: &RefreshTokenRouterData,
        connectors: &Connectors,
    ) -> CustomResult<String, errors::ConnectorError> {
        Ok(format!(
            "{}/oauth/token?grant_type=client_credentials",
            connectors.santander.base_url
        ))
    }

    fn build_request(
        &self,
        req: &RefreshTokenRouterData,
        connectors: &Connectors,
    ) -> CustomResult<Option<Request>, errors::ConnectorError> {
        let req = Some(
            RequestBuilder::new()
                .method(Method::Post)
                .attach_default_headers()
                .headers(RefreshTokenType::get_headers(self, req, connectors)?)
                .url(&RefreshTokenType::get_url(self, req, connectors)?)
                .build(),
        );
        Ok(req)
    }

    fn handle_response(
        &self,
        data: &RefreshTokenRouterData,
        event_builder: Option<&mut ConnectorEvent>,
        res: Response,
    ) -> CustomResult<RefreshTokenRouterData, errors::ConnectorError> {
        let response: santander::SantanderAuthUpdateResponse = res
            .response
            .parse_struct("santander SantanderAuthUpdateResponse")
            .change_context(errors::ConnectorError::ResponseDeserializationFailed)?;

        event_builder.map(|i| i.set_response_body(&response));
        router_env::logger::info!(connector_response=?response);
        RouterData::try_from(ResponseRouterData {
            response,
            data: data.clone(),
            http_code: res.status_code,
        })
        .change_context(errors::ConnectorError::ResponseHandlingFailed)
    }
}

impl ConnectorIntegration<SetupMandate, SetupMandateRequestData, PaymentsResponseData>
    for Santander
{
    fn build_request(
        &self,
        _req: &RouterData<SetupMandate, SetupMandateRequestData, PaymentsResponseData>,
        _connectors: &Connectors,
    ) -> CustomResult<Option<Request>, errors::ConnectorError> {
        Err(
            errors::ConnectorError::NotImplemented("Setup Mandate flow for Santander".to_string())
                .into(),
        )
    }
}

impl ConnectorIntegration<Authorize, PaymentsAuthorizeData, PaymentsResponseData> for Santander {
    fn get_headers(
        &self,
        req: &PaymentsAuthorizeRouterData,
        connectors: &Connectors,
    ) -> CustomResult<Vec<(String, Maskable<String>)>, errors::ConnectorError> {
        self.build_headers(req, connectors)
    }

    fn get_content_type(&self) -> &'static str {
        self.common_get_content_type()
    }

    fn get_url(
        &self,
        req: &PaymentsAuthorizeRouterData,
        connectors: &Connectors,
    ) -> CustomResult<String, errors::ConnectorError> {
        let santander_mca_metadata =
            santander::SantanderMetadataObject::try_from(&req.connector_meta_data)?;

        match req.payment_method {
<<<<<<< HEAD
            enums::PaymentMethod::BankTransfer => {
                // Inside BankTransfer, check the PaymentMethodType
                match req.request.payment_method_type {
                    Some(enums::PaymentMethodType::Pix) => {
                        match &req
                            .request
                            .feature_metadata
                            .as_ref()
                            .and_then(|f| f.pix_qr_expiry_time.as_ref())
                        {
                            Some(api_models::payments::PixQRExpirationDuration::Immediate(
                                _immediate,
                            )) => Ok(format!(
                                "{}cob/{}",
                                self.base_url(connectors),
                                req.payment_id
                            )),
                            Some(api_models::payments::PixQRExpirationDuration::Scheduled(
                                _scheduled,
                            )) => Ok(format!(
                                "{}cobv/{}",
                                self.base_url(connectors),
                                req.payment_id
                            )),
                            None => Err(errors::ConnectorError::MissingRequiredField {
                                field_name: "pix_qr_expiry_time",
                            }
                            .into()),
                        }
                    }
                    _ => Err(errors::ConnectorError::MissingRequiredField {
                        field_name: "payment_method_type",
                    }
                    .into()),
                }
            }
            enums::PaymentMethod::Voucher => {
                // Inside Voucher, check the PaymentMethodType
                match req.request.payment_method_type {
                    Some(enums::PaymentMethodType::Boleto) => Ok(format!(
                        "{:?}{}/workspaces/{}/bank_slips",
                        connectors.santander.secondary_base_url.clone(),
                        santander_constants::SANTANDER_VERSION,
                        santander_mca_metadata.workspace_id
                    )),
                    _ => Err(errors::ConnectorError::MissingRequiredField {
                        field_name: "payment_method_type",
                    }
                    .into()),
                }
            }
            _ => Err(errors::ConnectorError::MissingRequiredField {
                field_name: "payment_method",
=======
            enums::PaymentMethod::BankTransfer => match req.request.payment_method_type {
                Some(enums::PaymentMethodType::Pix) => Ok(format!(
                    "{}cob/{}",
                    self.base_url(connectors),
                    req.payment_id
                )),
                _ => Err(errors::ConnectorError::NotSupported {
                    message: req.payment_method.to_string(),
                    connector: "Santander",
                }
                .into()),
            },
            enums::PaymentMethod::Voucher => match req.request.payment_method_type {
                Some(enums::PaymentMethodType::Boleto) => Ok(format!(
                    "{:?}{}/workspaces/{}/bank_slips",
                    connectors.santander.secondary_base_url.clone(),
                    santander_constants::SANTANDER_VERSION,
                    santander_mca_metadata.workspace_id
                )),
                _ => Err(errors::ConnectorError::NotSupported {
                    message: req.payment_method.to_string(),
                    connector: "Santander",
                }
                .into()),
            },
            _ => Err(errors::ConnectorError::NotSupported {
                message: req.payment_method.to_string(),
                connector: "Santander",
>>>>>>> 2633fd1f
            }
            .into()),
        }
    }

    fn get_request_body(
        &self,
        req: &PaymentsAuthorizeRouterData,
        connectors: &Connectors,
    ) -> CustomResult<RequestContent, errors::ConnectorError> {
        let amount = convert_amount(
            self.amount_converter,
            req.request.minor_amount,
            req.request.currency,
        )?;

        let url = connectors.santander.secondary_base_url.as_deref();
        let env = if url
            == Some("https://trust-sandbox.api.santander.com.br/collection_bill_management/")
        {
            router_env::env::Env::Sandbox // change later when PROD url is confirmed
        } else {
            router_env::env::Env::Production
        };

        let connector_router_data = santander::SantanderRouterData::from((amount, req));
        let connector_req =
            santander::SantanderPaymentRequest::try_from((&connector_router_data, &env))?;
        Ok(RequestContent::Json(Box::new(connector_req)))
    }

    fn build_request(
        &self,
        req: &PaymentsAuthorizeRouterData,
        connectors: &Connectors,
    ) -> CustomResult<Option<Request>, errors::ConnectorError> {
        Ok(Some(
            RequestBuilder::new()
                .method(Method::Put)
                .url(&types::PaymentsAuthorizeType::get_url(
                    self, req, connectors,
                )?)
                .attach_default_headers()
                .headers(types::PaymentsAuthorizeType::get_headers(
                    self, req, connectors,
                )?)
                .set_body(types::PaymentsAuthorizeType::get_request_body(
                    self, req, connectors,
                )?)
                .build(),
        ))
    }

    fn handle_response(
        &self,
        data: &PaymentsAuthorizeRouterData,
        event_builder: Option<&mut ConnectorEvent>,
        res: Response,
    ) -> CustomResult<PaymentsAuthorizeRouterData, errors::ConnectorError> {
        let response: santander::SantanderPaymentsResponse = res
            .response
            .parse_struct("Santander PaymentsAuthorizeResponse")
            .change_context(errors::ConnectorError::ResponseDeserializationFailed)?;

        let original_amount = match response {
            santander::SantanderPaymentsResponse::PixQRCode(ref pix_data) => {
                pix_data.value.original.clone()
            }
            santander::SantanderPaymentsResponse::Boleto(_) => {
                convert_amount(
                    self.amount_converter,
                    MinorUnit::new(data.request.amount),
                    data.request.currency,
                )?
                // no amount field in the boleto response
            }
        };

        event_builder.map(|i| i.set_response_body(&response));
        router_env::logger::info!(connector_response=?response);

        let response_integrity_object = connector_utils::get_authorise_integrity_object(
            self.amount_converter,
            original_amount,
            enums::Currency::BRL.to_string(),
        )?;

        let new_router_data = RouterData::try_from(ResponseRouterData {
            response,
            data: data.clone(),
            http_code: res.status_code,
        });

        new_router_data
            .change_context(errors::ConnectorError::ResponseHandlingFailed)
            .map(|mut router_data| {
                router_data.request.integrity_object = Some(response_integrity_object);
                router_data
            })
    }

    fn get_error_response(
        &self,
        res: Response,
        event_builder: Option<&mut ConnectorEvent>,
    ) -> CustomResult<ErrorResponse, errors::ConnectorError> {
        self.build_error_response(res, event_builder)
    }
}

impl ConnectorIntegration<PSync, PaymentsSyncData, PaymentsResponseData> for Santander {
    fn get_headers(
        &self,
        req: &PaymentsSyncRouterData,
        connectors: &Connectors,
    ) -> CustomResult<Vec<(String, Maskable<String>)>, errors::ConnectorError> {
        self.build_headers(req, connectors)
    }

    fn get_content_type(&self) -> &'static str {
        self.common_get_content_type()
    }

    fn get_url(
        &self,
        req: &PaymentsSyncRouterData,
        connectors: &Connectors,
    ) -> CustomResult<String, errors::ConnectorError> {
        match req.request.payment_method_type {
            Some(enums::PaymentMethodType::Pix) => {
                let connector_payment_id = req
                    .request
                    .connector_transaction_id
                    .get_connector_transaction_id()
                    .change_context(errors::ConnectorError::MissingConnectorTransactionID)?;

                Ok(format!(
                    "{}{}{}",
                    self.base_url(connectors),
                    "cob/",
                    connector_payment_id
                ))
            }
            Some(enums::PaymentMethodType::Boleto) => {
                let santander_mca_metadata =
                    santander::SantanderMetadataObject::try_from(&req.connector_meta_data)?;

                let workspace_id = santander_mca_metadata.workspace_id.clone();

                let bank_number = req.request.connector_reference_id.clone().ok_or(
                    errors::ConnectorError::MissingConnectorRelatedTransactionID {
                        id: "bank_number".to_string(),
                    },
                )?;

                Ok(format!(
                    "{:?}{}/workspaces/{}/bank_slips/{}",
                    connectors.santander.secondary_base_url.clone(),
                    santander_constants::SANTANDER_VERSION,
                    workspace_id,
                    bank_number
                ))
            }
            _ => Err(errors::ConnectorError::MissingRequiredField {
                field_name: "payment_method_type",
            }
            .into()),
        }
    }

    fn build_request(
        &self,
        req: &PaymentsSyncRouterData,
        connectors: &Connectors,
    ) -> CustomResult<Option<Request>, errors::ConnectorError> {
        Ok(Some(
            RequestBuilder::new()
                .method(Method::Get)
                .url(&types::PaymentsSyncType::get_url(self, req, connectors)?)
                .attach_default_headers()
                .headers(types::PaymentsSyncType::get_headers(self, req, connectors)?)
                .build(),
        ))
    }

    fn handle_response(
        &self,
        data: &PaymentsSyncRouterData,
        event_builder: Option<&mut ConnectorEvent>,
        res: Response,
    ) -> CustomResult<PaymentsSyncRouterData, errors::ConnectorError> {
        let response: santander::SantanderPaymentsSyncResponse = res
            .response
            .parse_struct("santander SantanderPaymentsSyncResponse")
            .change_context(errors::ConnectorError::ResponseDeserializationFailed)?;

        let original_amount = match response {
            santander::SantanderPaymentsSyncResponse::PixQRCode(ref pix_data) => {
                pix_data.value.original.clone()
            }
            santander::SantanderPaymentsSyncResponse::Boleto(ref boleto_data) => {
                boleto_data.nominal_value.clone()
            }
        };

        event_builder.map(|i| i.set_response_body(&response));
        router_env::logger::info!(connector_response=?response);

        let response_integrity_object = connector_utils::get_sync_integrity_object(
            self.amount_converter,
            original_amount,
            enums::Currency::BRL.to_string(),
        )?;

        let new_router_data = RouterData::try_from(ResponseRouterData {
            response,
            data: data.clone(),
            http_code: res.status_code,
        });

        new_router_data
            .change_context(errors::ConnectorError::ResponseHandlingFailed)
            .map(|mut router_data| {
                router_data.request.integrity_object = Some(response_integrity_object);
                router_data
            })
    }

    fn get_error_response(
        &self,
        res: Response,
        event_builder: Option<&mut ConnectorEvent>,
    ) -> CustomResult<ErrorResponse, errors::ConnectorError> {
        self.build_error_response(res, event_builder)
    }
}

impl ConnectorIntegration<Capture, PaymentsCaptureData, PaymentsResponseData> for Santander {
    fn get_headers(
        &self,
        req: &PaymentsCaptureRouterData,
        connectors: &Connectors,
    ) -> CustomResult<Vec<(String, Maskable<String>)>, errors::ConnectorError> {
        self.build_headers(req, connectors)
    }

    fn get_content_type(&self) -> &'static str {
        self.common_get_content_type()
    }

    fn get_url(
        &self,
        _req: &PaymentsCaptureRouterData,
        _connectors: &Connectors,
    ) -> CustomResult<String, errors::ConnectorError> {
        Err(errors::ConnectorError::FlowNotSupported {
            flow: "Capture".to_string(),
            connector: "Santander".to_string(),
        }
        .into())
    }

    fn get_request_body(
        &self,
        _req: &PaymentsCaptureRouterData,
        _connectors: &Connectors,
    ) -> CustomResult<RequestContent, errors::ConnectorError> {
        Err(errors::ConnectorError::FlowNotSupported {
            flow: "Capture".to_string(),
            connector: "Santander".to_string(),
        }
        .into())
    }

    fn build_request(
        &self,
        req: &PaymentsCaptureRouterData,
        connectors: &Connectors,
    ) -> CustomResult<Option<Request>, errors::ConnectorError> {
        Ok(Some(
            RequestBuilder::new()
                .method(Method::Post)
                .url(&types::PaymentsCaptureType::get_url(self, req, connectors)?)
                .attach_default_headers()
                .headers(types::PaymentsCaptureType::get_headers(
                    self, req, connectors,
                )?)
                .set_body(types::PaymentsCaptureType::get_request_body(
                    self, req, connectors,
                )?)
                .build(),
        ))
    }

    fn handle_response(
        &self,
        data: &PaymentsCaptureRouterData,
        event_builder: Option<&mut ConnectorEvent>,
        res: Response,
    ) -> CustomResult<PaymentsCaptureRouterData, errors::ConnectorError> {
        let response: santander::SantanderPaymentsResponse = res
            .response
            .parse_struct("Santander PaymentsCaptureResponse")
            .change_context(errors::ConnectorError::ResponseDeserializationFailed)?;
        event_builder.map(|i| i.set_response_body(&response));
        router_env::logger::info!(connector_response=?response);
        RouterData::try_from(ResponseRouterData {
            response,
            data: data.clone(),
            http_code: res.status_code,
        })
    }

    fn get_error_response(
        &self,
        res: Response,
        event_builder: Option<&mut ConnectorEvent>,
    ) -> CustomResult<ErrorResponse, errors::ConnectorError> {
        self.build_error_response(res, event_builder)
    }
}

impl ConnectorIntegration<Void, PaymentsCancelData, PaymentsResponseData> for Santander {
    fn get_headers(
        &self,
        req: &PaymentsCancelRouterData,
        connectors: &Connectors,
    ) -> CustomResult<Vec<(String, Maskable<String>)>, errors::ConnectorError> {
        self.build_headers(req, connectors)
    }

    fn get_content_type(&self) -> &'static str {
        self.common_get_content_type()
    }

    fn get_url(
        &self,
        req: &PaymentsCancelRouterData,
        connectors: &Connectors,
    ) -> CustomResult<String, errors::ConnectorError> {
        match req.payment_method {
<<<<<<< HEAD
            enums::PaymentMethod::BankTransfer => match req.request.payment_method_type {
                Some(enums::PaymentMethodType::Pix) => {
                    let connector_payment_id = req.request.connector_transaction_id.clone();
                    Ok(format!(
                        "{}cob/{}",
                        self.base_url(connectors),
                        connector_payment_id
                    ))
                }
                _ => Err(errors::ConnectorError::NotSupported {
                    message: req.payment_method.to_string(),
                    connector: "Santander",
                }
                .into()),
            },
            enums::PaymentMethod::Voucher => match req.request.payment_method_type {
                Some(enums::PaymentMethodType::Boleto) => {
                    let connector_payment_id = req.request.connector_transaction_id.clone();
                    Ok(format!(
                        "{}cobv/{}",
                        self.base_url(connectors),
                        connector_payment_id
                    ))
                }
                _ => Err(errors::ConnectorError::NotSupported {
                    message: req.payment_method.to_string(),
                    connector: "Santander",
                }
                .into()),
            },
=======
            enums::PaymentMethod::BankTransfer => {
                let connector_payment_id = req.request.connector_transaction_id.clone();
                Ok(format!(
                    "{}cob/{}",
                    self.base_url(connectors),
                    connector_payment_id
                ))
            }
>>>>>>> 2633fd1f
            _ => Err(errors::ConnectorError::NotSupported {
                message: req.payment_method.to_string(),
                connector: "Santander",
            }
            .into()),
        }
    }

    fn get_request_body(
        &self,
        req: &PaymentsCancelRouterData,
        _connectors: &Connectors,
    ) -> CustomResult<RequestContent, errors::ConnectorError> {
        let connector_req = santander::SantanderPaymentsCancelRequest::try_from(req)?;
        Ok(RequestContent::Json(Box::new(connector_req)))
    }

    fn build_request(
        &self,
        req: &PaymentsCancelRouterData,
        connectors: &Connectors,
    ) -> CustomResult<Option<Request>, errors::ConnectorError> {
        Ok(Some(
            RequestBuilder::new()
                .method(Method::Patch)
                .url(&types::PaymentsVoidType::get_url(self, req, connectors)?)
                .attach_default_headers()
                .headers(types::PaymentsVoidType::get_headers(self, req, connectors)?)
                .set_body(types::PaymentsVoidType::get_request_body(
                    self, req, connectors,
                )?)
                .build(),
        ))
    }

    fn handle_response(
        &self,
        data: &PaymentsCancelRouterData,
        event_builder: Option<&mut ConnectorEvent>,
        res: Response,
    ) -> CustomResult<PaymentsCancelRouterData, errors::ConnectorError> {
        let response: santander::SantanderVoidResponse = res
            .response
            .parse_struct("Santander PaymentsResponse")
            .change_context(errors::ConnectorError::ResponseDeserializationFailed)?;
        event_builder.map(|i| i.set_response_body(&response));
        router_env::logger::info!(connector_response=?response);
        RouterData::try_from(ResponseRouterData {
            response,
            data: data.clone(),
            http_code: res.status_code,
        })
    }

    fn get_error_response(
        &self,
        res: Response,
        event_builder: Option<&mut ConnectorEvent>,
    ) -> CustomResult<ErrorResponse, errors::ConnectorError> {
        self.build_error_response(res, event_builder)
    }
}

impl ConnectorIntegration<Execute, RefundsData, RefundsResponseData> for Santander {
    fn get_headers(
        &self,
        req: &RefundsRouterData<Execute>,
        connectors: &Connectors,
    ) -> CustomResult<Vec<(String, Maskable<String>)>, errors::ConnectorError> {
        self.build_headers(req, connectors)
    }

    fn get_content_type(&self) -> &'static str {
        self.common_get_content_type()
    }

    fn get_url(
        &self,
        req: &RefundsRouterData<Execute>,
        connectors: &Connectors,
    ) -> CustomResult<String, errors::ConnectorError> {
        match req.payment_method {
<<<<<<< HEAD
            enums::PaymentMethod::BankTransfer => match req.request.payment_method_type {
                Some(enums::PaymentMethodType::Pix) => {
                    let end_to_end_id = req
                        .request
                        .connector_metadata
                        .as_ref()
                        .and_then(|metadata| metadata.get("end_to_end_id"))
                        .and_then(|val| val.as_str().map(|id| id.to_string()))
                        .ok_or_else(|| errors::ConnectorError::MissingRequiredField {
                            field_name: "end_to_end_id",
                        })?;

                    let refund_id = req.request.connector_refund_id.clone();
                    Ok(format!(
                        "{}{}{}{}{:?}",
                        self.base_url(connectors),
                        "pix/",
                        end_to_end_id,
                        "/refund/",
                        refund_id
                    ))
                }
                _ => Err(errors::ConnectorError::NotSupported {
                    message: req.payment_method.to_string(),
                    connector: "Santander",
                }
                .into()),
            },
=======
            enums::PaymentMethod::BankTransfer => {
                let end_to_end_id = req
                    .request
                    .connector_metadata
                    .as_ref()
                    .and_then(|metadata| metadata.get("end_to_end_id"))
                    .and_then(|val| val.as_str().map(|id| id.to_string()))
                    .ok_or_else(|| errors::ConnectorError::MissingRequiredField {
                        field_name: "end_to_end_id",
                    })?;

                let refund_id = req.request.connector_refund_id.clone();
                Ok(format!(
                    "{}{}{}{}{:?}",
                    self.base_url(connectors),
                    "pix/",
                    end_to_end_id,
                    "/refund/",
                    refund_id
                ))
            }
>>>>>>> 2633fd1f
            _ => Err(errors::ConnectorError::NotSupported {
                message: req.payment_method.to_string(),
                connector: "Santander",
            }
            .into()),
        }
    }

    fn get_request_body(
        &self,
        req: &RefundsRouterData<Execute>,
        _connectors: &Connectors,
    ) -> CustomResult<RequestContent, errors::ConnectorError> {
        let refund_amount = convert_amount(
            self.amount_converter,
            req.request.minor_refund_amount,
            req.request.currency,
        )?;

        let connector_router_data = santander::SantanderRouterData::from((refund_amount, req));
        let connector_req = santander::SantanderRefundRequest::try_from(&connector_router_data)?;
        Ok(RequestContent::Json(Box::new(connector_req)))
    }

    fn build_request(
        &self,
        req: &RefundsRouterData<Execute>,
        connectors: &Connectors,
    ) -> CustomResult<Option<Request>, errors::ConnectorError> {
        let request = RequestBuilder::new()
            .method(Method::Put)
            .url(&types::RefundExecuteType::get_url(self, req, connectors)?)
            .attach_default_headers()
            .headers(types::RefundExecuteType::get_headers(
                self, req, connectors,
            )?)
            .set_body(types::RefundExecuteType::get_request_body(
                self, req, connectors,
            )?)
            .build();
        Ok(Some(request))
    }

    fn handle_response(
        &self,
        data: &RefundsRouterData<Execute>,
        event_builder: Option<&mut ConnectorEvent>,
        res: Response,
    ) -> CustomResult<RefundsRouterData<Execute>, errors::ConnectorError> {
        let response: santander::SantanderRefundResponse = res
            .response
            .parse_struct("santander RefundResponse")
            .change_context(errors::ConnectorError::ResponseDeserializationFailed)?;

        let original_amount = response.value.clone();

        event_builder.map(|i| i.set_response_body(&response));
        router_env::logger::info!(connector_response=?response);

        let response_integrity_object = connector_utils::get_refund_integrity_object(
            self.amount_converter,
            original_amount,
            enums::Currency::BRL.to_string(),
        )?;

        let new_router_data = RouterData::try_from(ResponseRouterData {
            response,
            data: data.clone(),
            http_code: res.status_code,
        });

        new_router_data
            .change_context(errors::ConnectorError::ResponseHandlingFailed)
            .map(|mut router_data| {
                router_data.request.integrity_object = Some(response_integrity_object);
                router_data
            })
    }

    fn get_error_response(
        &self,
        res: Response,
        event_builder: Option<&mut ConnectorEvent>,
    ) -> CustomResult<ErrorResponse, errors::ConnectorError> {
        self.build_error_response(res, event_builder)
    }
}

impl ConnectorIntegration<RSync, RefundsData, RefundsResponseData> for Santander {
    fn get_headers(
        &self,
        req: &RefundSyncRouterData,
        connectors: &Connectors,
    ) -> CustomResult<Vec<(String, Maskable<String>)>, errors::ConnectorError> {
        self.build_headers(req, connectors)
    }

    fn get_content_type(&self) -> &'static str {
        self.common_get_content_type()
    }

    fn get_url(
        &self,
        req: &RefundSyncRouterData,
        connectors: &Connectors,
    ) -> CustomResult<String, errors::ConnectorError> {
        let connector_metadata = req.request.connector_metadata.clone();
        let end_to_end_id = match &connector_metadata {
            Some(metadata) => match metadata.get("end_to_end_id") {
                Some(val) => val.as_str().map(|id| id.to_string()),
                None => None,
            },
            None => None,
        }
        .ok_or_else(|| errors::ConnectorError::MissingRequiredField {
            field_name: "end_to_end_id",
        })?;
        Ok(format!(
            "{}{}{}{}{}",
            self.base_url(connectors),
            "pix/",
            end_to_end_id,
            "/return/",
            req.request.get_connector_refund_id()?
        ))
    }

    fn build_request(
        &self,
        req: &RefundSyncRouterData,
        connectors: &Connectors,
    ) -> CustomResult<Option<Request>, errors::ConnectorError> {
        Ok(Some(
            RequestBuilder::new()
                .method(Method::Get)
                .url(&types::RefundSyncType::get_url(self, req, connectors)?)
                .attach_default_headers()
                .headers(types::RefundSyncType::get_headers(self, req, connectors)?)
                .set_body(types::RefundSyncType::get_request_body(
                    self, req, connectors,
                )?)
                .build(),
        ))
    }

    fn handle_response(
        &self,
        data: &RefundSyncRouterData,
        event_builder: Option<&mut ConnectorEvent>,
        res: Response,
    ) -> CustomResult<RefundSyncRouterData, errors::ConnectorError> {
        let response: santander::SantanderRefundResponse = res
            .response
            .parse_struct("santander RefundSyncResponse")
            .change_context(errors::ConnectorError::ResponseDeserializationFailed)?;
        event_builder.map(|i| i.set_response_body(&response));
        router_env::logger::info!(connector_response=?response);
        RouterData::try_from(ResponseRouterData {
            response,
            data: data.clone(),
            http_code: res.status_code,
        })
    }

    fn get_error_response(
        &self,
        res: Response,
        event_builder: Option<&mut ConnectorEvent>,
    ) -> CustomResult<ErrorResponse, errors::ConnectorError> {
        self.build_error_response(res, event_builder)
    }
}

fn get_webhook_object_from_body(
    body: &[u8],
) -> CustomResult<santander::SantanderWebhookBody, common_utils::errors::ParsingError> {
    let webhook: santander::SantanderWebhookBody = body.parse_struct("SantanderIncomingWebhook")?;

    Ok(webhook)
}

#[async_trait::async_trait]
impl webhooks::IncomingWebhook for Santander {
    async fn verify_webhook_source(
        &self,
        _request: &webhooks::IncomingWebhookRequestDetails<'_>,
        _merchant_id: &common_utils::id_type::MerchantId,
        _connector_webhook_details: Option<common_utils::pii::SecretSerdeValue>,
        _connector_account_details: crypto::Encryptable<Secret<serde_json::Value>>,
        _connector_name: &str,
    ) -> CustomResult<bool, errors::ConnectorError> {
<<<<<<< HEAD
        Ok(true) // the source verification algorithm seems to be unclear as of now (Although MTLS is mentioned in the docs)
=======
        Ok(true) // Hardcoded to true as the source verification algorithm for Santander remains to be unknown (in docs it is mentioned as MTLS)
>>>>>>> 2633fd1f
    }

    fn get_webhook_object_reference_id(
        &self,
        request: &webhooks::IncomingWebhookRequestDetails<'_>,
    ) -> CustomResult<api_models::webhooks::ObjectReferenceId, errors::ConnectorError> {
        let webhook_body = transformers::get_webhook_object_from_body(request.body)
            .change_context(errors::ConnectorError::WebhookReferenceIdNotFound)?;

        Ok(api_models::webhooks::ObjectReferenceId::PaymentId(
            api_models::payments::PaymentIdType::ConnectorTransactionId(
                webhook_body.participant_code,
            ),
        ))
    }

    fn get_webhook_event_type(
        &self,
        request: &webhooks::IncomingWebhookRequestDetails<'_>,
    ) -> CustomResult<api_models::webhooks::IncomingWebhookEvent, errors::ConnectorError> {
        let body = get_webhook_object_from_body(request.body)
            .change_context(errors::ConnectorError::WebhookEventTypeNotFound)?;

        Ok(transformers::get_santander_webhook_event(body.function))
    }

    fn get_webhook_resource_object(
        &self,
        request: &webhooks::IncomingWebhookRequestDetails<'_>,
    ) -> CustomResult<Box<dyn masking::ErasedMaskSerialize>, errors::ConnectorError> {
        let webhook_body = transformers::get_webhook_object_from_body(request.body)
            .change_context(errors::ConnectorError::WebhookResourceObjectNotFound)?;

        Ok(Box::new(webhook_body))
    }
}

static SANTANDER_SUPPORTED_PAYMENT_METHODS: LazyLock<SupportedPaymentMethods> =
    LazyLock::new(|| {
        let supported_capture_methods = vec![enums::CaptureMethod::Automatic];

        let mut santander_supported_payment_methods = SupportedPaymentMethods::new();

        santander_supported_payment_methods.add(
            enums::PaymentMethod::BankTransfer,
            enums::PaymentMethodType::Pix,
            PaymentMethodDetails {
                mandates: enums::FeatureStatus::NotSupported,
                refunds: enums::FeatureStatus::Supported,
                supported_capture_methods: supported_capture_methods.clone(),
                specific_features: None,
            },
        );

        santander_supported_payment_methods.add(
            enums::PaymentMethod::Voucher,
            enums::PaymentMethodType::Boleto,
            PaymentMethodDetails {
                mandates: enums::FeatureStatus::NotSupported,
                refunds: enums::FeatureStatus::NotSupported,
                supported_capture_methods,
                specific_features: None,
            },
        );

        santander_supported_payment_methods
    });

static SANTANDER_CONNECTOR_INFO: ConnectorInfo = ConnectorInfo {
    display_name: "Santander",
    description:
        "Santander is a leading private bank in Brazil, offering a wide range of financial services across retail and corporate segments. It is part of the global Santander Group, one of Europe’s largest financial institutions.",
    connector_type: enums::HyperswitchConnectorCategory::PaymentGateway,
    integration_status: enums::ConnectorIntegrationStatus::Alpha,
};

static SANTANDER_SUPPORTED_WEBHOOK_FLOWS: [enums::EventClass; 2] =
    [enums::EventClass::Payments, enums::EventClass::Refunds];

impl ConnectorSpecifications for Santander {
    fn get_connector_about(&self) -> Option<&'static ConnectorInfo> {
        Some(&SANTANDER_CONNECTOR_INFO)
    }

    fn get_supported_payment_methods(&self) -> Option<&'static SupportedPaymentMethods> {
        Some(&*SANTANDER_SUPPORTED_PAYMENT_METHODS)
    }

    fn get_supported_webhook_flows(&self) -> Option<&'static [enums::EventClass]> {
        Some(&SANTANDER_SUPPORTED_WEBHOOK_FLOWS)
    }
}<|MERGE_RESOLUTION|>--- conflicted
+++ resolved
@@ -311,7 +311,6 @@
             santander::SantanderMetadataObject::try_from(&req.connector_meta_data)?;
 
         match req.payment_method {
-<<<<<<< HEAD
             enums::PaymentMethod::BankTransfer => {
                 // Inside BankTransfer, check the PaymentMethodType
                 match req.request.payment_method_type {
@@ -365,36 +364,6 @@
             }
             _ => Err(errors::ConnectorError::MissingRequiredField {
                 field_name: "payment_method",
-=======
-            enums::PaymentMethod::BankTransfer => match req.request.payment_method_type {
-                Some(enums::PaymentMethodType::Pix) => Ok(format!(
-                    "{}cob/{}",
-                    self.base_url(connectors),
-                    req.payment_id
-                )),
-                _ => Err(errors::ConnectorError::NotSupported {
-                    message: req.payment_method.to_string(),
-                    connector: "Santander",
-                }
-                .into()),
-            },
-            enums::PaymentMethod::Voucher => match req.request.payment_method_type {
-                Some(enums::PaymentMethodType::Boleto) => Ok(format!(
-                    "{:?}{}/workspaces/{}/bank_slips",
-                    connectors.santander.secondary_base_url.clone(),
-                    santander_constants::SANTANDER_VERSION,
-                    santander_mca_metadata.workspace_id
-                )),
-                _ => Err(errors::ConnectorError::NotSupported {
-                    message: req.payment_method.to_string(),
-                    connector: "Santander",
-                }
-                .into()),
-            },
-            _ => Err(errors::ConnectorError::NotSupported {
-                message: req.payment_method.to_string(),
-                connector: "Santander",
->>>>>>> 2633fd1f
             }
             .into()),
         }
@@ -403,7 +372,7 @@
     fn get_request_body(
         &self,
         req: &PaymentsAuthorizeRouterData,
-        connectors: &Connectors,
+        _connectors: &Connectors,
     ) -> CustomResult<RequestContent, errors::ConnectorError> {
         let amount = convert_amount(
             self.amount_converter,
@@ -411,18 +380,8 @@
             req.request.currency,
         )?;
 
-        let url = connectors.santander.secondary_base_url.as_deref();
-        let env = if url
-            == Some("https://trust-sandbox.api.santander.com.br/collection_bill_management/")
-        {
-            router_env::env::Env::Sandbox // change later when PROD url is confirmed
-        } else {
-            router_env::env::Env::Production
-        };
-
         let connector_router_data = santander::SantanderRouterData::from((amount, req));
-        let connector_req =
-            santander::SantanderPaymentRequest::try_from((&connector_router_data, &env))?;
+        let connector_req = santander::SantanderPaymentRequest::try_from(&connector_router_data)?;
         Ok(RequestContent::Json(Box::new(connector_req)))
     }
 
@@ -736,7 +695,6 @@
         connectors: &Connectors,
     ) -> CustomResult<String, errors::ConnectorError> {
         match req.payment_method {
-<<<<<<< HEAD
             enums::PaymentMethod::BankTransfer => match req.request.payment_method_type {
                 Some(enums::PaymentMethodType::Pix) => {
                     let connector_payment_id = req.request.connector_transaction_id.clone();
@@ -767,16 +725,6 @@
                 }
                 .into()),
             },
-=======
-            enums::PaymentMethod::BankTransfer => {
-                let connector_payment_id = req.request.connector_transaction_id.clone();
-                Ok(format!(
-                    "{}cob/{}",
-                    self.base_url(connectors),
-                    connector_payment_id
-                ))
-            }
->>>>>>> 2633fd1f
             _ => Err(errors::ConnectorError::NotSupported {
                 message: req.payment_method.to_string(),
                 connector: "Santander",
@@ -859,7 +807,6 @@
         connectors: &Connectors,
     ) -> CustomResult<String, errors::ConnectorError> {
         match req.payment_method {
-<<<<<<< HEAD
             enums::PaymentMethod::BankTransfer => match req.request.payment_method_type {
                 Some(enums::PaymentMethodType::Pix) => {
                     let end_to_end_id = req
@@ -888,29 +835,6 @@
                 }
                 .into()),
             },
-=======
-            enums::PaymentMethod::BankTransfer => {
-                let end_to_end_id = req
-                    .request
-                    .connector_metadata
-                    .as_ref()
-                    .and_then(|metadata| metadata.get("end_to_end_id"))
-                    .and_then(|val| val.as_str().map(|id| id.to_string()))
-                    .ok_or_else(|| errors::ConnectorError::MissingRequiredField {
-                        field_name: "end_to_end_id",
-                    })?;
-
-                let refund_id = req.request.connector_refund_id.clone();
-                Ok(format!(
-                    "{}{}{}{}{:?}",
-                    self.base_url(connectors),
-                    "pix/",
-                    end_to_end_id,
-                    "/refund/",
-                    refund_id
-                ))
-            }
->>>>>>> 2633fd1f
             _ => Err(errors::ConnectorError::NotSupported {
                 message: req.payment_method.to_string(),
                 connector: "Santander",
@@ -1102,11 +1026,7 @@
         _connector_account_details: crypto::Encryptable<Secret<serde_json::Value>>,
         _connector_name: &str,
     ) -> CustomResult<bool, errors::ConnectorError> {
-<<<<<<< HEAD
         Ok(true) // the source verification algorithm seems to be unclear as of now (Although MTLS is mentioned in the docs)
-=======
-        Ok(true) // Hardcoded to true as the source verification algorithm for Santander remains to be unknown (in docs it is mentioned as MTLS)
->>>>>>> 2633fd1f
     }
 
     fn get_webhook_object_reference_id(
