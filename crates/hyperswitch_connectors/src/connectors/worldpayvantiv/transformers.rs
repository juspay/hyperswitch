use common_utils::{
    ext_traits::Encode,
    id_type::CustomerId,
    types::{MinorUnit, StringMinorUnitForConnector},
};
use error_stack::ResultExt;
use hyperswitch_domain_models::{
    payment_method_data::PaymentMethodData,
    router_data::{
        AdditionalPaymentMethodConnectorResponse, ConnectorAuthType, ConnectorResponseData,
        ErrorResponse, RouterData,
    },
    router_flow_types::{
        refunds::{Execute, RSync},
        Dsync, Fetch, Retrieve, Upload,
    },
    router_request_types::{
        DisputeSyncData, FetchDisputesRequestData, PaymentsAuthorizeData, PaymentsCancelData,
        PaymentsCancelPostCaptureData, PaymentsCaptureData, PaymentsSyncData, ResponseId,
        RetrieveFileRequestData, UploadFileRequestData,
    },
    router_response_types::{
        DisputeSyncResponse, FetchDisputesResponse, MandateReference, PaymentsResponseData,
        RefundsResponseData, RetrieveFileResponse, UploadFileResponse,
    },
    types::{
        PaymentsAuthorizeRouterData, PaymentsCancelPostCaptureRouterData, PaymentsCancelRouterData,
        PaymentsCaptureRouterData, RefundsRouterData,
    },
};
use hyperswitch_interfaces::{consts, errors};
use masking::{ExposeInterface, PeekInterface, Secret};
use serde::{Deserialize, Serialize};

use crate::{
    types::{
        AcceptDisputeRouterData, DisputeSyncRouterData, FetchDisputeRouterData,
        RefundsResponseRouterData, ResponseRouterData, RetrieveFileRouterData,
        SubmitEvidenceRouterData,
    },
    utils::{self as connector_utils, CardData, PaymentsAuthorizeRequestData, RouterData as _},
};

pub mod worldpayvantiv_constants {
    pub const WORLDPAYVANTIV_VERSION: &str = "12.23";
    pub const XML_VERSION: &str = "1.0";
    pub const XML_ENCODING: &str = "UTF-8";
    pub const XMLNS: &str = "http://www.vantivcnp.com/schema";
    pub const MAX_ID_LENGTH: usize = 26;
    pub const XML_STANDALONE: &str = "yes";
    pub const XML_CHARGEBACK: &str = "http://www.vantivcnp.com/chargebacks";
    pub const MAC_FIELD_NUMBER: &str = "39";
}

pub struct WorldpayvantivRouterData<T> {
    pub amount: MinorUnit,
    pub router_data: T,
}

impl<T> From<(MinorUnit, T)> for WorldpayvantivRouterData<T> {
    fn from((amount, item): (MinorUnit, T)) -> Self {
        Self {
            amount,
            router_data: item,
        }
    }
}

pub struct WorldpayvantivAuthType {
    pub(super) user: Secret<String>,
    pub(super) password: Secret<String>,
    pub(super) merchant_id: Secret<String>,
}

impl TryFrom<&ConnectorAuthType> for WorldpayvantivAuthType {
    type Error = error_stack::Report<errors::ConnectorError>;
    fn try_from(auth_type: &ConnectorAuthType) -> Result<Self, Self::Error> {
        match auth_type {
            ConnectorAuthType::SignatureKey {
                api_key,
                api_secret,
                key1,
            } => Ok(Self {
                user: api_key.to_owned(),
                password: api_secret.to_owned(),
                merchant_id: key1.to_owned(),
            }),
            _ => Err(errors::ConnectorError::FailedToObtainAuthType.into()),
        }
    }
}

#[derive(Debug, strum::Display, Serialize, Deserialize, PartialEq, Clone, Copy)]
#[strum(serialize_all = "lowercase")]
pub enum OperationId {
    Sale,
    Auth,
    Capture,
    Void,
    // VoidPostCapture
    VoidPC,
    Refund,
}

// Represents the payment metadata for Worldpay Vantiv.
// The `report_group` field is an Option<String> to account for cases where the report group might not be provided in the metadata.
#[derive(Debug, Default, Serialize, Deserialize)]
pub struct WorldpayvantivPaymentMetadata {
    pub report_group: Option<String>,
}

// Represents the merchant connector account metadata for Worldpay Vantiv
#[derive(Debug, Default, Serialize, Deserialize)]
pub struct WorldpayvantivMetadataObject {
    pub report_group: String,
    pub merchant_config_currency: common_enums::Currency,
}

impl TryFrom<&Option<common_utils::pii::SecretSerdeValue>> for WorldpayvantivMetadataObject {
    type Error = error_stack::Report<errors::ConnectorError>;
    fn try_from(
        meta_data: &Option<common_utils::pii::SecretSerdeValue>,
    ) -> Result<Self, Self::Error> {
        let metadata = connector_utils::to_connector_meta_from_secret::<Self>(meta_data.clone())
            .change_context(errors::ConnectorError::InvalidConnectorConfig {
                config: "metadata",
            })?;
        Ok(metadata)
    }
}

#[derive(Debug, Serialize)]
#[serde(rename = "cnpOnlineRequest", rename_all = "camelCase")]
pub struct CnpOnlineRequest {
    #[serde(rename = "@version")]
    pub version: String,
    #[serde(rename = "@xmlns")]
    pub xmlns: String,
    #[serde(rename = "@merchantId")]
    pub merchant_id: Secret<String>,
    pub authentication: Authentication,
    #[serde(skip_serializing_if = "Option::is_none")]
    pub authorization: Option<Authorization>,
    #[serde(skip_serializing_if = "Option::is_none")]
    pub sale: Option<Sale>,
    #[serde(skip_serializing_if = "Option::is_none")]
    pub capture: Option<Capture>,
    #[serde(skip_serializing_if = "Option::is_none")]
    pub auth_reversal: Option<AuthReversal>,
    #[serde(skip_serializing_if = "Option::is_none")]
    pub void: Option<Void>,
    #[serde(skip_serializing_if = "Option::is_none")]
    pub credit: Option<RefundRequest>,
}

#[derive(Debug, Serialize)]
pub struct Authentication {
    pub user: Secret<String>,
    pub password: Secret<String>,
}

#[derive(Debug, Serialize, Deserialize)]
#[serde(rename_all = "camelCase")]
pub struct Void {
    #[serde(rename = "@id")]
    pub id: String,
    #[serde(rename = "@reportGroup")]
    pub report_group: String,
    pub cnp_txn_id: String,
}

#[derive(Debug, Serialize, Deserialize)]
#[serde(rename_all = "camelCase")]
pub struct AuthReversal {
    #[serde(rename = "@id")]
    pub id: String,
    #[serde(rename = "@reportGroup")]
    pub report_group: String,
    pub cnp_txn_id: String,
}

#[derive(Debug, Serialize, Deserialize)]
#[serde(rename_all = "camelCase")]
pub struct Capture {
    #[serde(rename = "@id")]
    pub id: String,
    #[serde(rename = "@reportGroup")]
    pub report_group: String,
    pub cnp_txn_id: String,
    pub amount: MinorUnit,
}

#[derive(Debug, Serialize, Deserialize)]
#[serde(rename_all = "camelCase")]
pub struct VantivAddressData {
    #[serde(skip_serializing_if = "Option::is_none")]
    pub name: Option<Secret<String>>,
    #[serde(skip_serializing_if = "Option::is_none")]
    pub address_line1: Option<Secret<String>>,
    #[serde(skip_serializing_if = "Option::is_none")]
    pub address_line2: Option<Secret<String>>,
    #[serde(skip_serializing_if = "Option::is_none")]
    pub address_line3: Option<Secret<String>>,
    #[serde(skip_serializing_if = "Option::is_none")]
    pub city: Option<String>,
    #[serde(skip_serializing_if = "Option::is_none")]
    pub state: Option<Secret<String>>,
    #[serde(skip_serializing_if = "Option::is_none")]
    pub zip: Option<Secret<String>>,
    #[serde(skip_serializing_if = "Option::is_none")]
    pub email: Option<common_utils::pii::Email>,
    #[serde(skip_serializing_if = "Option::is_none")]
    pub country: Option<common_enums::CountryAlpha2>,
    #[serde(skip_serializing_if = "Option::is_none")]
    pub phone: Option<Secret<String>>,
}

#[derive(Debug, Serialize)]
#[serde(rename_all = "camelCase")]
pub enum VantivProcessingType {
    InitialCOF,
    MerchantInitiatedCOF,
}

#[derive(Debug, Serialize)]
#[serde(rename_all = "camelCase")]
pub struct Authorization {
    #[serde(rename = "@id")]
    pub id: String,
    #[serde(rename = "@reportGroup")]
    pub report_group: String,
    #[serde(rename = "@customerId", skip_serializing_if = "Option::is_none")]
    pub customer_id: Option<String>,
    pub order_id: String,
    pub amount: MinorUnit,
    pub order_source: OrderSource,
    #[serde(skip_serializing_if = "Option::is_none")]
    pub bill_to_address: Option<VantivAddressData>,
    #[serde(skip_serializing_if = "Option::is_none")]
    pub ship_to_address: Option<VantivAddressData>,
    #[serde(skip_serializing_if = "Option::is_none")]
    pub card: Option<WorldpayvantivCardData>,
    #[serde(skip_serializing_if = "Option::is_none")]
    pub enhanced_data: Option<EnhancedData>,
    #[serde(skip_serializing_if = "Option::is_none")]
    pub token: Option<TokenizationData>,
    #[serde(skip_serializing_if = "Option::is_none")]
    pub processing_type: Option<VantivProcessingType>,
    #[serde(skip_serializing_if = "Option::is_none")]
    pub original_network_transaction_id: Option<Secret<String>>,
    #[serde(skip_serializing_if = "Option::is_none")]
    pub allow_partial_auth: Option<bool>,
    #[serde(skip_serializing_if = "Option::is_none")]
    pub cardholder_authentication: Option<CardholderAuthentication>,
}

#[derive(Debug, Serialize)]
#[serde(rename_all = "camelCase")]
pub struct CardholderAuthentication {
    authentication_value: Secret<String>,
}

#[derive(Debug, Serialize)]
#[serde(rename_all = "camelCase")]
pub struct Sale {
    #[serde(rename = "@id")]
    pub id: String,
    #[serde(rename = "@reportGroup")]
    pub report_group: String,
    #[serde(rename = "@customerId", skip_serializing_if = "Option::is_none")]
    pub customer_id: Option<String>,
    pub order_id: String,
    pub amount: MinorUnit,
    pub order_source: OrderSource,
    #[serde(skip_serializing_if = "Option::is_none")]
    pub bill_to_address: Option<VantivAddressData>,
    #[serde(skip_serializing_if = "Option::is_none")]
    pub ship_to_address: Option<VantivAddressData>,
    #[serde(skip_serializing_if = "Option::is_none")]
    pub card: Option<WorldpayvantivCardData>,
    #[serde(skip_serializing_if = "Option::is_none")]
    pub enhanced_data: Option<EnhancedData>,
    #[serde(skip_serializing_if = "Option::is_none")]
    pub token: Option<TokenizationData>,
    #[serde(skip_serializing_if = "Option::is_none")]
    pub processing_type: Option<VantivProcessingType>,
    #[serde(skip_serializing_if = "Option::is_none")]
    pub original_network_transaction_id: Option<Secret<String>>,
    #[serde(skip_serializing_if = "Option::is_none")]
    pub allow_partial_auth: Option<bool>,
}

#[derive(Debug, Serialize, Deserialize)]
#[serde(rename_all = "camelCase")]
pub struct EnhancedData {
    #[serde(skip_serializing_if = "Option::is_none")]
    pub customer_reference: Option<CustomerId>,
    #[serde(skip_serializing_if = "Option::is_none")]
    pub sales_tax: Option<MinorUnit>,
    #[serde(skip_serializing_if = "Option::is_none")]
    pub tax_exempt: Option<bool>,
    #[serde(skip_serializing_if = "Option::is_none")]
    pub discount_amount: Option<MinorUnit>,
    #[serde(skip_serializing_if = "Option::is_none")]
    pub shipping_amount: Option<MinorUnit>,
    #[serde(skip_serializing_if = "Option::is_none")]
    pub duty_amount: Option<MinorUnit>,
    #[serde(skip_serializing_if = "Option::is_none")]
    pub ship_from_postal_code: Option<Secret<String>>,
    #[serde(skip_serializing_if = "Option::is_none")]
    pub destination_postal_code: Option<Secret<String>>,
    #[serde(skip_serializing_if = "Option::is_none")]
    pub destination_country_code: Option<common_enums::CountryAlpha2>,
    #[serde(skip_serializing_if = "Option::is_none")]
    pub invoice_reference_number: Option<String>,
    #[serde(skip_serializing_if = "Option::is_none")]
    pub line_item_data: Option<Vec<LineItemData>>,
}

#[derive(Debug, Serialize, Deserialize)]
#[serde(rename_all = "camelCase")]
pub struct DetailTax {
    pub tax_included_in_total: Option<bool>,
    pub tax_amount: Option<MinorUnit>,
    pub tax_rate: Option<String>,
    pub tax_type_identifier: Option<String>,
    pub card_acceptor_tax_id: Option<Secret<String>>,
}

#[derive(Debug, Serialize, Deserialize)]
#[serde(rename_all = "camelCase")]
pub struct LineItemData {
    #[serde(skip_serializing_if = "Option::is_none")]
    pub item_sequence_number: Option<String>,
    #[serde(skip_serializing_if = "Option::is_none")]
    pub item_description: Option<String>,
    #[serde(skip_serializing_if = "Option::is_none")]
    pub product_code: Option<String>,
    #[serde(skip_serializing_if = "Option::is_none")]
    pub quantity: Option<String>,
    #[serde(skip_serializing_if = "Option::is_none")]
    pub unit_of_measure: Option<String>,
    #[serde(skip_serializing_if = "Option::is_none")]
    pub tax_amount: Option<MinorUnit>,
    #[serde(skip_serializing_if = "Option::is_none")]
    pub line_item_total: Option<MinorUnit>,
    #[serde(skip_serializing_if = "Option::is_none")]
    pub line_item_total_with_tax: Option<MinorUnit>,
    #[serde(skip_serializing_if = "Option::is_none")]
    pub item_discount_amount: Option<MinorUnit>,
    #[serde(skip_serializing_if = "Option::is_none")]
    pub commodity_code: Option<String>,
    #[serde(skip_serializing_if = "Option::is_none")]
    pub unit_cost: Option<MinorUnit>,
    // pub detail_tax: Option<DetailTax>,
}

#[derive(Debug, Serialize, Deserialize)]
#[serde(rename_all = "camelCase")]
pub struct RefundRequest {
    #[serde(rename = "@reportGroup")]
    pub report_group: String,
    #[serde(rename = "@id")]
    pub id: String,
    #[serde(rename = "@customerId", skip_serializing_if = "Option::is_none")]
    pub customer_id: Option<String>,
    pub cnp_txn_id: String,
    pub amount: MinorUnit,
}

#[derive(Debug, Serialize)]
#[serde(rename_all = "lowercase")]
pub enum OrderSource {
    Ecommerce,
    ApplePay,
    MailOrder,
    Telephone,
}

#[derive(Debug, Clone, Serialize)]
#[serde(rename_all = "camelCase")]
pub struct TokenizationData {
    cnp_token: Secret<String>,
    exp_date: Secret<String>,
}

#[derive(Debug)]
struct VantivMandateDetail {
    processing_type: Option<VantivProcessingType>,
    network_transaction_id: Option<Secret<String>>,
    token: Option<TokenizationData>,
}

#[derive(Debug, Clone, Serialize)]
#[serde(rename_all = "camelCase")]
pub struct WorldpayvantivCardData {
    #[serde(rename = "type")]
    pub card_type: WorldpayvativCardType,
    pub number: cards::CardNumber,
    pub exp_date: Secret<String>,
    #[serde(skip_serializing_if = "Option::is_none")]
    pub card_validation_num: Option<Secret<String>>,
}

#[derive(Debug, Clone, Serialize)]

pub enum WorldpayvativCardType {
    #[serde(rename = "VI")]
    Visa,
    #[serde(rename = "MC")]
    MasterCard,
    #[serde(rename = "AX")]
    AmericanExpress,
    #[serde(rename = "DI")]
    Discover,
    #[serde(rename = "DC")]
    DinersClub,
    #[serde(rename = "JC")]
    JCB,
    #[serde(rename = "")]
    UnionPay,
}

#[derive(Debug, Clone, Serialize, strum::EnumString)]
pub enum WorldPayVativApplePayNetwork {
    Visa,
    MasterCard,
    AmEx,
    Discover,
    DinersClub,
    JCB,
    UnionPay,
}

impl From<WorldPayVativApplePayNetwork> for WorldpayvativCardType {
    fn from(network: WorldPayVativApplePayNetwork) -> Self {
        match network {
            WorldPayVativApplePayNetwork::Visa => Self::Visa,
            WorldPayVativApplePayNetwork::MasterCard => Self::MasterCard,
            WorldPayVativApplePayNetwork::AmEx => Self::AmericanExpress,
            WorldPayVativApplePayNetwork::Discover => Self::Discover,
            WorldPayVativApplePayNetwork::DinersClub => Self::DinersClub,
            WorldPayVativApplePayNetwork::JCB => Self::JCB,
            WorldPayVativApplePayNetwork::UnionPay => Self::UnionPay,
        }
    }
}

impl TryFrom<common_enums::CardNetwork> for WorldpayvativCardType {
    type Error = error_stack::Report<errors::ConnectorError>;
    fn try_from(card_network: common_enums::CardNetwork) -> Result<Self, Self::Error> {
        match card_network {
            common_enums::CardNetwork::Visa => Ok(Self::Visa),
            common_enums::CardNetwork::Mastercard => Ok(Self::MasterCard),
            common_enums::CardNetwork::AmericanExpress => Ok(Self::AmericanExpress),
            common_enums::CardNetwork::Discover => Ok(Self::Discover),
            common_enums::CardNetwork::DinersClub => Ok(Self::DinersClub),
            common_enums::CardNetwork::JCB => Ok(Self::JCB),
            common_enums::CardNetwork::UnionPay => Ok(Self::UnionPay),
            _ => Err(errors::ConnectorError::NotSupported {
                message: "Card network".to_string(),
                connector: "worldpayvantiv",
            }
            .into()),
        }
    }
}

impl TryFrom<&connector_utils::CardIssuer> for WorldpayvativCardType {
    type Error = error_stack::Report<errors::ConnectorError>;
    fn try_from(card_issuer: &connector_utils::CardIssuer) -> Result<Self, Self::Error> {
        match card_issuer {
            connector_utils::CardIssuer::Visa => Ok(Self::Visa),
            connector_utils::CardIssuer::Master => Ok(Self::MasterCard),
            connector_utils::CardIssuer::AmericanExpress => Ok(Self::AmericanExpress),
            connector_utils::CardIssuer::Discover => Ok(Self::Discover),
            connector_utils::CardIssuer::DinersClub => Ok(Self::DinersClub),
            connector_utils::CardIssuer::JCB => Ok(Self::JCB),
            _ => Err(errors::ConnectorError::NotSupported {
                message: "Card network".to_string(),
                connector: "worldpayvantiv",
            }
            .into()),
        }
    }
}

impl TryFrom<&PaymentMethodData> for WorldpayvantivCardData {
    type Error = error_stack::Report<errors::ConnectorError>;
    fn try_from(payment_method_data: &PaymentMethodData) -> Result<Self, Self::Error> {
        match payment_method_data {
            PaymentMethodData::Card(card) => {
                let card_type = match card.card_network.clone() {
                    Some(card_type) => WorldpayvativCardType::try_from(card_type)?,
                    None => WorldpayvativCardType::try_from(&card.get_card_issuer()?)?,
                };

                let exp_date = card.get_expiry_date_as_mmyy()?;

                Ok(Self {
                    card_type,
                    number: card.card_number.clone(),
                    exp_date,
                    card_validation_num: Some(card.card_cvc.clone()),
                })
            }
            PaymentMethodData::CardDetailsForNetworkTransactionId(card_data) => {
                let card_type = match card_data.card_network.clone() {
                    Some(card_type) => WorldpayvativCardType::try_from(card_type)?,
                    None => WorldpayvativCardType::try_from(&card_data.get_card_issuer()?)?,
                };

                let exp_date = card_data.get_expiry_date_as_mmyy()?;

                Ok(Self {
                    card_type,
                    number: card_data.card_number.clone(),
                    exp_date,
                    card_validation_num: None,
                })
            }
            _ => Err(errors::ConnectorError::NotImplemented("Payment method".to_string()).into()),
        }
    }
}

impl<F> TryFrom<ResponseRouterData<F, VantivSyncResponse, PaymentsSyncData, PaymentsResponseData>>
    for RouterData<F, PaymentsSyncData, PaymentsResponseData>
{
    type Error = error_stack::Report<errors::ConnectorError>;
    fn try_from(
        item: ResponseRouterData<F, VantivSyncResponse, PaymentsSyncData, PaymentsResponseData>,
    ) -> Result<Self, Self::Error> {
        let status = determine_attempt_status(&item)?;

        if connector_utils::is_payment_failure(status) {
            let error_code = item
                .response
                .payment_detail
                .as_ref()
                .and_then(|detail| detail.response_reason_code.clone())
                .unwrap_or(consts::NO_ERROR_CODE.to_string());
            let error_message = item
                .response
                .payment_detail
                .as_ref()
                .and_then(|detail| detail.response_reason_message.clone())
                .unwrap_or(item.response.payment_status.to_string());

            Ok(Self {
                status,
                response: Err(ErrorResponse {
                    code: error_code.clone(),
                    message: error_message.clone(),
                    reason: Some(error_message.clone()),
                    status_code: item.http_code,
                    attempt_status: None,
                    connector_transaction_id: None,
                    network_advice_code: None,
                    network_decline_code: None,
                    network_error_message: None,
                    connector_metadata: None,
                }),
                ..item.data
            })
        } else {
            Ok(Self {
                status,
                response: Ok(PaymentsResponseData::TransactionResponse {
                    resource_id: ResponseId::ConnectorTransactionId(
                        item.response.payment_id.to_string(),
                    ),
                    redirection_data: Box::new(None),
                    mandate_reference: Box::new(None),
                    connector_metadata: None,
                    network_txn_id: None,
                    connector_response_reference_id: None,
                    incremental_authorization_allowed: None,
                    charges: None,
                }),
                ..item.data
            })
        }
    }
}

fn get_bill_to_address(item: &PaymentsAuthorizeRouterData) -> Option<VantivAddressData> {
    let billing_address = item.get_optional_billing();
    billing_address.and_then(|billing_address| {
        billing_address
            .address
            .clone()
            .map(|address| VantivAddressData {
                name: address.get_optional_full_name(),
                address_line1: item.get_optional_billing_line1(),
                address_line2: item.get_optional_billing_line2(),
                address_line3: item.get_optional_billing_line3(),
                city: item.get_optional_billing_city(),
                state: item.get_optional_billing_state(),
                zip: item.get_optional_billing_zip(),
                email: item.get_optional_billing_email(),
                country: item.get_optional_billing_country(),
                phone: item.get_optional_billing_phone_number(),
            })
    })
}

fn get_ship_to_address(item: &PaymentsAuthorizeRouterData) -> Option<VantivAddressData> {
    let shipping_address = item.get_optional_shipping();
    shipping_address.and_then(|shipping_address| {
        shipping_address
            .address
            .clone()
            .map(|address| VantivAddressData {
                name: address.get_optional_full_name(),
                address_line1: item.get_optional_shipping_line1(),
                address_line2: item.get_optional_shipping_line2(),
                address_line3: item.get_optional_shipping_line3(),
                city: item.get_optional_shipping_city(),
                state: item.get_optional_shipping_state(),
                zip: item.get_optional_shipping_zip(),
                email: item.get_optional_shipping_email(),
                country: item.get_optional_shipping_country(),
                phone: item.get_optional_shipping_phone_number(),
            })
    })
}

impl TryFrom<&WorldpayvantivRouterData<&PaymentsAuthorizeRouterData>> for CnpOnlineRequest {
    type Error = error_stack::Report<errors::ConnectorError>;
    fn try_from(
        item: &WorldpayvantivRouterData<&PaymentsAuthorizeRouterData>,
    ) -> Result<Self, Self::Error> {
        if item.router_data.is_three_ds() {
            Err(errors::ConnectorError::NotSupported {
                message: "Card 3DS".to_string(),
                connector: "Worldpayvantiv",
            })?
        };
        let worldpayvantiv_metadata =
            WorldpayvantivMetadataObject::try_from(&item.router_data.connector_meta_data)?;
        if worldpayvantiv_metadata.merchant_config_currency != item.router_data.request.currency {
            Err(errors::ConnectorError::CurrencyNotSupported {
                message: item.router_data.request.currency.to_string(),
                connector: "Worldpayvantiv",
            })?
        };

        let (card, cardholder_authentication) = get_vantiv_card_data(item)?;
        let report_group = item
            .router_data
            .request
            .metadata
            .clone()
            .map(|payment_metadata| {
                connector_utils::to_connector_meta::<WorldpayvantivPaymentMetadata>(Some(
                    payment_metadata,
                ))
            })
            .transpose()?
            .and_then(|worldpayvantiv_metadata| worldpayvantiv_metadata.report_group)
            .unwrap_or(worldpayvantiv_metadata.report_group);
        let worldpayvantiv_auth_type =
            WorldpayvantivAuthType::try_from(&item.router_data.connector_auth_type)?;
        let authentication = Authentication {
            user: worldpayvantiv_auth_type.user,
            password: worldpayvantiv_auth_type.password,
        };
        let customer_id = item
            .router_data
            .customer_id
            .clone()
            .map(|customer_id| customer_id.get_string_repr().to_string());
        let bill_to_address = get_bill_to_address(item.router_data);
        let ship_to_address = get_ship_to_address(item.router_data);
        let processing_info = get_processing_info(&item.router_data.request)?;
        let enhanced_data = get_enhanced_data(item.router_data)?;
        let order_source = OrderSource::from(item);
        let (authorization, sale) =
            if item.router_data.request.is_auto_capture()? && item.amount != MinorUnit::zero() {
                (
                    None,
                    Some(Sale {
                        id: format!(
                            "{}_{}",
                            OperationId::Sale,
                            item.router_data.connector_request_reference_id
                        ),
                        report_group: report_group.clone(),
                        customer_id,
                        order_id: item.router_data.connector_request_reference_id.clone(),
                        amount: item.amount,
                        order_source,
                        bill_to_address,
                        ship_to_address,
                        card: card.clone(),
                        token: processing_info.token,
                        processing_type: processing_info.processing_type,
                        original_network_transaction_id: processing_info.network_transaction_id,
                        enhanced_data,
                        allow_partial_auth: item
                            .router_data
                            .request
                            .enable_partial_authorization
                            .and_then(|enable_partial_authorization| {
                                enable_partial_authorization.then_some(true)
                            }),
                    }),
                )
            } else {
                let operation_id = if item.router_data.request.is_auto_capture()? {
                    OperationId::Sale
                } else {
                    OperationId::Auth
                };
                (
                    Some(Authorization {
                        id: format!(
                            "{}_{}",
                            operation_id, item.router_data.connector_request_reference_id
                        ),
                        report_group: report_group.clone(),
                        customer_id,
                        order_id: item.router_data.connector_request_reference_id.clone(),
                        amount: item.amount,
                        order_source,
                        bill_to_address,
                        ship_to_address,
                        card: card.clone(),
                        token: processing_info.token,
                        processing_type: processing_info.processing_type,
                        original_network_transaction_id: processing_info.network_transaction_id,
                        cardholder_authentication,
                        enhanced_data,
                        allow_partial_auth: item
                            .router_data
                            .request
                            .enable_partial_authorization
                            .and_then(|enable_partial_authorization| {
                                enable_partial_authorization.then_some(true)
                            }),
                    }),
                    None,
                )
            };

        Ok(Self {
            version: worldpayvantiv_constants::WORLDPAYVANTIV_VERSION.to_string(),
            xmlns: worldpayvantiv_constants::XMLNS.to_string(),
            merchant_id: worldpayvantiv_auth_type.merchant_id,
            authentication,
            authorization,
            sale,
            capture: None,
            auth_reversal: None,
            credit: None,
            void: None,
        })
    }
}

impl From<&WorldpayvantivRouterData<&PaymentsAuthorizeRouterData>> for OrderSource {
    fn from(item: &WorldpayvantivRouterData<&PaymentsAuthorizeRouterData>) -> Self {
        if let PaymentMethodData::Wallet(
            hyperswitch_domain_models::payment_method_data::WalletData::ApplePay(_),
        ) = &item.router_data.request.payment_method_data
        {
            return Self::ApplePay;
        }

        match item.router_data.request.payment_channel {
            Some(common_enums::PaymentChannel::Ecommerce)
            | Some(common_enums::PaymentChannel::Other(_))
            | None => Self::Ecommerce,
            Some(common_enums::PaymentChannel::MailOrder) => Self::MailOrder,
            Some(common_enums::PaymentChannel::TelephoneOrder) => Self::Telephone,
        }
    }
}

fn get_enhanced_data(
    router_data: &PaymentsAuthorizeRouterData,
) -> Result<Option<EnhancedData>, error_stack::Report<errors::ConnectorError>> {
    let l2_l3_data = router_data.l2_l3_data.clone();
    if let Some(l2_l3_data) = l2_l3_data {
        let line_item_data = l2_l3_data.order_details.map(|order_details| {
            order_details
                .iter()
                .enumerate()
                .map(|(i, order)| LineItemData {
                    item_sequence_number: Some((i + 1).to_string()),
                    item_description: order
                        .description
                        .as_ref()
                        .map(|desc| desc.chars().take(19).collect::<String>()),
                    product_code: order.product_id.clone(),
                    quantity: Some(order.quantity.to_string().clone()),
                    unit_of_measure: order.unit_of_measure.clone(),
                    tax_amount: order.total_tax_amount,
                    line_item_total: Some(order.amount),
                    line_item_total_with_tax: order.total_tax_amount.map(|tax| tax + order.amount),
                    item_discount_amount: order.unit_discount_amount,
                    commodity_code: order.commodity_code.clone(),
                    unit_cost: Some(order.amount),
                })
                .collect()
        });

        let tax_exempt = match l2_l3_data.tax_status {
            Some(common_enums::TaxStatus::Exempt) => Some(true),
            Some(common_enums::TaxStatus::Taxable) => Some(false),
            None => None,
        };

        let enhanced_data = EnhancedData {
            customer_reference: l2_l3_data.customer_id,
            sales_tax: l2_l3_data.order_tax_amount,
            tax_exempt,
            discount_amount: l2_l3_data.discount_amount,
            shipping_amount: l2_l3_data.shipping_cost,
            duty_amount: l2_l3_data.duty_amount,
            ship_from_postal_code: l2_l3_data.shipping_origin_zip,
            destination_postal_code: l2_l3_data.shipping_destination_zip,
            destination_country_code: l2_l3_data.shipping_country,
            invoice_reference_number: l2_l3_data.merchant_order_reference_id,
            line_item_data,
        };
        Ok(Some(enhanced_data))
    } else {
        Ok(None)
    }
}

fn get_processing_info(
    request: &PaymentsAuthorizeData,
) -> Result<VantivMandateDetail, error_stack::Report<errors::ConnectorError>> {
    if request.is_customer_initiated_mandate_payment() {
        Ok(VantivMandateDetail {
            processing_type: Some(VantivProcessingType::InitialCOF),
            network_transaction_id: None,
            token: None,
        })
    } else {
        match request
            .mandate_id
            .as_ref()
            .and_then(|mandate| mandate.mandate_reference_id.clone())
        {
            Some(api_models::payments::MandateReferenceId::NetworkMandateId(
                network_transaction_id,
            )) => Ok(VantivMandateDetail {
                processing_type: Some(VantivProcessingType::MerchantInitiatedCOF),
                network_transaction_id: Some(network_transaction_id.into()),
                token: None,
            }),
            Some(api_models::payments::MandateReferenceId::ConnectorMandateId(mandate_data)) => {
                let card_mandate_data = request.get_card_mandate_info()?;
                Ok(VantivMandateDetail {
                    processing_type: None,
                    network_transaction_id: None,
                    token: Some(TokenizationData {
                        cnp_token: mandate_data
                            .get_connector_mandate_id()
                            .ok_or(errors::ConnectorError::MissingConnectorMandateID)?
                            .into(),
                        exp_date: format!(
                            "{}{}",
                            card_mandate_data.card_exp_month.peek(),
                            card_mandate_data.card_exp_year.peek()
                        )
                        .into(),
                    }),
                })
            }
            _ => Ok(VantivMandateDetail {
                processing_type: None,
                network_transaction_id: None,
                token: None,
            }),
        }
    }
}

impl TryFrom<&WorldpayvantivRouterData<&PaymentsCaptureRouterData>> for CnpOnlineRequest {
    type Error = error_stack::Report<errors::ConnectorError>;
    fn try_from(
        item: &WorldpayvantivRouterData<&PaymentsCaptureRouterData>,
    ) -> Result<Self, Self::Error> {
        let report_group_metadata: WorldpayvantivPaymentMetadata =
            connector_utils::to_connector_meta(item.router_data.request.connector_meta.clone())?;
        let report_group = report_group_metadata.report_group.clone().ok_or(
            errors::ConnectorError::RequestEncodingFailedWithReason(
                "Failed to obtain report_group from metadata".to_string(),
            ),
        )?;
        let capture = Some(Capture {
            id: format!(
                "{}_{}",
                OperationId::Capture,
                item.router_data.connector_request_reference_id
            ),
            report_group,
            cnp_txn_id: item.router_data.request.connector_transaction_id.clone(),
            amount: item.amount,
        });

        let worldpayvantiv_auth_type =
            WorldpayvantivAuthType::try_from(&item.router_data.connector_auth_type)?;
        let authentication = Authentication {
            user: worldpayvantiv_auth_type.user,
            password: worldpayvantiv_auth_type.password,
        };

        Ok(Self {
            version: worldpayvantiv_constants::WORLDPAYVANTIV_VERSION.to_string(),
            xmlns: worldpayvantiv_constants::XMLNS.to_string(),
            merchant_id: worldpayvantiv_auth_type.merchant_id,
            authentication,
            authorization: None,
            sale: None,
            capture,
            auth_reversal: None,
            credit: None,
            void: None,
        })
    }
}

impl<F> TryFrom<&WorldpayvantivRouterData<&RefundsRouterData<F>>> for CnpOnlineRequest {
    type Error = error_stack::Report<errors::ConnectorError>;
    fn try_from(
        item: &WorldpayvantivRouterData<&RefundsRouterData<F>>,
    ) -> Result<Self, Self::Error> {
        let report_group_metadata: WorldpayvantivPaymentMetadata =
            connector_utils::to_connector_meta(
                item.router_data.request.connector_metadata.clone(),
            )?;

        let report_group = report_group_metadata.report_group.clone().ok_or(
            errors::ConnectorError::RequestEncodingFailedWithReason(
                "Failed to obtain report_group from metadata".to_string(),
            ),
        )?;

        let customer_id = item
            .router_data
            .customer_id
            .clone()
            .map(|customer_id| customer_id.get_string_repr().to_string());

        let credit = Some(RefundRequest {
            id: format!(
                "{}_{}",
                OperationId::Refund,
                item.router_data.connector_request_reference_id
            ),
            report_group,
            customer_id,
            cnp_txn_id: item.router_data.request.connector_transaction_id.clone(),
            amount: item.amount,
        });

        let worldpayvantiv_auth_type =
            WorldpayvantivAuthType::try_from(&item.router_data.connector_auth_type)?;
        let authentication = Authentication {
            user: worldpayvantiv_auth_type.user,
            password: worldpayvantiv_auth_type.password,
        };

        Ok(Self {
            version: worldpayvantiv_constants::WORLDPAYVANTIV_VERSION.to_string(),
            xmlns: worldpayvantiv_constants::XMLNS.to_string(),
            merchant_id: worldpayvantiv_auth_type.merchant_id,
            authentication,
            authorization: None,
            sale: None,
            capture: None,
            auth_reversal: None,
            credit,
            void: None,
        })
    }
}

#[derive(Debug, Serialize, Deserialize)]
#[serde(rename_all = "camelCase")]
pub struct VantivSyncErrorResponse {
    pub error_messages: Vec<String>,
}

#[derive(Debug, Serialize, Deserialize)]
#[serde(rename = "errorResponse")]
pub struct VantivDisputeErrorResponse {
    #[serde(rename = "@xmlns")]
    pub xmlns: String,
    pub errors: Vec<VantivDisputeErrors>,
}

#[derive(Debug, Serialize, Deserialize)]
pub struct VantivDisputeErrors {
    pub error: String,
}

#[derive(Debug, Serialize, Deserialize)]
#[serde(rename = "cnpOnlineResponse", rename_all = "camelCase")]
pub struct CnpOnlineResponse {
    #[serde(rename = "@version")]
    pub version: String,
    #[serde(rename = "@response")]
    pub response_code: String,
    #[serde(rename = "@message")]
    pub message: String,
    pub authorization_response: Option<PaymentResponse>,
    pub sale_response: Option<PaymentResponse>,
    pub capture_response: Option<CaptureResponse>,
    pub auth_reversal_response: Option<AuthReversalResponse>,
    pub void_response: Option<VoidResponse>,
    pub credit_response: Option<CreditResponse>,
}

#[derive(Debug, Serialize, Deserialize)]
#[serde(rename_all = "camelCase")]
pub struct VantivSyncResponse {
    pub payment_id: u64,
    pub request_uuid: String,
    pub payment_status: PaymentStatus,
    pub payment_detail: Option<PaymentDetail>,
}

#[derive(Debug, Serialize, Deserialize)]
#[serde(rename_all = "camelCase")]
pub struct PaymentDetail {
    pub payment_id: Option<u64>,
    pub batch_id: Option<u64>,
    pub session_id: Option<u64>,
    pub response_reason_code: Option<String>,
    pub response_reason_message: Option<String>,
    pub reject_type: Option<String>,
    pub dupe_txn_id: Option<u64>,
    pub amount: Option<String>,
    pub purchase_currency: Option<String>,
    pub post_day: Option<String>,
    pub reported_timestamp: Option<String>,
    pub payment_type: Option<String>,
    pub merchant_order_number: Option<String>,
    pub merchant_txn_id: Option<String>,
    pub parent_id: Option<u64>,
    pub reporting_group: Option<String>,
}

#[derive(Debug, strum::Display, Serialize, Deserialize, PartialEq, Eq)]
#[serde(rename_all = "SCREAMING_SNAKE_CASE")]
pub enum PaymentStatus {
    NotYetProcessed,
    ProcessedSuccessfully,
    TransactionDeclined,
    StatusUnavailable,
    PaymentStatusNotFound,
}

#[derive(Debug, Clone, Serialize, Deserialize)]
#[serde(rename_all = "camelCase")]
pub struct CaptureResponse {
    #[serde(rename = "@id")]
    pub id: String,
    #[serde(rename = "@reportGroup")]
    pub report_group: String,
    #[serde(rename = "@customerId", skip_serializing_if = "Option::is_none")]
    pub customer_id: Option<String>,
    #[serde(rename = "cnpTxnId")]
    pub cnp_txn_id: String,
    pub response: WorldpayvantivResponseCode,
    pub response_time: String,
    pub message: String,
    pub location: Option<String>,
}

#[derive(Debug, Clone, Serialize, Deserialize, PartialEq)]
#[serde(rename_all = "camelCase")]
pub struct FraudResult {
    pub avs_result: Option<String>,
    pub card_validation_result: Option<String>,
    pub authentication_result: Option<String>,
    pub advanced_a_v_s_result: Option<String>,
    pub advanced_fraud_results: Option<AdvancedFraudResults>,
}

#[derive(Debug, Clone, Serialize, Deserialize, PartialEq)]
#[serde(rename_all = "camelCase")]
pub struct AdvancedFraudResults {
    pub device_review_status: Option<String>,
    pub device_reputation_score: Option<String>,
    pub triggered_rule: Option<Vec<String>>,
}

#[derive(Debug, Clone, Serialize, Deserialize, PartialEq)]
#[serde(rename_all = "camelCase")]
pub struct PaymentResponse {
    #[serde(rename = "@id")]
    pub id: String,
    #[serde(rename = "@reportGroup")]
    pub report_group: String,
    #[serde(rename = "@customerId", skip_serializing_if = "Option::is_none")]
    pub customer_id: Option<String>,
    pub cnp_txn_id: String,
    pub order_id: String,
    pub response: WorldpayvantivResponseCode,
    pub message: String,
    pub response_time: String,
    pub auth_code: Option<Secret<String>>,
    pub fraud_result: Option<FraudResult>,
    pub token_response: Option<TokenResponse>,
    pub network_transaction_id: Option<Secret<String>>,
    pub approved_amount: Option<MinorUnit>,
    pub enhanced_auth_response: Option<EnhancedAuthResponse>,
}

#[derive(Debug, Clone, Serialize, Deserialize, PartialEq)]
#[serde(rename_all = "camelCase")]
pub struct EnhancedAuthResponse {
    pub network_response: Option<NetworkResponse>,
}

#[derive(Debug, Clone, Serialize, Deserialize, PartialEq)]
#[serde(rename_all = "camelCase")]
pub struct NetworkResponse {
    pub endpoint: Option<String>,
    #[serde(default)]
    #[serde(rename = "networkField")]
    pub network_fields: Vec<NetworkField>,
}

#[derive(Debug, Clone, Serialize, Deserialize, PartialEq)]
#[serde(rename_all = "camelCase")]
pub struct NetworkField {
    #[serde(rename = "@fieldNumber")]
    pub field_number: String,
    #[serde(rename = "@fieldName", skip_serializing_if = "Option::is_none")]
    pub field_name: Option<String>,
    #[serde(skip_serializing_if = "Option::is_none")]
    pub field_value: Option<String>,
    #[serde(default)]
    #[serde(rename = "networkSubField")]
    pub network_sub_fields: Vec<NetworkSubField>,
}

#[derive(Debug, Clone, Serialize, Deserialize, PartialEq)]
#[serde(rename_all = "camelCase")]
pub struct NetworkSubField {
    #[serde(rename = "@fieldNumber")]
    pub field_number: String,
    pub field_value: String,
}

#[derive(Debug, Clone, Serialize, Deserialize, PartialEq)]
#[serde(rename_all = "camelCase")]
pub struct TokenResponse {
    pub cnp_token: Secret<String>,
    pub token_response_code: String,
    pub token_message: String,
    #[serde(rename = "type")]
    pub card_type: Option<String>,
    pub bin: Option<String>,
}

#[derive(Debug, Clone, Serialize, Deserialize)]
#[serde(rename_all = "camelCase")]
pub struct AuthReversalResponse {
    #[serde(rename = "@id")]
    pub id: String,
    #[serde(rename = "@reportGroup")]
    pub report_group: String,
    #[serde(rename = "@customerId", skip_serializing_if = "Option::is_none")]
    pub customer_id: Option<String>,
    pub cnp_txn_id: String,
    pub response: WorldpayvantivResponseCode,
    pub response_time: String,
    pub post_date: Option<String>,
    pub message: String,
    pub location: Option<String>,
}

#[derive(Debug, Clone, Serialize, Deserialize)]
#[serde(rename_all = "camelCase")]
pub struct VoidResponse {
    #[serde(rename = "@id")]
    pub id: String,
    #[serde(rename = "@reportGroup")]
    pub report_group: String,
    pub cnp_txn_id: String,
    pub response: WorldpayvantivResponseCode,
    pub response_time: String,
    pub post_date: Option<String>,
    pub message: String,
    pub location: Option<String>,
}

#[derive(Debug, Clone, Serialize, Deserialize)]
#[serde(rename_all = "camelCase")]
pub struct CreditResponse {
    #[serde(rename = "@id")]
    pub id: String,
    #[serde(rename = "@reportGroup")]
    pub report_group: String,
    #[serde(rename = "@customerId", skip_serializing_if = "Option::is_none")]
    pub customer_id: Option<String>,
    pub cnp_txn_id: String,
    pub response: WorldpayvantivResponseCode,
    pub response_time: String,
    pub message: String,
    pub location: Option<String>,
}

impl<F> TryFrom<ResponseRouterData<F, CnpOnlineResponse, PaymentsCaptureData, PaymentsResponseData>>
    for RouterData<F, PaymentsCaptureData, PaymentsResponseData>
where
    F: Send,
{
    type Error = error_stack::Report<errors::ConnectorError>;
    fn try_from(
        item: ResponseRouterData<F, CnpOnlineResponse, PaymentsCaptureData, PaymentsResponseData>,
    ) -> Result<Self, Self::Error> {
        match item.response.capture_response {
            Some(capture_response) => {
                let status = get_attempt_status(
                    WorldpayvantivPaymentFlow::Capture,
                    capture_response.response,
                )?;
                if connector_utils::is_payment_failure(status) {
                    let network_decline_code = item
                        .response
                        .sale_response
                        .as_ref()
                        .and_then(|pr| pr.enhanced_auth_response.as_ref())
                        .and_then(|ea| ea.network_response.as_ref())
                        .and_then(|nr| {
                            nr.network_fields
                                .iter()
                                .find(|f| {
                                    f.field_number == *worldpayvantiv_constants::MAC_FIELD_NUMBER
                                })
                                .and_then(|f| f.field_value.clone())
                        });

                    let network_error_message = network_decline_code
                        .as_ref()
                        .map(|_| capture_response.message.clone());
                    Ok(Self {
                        status,
                        response: Err(ErrorResponse {
                            code: capture_response.response.to_string(),
                            message: capture_response.message.clone(),
                            reason: Some(capture_response.message.clone()),
                            status_code: item.http_code,
                            attempt_status: None,
                            connector_transaction_id: Some(capture_response.cnp_txn_id),
                            network_advice_code: None,
<<<<<<< HEAD
                            network_decline_code: None,
                            network_error_message: None,
                            connector_metadata: None,
=======
                            network_decline_code,
                            network_error_message,
>>>>>>> 838de443
                        }),
                        ..item.data
                    })
                } else {
                    Ok(Self {
                        status,
                        response: Ok(PaymentsResponseData::TransactionResponse {
                            resource_id: ResponseId::ConnectorTransactionId(
                                capture_response.cnp_txn_id,
                            ),
                            redirection_data: Box::new(None),
                            mandate_reference: Box::new(None),
                            connector_metadata: None,
                            network_txn_id: None,
                            connector_response_reference_id: None,
                            incremental_authorization_allowed: None,
                            charges: None,
                        }),
                        ..item.data
                    })
                }
            }
<<<<<<< HEAD
            None => Ok(Self {
                status: common_enums::AttemptStatus::CaptureFailed,
                response: Err(ErrorResponse {
                    code: item.response.response_code,
                    message: item.response.message.clone(),
                    reason: Some(item.response.message.clone()),
                    status_code: item.http_code,
                    attempt_status: None,
                    connector_transaction_id: None,
                    network_advice_code: None,
                    network_decline_code: None,
                    network_error_message: None,
                    connector_metadata: None,
                }),
                ..item.data
            }),
=======
            None => {
                let network_decline_code = item
                    .response
                    .sale_response
                    .as_ref()
                    .and_then(|pr| pr.enhanced_auth_response.as_ref())
                    .and_then(|ea| ea.network_response.as_ref())
                    .and_then(|nr| {
                        nr.network_fields
                            .iter()
                            .find(|f| f.field_number == *worldpayvantiv_constants::MAC_FIELD_NUMBER)
                            .and_then(|f| f.field_value.clone())
                    });

                let network_error_message = network_decline_code
                    .as_ref()
                    .map(|_| item.response.message.clone());
                Ok(Self {
                    status: common_enums::AttemptStatus::CaptureFailed,
                    response: Err(ErrorResponse {
                        code: item.response.response_code,
                        message: item.response.message.clone(),
                        reason: Some(item.response.message.clone()),
                        status_code: item.http_code,
                        attempt_status: None,
                        connector_transaction_id: None,
                        network_advice_code: None,
                        network_decline_code,
                        network_error_message,
                    }),
                    ..item.data
                })
            }
>>>>>>> 838de443
        }
    }
}

impl<F> TryFrom<ResponseRouterData<F, CnpOnlineResponse, PaymentsCancelData, PaymentsResponseData>>
    for RouterData<F, PaymentsCancelData, PaymentsResponseData>
{
    type Error = error_stack::Report<errors::ConnectorError>;
    fn try_from(
        item: ResponseRouterData<F, CnpOnlineResponse, PaymentsCancelData, PaymentsResponseData>,
    ) -> Result<Self, Self::Error> {
        match item.response.auth_reversal_response {
            Some(auth_reversal_response) => {
                let status = get_attempt_status(
                    WorldpayvantivPaymentFlow::Void,
                    auth_reversal_response.response,
                )?;
                if connector_utils::is_payment_failure(status) {
                    let network_decline_code = item
                        .response
                        .sale_response
                        .as_ref()
                        .and_then(|pr| pr.enhanced_auth_response.as_ref())
                        .and_then(|ea| ea.network_response.as_ref())
                        .and_then(|nr| {
                            nr.network_fields
                                .iter()
                                .find(|f| {
                                    f.field_number == *worldpayvantiv_constants::MAC_FIELD_NUMBER
                                })
                                .and_then(|f| f.field_value.clone())
                        });

                    let network_error_message = network_decline_code
                        .as_ref()
                        .map(|_| auth_reversal_response.message.clone());
                    Ok(Self {
                        status,
                        response: Err(ErrorResponse {
                            code: auth_reversal_response.response.to_string(),
                            message: auth_reversal_response.message.clone(),
                            reason: Some(auth_reversal_response.message.clone()),
                            status_code: item.http_code,
                            attempt_status: None,
                            connector_transaction_id: Some(auth_reversal_response.cnp_txn_id),
                            network_advice_code: None,
                            network_decline_code,
                            network_error_message,
                        }),
                        ..item.data
                    })
                } else {
                    Ok(Self {
                        status,
                        response: Ok(PaymentsResponseData::TransactionResponse {
                            resource_id: ResponseId::ConnectorTransactionId(
                                auth_reversal_response.cnp_txn_id,
                            ),
                            redirection_data: Box::new(None),
                            mandate_reference: Box::new(None),
                            connector_metadata: None,
                            network_txn_id: None,
                            connector_response_reference_id: None,
                            incremental_authorization_allowed: None,
                            charges: None,
                        }),
                        ..item.data
                    })
                }
            }
            None => {
                let network_decline_code = item
                    .response
                    .sale_response
                    .as_ref()
                    .and_then(|pr| pr.enhanced_auth_response.as_ref())
                    .and_then(|ea| ea.network_response.as_ref())
                    .and_then(|nr| {
                        nr.network_fields
                            .iter()
                            .find(|f| f.field_number == *worldpayvantiv_constants::MAC_FIELD_NUMBER)
                            .and_then(|f| f.field_value.clone())
                    });

                let network_error_message = network_decline_code
                    .as_ref()
                    .map(|_| item.response.message.clone());
                Ok(Self {
                    // Incase of API failure
                    status: common_enums::AttemptStatus::VoidFailed,
                    response: Err(ErrorResponse {
                        code: item.response.response_code,
                        message: item.response.message.clone(),
                        reason: Some(item.response.message.clone()),
                        status_code: item.http_code,
                        attempt_status: None,
                        connector_transaction_id: None,
                        network_advice_code: None,
                        network_decline_code,
                        network_error_message,
                    }),
                    ..item.data
                })
            }
        }
    }
}

impl<F>
    TryFrom<
        ResponseRouterData<
            F,
            CnpOnlineResponse,
            PaymentsCancelPostCaptureData,
            PaymentsResponseData,
        >,
    > for RouterData<F, PaymentsCancelPostCaptureData, PaymentsResponseData>
{
    type Error = error_stack::Report<errors::ConnectorError>;
    fn try_from(
        item: ResponseRouterData<
            F,
            CnpOnlineResponse,
            PaymentsCancelPostCaptureData,
            PaymentsResponseData,
        >,
    ) -> Result<Self, Self::Error> {
        match item.response.void_response {
            Some(void_response) => {
                let status =
                    get_attempt_status(WorldpayvantivPaymentFlow::VoidPC, void_response.response)?;
                if connector_utils::is_payment_failure(status) {
                    Ok(Self {
                        status,
                        response: Err(ErrorResponse {
                            code: void_response.response.to_string(),
                            message: void_response.message.clone(),
                            reason: Some(void_response.message.clone()),
                            status_code: item.http_code,
                            attempt_status: None,
                            connector_transaction_id: Some(void_response.cnp_txn_id),
                            network_advice_code: None,
                            network_decline_code: None,
                            network_error_message: None,
                            connector_metadata: None,
                        }),
                        ..item.data
                    })
                } else {
                    Ok(Self {
                        status,
                        response: Ok(PaymentsResponseData::TransactionResponse {
                            resource_id: ResponseId::ConnectorTransactionId(
                                void_response.cnp_txn_id,
                            ),
                            redirection_data: Box::new(None),
                            mandate_reference: Box::new(None),
                            connector_metadata: None,
                            network_txn_id: None,
                            connector_response_reference_id: None,
                            incremental_authorization_allowed: None,
                            charges: None,
                        }),
                        ..item.data
                    })
                }
            }
            None => Ok(Self {
                // Incase of API failure
                status: common_enums::AttemptStatus::VoidFailed,
                response: Err(ErrorResponse {
                    code: item.response.response_code,
                    message: item.response.message.clone(),
                    reason: Some(item.response.message.clone()),
                    status_code: item.http_code,
                    attempt_status: None,
                    connector_transaction_id: None,
                    network_advice_code: None,
                    network_decline_code: None,
                    network_error_message: None,
                    connector_metadata: None,
                }),
                ..item.data
            }),
        }
    }
}

impl TryFrom<RefundsResponseRouterData<Execute, CnpOnlineResponse>> for RefundsRouterData<Execute> {
    type Error = error_stack::Report<errors::ConnectorError>;
    fn try_from(
        item: RefundsResponseRouterData<Execute, CnpOnlineResponse>,
    ) -> Result<Self, Self::Error> {
        match item.response.credit_response {
            Some(credit_response) => {
                let refund_status = get_refund_status(credit_response.response)?;
                if connector_utils::is_refund_failure(refund_status) {
                    let network_decline_code = item
                        .response
                        .sale_response
                        .as_ref()
                        .and_then(|pr| pr.enhanced_auth_response.as_ref())
                        .and_then(|ea| ea.network_response.as_ref())
                        .and_then(|nr| {
                            nr.network_fields
                                .iter()
                                .find(|f| {
                                    f.field_number == *worldpayvantiv_constants::MAC_FIELD_NUMBER
                                })
                                .and_then(|f| f.field_value.clone())
                        });

                    let network_error_message = network_decline_code
                        .as_ref()
                        .map(|_| credit_response.message.clone());
                    Ok(Self {
                        response: Err(ErrorResponse {
                            code: credit_response.response.to_string(),
                            message: credit_response.message.clone(),
                            reason: Some(credit_response.message.clone()),
                            status_code: item.http_code,
                            attempt_status: None,
                            connector_transaction_id: None,
                            network_advice_code: None,
<<<<<<< HEAD
                            network_decline_code: None,
                            network_error_message: None,
                            connector_metadata: None,
=======
                            network_decline_code,
                            network_error_message,
>>>>>>> 838de443
                        }),
                        ..item.data
                    })
                } else {
                    Ok(Self {
                        response: Ok(RefundsResponseData {
                            connector_refund_id: credit_response.cnp_txn_id,
                            refund_status,
                        }),
                        ..item.data
                    })
                }
            }
<<<<<<< HEAD
            None => Ok(Self {
                response: Err(ErrorResponse {
                    code: item.response.response_code,
                    message: item.response.message.clone(),
                    reason: Some(item.response.message.clone()),
                    status_code: item.http_code,
                    attempt_status: None,
                    connector_transaction_id: None,
                    network_advice_code: None,
                    network_decline_code: None,
                    network_error_message: None,
                    connector_metadata: None,
                }),
                ..item.data
            }),
=======
            None => {
                let network_decline_code = item
                    .response
                    .sale_response
                    .as_ref()
                    .and_then(|pr| pr.enhanced_auth_response.as_ref())
                    .and_then(|ea| ea.network_response.as_ref())
                    .and_then(|nr| {
                        nr.network_fields
                            .iter()
                            .find(|f| f.field_number == *worldpayvantiv_constants::MAC_FIELD_NUMBER)
                            .and_then(|f| f.field_value.clone())
                    });

                let network_error_message = network_decline_code
                    .as_ref()
                    .map(|_| item.response.message.clone());
                Ok(Self {
                    response: Err(ErrorResponse {
                        code: item.response.response_code,
                        message: item.response.message.clone(),
                        reason: Some(item.response.message.clone()),
                        status_code: item.http_code,
                        attempt_status: None,
                        connector_transaction_id: None,
                        network_advice_code: None,
                        network_decline_code,
                        network_error_message,
                    }),
                    ..item.data
                })
            }
>>>>>>> 838de443
        }
    }
}

impl TryFrom<&PaymentsCancelRouterData> for CnpOnlineRequest {
    type Error = error_stack::Report<errors::ConnectorError>;
    fn try_from(item: &PaymentsCancelRouterData) -> Result<Self, Self::Error> {
        let report_group_metadata: WorldpayvantivPaymentMetadata =
            connector_utils::to_connector_meta(item.request.connector_meta.clone())?;
        let report_group = report_group_metadata.report_group.clone().ok_or(
            errors::ConnectorError::RequestEncodingFailedWithReason(
                "Failed to obtain report_group from metadata".to_string(),
            ),
        )?;
        let auth_reversal = Some(AuthReversal {
            id: format!(
                "{}_{}",
                OperationId::Void,
                item.connector_request_reference_id
            ),
            report_group,
            cnp_txn_id: item.request.connector_transaction_id.clone(),
        });

        let worldpayvantiv_auth_type = WorldpayvantivAuthType::try_from(&item.connector_auth_type)?;
        let authentication = Authentication {
            user: worldpayvantiv_auth_type.user,
            password: worldpayvantiv_auth_type.password,
        };

        Ok(Self {
            version: worldpayvantiv_constants::WORLDPAYVANTIV_VERSION.to_string(),
            xmlns: worldpayvantiv_constants::XMLNS.to_string(),
            merchant_id: worldpayvantiv_auth_type.merchant_id,
            authentication,
            authorization: None,
            sale: None,
            capture: None,
            auth_reversal,
            credit: None,
            void: None,
        })
    }
}

impl TryFrom<&PaymentsCancelPostCaptureRouterData> for CnpOnlineRequest {
    type Error = error_stack::Report<errors::ConnectorError>;
    fn try_from(item: &PaymentsCancelPostCaptureRouterData) -> Result<Self, Self::Error> {
        let report_group_metadata: WorldpayvantivPaymentMetadata =
            connector_utils::to_connector_meta(item.request.connector_meta.clone())?;
        let report_group = report_group_metadata.report_group.clone().ok_or(
            errors::ConnectorError::RequestEncodingFailedWithReason(
                "Failed to obtain report_group from metadata".to_string(),
            ),
        )?;
        let void = Some(Void {
            id: format!(
                "{}_{}",
                OperationId::VoidPC,
                item.connector_request_reference_id
            ),
            report_group,
            cnp_txn_id: item.request.connector_transaction_id.clone(),
        });

        let worldpayvantiv_auth_type = WorldpayvantivAuthType::try_from(&item.connector_auth_type)?;
        let authentication = Authentication {
            user: worldpayvantiv_auth_type.user,
            password: worldpayvantiv_auth_type.password,
        };

        Ok(Self {
            version: worldpayvantiv_constants::WORLDPAYVANTIV_VERSION.to_string(),
            xmlns: worldpayvantiv_constants::XMLNS.to_string(),
            merchant_id: worldpayvantiv_auth_type.merchant_id,
            authentication,
            authorization: None,
            sale: None,
            capture: None,
            void,
            auth_reversal: None,
            credit: None,
        })
    }
}

impl<F>
    TryFrom<ResponseRouterData<F, CnpOnlineResponse, PaymentsAuthorizeData, PaymentsResponseData>>
    for RouterData<F, PaymentsAuthorizeData, PaymentsResponseData>
{
    type Error = error_stack::Report<errors::ConnectorError>;
    fn try_from(
        item: ResponseRouterData<F, CnpOnlineResponse, PaymentsAuthorizeData, PaymentsResponseData>,
    ) -> Result<Self, Self::Error> {
        match (item.response.sale_response.as_ref(), item.response.authorization_response.as_ref()) {
            (Some(sale_response), None) => {
                let status = get_attempt_status(WorldpayvantivPaymentFlow::Sale, sale_response.response)?;
                if connector_utils::is_payment_failure(status) {
                    let network_decline_code = item
                    .response
                    .sale_response
                    .as_ref()
                    .and_then(|pr| pr.enhanced_auth_response.as_ref())
                    .and_then(|ea| ea.network_response.as_ref())
                    .and_then(|nr| {
                        nr.network_fields
                            .iter()
                            .find(|f| f.field_number == *worldpayvantiv_constants::MAC_FIELD_NUMBER)
                            .and_then(|f| f.field_value.clone())
                    });

                let network_error_message = network_decline_code
                    .as_ref()
                    .map(|_| sale_response.message.clone());
                    Ok(Self {
                        status,
                        response: Err(ErrorResponse {
                            code: sale_response.response.to_string(),
                            message: sale_response.message.clone(),
                            reason: Some(sale_response.message.clone()),
                            status_code: item.http_code,
                            attempt_status: None,
                            connector_transaction_id: Some(sale_response.order_id.clone()),
                            network_advice_code: None,
<<<<<<< HEAD
                            network_decline_code: None,
                            network_error_message: None,
                            connector_metadata: None,
=======
                            network_decline_code,
                            network_error_message,
>>>>>>> 838de443
                        }),
                        ..item.data
                    })
                } else {
                    let report_group = WorldpayvantivPaymentMetadata {
                        report_group: Some(sale_response.report_group.clone()),
                    };
                    let connector_metadata =   Some(report_group.encode_to_value()
                    .change_context(errors::ConnectorError::ResponseHandlingFailed)?);
                let mandate_reference_data = sale_response.token_response.clone().map(MandateReference::from);
                let connector_response = sale_response.fraud_result.as_ref().map(get_connector_response);

                    Ok(Self {
                        status,
                        response: Ok(PaymentsResponseData::TransactionResponse {
                            resource_id: ResponseId::ConnectorTransactionId(sale_response.cnp_txn_id.clone()),
                            redirection_data: Box::new(None),
                            mandate_reference: Box::new(mandate_reference_data),
                            connector_metadata,
                            network_txn_id: None,
                            connector_response_reference_id: Some(sale_response.order_id.clone()),
                            incremental_authorization_allowed: None,
                            charges: None,
                        }),
                        connector_response,
                        amount_captured: sale_response.approved_amount.map(MinorUnit::get_amount_as_i64),
                        ..item.data
                    })
                }
            },
            (None, Some(auth_response)) => {
                let payment_flow_type = if item.data.request.is_auto_capture()? {
                    WorldpayvantivPaymentFlow::Sale
                } else {
                    WorldpayvantivPaymentFlow::Auth
                };

                let status = get_attempt_status(payment_flow_type, auth_response.response)?;
                if connector_utils::is_payment_failure(status) {
                    let network_decline_code = item
                    .response
                    .authorization_response
                    .as_ref()
                    .and_then(|pr| pr.enhanced_auth_response.as_ref())
                    .and_then(|ea| ea.network_response.as_ref())
                    .and_then(|nr| {
                        nr.network_fields
                            .iter()
                            .find(|f| f.field_number == *worldpayvantiv_constants::MAC_FIELD_NUMBER)
                            .and_then(|f| f.field_value.clone())
                    });

                let network_error_message = network_decline_code
                    .as_ref()
                    .map(|_| auth_response.message.clone());
                    Ok(Self {
                        status,
                        response: Err(ErrorResponse {
                            code: auth_response.response.to_string(),
                            message: auth_response.message.clone(),
                            reason: Some(auth_response.message.clone()),
                            status_code: item.http_code,
                            attempt_status: None,
                            connector_transaction_id: Some(auth_response.order_id.clone()),
                            network_advice_code: None,
<<<<<<< HEAD
                            network_decline_code: None,
                            network_error_message: None,
                            connector_metadata: None,
=======
                            network_decline_code,
                            network_error_message,
>>>>>>> 838de443
                        }),
                        ..item.data
                    })
                } else {
                    let report_group = WorldpayvantivPaymentMetadata {
                        report_group: Some(auth_response.report_group.clone()),
                    };
                    let connector_metadata =   Some(report_group.encode_to_value()
                    .change_context(errors::ConnectorError::ResponseHandlingFailed)?);
                    let mandate_reference_data = auth_response.token_response.clone().map(MandateReference::from);
                    let connector_response = auth_response.fraud_result.as_ref().map(get_connector_response);

                    Ok(Self {
                        status,
                        response: Ok(PaymentsResponseData::TransactionResponse {
                            resource_id: ResponseId::ConnectorTransactionId(auth_response.cnp_txn_id.clone()),
                            redirection_data: Box::new(None),
                            mandate_reference: Box::new(mandate_reference_data),
                            connector_metadata,
                            network_txn_id: None,
                            connector_response_reference_id: Some(auth_response.order_id.clone()),
                            incremental_authorization_allowed: None,
                            charges: None,
                        }),
                        connector_response,
                        amount_captured: if payment_flow_type == WorldpayvantivPaymentFlow::Sale {
                            auth_response.approved_amount.map(MinorUnit::get_amount_as_i64)
                        } else {
                            None
                        },
                        minor_amount_capturable: if payment_flow_type == WorldpayvantivPaymentFlow::Auth {
                            auth_response.approved_amount
                        } else {
                            None
                        },
                        ..item.data
                    })
                }
            },
            (None, None) => {
                Ok(Self {
                status: common_enums::AttemptStatus::Failure,
                response: Err(ErrorResponse {
                    code: item.response.response_code.clone(),
                    message: item.response.message.clone(),
                    reason: Some(item.response.message.clone()),
                    status_code: item.http_code,
                    attempt_status: None,
                    connector_transaction_id: None,
                    network_advice_code: None,
                    network_decline_code: None,
                    network_error_message: None,
                    connector_metadata: None,
                }),
                ..item.data
            })},
            (_, _) => {  Err(errors::ConnectorError::UnexpectedResponseError(
                bytes::Bytes::from("Only one of 'sale_response' or 'authorisation_response' is expected, but both were received".to_string()),           
             ))?
            },
    }
    }
}

impl From<TokenResponse> for MandateReference {
    fn from(token_data: TokenResponse) -> Self {
        Self {
            connector_mandate_id: Some(token_data.cnp_token.expose()),
            payment_method_id: None,
            mandate_metadata: None,
            connector_mandate_request_reference_id: None,
        }
    }
}

impl TryFrom<RefundsResponseRouterData<RSync, VantivSyncResponse>> for RefundsRouterData<RSync> {
    type Error = error_stack::Report<errors::ConnectorError>;
    fn try_from(
        item: RefundsResponseRouterData<RSync, VantivSyncResponse>,
    ) -> Result<Self, Self::Error> {
        let refund_status = get_refund_status_for_rsync(item.response.payment_status)?;
        if connector_utils::is_refund_failure(refund_status) {
            let error_code = item
                .response
                .payment_detail
                .as_ref()
                .and_then(|detail| detail.response_reason_code.clone())
                .unwrap_or(consts::NO_ERROR_CODE.to_string());
            let error_message = item
                .response
                .payment_detail
                .as_ref()
                .and_then(|detail| detail.response_reason_message.clone())
                .unwrap_or(consts::NO_ERROR_MESSAGE.to_string());

            Ok(Self {
                response: Err(ErrorResponse {
                    code: error_code.clone(),
                    message: error_message.clone(),
                    reason: Some(error_message.clone()),
                    status_code: item.http_code,
                    attempt_status: None,
                    connector_transaction_id: None,
                    network_advice_code: None,
                    network_decline_code: None,
                    network_error_message: None,
                    connector_metadata: None,
                }),
                ..item.data
            })
        } else {
            Ok(Self {
                response: Ok(RefundsResponseData {
                    connector_refund_id: item.response.payment_id.to_string(),
                    refund_status,
                }),
                ..item.data
            })
        }
    }
}

fn determine_attempt_status<F>(
    item: &ResponseRouterData<F, VantivSyncResponse, PaymentsSyncData, PaymentsResponseData>,
) -> Result<common_enums::AttemptStatus, errors::ConnectorError> {
    if let Some(merchant_txn_id) = item
        .response
        .payment_detail
        .as_ref()
        .and_then(|payment_detail| payment_detail.merchant_txn_id.clone())
    {
        let flow_type = get_payment_flow_type(&merchant_txn_id)?;
        match item.response.payment_status {
            PaymentStatus::ProcessedSuccessfully => match flow_type {
                WorldpayvantivPaymentFlow::Sale | WorldpayvantivPaymentFlow::Capture => {
                    Ok(common_enums::AttemptStatus::Charged)
                }
                WorldpayvantivPaymentFlow::Auth => Ok(common_enums::AttemptStatus::Authorized),
                WorldpayvantivPaymentFlow::Void => Ok(common_enums::AttemptStatus::Voided),
                WorldpayvantivPaymentFlow::VoidPC => {
                    Ok(common_enums::AttemptStatus::VoidedPostCharge)
                }
            },
            PaymentStatus::TransactionDeclined => match flow_type {
                WorldpayvantivPaymentFlow::Sale | WorldpayvantivPaymentFlow::Capture => {
                    Ok(common_enums::AttemptStatus::Failure)
                }
                WorldpayvantivPaymentFlow::Auth => {
                    Ok(common_enums::AttemptStatus::AuthorizationFailed)
                }
                WorldpayvantivPaymentFlow::Void => Ok(common_enums::AttemptStatus::VoidFailed),
                WorldpayvantivPaymentFlow::VoidPC => Ok(common_enums::AttemptStatus::VoidFailed),
            },
            PaymentStatus::PaymentStatusNotFound
            | PaymentStatus::NotYetProcessed
            | PaymentStatus::StatusUnavailable => Ok(item.data.status),
        }
    } else {
        Ok(item.data.status)
    }
}

fn get_refund_status_for_rsync(
    vantiv_status: PaymentStatus,
) -> Result<common_enums::RefundStatus, errors::ConnectorError> {
    match vantiv_status {
        PaymentStatus::ProcessedSuccessfully => Ok(common_enums::RefundStatus::Success),
        PaymentStatus::TransactionDeclined => Ok(common_enums::RefundStatus::Failure),
        PaymentStatus::NotYetProcessed
        | PaymentStatus::StatusUnavailable
        | PaymentStatus::PaymentStatusNotFound => Ok(common_enums::RefundStatus::Pending),
    }
}

#[derive(Debug, strum::Display, Serialize, Deserialize, PartialEq, Clone, Copy)]
pub enum WorldpayvantivResponseCode {
    #[serde(rename = "001")]
    #[strum(serialize = "001")]
    TransactionReceived,
    #[serde(rename = "000")]
    #[strum(serialize = "000")]
    Approved,
    #[serde(rename = "010")]
    #[strum(serialize = "010")]
    PartiallyApproved,
    #[serde(rename = "011")]
    #[strum(serialize = "011")]
    OfflineApproval,
    #[serde(rename = "013")]
    #[strum(serialize = "013")]
    OfflineApprovalUnableToGoOnline,
    #[serde(rename = "015")]
    #[strum(serialize = "015")]
    PendingShopperCheckoutCompletion,
    #[serde(rename = "016")]
    #[strum(serialize = "016")]
    ShopperCheckoutExpired,
    #[serde(rename = "100")]
    #[strum(serialize = "100")]
    ProcessingNetworkUnavailable,
    #[serde(rename = "101")]
    #[strum(serialize = "101")]
    IssuerUnavailable,
    #[serde(rename = "102")]
    #[strum(serialize = "102")]
    ReSubmitTransaction,
    #[serde(rename = "103")]
    #[strum(serialize = "103")]
    MerchantNotConfiguredForProcessingAtThisSite,
    #[serde(rename = "108")]
    #[strum(serialize = "108")]
    TryAgainLater,
    #[serde(rename = "110")]
    #[strum(serialize = "110")]
    InsufficientFunds,
    #[serde(rename = "111")]
    #[strum(serialize = "111")]
    AuthorizationAmountHasAlreadyBeenDepleted,
    #[serde(rename = "112")]
    #[strum(serialize = "112")]
    InsufficientFundsRetryAfter1Hour,
    #[serde(rename = "113")]
    #[strum(serialize = "113")]
    InsufficientFundsRetryAfter24Hour,
    #[serde(rename = "114")]
    #[strum(serialize = "114")]
    InsufficientFundsRetryAfter2Days,
    #[serde(rename = "115")]
    #[strum(serialize = "115")]
    InsufficientFundsRetryAfter4Days,
    #[serde(rename = "116")]
    #[strum(serialize = "116")]
    InsufficientFundsRetryAfter6Days,
    #[serde(rename = "117")]
    #[strum(serialize = "117")]
    InsufficientFundsRetryAfter8Days,
    #[serde(rename = "118")]
    #[strum(serialize = "118")]
    InsufficientFundsRetryAfter10Days,
    #[serde(rename = "120")]
    #[strum(serialize = "120")]
    CallIssuer,
    #[serde(rename = "121")]
    #[strum(serialize = "121")]
    CallAmex,
    #[serde(rename = "122")]
    #[strum(serialize = "122")]
    CallDinersClub,
    #[serde(rename = "123")]
    #[strum(serialize = "123")]
    CallDiscover,
    #[serde(rename = "124")]
    #[strum(serialize = "124")]
    CallJbs,
    #[serde(rename = "125")]
    #[strum(serialize = "125")]
    CallVisaMastercard,
    #[serde(rename = "126")]
    #[strum(serialize = "126")]
    CallIssuerUpdateCardholderData,
    #[serde(rename = "127")]
    #[strum(serialize = "127")]
    ExceedsApprovalAmountLimit,
    #[serde(rename = "130")]
    #[strum(serialize = "130")]
    CallIndicatedNumber,
    #[serde(rename = "131")]
    #[strum(serialize = "131")]
    UnacceptablePinTransactionDeclinedRetry,
    #[serde(rename = "132")]
    #[strum(serialize = "132")]
    PinNotChanged,
    #[serde(rename = "137")]
    #[strum(serialize = "137")]
    ConsumerMultiUseVirtualCardNumberSoftDecline,
    #[serde(rename = "138")]
    #[strum(serialize = "138")]
    ConsumerNonReloadablePrepaidCardSoftDecline,
    #[serde(rename = "139")]
    #[strum(serialize = "139")]
    ConsumerSingleUseVirtualCardNumberSoftDecline,
    #[serde(rename = "140")]
    #[strum(serialize = "140")]
    UpdateCardholderData,
    #[serde(rename = "141")]
    #[strum(serialize = "141")]
    ConsumerNonReloadablePrepaidCardApproved,
    #[serde(rename = "142")]
    #[strum(serialize = "142")]
    ConsumerSingleUseVirtualCardNumberApproved,
    #[serde(rename = "143")]
    #[strum(serialize = "143")]
    MerchantDoesntQualifyForProductCode,
    #[serde(rename = "145")]
    #[strum(serialize = "145")]
    Lifecycle,
    #[serde(rename = "146")]
    #[strum(serialize = "146")]
    Policy,
    #[serde(rename = "147")]
    #[strum(serialize = "147")]
    FraudSecurity,
    #[serde(rename = "148")]
    #[strum(serialize = "148")]
    InvalidOrExpiredCardContactCardholderToUpdate,
    #[serde(rename = "149")]
    #[strum(serialize = "149")]
    InvalidTransactionOrCardRestrictionVerifyInformationAndResubmit,
    #[serde(rename = "154")]
    #[strum(serialize = "154")]
    AtLeastOneOfOrigIdOrOrigCnpTxnIdIsRequired,
    #[serde(rename = "155")]
    #[strum(serialize = "155")]
    OrigCnpTxnIdIsRequiredWhenShowStatusOnlyIsUsed,
    #[serde(rename = "156")]
    #[strum(serialize = "156")]
    IncrementalAuthNotSupported,
    #[serde(rename = "157")]
    #[strum(serialize = "157")]
    SetAuthIndicatorToIncremental,
    #[serde(rename = "158")]
    #[strum(serialize = "158")]
    IncrementalValueForAuthIndicatorNotAllowedInThisAuthStructure,
    #[serde(rename = "159")]
    #[strum(serialize = "159")]
    CannotRequestAnIncrementalAuthIfOriginalAuthNotSetToEstimated,
    #[serde(rename = "161")]
    #[strum(serialize = "161")]
    TransactionMustReferenceTheEstimatedAuth,
    #[serde(rename = "162")]
    #[strum(serialize = "162")]
    IncrementedAuthExceedsMaxTransactionAmount,
    #[serde(rename = "170")]
    #[strum(serialize = "170")]
    SubmittedMccNotAllowed,
    #[serde(rename = "192")]
    #[strum(serialize = "192")]
    MerchantNotCertifiedEnabledForIias,
    #[serde(rename = "206")]
    #[strum(serialize = "206")]
    IssuerGeneratedError,
    #[serde(rename = "207")]
    #[strum(serialize = "207")]
    PickupCardOtherThanLostStolen,
    #[serde(rename = "209")]
    #[strum(serialize = "209")]
    InvalidAmountHardDecline,
    #[serde(rename = "211")]
    #[strum(serialize = "211")]
    ReversalUnsuccessful,
    #[serde(rename = "212")]
    #[strum(serialize = "212")]
    MissingData,
    #[serde(rename = "213")]
    #[strum(serialize = "213")]
    PickupCardLostCard,
    #[serde(rename = "214")]
    #[strum(serialize = "214")]
    PickupCardStolenCard,
    #[serde(rename = "215")]
    #[strum(serialize = "215")]
    RestrictedCard,
    #[serde(rename = "216")]
    #[strum(serialize = "216")]
    InvalidDeactivate,
    #[serde(rename = "217")]
    #[strum(serialize = "217")]
    CardAlreadyActive,
    #[serde(rename = "218")]
    #[strum(serialize = "218")]
    CardNotActive,
    #[serde(rename = "219")]
    #[strum(serialize = "219")]
    CardAlreadyDeactivate,
    #[serde(rename = "221")]
    #[strum(serialize = "221")]
    OverMaxBalance,
    #[serde(rename = "222")]
    #[strum(serialize = "222")]
    InvalidActivate,
    #[serde(rename = "223")]
    #[strum(serialize = "223")]
    NoTransactionFoundForReversal,
    #[serde(rename = "226")]
    #[strum(serialize = "226")]
    IncorrectCvv,
    #[serde(rename = "229")]
    #[strum(serialize = "229")]
    IllegalTransaction,
    #[serde(rename = "251")]
    #[strum(serialize = "251")]
    DuplicateTransaction,
    #[serde(rename = "252")]
    #[strum(serialize = "252")]
    SystemError,
    #[serde(rename = "253")]
    #[strum(serialize = "253")]
    DeconvertedBin,
    #[serde(rename = "254")]
    #[strum(serialize = "254")]
    MerchantDepleted,
    #[serde(rename = "255")]
    #[strum(serialize = "255")]
    GiftCardEscheated,
    #[serde(rename = "256")]
    #[strum(serialize = "256")]
    InvalidReversalTypeForCreditCardTransaction,
    #[serde(rename = "257")]
    #[strum(serialize = "257")]
    SystemErrorMessageFormatError,
    #[serde(rename = "258")]
    #[strum(serialize = "258")]
    SystemErrorCannotProcess,
    #[serde(rename = "271")]
    #[strum(serialize = "271")]
    RefundRejectedDueToPendingDepositStatus,
    #[serde(rename = "272")]
    #[strum(serialize = "272")]
    RefundRejectedDueToDeclinedDepositStatus,
    #[serde(rename = "273")]
    #[strum(serialize = "273")]
    RefundRejectedByTheProcessingNetwork,
    #[serde(rename = "284")]
    #[strum(serialize = "284")]
    CaptureCreditAndAuthReversalTagsCannotBeUsedForGiftCardTransactions,
    #[serde(rename = "301")]
    #[strum(serialize = "301")]
    InvalidAccountNumber,
    #[serde(rename = "302")]
    #[strum(serialize = "302")]
    AccountNumberDoesNotMatchPaymentType,
    #[serde(rename = "303")]
    #[strum(serialize = "303")]
    PickUpCard,
    #[serde(rename = "304")]
    #[strum(serialize = "304")]
    LostStolenCard,
    #[serde(rename = "305")]
    #[strum(serialize = "305")]
    ExpiredCard,
    #[serde(rename = "306")]
    #[strum(serialize = "306")]
    AuthorizationHasExpiredNoNeedToReverse,
    #[serde(rename = "307")]
    #[strum(serialize = "307")]
    RestrictedCardSoftDecline,
    #[serde(rename = "308")]
    #[strum(serialize = "308")]
    RestrictedCardChargeback,
    #[serde(rename = "309")]
    #[strum(serialize = "309")]
    RestrictedCardPrepaidCardFilteringService,
    #[serde(rename = "310")]
    #[strum(serialize = "310")]
    InvalidTrackData,
    #[serde(rename = "311")]
    #[strum(serialize = "311")]
    DepositIsAlreadyReferencedByAChargeback,
    #[serde(rename = "312")]
    #[strum(serialize = "312")]
    RestrictedCardInternationalCardFilteringService,
    #[serde(rename = "313")]
    #[strum(serialize = "313")]
    InternationalFilteringForIssuingCardCountry,
    #[serde(rename = "315")]
    #[strum(serialize = "315")]
    RestrictedCardAuthFraudVelocityFilteringService,
    #[serde(rename = "316")]
    #[strum(serialize = "316")]
    AutomaticRefundAlreadyIssued,
    #[serde(rename = "317")]
    #[strum(serialize = "317")]
    RestrictedCardCardUnderSanction,
    #[serde(rename = "318")]
    #[strum(serialize = "318")]
    RestrictedCardAuthFraudAdviceFilteringService,
    #[serde(rename = "319")]
    #[strum(serialize = "319")]
    RestrictedCardFraudAvsFilteringService,
    #[serde(rename = "320")]
    #[strum(serialize = "320")]
    InvalidExpirationDate,
    #[serde(rename = "321")]
    #[strum(serialize = "321")]
    InvalidMerchant,
    #[serde(rename = "322")]
    #[strum(serialize = "322")]
    InvalidTransaction,
    #[serde(rename = "323")]
    #[strum(serialize = "323")]
    NoSuchIssuer,
    #[serde(rename = "324")]
    #[strum(serialize = "324")]
    InvalidPin,
    #[serde(rename = "325")]
    #[strum(serialize = "325")]
    TransactionNotAllowedAtTerminal,
    #[serde(rename = "326")]
    #[strum(serialize = "326")]
    ExceedsNumberOfPinEntries,
    #[serde(rename = "327")]
    #[strum(serialize = "327")]
    CardholderTransactionNotPermitted,
    #[serde(rename = "328")]
    #[strum(serialize = "328")]
    CardholderRequestedThatRecurringOrInstallmentPaymentBeStopped,
    #[serde(rename = "330")]
    #[strum(serialize = "330")]
    InvalidPaymentType,
    #[serde(rename = "331")]
    #[strum(serialize = "331")]
    InvalidPosCapabilityForCardholderAuthorizedTerminalTransaction,
    #[serde(rename = "332")]
    #[strum(serialize = "332")]
    InvalidPosCardholderIdForCardholderAuthorizedTerminalTransaction,
    #[serde(rename = "335")]
    #[strum(serialize = "335")]
    ThisMethodOfPaymentDoesNotSupportAuthorizationReversals,
    #[serde(rename = "336")]
    #[strum(serialize = "336")]
    ReversalAmountDoesNotMatchAuthorizationAmount,
    #[serde(rename = "337")]
    #[strum(serialize = "337")]
    TransactionDidNotConvertToPinless,
    #[serde(rename = "340")]
    #[strum(serialize = "340")]
    InvalidAmountSoftDecline,
    #[serde(rename = "341")]
    #[strum(serialize = "341")]
    InvalidHealthcareAmounts,
    #[serde(rename = "346")]
    #[strum(serialize = "346")]
    InvalidBillingDescriptorPrefix,
    #[serde(rename = "347")]
    #[strum(serialize = "347")]
    InvalidBillingDescriptor,
    #[serde(rename = "348")]
    #[strum(serialize = "348")]
    InvalidReportGroup,
    #[serde(rename = "349")]
    #[strum(serialize = "349")]
    DoNotHonor,
    #[serde(rename = "350")]
    #[strum(serialize = "350")]
    GenericDecline, // Soft or Hard Decline
    #[serde(rename = "351")]
    #[strum(serialize = "351")]
    DeclineRequestPositiveId,
    #[serde(rename = "352")]
    #[strum(serialize = "352")]
    DeclineCvv2CidFail,
    #[serde(rename = "354")]
    #[strum(serialize = "354")]
    ThreeDSecureTransactionNotSupportedByMerchant,
    #[serde(rename = "356")]
    #[strum(serialize = "356")]
    InvalidPurchaseLevelIiiTheTransactionContainedBadOrMissingData,
    #[serde(rename = "357")]
    #[strum(serialize = "357")]
    MissingHealthcareIiasTagForAnFsaTransaction,
    #[serde(rename = "358")]
    #[strum(serialize = "358")]
    RestrictedByVantivDueToSecurityCodeMismatch,
    #[serde(rename = "360")]
    #[strum(serialize = "360")]
    NoTransactionFoundWithSpecifiedTransactionId,
    #[serde(rename = "361")]
    #[strum(serialize = "361")]
    AuthorizationNoLongerAvailable,
    #[serde(rename = "362")]
    #[strum(serialize = "362")]
    TransactionNotVoidedAlreadySettled,
    #[serde(rename = "363")]
    #[strum(serialize = "363")]
    AutoVoidOnRefund,
    #[serde(rename = "364")]
    #[strum(serialize = "364")]
    InvalidAccountNumberOriginalOrNocUpdatedECheckAccountRequired,
    #[serde(rename = "365")]
    #[strum(serialize = "365")]
    TotalCreditAmountExceedsCaptureAmount,
    #[serde(rename = "366")]
    #[strum(serialize = "366")]
    ExceedTheThresholdForSendingRedeposits,
    #[serde(rename = "367")]
    #[strum(serialize = "367")]
    DepositHasNotBeenReturnedForInsufficientNonSufficientFunds,
    #[serde(rename = "368")]
    #[strum(serialize = "368")]
    InvalidCheckNumber,
    #[serde(rename = "369")]
    #[strum(serialize = "369")]
    RedepositAgainstInvalidTransactionType,
    #[serde(rename = "370")]
    #[strum(serialize = "370")]
    InternalSystemErrorCallVantiv,
    #[serde(rename = "371")]
    #[strum(serialize = "371")]
    OriginalTransactionHasBeenProcessedFutureRedepositsCanceled,
    #[serde(rename = "372")]
    #[strum(serialize = "372")]
    SoftDeclineAutoRecyclingInProgress,
    #[serde(rename = "373")]
    #[strum(serialize = "373")]
    HardDeclineAutoRecyclingComplete,
    #[serde(rename = "375")]
    #[strum(serialize = "375")]
    MerchantIsNotEnabledForSurcharging,
    #[serde(rename = "376")]
    #[strum(serialize = "376")]
    ThisMethodOfPaymentDoesNotSupportSurcharging,
    #[serde(rename = "377")]
    #[strum(serialize = "377")]
    SurchargeIsNotValidForDebitOrPrepaidCards,
    #[serde(rename = "378")]
    #[strum(serialize = "378")]
    SurchargeCannotExceedsTheMaximumAllowedLimit,
    #[serde(rename = "379")]
    #[strum(serialize = "379")]
    TransactionDeclinedByTheProcessingNetwork,
    #[serde(rename = "380")]
    #[strum(serialize = "380")]
    SecondaryAmountCannotExceedTheSaleAmount,
    #[serde(rename = "381")]
    #[strum(serialize = "381")]
    ThisMethodOfPaymentDoesNotSupportSecondaryAmount,
    #[serde(rename = "382")]
    #[strum(serialize = "382")]
    SecondaryAmountCannotBeLessThanZero,
    #[serde(rename = "383")]
    #[strum(serialize = "383")]
    PartialTransactionIsNotSupportedWhenIncludingASecondaryAmount,
    #[serde(rename = "384")]
    #[strum(serialize = "384")]
    SecondaryAmountRequiredOnPartialRefundWhenUsedOnDeposit,
    #[serde(rename = "385")]
    #[strum(serialize = "385")]
    SecondaryAmountNotAllowedOnRefundIfNotIncludedOnDeposit,
    #[serde(rename = "386")]
    #[strum(serialize = "386")]
    ProcessingNetworkError,
    #[serde(rename = "401")]
    #[strum(serialize = "401")]
    InvalidEMail,
    #[serde(rename = "466")]
    #[strum(serialize = "466")]
    InvalidCombinationOfAccountFundingTransactionTypeAndMcc,
    #[serde(rename = "467")]
    #[strum(serialize = "467")]
    InvalidAccountFundingTransactionTypeForThisMethodOfPayment,
    #[serde(rename = "468")]
    #[strum(serialize = "468")]
    MissingOneOrMoreReceiverFieldsForAccountFundingTransaction,
    #[serde(rename = "469")]
    #[strum(serialize = "469")]
    InvalidRecurringRequestSeeRecurringResponseForDetails,
    #[serde(rename = "470")]
    #[strum(serialize = "470")]
    ApprovedRecurringSubscriptionCreated,
    #[serde(rename = "471")]
    #[strum(serialize = "471")]
    ParentTransactionDeclinedRecurringSubscriptionNotCreated,
    #[serde(rename = "472")]
    #[strum(serialize = "472")]
    InvalidPlanCode,
    #[serde(rename = "473")]
    #[strum(serialize = "473")]
    ScheduledRecurringPaymentProcessed,
    #[serde(rename = "475")]
    #[strum(serialize = "475")]
    InvalidSubscriptionId,
    #[serde(rename = "476")]
    #[strum(serialize = "476")]
    AddOnCodeAlreadyExists,
    #[serde(rename = "477")]
    #[strum(serialize = "477")]
    DuplicateAddOnCodesInRequests,
    #[serde(rename = "478")]
    #[strum(serialize = "478")]
    NoMatchingAddOnCodeForTheSubscription,
    #[serde(rename = "480")]
    #[strum(serialize = "480")]
    NoMatchingDiscountCodeForTheSubscription,
    #[serde(rename = "481")]
    #[strum(serialize = "481")]
    DuplicateDiscountCodesInRequest,
    #[serde(rename = "482")]
    #[strum(serialize = "482")]
    InvalidStartDate,
    #[serde(rename = "483")]
    #[strum(serialize = "483")]
    MerchantNotRegisteredForRecurringEngine,
    #[serde(rename = "484")]
    #[strum(serialize = "484")]
    InsufficientDataToUpdateSubscription,
    #[serde(rename = "485")]
    #[strum(serialize = "485")]
    InvalidBillingDate,
    #[serde(rename = "486")]
    #[strum(serialize = "486")]
    DiscountCodeAlreadyExists,
    #[serde(rename = "487")]
    #[strum(serialize = "487")]
    PlanCodeAlreadyExists,
    #[serde(rename = "500")]
    #[strum(serialize = "500")]
    TheAccountNumberWasChanged,
    #[serde(rename = "501")]
    #[strum(serialize = "501")]
    TheAccountWasClosed,
    #[serde(rename = "502")]
    #[strum(serialize = "502")]
    TheExpirationDateWasChanged,
    #[serde(rename = "503")]
    #[strum(serialize = "503")]
    TheIssuingBankDoesNotParticipateInTheUpdateProgram,
    #[serde(rename = "504")]
    #[strum(serialize = "504")]
    ContactTheCardholderForUpdatedInformation,
    #[serde(rename = "507")]
    #[strum(serialize = "507")]
    TheCardholderHasOptedOutOfTheUpdateProgram,
    #[serde(rename = "521")]
    #[strum(serialize = "521")]
    SoftDeclineCardReaderDecryptionServiceIsNotAvailable,
    #[serde(rename = "523")]
    #[strum(serialize = "523")]
    SoftDeclineDecryptionFailed,
    #[serde(rename = "524")]
    #[strum(serialize = "524")]
    HardDeclineInputDataIsInvalid,
    #[serde(rename = "530")]
    #[strum(serialize = "530")]
    ApplePayKeyMismatch,
    #[serde(rename = "531")]
    #[strum(serialize = "531")]
    ApplePayDecryptionFailed,
    #[serde(rename = "540")]
    #[strum(serialize = "540")]
    HardDeclineDecryptionFailed,
    #[serde(rename = "550")]
    #[strum(serialize = "550")]
    AdvancedFraudFilterScoreBelowThreshold,
    #[serde(rename = "555")]
    #[strum(serialize = "555")]
    SuspectedFraud,
    #[serde(rename = "560")]
    #[strum(serialize = "560")]
    SystemErrorContactWorldpayRepresentative,
    #[serde(rename = "561")]
    #[strum(serialize = "561")]
    AmazonPayAmazonUnavailable,
    #[serde(rename = "562")]
    #[strum(serialize = "562")]
    AmazonPayAmazonDeclined,
    #[serde(rename = "563")]
    #[strum(serialize = "563")]
    AmazonPayInvalidToken,
    #[serde(rename = "564")]
    #[strum(serialize = "564")]
    MerchantNotEnabledForAmazonPay,
    #[serde(rename = "565")]
    #[strum(serialize = "565")]
    TransactionNotSupportedBlockedByIssuer,
    #[serde(rename = "566")]
    #[strum(serialize = "566")]
    BlockedByCardholderContactCardholder,
    #[serde(rename = "601")]
    #[strum(serialize = "601")]
    SoftDeclinePrimaryFundingSourceFailed,
    #[serde(rename = "602")]
    #[strum(serialize = "602")]
    SoftDeclineBuyerHasAlternateFundingSource,
    #[serde(rename = "610")]
    #[strum(serialize = "610")]
    HardDeclineInvalidBillingAgreementId,
    #[serde(rename = "611")]
    #[strum(serialize = "611")]
    HardDeclinePrimaryFundingSourceFailed,
    #[serde(rename = "612")]
    #[strum(serialize = "612")]
    HardDeclineIssueWithPaypalAccount,
    #[serde(rename = "613")]
    #[strum(serialize = "613")]
    HardDeclinePayPalAuthorizationIdMissing,
    #[serde(rename = "614")]
    #[strum(serialize = "614")]
    HardDeclineConfirmedEmailAddressIsNotAvailable,
    #[serde(rename = "615")]
    #[strum(serialize = "615")]
    HardDeclinePayPalBuyerAccountDenied,
    #[serde(rename = "616")]
    #[strum(serialize = "616")]
    HardDeclinePayPalBuyerAccountRestricted,
    #[serde(rename = "617")]
    #[strum(serialize = "617")]
    HardDeclinePayPalOrderHasBeenVoidedExpiredOrCompleted,
    #[serde(rename = "618")]
    #[strum(serialize = "618")]
    HardDeclineIssueWithPayPalRefund,
    #[serde(rename = "619")]
    #[strum(serialize = "619")]
    HardDeclinePayPalCredentialsIssue,
    #[serde(rename = "620")]
    #[strum(serialize = "620")]
    HardDeclinePayPalAuthorizationVoidedOrExpired,
    #[serde(rename = "621")]
    #[strum(serialize = "621")]
    HardDeclineRequiredPayPalParameterMissing,
    #[serde(rename = "622")]
    #[strum(serialize = "622")]
    HardDeclinePayPalTransactionIdOrAuthIdIsInvalid,
    #[serde(rename = "623")]
    #[strum(serialize = "623")]
    HardDeclineExceededMaximumNumberOfPayPalAuthorizationAttempts,
    #[serde(rename = "624")]
    #[strum(serialize = "624")]
    HardDeclineTransactionAmountExceedsMerchantsPayPalAccountLimit,
    #[serde(rename = "625")]
    #[strum(serialize = "625")]
    HardDeclinePayPalFundingSourcesUnavailable,
    #[serde(rename = "626")]
    #[strum(serialize = "626")]
    HardDeclineIssueWithPayPalPrimaryFundingSource,
    #[serde(rename = "627")]
    #[strum(serialize = "627")]
    HardDeclinePayPalProfileDoesNotAllowThisTransactionType,
    #[serde(rename = "628")]
    #[strum(serialize = "628")]
    InternalSystemErrorWithPayPalContactVantiv,
    #[serde(rename = "629")]
    #[strum(serialize = "629")]
    HardDeclineContactPayPalConsumerForAnotherPaymentMethod,
    #[serde(rename = "637")]
    #[strum(serialize = "637")]
    InvalidTerminalId,
    #[serde(rename = "640")]
    #[strum(serialize = "640")]
    PinlessDebitProcessingNotSupportedForNonRecurringTransactions,
    #[serde(rename = "641")]
    #[strum(serialize = "641")]
    PinlessDebitProcessingNotSupportedForPartialAuths,
    #[serde(rename = "642")]
    #[strum(serialize = "642")]
    MerchantNotConfiguredForPinlessDebitProcessing,
    #[serde(rename = "651")]
    #[strum(serialize = "651")]
    DeclineCustomerCancellation,
    #[serde(rename = "652")]
    #[strum(serialize = "652")]
    DeclineReTryTransaction,
    #[serde(rename = "653")]
    #[strum(serialize = "653")]
    DeclineUnableToLocateRecordOnFile,
    #[serde(rename = "654")]
    #[strum(serialize = "654")]
    DeclineFileUpdateFieldEditError,
    #[serde(rename = "655")]
    #[strum(serialize = "655")]
    RemoteFunctionUnknown,
    #[serde(rename = "656")]
    #[strum(serialize = "656")]
    DeclinedExceedsWithdrawalFrequencyLimit,
    #[serde(rename = "657")]
    #[strum(serialize = "657")]
    DeclineCardRecordNotAvailable,
    #[serde(rename = "658")]
    #[strum(serialize = "658")]
    InvalidAuthorizationCode,
    #[serde(rename = "659")]
    #[strum(serialize = "659")]
    ReconciliationError,
    #[serde(rename = "660")]
    #[strum(serialize = "660")]
    PreferredDebitRoutingDenialCreditTransactionCanBeDebit,
    #[serde(rename = "661")]
    #[strum(serialize = "661")]
    DeclinedCurrencyConversionCompleteNoAuthPerformed,
    #[serde(rename = "662")]
    #[strum(serialize = "662")]
    DeclinedMultiCurrencyDccFail,
    #[serde(rename = "663")]
    #[strum(serialize = "663")]
    DeclinedMultiCurrencyInvertFail,
    #[serde(rename = "664")]
    #[strum(serialize = "664")]
    Invalid3DSecurePassword,
    #[serde(rename = "665")]
    #[strum(serialize = "665")]
    InvalidSocialSecurityNumber,
    #[serde(rename = "666")]
    #[strum(serialize = "666")]
    InvalidMothersMaidenName,
    #[serde(rename = "667")]
    #[strum(serialize = "667")]
    EnrollmentInquiryDeclined,
    #[serde(rename = "668")]
    #[strum(serialize = "668")]
    SocialSecurityNumberNotAvailable,
    #[serde(rename = "669")]
    #[strum(serialize = "669")]
    MothersMaidenNameNotAvailable,
    #[serde(rename = "670")]
    #[strum(serialize = "670")]
    PinAlreadyExistsOnDatabase,
    #[serde(rename = "701")]
    #[strum(serialize = "701")]
    Under18YearsOld,
    #[serde(rename = "702")]
    #[strum(serialize = "702")]
    BillToOutsideUsa,
    #[serde(rename = "703")]
    #[strum(serialize = "703")]
    BillToAddressIsNotEqualToShipToAddress,
    #[serde(rename = "704")]
    #[strum(serialize = "704")]
    DeclinedForeignCurrencyMustBeUsd,
    #[serde(rename = "705")]
    #[strum(serialize = "705")]
    OnNegativeFile,
    #[serde(rename = "706")]
    #[strum(serialize = "706")]
    BlockedAgreement,
    #[serde(rename = "707")]
    #[strum(serialize = "707")]
    InsufficientBuyingPower,
    #[serde(rename = "708")]
    #[strum(serialize = "708")]
    InvalidData,
    #[serde(rename = "709")]
    #[strum(serialize = "709")]
    InvalidDataDataElementsMissing,
    #[serde(rename = "710")]
    #[strum(serialize = "710")]
    InvalidDataDataFormatError,
    #[serde(rename = "711")]
    #[strum(serialize = "711")]
    InvalidDataInvalidTCVersion,
    #[serde(rename = "712")]
    #[strum(serialize = "712")]
    DuplicateTransactionPaypalCredit,
    #[serde(rename = "713")]
    #[strum(serialize = "713")]
    VerifyBillingAddress,
    #[serde(rename = "714")]
    #[strum(serialize = "714")]
    InactiveAccount,
    #[serde(rename = "716")]
    #[strum(serialize = "716")]
    InvalidAuth,
    #[serde(rename = "717")]
    #[strum(serialize = "717")]
    AuthorizationAlreadyExistsForTheOrder,
    #[serde(rename = "730")]
    #[strum(serialize = "730")]
    LodgingTransactionsAreNotAllowedForThisMcc,
    #[serde(rename = "731")]
    #[strum(serialize = "731")]
    DurationCannotBeNegative,
    #[serde(rename = "732")]
    #[strum(serialize = "732")]
    HotelFolioNumberCannotBeBlank,
    #[serde(rename = "733")]
    #[strum(serialize = "733")]
    InvalidCheckInDate,
    #[serde(rename = "734")]
    #[strum(serialize = "734")]
    InvalidCheckOutDate,
    #[serde(rename = "735")]
    #[strum(serialize = "735")]
    InvalidCheckInOrCheckOutDate,
    #[serde(rename = "736")]
    #[strum(serialize = "736")]
    CheckOutDateCannotBeBeforeCheckInDate,
    #[serde(rename = "737")]
    #[strum(serialize = "737")]
    NumberOfAdultsCannotBeNegative,
    #[serde(rename = "738")]
    #[strum(serialize = "738")]
    RoomRateCannotBeNegative,
    #[serde(rename = "739")]
    #[strum(serialize = "739")]
    RoomTaxCannotBeNegative,
    #[serde(rename = "740")]
    #[strum(serialize = "740")]
    DurationCanOnlyBeFrom0To99ForVisa,
    #[serde(rename = "801")]
    #[strum(serialize = "801")]
    AccountNumberWasSuccessfullyRegistered,
    #[serde(rename = "802")]
    #[strum(serialize = "802")]
    AccountNumberWasPreviouslyRegistered,
    #[serde(rename = "803")]
    #[strum(serialize = "803")]
    ValidToken,
    #[serde(rename = "820")]
    #[strum(serialize = "820")]
    CreditCardNumberWasInvalid,
    #[serde(rename = "821")]
    #[strum(serialize = "821")]
    MerchantIsNotAuthorizedForTokens,
    #[serde(rename = "822")]
    #[strum(serialize = "822")]
    TokenWasNotFound,
    #[serde(rename = "823")]
    #[strum(serialize = "823")]
    TokenInvalid,
    #[serde(rename = "825")]
    #[strum(serialize = "825")]
    MerchantNotAuthorizedForECheckTokens,
    #[serde(rename = "826")]
    #[strum(serialize = "826")]
    CheckoutIdWasInvalid,
    #[serde(rename = "827")]
    #[strum(serialize = "827")]
    CheckoutIdWasNotFound,
    #[serde(rename = "828")]
    #[strum(serialize = "828")]
    GenericCheckoutIdError,
    #[serde(rename = "835")]
    #[strum(serialize = "835")]
    CaptureAmountCanNotBeMoreThanAuthorizedAmount,
    #[serde(rename = "850")]
    #[strum(serialize = "850")]
    TaxBillingOnlyAllowedForMcc9311,
    #[serde(rename = "851")]
    #[strum(serialize = "851")]
    Mcc9311RequiresTaxTypeElement,
    #[serde(rename = "852")]
    #[strum(serialize = "852")]
    DebtRepaymentOnlyAllowedForViTransactionsOnMccs6012And6051,
    #[serde(rename = "861")]
    #[strum(serialize = "861")]
    RoutingNumberDidNotMatchOneOnFileForToken,
    #[serde(rename = "877")]
    #[strum(serialize = "877")]
    InvalidPayPageRegistrationId,
    #[serde(rename = "878")]
    #[strum(serialize = "878")]
    ExpiredPayPageRegistrationId,
    #[serde(rename = "879")]
    #[strum(serialize = "879")]
    MerchantIsNotAuthorizedForPayPage,
    #[serde(rename = "890")]
    #[strum(serialize = "890")]
    MaximumNumberOfUpdatesForThisTokenExceeded,
    #[serde(rename = "891")]
    #[strum(serialize = "891")]
    TooManyTokensCreatedForExistingNamespace,
    #[serde(rename = "895")]
    #[strum(serialize = "895")]
    PinValidationNotPossible,
    #[serde(rename = "898")]
    #[strum(serialize = "898")]
    GenericTokenRegistrationError,
    #[serde(rename = "899")]
    #[strum(serialize = "899")]
    GenericTokenUseError,
    #[serde(rename = "900")]
    #[strum(serialize = "900")]
    InvalidBankRoutingNumber,
    #[serde(rename = "901")]
    #[strum(serialize = "901")]
    MissingName,
    #[serde(rename = "902")]
    #[strum(serialize = "902")]
    InvalidName,
    #[serde(rename = "903")]
    #[strum(serialize = "903")]
    MissingBillingCountryCode,
    #[serde(rename = "904")]
    #[strum(serialize = "904")]
    InvalidIban,
    #[serde(rename = "905")]
    #[strum(serialize = "905")]
    MissingEmailAddress,
    #[serde(rename = "906")]
    #[strum(serialize = "906")]
    MissingMandateReference,
    #[serde(rename = "907")]
    #[strum(serialize = "907")]
    InvalidMandateReference,
    #[serde(rename = "908")]
    #[strum(serialize = "908")]
    MissingMandateUrl,
    #[serde(rename = "909")]
    #[strum(serialize = "909")]
    InvalidMandateUrl,
    #[serde(rename = "911")]
    #[strum(serialize = "911")]
    MissingMandateSignatureDate,
    #[serde(rename = "912")]
    #[strum(serialize = "912")]
    InvalidMandateSignatureDate,
    #[serde(rename = "913")]
    #[strum(serialize = "913")]
    RecurringMandateAlreadyExists,
    #[serde(rename = "914")]
    #[strum(serialize = "914")]
    RecurringMandateWasNotFound,
    #[serde(rename = "915")]
    #[strum(serialize = "915")]
    FinalRecurringWasAlreadyReceivedUsingThisMandate,
    #[serde(rename = "916")]
    #[strum(serialize = "916")]
    IbanDidNotMatchOneOnFileForMandate,
    #[serde(rename = "917")]
    #[strum(serialize = "917")]
    InvalidBillingCountry,
    #[serde(rename = "922")]
    #[strum(serialize = "922")]
    ExpirationDateRequiredForInteracTransaction,
    #[serde(rename = "923")]
    #[strum(serialize = "923")]
    TransactionTypeIsNotSupportedWithThisMethodOfPayment,
    #[serde(rename = "924")]
    #[strum(serialize = "924")]
    UnreferencedOrphanRefundsAreNotAllowed,
    #[serde(rename = "939")]
    #[strum(serialize = "939")]
    UnableToVoidATransactionWithAHeldState,
    #[serde(rename = "940")]
    #[strum(serialize = "940")]
    ThisFundingInstructionResultsInANegativeAccountBalance,
    #[serde(rename = "941")]
    #[strum(serialize = "941")]
    AccountBalanceInformationUnavailableAtThisTime,
    #[serde(rename = "942")]
    #[strum(serialize = "942")]
    TheSubmittedCardIsNotEligibleForFastAccessFunding,
    #[serde(rename = "943")]
    #[strum(serialize = "943")]
    TransactionCannotUseBothCcdPaymentInformationAndCtxPaymentInformation,
    #[serde(rename = "944")]
    #[strum(serialize = "944")]
    ProcessingError,
    #[serde(rename = "945")]
    #[strum(serialize = "945")]
    ThisFundingInstructionTypeIsInvalidForCanadianMerchants,
    #[serde(rename = "946")]
    #[strum(serialize = "946")]
    CtxAndCcdRecordsAreNotAllowedForCanadianMerchants,
    #[serde(rename = "947")]
    #[strum(serialize = "947")]
    CanadianAccountNumberCannotExceed12Digits,
    #[serde(rename = "948")]
    #[strum(serialize = "948")]
    ThisFundingInstructionTypeIsInvalid,
    #[serde(rename = "950")]
    #[strum(serialize = "950")]
    DeclineNegativeInformationOnFile,
    #[serde(rename = "951")]
    #[strum(serialize = "951")]
    AbsoluteDecline,
    #[serde(rename = "952")]
    #[strum(serialize = "952")]
    TheMerchantProfileDoesNotAllowTheRequestedOperation,
    #[serde(rename = "953")]
    #[strum(serialize = "953")]
    TheAccountCannotAcceptAchTransactions,
    #[serde(rename = "954")]
    #[strum(serialize = "954")]
    TheAccountCannotAcceptAchTransactionsOrSiteDrafts,
    #[serde(rename = "955")]
    #[strum(serialize = "955")]
    AmountGreaterThanLimitSpecifiedInTheMerchantProfile,
    #[serde(rename = "956")]
    #[strum(serialize = "956")]
    MerchantIsNotAuthorizedToPerformECheckVerificationTransactions,
    #[serde(rename = "957")]
    #[strum(serialize = "957")]
    FirstNameAndLastNameRequiredForECheckVerifications,
    #[serde(rename = "958")]
    #[strum(serialize = "958")]
    CompanyNameRequiredForCorporateAccountForECheckVerifications,
    #[serde(rename = "959")]
    #[strum(serialize = "959")]
    PhoneNumberRequiredForECheckVerifications,
    #[serde(rename = "961")]
    #[strum(serialize = "961")]
    CardBrandTokenNotSupported,
    #[serde(rename = "962")]
    #[strum(serialize = "962")]
    PrivateLabelCardNotSupported,
    #[serde(rename = "965")]
    #[strum(serialize = "965")]
    AllowedDailyDirectDebitCaptureECheckSaleLimitExceeded,
    #[serde(rename = "966")]
    #[strum(serialize = "966")]
    AllowedDailyDirectDebitCreditECheckCreditLimitExceeded,
    #[serde(rename = "973")]
    #[strum(serialize = "973")]
    AccountNotEligibleForRtp,
    #[serde(rename = "980")]
    #[strum(serialize = "980")]
    SoftDeclineCustomerAuthenticationRequired,
    #[serde(rename = "981")]
    #[strum(serialize = "981")]
    TransactionNotReversedVoidWorkflowNeedToBeInvoked,
    #[serde(rename = "982")]
    #[strum(serialize = "982")]
    TransactionReversalNotSupportedForTheCoreMerchants,
    #[serde(rename = "983")]
    #[strum(serialize = "983")]
    NoValidParentDepositOrParentRefundFound,
    #[serde(rename = "984")]
    #[strum(serialize = "984")]
    TransactionReversalNotEnabledForVisa,
    #[serde(rename = "985")]
    #[strum(serialize = "985")]
    TransactionReversalNotEnabledForMastercard,
    #[serde(rename = "986")]
    #[strum(serialize = "986")]
    TransactionReversalNotEnabledForAmEx,
    #[serde(rename = "987")]
    #[strum(serialize = "987")]
    TransactionReversalNotEnabledForDiscover,
    #[serde(rename = "988")]
    #[strum(serialize = "988")]
    TransactionReversalNotSupported,
    #[serde(rename = "990")]
    #[strum(serialize = "990")]
    FundingInstructionHeldPleaseContactYourRelationshipManager,
    #[serde(rename = "991")]
    #[strum(serialize = "991")]
    MissingAddressInformation,
    #[serde(rename = "992")]
    #[strum(serialize = "992")]
    CryptographicFailure,
    #[serde(rename = "993")]
    #[strum(serialize = "993")]
    InvalidRegionCode,
    #[serde(rename = "994")]
    #[strum(serialize = "994")]
    InvalidCountryCode,
    #[serde(rename = "995")]
    #[strum(serialize = "995")]
    InvalidCreditAccount,
    #[serde(rename = "996")]
    #[strum(serialize = "996")]
    InvalidCheckingAccount,
    #[serde(rename = "997")]
    #[strum(serialize = "997")]
    InvalidSavingsAccount,
    #[serde(rename = "998")]
    #[strum(serialize = "998")]
    InvalidUseOfMccCorrectAndReattempt,
    #[serde(rename = "999")]
    #[strum(serialize = "999")]
    ExceedsRtpTransactionLimit,
}

#[derive(Debug, Serialize, Deserialize, PartialEq, Clone, Copy)]
#[serde(rename_all = "lowercase")]
pub enum WorldpayvantivPaymentFlow {
    Sale,
    Auth,
    Capture,
    Void,
    //VoidPostCapture
    VoidPC,
}

fn get_payment_flow_type(input: &str) -> Result<WorldpayvantivPaymentFlow, errors::ConnectorError> {
    if input.contains("auth") {
        Ok(WorldpayvantivPaymentFlow::Auth)
    } else if input.contains("sale") {
        Ok(WorldpayvantivPaymentFlow::Sale)
    } else if input.contains("voidpc") {
        Ok(WorldpayvantivPaymentFlow::VoidPC)
    } else if input.contains("void") {
        Ok(WorldpayvantivPaymentFlow::Void)
    } else if input.contains("capture") {
        Ok(WorldpayvantivPaymentFlow::Capture)
    } else {
        Err(errors::ConnectorError::UnexpectedResponseError(
            bytes::Bytes::from("Invalid merchantTxnId".to_string()),
        ))
    }
}

fn get_attempt_status(
    flow: WorldpayvantivPaymentFlow,
    response: WorldpayvantivResponseCode,
) -> Result<common_enums::AttemptStatus, errors::ConnectorError> {
    match response {
        WorldpayvantivResponseCode::Approved
            | WorldpayvantivResponseCode::PartiallyApproved
            | WorldpayvantivResponseCode::OfflineApproval
            | WorldpayvantivResponseCode::OfflineApprovalUnableToGoOnline
            | WorldpayvantivResponseCode::ConsumerNonReloadablePrepaidCardApproved
            | WorldpayvantivResponseCode::ConsumerSingleUseVirtualCardNumberApproved
            | WorldpayvantivResponseCode::ScheduledRecurringPaymentProcessed
            | WorldpayvantivResponseCode::ApprovedRecurringSubscriptionCreated
            | WorldpayvantivResponseCode::PendingShopperCheckoutCompletion
            | WorldpayvantivResponseCode::TransactionReceived
            | WorldpayvantivResponseCode::AccountNumberWasSuccessfullyRegistered
            | WorldpayvantivResponseCode::AccountNumberWasPreviouslyRegistered
            | WorldpayvantivResponseCode::ValidToken
             => match flow {
                WorldpayvantivPaymentFlow::Sale => Ok(common_enums::AttemptStatus::Pending),
                WorldpayvantivPaymentFlow::Auth => Ok(common_enums::AttemptStatus::Authorizing),
                WorldpayvantivPaymentFlow::Capture => Ok(common_enums::AttemptStatus::CaptureInitiated),
                WorldpayvantivPaymentFlow::Void => Ok(common_enums::AttemptStatus::VoidInitiated),
                WorldpayvantivPaymentFlow::VoidPC => {
                    Ok(common_enums::AttemptStatus::VoidInitiated)
                }
            },
        WorldpayvantivResponseCode::ShopperCheckoutExpired
            | WorldpayvantivResponseCode::ProcessingNetworkUnavailable
            | WorldpayvantivResponseCode::IssuerUnavailable
            | WorldpayvantivResponseCode::ReSubmitTransaction
            | WorldpayvantivResponseCode::TryAgainLater
            | WorldpayvantivResponseCode::InsufficientFunds
            | WorldpayvantivResponseCode::AuthorizationAmountHasAlreadyBeenDepleted
            | WorldpayvantivResponseCode::InsufficientFundsRetryAfter1Hour
            | WorldpayvantivResponseCode::InsufficientFundsRetryAfter24Hour
            | WorldpayvantivResponseCode::InsufficientFundsRetryAfter2Days
            | WorldpayvantivResponseCode::InsufficientFundsRetryAfter4Days
            | WorldpayvantivResponseCode::InsufficientFundsRetryAfter6Days
            | WorldpayvantivResponseCode::InsufficientFundsRetryAfter8Days
            | WorldpayvantivResponseCode::InsufficientFundsRetryAfter10Days
            | WorldpayvantivResponseCode::CallIssuer
            | WorldpayvantivResponseCode::CallAmex
            | WorldpayvantivResponseCode::CallDinersClub
            | WorldpayvantivResponseCode::CallDiscover
            | WorldpayvantivResponseCode::CallJbs
            | WorldpayvantivResponseCode::CallVisaMastercard
            | WorldpayvantivResponseCode::CallIssuerUpdateCardholderData
            | WorldpayvantivResponseCode::ExceedsApprovalAmountLimit
            | WorldpayvantivResponseCode::CallIndicatedNumber
            | WorldpayvantivResponseCode::UnacceptablePinTransactionDeclinedRetry
            | WorldpayvantivResponseCode::PinNotChanged
            | WorldpayvantivResponseCode::ConsumerMultiUseVirtualCardNumberSoftDecline
            | WorldpayvantivResponseCode::ConsumerNonReloadablePrepaidCardSoftDecline
            | WorldpayvantivResponseCode::ConsumerSingleUseVirtualCardNumberSoftDecline
            | WorldpayvantivResponseCode::UpdateCardholderData
            | WorldpayvantivResponseCode::MerchantDoesntQualifyForProductCode
            | WorldpayvantivResponseCode::Lifecycle
            | WorldpayvantivResponseCode::Policy
            | WorldpayvantivResponseCode::FraudSecurity
            | WorldpayvantivResponseCode::InvalidOrExpiredCardContactCardholderToUpdate
            | WorldpayvantivResponseCode::InvalidTransactionOrCardRestrictionVerifyInformationAndResubmit
            | WorldpayvantivResponseCode::AtLeastOneOfOrigIdOrOrigCnpTxnIdIsRequired
            | WorldpayvantivResponseCode::OrigCnpTxnIdIsRequiredWhenShowStatusOnlyIsUsed
            | WorldpayvantivResponseCode::IncrementalAuthNotSupported
            | WorldpayvantivResponseCode::SetAuthIndicatorToIncremental
            | WorldpayvantivResponseCode::IncrementalValueForAuthIndicatorNotAllowedInThisAuthStructure
            | WorldpayvantivResponseCode::CannotRequestAnIncrementalAuthIfOriginalAuthNotSetToEstimated
            | WorldpayvantivResponseCode::TransactionMustReferenceTheEstimatedAuth
            | WorldpayvantivResponseCode::IncrementedAuthExceedsMaxTransactionAmount
            | WorldpayvantivResponseCode::SubmittedMccNotAllowed
            | WorldpayvantivResponseCode::MerchantNotCertifiedEnabledForIias
            | WorldpayvantivResponseCode::IssuerGeneratedError
            | WorldpayvantivResponseCode::PickupCardOtherThanLostStolen
            | WorldpayvantivResponseCode::InvalidAmountHardDecline
            | WorldpayvantivResponseCode::ReversalUnsuccessful
            | WorldpayvantivResponseCode::MissingData
            | WorldpayvantivResponseCode::PickupCardLostCard
            | WorldpayvantivResponseCode::PickupCardStolenCard
            | WorldpayvantivResponseCode::RestrictedCard
            | WorldpayvantivResponseCode::InvalidDeactivate
            | WorldpayvantivResponseCode::CardAlreadyActive
            | WorldpayvantivResponseCode::CardNotActive
            | WorldpayvantivResponseCode::CardAlreadyDeactivate
            | WorldpayvantivResponseCode::OverMaxBalance
            | WorldpayvantivResponseCode::InvalidActivate
            | WorldpayvantivResponseCode::NoTransactionFoundForReversal
            | WorldpayvantivResponseCode::IncorrectCvv
            | WorldpayvantivResponseCode::IllegalTransaction
            | WorldpayvantivResponseCode::DuplicateTransaction
            | WorldpayvantivResponseCode::SystemError
            | WorldpayvantivResponseCode::DeconvertedBin
            | WorldpayvantivResponseCode::MerchantDepleted
            | WorldpayvantivResponseCode::GiftCardEscheated
            | WorldpayvantivResponseCode::InvalidReversalTypeForCreditCardTransaction
            | WorldpayvantivResponseCode::SystemErrorMessageFormatError
            | WorldpayvantivResponseCode::SystemErrorCannotProcess
            | WorldpayvantivResponseCode::RefundRejectedDueToPendingDepositStatus
            | WorldpayvantivResponseCode::RefundRejectedDueToDeclinedDepositStatus
            | WorldpayvantivResponseCode::RefundRejectedByTheProcessingNetwork
            | WorldpayvantivResponseCode::CaptureCreditAndAuthReversalTagsCannotBeUsedForGiftCardTransactions
            | WorldpayvantivResponseCode::InvalidAccountNumber
            | WorldpayvantivResponseCode::AccountNumberDoesNotMatchPaymentType
            | WorldpayvantivResponseCode::PickUpCard
            | WorldpayvantivResponseCode::LostStolenCard
            | WorldpayvantivResponseCode::ExpiredCard
            | WorldpayvantivResponseCode::AuthorizationHasExpiredNoNeedToReverse
            | WorldpayvantivResponseCode::RestrictedCardSoftDecline
            | WorldpayvantivResponseCode::RestrictedCardChargeback
            | WorldpayvantivResponseCode::RestrictedCardPrepaidCardFilteringService
            | WorldpayvantivResponseCode::InvalidTrackData
            | WorldpayvantivResponseCode::DepositIsAlreadyReferencedByAChargeback
            | WorldpayvantivResponseCode::RestrictedCardInternationalCardFilteringService
            | WorldpayvantivResponseCode::InternationalFilteringForIssuingCardCountry
            | WorldpayvantivResponseCode::RestrictedCardAuthFraudVelocityFilteringService
            | WorldpayvantivResponseCode::AutomaticRefundAlreadyIssued
            | WorldpayvantivResponseCode::RestrictedCardAuthFraudAdviceFilteringService
            | WorldpayvantivResponseCode::RestrictedCardFraudAvsFilteringService
            |  WorldpayvantivResponseCode::InvalidExpirationDate
            | WorldpayvantivResponseCode::InvalidMerchant
            | WorldpayvantivResponseCode::InvalidTransaction
            | WorldpayvantivResponseCode::NoSuchIssuer
            | WorldpayvantivResponseCode::InvalidPin
            | WorldpayvantivResponseCode::TransactionNotAllowedAtTerminal
            | WorldpayvantivResponseCode::ExceedsNumberOfPinEntries
            | WorldpayvantivResponseCode::CardholderTransactionNotPermitted
            | WorldpayvantivResponseCode::CardholderRequestedThatRecurringOrInstallmentPaymentBeStopped
            | WorldpayvantivResponseCode::InvalidPaymentType
            | WorldpayvantivResponseCode::InvalidPosCapabilityForCardholderAuthorizedTerminalTransaction
            | WorldpayvantivResponseCode::InvalidPosCardholderIdForCardholderAuthorizedTerminalTransaction
            | WorldpayvantivResponseCode::ThisMethodOfPaymentDoesNotSupportAuthorizationReversals
            | WorldpayvantivResponseCode::ReversalAmountDoesNotMatchAuthorizationAmount
            | WorldpayvantivResponseCode::TransactionDidNotConvertToPinless
            | WorldpayvantivResponseCode::InvalidAmountSoftDecline
            | WorldpayvantivResponseCode::InvalidHealthcareAmounts
            | WorldpayvantivResponseCode::InvalidBillingDescriptorPrefix
            | WorldpayvantivResponseCode::InvalidBillingDescriptor
            | WorldpayvantivResponseCode::InvalidReportGroup
            | WorldpayvantivResponseCode::DoNotHonor
            | WorldpayvantivResponseCode::GenericDecline
            | WorldpayvantivResponseCode::DeclineRequestPositiveId
            | WorldpayvantivResponseCode::DeclineCvv2CidFail
            | WorldpayvantivResponseCode::ThreeDSecureTransactionNotSupportedByMerchant
            | WorldpayvantivResponseCode::InvalidPurchaseLevelIiiTheTransactionContainedBadOrMissingData
            | WorldpayvantivResponseCode::MissingHealthcareIiasTagForAnFsaTransaction
            | WorldpayvantivResponseCode::RestrictedByVantivDueToSecurityCodeMismatch
            | WorldpayvantivResponseCode::NoTransactionFoundWithSpecifiedTransactionId
            | WorldpayvantivResponseCode::AuthorizationNoLongerAvailable
            | WorldpayvantivResponseCode::TransactionNotVoidedAlreadySettled
            | WorldpayvantivResponseCode::AutoVoidOnRefund
            | WorldpayvantivResponseCode::InvalidAccountNumberOriginalOrNocUpdatedECheckAccountRequired
            | WorldpayvantivResponseCode::TotalCreditAmountExceedsCaptureAmount
            | WorldpayvantivResponseCode::ExceedTheThresholdForSendingRedeposits
            | WorldpayvantivResponseCode::DepositHasNotBeenReturnedForInsufficientNonSufficientFunds
            | WorldpayvantivResponseCode::InvalidCheckNumber
            | WorldpayvantivResponseCode::RedepositAgainstInvalidTransactionType
            | WorldpayvantivResponseCode::InternalSystemErrorCallVantiv
            | WorldpayvantivResponseCode::OriginalTransactionHasBeenProcessedFutureRedepositsCanceled
            | WorldpayvantivResponseCode::SoftDeclineAutoRecyclingInProgress
            | WorldpayvantivResponseCode::HardDeclineAutoRecyclingComplete
            | WorldpayvantivResponseCode::RestrictedCardCardUnderSanction
            | WorldpayvantivResponseCode::MerchantIsNotEnabledForSurcharging
            | WorldpayvantivResponseCode::ThisMethodOfPaymentDoesNotSupportSurcharging
            | WorldpayvantivResponseCode::SurchargeIsNotValidForDebitOrPrepaidCards
            | WorldpayvantivResponseCode::SurchargeCannotExceedsTheMaximumAllowedLimit
            | WorldpayvantivResponseCode::TransactionDeclinedByTheProcessingNetwork
            | WorldpayvantivResponseCode::SecondaryAmountCannotExceedTheSaleAmount
            | WorldpayvantivResponseCode::ThisMethodOfPaymentDoesNotSupportSecondaryAmount
            | WorldpayvantivResponseCode::SecondaryAmountCannotBeLessThanZero
            | WorldpayvantivResponseCode::PartialTransactionIsNotSupportedWhenIncludingASecondaryAmount
            | WorldpayvantivResponseCode::SecondaryAmountRequiredOnPartialRefundWhenUsedOnDeposit
            | WorldpayvantivResponseCode::SecondaryAmountNotAllowedOnRefundIfNotIncludedOnDeposit
            | WorldpayvantivResponseCode::ProcessingNetworkError
            | WorldpayvantivResponseCode::InvalidEMail
            | WorldpayvantivResponseCode::InvalidCombinationOfAccountFundingTransactionTypeAndMcc
            | WorldpayvantivResponseCode::InvalidAccountFundingTransactionTypeForThisMethodOfPayment
            | WorldpayvantivResponseCode::MissingOneOrMoreReceiverFieldsForAccountFundingTransaction
            | WorldpayvantivResponseCode::InvalidRecurringRequestSeeRecurringResponseForDetails
            | WorldpayvantivResponseCode::ParentTransactionDeclinedRecurringSubscriptionNotCreated
            | WorldpayvantivResponseCode::InvalidPlanCode
            | WorldpayvantivResponseCode::InvalidSubscriptionId
            | WorldpayvantivResponseCode::AddOnCodeAlreadyExists
            | WorldpayvantivResponseCode::DuplicateAddOnCodesInRequests
            | WorldpayvantivResponseCode::NoMatchingAddOnCodeForTheSubscription
            | WorldpayvantivResponseCode::NoMatchingDiscountCodeForTheSubscription
            | WorldpayvantivResponseCode::DuplicateDiscountCodesInRequest
            | WorldpayvantivResponseCode::InvalidStartDate
            | WorldpayvantivResponseCode::MerchantNotRegisteredForRecurringEngine
            | WorldpayvantivResponseCode::InsufficientDataToUpdateSubscription
            | WorldpayvantivResponseCode::InvalidBillingDate
            | WorldpayvantivResponseCode::DiscountCodeAlreadyExists
            | WorldpayvantivResponseCode::PlanCodeAlreadyExists
            | WorldpayvantivResponseCode::TheAccountNumberWasChanged
            | WorldpayvantivResponseCode::TheAccountWasClosed
            | WorldpayvantivResponseCode::TheExpirationDateWasChanged
            | WorldpayvantivResponseCode::TheIssuingBankDoesNotParticipateInTheUpdateProgram
            | WorldpayvantivResponseCode::ContactTheCardholderForUpdatedInformation
            | WorldpayvantivResponseCode::TheCardholderHasOptedOutOfTheUpdateProgram
            | WorldpayvantivResponseCode::SoftDeclineCardReaderDecryptionServiceIsNotAvailable
            | WorldpayvantivResponseCode::SoftDeclineDecryptionFailed
            | WorldpayvantivResponseCode::HardDeclineInputDataIsInvalid
            | WorldpayvantivResponseCode::ApplePayKeyMismatch
            | WorldpayvantivResponseCode::ApplePayDecryptionFailed
            | WorldpayvantivResponseCode::HardDeclineDecryptionFailed
            | WorldpayvantivResponseCode::MerchantNotConfiguredForProcessingAtThisSite
            | WorldpayvantivResponseCode::AdvancedFraudFilterScoreBelowThreshold
            | WorldpayvantivResponseCode::SuspectedFraud
            | WorldpayvantivResponseCode::SystemErrorContactWorldpayRepresentative
            | WorldpayvantivResponseCode::AmazonPayAmazonUnavailable
            | WorldpayvantivResponseCode::AmazonPayAmazonDeclined
            | WorldpayvantivResponseCode::AmazonPayInvalidToken
            | WorldpayvantivResponseCode::MerchantNotEnabledForAmazonPay
            | WorldpayvantivResponseCode::TransactionNotSupportedBlockedByIssuer
            | WorldpayvantivResponseCode::BlockedByCardholderContactCardholder
            | WorldpayvantivResponseCode::SoftDeclinePrimaryFundingSourceFailed
            | WorldpayvantivResponseCode::SoftDeclineBuyerHasAlternateFundingSource
            | WorldpayvantivResponseCode::HardDeclineInvalidBillingAgreementId
            | WorldpayvantivResponseCode::HardDeclinePrimaryFundingSourceFailed
            | WorldpayvantivResponseCode::HardDeclineIssueWithPaypalAccount
            | WorldpayvantivResponseCode::HardDeclinePayPalAuthorizationIdMissing
            | WorldpayvantivResponseCode::HardDeclineConfirmedEmailAddressIsNotAvailable
            | WorldpayvantivResponseCode::HardDeclinePayPalBuyerAccountDenied
            | WorldpayvantivResponseCode::HardDeclinePayPalBuyerAccountRestricted
            | WorldpayvantivResponseCode::HardDeclinePayPalOrderHasBeenVoidedExpiredOrCompleted
            | WorldpayvantivResponseCode::HardDeclineIssueWithPayPalRefund
            | WorldpayvantivResponseCode::HardDeclinePayPalCredentialsIssue
            | WorldpayvantivResponseCode::HardDeclinePayPalAuthorizationVoidedOrExpired
            | WorldpayvantivResponseCode::HardDeclineRequiredPayPalParameterMissing
            | WorldpayvantivResponseCode::HardDeclinePayPalTransactionIdOrAuthIdIsInvalid
            | WorldpayvantivResponseCode::HardDeclineExceededMaximumNumberOfPayPalAuthorizationAttempts
            | WorldpayvantivResponseCode::HardDeclineTransactionAmountExceedsMerchantsPayPalAccountLimit
            | WorldpayvantivResponseCode::HardDeclinePayPalFundingSourcesUnavailable
            | WorldpayvantivResponseCode::HardDeclineIssueWithPayPalPrimaryFundingSource
            | WorldpayvantivResponseCode::HardDeclinePayPalProfileDoesNotAllowThisTransactionType
            | WorldpayvantivResponseCode::InternalSystemErrorWithPayPalContactVantiv
            | WorldpayvantivResponseCode::HardDeclineContactPayPalConsumerForAnotherPaymentMethod
            | WorldpayvantivResponseCode::InvalidTerminalId
            | WorldpayvantivResponseCode::PinlessDebitProcessingNotSupportedForNonRecurringTransactions
            | WorldpayvantivResponseCode::PinlessDebitProcessingNotSupportedForPartialAuths
            | WorldpayvantivResponseCode::MerchantNotConfiguredForPinlessDebitProcessing
            | WorldpayvantivResponseCode::DeclineCustomerCancellation
            | WorldpayvantivResponseCode::DeclineReTryTransaction
            | WorldpayvantivResponseCode::DeclineUnableToLocateRecordOnFile
            | WorldpayvantivResponseCode::DeclineFileUpdateFieldEditError
            | WorldpayvantivResponseCode::RemoteFunctionUnknown
            | WorldpayvantivResponseCode::DeclinedExceedsWithdrawalFrequencyLimit
            | WorldpayvantivResponseCode::DeclineCardRecordNotAvailable
            | WorldpayvantivResponseCode::InvalidAuthorizationCode
            | WorldpayvantivResponseCode::ReconciliationError
            | WorldpayvantivResponseCode::PreferredDebitRoutingDenialCreditTransactionCanBeDebit
            | WorldpayvantivResponseCode::DeclinedCurrencyConversionCompleteNoAuthPerformed
            | WorldpayvantivResponseCode::DeclinedMultiCurrencyDccFail
            | WorldpayvantivResponseCode::DeclinedMultiCurrencyInvertFail
            | WorldpayvantivResponseCode::Invalid3DSecurePassword
            | WorldpayvantivResponseCode::InvalidSocialSecurityNumber
            | WorldpayvantivResponseCode::InvalidMothersMaidenName
            | WorldpayvantivResponseCode::EnrollmentInquiryDeclined
            | WorldpayvantivResponseCode::SocialSecurityNumberNotAvailable
            | WorldpayvantivResponseCode::MothersMaidenNameNotAvailable
            | WorldpayvantivResponseCode::PinAlreadyExistsOnDatabase
            | WorldpayvantivResponseCode::Under18YearsOld
            | WorldpayvantivResponseCode::BillToOutsideUsa
            | WorldpayvantivResponseCode::BillToAddressIsNotEqualToShipToAddress
            | WorldpayvantivResponseCode::DeclinedForeignCurrencyMustBeUsd
            | WorldpayvantivResponseCode::OnNegativeFile
            | WorldpayvantivResponseCode::BlockedAgreement
            | WorldpayvantivResponseCode::InsufficientBuyingPower
            | WorldpayvantivResponseCode::InvalidData
            | WorldpayvantivResponseCode::InvalidDataDataElementsMissing
            | WorldpayvantivResponseCode::InvalidDataDataFormatError
            | WorldpayvantivResponseCode::InvalidDataInvalidTCVersion
            | WorldpayvantivResponseCode::DuplicateTransactionPaypalCredit
            | WorldpayvantivResponseCode::VerifyBillingAddress
            | WorldpayvantivResponseCode::InactiveAccount
            | WorldpayvantivResponseCode::InvalidAuth
            | WorldpayvantivResponseCode::AuthorizationAlreadyExistsForTheOrder
            | WorldpayvantivResponseCode::LodgingTransactionsAreNotAllowedForThisMcc
            | WorldpayvantivResponseCode::DurationCannotBeNegative
            | WorldpayvantivResponseCode::HotelFolioNumberCannotBeBlank
            | WorldpayvantivResponseCode::InvalidCheckInDate
            | WorldpayvantivResponseCode::InvalidCheckOutDate
            | WorldpayvantivResponseCode::InvalidCheckInOrCheckOutDate
            | WorldpayvantivResponseCode::CheckOutDateCannotBeBeforeCheckInDate
            | WorldpayvantivResponseCode::NumberOfAdultsCannotBeNegative
            | WorldpayvantivResponseCode::RoomRateCannotBeNegative
            | WorldpayvantivResponseCode::RoomTaxCannotBeNegative
            | WorldpayvantivResponseCode::DurationCanOnlyBeFrom0To99ForVisa
            | WorldpayvantivResponseCode::MerchantIsNotAuthorizedForTokens
            | WorldpayvantivResponseCode::CreditCardNumberWasInvalid
        | WorldpayvantivResponseCode::TokenWasNotFound
        | WorldpayvantivResponseCode::TokenInvalid
        | WorldpayvantivResponseCode::MerchantNotAuthorizedForECheckTokens
        | WorldpayvantivResponseCode::CheckoutIdWasInvalid
        | WorldpayvantivResponseCode::CheckoutIdWasNotFound
        | WorldpayvantivResponseCode::GenericCheckoutIdError
        | WorldpayvantivResponseCode::CaptureAmountCanNotBeMoreThanAuthorizedAmount
        | WorldpayvantivResponseCode::TaxBillingOnlyAllowedForMcc9311
        | WorldpayvantivResponseCode::Mcc9311RequiresTaxTypeElement
        | WorldpayvantivResponseCode::DebtRepaymentOnlyAllowedForViTransactionsOnMccs6012And6051
        | WorldpayvantivResponseCode::RoutingNumberDidNotMatchOneOnFileForToken
        | WorldpayvantivResponseCode::InvalidPayPageRegistrationId
        | WorldpayvantivResponseCode::ExpiredPayPageRegistrationId
        | WorldpayvantivResponseCode::MerchantIsNotAuthorizedForPayPage
        | WorldpayvantivResponseCode::MaximumNumberOfUpdatesForThisTokenExceeded
        | WorldpayvantivResponseCode::TooManyTokensCreatedForExistingNamespace
        | WorldpayvantivResponseCode::PinValidationNotPossible
        | WorldpayvantivResponseCode::GenericTokenRegistrationError
        | WorldpayvantivResponseCode::GenericTokenUseError
        | WorldpayvantivResponseCode::InvalidBankRoutingNumber
        | WorldpayvantivResponseCode::MissingName
        | WorldpayvantivResponseCode::InvalidName
        | WorldpayvantivResponseCode::MissingBillingCountryCode
        | WorldpayvantivResponseCode::InvalidIban
        | WorldpayvantivResponseCode::MissingEmailAddress
        | WorldpayvantivResponseCode::MissingMandateReference
        | WorldpayvantivResponseCode::InvalidMandateReference
        | WorldpayvantivResponseCode::MissingMandateUrl
        | WorldpayvantivResponseCode::InvalidMandateUrl
        | WorldpayvantivResponseCode::MissingMandateSignatureDate
        | WorldpayvantivResponseCode::InvalidMandateSignatureDate
        | WorldpayvantivResponseCode::RecurringMandateAlreadyExists
        | WorldpayvantivResponseCode::RecurringMandateWasNotFound
        | WorldpayvantivResponseCode::FinalRecurringWasAlreadyReceivedUsingThisMandate
        | WorldpayvantivResponseCode::IbanDidNotMatchOneOnFileForMandate
        | WorldpayvantivResponseCode::InvalidBillingCountry
        | WorldpayvantivResponseCode::ExpirationDateRequiredForInteracTransaction
        | WorldpayvantivResponseCode::TransactionTypeIsNotSupportedWithThisMethodOfPayment
        | WorldpayvantivResponseCode::UnreferencedOrphanRefundsAreNotAllowed
        | WorldpayvantivResponseCode::UnableToVoidATransactionWithAHeldState
        | WorldpayvantivResponseCode::ThisFundingInstructionResultsInANegativeAccountBalance
        | WorldpayvantivResponseCode::AccountBalanceInformationUnavailableAtThisTime
        | WorldpayvantivResponseCode::TheSubmittedCardIsNotEligibleForFastAccessFunding
        | WorldpayvantivResponseCode::TransactionCannotUseBothCcdPaymentInformationAndCtxPaymentInformation
        | WorldpayvantivResponseCode::ProcessingError
        | WorldpayvantivResponseCode::ThisFundingInstructionTypeIsInvalidForCanadianMerchants
        | WorldpayvantivResponseCode::CtxAndCcdRecordsAreNotAllowedForCanadianMerchants
        | WorldpayvantivResponseCode::CanadianAccountNumberCannotExceed12Digits
        | WorldpayvantivResponseCode::ThisFundingInstructionTypeIsInvalid
        | WorldpayvantivResponseCode::DeclineNegativeInformationOnFile
        | WorldpayvantivResponseCode::AbsoluteDecline
        | WorldpayvantivResponseCode::TheMerchantProfileDoesNotAllowTheRequestedOperation
        | WorldpayvantivResponseCode::TheAccountCannotAcceptAchTransactions
        | WorldpayvantivResponseCode::TheAccountCannotAcceptAchTransactionsOrSiteDrafts
        | WorldpayvantivResponseCode::AmountGreaterThanLimitSpecifiedInTheMerchantProfile
        | WorldpayvantivResponseCode::MerchantIsNotAuthorizedToPerformECheckVerificationTransactions
        | WorldpayvantivResponseCode::FirstNameAndLastNameRequiredForECheckVerifications
        | WorldpayvantivResponseCode::CompanyNameRequiredForCorporateAccountForECheckVerifications
        | WorldpayvantivResponseCode::PhoneNumberRequiredForECheckVerifications
        | WorldpayvantivResponseCode::CardBrandTokenNotSupported
        | WorldpayvantivResponseCode::PrivateLabelCardNotSupported
        | WorldpayvantivResponseCode::AllowedDailyDirectDebitCaptureECheckSaleLimitExceeded
        | WorldpayvantivResponseCode::AllowedDailyDirectDebitCreditECheckCreditLimitExceeded
        | WorldpayvantivResponseCode::AccountNotEligibleForRtp
        | WorldpayvantivResponseCode::SoftDeclineCustomerAuthenticationRequired
        | WorldpayvantivResponseCode::TransactionNotReversedVoidWorkflowNeedToBeInvoked
        | WorldpayvantivResponseCode::TransactionReversalNotSupportedForTheCoreMerchants
        | WorldpayvantivResponseCode::NoValidParentDepositOrParentRefundFound
        | WorldpayvantivResponseCode::TransactionReversalNotEnabledForVisa
        | WorldpayvantivResponseCode::TransactionReversalNotEnabledForMastercard
        | WorldpayvantivResponseCode::TransactionReversalNotEnabledForAmEx
        | WorldpayvantivResponseCode::TransactionReversalNotEnabledForDiscover
        | WorldpayvantivResponseCode::TransactionReversalNotSupported
        | WorldpayvantivResponseCode::FundingInstructionHeldPleaseContactYourRelationshipManager
        | WorldpayvantivResponseCode::MissingAddressInformation
        | WorldpayvantivResponseCode::CryptographicFailure
        | WorldpayvantivResponseCode::InvalidRegionCode
        | WorldpayvantivResponseCode::InvalidCountryCode
        | WorldpayvantivResponseCode::InvalidCreditAccount
        | WorldpayvantivResponseCode::InvalidCheckingAccount
        | WorldpayvantivResponseCode::InvalidSavingsAccount
        | WorldpayvantivResponseCode::InvalidUseOfMccCorrectAndReattempt
        | WorldpayvantivResponseCode::ExceedsRtpTransactionLimit
             => match flow {
                WorldpayvantivPaymentFlow::Sale => Ok(common_enums::AttemptStatus::Failure),
                WorldpayvantivPaymentFlow::Auth => Ok(common_enums::AttemptStatus::AuthorizationFailed),
                WorldpayvantivPaymentFlow::Capture => Ok(common_enums::AttemptStatus::CaptureFailed),
                WorldpayvantivPaymentFlow::Void => Ok(common_enums::AttemptStatus::VoidFailed),
                WorldpayvantivPaymentFlow::VoidPC => Ok(common_enums::AttemptStatus::VoidFailed)
            }
    }
}

fn get_refund_status(
    response: WorldpayvantivResponseCode,
) -> Result<common_enums::RefundStatus, errors::ConnectorError> {
    match response {
        WorldpayvantivResponseCode::Approved
            | WorldpayvantivResponseCode::PartiallyApproved
            | WorldpayvantivResponseCode::OfflineApproval
            | WorldpayvantivResponseCode::OfflineApprovalUnableToGoOnline => {
                Ok(common_enums::RefundStatus::Pending)
            },
        WorldpayvantivResponseCode::TransactionReceived => Ok(common_enums::RefundStatus::Pending),
        WorldpayvantivResponseCode::ProcessingNetworkUnavailable
        | WorldpayvantivResponseCode::IssuerUnavailable
        | WorldpayvantivResponseCode::ReSubmitTransaction
        | WorldpayvantivResponseCode::MerchantNotConfiguredForProcessingAtThisSite
        | WorldpayvantivResponseCode::TryAgainLater
        | WorldpayvantivResponseCode::InsufficientFunds
        | WorldpayvantivResponseCode::AuthorizationAmountHasAlreadyBeenDepleted
        | WorldpayvantivResponseCode::InsufficientFundsRetryAfter1Hour
        | WorldpayvantivResponseCode::InsufficientFundsRetryAfter24Hour
        | WorldpayvantivResponseCode::InsufficientFundsRetryAfter2Days
        | WorldpayvantivResponseCode::InsufficientFundsRetryAfter4Days
        | WorldpayvantivResponseCode::InsufficientFundsRetryAfter6Days
        | WorldpayvantivResponseCode::InsufficientFundsRetryAfter8Days
        | WorldpayvantivResponseCode::InsufficientFundsRetryAfter10Days
        | WorldpayvantivResponseCode::CallIssuer
        | WorldpayvantivResponseCode::CallAmex
        | WorldpayvantivResponseCode::CallDinersClub
        | WorldpayvantivResponseCode::CallDiscover
        | WorldpayvantivResponseCode::CallJbs
        | WorldpayvantivResponseCode::CallVisaMastercard
        | WorldpayvantivResponseCode::ExceedsApprovalAmountLimit
        | WorldpayvantivResponseCode::CallIndicatedNumber
        | WorldpayvantivResponseCode::ConsumerMultiUseVirtualCardNumberSoftDecline
        | WorldpayvantivResponseCode::ConsumerNonReloadablePrepaidCardSoftDecline
        | WorldpayvantivResponseCode::ConsumerSingleUseVirtualCardNumberSoftDecline
        | WorldpayvantivResponseCode::MerchantDoesntQualifyForProductCode
        | WorldpayvantivResponseCode::Lifecycle
        | WorldpayvantivResponseCode::Policy
        | WorldpayvantivResponseCode::InvalidOrExpiredCardContactCardholderToUpdate
        | WorldpayvantivResponseCode::InvalidTransactionOrCardRestrictionVerifyInformationAndResubmit
        | WorldpayvantivResponseCode::AtLeastOneOfOrigIdOrOrigCnpTxnIdIsRequired
        | WorldpayvantivResponseCode::OrigCnpTxnIdIsRequiredWhenShowStatusOnlyIsUsed
        | WorldpayvantivResponseCode::TransactionMustReferenceTheEstimatedAuth
        | WorldpayvantivResponseCode::IncrementedAuthExceedsMaxTransactionAmount
        | WorldpayvantivResponseCode::SubmittedMccNotAllowed
        | WorldpayvantivResponseCode::MerchantNotCertifiedEnabledForIias
        | WorldpayvantivResponseCode::IssuerGeneratedError
        | WorldpayvantivResponseCode::InvalidAmountHardDecline
        | WorldpayvantivResponseCode::ReversalUnsuccessful
        | WorldpayvantivResponseCode::MissingData
        | WorldpayvantivResponseCode::InvalidDeactivate
        | WorldpayvantivResponseCode::OverMaxBalance
        | WorldpayvantivResponseCode::InvalidActivate
        | WorldpayvantivResponseCode::NoTransactionFoundForReversal
        | WorldpayvantivResponseCode::IllegalTransaction
        | WorldpayvantivResponseCode::DuplicateTransaction
        | WorldpayvantivResponseCode::SystemError
        | WorldpayvantivResponseCode::MerchantDepleted
        | WorldpayvantivResponseCode::InvalidReversalTypeForCreditCardTransaction
        | WorldpayvantivResponseCode::SystemErrorMessageFormatError
        | WorldpayvantivResponseCode::SystemErrorCannotProcess
        | WorldpayvantivResponseCode::RefundRejectedDueToPendingDepositStatus
        | WorldpayvantivResponseCode::RefundRejectedDueToDeclinedDepositStatus
        | WorldpayvantivResponseCode::RefundRejectedByTheProcessingNetwork
        | WorldpayvantivResponseCode::CaptureCreditAndAuthReversalTagsCannotBeUsedForGiftCardTransactions
        | WorldpayvantivResponseCode::InvalidAccountNumber
        | WorldpayvantivResponseCode::AuthorizationHasExpiredNoNeedToReverse
        | WorldpayvantivResponseCode::InvalidTrackData
        | WorldpayvantivResponseCode::DepositIsAlreadyReferencedByAChargeback
        | WorldpayvantivResponseCode::AutomaticRefundAlreadyIssued
        | WorldpayvantivResponseCode::InvalidMerchant
        | WorldpayvantivResponseCode::InvalidTransaction
        | WorldpayvantivResponseCode::TransactionNotAllowedAtTerminal
        | WorldpayvantivResponseCode::ThisMethodOfPaymentDoesNotSupportAuthorizationReversals
        | WorldpayvantivResponseCode::ReversalAmountDoesNotMatchAuthorizationAmount
        | WorldpayvantivResponseCode::InvalidAmountSoftDecline
        | WorldpayvantivResponseCode::InvalidReportGroup
        | WorldpayvantivResponseCode::DoNotHonor
        | WorldpayvantivResponseCode::GenericDecline
        | WorldpayvantivResponseCode::DeclineRequestPositiveId
        | WorldpayvantivResponseCode::ThreeDSecureTransactionNotSupportedByMerchant
        | WorldpayvantivResponseCode::RestrictedByVantivDueToSecurityCodeMismatch
        | WorldpayvantivResponseCode::NoTransactionFoundWithSpecifiedTransactionId
        | WorldpayvantivResponseCode::AuthorizationNoLongerAvailable
        | WorldpayvantivResponseCode::TransactionNotVoidedAlreadySettled
        | WorldpayvantivResponseCode::AutoVoidOnRefund
        | WorldpayvantivResponseCode::InvalidAccountNumberOriginalOrNocUpdatedECheckAccountRequired
        | WorldpayvantivResponseCode::TotalCreditAmountExceedsCaptureAmount
        | WorldpayvantivResponseCode::ExceedTheThresholdForSendingRedeposits
        | WorldpayvantivResponseCode::DepositHasNotBeenReturnedForInsufficientNonSufficientFunds
        | WorldpayvantivResponseCode::RedepositAgainstInvalidTransactionType
        | WorldpayvantivResponseCode::InternalSystemErrorCallVantiv
        | WorldpayvantivResponseCode::OriginalTransactionHasBeenProcessedFutureRedepositsCanceled
        | WorldpayvantivResponseCode::SoftDeclineAutoRecyclingInProgress
        | WorldpayvantivResponseCode::HardDeclineAutoRecyclingComplete
        | WorldpayvantivResponseCode::TransactionDeclinedByTheProcessingNetwork
        | WorldpayvantivResponseCode::SecondaryAmountCannotExceedTheSaleAmount
        | WorldpayvantivResponseCode::ThisMethodOfPaymentDoesNotSupportSecondaryAmount
        | WorldpayvantivResponseCode::SecondaryAmountCannotBeLessThanZero
        | WorldpayvantivResponseCode::PartialTransactionIsNotSupportedWhenIncludingASecondaryAmount
        | WorldpayvantivResponseCode::SecondaryAmountRequiredOnPartialRefundWhenUsedOnDeposit
        | WorldpayvantivResponseCode::SecondaryAmountNotAllowedOnRefundIfNotIncludedOnDeposit
        | WorldpayvantivResponseCode::ProcessingNetworkError
        | WorldpayvantivResponseCode::InvalidEMail
        | WorldpayvantivResponseCode::InvalidCombinationOfAccountFundingTransactionTypeAndMcc
        | WorldpayvantivResponseCode::InvalidAccountFundingTransactionTypeForThisMethodOfPayment
        | WorldpayvantivResponseCode::MissingOneOrMoreReceiverFieldsForAccountFundingTransaction
        | WorldpayvantivResponseCode::SoftDeclineDecryptionFailed
        | WorldpayvantivResponseCode::HardDeclineInputDataIsInvalid
        | WorldpayvantivResponseCode::HardDeclineDecryptionFailed
        | WorldpayvantivResponseCode::SuspectedFraud
        | WorldpayvantivResponseCode::SystemErrorContactWorldpayRepresentative
        | WorldpayvantivResponseCode::InvalidTerminalId
        | WorldpayvantivResponseCode::DeclineReTryTransaction
        | WorldpayvantivResponseCode::RemoteFunctionUnknown
        | WorldpayvantivResponseCode::InvalidData
        | WorldpayvantivResponseCode::InvalidDataDataElementsMissing
        | WorldpayvantivResponseCode::InvalidDataDataFormatError
        | WorldpayvantivResponseCode::VerifyBillingAddress
        | WorldpayvantivResponseCode::InactiveAccount
        | WorldpayvantivResponseCode::InvalidAuth
        | WorldpayvantivResponseCode::CheckoutIdWasInvalid
        | WorldpayvantivResponseCode::CheckoutIdWasNotFound
        | WorldpayvantivResponseCode::TransactionTypeIsNotSupportedWithThisMethodOfPayment
        | WorldpayvantivResponseCode::UnreferencedOrphanRefundsAreNotAllowed
        | WorldpayvantivResponseCode::ThisFundingInstructionResultsInANegativeAccountBalance
        | WorldpayvantivResponseCode::ProcessingError
        | WorldpayvantivResponseCode::ThisFundingInstructionTypeIsInvalidForCanadianMerchants
        | WorldpayvantivResponseCode::ThisFundingInstructionTypeIsInvalid
        | WorldpayvantivResponseCode::AbsoluteDecline
        | WorldpayvantivResponseCode::TheMerchantProfileDoesNotAllowTheRequestedOperation
        | WorldpayvantivResponseCode::AmountGreaterThanLimitSpecifiedInTheMerchantProfile
        | WorldpayvantivResponseCode::AccountNotEligibleForRtp
        | WorldpayvantivResponseCode::NoValidParentDepositOrParentRefundFound
        | WorldpayvantivResponseCode::FundingInstructionHeldPleaseContactYourRelationshipManager
        | WorldpayvantivResponseCode::InvalidCreditAccount => Ok(common_enums::RefundStatus::Failure),
         _ => {
            Err(errors::ConnectorError::UnexpectedResponseError(
                bytes::Bytes::from("Invalid response code for refund".to_string()),
            ))
        }
            }
}

fn get_vantiv_card_data(
    item: &WorldpayvantivRouterData<&PaymentsAuthorizeRouterData>,
) -> Result<
    (
        Option<WorldpayvantivCardData>,
        Option<CardholderAuthentication>,
    ),
    error_stack::Report<errors::ConnectorError>,
> {
    let payment_method_data = item.router_data.request.payment_method_data.clone();
    match payment_method_data {
        PaymentMethodData::Card(card) => {
            let card_type = match card.card_network.clone() {
                Some(card_type) => WorldpayvativCardType::try_from(card_type)?,
                None => WorldpayvativCardType::try_from(&card.get_card_issuer()?)?,
            };

            let exp_date = card.get_expiry_date_as_mmyy()?;

            Ok((
                Some(WorldpayvantivCardData {
                    card_type,
                    number: card.card_number.clone(),
                    exp_date,
                    card_validation_num: Some(card.card_cvc.clone()),
                }),
                None,
            ))
        }
        PaymentMethodData::CardDetailsForNetworkTransactionId(card_data) => {
            let card_type = match card_data.card_network.clone() {
                Some(card_type) => WorldpayvativCardType::try_from(card_type)?,
                None => WorldpayvativCardType::try_from(&card_data.get_card_issuer()?)?,
            };

            let exp_date = card_data.get_expiry_date_as_mmyy()?;

            Ok((
                Some(WorldpayvantivCardData {
                    card_type,
                    number: card_data.card_number.clone(),
                    exp_date,
                    card_validation_num: None,
                }),
                None,
            ))
        }
        PaymentMethodData::MandatePayment => Ok((None, None)),
        PaymentMethodData::Wallet(wallet_data) => match wallet_data {
            hyperswitch_domain_models::payment_method_data::WalletData::ApplePay(
                apple_pay_data,
            ) => match item.router_data.payment_method_token.clone() {
                Some(
                    hyperswitch_domain_models::router_data::PaymentMethodToken::ApplePayDecrypt(
                        apple_pay_decrypted_data,
                    ),
                ) => {
                    let number = apple_pay_decrypted_data
                        .application_primary_account_number
                        .clone();
                    let exp_date = apple_pay_decrypted_data
                        .get_expiry_date_as_mmyy()
                        .change_context(errors::ConnectorError::InvalidDataFormat {
                            field_name: "payment_method_data.card.card_exp_month",
                        })?;

                    let cardholder_authentication = CardholderAuthentication {
                        authentication_value: apple_pay_decrypted_data
                            .payment_data
                            .online_payment_cryptogram
                            .clone(),
                    };

                    let apple_pay_network = apple_pay_data
                        .payment_method
                        .network
                        .parse::<WorldPayVativApplePayNetwork>()
                        .change_context(errors::ConnectorError::ParsingFailed)
                        .attach_printable_lazy(|| {
                            format!(
                                "Failed to parse Apple Pay network: {}",
                                apple_pay_data.payment_method.network
                            )
                        })?;

                    Ok((
                        (Some(WorldpayvantivCardData {
                            card_type: apple_pay_network.into(),
                            number,
                            exp_date,
                            card_validation_num: None,
                        })),
                        Some(cardholder_authentication),
                    ))
                }
                _ => Err(
                    errors::ConnectorError::NotImplemented("Payment method type".to_string())
                        .into(),
                ),
            },
            _ => Err(
                errors::ConnectorError::NotImplemented("Payment method type".to_string()).into(),
            ),
        },
        _ => Err(errors::ConnectorError::NotImplemented("Payment method".to_string()).into()),
    }
}

fn get_connector_response(payment_response: &FraudResult) -> ConnectorResponseData {
    let payment_checks = Some(serde_json::json!({
        "avs_result": payment_response.avs_result,
        "card_validation_result": payment_response.card_validation_result,
        "authentication_result": payment_response.authentication_result,
        "advanced_a_v_s_result": payment_response.advanced_a_v_s_result,
    }));

    ConnectorResponseData::with_additional_payment_method_data(
        AdditionalPaymentMethodConnectorResponse::Card {
            authentication_data: None,
            payment_checks,
            card_network: None,
            domestic_network: None,
        },
    )
}

#[derive(Debug, Deserialize, Serialize)]
#[serde(rename = "chargebackRetrievalResponse", rename_all = "camelCase")]
pub struct ChargebackRetrievalResponse {
    #[serde(rename = "@xmlns")]
    pub xmlns: String,
    pub transaction_id: String,
    pub chargeback_case: Option<Vec<ChargebackCase>>,
}

#[derive(Debug, Deserialize, Serialize, Clone)]
#[serde(rename_all = "camelCase")]
pub struct ChargebackCase {
    pub case_id: String,
    pub merchant_id: String,
    pub day_issued_by_bank: Option<String>,
    pub date_received_by_vantiv_cnp: Option<String>,
    pub vantiv_cnp_txn_id: String,
    pub cycle: String,
    pub order_id: String,
    pub card_number_last4: Option<String>,
    pub card_type: Option<String>,
    pub chargeback_amount: MinorUnit,
    pub chargeback_currency_type: common_enums::enums::Currency,
    pub original_txn_day: Option<String>,
    pub chargeback_type: Option<String>,
    pub reason_code: Option<String>,
    pub reason_code_description: Option<String>,
    pub current_queue: Option<String>,
    pub acquirer_reference_number: Option<String>,
    pub chargeback_reference_number: Option<String>,
    pub bin: Option<String>,
    pub payment_amount: Option<MinorUnit>,
    pub reply_by_day: Option<String>,
    pub pre_arbitration_amount: Option<MinorUnit>,
    pub pre_arbitration_currency_type: Option<common_enums::enums::Currency>,
    pub activity: Vec<Activity>,
}

#[derive(Debug, Deserialize, Serialize, Clone)]
#[serde(rename_all = "camelCase")]
pub struct Activity {
    pub activity_date: Option<String>,
    pub activity_type: Option<String>,
    pub from_queue: Option<String>,
    pub to_queue: Option<String>,
    pub notes: Option<String>,
}

impl
    TryFrom<
        ResponseRouterData<
            Fetch,
            ChargebackRetrievalResponse,
            FetchDisputesRequestData,
            FetchDisputesResponse,
        >,
    > for RouterData<Fetch, FetchDisputesRequestData, FetchDisputesResponse>
{
    type Error = error_stack::Report<errors::ConnectorError>;
    fn try_from(
        item: ResponseRouterData<
            Fetch,
            ChargebackRetrievalResponse,
            FetchDisputesRequestData,
            FetchDisputesResponse,
        >,
    ) -> Result<Self, Self::Error> {
        let dispute_list = item
            .response
            .chargeback_case
            .unwrap_or_default()
            .into_iter()
            .map(DisputeSyncResponse::try_from)
            .collect::<Result<Vec<_>, _>>()?;

        Ok(FetchDisputeRouterData {
            response: Ok(dispute_list),
            ..item.data
        })
    }
}

impl
    TryFrom<
        ResponseRouterData<
            Dsync,
            ChargebackRetrievalResponse,
            DisputeSyncData,
            DisputeSyncResponse,
        >,
    > for RouterData<Dsync, DisputeSyncData, DisputeSyncResponse>
{
    type Error = error_stack::Report<errors::ConnectorError>;
    fn try_from(
        item: ResponseRouterData<
            Dsync,
            ChargebackRetrievalResponse,
            DisputeSyncData,
            DisputeSyncResponse,
        >,
    ) -> Result<Self, Self::Error> {
        let dispute_response = item
            .response
            .chargeback_case
            .and_then(|chargeback_case| chargeback_case.first().cloned())
            .ok_or(errors::ConnectorError::RequestEncodingFailedWithReason(
                "Could not find chargeback case".to_string(),
            ))?;

        let dispute_sync_response = DisputeSyncResponse::try_from(dispute_response.clone())?;
        Ok(DisputeSyncRouterData {
            response: Ok(dispute_sync_response),
            ..item.data
        })
    }
}

fn get_dispute_stage(
    dispute_cycle: String,
) -> Result<common_enums::enums::DisputeStage, error_stack::Report<errors::ConnectorError>> {
    match connector_utils::normalize_string(dispute_cycle.clone())
        .change_context(errors::ConnectorError::RequestEncodingFailed)?
        .as_str()
    {
        "arbitration"
        | "arbitrationmastercard"
        | "arbitrationchargeback"
        | "arbitrationlost"
        | "arbitrationsplit"
        | "arbitrationwon" => Ok(common_enums::enums::DisputeStage::Arbitration),
        "chargebackreversal" | "firstchargeback" | "rapiddisputeresolution" | "representment" => {
            Ok(common_enums::enums::DisputeStage::Dispute)
        }

        "issueracceptedprearbitration"
        | "issuerarbitration"
        | "issuerdeclinedprearbitration"
        | "prearbitration"
        | "responsetoissuerarbitration" => Ok(common_enums::enums::DisputeStage::PreArbitration),

        "retrievalrequest" => Ok(common_enums::enums::DisputeStage::PreDispute),
        _ => Err(errors::ConnectorError::NotSupported {
            message: format!("Dispute stage {dispute_cycle}",),
            connector: "worldpayvantiv",
        }
        .into()),
    }
}

pub fn get_dispute_status(
    dispute_cycle: String,
    dispute_activities: Vec<Activity>,
) -> Result<common_enums::DisputeStatus, error_stack::Report<errors::ConnectorError>> {
    if let Some(activity) = get_last_non_auxiliary_activity_type(dispute_activities) {
        match activity.as_ref() {
            "Merchant Accept"
            | "Issuer Accepted Pre-Arbitration"
            | "Vantiv Accept"
            | "Sent Credit" => Ok(common_enums::DisputeStatus::DisputeAccepted),

            "Merchant Represent"
            | "Respond to Dispute"
            | "Respond to PreArb"
            | "Request Arbitration"
            | "Request Pre-Arbitration"
            | "Create Arbitration"
            | "Record Arbitration"
            | "Create Pre-Arbitration"
            | "File Arbitration"
            | "File Pre-Arbitration"
            | "File Visa Pre-Arbitration"
            | "Send Representment"
            | "Send Response"
            | "Arbitration"
            | "Arbitration (Mastercard)"
            | "Arbitration Chargeback"
            | "Issuer Declined Pre-Arbitration"
            | "Issuer Arbitration"
            | "Request Response to Pre-Arbitration"
            | "Vantiv Represent"
            | "Vantiv Respond"
            | "Auto Represent"
            | "Arbitration Ruling" => Ok(common_enums::DisputeStatus::DisputeChallenged),

            "Arbitration Lost" | "Unsuccessful Arbitration" | "Unsuccessful Pre-Arbitration" => {
                Ok(common_enums::DisputeStatus::DisputeLost)
            }

            "Arbitration Won"
            | "Arbitration Split"
            | "Successful Arbitration"
            | "Successful Pre-Arbitration" => Ok(common_enums::DisputeStatus::DisputeWon),

            "Chargeback Reversal" => Ok(common_enums::DisputeStatus::DisputeCancelled),

            "Receive Network Transaction" => Ok(common_enums::DisputeStatus::DisputeOpened),

            "Unaccept" | "Unrepresent" => Ok(common_enums::DisputeStatus::DisputeOpened),

            unexpected_activity => Err(errors::ConnectorError::UnexpectedResponseError(
                bytes::Bytes::from(format!("Dispute Activity: {unexpected_activity})")),
            )
            .into()),
        }
    } else {
        match connector_utils::normalize_string(dispute_cycle.clone())
            .change_context(errors::ConnectorError::RequestEncodingFailed)?
            .as_str()
        {
            "arbitration"
            | "arbitrationmastercard"
            | "arbitrationsplit"
            | "representment"
            | "issuerarbitration"
            | "prearbitration"
            | "responsetoissuerarbitration"
            | "arbitrationchargeback" => Ok(api_models::enums::DisputeStatus::DisputeChallenged),
            "chargebackreversal" | "issueracceptedprearbitration" | "arbitrationwon" => {
                Ok(api_models::enums::DisputeStatus::DisputeWon)
            }
            "arbitrationlost" | "issuerdeclinedprearbitration" => {
                Ok(api_models::enums::DisputeStatus::DisputeLost)
            }
            "firstchargeback" | "retrievalrequest" | "rapiddisputeresolution" => {
                Ok(api_models::enums::DisputeStatus::DisputeOpened)
            }
            dispute_cycle => Err(errors::ConnectorError::UnexpectedResponseError(
                bytes::Bytes::from(format!("Dispute Stage: {dispute_cycle}")),
            )
            .into()),
        }
    }
}

fn convert_string_to_primitive_date(
    item: Option<String>,
) -> Result<Option<time::PrimitiveDateTime>, error_stack::Report<errors::ConnectorError>> {
    item.map(|day| {
        let full_datetime_str = format!("{day}T00:00:00");
        let format =
            time::macros::format_description!("[year]-[month]-[day]T[hour]:[minute]:[second]");
        time::PrimitiveDateTime::parse(&full_datetime_str, &format)
    })
    .transpose()
    .change_context(errors::ConnectorError::ParsingFailed)
}

impl TryFrom<ChargebackCase> for DisputeSyncResponse {
    type Error = error_stack::Report<errors::ConnectorError>;
    fn try_from(item: ChargebackCase) -> Result<Self, Self::Error> {
        let amount = connector_utils::convert_amount(
            &StringMinorUnitForConnector,
            item.chargeback_amount,
            item.chargeback_currency_type,
        )?;
        Ok(Self {
            object_reference_id: api_models::webhooks::ObjectReferenceId::PaymentId(
                api_models::payments::PaymentIdType::ConnectorTransactionId(item.vantiv_cnp_txn_id),
            ),
            amount,
            currency: item.chargeback_currency_type,
            dispute_stage: get_dispute_stage(item.cycle.clone())?,
            dispute_status: get_dispute_status(item.cycle.clone(), item.activity)?,
            connector_status: item.cycle.clone(),
            connector_dispute_id: item.case_id.clone(),
            connector_reason: item.reason_code_description.clone(),
            connector_reason_code: item.reason_code.clone(),
            challenge_required_by: convert_string_to_primitive_date(item.reply_by_day.clone())?,
            created_at: convert_string_to_primitive_date(item.date_received_by_vantiv_cnp.clone())?,
            updated_at: None,
        })
    }
}

#[derive(Debug, Serialize, Deserialize)]
#[serde(rename_all = "SCREAMING_SNAKE_CASE")]
pub enum ActivityType {
    MerchantAcceptsLiability,
    MerchantRepresent,
}

#[derive(Debug, Serialize, Deserialize)]
#[serde(rename = "chargebackUpdateRequest", rename_all = "camelCase")]
pub struct ChargebackUpdateRequest {
    #[serde(rename = "@xmlns")]
    xmlns: String,
    activity_type: ActivityType,
}

impl From<&SubmitEvidenceRouterData> for ChargebackUpdateRequest {
    fn from(_item: &SubmitEvidenceRouterData) -> Self {
        Self {
            xmlns: worldpayvantiv_constants::XML_CHARGEBACK.to_string(),
            activity_type: ActivityType::MerchantRepresent,
        }
    }
}

impl From<&AcceptDisputeRouterData> for ChargebackUpdateRequest {
    fn from(_item: &AcceptDisputeRouterData) -> Self {
        Self {
            xmlns: worldpayvantiv_constants::XML_CHARGEBACK.to_string(),
            activity_type: ActivityType::MerchantAcceptsLiability,
        }
    }
}

#[derive(Debug, Serialize, Deserialize)]
#[serde(rename = "chargebackDocumentUploadResponse", rename_all = "camelCase")]
pub struct ChargebackDocumentUploadResponse {
    #[serde(rename = "@xmlns")]
    pub xmlns: String,
    pub merchant_id: String,
    pub case_id: String,
    pub document_id: Option<String>,
    pub response_code: WorldpayvantivFileUploadResponseCode,
    pub response_message: String,
}

#[derive(Debug, strum::Display, Serialize, Deserialize, PartialEq, Clone, Copy)]
pub enum WorldpayvantivFileUploadResponseCode {
    #[serde(rename = "000")]
    #[strum(serialize = "000")]
    Success,

    #[serde(rename = "001")]
    #[strum(serialize = "001")]
    InvalidMerchant,

    #[serde(rename = "002")]
    #[strum(serialize = "002")]
    FutureUse002,

    #[serde(rename = "003")]
    #[strum(serialize = "003")]
    CaseNotFound,

    #[serde(rename = "004")]
    #[strum(serialize = "004")]
    CaseNotInMerchantQueue,

    #[serde(rename = "005")]
    #[strum(serialize = "005")]
    DocumentAlreadyExists,

    #[serde(rename = "006")]
    #[strum(serialize = "006")]
    InternalError,

    #[serde(rename = "007")]
    #[strum(serialize = "007")]
    FutureUse007,

    #[serde(rename = "008")]
    #[strum(serialize = "008")]
    MaxDocumentLimitReached,

    #[serde(rename = "009")]
    #[strum(serialize = "009")]
    DocumentNotFound,

    #[serde(rename = "010")]
    #[strum(serialize = "010")]
    CaseNotInValidCycle,

    #[serde(rename = "011")]
    #[strum(serialize = "011")]
    ServerBusy,

    #[serde(rename = "012")]
    #[strum(serialize = "012")]
    FileSizeExceedsLimit,

    #[serde(rename = "013")]
    #[strum(serialize = "013")]
    InvalidFileContent,

    #[serde(rename = "014")]
    #[strum(serialize = "014")]
    UnableToConvert,

    #[serde(rename = "015")]
    #[strum(serialize = "015")]
    InvalidImageSize,

    #[serde(rename = "016")]
    #[strum(serialize = "016")]
    MaxDocumentPageCountReached,
}

fn is_file_uploaded(vantiv_file_upload_status: WorldpayvantivFileUploadResponseCode) -> bool {
    match vantiv_file_upload_status {
        WorldpayvantivFileUploadResponseCode::Success
        | WorldpayvantivFileUploadResponseCode::FutureUse002
        | WorldpayvantivFileUploadResponseCode::FutureUse007 => true,
        WorldpayvantivFileUploadResponseCode::InvalidMerchant
        | WorldpayvantivFileUploadResponseCode::CaseNotFound
        | WorldpayvantivFileUploadResponseCode::CaseNotInMerchantQueue
        | WorldpayvantivFileUploadResponseCode::DocumentAlreadyExists
        | WorldpayvantivFileUploadResponseCode::InternalError
        | WorldpayvantivFileUploadResponseCode::MaxDocumentLimitReached
        | WorldpayvantivFileUploadResponseCode::DocumentNotFound
        | WorldpayvantivFileUploadResponseCode::CaseNotInValidCycle
        | WorldpayvantivFileUploadResponseCode::ServerBusy
        | WorldpayvantivFileUploadResponseCode::FileSizeExceedsLimit
        | WorldpayvantivFileUploadResponseCode::InvalidFileContent
        | WorldpayvantivFileUploadResponseCode::UnableToConvert
        | WorldpayvantivFileUploadResponseCode::InvalidImageSize
        | WorldpayvantivFileUploadResponseCode::MaxDocumentPageCountReached => false,
    }
}

impl
    TryFrom<
        ResponseRouterData<
            Upload,
            ChargebackDocumentUploadResponse,
            UploadFileRequestData,
            UploadFileResponse,
        >,
    > for RouterData<Upload, UploadFileRequestData, UploadFileResponse>
{
    type Error = error_stack::Report<errors::ConnectorError>;

    fn try_from(
        item: ResponseRouterData<
            Upload,
            ChargebackDocumentUploadResponse,
            UploadFileRequestData,
            UploadFileResponse,
        >,
    ) -> Result<Self, Self::Error> {
        let response = if is_file_uploaded(item.response.response_code) {
            let provider_file_id = item
                .response
                .document_id
                .ok_or(errors::ConnectorError::MissingConnectorTransactionID)?;

            Ok(UploadFileResponse { provider_file_id })
        } else {
            Err(ErrorResponse {
                code: item.response.response_code.to_string(),
                message: item.response.response_message.clone(),
                reason: Some(item.response.response_message.clone()),
                status_code: item.http_code,
                attempt_status: None,
                connector_transaction_id: None,
                network_advice_code: None,
                network_decline_code: None,
                network_error_message: None,
            })
        };

        Ok(Self {
            response,
            ..item.data
        })
    }
}

impl
    TryFrom<
        ResponseRouterData<
            Retrieve,
            ChargebackDocumentUploadResponse,
            RetrieveFileRequestData,
            RetrieveFileResponse,
        >,
    > for RouterData<Retrieve, RetrieveFileRequestData, RetrieveFileResponse>
{
    type Error = error_stack::Report<errors::ConnectorError>;

    fn try_from(
        item: ResponseRouterData<
            Retrieve,
            ChargebackDocumentUploadResponse,
            RetrieveFileRequestData,
            RetrieveFileResponse,
        >,
    ) -> Result<Self, Self::Error> {
        Ok(RetrieveFileRouterData {
            response: Err(ErrorResponse {
                code: item.response.response_code.to_string(),
                message: item.response.response_message.clone(),
                reason: Some(item.response.response_message.clone()),
                status_code: item.http_code,
                attempt_status: None,
                connector_transaction_id: None,
                network_advice_code: None,
                network_decline_code: None,
                network_error_message: None,
            }),
            ..item.data.clone()
        })
    }
}

fn get_last_non_auxiliary_activity_type(activities: Vec<Activity>) -> Option<String> {
    let auxiliary_activities: std::collections::HashSet<&'static str> = [
        "Add Note",
        "Attach Document",
        "Attempted Attach Document",
        "Delete Document",
        "Update Document",
        "Move To Error Queue",
        "Assign to Vantiv",
        "Assign To Merchant",
        "Merchant Auto Assign",
        "Issuer Recalled",
        "Network Decision",
        "Request Declined",
        "Sent Gift",
        "Successful PayPal",
    ]
    .iter()
    .copied()
    .collect();

    let mut last_non_auxiliary_activity = None;

    for activity in activities {
        let auxiliary_activity = activity
            .activity_type
            .as_deref()
            .map(|activity_type| auxiliary_activities.contains(activity_type))
            .unwrap_or(false);

        if !auxiliary_activity {
            last_non_auxiliary_activity = activity.activity_type.clone()
        }
    }
    last_non_auxiliary_activity
}<|MERGE_RESOLUTION|>--- conflicted
+++ resolved
@@ -1255,14 +1255,9 @@
                             attempt_status: None,
                             connector_transaction_id: Some(capture_response.cnp_txn_id),
                             network_advice_code: None,
-<<<<<<< HEAD
-                            network_decline_code: None,
-                            network_error_message: None,
-                            connector_metadata: None,
-=======
                             network_decline_code,
                             network_error_message,
->>>>>>> 838de443
+                            connector_metadata: None,
                         }),
                         ..item.data
                     })
@@ -1285,24 +1280,6 @@
                     })
                 }
             }
-<<<<<<< HEAD
-            None => Ok(Self {
-                status: common_enums::AttemptStatus::CaptureFailed,
-                response: Err(ErrorResponse {
-                    code: item.response.response_code,
-                    message: item.response.message.clone(),
-                    reason: Some(item.response.message.clone()),
-                    status_code: item.http_code,
-                    attempt_status: None,
-                    connector_transaction_id: None,
-                    network_advice_code: None,
-                    network_decline_code: None,
-                    network_error_message: None,
-                    connector_metadata: None,
-                }),
-                ..item.data
-            }),
-=======
             None => {
                 let network_decline_code = item
                     .response
@@ -1332,11 +1309,11 @@
                         network_advice_code: None,
                         network_decline_code,
                         network_error_message,
+                        connector_metadata: None,
                     }),
                     ..item.data
                 })
             }
->>>>>>> 838de443
         }
     }
 }
@@ -1385,6 +1362,7 @@
                             network_advice_code: None,
                             network_decline_code,
                             network_error_message,
+                            connector_metadata: None,
                         }),
                         ..item.data
                     })
@@ -1437,6 +1415,7 @@
                         network_advice_code: None,
                         network_decline_code,
                         network_error_message,
+                        connector_metadata: None,
                     }),
                     ..item.data
                 })
@@ -1561,14 +1540,9 @@
                             attempt_status: None,
                             connector_transaction_id: None,
                             network_advice_code: None,
-<<<<<<< HEAD
-                            network_decline_code: None,
-                            network_error_message: None,
-                            connector_metadata: None,
-=======
                             network_decline_code,
                             network_error_message,
->>>>>>> 838de443
+                            connector_metadata: None,
                         }),
                         ..item.data
                     })
@@ -1582,23 +1556,6 @@
                     })
                 }
             }
-<<<<<<< HEAD
-            None => Ok(Self {
-                response: Err(ErrorResponse {
-                    code: item.response.response_code,
-                    message: item.response.message.clone(),
-                    reason: Some(item.response.message.clone()),
-                    status_code: item.http_code,
-                    attempt_status: None,
-                    connector_transaction_id: None,
-                    network_advice_code: None,
-                    network_decline_code: None,
-                    network_error_message: None,
-                    connector_metadata: None,
-                }),
-                ..item.data
-            }),
-=======
             None => {
                 let network_decline_code = item
                     .response
@@ -1627,11 +1584,11 @@
                         network_advice_code: None,
                         network_decline_code,
                         network_error_message,
+                        connector_metadata: None,
                     }),
                     ..item.data
                 })
             }
->>>>>>> 838de443
         }
     }
 }
@@ -1756,14 +1713,9 @@
                             attempt_status: None,
                             connector_transaction_id: Some(sale_response.order_id.clone()),
                             network_advice_code: None,
-<<<<<<< HEAD
-                            network_decline_code: None,
-                            network_error_message: None,
-                            connector_metadata: None,
-=======
                             network_decline_code,
                             network_error_message,
->>>>>>> 838de443
+                            connector_metadata: None,
                         }),
                         ..item.data
                     })
@@ -1829,14 +1781,9 @@
                             attempt_status: None,
                             connector_transaction_id: Some(auth_response.order_id.clone()),
                             network_advice_code: None,
-<<<<<<< HEAD
-                            network_decline_code: None,
-                            network_error_message: None,
-                            connector_metadata: None,
-=======
                             network_decline_code,
                             network_error_message,
->>>>>>> 838de443
+                            connector_metadata: None,
                         }),
                         ..item.data
                     })
@@ -4221,6 +4168,7 @@
                 network_advice_code: None,
                 network_decline_code: None,
                 network_error_message: None,
+                connector_metadata: None,
             })
         };
 
@@ -4262,6 +4210,7 @@
                 network_advice_code: None,
                 network_decline_code: None,
                 network_error_message: None,
+                connector_metadata: None,
             }),
             ..item.data.clone()
         })
