--- conflicted
+++ resolved
@@ -15,11 +15,7 @@
     },
 };
 use hyperswitch_interfaces::{consts, errors};
-<<<<<<< HEAD
 use masking::{ExposeInterface, PeekInterface, Secret};
-=======
-use masking::Secret;
->>>>>>> eb94cfe7
 use serde::{Deserialize, Serialize};
 
 use crate::{
@@ -200,12 +196,7 @@
     pub id: String,
     #[serde(rename = "@reportGroup")]
     pub report_group: String,
-<<<<<<< HEAD
     #[serde(rename = "@customerId", skip_serializing_if = "Option::is_none")]
-=======
-    #[serde(skip_serializing_if = "Option::is_none")]
-    #[serde(rename = "@customerId")]
->>>>>>> eb94cfe7
     pub customer_id: Option<String>,
     pub order_id: String,
     pub amount: MinorUnit,
@@ -229,12 +220,7 @@
     pub report_group: String,
     #[serde(rename = "@id")]
     pub id: String,
-<<<<<<< HEAD
     #[serde(rename = "@customerId", skip_serializing_if = "Option::is_none")]
-=======
-    #[serde(skip_serializing_if = "Option::is_none")]
-    #[serde(rename = "@customerId")]
->>>>>>> eb94cfe7
     pub customer_id: Option<String>,
     pub cnp_txn_id: String,
     pub amount: MinorUnit,
@@ -763,12 +749,7 @@
     pub id: String,
     #[serde(rename = "@reportGroup")]
     pub report_group: String,
-<<<<<<< HEAD
     #[serde(rename = "@customerId", skip_serializing_if = "Option::is_none")]
-=======
-    #[serde(skip_serializing_if = "Option::is_none")]
-    #[serde(rename = "@customerId")]
->>>>>>> eb94cfe7
     pub customer_id: Option<String>,
     #[serde(rename = "cnpTxnId")]
     pub cnp_txn_id: String,
@@ -792,12 +773,7 @@
     pub id: String,
     #[serde(rename = "@reportGroup")]
     pub report_group: String,
-<<<<<<< HEAD
     #[serde(rename = "@customerId", skip_serializing_if = "Option::is_none")]
-=======
-    #[serde(skip_serializing_if = "Option::is_none")]
-    #[serde(rename = "@customerId")]
->>>>>>> eb94cfe7
     pub customer_id: Option<String>,
     pub cnp_txn_id: String,
     pub order_id: String,
@@ -806,7 +782,6 @@
     pub response_time: String,
     pub auth_code: Option<Secret<String>>,
     pub fraud_result: Option<FraudResult>,
-<<<<<<< HEAD
     pub token_response: Option<TokenResponse>,
     pub network_transaction_id: Option<Secret<String>>,
 }
@@ -820,9 +795,6 @@
     #[serde(rename = "type")]
     pub card_type: Option<String>,
     pub bin: Option<String>,
-=======
-    pub network_transaction_id: Option<Secret<String>>,
->>>>>>> eb94cfe7
 }
 
 #[derive(Debug, Clone, Serialize, Deserialize)]
@@ -832,16 +804,13 @@
     pub id: String,
     #[serde(rename = "@reportGroup")]
     pub report_group: String,
-<<<<<<< HEAD
     #[serde(rename = "@customerId", skip_serializing_if = "Option::is_none")]
-=======
-    #[serde(skip_serializing_if = "Option::is_none")]
-    #[serde(rename = "@customerId")]
->>>>>>> eb94cfe7
     pub customer_id: Option<String>,
     pub cnp_txn_id: String,
     pub response: WorldpayvantivResponseCode,
+    pub response: WorldpayvantivResponseCode,
     pub response_time: String,
+    pub post_date: Option<String>,
     pub post_date: Option<String>,
     pub message: String,
     pub location: Option<String>,
@@ -1122,12 +1091,10 @@
                     let connector_metadata =   Some(report_group.encode_to_value()
                     .change_context(errors::ConnectorError::ResponseHandlingFailed)?);
 
-<<<<<<< HEAD
                 let mandate_reference_data = sale_response.token_response.map(MandateReference::from);
 
-=======
->>>>>>> eb94cfe7
                     Ok(Self {
+                        status,
                         status,
                         response: Ok(PaymentsResponseData::TransactionResponse {
                             resource_id: ResponseId::ConnectorTransactionId(sale_response.cnp_txn_id),
@@ -1168,18 +1135,17 @@
                     let connector_metadata =   Some(report_group.encode_to_value()
                     .change_context(errors::ConnectorError::ResponseHandlingFailed)?);
 
-<<<<<<< HEAD
                     let mandate_reference_data = auth_response.token_response.map(MandateReference::from);
 
-=======
->>>>>>> eb94cfe7
                     Ok(Self {
+                        status,
                         status,
                         response: Ok(PaymentsResponseData::TransactionResponse {
                             resource_id: ResponseId::ConnectorTransactionId(auth_response.cnp_txn_id),
                             redirection_data: Box::new(None),
                             mandate_reference: Box::new(mandate_reference_data),
                             connector_metadata,
+                            network_txn_id: None,
                             network_txn_id: None,
                             connector_response_reference_id: Some(auth_response.order_id),
                             incremental_authorization_allowed: None,
@@ -1309,6 +1275,8 @@
         }
     }
 }
+
+
 
 #[derive(Debug, strum::Display, Serialize, Deserialize, PartialEq, Clone, Copy)]
 pub enum WorldpayvantivResponseCode {
@@ -2917,7 +2885,6 @@
             ))
         }
             }
-<<<<<<< HEAD
 }
 
 fn get_vantiv_card_data(
@@ -2957,6 +2924,4 @@
         PaymentMethodData::MandatePayment => Ok(None),
         _ => Err(errors::ConnectorError::NotImplemented("Payment method".to_string()).into()),
     }
-=======
->>>>>>> eb94cfe7
 }