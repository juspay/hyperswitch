--- conflicted
+++ resolved
@@ -257,12 +257,9 @@
 #[serde(rename_all = "lowercase")]
 pub enum OrderSource {
     Ecommerce,
-<<<<<<< HEAD
     ApplePay,
-=======
     MailOrder,
     Telephone,
->>>>>>> cf5737f4
 }
 
 #[derive(Debug, Clone, Serialize)]
@@ -303,7 +300,7 @@
     Discover,
     #[serde(rename = "DC")]
     DinersClub,
-    #[serde(rename = "JC")]
+    #[serde(rename = "JCB")]
     JCB,
     #[serde(rename = "")]
     UnionPay,
@@ -317,6 +314,7 @@
     Discover,
     DinersClub,
     JCB,
+    UnionPay,
 }
 
 impl From<WorldPayVativApplePayNetwork> for WorldpayvativCardType {
@@ -328,6 +326,7 @@
             WorldPayVativApplePayNetwork::Discover => Self::Discover,
             WorldPayVativApplePayNetwork::DinersClub => Self::DinersClub,
             WorldPayVativApplePayNetwork::JCB => Self::JCB,
+            WorldPayVativApplePayNetwork::UnionPay => Self::UnionPay,
         }
     }
 }
@@ -531,12 +530,7 @@
             })?
         };
 
-<<<<<<< HEAD
-        let (card, cardholder_authentication, order_source) =
-            get_vantiv_card_data(&item, &item.router_data.request.payment_method_data.clone())?;
-=======
-        let card = get_vantiv_card_data(&item.router_data.request.payment_method_data.clone())?;
->>>>>>> cf5737f4
+        let (card, cardholder_authentication) = get_vantiv_card_data(&item)?;
         let report_group = item
             .router_data
             .request
@@ -564,54 +558,7 @@
         let bill_to_address = get_bill_to_address(item.router_data);
         let ship_to_address = get_ship_to_address(item.router_data);
         let processing_info = get_processing_info(&item.router_data.request)?;
-<<<<<<< HEAD
-
-        let (authorization, sale) = if item.router_data.request.is_auto_capture()? {
-            (
-                None,
-                Some(Sale {
-                    id: format!(
-                        "{}_{}",
-                        OperationId::Sale,
-                        item.router_data.connector_request_reference_id
-                    ),
-                    report_group: report_group.clone(),
-                    customer_id,
-                    order_id: item.router_data.connector_request_reference_id.clone(),
-                    amount: item.amount,
-                    order_source: order_source,
-                    bill_to_address,
-                    card: card.clone(),
-                    token: processing_info.token,
-                    processing_type: processing_info.processing_type,
-                    original_network_transaction_id: processing_info.network_transaction_id,
-                }),
-            )
-        } else {
-            (
-                Some(Authorization {
-                    id: format!(
-                        "{}_{}",
-                        OperationId::Auth,
-                        item.router_data.connector_request_reference_id
-                    ),
-                    report_group: report_group.clone(),
-                    customer_id,
-                    order_id: item.router_data.connector_request_reference_id.clone(),
-                    amount: item.amount,
-                    order_source: OrderSource::Ecommerce,
-                    bill_to_address,
-                    card: card.clone(),
-                    token: processing_info.token,
-                    processing_type: processing_info.processing_type,
-                    original_network_transaction_id: processing_info.network_transaction_id,
-                    cardholder_authentication,
-                }),
-                None,
-            )
-        };
-=======
-        let order_source = OrderSource::from(&item.router_data.request.payment_channel);
+        let order_source = OrderSource::from(item);
         let (authorization, sale) =
             if item.router_data.request.is_auto_capture()? && item.amount != MinorUnit::zero() {
                 (
@@ -658,11 +605,11 @@
                         token: processing_info.token,
                         processing_type: processing_info.processing_type,
                         original_network_transaction_id: processing_info.network_transaction_id,
+                        cardholder_authentication,
                     }),
                     None,
                 )
             };
->>>>>>> cf5737f4
 
         Ok(Self {
             version: worldpayvantiv_constants::WORLDPAYVANTIV_VERSION.to_string(),
@@ -678,9 +625,19 @@
     }
 }
 
-impl From<&Option<common_enums::PaymentChannel>> for OrderSource {
-    fn from(payment_channel: &Option<common_enums::PaymentChannel>) -> Self {
-        match payment_channel {
+impl From<&WorldpayvantivRouterData<&PaymentsAuthorizeRouterData>> for OrderSource {
+    fn from(item: &WorldpayvantivRouterData<&PaymentsAuthorizeRouterData>) -> Self {
+        if let PaymentMethodData::Wallet(wallet_data) =
+            &item.router_data.request.payment_method_data
+        {
+            if let hyperswitch_domain_models::payment_method_data::WalletData::ApplePay(_) =
+                wallet_data
+            {
+                return OrderSource::ApplePay;
+            }
+        }
+
+        match item.router_data.request.payment_channel {
             Some(common_enums::PaymentChannel::Ecommerce)
             | Some(common_enums::PaymentChannel::Other(_))
             | None => Self::Ecommerce,
@@ -3087,15 +3044,14 @@
 
 fn get_vantiv_card_data(
     item: &WorldpayvantivRouterData<&PaymentsAuthorizeRouterData>,
-    payment_method_data: &PaymentMethodData,
 ) -> Result<
     (
         Option<WorldpayvantivCardData>,
         Option<CardholderAuthentication>,
-        OrderSource,
     ),
     error_stack::Report<errors::ConnectorError>,
 > {
+    let payment_method_data = item.router_data.request.payment_method_data.clone();
     match payment_method_data {
         PaymentMethodData::Card(card) => {
             let card_type = match card.card_network.clone() {
@@ -3113,7 +3069,6 @@
                     card_validation_num: Some(card.card_cvc.clone()),
                 }),
                 None,
-                OrderSource::Ecommerce,
             ))
         }
         PaymentMethodData::CardDetailsForNetworkTransactionId(card_data) => {
@@ -3132,10 +3087,9 @@
                     card_validation_num: None,
                 }),
                 None,
-                OrderSource::Ecommerce,
             ))
         }
-        PaymentMethodData::MandatePayment => Ok((None, None, OrderSource::Ecommerce)),
+        PaymentMethodData::MandatePayment => Ok((None, None)),
         PaymentMethodData::Wallet(wallet_data) => match wallet_data {
             hyperswitch_domain_models::payment_method_data::WalletData::ApplePay(
                 apple_pay_data,
@@ -3181,7 +3135,6 @@
                             card_validation_num: None,
                         })),
                         Some(cardholder_authentication),
-                        OrderSource::ApplePay,
                     ))
                 }
                 _ => Err(
