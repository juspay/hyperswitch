--- conflicted
+++ resolved
@@ -1110,7 +1110,7 @@
     pub fraud_result: Option<FraudResult>,
     pub token_response: Option<TokenResponse>,
     pub network_transaction_id: Option<Secret<String>>,
-<<<<<<< HEAD
+    pub approved_amount: Option<MinorUnit>,
     pub enhanced_auth_response: Option<EnhancedAuthResponse>,
 }
 
@@ -1149,9 +1149,6 @@
     #[serde(rename = "@fieldNumber")]
     pub field_number: String,
     pub field_value: String,
-=======
-    pub approved_amount: Option<MinorUnit>,
->>>>>>> c354e62f
 }
 
 #[derive(Debug, Clone, Serialize, Deserialize, PartialEq)]
