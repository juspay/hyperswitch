--- conflicted
+++ resolved
@@ -5,19 +5,14 @@
 use error_stack::ResultExt;
 use hyperswitch_domain_models::{
     payment_method_data::PaymentMethodData,
-<<<<<<< HEAD
-    router_data::{ConnectorAuthType, ErrorResponse, RouterData},
+    router_data::{
+        AdditionalPaymentMethodConnectorResponse, ConnectorAuthType, ConnectorResponseData,
+        ErrorResponse, RouterData,
+    },
     router_flow_types::{
         refunds::{Execute, RSync},
         Dsync, Fetch, Retrieve, Upload,
     },
-=======
-    router_data::{
-        AdditionalPaymentMethodConnectorResponse, ConnectorAuthType, ConnectorResponseData,
-        ErrorResponse, RouterData,
-    },
-    router_flow_types::refunds::{Execute, RSync},
->>>>>>> 90f3b09a
     router_request_types::{
         DisputeSyncData, FetchDisputesRequestData, PaymentsAuthorizeData, PaymentsCancelData,
         PaymentsCaptureData, PaymentsSyncData, ResponseId, RetrieveFileRequestData,
@@ -3070,7 +3065,24 @@
     }
 }
 
-<<<<<<< HEAD
+fn get_connector_response(payment_response: &FraudResult) -> ConnectorResponseData {
+    let payment_checks = Some(serde_json::json!({
+        "avs_result": payment_response.avs_result,
+        "card_validation_result": payment_response.card_validation_result,
+        "authentication_result": payment_response.authentication_result,
+        "advanced_a_v_s_result": payment_response.advanced_a_v_s_result,
+    }));
+
+    ConnectorResponseData::with_additional_payment_method_data(
+        AdditionalPaymentMethodConnectorResponse::Card {
+            authentication_data: None,
+            payment_checks,
+            card_network: None,
+            domestic_network: None,
+        },
+    )
+}
+
 #[derive(Debug, Deserialize, Serialize)]
 #[serde(rename = "chargebackRetrievalResponse", rename_all = "camelCase")]
 pub struct ChargebackRetrievalResponse {
@@ -3513,22 +3525,4 @@
             ..item.data.clone()
         })
     }
-=======
-fn get_connector_response(payment_response: &FraudResult) -> ConnectorResponseData {
-    let payment_checks = Some(serde_json::json!({
-        "avs_result": payment_response.avs_result,
-        "card_validation_result": payment_response.card_validation_result,
-        "authentication_result": payment_response.authentication_result,
-        "advanced_a_v_s_result": payment_response.advanced_a_v_s_result,
-    }));
-
-    ConnectorResponseData::with_additional_payment_method_data(
-        AdditionalPaymentMethodConnectorResponse::Card {
-            authentication_data: None,
-            payment_checks,
-            card_network: None,
-            domestic_network: None,
-        },
-    )
->>>>>>> 90f3b09a
 }