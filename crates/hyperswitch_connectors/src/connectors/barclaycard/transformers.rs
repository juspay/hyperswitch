--- conflicted
+++ resolved
@@ -1,16 +1,12 @@
 use base64::Engine;
 use common_enums::enums;
-<<<<<<< HEAD
 use common_types::payments::ApplePayPredecryptData;
-use common_utils::{consts, pii};
-=======
 use common_utils::{
     consts, date_time,
     ext_traits::ValueExt,
     pii,
     types::{SemanticVersion, StringMajorUnit},
 };
->>>>>>> f5db0035
 use error_stack::ResultExt;
 use hyperswitch_domain_models::{
     payment_method_data::{ApplePayWalletData, GooglePayWalletData, PaymentMethodData, WalletData},
@@ -387,7 +383,6 @@
             Option<String>,
         ),
     ) -> Result<Self, Self::Error> {
-<<<<<<< HEAD
         let commerce_indicator = solution
             .as_ref()
             .map(|pm_solution| match pm_solution {
@@ -405,8 +400,6 @@
             })
             .unwrap_or("internet")
             .to_string();
-=======
-        let commerce_indicator = get_commerce_indicator(network);
         let cavv_algorithm = Some("2".to_string());
         Ok(Self {
             capture: Some(matches!(
@@ -428,7 +421,6 @@
     )> for ProcessingInformation
 {
     type Error = error_stack::Report<errors::ConnectorError>;
->>>>>>> f5db0035
 
     fn try_from(
         (item, solution, network): (
@@ -1414,6 +1406,17 @@
                 xid: None,
                 directory_server_transaction_id: None,
                 specification_version: None,
+                pa_specification_version: None,
+                veres_enrolled: None,
+                eci_raw: None,
+                pares_status: None,
+                authentication_date: None,
+                effective_authentication_type: None,
+                challenge_code: None,
+                pares_status_reason: None,
+                challenge_cancel_code: None,
+                network_score: None,
+                acs_transaction_id: None,
             }),
             merchant_defined_information,
         })
@@ -1507,6 +1510,17 @@
                                         xid: None,
                                         directory_server_transaction_id: None,
                                         specification_version: None,
+                                        pa_specification_version: None,
+                                        veres_enrolled: None,
+                                        eci_raw: None,
+                                        pares_status: None,
+                                        authentication_date: None,
+                                        effective_authentication_type: None,
+                                        challenge_code: None,
+                                        pares_status_reason: None,
+                                        challenge_cancel_code: None,
+                                        network_score: None,
+                                        acs_transaction_id: None,
                                     },
                                 ),
                             })
@@ -2902,6 +2916,20 @@
     }
 }
 
+fn get_commerce_indicator(network: Option<String>) -> String {
+    match network {
+        Some(card_network) => match card_network.to_lowercase().as_str() {
+            "amex" => "aesk",
+            "discover" => "dipb",
+            "mastercard" => "spa",
+            "visa" => "internet",
+            _ => "internet",
+        },
+        None => "internet",
+    }
+    .to_string()
+}
+
 pub fn get_error_reason(
     error_info: Option<String>,
     detailed_error_info: Option<String>,
