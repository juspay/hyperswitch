--- conflicted
+++ resolved
@@ -35,14 +35,8 @@
     },
     router_request_types::{
         authentication::MessageExtensionAttribute, CompleteAuthorizeData, PaymentsAuthenticateData,
-<<<<<<< HEAD
-        PaymentsAuthorizeData, PaymentsCancelData, PaymentsCaptureData,
-        PaymentsPostAuthenticateData, PaymentsPreAuthenticateData, PaymentsPreProcessingData,
-        PaymentsSyncData, ResponseId, SetupMandateRequestData,
-=======
         PaymentsAuthorizeData, PaymentsPostAuthenticateData, PaymentsPreAuthenticateData,
         ResponseId, SetupMandateRequestData,
->>>>>>> 53f29f8d
     },
     router_response_types::{
         MandateReference, PaymentsResponseData, RedirectForm, RefundsResponseData,
@@ -51,13 +45,8 @@
         PaymentsAuthenticateRouterData, PaymentsAuthorizeRouterData, PaymentsCancelRouterData,
         PaymentsCaptureRouterData, PaymentsCompleteAuthorizeRouterData,
         PaymentsIncrementalAuthorizationRouterData, PaymentsPostAuthenticateRouterData,
-<<<<<<< HEAD
-        PaymentsPreAuthenticateRouterData, PaymentsPreProcessingRouterData, RefundsRouterData,
-        SetupMandateRouterData,
-=======
         PaymentsPreAuthenticateRouterData, PaymentsPreProcessingRouterData, PaymentsSyncRouterData,
         RefundsRouterData, SetupMandateRouterData,
->>>>>>> 53f29f8d
     },
 };
 use hyperswitch_interfaces::{api, errors};
@@ -2774,22 +2763,9 @@
     fn try_from(
         item: &CybersourceRouterData<&PaymentsPreAuthenticateRouterData>,
     ) -> Result<Self, Self::Error> {
-<<<<<<< HEAD
-        let payment_method_data = item
-            .router_data
-            .request
-            .payment_method_data
-            .as_ref()
-            .ok_or(errors::ConnectorError::MissingRequiredField {
-                field_name: "payment_method_data",
-            })?;
-
-        match payment_method_data.clone() {
-=======
         let payment_method_data = item.router_data.request.payment_method_data.clone();
 
         match payment_method_data {
->>>>>>> 53f29f8d
             PaymentMethodData::Card(ccard) => {
                 let card_type = match ccard
                     .card_network
@@ -3657,8 +3633,6 @@
                 ))
             }
         }?;
-<<<<<<< HEAD
-=======
 
         let redirect_response = item.router_data.request.redirect_response.clone().ok_or(
             errors::ConnectorError::MissingRequiredField {
@@ -3882,74 +3856,34 @@
 pub struct CybersourceThreeDSMetadata {
     three_ds_data: CybersourceConsumerAuthValidateResponse,
 }
->>>>>>> 53f29f8d
-
-        let redirect_response = item.router_data.request.redirect_response.clone().ok_or(
-            errors::ConnectorError::MissingRequiredField {
-                field_name: "redirect_response",
-            },
-        )?;
-
-        let amount_details = Amount {
-            total_amount: item.amount.clone(),
-            currency: item.router_data.request.currency.ok_or(
-                errors::ConnectorError::MissingRequiredField {
-                    field_name: "currency",
-                },
-            )?,
-        };
-
-        let param = redirect_response.params.ok_or(
-            errors::ConnectorError::MissingConnectorRedirectionPayload {
-                field_name: "request.redirect_response.params",
-            },
-        )?;
-
-<<<<<<< HEAD
-        let reference_id = param
-            .clone()
-            .peek()
-            .split('=')
-            .next_back()
-            .ok_or(errors::ConnectorError::MissingConnectorRedirectionPayload {
-                field_name: "request.redirect_response.params.reference_id",
-            })?
-            .to_string();
-        let email = item.router_data.get_billing_email().or(item
-            .router_data
-            .request
-            .email
-            .clone()
-            .ok_or_else(utils::missing_field_err("email")))?;
-        let bill_to = build_bill_to(item.router_data.get_optional_billing(), email)?;
-        let order_information = OrderInformationWithBill {
-            amount_details,
-            bill_to: Some(bill_to),
-        };
-        Ok(Self {
-            payment_information,
-            client_reference_information,
-            consumer_authentication_information: CybersourceConsumerAuthInformationRequest {
-                return_url: item
-                    .router_data
-                    .request
-                    .complete_authorize_url
-                    .clone()
-                    .ok_or_else(utils::missing_field_err("complete_authorize_url"))?,
-                reference_id,
-            },
-            order_information,
-        })
-    }
-}
-
-impl TryFrom<&CybersourceRouterData<&PaymentsPostAuthenticateRouterData>>
-    for CybersourceAuthValidateRequest
-{
-    type Error = error_stack::Report<errors::ConnectorError>;
-    fn try_from(
-        item: &CybersourceRouterData<&PaymentsPostAuthenticateRouterData>,
-=======
+
+#[derive(Debug, Deserialize, Serialize)]
+#[serde(rename_all = "camelCase")]
+pub struct CybersourceConsumerAuthInformationEnrollmentResponse {
+    access_token: Option<Secret<String>>,
+    step_up_url: Option<String>,
+    //Added to segregate the three_ds_data in a separate struct
+    #[serde(flatten)]
+    validate_response: CybersourceConsumerAuthValidateResponse,
+}
+
+#[derive(Debug, Deserialize, Serialize)]
+#[serde(rename_all = "camelCase")]
+pub struct ClientAuthCheckInfoResponse {
+    id: String,
+    client_reference_information: ClientReferenceInformation,
+    consumer_authentication_information: CybersourceConsumerAuthInformationEnrollmentResponse,
+    status: CybersourceAuthEnrollmentStatus,
+    error_information: Option<CybersourceErrorInformation>,
+}
+
+#[derive(Debug, Deserialize, Serialize)]
+#[serde(untagged)]
+pub enum CybersourcePreProcessingResponse {
+    ClientAuthCheckInfo(Box<ClientAuthCheckInfoResponse>),
+    ErrorInformation(Box<CybersourceErrorInformationResponse>),
+}
+
 #[derive(Debug, Deserialize, Serialize)]
 #[serde(untagged)]
 pub enum CybersourceAuthenticateResponse {
@@ -3975,230 +3909,6 @@
     type Error = error_stack::Report<errors::ConnectorError>;
     fn try_from(
         item: PaymentsPreprocessingResponseRouterData<CybersourcePreProcessingResponse>,
->>>>>>> 53f29f8d
-    ) -> Result<Self, Self::Error> {
-        let client_reference_information = ClientReferenceInformation {
-            code: Some(item.router_data.connector_request_reference_id.clone()),
-        };
-        let payment_method_data = item.router_data.request.payment_method_data.clone().ok_or(
-            errors::ConnectorError::MissingConnectorRedirectionPayload {
-                field_name: "payment_method_data",
-            },
-        )?;
-        let payment_information = match payment_method_data {
-            PaymentMethodData::Card(ccard) => {
-                let card_type = match ccard
-                    .card_network
-                    .clone()
-                    .and_then(get_cybersource_card_type)
-                {
-                    Some(card_network) => Some(card_network.to_string()),
-                    None => ccard.get_card_issuer().ok().map(String::from),
-                };
-
-                Ok(PaymentInformation::Cards(Box::new(
-                    CardPaymentInformation {
-                        card: Card {
-                            number: ccard.card_number,
-                            expiration_month: ccard.card_exp_month,
-                            expiration_year: ccard.card_exp_year,
-                            security_code: Some(ccard.card_cvc),
-                            card_type,
-                            type_selection_indicator: Some("1".to_owned()),
-                        },
-                    },
-                )))
-            }
-            PaymentMethodData::Wallet(_)
-            | PaymentMethodData::CardRedirect(_)
-            | PaymentMethodData::PayLater(_)
-            | PaymentMethodData::BankRedirect(_)
-            | PaymentMethodData::BankDebit(_)
-            | PaymentMethodData::BankTransfer(_)
-            | PaymentMethodData::Crypto(_)
-            | PaymentMethodData::MandatePayment
-            | PaymentMethodData::Reward
-            | PaymentMethodData::RealTimePayment(_)
-            | PaymentMethodData::MobilePayment(_)
-            | PaymentMethodData::Upi(_)
-            | PaymentMethodData::Voucher(_)
-            | PaymentMethodData::GiftCard(_)
-            | PaymentMethodData::OpenBanking(_)
-            | PaymentMethodData::CardToken(_)
-            | PaymentMethodData::NetworkToken(_)
-            | PaymentMethodData::CardDetailsForNetworkTransactionId(_) => {
-                Err(errors::ConnectorError::NotImplemented(
-                    utils::get_unimplemented_payment_method_error_message("Cybersource"),
-                ))
-            }
-        }?;
-
-        let redirect_response = item.router_data.request.redirect_response.clone().ok_or(
-            errors::ConnectorError::MissingRequiredField {
-                field_name: "redirect_response",
-            },
-        )?;
-
-        let amount_details = Amount {
-            total_amount: item.amount.clone(),
-            currency: item.router_data.request.currency.ok_or(
-                errors::ConnectorError::MissingRequiredField {
-                    field_name: "currency",
-                },
-            )?,
-        };
-
-        let redirect_payload: CybersourceRedirectionAuthResponse = redirect_response
-            .payload
-            .ok_or(errors::ConnectorError::MissingConnectorRedirectionPayload {
-                field_name: "request.redirect_response.payload",
-            })?
-            .peek()
-            .clone()
-            .parse_value("CybersourceRedirectionAuthResponse")
-            .change_context(errors::ConnectorError::ResponseDeserializationFailed)?;
-        let order_information = OrderInformation { amount_details };
-        Ok(Self {
-            payment_information,
-            client_reference_information,
-            consumer_authentication_information:
-                CybersourceConsumerAuthInformationValidateRequest {
-                    authentication_transaction_id: redirect_payload.transaction_id,
-                },
-            order_information,
-        })
-    }
-}
-
-impl TryFrom<&CybersourceRouterData<&PaymentsCompleteAuthorizeRouterData>>
-    for CybersourcePaymentsRequest
-{
-    type Error = error_stack::Report<errors::ConnectorError>;
-    fn try_from(
-        item: &CybersourceRouterData<&PaymentsCompleteAuthorizeRouterData>,
-    ) -> Result<Self, Self::Error> {
-        let payment_method_data = item.router_data.request.payment_method_data.clone().ok_or(
-            errors::ConnectorError::MissingRequiredField {
-                field_name: "payment_method_data",
-            },
-        )?;
-        match payment_method_data {
-            PaymentMethodData::Card(ccard) => Self::try_from((item, ccard)),
-            PaymentMethodData::Wallet(_)
-            | PaymentMethodData::CardRedirect(_)
-            | PaymentMethodData::PayLater(_)
-            | PaymentMethodData::BankRedirect(_)
-            | PaymentMethodData::BankDebit(_)
-            | PaymentMethodData::BankTransfer(_)
-            | PaymentMethodData::Crypto(_)
-            | PaymentMethodData::MandatePayment
-            | PaymentMethodData::Reward
-            | PaymentMethodData::RealTimePayment(_)
-            | PaymentMethodData::MobilePayment(_)
-            | PaymentMethodData::Upi(_)
-            | PaymentMethodData::Voucher(_)
-            | PaymentMethodData::GiftCard(_)
-            | PaymentMethodData::OpenBanking(_)
-            | PaymentMethodData::CardToken(_)
-            | PaymentMethodData::NetworkToken(_)
-            | PaymentMethodData::CardDetailsForNetworkTransactionId(_) => {
-                Err(errors::ConnectorError::NotImplemented(
-                    utils::get_unimplemented_payment_method_error_message("Cybersource"),
-                )
-                .into())
-            }
-        }
-    }
-}
-
-#[derive(Debug, Deserialize, Serialize)]
-#[serde(rename_all = "SCREAMING_SNAKE_CASE")]
-pub enum CybersourceAuthEnrollmentStatus {
-    PendingAuthentication,
-    AuthenticationSuccessful,
-    AuthenticationFailed,
-}
-#[derive(Debug, Deserialize, Serialize)]
-#[serde(rename_all = "camelCase")]
-pub struct CybersourceConsumerAuthValidateResponse {
-    ucaf_collection_indicator: Option<String>,
-    cavv: Option<Secret<String>>,
-    ucaf_authentication_data: Option<Secret<String>>,
-    xid: Option<String>,
-    specification_version: Option<SemanticVersion>,
-    directory_server_transaction_id: Option<Secret<String>>,
-    indicator: Option<String>,
-}
-
-#[derive(Debug, Deserialize, Serialize)]
-pub struct CybersourceThreeDSMetadata {
-    three_ds_data: CybersourceConsumerAuthValidateResponse,
-}
-
-#[derive(Debug, Deserialize, Serialize)]
-#[serde(rename_all = "camelCase")]
-pub struct CybersourceConsumerAuthInformationEnrollmentResponse {
-    access_token: Option<Secret<String>>,
-    step_up_url: Option<String>,
-    //Added to segregate the three_ds_data in a separate struct
-    #[serde(flatten)]
-    validate_response: CybersourceConsumerAuthValidateResponse,
-}
-
-#[derive(Debug, Deserialize, Serialize)]
-#[serde(rename_all = "camelCase")]
-pub struct ClientAuthCheckInfoResponse {
-    id: String,
-    client_reference_information: ClientReferenceInformation,
-    consumer_authentication_information: CybersourceConsumerAuthInformationEnrollmentResponse,
-    status: CybersourceAuthEnrollmentStatus,
-    error_information: Option<CybersourceErrorInformation>,
-}
-
-#[derive(Debug, Deserialize, Serialize)]
-#[serde(untagged)]
-pub enum CybersourcePreProcessingResponse {
-    ClientAuthCheckInfo(Box<ClientAuthCheckInfoResponse>),
-    ErrorInformation(Box<CybersourceErrorInformationResponse>),
-}
-
-#[derive(Debug, Deserialize, Serialize)]
-#[serde(untagged)]
-pub enum CybersourceAuthenticateResponse {
-    ClientAuthCheckInfo(Box<ClientAuthCheckInfoResponse>),
-    ErrorInformation(Box<CybersourceErrorInformationResponse>),
-}
-
-impl From<CybersourceAuthEnrollmentStatus> for enums::AttemptStatus {
-    fn from(item: CybersourceAuthEnrollmentStatus) -> Self {
-        match item {
-            CybersourceAuthEnrollmentStatus::PendingAuthentication => Self::AuthenticationPending,
-            CybersourceAuthEnrollmentStatus::AuthenticationSuccessful => {
-                Self::AuthenticationSuccessful
-            }
-            CybersourceAuthEnrollmentStatus::AuthenticationFailed => Self::AuthenticationFailed,
-        }
-    }
-}
-
-impl<F>
-    TryFrom<
-        ResponseRouterData<
-            F,
-            CybersourcePreProcessingResponse,
-            PaymentsPreProcessingData,
-            PaymentsResponseData,
-        >,
-    > for RouterData<F, PaymentsPreProcessingData, PaymentsResponseData>
-{
-    type Error = error_stack::Report<errors::ConnectorError>;
-    fn try_from(
-        item: ResponseRouterData<
-            F,
-            CybersourcePreProcessingResponse,
-            PaymentsPreProcessingData,
-            PaymentsResponseData,
-        >,
     ) -> Result<Self, Self::Error> {
         match item.response {
             CybersourcePreProcessingResponse::ClientAuthCheckInfo(info_response) => {
@@ -4567,365 +4277,6 @@
             F,
             CybersourceAuthSetupResponse,
             PaymentsPreAuthenticateData,
-<<<<<<< HEAD
-            PaymentsResponseData,
-        >,
-    > for RouterData<F, PaymentsPreAuthenticateData, PaymentsResponseData>
-{
-    type Error = error_stack::Report<errors::ConnectorError>;
-    fn try_from(
-        item: ResponseRouterData<
-            F,
-            CybersourceAuthSetupResponse,
-            PaymentsPreAuthenticateData,
-            PaymentsResponseData,
-        >,
-    ) -> Result<Self, Self::Error> {
-        match item.response {
-            CybersourceAuthSetupResponse::ClientAuthSetupInfo(info_response) => Ok(Self {
-                status: enums::AttemptStatus::AuthenticationPending,
-                response: Ok(PaymentsResponseData::TransactionResponse {
-                    resource_id: ResponseId::NoResponseId,
-                    redirection_data: Box::new(Some(RedirectForm::CybersourceAuthSetup {
-                        access_token: info_response
-                            .consumer_authentication_information
-                            .access_token,
-                        ddc_url: info_response
-                            .consumer_authentication_information
-                            .device_data_collection_url,
-                        reference_id: info_response
-                            .consumer_authentication_information
-                            .reference_id,
-                    })),
-                    mandate_reference: Box::new(None),
-                    connector_metadata: None,
-                    network_txn_id: None,
-                    connector_response_reference_id: Some(
-                        info_response
-                            .client_reference_information
-                            .code
-                            .unwrap_or(info_response.id.clone()),
-                    ),
-                    incremental_authorization_allowed: None,
-                    charges: None,
-                }),
-                ..item.data
-            }),
-            CybersourceAuthSetupResponse::ErrorInformation(error_response) => {
-                let detailed_error_info =
-                    error_response
-                        .error_information
-                        .details
-                        .to_owned()
-                        .map(|details| {
-                            details
-                                .iter()
-                                .map(|details| format!("{} : {}", details.field, details.reason))
-                                .collect::<Vec<_>>()
-                                .join(", ")
-                        });
-
-                let reason = get_error_reason(
-                    error_response.error_information.message,
-                    detailed_error_info,
-                    None,
-                );
-                let error_message = error_response.error_information.reason;
-                Ok(Self {
-                    response: Err(ErrorResponse {
-                        code: error_message
-                            .clone()
-                            .unwrap_or(hyperswitch_interfaces::consts::NO_ERROR_CODE.to_string()),
-                        message: error_message.unwrap_or(
-                            hyperswitch_interfaces::consts::NO_ERROR_MESSAGE.to_string(),
-                        ),
-                        reason,
-                        status_code: item.http_code,
-                        attempt_status: None,
-                        connector_transaction_id: Some(error_response.id.clone()),
-                        network_advice_code: None,
-                        network_decline_code: None,
-                        network_error_message: None,
-                        connector_metadata: None,
-                    }),
-                    status: enums::AttemptStatus::AuthenticationFailed,
-                    ..item.data
-                })
-            }
-        }
-    }
-}
-
-impl<F>
-    TryFrom<
-        ResponseRouterData<
-            F,
-            CybersourceAuthenticateResponse,
-            PaymentsAuthenticateData,
-            PaymentsResponseData,
-        >,
-    > for RouterData<F, PaymentsAuthenticateData, PaymentsResponseData>
-{
-    type Error = error_stack::Report<errors::ConnectorError>;
-    fn try_from(
-        item: ResponseRouterData<
-            F,
-            CybersourceAuthenticateResponse,
-            PaymentsAuthenticateData,
-            PaymentsResponseData,
-        >,
-    ) -> Result<Self, Self::Error> {
-        match item.response {
-            CybersourceAuthenticateResponse::ClientAuthCheckInfo(info_response) => {
-                let status = enums::AttemptStatus::from(info_response.status);
-                let risk_info: Option<ClientRiskInformation> = None;
-                if utils::is_payment_failure(status) {
-                    let response = Err(get_error_response(
-                        &info_response.error_information,
-                        &None,
-                        &risk_info,
-                        Some(status),
-                        item.http_code,
-                        info_response.id.clone(),
-                    ));
-
-                    Ok(Self {
-                        status,
-                        response,
-                        ..item.data
-                    })
-                } else {
-                    let connector_response_reference_id = Some(
-                        info_response
-                            .client_reference_information
-                            .code
-                            .unwrap_or(info_response.id.clone()),
-                    );
-
-                    let redirection_data = match (
-                        info_response
-                            .consumer_authentication_information
-                            .access_token,
-                        info_response
-                            .consumer_authentication_information
-                            .step_up_url,
-                    ) {
-                        (Some(token), Some(step_up_url)) => {
-                            Some(RedirectForm::CybersourceConsumerAuth {
-                                access_token: token.expose(),
-                                step_up_url,
-                            })
-                        }
-                        _ => None,
-                    };
-                    let three_ds_data = serde_json::to_value(
-                        info_response
-                            .consumer_authentication_information
-                            .validate_response,
-                    )
-                    .change_context(errors::ConnectorError::ResponseHandlingFailed)?;
-                    Ok(Self {
-                        status,
-                        response: Ok(PaymentsResponseData::TransactionResponse {
-                            resource_id: ResponseId::NoResponseId,
-                            redirection_data: Box::new(redirection_data),
-                            mandate_reference: Box::new(None),
-                            connector_metadata: Some(serde_json::json!({
-                                "three_ds_data": three_ds_data
-                            })),
-                            network_txn_id: None,
-                            connector_response_reference_id,
-                            incremental_authorization_allowed: None,
-                            charges: None,
-                        }),
-                        ..item.data
-                    })
-                }
-            }
-            CybersourceAuthenticateResponse::ErrorInformation(error_response) => {
-                let detailed_error_info =
-                    error_response
-                        .error_information
-                        .details
-                        .to_owned()
-                        .map(|details| {
-                            details
-                                .iter()
-                                .map(|details| format!("{} : {}", details.field, details.reason))
-                                .collect::<Vec<_>>()
-                                .join(", ")
-                        });
-
-                let reason = get_error_reason(
-                    error_response.error_information.message,
-                    detailed_error_info,
-                    None,
-                );
-                let error_message = error_response.error_information.reason.to_owned();
-                let response = Err(ErrorResponse {
-                    code: error_message
-                        .clone()
-                        .unwrap_or(hyperswitch_interfaces::consts::NO_ERROR_CODE.to_string()),
-                    message: error_message
-                        .unwrap_or(hyperswitch_interfaces::consts::NO_ERROR_MESSAGE.to_string()),
-                    reason,
-                    status_code: item.http_code,
-                    attempt_status: None,
-                    connector_transaction_id: Some(error_response.id.clone()),
-                    network_advice_code: None,
-                    network_decline_code: None,
-                    network_error_message: None,
-                    connector_metadata: None,
-                });
-                Ok(Self {
-                    response,
-                    status: enums::AttemptStatus::AuthenticationFailed,
-                    ..item.data
-                })
-            }
-        }
-    }
-}
-
-impl<F>
-    TryFrom<
-        ResponseRouterData<
-            F,
-            CybersourceAuthenticateResponse,
-            PaymentsPostAuthenticateData,
-            PaymentsResponseData,
-        >,
-    > for RouterData<F, PaymentsPostAuthenticateData, PaymentsResponseData>
-{
-    type Error = error_stack::Report<errors::ConnectorError>;
-    fn try_from(
-        item: ResponseRouterData<
-            F,
-            CybersourceAuthenticateResponse,
-            PaymentsPostAuthenticateData,
-            PaymentsResponseData,
-        >,
-    ) -> Result<Self, Self::Error> {
-        match item.response {
-            CybersourceAuthenticateResponse::ClientAuthCheckInfo(info_response) => {
-                let status = enums::AttemptStatus::from(info_response.status);
-                let risk_info: Option<ClientRiskInformation> = None;
-                if utils::is_payment_failure(status) {
-                    let response = Err(get_error_response(
-                        &info_response.error_information,
-                        &None,
-                        &risk_info,
-                        Some(status),
-                        item.http_code,
-                        info_response.id.clone(),
-                    ));
-
-                    Ok(Self {
-                        status,
-                        response,
-                        ..item.data
-                    })
-                } else {
-                    let connector_response_reference_id = Some(
-                        info_response
-                            .client_reference_information
-                            .code
-                            .unwrap_or(info_response.id.clone()),
-                    );
-
-                    let redirection_data = match (
-                        info_response
-                            .consumer_authentication_information
-                            .access_token,
-                        info_response
-                            .consumer_authentication_information
-                            .step_up_url,
-                    ) {
-                        (Some(token), Some(step_up_url)) => {
-                            Some(RedirectForm::CybersourceConsumerAuth {
-                                access_token: token.expose(),
-                                step_up_url,
-                            })
-                        }
-                        _ => None,
-                    };
-                    let three_ds_data = serde_json::to_value(
-                        info_response
-                            .consumer_authentication_information
-                            .validate_response,
-                    )
-                    .change_context(errors::ConnectorError::ResponseHandlingFailed)?;
-                    Ok(Self {
-                        status,
-                        response: Ok(PaymentsResponseData::TransactionResponse {
-                            resource_id: ResponseId::NoResponseId,
-                            redirection_data: Box::new(redirection_data),
-                            mandate_reference: Box::new(None),
-                            connector_metadata: Some(serde_json::json!({
-                                "three_ds_data": three_ds_data
-                            })),
-                            network_txn_id: None,
-                            connector_response_reference_id,
-                            incremental_authorization_allowed: None,
-                            charges: None,
-                        }),
-                        ..item.data
-                    })
-                }
-            }
-            CybersourceAuthenticateResponse::ErrorInformation(error_response) => {
-                let detailed_error_info =
-                    error_response
-                        .error_information
-                        .details
-                        .to_owned()
-                        .map(|details| {
-                            details
-                                .iter()
-                                .map(|details| format!("{} : {}", details.field, details.reason))
-                                .collect::<Vec<_>>()
-                                .join(", ")
-                        });
-
-                let reason = get_error_reason(
-                    error_response.error_information.message,
-                    detailed_error_info,
-                    None,
-                );
-                let error_message = error_response.error_information.reason.to_owned();
-                let response = Err(ErrorResponse {
-                    code: error_message
-                        .clone()
-                        .unwrap_or(hyperswitch_interfaces::consts::NO_ERROR_CODE.to_string()),
-                    message: error_message
-                        .unwrap_or(hyperswitch_interfaces::consts::NO_ERROR_MESSAGE.to_string()),
-                    reason,
-                    status_code: item.http_code,
-                    attempt_status: None,
-                    connector_transaction_id: Some(error_response.id.clone()),
-                    network_advice_code: None,
-                    network_decline_code: None,
-                    network_error_message: None,
-                    connector_metadata: None,
-                });
-                Ok(Self {
-                    response,
-                    status: enums::AttemptStatus::AuthenticationFailed,
-                    ..item.data
-                })
-            }
-        }
-    }
-}
-
-impl<F>
-    TryFrom<
-        ResponseRouterData<
-            F,
-            CybersourceTransactionResponse,
-            PaymentsSyncData,
-=======
->>>>>>> 53f29f8d
             PaymentsResponseData,
         >,
     > for RouterData<F, PaymentsPreAuthenticateData, PaymentsResponseData>
