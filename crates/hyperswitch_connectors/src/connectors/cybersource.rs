--- conflicted
+++ resolved
@@ -754,16 +754,7 @@
         req: &PaymentsPreAuthenticateRouterData,
         _connectors: &Connectors,
     ) -> CustomResult<RequestContent, errors::ConnectorError> {
-<<<<<<< HEAD
-        let minor_amount =
-            req.request
-                .minor_amount
-                .ok_or(errors::ConnectorError::MissingRequiredField {
-                    field_name: "minor_amount",
-                })?;
-=======
         let minor_amount = req.request.minor_amount;
->>>>>>> 53f29f8d
         let currency =
             req.request
                 .currency
