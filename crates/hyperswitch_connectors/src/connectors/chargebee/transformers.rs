--- conflicted
+++ resolved
@@ -1024,7 +1024,6 @@
         })
     }
 }
-<<<<<<< HEAD
 #[cfg(feature = "v1")]
 impl
     TryFrom<
@@ -1050,7 +1049,10 @@
             response: Ok(RevenueRecoveryRecordBackResponse {
                 merchant_reference_id,
             }),
-=======
+            ..item.data
+        })
+    }
+}
 /*
 #[derive(Debug, Clone, Serialize, Deserialize)]
 pub struct ChargebeeCustomerResponse {
@@ -1164,9 +1166,7 @@
     type Error = error_stack::Report<errors::ConnectorError>;
 
     fn try_from(
-        item: &ChargebeeRouterData<
-            &hyperswitch_domain_models::types::CreateCustomerRouterData,
-        >,
+        item: &ChargebeeRouterData<&hyperswitch_domain_models::types::CreateCustomerRouterData>,
     ) -> Result<Self, Self::Error> {
         let req = &item.router_data.request;
 
@@ -1183,22 +1183,10 @@
                 .billing_address
                 .as_ref()
                 .map(|addr| addr.last_name.clone()),
-            billing_address_line1: req
-                .billing_address
-                .as_ref()
-                .map(|addr| addr.line1.clone()),
-            billing_address_city: req
-                .billing_address
-                .as_ref()
-                .map(|addr| addr.city.clone()),
-            billing_address_state: req
-                .billing_address
-                .as_ref()
-                .map(|addr| addr.state.clone()),
-            billing_address_zip: req
-                .billing_address
-                .as_ref()
-                .map(|addr| addr.zip.clone()),
+            billing_address_line1: req.billing_address.as_ref().map(|addr| addr.line1.clone()),
+            billing_address_city: req.billing_address.as_ref().map(|addr| addr.city.clone()),
+            billing_address_state: req.billing_address.as_ref().map(|addr| addr.state.clone()),
+            billing_address_zip: req.billing_address.as_ref().map(|addr| addr.zip.clone()),
             billing_address_country: req
                 .billing_address
                 .as_ref()
@@ -1235,14 +1223,15 @@
 }
 
 #[cfg(feature = "v1")]
-impl TryFrom<
-    ResponseRouterData<
-        hyperswitch_domain_models::router_flow_types::subscriptions::CreateCustomer,
-        ChargebeeCustomerCreateResponse,
-        hyperswitch_domain_models::router_request_types::subscriptions::CreateCustomerRequest,
-        hyperswitch_domain_models::router_response_types::subscriptions::CreateCustomerResponse,
-    >,
-> for hyperswitch_domain_models::types::CreateCustomerRouterData
+impl
+    TryFrom<
+        ResponseRouterData<
+            hyperswitch_domain_models::router_flow_types::subscriptions::CreateCustomer,
+            ChargebeeCustomerCreateResponse,
+            hyperswitch_domain_models::router_request_types::subscriptions::CreateCustomerRequest,
+            hyperswitch_domain_models::router_response_types::subscriptions::CreateCustomerResponse,
+        >,
+    > for hyperswitch_domain_models::types::CreateCustomerRouterData
 {
     type Error = error_stack::Report<errors::ConnectorError>;
 
@@ -1277,7 +1266,6 @@
                     }),
                 },
             ),
->>>>>>> ff607f3e
             ..item.data
         })
     }
