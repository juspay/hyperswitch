#[cfg(all(feature = "revenue_recovery", feature = "v2"))]
use std::str::FromStr;

use common_enums::enums;
use common_utils::{
    errors::CustomResult,
    ext_traits::ByteSliceExt,
    id_type::{CustomerId, SubscriptionId},
    pii::{self, Email},
    types::MinorUnit,
};
use error_stack::ResultExt;
#[cfg(all(feature = "revenue_recovery", feature = "v2"))]
use hyperswitch_domain_models::revenue_recovery;
use hyperswitch_domain_models::{
    payment_method_data::PaymentMethodData,
    router_data::{ConnectorAuthType, RouterData},
    router_flow_types::{
        refunds::{Execute, RSync},
        subscriptions::SubscriptionCreate,
        CreateConnectorCustomer, InvoiceRecordBack,
    },
    router_request_types::{
        revenue_recovery::InvoiceRecordBackRequest,
        subscriptions::{SubscriptionAutoCollection, SubscriptionCreateRequest},
        ConnectorCustomerData, ResponseId,
    },
    router_response_types::{
        revenue_recovery::InvoiceRecordBackResponse,
        subscriptions::{
<<<<<<< HEAD
            GetSubscriptionEstimateResponse, GetSubscriptionPlansResponse, SubscriptionLineItem,
        },
        PaymentsResponseData, RefundsResponseData,
=======
            self, GetSubscriptionPlanPricesResponse, GetSubscriptionPlansResponse,
            SubscriptionCreateResponse, SubscriptionStatus,
        },
        ConnectorCustomerResponseData, PaymentsResponseData, RefundsResponseData,
>>>>>>> 3bd78ac5
    },
    types::{
        GetSubscriptionEstimateRouterData, InvoiceRecordBackRouterData,
        PaymentsAuthorizeRouterData, RefundsRouterData,
    },
};
use hyperswitch_interfaces::errors;
use masking::{ExposeInterface, Secret};
use serde::{Deserialize, Serialize};
use time::PrimitiveDateTime;

use crate::{
    types::{RefundsResponseRouterData, ResponseRouterData},
    utils::{self, PaymentsAuthorizeRequestData, RouterData as OtherRouterData},
};

// SubscriptionCreate structures
#[derive(Debug, Serialize)]
pub struct ChargebeeSubscriptionCreateRequest {
    #[serde(rename = "id")]
    pub subscription_id: SubscriptionId,
    #[serde(rename = "subscription_items[item_price_id][0]")]
    pub item_price_id: String,
    #[serde(rename = "subscription_items[quantity][0]")]
    pub quantity: Option<u32>,
    #[serde(rename = "billing_address[line1]")]
    pub billing_address_line1: Option<Secret<String>>,
    #[serde(rename = "billing_address[city]")]
    pub billing_address_city: Option<String>,
    #[serde(rename = "billing_address[state]")]
    pub billing_address_state: Option<Secret<String>>,
    #[serde(rename = "billing_address[zip]")]
    pub billing_address_zip: Option<Secret<String>>,
    #[serde(rename = "billing_address[country]")]
    pub billing_address_country: Option<common_enums::CountryAlpha2>,
    pub auto_collection: ChargebeeAutoCollection,
}

#[derive(Debug, Deserialize, Serialize, Clone)]
#[serde(rename_all = "snake_case")]
pub enum ChargebeeAutoCollection {
    On,
    Off,
}

impl From<SubscriptionAutoCollection> for ChargebeeAutoCollection {
    fn from(auto_collection: SubscriptionAutoCollection) -> Self {
        match auto_collection {
            SubscriptionAutoCollection::On => Self::On,
            SubscriptionAutoCollection::Off => Self::Off,
        }
    }
}

impl TryFrom<&ChargebeeRouterData<&hyperswitch_domain_models::types::SubscriptionCreateRouterData>>
    for ChargebeeSubscriptionCreateRequest
{
    type Error = error_stack::Report<errors::ConnectorError>;
    fn try_from(
        item: &ChargebeeRouterData<&hyperswitch_domain_models::types::SubscriptionCreateRouterData>,
    ) -> Result<Self, Self::Error> {
        let req = &item.router_data.request;

        let first_item =
            req.subscription_items
                .first()
                .ok_or(errors::ConnectorError::MissingRequiredField {
                    field_name: "subscription_items",
                })?;

        Ok(Self {
            subscription_id: req.subscription_id.clone(),
            item_price_id: first_item.item_price_id.clone(),
            quantity: first_item.quantity,
            billing_address_line1: item.router_data.get_optional_billing_line1(),
            billing_address_city: item.router_data.get_optional_billing_city(),
            billing_address_state: item.router_data.get_optional_billing_state(),
            billing_address_zip: item.router_data.get_optional_billing_zip(),
            billing_address_country: item.router_data.get_optional_billing_country(),
            auto_collection: req.auto_collection.clone().into(),
        })
    }
}

#[derive(Debug, Deserialize, Serialize, Clone)]
pub struct ChargebeeSubscriptionCreateResponse {
    pub subscription: ChargebeeSubscriptionDetails,
}

#[derive(Debug, Deserialize, Serialize, Clone)]
pub struct ChargebeeSubscriptionDetails {
    pub id: SubscriptionId,
    pub status: ChargebeeSubscriptionStatus,
    pub customer_id: CustomerId,
    pub currency_code: enums::Currency,
    pub total_dues: Option<MinorUnit>,
    #[serde(default, with = "common_utils::custom_serde::timestamp::option")]
    pub next_billing_at: Option<PrimitiveDateTime>,
    #[serde(default, with = "common_utils::custom_serde::timestamp::option")]
    pub created_at: Option<PrimitiveDateTime>,
}

#[derive(Debug, Deserialize, Serialize, Clone)]
#[serde(rename_all = "snake_case")]
pub enum ChargebeeSubscriptionStatus {
    Future,
    #[serde(rename = "in_trial")]
    InTrial,
    Active,
    #[serde(rename = "non_renewing")]
    NonRenewing,
    Paused,
    Cancelled,
    Transferred,
}

impl From<ChargebeeSubscriptionStatus> for SubscriptionStatus {
    fn from(status: ChargebeeSubscriptionStatus) -> Self {
        match status {
            ChargebeeSubscriptionStatus::Future => Self::Pending,
            ChargebeeSubscriptionStatus::InTrial => Self::Trial,
            ChargebeeSubscriptionStatus::Active => Self::Active,
            ChargebeeSubscriptionStatus::NonRenewing => Self::Onetime,
            ChargebeeSubscriptionStatus::Paused => Self::Paused,
            ChargebeeSubscriptionStatus::Cancelled => Self::Cancelled,
            ChargebeeSubscriptionStatus::Transferred => Self::Cancelled,
        }
    }
}

impl
    TryFrom<
        ResponseRouterData<
            SubscriptionCreate,
            ChargebeeSubscriptionCreateResponse,
            SubscriptionCreateRequest,
            SubscriptionCreateResponse,
        >,
    > for hyperswitch_domain_models::types::SubscriptionCreateRouterData
{
    type Error = error_stack::Report<errors::ConnectorError>;
    fn try_from(
        item: ResponseRouterData<
            SubscriptionCreate,
            ChargebeeSubscriptionCreateResponse,
            SubscriptionCreateRequest,
            SubscriptionCreateResponse,
        >,
    ) -> Result<Self, Self::Error> {
        let subscription = &item.response.subscription;
        Ok(Self {
            response: Ok(SubscriptionCreateResponse {
                subscription_id: subscription.id.clone(),
                status: subscription.status.clone().into(),
                customer_id: subscription.customer_id.clone(),
                currency_code: subscription.currency_code,
                total_amount: subscription.total_dues.unwrap_or(MinorUnit::new(0)),
                next_billing_at: subscription.next_billing_at,
                created_at: subscription.created_at,
            }),
            ..item.data
        })
    }
}

//TODO: Fill the struct with respective fields
pub struct ChargebeeRouterData<T> {
    pub amount: MinorUnit, // The type of amount that a connector accepts, for example, String, i64, f64, etc.
    pub router_data: T,
}

impl<T> From<(MinorUnit, T)> for ChargebeeRouterData<T> {
    fn from((amount, item): (MinorUnit, T)) -> Self {
        Self {
            amount,
            router_data: item,
        }
    }
}

//TODO: Fill the struct with respective fields
#[derive(Default, Debug, Serialize, PartialEq)]
pub struct ChargebeePaymentsRequest {
    amount: MinorUnit,
    card: ChargebeeCard,
}

#[derive(Default, Debug, Serialize, Eq, PartialEq)]
pub struct ChargebeeCard {
    number: cards::CardNumber,
    expiry_month: Secret<String>,
    expiry_year: Secret<String>,
    cvc: Secret<String>,
    complete: bool,
}

impl TryFrom<&ChargebeeRouterData<&PaymentsAuthorizeRouterData>> for ChargebeePaymentsRequest {
    type Error = error_stack::Report<errors::ConnectorError>;
    fn try_from(
        item: &ChargebeeRouterData<&PaymentsAuthorizeRouterData>,
    ) -> Result<Self, Self::Error> {
        match item.router_data.request.payment_method_data.clone() {
            PaymentMethodData::Card(req_card) => {
                let card = ChargebeeCard {
                    number: req_card.card_number,
                    expiry_month: req_card.card_exp_month,
                    expiry_year: req_card.card_exp_year,
                    cvc: req_card.card_cvc,
                    complete: item.router_data.request.is_auto_capture()?,
                };
                Ok(Self {
                    amount: item.amount,
                    card,
                })
            }
            _ => Err(errors::ConnectorError::NotImplemented("Payment method".to_string()).into()),
        }
    }
}

// Auth Struct
pub struct ChargebeeAuthType {
    pub(super) full_access_key_v1: Secret<String>,
}

#[derive(Debug, Serialize, Deserialize)]
pub struct ChargebeeMetadata {
    pub(super) site: Secret<String>,
}

impl TryFrom<&Option<pii::SecretSerdeValue>> for ChargebeeMetadata {
    type Error = error_stack::Report<errors::ConnectorError>;
    fn try_from(meta_data: &Option<pii::SecretSerdeValue>) -> Result<Self, Self::Error> {
        let metadata: Self = utils::to_connector_meta_from_secret::<Self>(meta_data.clone())
            .change_context(errors::ConnectorError::InvalidConnectorConfig {
                config: "metadata",
            })?;
        Ok(metadata)
    }
}

impl TryFrom<&ConnectorAuthType> for ChargebeeAuthType {
    type Error = error_stack::Report<errors::ConnectorError>;
    fn try_from(auth_type: &ConnectorAuthType) -> Result<Self, Self::Error> {
        match auth_type {
            ConnectorAuthType::HeaderKey { api_key } => Ok(Self {
                full_access_key_v1: api_key.clone(),
            }),
            _ => Err(errors::ConnectorError::FailedToObtainAuthType.into()),
        }
    }
}
// PaymentsResponse
//TODO: Append the remaining status flags
#[derive(Debug, Clone, Default, Serialize, Deserialize, PartialEq)]
#[serde(rename_all = "lowercase")]
pub enum ChargebeePaymentStatus {
    Succeeded,
    Failed,
    #[default]
    Processing,
}

impl From<ChargebeePaymentStatus> for common_enums::AttemptStatus {
    fn from(item: ChargebeePaymentStatus) -> Self {
        match item {
            ChargebeePaymentStatus::Succeeded => Self::Charged,
            ChargebeePaymentStatus::Failed => Self::Failure,
            ChargebeePaymentStatus::Processing => Self::Authorizing,
        }
    }
}

//TODO: Fill the struct with respective fields
#[derive(Default, Debug, Clone, Serialize, Deserialize, PartialEq)]
pub struct ChargebeePaymentsResponse {
    status: ChargebeePaymentStatus,
    id: String,
}

impl<F, T> TryFrom<ResponseRouterData<F, ChargebeePaymentsResponse, T, PaymentsResponseData>>
    for RouterData<F, T, PaymentsResponseData>
{
    type Error = error_stack::Report<errors::ConnectorError>;
    fn try_from(
        item: ResponseRouterData<F, ChargebeePaymentsResponse, T, PaymentsResponseData>,
    ) -> Result<Self, Self::Error> {
        Ok(Self {
            status: common_enums::AttemptStatus::from(item.response.status),
            response: Ok(PaymentsResponseData::TransactionResponse {
                resource_id: ResponseId::ConnectorTransactionId(item.response.id),
                redirection_data: Box::new(None),
                mandate_reference: Box::new(None),
                connector_metadata: None,
                network_txn_id: None,
                connector_response_reference_id: None,
                incremental_authorization_allowed: None,
                charges: None,
            }),
            ..item.data
        })
    }
}

//TODO: Fill the struct with respective fields
// REFUND :
// Type definition for RefundRequest
#[derive(Default, Debug, Serialize)]
pub struct ChargebeeRefundRequest {
    pub amount: MinorUnit,
}

impl<F> TryFrom<&ChargebeeRouterData<&RefundsRouterData<F>>> for ChargebeeRefundRequest {
    type Error = error_stack::Report<errors::ConnectorError>;
    fn try_from(item: &ChargebeeRouterData<&RefundsRouterData<F>>) -> Result<Self, Self::Error> {
        Ok(Self {
            amount: item.amount.to_owned(),
        })
    }
}

// Type definition for Refund Response

#[allow(dead_code)]
#[derive(Debug, Serialize, Default, Deserialize, Clone)]
pub enum RefundStatus {
    Succeeded,
    Failed,
    #[default]
    Processing,
}

impl From<RefundStatus> for enums::RefundStatus {
    fn from(item: RefundStatus) -> Self {
        match item {
            RefundStatus::Succeeded => Self::Success,
            RefundStatus::Failed => Self::Failure,
            RefundStatus::Processing => Self::Pending,
            //TODO: Review mapping
        }
    }
}

//TODO: Fill the struct with respective fields
#[derive(Default, Debug, Clone, Serialize, Deserialize)]
pub struct RefundResponse {
    id: String,
    status: RefundStatus,
}

impl TryFrom<RefundsResponseRouterData<Execute, RefundResponse>> for RefundsRouterData<Execute> {
    type Error = error_stack::Report<errors::ConnectorError>;
    fn try_from(
        item: RefundsResponseRouterData<Execute, RefundResponse>,
    ) -> Result<Self, Self::Error> {
        Ok(Self {
            response: Ok(RefundsResponseData {
                connector_refund_id: item.response.id.to_string(),
                refund_status: enums::RefundStatus::from(item.response.status),
            }),
            ..item.data
        })
    }
}

impl TryFrom<RefundsResponseRouterData<RSync, RefundResponse>> for RefundsRouterData<RSync> {
    type Error = error_stack::Report<errors::ConnectorError>;
    fn try_from(
        item: RefundsResponseRouterData<RSync, RefundResponse>,
    ) -> Result<Self, Self::Error> {
        Ok(Self {
            response: Ok(RefundsResponseData {
                connector_refund_id: item.response.id.to_string(),
                refund_status: enums::RefundStatus::from(item.response.status),
            }),
            ..item.data
        })
    }
}

#[derive(Default, Debug, Serialize, Deserialize, PartialEq)]
pub struct ChargebeeErrorResponse {
    pub api_error_code: String,
    pub message: String,
}

#[derive(Serialize, Deserialize, Debug)]
pub struct ChargebeeWebhookBody {
    pub content: ChargebeeWebhookContent,
    pub event_type: ChargebeeEventType,
}

#[derive(Serialize, Deserialize, Debug)]
pub struct ChargebeeInvoiceBody {
    pub content: ChargebeeInvoiceContent,
    pub event_type: ChargebeeEventType,
}

#[derive(Serialize, Deserialize, Debug)]
pub struct ChargebeeInvoiceContent {
    pub invoice: ChargebeeInvoiceData,
    pub subscription: Option<ChargebeeSubscriptionData>,
}

#[derive(Serialize, Deserialize, Debug)]

pub struct ChargebeeWebhookContent {
    pub transaction: ChargebeeTransactionData,
    pub invoice: ChargebeeInvoiceData,
    pub customer: Option<ChargebeeCustomer>,
    pub subscription: Option<ChargebeeSubscriptionData>,
}

#[derive(Serialize, Deserialize, Debug)]
pub struct ChargebeeSubscriptionData {
    #[serde(default, with = "common_utils::custom_serde::timestamp::option")]
    pub current_term_start: Option<PrimitiveDateTime>,
    #[serde(default, with = "common_utils::custom_serde::timestamp::option")]
    pub next_billing_at: Option<PrimitiveDateTime>,
}
#[derive(Serialize, Deserialize, Debug)]
#[serde(rename_all = "snake_case")]
pub enum ChargebeeEventType {
    PaymentSucceeded,
    PaymentFailed,
    InvoiceDeleted,
}

#[derive(Serialize, Deserialize, Debug)]
pub struct ChargebeeInvoiceData {
    // invoice id
    pub id: String,
    pub total: MinorUnit,
    pub currency_code: enums::Currency,
    pub billing_address: Option<ChargebeeInvoiceBillingAddress>,
    pub linked_payments: Option<Vec<ChargebeeInvoicePayments>>,
}

#[derive(Serialize, Deserialize, Debug)]
pub struct ChargebeeInvoicePayments {
    pub txn_status: Option<String>,
}

#[derive(Serialize, Deserialize, Debug)]
pub struct ChargebeeTransactionData {
    id_at_gateway: Option<String>,
    status: ChargebeeTranasactionStatus,
    error_code: Option<String>,
    error_text: Option<String>,
    gateway_account_id: String,
    currency_code: enums::Currency,
    amount: MinorUnit,
    #[serde(default, with = "common_utils::custom_serde::timestamp::option")]
    date: Option<PrimitiveDateTime>,
    payment_method: ChargebeeTransactionPaymentMethod,
    payment_method_details: String,
}

#[derive(Serialize, Deserialize, Debug)]
#[serde(rename_all = "snake_case")]
pub enum ChargebeeTransactionPaymentMethod {
    Card,
}

#[derive(Serialize, Deserialize, Debug)]
pub struct ChargebeePaymentMethodDetails {
    card: ChargebeeCardDetails,
}

#[derive(Serialize, Deserialize, Debug)]
pub struct ChargebeeCardDetails {
    funding_type: ChargebeeFundingType,
    brand: common_enums::CardNetwork,
    iin: String,
}

#[derive(Serialize, Deserialize, Debug)]
#[serde(rename_all = "snake_case")]
pub enum ChargebeeFundingType {
    Credit,
    Debit,
}

#[derive(Serialize, Deserialize, Debug)]
#[serde(rename_all = "snake_case")]
pub enum ChargebeeTranasactionStatus {
    // Waiting for response from the payment gateway.
    InProgress,
    // The transaction is successful.
    Success,
    // Transaction failed.
    Failure,
    // No response received while trying to charge the card.
    Timeout,
    // Indicates that a successful payment transaction has failed now due to a late failure notification from the payment gateway,
    // typically caused by issues like insufficient funds or a closed bank account.
    LateFailure,
    // Connection with Gateway got terminated abruptly. So, status of this transaction needs to be resolved manually
    NeedsAttention,
}

#[derive(Serialize, Deserialize, Debug)]
pub struct ChargebeeCustomer {
    pub payment_method: ChargebeePaymentMethod,
}

#[derive(Serialize, Deserialize, Debug)]
pub struct ChargebeeInvoiceBillingAddress {
    pub line1: Option<Secret<String>>,
    pub line2: Option<Secret<String>>,
    pub line3: Option<Secret<String>>,
    pub state: Option<Secret<String>>,
    pub country: Option<enums::CountryAlpha2>,
    pub zip: Option<Secret<String>>,
    pub city: Option<String>,
}

#[derive(Serialize, Deserialize, Debug)]
pub struct ChargebeePaymentMethod {
    pub reference_id: String,
    pub gateway: ChargebeeGateway,
}

#[derive(Serialize, Deserialize, Debug)]
#[serde(rename_all = "snake_case")]
pub enum ChargebeeGateway {
    Stripe,
    Braintree,
}

impl ChargebeeWebhookBody {
    pub fn get_webhook_object_from_body(body: &[u8]) -> CustomResult<Self, errors::ConnectorError> {
        let webhook_body = body
            .parse_struct::<Self>("ChargebeeWebhookBody")
            .change_context(errors::ConnectorError::WebhookBodyDecodingFailed)?;
        Ok(webhook_body)
    }
}

impl ChargebeeInvoiceBody {
    pub fn get_invoice_webhook_data_from_body(
        body: &[u8],
    ) -> CustomResult<Self, errors::ConnectorError> {
        let webhook_body = body
            .parse_struct::<Self>("ChargebeeInvoiceBody")
            .change_context(errors::ConnectorError::WebhookBodyDecodingFailed)?;
        Ok(webhook_body)
    }
}

pub struct ChargebeeMandateDetails {
    pub customer_id: String,
    pub mandate_id: String,
}

impl ChargebeeCustomer {
    // the logic to find connector customer id & mandate id is different for different gateways, reference : https://apidocs.chargebee.com/docs/api/customers?prod_cat_ver=2#customer_payment_method_reference_id .
    pub fn find_connector_ids(&self) -> Result<ChargebeeMandateDetails, errors::ConnectorError> {
        match self.payment_method.gateway {
            ChargebeeGateway::Stripe | ChargebeeGateway::Braintree => {
                let mut parts = self.payment_method.reference_id.split('/');
                let customer_id = parts
                    .next()
                    .ok_or(errors::ConnectorError::WebhookBodyDecodingFailed)?
                    .to_string();
                let mandate_id = parts
                    .next_back()
                    .ok_or(errors::ConnectorError::WebhookBodyDecodingFailed)?
                    .to_string();
                Ok(ChargebeeMandateDetails {
                    customer_id,
                    mandate_id,
                })
            }
        }
    }
}

#[cfg(all(feature = "revenue_recovery", feature = "v2"))]
impl TryFrom<ChargebeeWebhookBody> for revenue_recovery::RevenueRecoveryAttemptData {
    type Error = error_stack::Report<errors::ConnectorError>;
    fn try_from(item: ChargebeeWebhookBody) -> Result<Self, Self::Error> {
        let amount = item.content.transaction.amount;
        let currency = item.content.transaction.currency_code.to_owned();
        let merchant_reference_id =
            common_utils::id_type::PaymentReferenceId::from_str(&item.content.invoice.id)
                .change_context(errors::ConnectorError::WebhookBodyDecodingFailed)?;
        let connector_transaction_id = item
            .content
            .transaction
            .id_at_gateway
            .map(common_utils::types::ConnectorTransactionId::TxnId);
        let error_code = item.content.transaction.error_code.clone();
        let error_message = item.content.transaction.error_text.clone();
        let connector_mandate_details = item
            .content
            .customer
            .as_ref()
            .map(|customer| customer.find_connector_ids())
            .transpose()?
            .ok_or(errors::ConnectorError::MissingRequiredField {
                field_name: "connector_mandate_details",
            })?;
        let connector_account_reference_id = item.content.transaction.gateway_account_id.clone();
        let transaction_created_at = item.content.transaction.date;
        let status = enums::AttemptStatus::from(item.content.transaction.status);
        let payment_method_type =
            enums::PaymentMethod::from(item.content.transaction.payment_method);
        let payment_method_details: ChargebeePaymentMethodDetails =
            serde_json::from_str(&item.content.transaction.payment_method_details)
                .change_context(errors::ConnectorError::WebhookBodyDecodingFailed)?;
        let payment_method_sub_type =
            enums::PaymentMethodType::from(payment_method_details.card.funding_type);
        // Chargebee retry count will always be less than u16 always. Chargebee can have maximum 12 retry attempts
        #[allow(clippy::as_conversions)]
        let retry_count = item
            .content
            .invoice
            .linked_payments
            .map(|linked_payments| linked_payments.len() as u16);
        let invoice_next_billing_time = item
            .content
            .subscription
            .as_ref()
            .and_then(|subscription| subscription.next_billing_at);
        let invoice_billing_started_at_time = item
            .content
            .subscription
            .as_ref()
            .and_then(|subscription| subscription.current_term_start);
        Ok(Self {
            amount,
            currency,
            merchant_reference_id,
            connector_transaction_id,
            error_code,
            error_message,
            processor_payment_method_token: connector_mandate_details.mandate_id,
            connector_customer_id: connector_mandate_details.customer_id,
            connector_account_reference_id,
            transaction_created_at,
            status,
            payment_method_type,
            payment_method_sub_type,
            network_advice_code: None,
            network_decline_code: None,
            network_error_message: None,
            retry_count,
            invoice_next_billing_time,
            invoice_billing_started_at_time,
            // This field is none because it is specific to stripebilling.
            charge_id: None,
            // Need to populate these card info field
            card_info: api_models::payments::AdditionalCardInfo {
                card_network: Some(payment_method_details.card.brand),
                card_isin: Some(payment_method_details.card.iin),
                card_issuer: None,
                card_type: None,
                card_issuing_country: None,
                bank_code: None,
                last4: None,
                card_extended_bin: None,
                card_exp_month: None,
                card_exp_year: None,
                card_holder_name: None,
                payment_checks: None,
                authentication_data: None,
                is_regulated: None,
                signature_network: None,
            },
        })
    }
}

impl From<ChargebeeTranasactionStatus> for enums::AttemptStatus {
    fn from(status: ChargebeeTranasactionStatus) -> Self {
        match status {
            ChargebeeTranasactionStatus::InProgress
            | ChargebeeTranasactionStatus::NeedsAttention => Self::Pending,
            ChargebeeTranasactionStatus::Success => Self::Charged,
            ChargebeeTranasactionStatus::Failure
            | ChargebeeTranasactionStatus::Timeout
            | ChargebeeTranasactionStatus::LateFailure => Self::Failure,
        }
    }
}

impl From<ChargebeeTransactionPaymentMethod> for enums::PaymentMethod {
    fn from(payment_method: ChargebeeTransactionPaymentMethod) -> Self {
        match payment_method {
            ChargebeeTransactionPaymentMethod::Card => Self::Card,
        }
    }
}

impl From<ChargebeeFundingType> for enums::PaymentMethodType {
    fn from(funding_type: ChargebeeFundingType) -> Self {
        match funding_type {
            ChargebeeFundingType::Credit => Self::Credit,
            ChargebeeFundingType::Debit => Self::Debit,
        }
    }
}
#[cfg(all(feature = "revenue_recovery", feature = "v2"))]
impl From<ChargebeeEventType> for api_models::webhooks::IncomingWebhookEvent {
    fn from(event: ChargebeeEventType) -> Self {
        match event {
            ChargebeeEventType::PaymentSucceeded => Self::RecoveryPaymentSuccess,
            ChargebeeEventType::PaymentFailed => Self::RecoveryPaymentFailure,
            ChargebeeEventType::InvoiceDeleted => Self::RecoveryInvoiceCancel,
        }
    }
}

#[cfg(all(feature = "revenue_recovery", feature = "v2"))]
impl TryFrom<ChargebeeInvoiceBody> for revenue_recovery::RevenueRecoveryInvoiceData {
    type Error = error_stack::Report<errors::ConnectorError>;
    fn try_from(item: ChargebeeInvoiceBody) -> Result<Self, Self::Error> {
        let merchant_reference_id =
            common_utils::id_type::PaymentReferenceId::from_str(&item.content.invoice.id)
                .change_context(errors::ConnectorError::WebhookBodyDecodingFailed)?;

        // The retry count will never exceed u16 limit in a billing connector. It can have maximum of 12 in case of charge bee so its ok to suppress this
        #[allow(clippy::as_conversions)]
        let retry_count = item
            .content
            .invoice
            .linked_payments
            .as_ref()
            .map(|linked_payments| linked_payments.len() as u16);
        let invoice_next_billing_time = item
            .content
            .subscription
            .as_ref()
            .and_then(|subscription| subscription.next_billing_at);
        let billing_started_at = item
            .content
            .subscription
            .as_ref()
            .and_then(|subscription| subscription.current_term_start);
        Ok(Self {
            amount: item.content.invoice.total,
            currency: item.content.invoice.currency_code,
            merchant_reference_id,
            billing_address: Some(api_models::payments::Address::from(item.content.invoice)),
            retry_count,
            next_billing_at: invoice_next_billing_time,
            billing_started_at,
            metadata: None,
        })
    }
}

#[cfg(all(feature = "revenue_recovery", feature = "v2"))]
impl From<ChargebeeInvoiceData> for api_models::payments::Address {
    fn from(item: ChargebeeInvoiceData) -> Self {
        Self {
            address: item
                .billing_address
                .map(api_models::payments::AddressDetails::from),
            phone: None,
            email: None,
        }
    }
}

#[cfg(all(feature = "revenue_recovery", feature = "v2"))]
impl From<ChargebeeInvoiceBillingAddress> for api_models::payments::AddressDetails {
    fn from(item: ChargebeeInvoiceBillingAddress) -> Self {
        Self {
            city: item.city,
            country: item.country,
            state: item.state,
            zip: item.zip,
            line1: item.line1,
            line2: item.line2,
            line3: item.line3,
            first_name: None,
            last_name: None,
            origin_zip: None,
        }
    }
}

#[derive(Debug, Serialize)]
pub struct ChargebeeRecordPaymentRequest {
    #[serde(rename = "transaction[amount]")]
    pub amount: MinorUnit,
    #[serde(rename = "transaction[payment_method]")]
    pub payment_method: ChargebeeRecordPaymentMethod,
    #[serde(rename = "transaction[id_at_gateway]")]
    pub connector_payment_id: Option<String>,
    #[serde(rename = "transaction[status]")]
    pub status: ChargebeeRecordStatus,
}

#[derive(Debug, Serialize, Clone, Copy)]
#[serde(rename_all = "snake_case")]
pub enum ChargebeeRecordPaymentMethod {
    Other,
}

#[derive(Debug, Serialize, Clone, Copy)]
#[serde(rename_all = "snake_case")]
pub enum ChargebeeRecordStatus {
    Success,
    Failure,
}

impl TryFrom<&ChargebeeRouterData<&InvoiceRecordBackRouterData>> for ChargebeeRecordPaymentRequest {
    type Error = error_stack::Report<errors::ConnectorError>;
    fn try_from(
        item: &ChargebeeRouterData<&InvoiceRecordBackRouterData>,
    ) -> Result<Self, Self::Error> {
        let req = &item.router_data.request;
        Ok(Self {
            amount: req.amount,
            payment_method: ChargebeeRecordPaymentMethod::Other,
            connector_payment_id: req
                .connector_transaction_id
                .as_ref()
                .map(|connector_payment_id| connector_payment_id.get_id().to_string()),
            status: ChargebeeRecordStatus::try_from(req.attempt_status)?,
        })
    }
}

impl TryFrom<enums::AttemptStatus> for ChargebeeRecordStatus {
    type Error = error_stack::Report<errors::ConnectorError>;
    fn try_from(status: enums::AttemptStatus) -> Result<Self, Self::Error> {
        match status {
            enums::AttemptStatus::Charged
            | enums::AttemptStatus::PartialCharged
            | enums::AttemptStatus::PartialChargedAndChargeable => Ok(Self::Success),
            enums::AttemptStatus::Failure
            | enums::AttemptStatus::CaptureFailed
            | enums::AttemptStatus::RouterDeclined => Ok(Self::Failure),
            enums::AttemptStatus::AuthenticationFailed
            | enums::AttemptStatus::Started
            | enums::AttemptStatus::AuthenticationPending
            | enums::AttemptStatus::AuthenticationSuccessful
            | enums::AttemptStatus::Authorized
            | enums::AttemptStatus::PartiallyAuthorized
            | enums::AttemptStatus::AuthorizationFailed
            | enums::AttemptStatus::Authorizing
            | enums::AttemptStatus::CodInitiated
            | enums::AttemptStatus::Voided
            | enums::AttemptStatus::VoidedPostCharge
            | enums::AttemptStatus::VoidInitiated
            | enums::AttemptStatus::CaptureInitiated
            | enums::AttemptStatus::VoidFailed
            | enums::AttemptStatus::AutoRefunded
            | enums::AttemptStatus::Unresolved
            | enums::AttemptStatus::Pending
            | enums::AttemptStatus::PaymentMethodAwaited
            | enums::AttemptStatus::ConfirmationAwaited
            | enums::AttemptStatus::DeviceDataCollectionPending
            | enums::AttemptStatus::IntegrityFailure
            | enums::AttemptStatus::Expired => Err(errors::ConnectorError::NotSupported {
                message: "Record back flow is only supported for terminal status".to_string(),
                connector: "chargebee",
            }
            .into()),
        }
    }
}

#[derive(Debug, Deserialize, Serialize, Clone)]
pub struct ChargebeeRecordbackResponse {
    pub invoice: ChargebeeRecordbackInvoice,
}

#[derive(Debug, Deserialize, Serialize, Clone)]
pub struct ChargebeeRecordbackInvoice {
    pub id: common_utils::id_type::PaymentReferenceId,
}

impl
    TryFrom<
        ResponseRouterData<
            InvoiceRecordBack,
            ChargebeeRecordbackResponse,
            InvoiceRecordBackRequest,
            InvoiceRecordBackResponse,
        >,
    > for InvoiceRecordBackRouterData
{
    type Error = error_stack::Report<errors::ConnectorError>;
    fn try_from(
        item: ResponseRouterData<
            InvoiceRecordBack,
            ChargebeeRecordbackResponse,
            InvoiceRecordBackRequest,
            InvoiceRecordBackResponse,
        >,
    ) -> Result<Self, Self::Error> {
        let merchant_reference_id = item.response.invoice.id;
        Ok(Self {
            response: Ok(InvoiceRecordBackResponse {
                merchant_reference_id,
            }),
            ..item.data
        })
    }
}

#[derive(Debug, Clone, Serialize, Deserialize)]
pub struct ChargebeeListPlansResponse {
    pub list: Vec<ChargebeeItemList>,
}

#[derive(Debug, Clone, Serialize, Deserialize)]
pub struct ChargebeeItemList {
    pub item: ChargebeeItem,
}

#[derive(Debug, Clone, Serialize, Deserialize)]
pub struct ChargebeeItem {
    pub id: String,
    pub name: String,
    #[serde(rename = "type")]
    pub plan_type: String,
    pub is_giftable: bool,
    pub enabled_for_checkout: bool,
    pub enabled_in_portal: bool,
    pub metered: bool,
    pub deleted: bool,
    pub description: Option<String>,
}

impl<F, T>
    TryFrom<ResponseRouterData<F, SubscriptionEstimateResponse, T, GetSubscriptionEstimateResponse>>
    for RouterData<F, T, GetSubscriptionEstimateResponse>
{
    type Error = error_stack::Report<errors::ConnectorError>;
    fn try_from(
        item: ResponseRouterData<
            F,
            SubscriptionEstimateResponse,
            T,
            GetSubscriptionEstimateResponse,
        >,
    ) -> Result<Self, Self::Error> {
        let estimate = item.response.estimate;
        Ok(Self {
            response: Ok(GetSubscriptionEstimateResponse {
                sub_total: estimate.invoice_estimate.sub_total,
                total: estimate.invoice_estimate.total,
                amount_paid: Some(estimate.invoice_estimate.amount_paid),
                amount_due: Some(estimate.invoice_estimate.amount_due),
                currency: estimate.subscription_estimate.currency_code,
                next_billing_at: estimate.subscription_estimate.next_billing_at,
                credits_applied: Some(estimate.invoice_estimate.credits_applied),
                line_items: estimate
                    .invoice_estimate
                    .line_items
                    .into_iter()
                    .map(|line_item| SubscriptionLineItem {
                        item_id: line_item.entity_id,
                        item_type: line_item.entity_type,
                        description: line_item.description,
                        amount: line_item.amount,
                        currency: estimate.invoice_estimate.currency_code,
                        unit_amount: Some(line_item.unit_amount),
                        quantity: line_item.quantity,
                        pricing_model: Some(line_item.pricing_model),
                    })
                    .collect(),
            }),
            ..item.data
        })
    }
}

impl<F, T>
    TryFrom<ResponseRouterData<F, ChargebeeListPlansResponse, T, GetSubscriptionPlansResponse>>
    for RouterData<F, T, GetSubscriptionPlansResponse>
{
    type Error = error_stack::Report<errors::ConnectorError>;
    fn try_from(
        item: ResponseRouterData<F, ChargebeeListPlansResponse, T, GetSubscriptionPlansResponse>,
    ) -> Result<Self, Self::Error> {
        let plans = item
            .response
            .list
            .into_iter()
            .map(|plan| subscriptions::SubscriptionPlans {
                subscription_provider_plan_id: plan.item.id,
                name: plan.item.name,
                description: plan.item.description,
            })
            .collect();
        Ok(Self {
            response: Ok(GetSubscriptionPlansResponse { list: plans }),
            ..item.data
        })
    }
}

<<<<<<< HEAD
#[derive(Debug, Clone, Serialize, Deserialize)]
pub struct ChargebeeSubscriptionEstimateRequest {
    pub price_id: String,
}

impl TryFrom<&GetSubscriptionEstimateRouterData> for ChargebeeSubscriptionEstimateRequest {
    type Error = error_stack::Report<errors::ConnectorError>;
    fn try_from(item: &GetSubscriptionEstimateRouterData) -> Result<Self, Self::Error> {
        let price_id = item.request.price_id.to_owned();
        Ok(Self { price_id })
=======
#[derive(Debug, Serialize)]
pub struct ChargebeeCustomerCreateRequest {
    #[serde(rename = "id")]
    pub customer_id: CustomerId,
    #[serde(rename = "first_name")]
    pub name: Option<Secret<String>>,
    pub email: Option<Email>,
    pub billing_address: Option<api_models::payments::AddressDetails>,
}

impl TryFrom<&ChargebeeRouterData<&hyperswitch_domain_models::types::ConnectorCustomerRouterData>>
    for ChargebeeCustomerCreateRequest
{
    type Error = error_stack::Report<errors::ConnectorError>;

    fn try_from(
        item: &ChargebeeRouterData<&hyperswitch_domain_models::types::ConnectorCustomerRouterData>,
    ) -> Result<Self, Self::Error> {
        let req = &item.router_data.request;

        Ok(Self {
            customer_id: req
                .customer_id
                .as_ref()
                .ok_or_else(|| errors::ConnectorError::MissingRequiredField {
                    field_name: "customer_id",
                })?
                .clone(),
            name: req.name.clone(),
            email: req.email.clone(),
            billing_address: req.billing_address.clone(),
        })
    }
}

#[derive(Debug, Deserialize, Serialize, Clone)]
pub struct ChargebeeCustomerCreateResponse {
    pub customer: ChargebeeCustomerDetails,
}

#[derive(Debug, Deserialize, Serialize, Clone)]
pub struct ChargebeeCustomerDetails {
    pub id: String,
    #[serde(rename = "first_name")]
    pub name: Option<Secret<String>>,
    pub email: Option<Email>,
    pub billing_address: Option<api_models::payments::AddressDetails>,
}

impl
    TryFrom<
        ResponseRouterData<
            CreateConnectorCustomer,
            ChargebeeCustomerCreateResponse,
            ConnectorCustomerData,
            PaymentsResponseData,
        >,
    > for hyperswitch_domain_models::types::ConnectorCustomerRouterData
{
    type Error = error_stack::Report<errors::ConnectorError>;

    fn try_from(
        item: ResponseRouterData<
            CreateConnectorCustomer,
            ChargebeeCustomerCreateResponse,
            ConnectorCustomerData,
            PaymentsResponseData,
        >,
    ) -> Result<Self, Self::Error> {
        let customer_response = &item.response.customer;

        Ok(Self {
            response: Ok(PaymentsResponseData::ConnectorCustomerResponse(
                ConnectorCustomerResponseData::new(
                    customer_response.id.clone(),
                    customer_response
                        .name
                        .as_ref()
                        .map(|name| name.clone().expose()),
                    customer_response
                        .email
                        .as_ref()
                        .map(|email| email.clone().expose().expose()),
                    customer_response.billing_address.clone(),
                ),
            )),
            ..item.data
        })
>>>>>>> 3bd78ac5
    }
}

#[derive(Debug, Clone, Serialize, Deserialize)]
<<<<<<< HEAD
pub struct SubscriptionEstimateResponse {
    pub estimate: ChargebeeEstimate,
}

#[derive(Debug, Clone, Serialize, Deserialize)]
pub struct ChargebeeEstimate {
    pub created_at: i64,
    /// type of the object will be `estimate`
    pub object: String,
    pub subscription_estimate: SubscriptionEstimate,
    pub invoice_estimate: InvoiceEstimate,
}

#[derive(Debug, Clone, Serialize, Deserialize)]
pub struct SubscriptionEstimate {
    pub status: String,
    #[serde(default, with = "common_utils::custom_serde::timestamp::option")]
    pub next_billing_at: Option<PrimitiveDateTime>,
    /// type of the object will be `subscription_estimate`
    pub object: String,
    pub currency_code: enums::Currency,
}

#[derive(Debug, Clone, Serialize, Deserialize)]
pub struct InvoiceEstimate {
    pub recurring: bool,
    #[serde(with = "common_utils::custom_serde::iso8601")]
    pub date: PrimitiveDateTime,
    pub price_type: String,
    pub sub_total: MinorUnit,
    pub total: MinorUnit,
    pub credits_applied: MinorUnit,
    pub amount_paid: MinorUnit,
    pub amount_due: MinorUnit,
    /// type of the object will be `invoice_estimate`
    pub object: String,
    pub customer_id: String,
    pub line_items: Vec<LineItem>,
    pub currency_code: enums::Currency,
    pub round_off_amount: MinorUnit,
}

#[derive(Debug, Clone, Serialize, Deserialize)]
pub struct LineItem {
    pub id: String,
    #[serde(with = "common_utils::custom_serde::iso8601")]
    pub date_from: PrimitiveDateTime,
    #[serde(with = "common_utils::custom_serde::iso8601")]
    pub date_to: PrimitiveDateTime,
    pub unit_amount: MinorUnit,
    pub quantity: i64,
    pub amount: MinorUnit,
    pub pricing_model: String,
    pub is_taxed: bool,
    pub tax_amount: MinorUnit,
    /// type of the object will be `line_item`
    pub object: String,
    pub customer_id: String,
    pub description: String,
    pub entity_type: String,
    pub entity_id: String,
    pub discount_amount: MinorUnit,
    pub item_level_discount_amount: MinorUnit,
=======
pub struct ChargebeeGetPlanPricesResponse {
    pub list: Vec<ChargebeeGetPlanPriceList>,
}

#[derive(Debug, Clone, Serialize, Deserialize)]
pub struct ChargebeeGetPlanPriceList {
    pub item_price: ChargebeePlanPriceItem,
}

#[derive(Debug, Clone, Serialize, Deserialize)]
pub struct ChargebeePlanPriceItem {
    pub id: String,
    pub name: String,
    pub currency_code: common_enums::Currency,
    pub free_quantity: i64,
    #[serde(default, with = "common_utils::custom_serde::timestamp::option")]
    pub created_at: Option<PrimitiveDateTime>,
    pub deleted: bool,
    pub item_id: Option<String>,
    pub period: i64,
    pub period_unit: ChargebeePeriodUnit,
    pub trial_period: Option<i64>,
    pub trial_period_unit: ChargebeeTrialPeriodUnit,
    pub price: MinorUnit,
    pub pricing_model: ChargebeePricingModel,
}

#[derive(Debug, Clone, Serialize, Deserialize)]
pub enum ChargebeePricingModel {
    FlatFee,
    PerUnit,
    Tiered,
    Volume,
    Stairstep,
}

#[derive(Debug, Clone, Serialize, Deserialize)]
pub enum ChargebeePeriodUnit {
    Day,
    Week,
    Month,
    Year,
}

#[derive(Debug, Clone, Serialize, Deserialize)]
pub enum ChargebeeTrialPeriodUnit {
    Day,
    Month,
}

impl<F, T>
    TryFrom<
        ResponseRouterData<F, ChargebeeGetPlanPricesResponse, T, GetSubscriptionPlanPricesResponse>,
    > for RouterData<F, T, GetSubscriptionPlanPricesResponse>
{
    type Error = error_stack::Report<errors::ConnectorError>;
    fn try_from(
        item: ResponseRouterData<
            F,
            ChargebeeGetPlanPricesResponse,
            T,
            GetSubscriptionPlanPricesResponse,
        >,
    ) -> Result<Self, Self::Error> {
        let plan_prices = item
            .response
            .list
            .into_iter()
            .map(|prices| subscriptions::SubscriptionPlanPrices {
                price_id: prices.item_price.id,
                plan_id: prices.item_price.item_id,
                amount: prices.item_price.price,
                currency: prices.item_price.currency_code,
                interval: match prices.item_price.period_unit {
                    ChargebeePeriodUnit::Day => subscriptions::PeriodUnit::Day,
                    ChargebeePeriodUnit::Week => subscriptions::PeriodUnit::Week,
                    ChargebeePeriodUnit::Month => subscriptions::PeriodUnit::Month,
                    ChargebeePeriodUnit::Year => subscriptions::PeriodUnit::Year,
                },
                interval_count: prices.item_price.period,
                trial_period: prices.item_price.trial_period,
                trial_period_unit: match prices.item_price.trial_period_unit {
                    ChargebeeTrialPeriodUnit::Day => Some(subscriptions::PeriodUnit::Day),
                    ChargebeeTrialPeriodUnit::Month => Some(subscriptions::PeriodUnit::Month),
                },
            })
            .collect();
        Ok(Self {
            response: Ok(GetSubscriptionPlanPricesResponse { list: plan_prices }),
            ..item.data
        })
    }
>>>>>>> 3bd78ac5
}<|MERGE_RESOLUTION|>--- conflicted
+++ resolved
@@ -28,16 +28,11 @@
     router_response_types::{
         revenue_recovery::InvoiceRecordBackResponse,
         subscriptions::{
-<<<<<<< HEAD
-            GetSubscriptionEstimateResponse, GetSubscriptionPlansResponse, SubscriptionLineItem,
-        },
-        PaymentsResponseData, RefundsResponseData,
-=======
-            self, GetSubscriptionPlanPricesResponse, GetSubscriptionPlansResponse,
-            SubscriptionCreateResponse, SubscriptionStatus,
+            self, GetSubscriptionEstimateResponse, GetSubscriptionPlanPricesResponse,
+            GetSubscriptionPlansResponse, SubscriptionCreateResponse, SubscriptionLineItem,
+            SubscriptionStatus,
         },
         ConnectorCustomerResponseData, PaymentsResponseData, RefundsResponseData,
->>>>>>> 3bd78ac5
     },
     types::{
         GetSubscriptionEstimateRouterData, InvoiceRecordBackRouterData,
@@ -1037,18 +1032,6 @@
     }
 }
 
-<<<<<<< HEAD
-#[derive(Debug, Clone, Serialize, Deserialize)]
-pub struct ChargebeeSubscriptionEstimateRequest {
-    pub price_id: String,
-}
-
-impl TryFrom<&GetSubscriptionEstimateRouterData> for ChargebeeSubscriptionEstimateRequest {
-    type Error = error_stack::Report<errors::ConnectorError>;
-    fn try_from(item: &GetSubscriptionEstimateRouterData) -> Result<Self, Self::Error> {
-        let price_id = item.request.price_id.to_owned();
-        Ok(Self { price_id })
-=======
 #[derive(Debug, Serialize)]
 pub struct ChargebeeCustomerCreateRequest {
     #[serde(rename = "id")]
@@ -1137,76 +1120,22 @@
             )),
             ..item.data
         })
->>>>>>> 3bd78ac5
-    }
-}
-
-#[derive(Debug, Clone, Serialize, Deserialize)]
-<<<<<<< HEAD
-pub struct SubscriptionEstimateResponse {
-    pub estimate: ChargebeeEstimate,
-}
-
-#[derive(Debug, Clone, Serialize, Deserialize)]
-pub struct ChargebeeEstimate {
-    pub created_at: i64,
-    /// type of the object will be `estimate`
-    pub object: String,
-    pub subscription_estimate: SubscriptionEstimate,
-    pub invoice_estimate: InvoiceEstimate,
-}
-
-#[derive(Debug, Clone, Serialize, Deserialize)]
-pub struct SubscriptionEstimate {
-    pub status: String,
-    #[serde(default, with = "common_utils::custom_serde::timestamp::option")]
-    pub next_billing_at: Option<PrimitiveDateTime>,
-    /// type of the object will be `subscription_estimate`
-    pub object: String,
-    pub currency_code: enums::Currency,
-}
-
-#[derive(Debug, Clone, Serialize, Deserialize)]
-pub struct InvoiceEstimate {
-    pub recurring: bool,
-    #[serde(with = "common_utils::custom_serde::iso8601")]
-    pub date: PrimitiveDateTime,
-    pub price_type: String,
-    pub sub_total: MinorUnit,
-    pub total: MinorUnit,
-    pub credits_applied: MinorUnit,
-    pub amount_paid: MinorUnit,
-    pub amount_due: MinorUnit,
-    /// type of the object will be `invoice_estimate`
-    pub object: String,
-    pub customer_id: String,
-    pub line_items: Vec<LineItem>,
-    pub currency_code: enums::Currency,
-    pub round_off_amount: MinorUnit,
-}
-
-#[derive(Debug, Clone, Serialize, Deserialize)]
-pub struct LineItem {
-    pub id: String,
-    #[serde(with = "common_utils::custom_serde::iso8601")]
-    pub date_from: PrimitiveDateTime,
-    #[serde(with = "common_utils::custom_serde::iso8601")]
-    pub date_to: PrimitiveDateTime,
-    pub unit_amount: MinorUnit,
-    pub quantity: i64,
-    pub amount: MinorUnit,
-    pub pricing_model: String,
-    pub is_taxed: bool,
-    pub tax_amount: MinorUnit,
-    /// type of the object will be `line_item`
-    pub object: String,
-    pub customer_id: String,
-    pub description: String,
-    pub entity_type: String,
-    pub entity_id: String,
-    pub discount_amount: MinorUnit,
-    pub item_level_discount_amount: MinorUnit,
-=======
+    }
+}
+
+#[derive(Debug, Clone, Serialize, Deserialize)]
+pub struct ChargebeeSubscriptionEstimateRequest {
+    pub price_id: String,
+}
+
+impl TryFrom<&GetSubscriptionEstimateRouterData> for ChargebeeSubscriptionEstimateRequest {
+    type Error = error_stack::Report<errors::ConnectorError>;
+    fn try_from(item: &GetSubscriptionEstimateRouterData) -> Result<Self, Self::Error> {
+        let price_id = item.request.price_id.to_owned();
+        Ok(Self { price_id })
+    }
+}
+#[derive(Debug, Clone, Serialize, Deserialize)]
 pub struct ChargebeeGetPlanPricesResponse {
     pub list: Vec<ChargebeeGetPlanPriceList>,
 }
@@ -1299,5 +1228,70 @@
             ..item.data
         })
     }
->>>>>>> 3bd78ac5
+}
+
+#[derive(Debug, Clone, Serialize, Deserialize)]
+pub struct SubscriptionEstimateResponse {
+    pub estimate: ChargebeeEstimate,
+}
+
+#[derive(Debug, Clone, Serialize, Deserialize)]
+pub struct ChargebeeEstimate {
+    pub created_at: i64,
+    /// type of the object will be `estimate`
+    pub object: String,
+    pub subscription_estimate: SubscriptionEstimate,
+    pub invoice_estimate: InvoiceEstimate,
+}
+
+#[derive(Debug, Clone, Serialize, Deserialize)]
+pub struct SubscriptionEstimate {
+    pub status: String,
+    #[serde(default, with = "common_utils::custom_serde::timestamp::option")]
+    pub next_billing_at: Option<PrimitiveDateTime>,
+    /// type of the object will be `subscription_estimate`
+    pub object: String,
+    pub currency_code: enums::Currency,
+}
+
+#[derive(Debug, Clone, Serialize, Deserialize)]
+pub struct InvoiceEstimate {
+    pub recurring: bool,
+    #[serde(with = "common_utils::custom_serde::iso8601")]
+    pub date: PrimitiveDateTime,
+    pub price_type: String,
+    pub sub_total: MinorUnit,
+    pub total: MinorUnit,
+    pub credits_applied: MinorUnit,
+    pub amount_paid: MinorUnit,
+    pub amount_due: MinorUnit,
+    /// type of the object will be `invoice_estimate`
+    pub object: String,
+    pub customer_id: String,
+    pub line_items: Vec<LineItem>,
+    pub currency_code: enums::Currency,
+    pub round_off_amount: MinorUnit,
+}
+
+#[derive(Debug, Clone, Serialize, Deserialize)]
+pub struct LineItem {
+    pub id: String,
+    #[serde(with = "common_utils::custom_serde::iso8601")]
+    pub date_from: PrimitiveDateTime,
+    #[serde(with = "common_utils::custom_serde::iso8601")]
+    pub date_to: PrimitiveDateTime,
+    pub unit_amount: MinorUnit,
+    pub quantity: i64,
+    pub amount: MinorUnit,
+    pub pricing_model: String,
+    pub is_taxed: bool,
+    pub tax_amount: MinorUnit,
+    /// type of the object will be `line_item`
+    pub object: String,
+    pub customer_id: String,
+    pub description: String,
+    pub entity_type: String,
+    pub entity_id: String,
+    pub discount_amount: MinorUnit,
+    pub item_level_discount_amount: MinorUnit,
 }