#[cfg(all(feature = "revenue_recovery", feature = "v2"))]
use std::str::FromStr;

use common_enums::enums;
use common_utils::{errors::CustomResult, ext_traits::ByteSliceExt, pii, types::MinorUnit};
use error_stack::ResultExt;
#[cfg(all(feature = "revenue_recovery", feature = "v2"))]
use hyperswitch_domain_models::revenue_recovery;
use hyperswitch_domain_models::{
    payment_method_data::PaymentMethodData,
    router_data::{ConnectorAuthType, RouterData},
    router_flow_types::{
        refunds::{Execute, RSync},
        RecoveryRecordBack,
    },
    router_request_types::{revenue_recovery::RevenueRecoveryRecordBackRequest, ResponseId},
    router_response_types::{
        revenue_recovery::RevenueRecoveryRecordBackResponse, PaymentsResponseData,
        RefundsResponseData,
    },
    types::{PaymentsAuthorizeRouterData, RefundsRouterData, RevenueRecoveryRecordBackRouterData},
};
use hyperswitch_interfaces::errors;
use masking::Secret;
use serde::{Deserialize, Serialize};
use time::PrimitiveDateTime;

use crate::{
    types::{RefundsResponseRouterData, ResponseRouterData},
    utils::{self, PaymentsAuthorizeRequestData},
};

//TODO: Fill the struct with respective fields
pub struct ChargebeeRouterData<T> {
    pub amount: MinorUnit, // The type of amount that a connector accepts, for example, String, i64, f64, etc.
    pub router_data: T,
}

impl<T> From<(MinorUnit, T)> for ChargebeeRouterData<T> {
    fn from((amount, item): (MinorUnit, T)) -> Self {
        Self {
            amount,
            router_data: item,
        }
    }
}

//TODO: Fill the struct with respective fields
#[derive(Default, Debug, Serialize, PartialEq)]
pub struct ChargebeePaymentsRequest {
    amount: MinorUnit,
    card: ChargebeeCard,
}

#[derive(Default, Debug, Serialize, Eq, PartialEq)]
pub struct ChargebeeCard {
    number: cards::CardNumber,
    expiry_month: Secret<String>,
    expiry_year: Secret<String>,
    cvc: Secret<String>,
    complete: bool,
}

impl TryFrom<&ChargebeeRouterData<&PaymentsAuthorizeRouterData>> for ChargebeePaymentsRequest {
    type Error = error_stack::Report<errors::ConnectorError>;
    fn try_from(
        item: &ChargebeeRouterData<&PaymentsAuthorizeRouterData>,
    ) -> Result<Self, Self::Error> {
        match item.router_data.request.payment_method_data.clone() {
            PaymentMethodData::Card(req_card) => {
                let card = ChargebeeCard {
                    number: req_card.card_number,
                    expiry_month: req_card.card_exp_month,
                    expiry_year: req_card.card_exp_year,
                    cvc: req_card.card_cvc,
                    complete: item.router_data.request.is_auto_capture()?,
                };
                Ok(Self {
                    amount: item.amount,
                    card,
                })
            }
            _ => Err(errors::ConnectorError::NotImplemented("Payment method".to_string()).into()),
        }
    }
}

// Auth Struct
pub struct ChargebeeAuthType {
    pub(super) full_access_key_v1: Secret<String>,
}

#[derive(Debug, Serialize, Deserialize)]
pub struct ChargebeeMetadata {
    pub(super) site: Secret<String>,
}

impl TryFrom<&Option<pii::SecretSerdeValue>> for ChargebeeMetadata {
    type Error = error_stack::Report<errors::ConnectorError>;
    fn try_from(meta_data: &Option<pii::SecretSerdeValue>) -> Result<Self, Self::Error> {
        let metadata: Self = utils::to_connector_meta_from_secret::<Self>(meta_data.clone())
            .change_context(errors::ConnectorError::InvalidConnectorConfig {
                config: "metadata",
            })?;
        Ok(metadata)
    }
}

impl TryFrom<&ConnectorAuthType> for ChargebeeAuthType {
    type Error = error_stack::Report<errors::ConnectorError>;
    fn try_from(auth_type: &ConnectorAuthType) -> Result<Self, Self::Error> {
        match auth_type {
            ConnectorAuthType::HeaderKey { api_key } => Ok(Self {
                full_access_key_v1: api_key.clone(),
            }),
            _ => Err(errors::ConnectorError::FailedToObtainAuthType.into()),
        }
    }
}
// PaymentsResponse
//TODO: Append the remaining status flags
#[derive(Debug, Clone, Default, Serialize, Deserialize, PartialEq)]
#[serde(rename_all = "lowercase")]
pub enum ChargebeePaymentStatus {
    Succeeded,
    Failed,
    #[default]
    Processing,
}

impl From<ChargebeePaymentStatus> for common_enums::AttemptStatus {
    fn from(item: ChargebeePaymentStatus) -> Self {
        match item {
            ChargebeePaymentStatus::Succeeded => Self::Charged,
            ChargebeePaymentStatus::Failed => Self::Failure,
            ChargebeePaymentStatus::Processing => Self::Authorizing,
        }
    }
}

//TODO: Fill the struct with respective fields
#[derive(Default, Debug, Clone, Serialize, Deserialize, PartialEq)]
pub struct ChargebeePaymentsResponse {
    status: ChargebeePaymentStatus,
    id: String,
}

impl<F, T> TryFrom<ResponseRouterData<F, ChargebeePaymentsResponse, T, PaymentsResponseData>>
    for RouterData<F, T, PaymentsResponseData>
{
    type Error = error_stack::Report<errors::ConnectorError>;
    fn try_from(
        item: ResponseRouterData<F, ChargebeePaymentsResponse, T, PaymentsResponseData>,
    ) -> Result<Self, Self::Error> {
        Ok(Self {
            status: common_enums::AttemptStatus::from(item.response.status),
            response: Ok(PaymentsResponseData::TransactionResponse {
                resource_id: ResponseId::ConnectorTransactionId(item.response.id),
                redirection_data: Box::new(None),
                mandate_reference: Box::new(None),
                connector_metadata: None,
                network_txn_id: None,
                connector_response_reference_id: None,
                incremental_authorization_allowed: None,
                charges: None,
            }),
            ..item.data
        })
    }
}

//TODO: Fill the struct with respective fields
// REFUND :
// Type definition for RefundRequest
#[derive(Default, Debug, Serialize)]
pub struct ChargebeeRefundRequest {
    pub amount: MinorUnit,
}

impl<F> TryFrom<&ChargebeeRouterData<&RefundsRouterData<F>>> for ChargebeeRefundRequest {
    type Error = error_stack::Report<errors::ConnectorError>;
    fn try_from(item: &ChargebeeRouterData<&RefundsRouterData<F>>) -> Result<Self, Self::Error> {
        Ok(Self {
            amount: item.amount.to_owned(),
        })
    }
}

// Type definition for Refund Response

#[allow(dead_code)]
#[derive(Debug, Serialize, Default, Deserialize, Clone)]
pub enum RefundStatus {
    Succeeded,
    Failed,
    #[default]
    Processing,
}

impl From<RefundStatus> for enums::RefundStatus {
    fn from(item: RefundStatus) -> Self {
        match item {
            RefundStatus::Succeeded => Self::Success,
            RefundStatus::Failed => Self::Failure,
            RefundStatus::Processing => Self::Pending,
            //TODO: Review mapping
        }
    }
}

//TODO: Fill the struct with respective fields
#[derive(Default, Debug, Clone, Serialize, Deserialize)]
pub struct RefundResponse {
    id: String,
    status: RefundStatus,
}

impl TryFrom<RefundsResponseRouterData<Execute, RefundResponse>> for RefundsRouterData<Execute> {
    type Error = error_stack::Report<errors::ConnectorError>;
    fn try_from(
        item: RefundsResponseRouterData<Execute, RefundResponse>,
    ) -> Result<Self, Self::Error> {
        Ok(Self {
            response: Ok(RefundsResponseData {
                connector_refund_id: item.response.id.to_string(),
                refund_status: enums::RefundStatus::from(item.response.status),
            }),
            ..item.data
        })
    }
}

impl TryFrom<RefundsResponseRouterData<RSync, RefundResponse>> for RefundsRouterData<RSync> {
    type Error = error_stack::Report<errors::ConnectorError>;
    fn try_from(
        item: RefundsResponseRouterData<RSync, RefundResponse>,
    ) -> Result<Self, Self::Error> {
        Ok(Self {
            response: Ok(RefundsResponseData {
                connector_refund_id: item.response.id.to_string(),
                refund_status: enums::RefundStatus::from(item.response.status),
            }),
            ..item.data
        })
    }
}

#[derive(Default, Debug, Serialize, Deserialize, PartialEq)]
pub struct ChargebeeErrorResponse {
    pub api_error_code: String,
    pub message: String,
}

#[derive(Serialize, Deserialize, Debug)]
pub struct ChargebeeWebhookBody {
    pub content: ChargebeeWebhookContent,
    pub event_type: ChargebeeEventType,
}

#[derive(Serialize, Deserialize, Debug)]
pub struct ChargebeeInvoiceBody {
    pub content: ChargebeeInvoiceContent,
    pub event_type: ChargebeeEventType,
}

#[derive(Serialize, Deserialize, Debug)]
pub struct ChargebeeInvoiceContent {
    pub invoice: ChargebeeInvoiceData,
}

#[derive(Serialize, Deserialize, Debug)]

pub struct ChargebeeWebhookContent {
    pub transaction: ChargebeeTransactionData,
    pub invoice: ChargebeeInvoiceData,
    pub customer: Option<ChargebeeCustomer>,
    pub subscription: Option<ChargebeeSubscriptionData>,
}

#[derive(Serialize, Deserialize, Debug)]
pub struct ChargebeeSubscriptionData {
    #[serde(default, with = "common_utils::custom_serde::timestamp::option")]
    pub next_billing_at: Option<PrimitiveDateTime>,
}
#[derive(Serialize, Deserialize, Debug)]
#[serde(rename_all = "snake_case")]
pub enum ChargebeeEventType {
    PaymentSucceeded,
    PaymentFailed,
    InvoiceDeleted,
}

#[derive(Serialize, Deserialize, Debug)]
pub struct ChargebeeInvoiceData {
    // invoice id
    pub id: String,
    pub total: MinorUnit,
    pub currency_code: enums::Currency,
    pub billing_address: Option<ChargebeeInvoiceBillingAddress>,
    pub linked_payments: Option<Vec<ChargebeeInvoicePayments>>,
}

#[derive(Serialize, Deserialize, Debug)]
pub struct ChargebeeInvoicePayments {
    pub txn_status: Option<String>,
}

#[derive(Serialize, Deserialize, Debug)]
pub struct ChargebeeTransactionData {
    id_at_gateway: Option<String>,
    status: ChargebeeTranasactionStatus,
    error_code: Option<String>,
    error_text: Option<String>,
    gateway_account_id: String,
    currency_code: enums::Currency,
    amount: MinorUnit,
    #[serde(default, with = "common_utils::custom_serde::timestamp::option")]
    date: Option<PrimitiveDateTime>,
    payment_method: ChargebeeTransactionPaymentMethod,
    payment_method_details: String,
}

#[derive(Serialize, Deserialize, Debug)]
#[serde(rename_all = "snake_case")]
pub enum ChargebeeTransactionPaymentMethod {
    Card,
}

#[derive(Serialize, Deserialize, Debug)]
pub struct ChargebeePaymentMethodDetails {
    card: ChargebeeCardDetails,
}

#[derive(Serialize, Deserialize, Debug)]
pub struct ChargebeeCardDetails {
    funding_type: ChargebeeFundingType,
}

#[derive(Serialize, Deserialize, Debug)]
#[serde(rename_all = "snake_case")]
pub enum ChargebeeFundingType {
    Credit,
    Debit,
}

#[derive(Serialize, Deserialize, Debug)]
#[serde(rename_all = "snake_case")]
pub enum ChargebeeTranasactionStatus {
    // Waiting for response from the payment gateway.
    InProgress,
    // The transaction is successful.
    Success,
    // Transaction failed.
    Failure,
    // No response received while trying to charge the card.
    Timeout,
    // Indicates that a successful payment transaction has failed now due to a late failure notification from the payment gateway,
    // typically caused by issues like insufficient funds or a closed bank account.
    LateFailure,
    // Connection with Gateway got terminated abruptly. So, status of this transaction needs to be resolved manually
    NeedsAttention,
}

#[derive(Serialize, Deserialize, Debug)]
pub struct ChargebeeCustomer {
    pub payment_method: ChargebeePaymentMethod,
}

#[derive(Serialize, Deserialize, Debug)]
pub struct ChargebeeInvoiceBillingAddress {
    pub line1: Option<Secret<String>>,
    pub line2: Option<Secret<String>>,
    pub line3: Option<Secret<String>>,
    pub state: Option<Secret<String>>,
    pub country: Option<enums::CountryAlpha2>,
    pub zip: Option<Secret<String>>,
    pub city: Option<String>,
}

#[derive(Serialize, Deserialize, Debug)]
pub struct ChargebeePaymentMethod {
    pub reference_id: String,
    pub gateway: ChargebeeGateway,
}

#[derive(Serialize, Deserialize, Debug)]
#[serde(rename_all = "snake_case")]
pub enum ChargebeeGateway {
    Stripe,
    Braintree,
}

impl ChargebeeWebhookBody {
    pub fn get_webhook_object_from_body(body: &[u8]) -> CustomResult<Self, errors::ConnectorError> {
        let webhook_body = body
            .parse_struct::<Self>("ChargebeeWebhookBody")
            .change_context(errors::ConnectorError::WebhookBodyDecodingFailed)?;
        Ok(webhook_body)
    }
}

impl ChargebeeInvoiceBody {
    pub fn get_invoice_webhook_data_from_body(
        body: &[u8],
    ) -> CustomResult<Self, errors::ConnectorError> {
        let webhook_body = body
            .parse_struct::<Self>("ChargebeeInvoiceBody")
            .change_context(errors::ConnectorError::WebhookBodyDecodingFailed)?;
        Ok(webhook_body)
    }
}

pub struct ChargebeeMandateDetails {
    pub customer_id: String,
    pub mandate_id: String,
}

impl ChargebeeCustomer {
    // the logic to find connector customer id & mandate id is different for different gateways, reference : https://apidocs.chargebee.com/docs/api/customers?prod_cat_ver=2#customer_payment_method_reference_id .
    pub fn find_connector_ids(&self) -> Result<ChargebeeMandateDetails, errors::ConnectorError> {
        match self.payment_method.gateway {
            ChargebeeGateway::Stripe | ChargebeeGateway::Braintree => {
                let mut parts = self.payment_method.reference_id.split('/');
                let customer_id = parts
                    .next()
                    .ok_or(errors::ConnectorError::WebhookBodyDecodingFailed)?
                    .to_string();
                let mandate_id = parts
                    .next_back()
                    .ok_or(errors::ConnectorError::WebhookBodyDecodingFailed)?
                    .to_string();
                Ok(ChargebeeMandateDetails {
                    customer_id,
                    mandate_id,
                })
            }
        }
    }
}

#[cfg(all(feature = "revenue_recovery", feature = "v2"))]
impl TryFrom<ChargebeeWebhookBody> for revenue_recovery::RevenueRecoveryAttemptData {
    type Error = error_stack::Report<errors::ConnectorError>;
    fn try_from(item: ChargebeeWebhookBody) -> Result<Self, Self::Error> {
        let amount = item.content.transaction.amount;
        let currency = item.content.transaction.currency_code.to_owned();
        let merchant_reference_id =
            common_utils::id_type::PaymentReferenceId::from_str(&item.content.invoice.id)
                .change_context(errors::ConnectorError::WebhookBodyDecodingFailed)?;
        let connector_transaction_id = item
            .content
            .transaction
            .id_at_gateway
            .map(common_utils::types::ConnectorTransactionId::TxnId);
        let error_code = item.content.transaction.error_code.clone();
        let error_message = item.content.transaction.error_text.clone();
        let connector_mandate_details = item
            .content
            .customer
            .as_ref()
            .map(|customer| customer.find_connector_ids())
            .transpose()?
            .ok_or(errors::ConnectorError::MissingRequiredField {
                field_name: "connector_mandate_details",
            })?;
        let connector_account_reference_id = item.content.transaction.gateway_account_id.clone();
        let transaction_created_at = item.content.transaction.date;
        let status = enums::AttemptStatus::from(item.content.transaction.status);
        let payment_method_type =
            enums::PaymentMethod::from(item.content.transaction.payment_method);
        let payment_method_details: ChargebeePaymentMethodDetails =
            serde_json::from_str(&item.content.transaction.payment_method_details)
                .change_context(errors::ConnectorError::WebhookBodyDecodingFailed)?;
        let payment_method_sub_type =
            enums::PaymentMethodType::from(payment_method_details.card.funding_type);
<<<<<<< HEAD
=======
        // Chargebee retry count will always be less than u16 always. Chargebee can have maximum 12 retry attempts
        #[allow(clippy::as_conversions)]
        let retry_count = item
            .content
            .invoice
            .linked_payments
            .map(|linked_payments| linked_payments.len() as u16);
        let invoice_next_billing_time = item
            .content
            .subscription
            .as_ref()
            .and_then(|subscription| subscription.next_billing_at);
>>>>>>> 639b8cba
        Ok(Self {
            amount,
            currency,
            merchant_reference_id,
            connector_transaction_id,
            error_code,
            error_message,
            processor_payment_method_token: connector_mandate_details.mandate_id,
            connector_customer_id: connector_mandate_details.customer_id,
            connector_account_reference_id,
            transaction_created_at,
            status,
            payment_method_type,
            payment_method_sub_type,
            network_advice_code: None,
            network_decline_code: None,
            network_error_message: None,
            retry_count,
            invoice_next_billing_time,
        })
    }
}

impl From<ChargebeeTranasactionStatus> for enums::AttemptStatus {
    fn from(status: ChargebeeTranasactionStatus) -> Self {
        match status {
            ChargebeeTranasactionStatus::InProgress
            | ChargebeeTranasactionStatus::NeedsAttention => Self::Pending,
            ChargebeeTranasactionStatus::Success => Self::Charged,
            ChargebeeTranasactionStatus::Failure
            | ChargebeeTranasactionStatus::Timeout
            | ChargebeeTranasactionStatus::LateFailure => Self::Failure,
        }
    }
}

impl From<ChargebeeTransactionPaymentMethod> for enums::PaymentMethod {
    fn from(payment_method: ChargebeeTransactionPaymentMethod) -> Self {
        match payment_method {
            ChargebeeTransactionPaymentMethod::Card => Self::Card,
        }
    }
}

impl From<ChargebeeFundingType> for enums::PaymentMethodType {
    fn from(funding_type: ChargebeeFundingType) -> Self {
        match funding_type {
            ChargebeeFundingType::Credit => Self::Credit,
            ChargebeeFundingType::Debit => Self::Debit,
        }
    }
}
#[cfg(all(feature = "revenue_recovery", feature = "v2"))]
impl From<ChargebeeEventType> for api_models::webhooks::IncomingWebhookEvent {
    fn from(event: ChargebeeEventType) -> Self {
        match event {
            ChargebeeEventType::PaymentSucceeded => Self::RecoveryPaymentSuccess,
            ChargebeeEventType::PaymentFailed => Self::RecoveryPaymentFailure,
            ChargebeeEventType::InvoiceDeleted => Self::RecoveryInvoiceCancel,
        }
    }
}

#[cfg(all(feature = "revenue_recovery", feature = "v2"))]
impl TryFrom<ChargebeeInvoiceBody> for revenue_recovery::RevenueRecoveryInvoiceData {
    type Error = error_stack::Report<errors::ConnectorError>;
    fn try_from(item: ChargebeeInvoiceBody) -> Result<Self, Self::Error> {
        let merchant_reference_id =
            common_utils::id_type::PaymentReferenceId::from_str(&item.content.invoice.id)
                .change_context(errors::ConnectorError::WebhookBodyDecodingFailed)?;
        Ok(Self {
            amount: item.content.invoice.total,
            currency: item.content.invoice.currency_code,
            merchant_reference_id,
            billing_address: Some(api_models::payments::Address::from(item.content.invoice)),
        })
    }
}

#[cfg(all(feature = "revenue_recovery", feature = "v2"))]
impl From<ChargebeeInvoiceData> for api_models::payments::Address {
    fn from(item: ChargebeeInvoiceData) -> Self {
        Self {
            address: item
                .billing_address
                .map(api_models::payments::AddressDetails::from),
            phone: None,
            email: None,
        }
    }
}

#[cfg(all(feature = "revenue_recovery", feature = "v2"))]
impl From<ChargebeeInvoiceBillingAddress> for api_models::payments::AddressDetails {
    fn from(item: ChargebeeInvoiceBillingAddress) -> Self {
        Self {
            city: item.city,
            country: item.country,
            state: item.state,
            zip: item.zip,
            line1: item.line1,
            line2: item.line2,
            line3: item.line3,
            first_name: None,
            last_name: None,
        }
    }
}

#[derive(Debug, Serialize)]
pub struct ChargebeeRecordPaymentRequest {
    #[serde(rename = "transaction[amount]")]
    pub amount: MinorUnit,
    #[serde(rename = "transaction[payment_method]")]
    pub payment_method: ChargebeeRecordPaymentMethod,
    #[serde(rename = "transaction[id_at_gateway]")]
    pub connector_payment_id: Option<String>,
    #[serde(rename = "transaction[status]")]
    pub status: ChargebeeRecordStatus,
}

#[derive(Debug, Serialize, Clone, Copy)]
#[serde(rename_all = "snake_case")]
pub enum ChargebeeRecordPaymentMethod {
    Other,
}

#[derive(Debug, Serialize, Clone, Copy)]
#[serde(rename_all = "snake_case")]
pub enum ChargebeeRecordStatus {
    Success,
    Failure,
}

#[cfg(all(feature = "v2", feature = "revenue_recovery"))]
impl TryFrom<&ChargebeeRouterData<&RevenueRecoveryRecordBackRouterData>>
    for ChargebeeRecordPaymentRequest
{
    type Error = error_stack::Report<errors::ConnectorError>;
    fn try_from(
        item: &ChargebeeRouterData<&RevenueRecoveryRecordBackRouterData>,
    ) -> Result<Self, Self::Error> {
        let req = &item.router_data.request;
        Ok(Self {
            amount: req.amount,
            payment_method: ChargebeeRecordPaymentMethod::Other,
            connector_payment_id: req
                .connector_transaction_id
                .as_ref()
                .map(|connector_payment_id| connector_payment_id.get_id().to_string()),
            status: ChargebeeRecordStatus::try_from(req.attempt_status)?,
        })
    }
}

#[cfg(all(feature = "v2", feature = "revenue_recovery"))]
impl TryFrom<enums::AttemptStatus> for ChargebeeRecordStatus {
    type Error = error_stack::Report<errors::ConnectorError>;
    fn try_from(status: enums::AttemptStatus) -> Result<Self, Self::Error> {
        match status {
            enums::AttemptStatus::Charged
            | enums::AttemptStatus::PartialCharged
            | enums::AttemptStatus::PartialChargedAndChargeable => Ok(Self::Success),
            enums::AttemptStatus::Failure
            | enums::AttemptStatus::CaptureFailed
            | enums::AttemptStatus::RouterDeclined => Ok(Self::Failure),
            enums::AttemptStatus::AuthenticationFailed
            | enums::AttemptStatus::Started
            | enums::AttemptStatus::AuthenticationPending
            | enums::AttemptStatus::AuthenticationSuccessful
            | enums::AttemptStatus::Authorized
            | enums::AttemptStatus::AuthorizationFailed
            | enums::AttemptStatus::Authorizing
            | enums::AttemptStatus::CodInitiated
            | enums::AttemptStatus::Voided
            | enums::AttemptStatus::VoidInitiated
            | enums::AttemptStatus::CaptureInitiated
            | enums::AttemptStatus::VoidFailed
            | enums::AttemptStatus::AutoRefunded
            | enums::AttemptStatus::Unresolved
            | enums::AttemptStatus::Pending
            | enums::AttemptStatus::PaymentMethodAwaited
            | enums::AttemptStatus::ConfirmationAwaited
            | enums::AttemptStatus::DeviceDataCollectionPending => {
                Err(errors::ConnectorError::NotSupported {
                    message: "Record back flow is only supported for terminal status".to_string(),
                    connector: "chargebee",
                }
                .into())
            }
        }
    }
}

#[derive(Debug, Deserialize, Serialize, Clone)]
pub struct ChargebeeRecordbackResponse {
    pub invoice: ChargebeeRecordbackInvoice,
}

#[derive(Debug, Deserialize, Serialize, Clone)]
pub struct ChargebeeRecordbackInvoice {
    pub id: common_utils::id_type::PaymentReferenceId,
}

impl
    TryFrom<
        ResponseRouterData<
            RecoveryRecordBack,
            ChargebeeRecordbackResponse,
            RevenueRecoveryRecordBackRequest,
            RevenueRecoveryRecordBackResponse,
        >,
    > for RevenueRecoveryRecordBackRouterData
{
    type Error = error_stack::Report<errors::ConnectorError>;
    fn try_from(
        item: ResponseRouterData<
            RecoveryRecordBack,
            ChargebeeRecordbackResponse,
            RevenueRecoveryRecordBackRequest,
            RevenueRecoveryRecordBackResponse,
        >,
    ) -> Result<Self, Self::Error> {
        let merchant_reference_id = item.response.invoice.id;
        Ok(Self {
            response: Ok(RevenueRecoveryRecordBackResponse {
                merchant_reference_id,
            }),
            ..item.data
        })
    }
}<|MERGE_RESOLUTION|>--- conflicted
+++ resolved
@@ -473,8 +473,6 @@
                 .change_context(errors::ConnectorError::WebhookBodyDecodingFailed)?;
         let payment_method_sub_type =
             enums::PaymentMethodType::from(payment_method_details.card.funding_type);
-<<<<<<< HEAD
-=======
         // Chargebee retry count will always be less than u16 always. Chargebee can have maximum 12 retry attempts
         #[allow(clippy::as_conversions)]
         let retry_count = item
@@ -487,7 +485,6 @@
             .subscription
             .as_ref()
             .and_then(|subscription| subscription.next_billing_at);
->>>>>>> 639b8cba
         Ok(Self {
             amount,
             currency,
