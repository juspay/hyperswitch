--- conflicted
+++ resolved
@@ -23,6 +23,8 @@
         revenue_recovery::InvoiceRecordBackRequest, ConnectorCustomerData, ResponseId,
     },
     router_response_types::{
+        revenue_recovery::InvoiceRecordBackResponse, subscriptions::GetSubscriptionPlansResponse,
+        PaymentsResponseData, RefundsResponseData,
         revenue_recovery::InvoiceRecordBackResponse, subscriptions::GetSubscriptionPlansResponse,
         PaymentsResponseData, RefundsResponseData,
     },
@@ -828,7 +830,6 @@
             ..item.data
         })
     }
-<<<<<<< HEAD
 }
 
 #[derive(Debug, Serialize)]
@@ -911,6 +912,4 @@
             ..item.data
         })
     }
-=======
->>>>>>> f3ab3d63
 }