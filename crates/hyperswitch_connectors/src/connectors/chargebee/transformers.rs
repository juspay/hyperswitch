--- conflicted
+++ resolved
@@ -1023,7 +1023,6 @@
         })
     }
 }
-<<<<<<< HEAD
 
 #[derive(Debug, Clone, Serialize, Deserialize)]
 pub struct ChargebeeListPlansResponse {
@@ -1071,7 +1070,6 @@
             .collect();
         Ok(Self {
             response: Ok(GetSubscriptionPlansResponse { list: plans }),
-=======
 #[cfg(feature = "v1")]
 impl
     TryFrom<
@@ -1097,7 +1095,6 @@
             response: Ok(RevenueRecoveryRecordBackResponse {
                 merchant_reference_id,
             }),
->>>>>>> 1c3321ed
             ..item.data
         })
     }
