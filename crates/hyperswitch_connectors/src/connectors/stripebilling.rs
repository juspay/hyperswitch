--- conflicted
+++ resolved
@@ -1,4 +1,6 @@
 pub mod transformers;
+
+use std::collections::HashMap;
 
 use std::collections::HashMap;
 
@@ -701,13 +703,8 @@
         let webhook =
             stripebilling::StripebillingWebhookBody::get_webhook_object_from_body(request.body)
                 .change_context(errors::ConnectorError::WebhookReferenceIdNotFound)?;
-<<<<<<< HEAD
         Ok(api_models::webhooks::ObjectReferenceId::AdditionalRevenueRecoveryId(
             api_models::webhooks::AdditionalRevenueRecoveryIdType::AdditionalRevenueRecoveryCallId(webhook.data.object.charge),
-=======
-        Ok(api_models::webhooks::ObjectReferenceId::PaymentId(
-            api_models::payments::PaymentIdType::ConnectorTransactionId(webhook.data.object.charge),
->>>>>>> 32824441
         ))
     }
 
@@ -742,6 +739,30 @@
     }
 
     #[cfg(any(feature = "v1", not(all(feature = "revenue_recovery", feature = "v2"))))]
+    #[cfg(all(feature = "revenue_recovery", feature = "v2"))]
+    fn get_webhook_event_type(
+        &self,
+        request: &webhooks::IncomingWebhookRequestDetails<'_>,
+    ) -> CustomResult<api_models::webhooks::IncomingWebhookEvent, errors::ConnectorError> {
+        let webhook =
+            stripebilling::StripebillingWebhookBody::get_webhook_object_from_body(request.body)
+                .change_context(errors::ConnectorError::WebhookEventTypeNotFound)?;
+
+        let event = match webhook.event_type {
+            stripebilling::StripebillingEventType::PaymentSucceeded => {
+                api_models::webhooks::IncomingWebhookEvent::RecoveryPaymentSuccess
+            }
+            stripebilling::StripebillingEventType::PaymentFailed => {
+                api_models::webhooks::IncomingWebhookEvent::RecoveryPaymentFailure
+            }
+            stripebilling::StripebillingEventType::InvoiceDeleted => {
+                api_models::webhooks::IncomingWebhookEvent::RecoveryInvoiceCancel
+            }
+        };
+        Ok(event)
+    }
+
+    #[cfg(any(feature = "v1", not(all(feature = "revenue_recovery", feature = "v2"))))]
     fn get_webhook_event_type(
         &self,
         _request: &webhooks::IncomingWebhookRequestDetails<'_>,
@@ -749,6 +770,7 @@
         Err(report!(errors::ConnectorError::WebhooksNotImplemented))
     }
 
+    #[cfg(any(feature = "v1", not(all(feature = "revenue_recovery", feature = "v2"))))]
     #[cfg(any(feature = "v1", not(all(feature = "revenue_recovery", feature = "v2"))))]
     fn get_webhook_resource_object(
         &self,
@@ -768,7 +790,6 @@
         .change_context(errors::ConnectorError::WebhookResourceObjectNotFound)?;
         Ok(Box::new(webhook))
     }
-<<<<<<< HEAD
 
     #[cfg(all(feature = "revenue_recovery", feature = "v2"))]
     fn get_revenue_recovery_attempt_details(
@@ -788,8 +809,6 @@
         )?;
         revenue_recovery::RevenueRecoveryInvoiceData::try_from(webhook)
     }
-=======
->>>>>>> 32824441
 }
 
 fn get_signature_elements_from_header(
