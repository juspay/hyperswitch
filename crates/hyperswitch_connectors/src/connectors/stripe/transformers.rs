use std::{collections::HashMap, ops::Deref};

use api_models::{self, enums as api_enums, payments};
use common_enums::{enums, AttemptStatus, PaymentChargeType, StripeChargeType};
use common_types::payments::{AcceptanceType, SplitPaymentsRequest};
use common_utils::{
    collect_missing_value_keys,
    errors::CustomResult,
    ext_traits::{ByteSliceExt, Encode, OptionExt as _},
    pii::{self, Email},
    request::{Method, RequestContent},
    types::MinorUnit,
};
use error_stack::ResultExt;
use hyperswitch_domain_models::{
    payment_method_data::{
        self, BankRedirectData, Card, CardRedirectData, GiftCardData, GooglePayWalletData,
        PayLaterData, PaymentMethodData, VoucherData, WalletData,
    },
    router_data::{
        AdditionalPaymentMethodConnectorResponse, ConnectorAuthType, ConnectorResponseData,
        PaymentMethodToken, RouterData,
    },
    router_flow_types::{Execute, RSync},
    router_request_types::{
        BrowserInformation, ChargeRefundsOptions, DestinationChargeRefund, DirectChargeRefund,
        ResponseId, SplitRefundsRequest,
    },
    router_response_types::{
        MandateReference, PaymentsResponseData, PreprocessingResponseId, RedirectForm,
        RefundsResponseData,
    },
    types::{
        ConnectorCustomerRouterData, PaymentsAuthorizeRouterData, PaymentsCancelRouterData,
        PaymentsUpdateMetadataRouterData, RefundsRouterData, SetupMandateRouterData,
        TokenizationRouterData,
    },
};
use hyperswitch_interfaces::{consts, errors::ConnectorError};
use masking::{ExposeInterface, Mask, Maskable, PeekInterface, Secret};
use serde::{Deserialize, Serialize};
use serde_json::Value;
use time::PrimitiveDateTime;
use url::Url;

use crate::{
    constants::headers::STRIPE_COMPATIBLE_CONNECT_ACCOUNT,
    utils::{convert_uppercase, ApplePay, ApplePayDecrypt, RouterData as OtherRouterData},
};
#[cfg(feature = "payouts")]
pub mod connect;
#[cfg(feature = "payouts")]
pub use self::connect::*;
use crate::{
    types::{
        RefundsResponseRouterData, ResponseRouterData, SubmitEvidenceRouterData,
        UploadFileRouterData,
    },
    utils::{
        get_unimplemented_payment_method_error_message, is_payment_failure, is_refund_failure,
        PaymentsAuthorizeRequestData, SplitPaymentData,
    },
};
pub mod auth_headers {
    pub const STRIPE_API_VERSION: &str = "stripe-version";
    pub const STRIPE_VERSION: &str = "2022-11-15";
}

pub struct StripeAuthType {
    pub(super) api_key: Secret<String>,
}

impl TryFrom<&ConnectorAuthType> for StripeAuthType {
    type Error = error_stack::Report<ConnectorError>;
    fn try_from(item: &ConnectorAuthType) -> Result<Self, Self::Error> {
        if let ConnectorAuthType::HeaderKey { api_key } = item {
            Ok(Self {
                api_key: api_key.to_owned(),
            })
        } else {
            Err(ConnectorError::FailedToObtainAuthType.into())
        }
    }
}

#[derive(Debug, Default, Eq, PartialEq, Serialize)]
#[serde(rename_all = "lowercase")]
pub enum StripeCaptureMethod {
    Manual,
    #[default]
    Automatic,
}

impl From<Option<enums::CaptureMethod>> for StripeCaptureMethod {
    fn from(item: Option<enums::CaptureMethod>) -> Self {
        match item {
            Some(p) => match p {
                enums::CaptureMethod::ManualMultiple => Self::Manual,
                enums::CaptureMethod::Manual => Self::Manual,
                enums::CaptureMethod::Automatic | enums::CaptureMethod::SequentialAutomatic => {
                    Self::Automatic
                }
                enums::CaptureMethod::Scheduled => Self::Manual,
            },
            None => Self::Automatic,
        }
    }
}

#[derive(Debug, Default, Eq, PartialEq, Serialize)]
#[serde(rename_all = "lowercase")]
pub enum Auth3ds {
    #[default]
    Automatic,
    Any,
}

#[derive(Debug, Eq, PartialEq, Serialize)]
#[serde(rename_all = "snake_case")]
pub enum StripeCardNetwork {
    CartesBancaires,
    Mastercard,
    Visa,
}

#[derive(Debug, Eq, PartialEq, Serialize)]
#[serde(
    rename_all = "snake_case",
    tag = "mandate_data[customer_acceptance][type]"
)]
pub enum StripeMandateType {
    Online {
        #[serde(rename = "mandate_data[customer_acceptance][online][ip_address]")]
        ip_address: Secret<String, pii::IpAddress>,
        #[serde(rename = "mandate_data[customer_acceptance][online][user_agent]")]
        user_agent: String,
    },
    Offline,
}

#[derive(Debug, Eq, PartialEq, Serialize)]
pub struct StripeMandateRequest {
    #[serde(flatten)]
    mandate_type: StripeMandateType,
}

#[derive(Debug, Eq, PartialEq, Serialize)]
#[serde(rename_all = "snake_case")]
pub enum ExpandableObjects {
    LatestCharge,
    Customer,
    LatestAttempt,
}

#[derive(Debug, Eq, PartialEq, Serialize)]
pub struct StripeBrowserInformation {
    #[serde(rename = "payment_method_data[ip]")]
    pub ip_address: Option<Secret<String, pii::IpAddress>>,
    #[serde(rename = "payment_method_data[user_agent]")]
    pub user_agent: Option<String>,
}

#[derive(Debug, Eq, PartialEq, Serialize)]
pub struct PaymentIntentRequest {
    pub amount: MinorUnit, //amount in cents, hence passed as integer
    pub currency: String,
    pub statement_descriptor_suffix: Option<String>,
    pub statement_descriptor: Option<String>,
    #[serde(flatten)]
    pub meta_data: HashMap<String, String>,
    pub return_url: String,
    pub confirm: bool,
    pub payment_method: Option<Secret<String>>,
    pub customer: Option<Secret<String>>,
    #[serde(flatten)]
    pub setup_mandate_details: Option<StripeMandateRequest>,
    pub description: Option<String>,
    #[serde(flatten)]
    pub shipping: Option<StripeShippingAddress>,
    #[serde(flatten)]
    pub billing: StripeBillingAddress,
    #[serde(flatten)]
    pub payment_data: Option<StripePaymentMethodData>,
    pub capture_method: StripeCaptureMethod,
    #[serde(flatten)]
    pub payment_method_options: Option<StripePaymentMethodOptions>, // For mandate txns using network_txns_id, needs to be validated
    pub setup_future_usage: Option<enums::FutureUsage>,
    pub off_session: Option<bool>,
    #[serde(rename = "payment_method_types[0]")]
    pub payment_method_types: Option<StripePaymentMethodType>,
    #[serde(rename = "expand[0]")]
    pub expand: Option<ExpandableObjects>,
    #[serde(flatten)]
    pub browser_info: Option<StripeBrowserInformation>,
    #[serde(flatten)]
    pub charges: Option<IntentCharges>,
}

#[derive(Debug, Eq, PartialEq, Serialize)]
pub struct IntentCharges {
    pub application_fee_amount: Option<MinorUnit>,
    #[serde(
        rename = "transfer_data[destination]",
        skip_serializing_if = "Option::is_none"
    )]
    pub destination_account_id: Option<String>,
}

// Field rename is required only in case of serialization as it is passed in the request to the connector.
// Deserialization is happening only in case of webhooks, where fields name should be used as defined in the struct.
// Whenever adding new fields, Please ensure it doesn't break the webhook flow
#[derive(Clone, Debug, Default, Eq, PartialEq, Serialize, Deserialize)]
pub struct StripeMetadata {
    // merchant_reference_id
    #[serde(rename(serialize = "metadata[order_id]"))]
    pub order_id: Option<String>,
    // to check whether the order_id is refund_id or payment_id
    // before deployment, order id is set to payment_id in refunds but now it is set as refund_id
    // it is set as string instead of bool because stripe pass it as string even if we set it as bool
    #[serde(rename(serialize = "metadata[is_refund_id_as_reference]"))]
    pub is_refund_id_as_reference: Option<String>,
}

#[derive(Debug, Eq, PartialEq, Serialize)]
pub struct SetupIntentRequest {
    pub confirm: bool,
    pub usage: Option<enums::FutureUsage>,
    pub customer: Option<Secret<String>>,
    pub off_session: Option<bool>,
    pub return_url: Option<String>,
    #[serde(flatten)]
    pub payment_data: StripePaymentMethodData,
    pub payment_method_options: Option<StripePaymentMethodOptions>, // For mandate txns using network_txns_id, needs to be validated
    #[serde(flatten)]
    pub meta_data: Option<HashMap<String, String>>,
    #[serde(rename = "payment_method_types[0]")]
    pub payment_method_types: Option<StripePaymentMethodType>,
    #[serde(rename = "expand[0]")]
    pub expand: Option<ExpandableObjects>,
    #[serde(flatten)]
    pub browser_info: Option<StripeBrowserInformation>,
}

#[derive(Debug, Eq, PartialEq, Serialize)]
pub struct StripeCardData {
    #[serde(rename = "payment_method_data[type]")]
    pub payment_method_data_type: StripePaymentMethodType,
    #[serde(rename = "payment_method_data[card][number]")]
    pub payment_method_data_card_number: cards::CardNumber,
    #[serde(rename = "payment_method_data[card][exp_month]")]
    pub payment_method_data_card_exp_month: Secret<String>,
    #[serde(rename = "payment_method_data[card][exp_year]")]
    pub payment_method_data_card_exp_year: Secret<String>,
    #[serde(rename = "payment_method_data[card][cvc]")]
    pub payment_method_data_card_cvc: Option<Secret<String>>,
    #[serde(rename = "payment_method_options[card][request_three_d_secure]")]
    pub payment_method_auth_type: Option<Auth3ds>,
    #[serde(rename = "payment_method_options[card][network]")]
    pub payment_method_data_card_preferred_network: Option<StripeCardNetwork>,
}
#[derive(Debug, Eq, PartialEq, Serialize)]
pub struct StripePayLaterData {
    #[serde(rename = "payment_method_data[type]")]
    pub payment_method_data_type: StripePaymentMethodType,
}

#[derive(Debug, Eq, PartialEq, Serialize)]
pub struct TokenRequest {
    #[serde(flatten)]
    pub token_data: StripePaymentMethodData,
}

#[derive(Debug, Eq, PartialEq, Deserialize, Serialize)]
pub struct StripeTokenResponse {
    pub id: Secret<String>,
    pub object: String,
}

#[derive(Debug, Eq, PartialEq, Serialize)]
pub struct CustomerRequest {
    pub description: Option<String>,
    pub email: Option<Email>,
    pub phone: Option<Secret<String>>,
    pub name: Option<Secret<String>>,
    pub source: Option<Secret<String>>,
}

#[derive(Debug, Eq, PartialEq, Deserialize, Serialize)]
pub struct StripeCustomerResponse {
    pub id: String,
    pub description: Option<String>,
    pub email: Option<Email>,
    pub phone: Option<Secret<String>>,
    pub name: Option<Secret<String>>,
}

#[derive(Debug, Eq, PartialEq, Serialize)]
pub struct ChargesRequest {
    pub amount: MinorUnit,
    pub currency: String,
    pub customer: Secret<String>,
    pub source: Secret<String>,
    #[serde(flatten)]
    pub meta_data: Option<HashMap<String, String>>,
}

#[derive(Clone, Debug, Default, Eq, PartialEq, Deserialize, Serialize)]
pub struct ChargesResponse {
    pub id: String,
    pub amount: MinorUnit,
    pub amount_captured: MinorUnit,
    pub currency: String,
    pub status: StripePaymentStatus,
    pub source: StripeSourceResponse,
    pub failure_code: Option<String>,
    pub failure_message: Option<String>,
}

#[derive(Debug, Eq, PartialEq, Serialize)]
#[serde(untagged)]
pub enum StripeBankName {
    Eps {
        #[serde(rename = "payment_method_data[eps][bank]")]
        bank_name: Option<StripeBankNames>,
    },
    Ideal {
        #[serde(rename = "payment_method_data[ideal][bank]")]
        ideal_bank_name: Option<StripeBankNames>,
    },
    Przelewy24 {
        #[serde(rename = "payment_method_data[p24][bank]")]
        bank_name: Option<StripeBankNames>,
    },
}

#[derive(Debug, Eq, PartialEq, Serialize)]
#[serde(untagged)]
pub enum StripeBankRedirectData {
    StripeGiropay(Box<StripeGiropay>),
    StripeIdeal(Box<StripeIdeal>),
    StripeBancontactCard(Box<StripeBancontactCard>),
    StripePrezelewy24(Box<StripePrezelewy24>),
    StripeEps(Box<StripeEps>),
    StripeBlik(Box<StripeBlik>),
    StripeOnlineBankingFpx(Box<StripeOnlineBankingFpx>),
}

#[derive(Debug, Eq, PartialEq, Serialize)]
pub struct StripeGiropay {
    #[serde(rename = "payment_method_data[type]")]
    pub payment_method_data_type: StripePaymentMethodType,
}

#[derive(Debug, Eq, PartialEq, Serialize)]
pub struct StripeIdeal {
    #[serde(rename = "payment_method_data[type]")]
    pub payment_method_data_type: StripePaymentMethodType,
    #[serde(rename = "payment_method_data[ideal][bank]")]
    ideal_bank_name: Option<StripeBankNames>,
}

#[derive(Debug, Eq, PartialEq, Serialize)]
pub struct StripeBancontactCard {
    #[serde(rename = "payment_method_data[type]")]
    pub payment_method_data_type: StripePaymentMethodType,
}

#[derive(Debug, Eq, PartialEq, Serialize)]
pub struct StripePrezelewy24 {
    #[serde(rename = "payment_method_data[type]")]
    pub payment_method_data_type: StripePaymentMethodType,
    #[serde(rename = "payment_method_data[p24][bank]")]
    bank_name: Option<StripeBankNames>,
}

#[derive(Debug, Eq, PartialEq, Serialize)]
pub struct StripeEps {
    #[serde(rename = "payment_method_data[type]")]
    pub payment_method_data_type: StripePaymentMethodType,
    #[serde(rename = "payment_method_data[eps][bank]")]
    bank_name: Option<StripeBankNames>,
}

#[derive(Debug, Eq, PartialEq, Serialize)]
pub struct StripeBlik {
    #[serde(rename = "payment_method_data[type]")]
    pub payment_method_data_type: StripePaymentMethodType,
    #[serde(rename = "payment_method_options[blik][code]")]
    pub code: Secret<String>,
}

#[derive(Debug, Eq, PartialEq, Serialize)]
pub struct StripeOnlineBankingFpx {
    #[serde(rename = "payment_method_data[type]")]
    pub payment_method_data_type: StripePaymentMethodType,
}

#[derive(Debug, Eq, PartialEq, Serialize)]
pub struct AchTransferData {
    #[serde(rename = "payment_method_data[type]")]
    pub payment_method_data_type: StripePaymentMethodType,
    #[serde(rename = "payment_method_options[customer_balance][bank_transfer][type]")]
    pub bank_transfer_type: StripeCreditTransferTypes,
    #[serde(rename = "payment_method_types[0]")]
    pub payment_method_type: StripePaymentMethodType,
    #[serde(rename = "payment_method_options[customer_balance][funding_type]")]
    pub balance_funding_type: BankTransferType,
}

#[derive(Debug, Eq, PartialEq, Serialize)]
pub struct MultibancoTransferData {
    #[serde(rename = "payment_method_data[type]")]
    pub payment_method_data_type: StripeCreditTransferTypes,
    #[serde(rename = "payment_method_types[0]")]
    pub payment_method_type: StripeCreditTransferTypes,
    #[serde(rename = "payment_method_data[billing_details][email]")]
    pub email: Email,
}

#[derive(Debug, Eq, PartialEq, Serialize)]
pub struct BacsBankTransferData {
    #[serde(rename = "payment_method_data[type]")]
    pub payment_method_data_type: StripePaymentMethodType,
    #[serde(rename = "payment_method_options[customer_balance][bank_transfer][type]")]
    pub bank_transfer_type: BankTransferType,
    #[serde(rename = "payment_method_options[customer_balance][funding_type]")]
    pub balance_funding_type: BankTransferType,
    #[serde(rename = "payment_method_types[0]")]
    pub payment_method_type: StripePaymentMethodType,
}

#[derive(Debug, Eq, PartialEq, Serialize)]
pub struct SepaBankTransferData {
    #[serde(rename = "payment_method_data[type]")]
    pub payment_method_data_type: StripePaymentMethodType,
    #[serde(rename = "payment_method_options[customer_balance][bank_transfer][type]")]
    pub bank_transfer_type: BankTransferType,
    #[serde(rename = "payment_method_options[customer_balance][funding_type]")]
    pub balance_funding_type: BankTransferType,
    #[serde(rename = "payment_method_types[0]")]
    pub payment_method_type: StripePaymentMethodType,
    #[serde(
        rename = "payment_method_options[customer_balance][bank_transfer][eu_bank_transfer][country]"
    )]
    pub country: enums::CountryAlpha2,
}

#[derive(Debug, Eq, PartialEq, Serialize)]
#[serde(untagged)]
pub enum StripeCreditTransferSourceRequest {
    AchBankTansfer(AchCreditTransferSourceRequest),
    MultibancoBankTansfer(MultibancoCreditTransferSourceRequest),
}

#[derive(Debug, Eq, PartialEq, Serialize)]
pub struct AchCreditTransferSourceRequest {
    #[serde(rename = "type")]
    pub transfer_type: StripeCreditTransferTypes,
    #[serde(flatten)]
    pub payment_method_data: AchTransferData,
    pub currency: enums::Currency,
}

#[derive(Debug, Eq, PartialEq, Serialize)]
pub struct MultibancoCreditTransferSourceRequest {
    #[serde(rename = "type")]
    pub transfer_type: StripeCreditTransferTypes,
    #[serde(flatten)]
    pub payment_method_data: MultibancoTransferData,
    pub currency: enums::Currency,
    pub amount: Option<MinorUnit>,
    #[serde(rename = "redirect[return_url]")]
    pub return_url: Option<String>,
}

// Remove untagged when Deserialize is added
#[derive(Debug, Eq, PartialEq, Serialize)]
#[serde(untagged)]
pub enum StripePaymentMethodData {
    CardToken(StripeCardToken),
    Card(StripeCardData),
    PayLater(StripePayLaterData),
    Wallet(StripeWallet),
    BankRedirect(StripeBankRedirectData),
    BankDebit(StripeBankDebitData),
    BankTransfer(StripeBankTransferData),
}

#[derive(Debug, Clone, Default, Eq, PartialEq, Serialize)]
pub struct StripeBillingAddressCardToken {
    #[serde(rename = "billing_details[name]")]
    pub name: Option<Secret<String>>,
    #[serde(rename = "billing_details[email]")]
    pub email: Option<Email>,
    #[serde(rename = "billing_details[phone]")]
    pub phone: Option<Secret<String>>,
    #[serde(rename = "billing_details[address][line1]")]
    pub address_line1: Option<Secret<String>>,
    #[serde(rename = "billing_details[address][line2]")]
    pub address_line2: Option<Secret<String>>,
    #[serde(rename = "billing_details[address][state]")]
    pub state: Option<Secret<String>>,
    #[serde(rename = "billing_details[address][city]")]
    pub city: Option<String>,
}
// Struct to call the Stripe tokens API to create a PSP token for the card details provided
#[derive(Debug, Eq, PartialEq, Serialize)]
pub struct StripeCardToken {
    #[serde(rename = "type")]
    pub payment_method_type: Option<StripePaymentMethodType>,
    #[serde(rename = "card[number]")]
    pub token_card_number: cards::CardNumber,
    #[serde(rename = "card[exp_month]")]
    pub token_card_exp_month: Secret<String>,
    #[serde(rename = "card[exp_year]")]
    pub token_card_exp_year: Secret<String>,
    #[serde(rename = "card[cvc]")]
    pub token_card_cvc: Secret<String>,
    #[serde(flatten)]
    pub billing: StripeBillingAddressCardToken,
}

#[derive(Debug, Eq, PartialEq, Serialize)]
#[serde(tag = "payment_method_data[type]")]
pub enum BankDebitData {
    #[serde(rename = "us_bank_account")]
    Ach {
        #[serde(rename = "payment_method_data[us_bank_account][account_holder_type]")]
        account_holder_type: String,
        #[serde(rename = "payment_method_data[us_bank_account][account_number]")]
        account_number: Secret<String>,
        #[serde(rename = "payment_method_data[us_bank_account][routing_number]")]
        routing_number: Secret<String>,
    },
    #[serde(rename = "sepa_debit")]
    Sepa {
        #[serde(rename = "payment_method_data[sepa_debit][iban]")]
        iban: Secret<String>,
    },
    #[serde(rename = "au_becs_debit")]
    Becs {
        #[serde(rename = "payment_method_data[au_becs_debit][account_number]")]
        account_number: Secret<String>,
        #[serde(rename = "payment_method_data[au_becs_debit][bsb_number]")]
        bsb_number: Secret<String>,
    },
    #[serde(rename = "bacs_debit")]
    Bacs {
        #[serde(rename = "payment_method_data[bacs_debit][account_number]")]
        account_number: Secret<String>,
        #[serde(rename = "payment_method_data[bacs_debit][sort_code]")]
        sort_code: Secret<String>,
    },
}

#[derive(Debug, Eq, PartialEq, Serialize)]
pub struct StripeBankDebitData {
    #[serde(flatten)]
    pub bank_specific_data: BankDebitData,
}

#[derive(Debug, Eq, PartialEq, Serialize)]
pub struct BankTransferData {
    pub email: Email,
}

#[derive(Debug, Eq, PartialEq, Serialize)]
#[serde(untagged)]
pub enum StripeBankTransferData {
    AchBankTransfer(Box<AchTransferData>),
    SepaBankTransfer(Box<SepaBankTransferData>),
    BacsBankTransfers(Box<BacsBankTransferData>),
    MultibancoBankTransfers(Box<MultibancoTransferData>),
}

#[derive(Debug, Eq, PartialEq, Serialize)]
#[serde(untagged)]
pub enum StripeWallet {
    ApplepayToken(StripeApplePay),
    GooglepayToken(GooglePayToken),
    ApplepayPayment(ApplepayPayment),
    AmazonpayPayment(AmazonpayPayment),
    WechatpayPayment(WechatpayPayment),
    AlipayPayment(AlipayPayment),
    Cashapp(CashappPayment),
    RevolutPay(RevolutpayPayment),
    ApplePayPredecryptToken(Box<StripeApplePayPredecrypt>),
}

#[derive(Debug, Eq, PartialEq, Serialize)]
pub struct StripeApplePayPredecrypt {
    #[serde(rename = "card[number]")]
    number: Secret<String>,
    #[serde(rename = "card[exp_year]")]
    exp_year: Secret<String>,
    #[serde(rename = "card[exp_month]")]
    exp_month: Secret<String>,
    #[serde(rename = "card[cryptogram]")]
    cryptogram: Secret<String>,
    #[serde(rename = "card[eci]")]
    eci: Option<String>,
    #[serde(rename = "card[tokenization_method]")]
    tokenization_method: String,
}

#[derive(Debug, Eq, PartialEq, Serialize)]
pub struct StripeApplePay {
    pub pk_token: Secret<String>,
    pub pk_token_instrument_name: String,
    pub pk_token_payment_network: String,
    pub pk_token_transaction_id: Secret<String>,
}

#[derive(Debug, Eq, PartialEq, Serialize)]
pub struct GooglePayToken {
    #[serde(rename = "payment_method_data[type]")]
    pub payment_type: StripePaymentMethodType,
    #[serde(rename = "payment_method_data[card][token]")]
    pub token: Secret<String>,
}

#[derive(Debug, Eq, PartialEq, Serialize)]
pub struct ApplepayPayment {
    #[serde(rename = "payment_method_data[card][token]")]
    pub token: Secret<String>,
    #[serde(rename = "payment_method_data[type]")]
    pub payment_method_types: StripePaymentMethodType,
}

#[derive(Debug, Eq, PartialEq, Serialize)]
pub struct AmazonpayPayment {
    #[serde(rename = "payment_method_data[type]")]
    pub payment_method_types: StripePaymentMethodType,
}

#[derive(Debug, Eq, PartialEq, Serialize)]
pub struct RevolutpayPayment {
    #[serde(rename = "payment_method_data[type]")]
    pub payment_method_types: StripePaymentMethodType,
}
#[derive(Debug, Eq, PartialEq, Serialize)]
pub struct AlipayPayment {
    #[serde(rename = "payment_method_data[type]")]
    pub payment_method_data_type: StripePaymentMethodType,
}

#[derive(Debug, Eq, PartialEq, Serialize)]
pub struct CashappPayment {
    #[serde(rename = "payment_method_data[type]")]
    pub payment_method_data_type: StripePaymentMethodType,
}

#[derive(Debug, Eq, PartialEq, Serialize)]
pub struct WechatpayPayment {
    #[serde(rename = "payment_method_data[type]")]
    pub payment_method_data_type: StripePaymentMethodType,
    #[serde(rename = "payment_method_options[wechat_pay][client]")]
    pub client: WechatClient,
}

#[derive(Debug, Eq, PartialEq, Serialize, Clone, Copy)]
#[serde(rename_all = "snake_case")]
pub enum WechatClient {
    Web,
}

#[derive(Debug, Eq, PartialEq, Serialize)]
pub struct GooglepayPayment {
    #[serde(rename = "payment_method_data[card][token]")]
    pub token: Secret<String>,
    #[serde(rename = "payment_method_data[type]")]
    pub payment_method_types: StripePaymentMethodType,
}

// All supported payment_method_types in stripe
// This enum goes in payment_method_types[] field in stripe request body
// https://stripe.com/docs/api/payment_intents/create#create_payment_intent-payment_method_types
#[derive(Eq, PartialEq, Serialize, Clone, Debug, Copy)]
#[serde(rename_all = "snake_case")]
pub enum StripePaymentMethodType {
    Affirm,
    AfterpayClearpay,
    Alipay,
    #[serde(rename = "amazon_pay")]
    AmazonPay,
    #[serde(rename = "au_becs_debit")]
    Becs,
    #[serde(rename = "bacs_debit")]
    Bacs,
    Bancontact,
    Blik,
    Card,
    CustomerBalance,
    Eps,
    Giropay,
    Ideal,
    Klarna,
    #[serde(rename = "p24")]
    Przelewy24,
    #[serde(rename = "sepa_debit")]
    Sepa,
    Sofort,
    #[serde(rename = "us_bank_account")]
    Ach,
    #[serde(rename = "wechat_pay")]
    Wechatpay,
    #[serde(rename = "cashapp")]
    Cashapp,
    RevolutPay,
}

#[derive(Debug, Eq, PartialEq, Serialize)]
#[serde(rename_all = "snake_case")]
#[allow(dead_code)]
pub enum StripeCreditTransferTypes {
    #[serde(rename = "us_bank_transfer")]
    AchCreditTransfer,
    Multibanco,
    Blik,
}

impl TryFrom<enums::PaymentMethodType> for StripePaymentMethodType {
    type Error = error_stack::Report<ConnectorError>;
    fn try_from(value: enums::PaymentMethodType) -> Result<Self, Self::Error> {
        match value {
            enums::PaymentMethodType::Credit => Ok(Self::Card),
            enums::PaymentMethodType::Debit => Ok(Self::Card),
            #[cfg(feature = "v2")]
            enums::PaymentMethodType::Card => Ok(Self::Card),
            enums::PaymentMethodType::Klarna => Ok(Self::Klarna),
            enums::PaymentMethodType::Affirm => Ok(Self::Affirm),
            enums::PaymentMethodType::AfterpayClearpay => Ok(Self::AfterpayClearpay),
            enums::PaymentMethodType::Eps => Ok(Self::Eps),
            enums::PaymentMethodType::Giropay => Ok(Self::Giropay),
            enums::PaymentMethodType::Ideal => Ok(Self::Ideal),
            enums::PaymentMethodType::Sofort => Ok(Self::Sofort),
            enums::PaymentMethodType::AmazonPay => Ok(Self::AmazonPay),
            enums::PaymentMethodType::ApplePay => Ok(Self::Card),
            enums::PaymentMethodType::Ach => Ok(Self::Ach),
            enums::PaymentMethodType::Sepa => Ok(Self::Sepa),
            enums::PaymentMethodType::Becs => Ok(Self::Becs),
            enums::PaymentMethodType::Bacs => Ok(Self::Bacs),
            enums::PaymentMethodType::BancontactCard => Ok(Self::Bancontact),
            enums::PaymentMethodType::WeChatPay => Ok(Self::Wechatpay),
            enums::PaymentMethodType::Blik => Ok(Self::Blik),
            enums::PaymentMethodType::AliPay => Ok(Self::Alipay),
            enums::PaymentMethodType::Przelewy24 => Ok(Self::Przelewy24),
            enums::PaymentMethodType::RevolutPay => Ok(Self::RevolutPay),
            // Stripe expects PMT as Card for Recurring Mandates Payments
            enums::PaymentMethodType::GooglePay => Ok(Self::Card),
            enums::PaymentMethodType::Boleto
            | enums::PaymentMethodType::Paysera
            | enums::PaymentMethodType::Skrill
            | enums::PaymentMethodType::CardRedirect
            | enums::PaymentMethodType::CryptoCurrency
            | enums::PaymentMethodType::Multibanco
            | enums::PaymentMethodType::OnlineBankingFpx
            | enums::PaymentMethodType::Paypal
            | enums::PaymentMethodType::Pix
            | enums::PaymentMethodType::UpiCollect
            | enums::PaymentMethodType::UpiIntent
            | enums::PaymentMethodType::Cashapp
            | enums::PaymentMethodType::Oxxo => Err(ConnectorError::NotImplemented(
                get_unimplemented_payment_method_error_message("stripe"),
            )
            .into()),
            enums::PaymentMethodType::AliPayHk
            | enums::PaymentMethodType::Atome
            | enums::PaymentMethodType::Bizum
            | enums::PaymentMethodType::Alma
            | enums::PaymentMethodType::ClassicReward
            | enums::PaymentMethodType::Dana
            | enums::PaymentMethodType::DirectCarrierBilling
            | enums::PaymentMethodType::Efecty
            | enums::PaymentMethodType::Eft
            | enums::PaymentMethodType::Evoucher
            | enums::PaymentMethodType::GoPay
            | enums::PaymentMethodType::Gcash
            | enums::PaymentMethodType::Interac
            | enums::PaymentMethodType::KakaoPay
            | enums::PaymentMethodType::LocalBankRedirect
            | enums::PaymentMethodType::MbWay
            | enums::PaymentMethodType::MobilePay
            | enums::PaymentMethodType::Momo
            | enums::PaymentMethodType::MomoAtm
            | enums::PaymentMethodType::OnlineBankingThailand
            | enums::PaymentMethodType::OnlineBankingCzechRepublic
            | enums::PaymentMethodType::OnlineBankingFinland
            | enums::PaymentMethodType::OnlineBankingPoland
            | enums::PaymentMethodType::OnlineBankingSlovakia
            | enums::PaymentMethodType::OpenBankingUk
            | enums::PaymentMethodType::OpenBankingPIS
            | enums::PaymentMethodType::PagoEfectivo
            | enums::PaymentMethodType::PayBright
            | enums::PaymentMethodType::Pse
            | enums::PaymentMethodType::RedCompra
            | enums::PaymentMethodType::RedPagos
            | enums::PaymentMethodType::SamsungPay
            | enums::PaymentMethodType::Swish
            | enums::PaymentMethodType::TouchNGo
            | enums::PaymentMethodType::Trustly
            | enums::PaymentMethodType::Twint
            | enums::PaymentMethodType::Vipps
            | enums::PaymentMethodType::Venmo
            | enums::PaymentMethodType::Alfamart
            | enums::PaymentMethodType::BcaBankTransfer
            | enums::PaymentMethodType::BniVa
            | enums::PaymentMethodType::CimbVa
            | enums::PaymentMethodType::BriVa
            | enums::PaymentMethodType::DanamonVa
            | enums::PaymentMethodType::Indomaret
            | enums::PaymentMethodType::MandiriVa
            | enums::PaymentMethodType::PermataBankTransfer
            | enums::PaymentMethodType::PaySafeCard
            | enums::PaymentMethodType::Paze
            | enums::PaymentMethodType::Givex
            | enums::PaymentMethodType::Benefit
            | enums::PaymentMethodType::Knet
            | enums::PaymentMethodType::SevenEleven
            | enums::PaymentMethodType::Lawson
            | enums::PaymentMethodType::MiniStop
            | enums::PaymentMethodType::FamilyMart
            | enums::PaymentMethodType::Seicomart
            | enums::PaymentMethodType::PayEasy
            | enums::PaymentMethodType::LocalBankTransfer
            | enums::PaymentMethodType::InstantBankTransfer
            | enums::PaymentMethodType::InstantBankTransferFinland
            | enums::PaymentMethodType::InstantBankTransferPoland
            | enums::PaymentMethodType::SepaBankTransfer
            | enums::PaymentMethodType::Walley
            | enums::PaymentMethodType::Fps
            | enums::PaymentMethodType::DuitNow
            | enums::PaymentMethodType::PromptPay
            | enums::PaymentMethodType::VietQr
            | enums::PaymentMethodType::Mifinity => Err(ConnectorError::NotImplemented(
                get_unimplemented_payment_method_error_message("stripe"),
            )
            .into()),
        }
    }
}

#[derive(Debug, Eq, PartialEq, Serialize, Clone)]
#[serde(rename_all = "snake_case")]
pub enum BankTransferType {
    GbBankTransfer,
    EuBankTransfer,
    #[serde(rename = "bank_transfer")]
    BankTransfers,
}

#[derive(Debug, Eq, PartialEq, Serialize, Clone)]
#[serde(rename_all = "snake_case")]
pub enum StripeBankNames {
    AbnAmro,
    ArzteUndApothekerBank,
    AsnBank,
    AustrianAnadiBankAg,
    BankAustria,
    BankhausCarlSpangler,
    BankhausSchelhammerUndSchatteraAg,
    BawagPskAg,
    BksBankAg,
    BrullKallmusBankAg,
    BtvVierLanderBank,
    Bunq,
    CapitalBankGraweGruppeAg,
    CitiHandlowy,
    Dolomitenbank,
    EasybankAg,
    ErsteBankUndSparkassen,
    Handelsbanken,
    HypoAlpeadriabankInternationalAg,
    HypoNoeLbFurNiederosterreichUWien,
    HypoOberosterreichSalzburgSteiermark,
    HypoTirolBankAg,
    HypoVorarlbergBankAg,
    HypoBankBurgenlandAktiengesellschaft,
    Ing,
    Knab,
    MarchfelderBank,
    OberbankAg,
    RaiffeisenBankengruppeOsterreich,
    SchoellerbankAg,
    SpardaBankWien,
    VolksbankGruppe,
    VolkskreditbankAg,
    VrBankBraunau,
    Moneyou,
    Rabobank,
    Regiobank,
    Revolut,
    SnsBank,
    TriodosBank,
    VanLanschot,
    PlusBank,
    EtransferPocztowy24,
    BankiSpbdzielcze,
    BankNowyBfgSa,
    GetinBank,
    Blik,
    NoblePay,
    #[serde(rename = "ideabank")]
    IdeaBank,
    #[serde(rename = "envelobank")]
    EnveloBank,
    NestPrzelew,
    MbankMtransfer,
    Inteligo,
    PbacZIpko,
    BnpParibas,
    BankPekaoSa,
    VolkswagenBank,
    AliorBank,
    Boz,
}

// This is used only for Disputes
impl From<WebhookEventStatus> for api_models::webhooks::IncomingWebhookEvent {
    fn from(value: WebhookEventStatus) -> Self {
        match value {
            WebhookEventStatus::WarningNeedsResponse => Self::DisputeOpened,
            WebhookEventStatus::WarningClosed => Self::DisputeCancelled,
            WebhookEventStatus::WarningUnderReview => Self::DisputeChallenged,
            WebhookEventStatus::Won => Self::DisputeWon,
            WebhookEventStatus::Lost => Self::DisputeLost,
            WebhookEventStatus::NeedsResponse
            | WebhookEventStatus::UnderReview
            | WebhookEventStatus::ChargeRefunded
            | WebhookEventStatus::Succeeded
            | WebhookEventStatus::RequiresPaymentMethod
            | WebhookEventStatus::RequiresConfirmation
            | WebhookEventStatus::RequiresAction
            | WebhookEventStatus::Processing
            | WebhookEventStatus::RequiresCapture
            | WebhookEventStatus::Canceled
            | WebhookEventStatus::Chargeable
            | WebhookEventStatus::Failed
            | WebhookEventStatus::Unknown => Self::EventNotSupported,
        }
    }
}

impl TryFrom<&enums::BankNames> for StripeBankNames {
    type Error = ConnectorError;
    fn try_from(bank: &enums::BankNames) -> Result<Self, Self::Error> {
        Ok(match bank {
            enums::BankNames::AbnAmro => Self::AbnAmro,
            enums::BankNames::ArzteUndApothekerBank => Self::ArzteUndApothekerBank,
            enums::BankNames::AsnBank => Self::AsnBank,
            enums::BankNames::AustrianAnadiBankAg => Self::AustrianAnadiBankAg,
            enums::BankNames::BankAustria => Self::BankAustria,
            enums::BankNames::BankhausCarlSpangler => Self::BankhausCarlSpangler,
            enums::BankNames::BankhausSchelhammerUndSchatteraAg => {
                Self::BankhausSchelhammerUndSchatteraAg
            }
            enums::BankNames::BawagPskAg => Self::BawagPskAg,
            enums::BankNames::BksBankAg => Self::BksBankAg,
            enums::BankNames::BrullKallmusBankAg => Self::BrullKallmusBankAg,
            enums::BankNames::BtvVierLanderBank => Self::BtvVierLanderBank,
            enums::BankNames::Bunq => Self::Bunq,
            enums::BankNames::CapitalBankGraweGruppeAg => Self::CapitalBankGraweGruppeAg,
            enums::BankNames::Citi => Self::CitiHandlowy,
            enums::BankNames::Dolomitenbank => Self::Dolomitenbank,
            enums::BankNames::EasybankAg => Self::EasybankAg,
            enums::BankNames::ErsteBankUndSparkassen => Self::ErsteBankUndSparkassen,
            enums::BankNames::Handelsbanken => Self::Handelsbanken,
            enums::BankNames::HypoAlpeadriabankInternationalAg => {
                Self::HypoAlpeadriabankInternationalAg
            }

            enums::BankNames::HypoNoeLbFurNiederosterreichUWien => {
                Self::HypoNoeLbFurNiederosterreichUWien
            }
            enums::BankNames::HypoOberosterreichSalzburgSteiermark => {
                Self::HypoOberosterreichSalzburgSteiermark
            }
            enums::BankNames::HypoTirolBankAg => Self::HypoTirolBankAg,
            enums::BankNames::HypoVorarlbergBankAg => Self::HypoVorarlbergBankAg,
            enums::BankNames::HypoBankBurgenlandAktiengesellschaft => {
                Self::HypoBankBurgenlandAktiengesellschaft
            }
            enums::BankNames::Ing => Self::Ing,
            enums::BankNames::Knab => Self::Knab,
            enums::BankNames::MarchfelderBank => Self::MarchfelderBank,
            enums::BankNames::OberbankAg => Self::OberbankAg,
            enums::BankNames::RaiffeisenBankengruppeOsterreich => {
                Self::RaiffeisenBankengruppeOsterreich
            }
            enums::BankNames::Rabobank => Self::Rabobank,
            enums::BankNames::Regiobank => Self::Regiobank,
            enums::BankNames::Revolut => Self::Revolut,
            enums::BankNames::SnsBank => Self::SnsBank,
            enums::BankNames::TriodosBank => Self::TriodosBank,
            enums::BankNames::VanLanschot => Self::VanLanschot,
            enums::BankNames::Moneyou => Self::Moneyou,
            enums::BankNames::SchoellerbankAg => Self::SchoellerbankAg,
            enums::BankNames::SpardaBankWien => Self::SpardaBankWien,
            enums::BankNames::VolksbankGruppe => Self::VolksbankGruppe,
            enums::BankNames::VolkskreditbankAg => Self::VolkskreditbankAg,
            enums::BankNames::VrBankBraunau => Self::VrBankBraunau,
            enums::BankNames::PlusBank => Self::PlusBank,
            enums::BankNames::EtransferPocztowy24 => Self::EtransferPocztowy24,
            enums::BankNames::BankiSpbdzielcze => Self::BankiSpbdzielcze,
            enums::BankNames::BankNowyBfgSa => Self::BankNowyBfgSa,
            enums::BankNames::GetinBank => Self::GetinBank,
            enums::BankNames::Blik => Self::Blik,
            enums::BankNames::NoblePay => Self::NoblePay,
            enums::BankNames::IdeaBank => Self::IdeaBank,
            enums::BankNames::EnveloBank => Self::EnveloBank,
            enums::BankNames::NestPrzelew => Self::NestPrzelew,
            enums::BankNames::MbankMtransfer => Self::MbankMtransfer,
            enums::BankNames::Inteligo => Self::Inteligo,
            enums::BankNames::PbacZIpko => Self::PbacZIpko,
            enums::BankNames::BnpParibas => Self::BnpParibas,
            enums::BankNames::BankPekaoSa => Self::BankPekaoSa,
            enums::BankNames::VolkswagenBank => Self::VolkswagenBank,
            enums::BankNames::AliorBank => Self::AliorBank,
            enums::BankNames::Boz => Self::Boz,

            _ => Err(ConnectorError::NotImplemented(
                get_unimplemented_payment_method_error_message("stripe"),
            ))?,
        })
    }
}

fn validate_shipping_address_against_payment_method(
    shipping_address: &Option<StripeShippingAddress>,
    payment_method: Option<&StripePaymentMethodType>,
) -> Result<(), error_stack::Report<ConnectorError>> {
    match payment_method {
        Some(StripePaymentMethodType::AfterpayClearpay) => match shipping_address {
            Some(address) => {
                let missing_fields = collect_missing_value_keys!(
                    ("shipping.address.line1", address.line1),
                    ("shipping.address.country", address.country),
                    ("shipping.address.zip", address.zip)
                );

                if !missing_fields.is_empty() {
                    return Err(ConnectorError::MissingRequiredFields {
                        field_names: missing_fields,
                    }
                    .into());
                }
                Ok(())
            }
            None => Err(ConnectorError::MissingRequiredField {
                field_name: "shipping.address",
            }
            .into()),
        },
        _ => Ok(()),
    }
}

impl TryFrom<&PayLaterData> for StripePaymentMethodType {
    type Error = ConnectorError;
    fn try_from(pay_later_data: &PayLaterData) -> Result<Self, Self::Error> {
        match pay_later_data {
            PayLaterData::KlarnaRedirect { .. } => Ok(Self::Klarna),
            PayLaterData::AffirmRedirect {} => Ok(Self::Affirm),
            PayLaterData::AfterpayClearpayRedirect { .. } => Ok(Self::AfterpayClearpay),

            PayLaterData::KlarnaSdk { .. }
            | PayLaterData::PayBrightRedirect {}
            | PayLaterData::WalleyRedirect {}
            | PayLaterData::AlmaRedirect {}
            | PayLaterData::AtomeRedirect {} => Err(ConnectorError::NotImplemented(
                get_unimplemented_payment_method_error_message("stripe"),
            )),
        }
    }
}

impl TryFrom<&BankRedirectData> for StripePaymentMethodType {
    type Error = ConnectorError;
    fn try_from(bank_redirect_data: &BankRedirectData) -> Result<Self, Self::Error> {
        match bank_redirect_data {
            BankRedirectData::Giropay { .. } => Ok(Self::Giropay),
            BankRedirectData::Ideal { .. } => Ok(Self::Ideal),
            BankRedirectData::Sofort { .. } => Ok(Self::Sofort),
            BankRedirectData::BancontactCard { .. } => Ok(Self::Bancontact),
            BankRedirectData::Przelewy24 { .. } => Ok(Self::Przelewy24),
            BankRedirectData::Eps { .. } => Ok(Self::Eps),
            BankRedirectData::Blik { .. } => Ok(Self::Blik),
            BankRedirectData::OnlineBankingFpx { .. } => Err(ConnectorError::NotImplemented(
                get_unimplemented_payment_method_error_message("stripe"),
            )),
            BankRedirectData::Bizum {}
            | BankRedirectData::Interac { .. }
            | BankRedirectData::Eft { .. }
            | BankRedirectData::OnlineBankingCzechRepublic { .. }
            | BankRedirectData::OnlineBankingFinland { .. }
            | BankRedirectData::OnlineBankingPoland { .. }
            | BankRedirectData::OnlineBankingSlovakia { .. }
            | BankRedirectData::OnlineBankingThailand { .. }
            | BankRedirectData::OpenBankingUk { .. }
            | BankRedirectData::Trustly { .. }
            | BankRedirectData::LocalBankRedirect {} => Err(ConnectorError::NotImplemented(
                get_unimplemented_payment_method_error_message("stripe"),
            )),
        }
    }
}

fn get_stripe_payment_method_type_from_wallet_data(
    wallet_data: &WalletData,
) -> Result<Option<StripePaymentMethodType>, ConnectorError> {
    match wallet_data {
        WalletData::AliPayRedirect(_) => Ok(Some(StripePaymentMethodType::Alipay)),
        WalletData::ApplePay(_) => Ok(None),
        WalletData::GooglePay(_) => Ok(Some(StripePaymentMethodType::Card)),
        WalletData::WeChatPayQr(_) => Ok(Some(StripePaymentMethodType::Wechatpay)),
        WalletData::CashappQr(_) => Ok(Some(StripePaymentMethodType::Cashapp)),
        WalletData::AmazonPayRedirect(_) => Ok(Some(StripePaymentMethodType::AmazonPay)),
        WalletData::RevolutPay(_) => Ok(Some(StripePaymentMethodType::RevolutPay)),
        WalletData::MobilePayRedirect(_) => Err(ConnectorError::NotImplemented(
            get_unimplemented_payment_method_error_message("stripe"),
        )),
        WalletData::PaypalRedirect(_)
        | WalletData::AliPayQr(_)
<<<<<<< HEAD
        | WalletData::AmazonPay(_)
=======
        | WalletData::Paysera(_)
        | WalletData::Skrill(_)
>>>>>>> 00168496
        | WalletData::AliPayHkRedirect(_)
        | WalletData::MomoRedirect(_)
        | WalletData::KakaoPayRedirect(_)
        | WalletData::GoPayRedirect(_)
        | WalletData::GcashRedirect(_)
        | WalletData::ApplePayRedirect(_)
        | WalletData::ApplePayThirdPartySdk(_)
        | WalletData::DanaRedirect {}
        | WalletData::GooglePayRedirect(_)
        | WalletData::GooglePayThirdPartySdk(_)
        | WalletData::MbWayRedirect(_)
        | WalletData::PaypalSdk(_)
        | WalletData::Paze(_)
        | WalletData::SamsungPay(_)
        | WalletData::TwintRedirect {}
        | WalletData::VippsRedirect {}
        | WalletData::TouchNGoRedirect(_)
        | WalletData::SwishQr(_)
        | WalletData::WeChatPayRedirect(_)
        | WalletData::Mifinity(_) => Err(ConnectorError::NotImplemented(
            get_unimplemented_payment_method_error_message("stripe"),
        )),
    }
}

impl From<&payment_method_data::BankDebitData> for StripePaymentMethodType {
    fn from(bank_debit_data: &payment_method_data::BankDebitData) -> Self {
        match bank_debit_data {
            payment_method_data::BankDebitData::AchBankDebit { .. } => Self::Ach,
            payment_method_data::BankDebitData::SepaBankDebit { .. } => Self::Sepa,
            payment_method_data::BankDebitData::BecsBankDebit { .. } => Self::Becs,
            payment_method_data::BankDebitData::BacsBankDebit { .. } => Self::Bacs,
        }
    }
}

fn get_bank_debit_data(
    bank_debit_data: &payment_method_data::BankDebitData,
) -> (StripePaymentMethodType, BankDebitData) {
    match bank_debit_data {
        payment_method_data::BankDebitData::AchBankDebit {
            account_number,
            routing_number,
            ..
        } => {
            let ach_data = BankDebitData::Ach {
                account_holder_type: "individual".to_string(),
                account_number: account_number.to_owned(),
                routing_number: routing_number.to_owned(),
            };
            (StripePaymentMethodType::Ach, ach_data)
        }
        payment_method_data::BankDebitData::SepaBankDebit { iban, .. } => {
            let sepa_data: BankDebitData = BankDebitData::Sepa {
                iban: iban.to_owned(),
            };
            (StripePaymentMethodType::Sepa, sepa_data)
        }
        payment_method_data::BankDebitData::BecsBankDebit {
            account_number,
            bsb_number,
            ..
        } => {
            let becs_data = BankDebitData::Becs {
                account_number: account_number.to_owned(),
                bsb_number: bsb_number.to_owned(),
            };
            (StripePaymentMethodType::Becs, becs_data)
        }
        payment_method_data::BankDebitData::BacsBankDebit {
            account_number,
            sort_code,
            ..
        } => {
            let bacs_data = BankDebitData::Bacs {
                account_number: account_number.to_owned(),
                sort_code: Secret::new(sort_code.clone().expose().replace('-', "")),
            };
            (StripePaymentMethodType::Bacs, bacs_data)
        }
    }
}

fn create_stripe_payment_method(
    payment_method_data: &PaymentMethodData,
    auth_type: enums::AuthenticationType,
    payment_method_token: Option<PaymentMethodToken>,
    is_customer_initiated_mandate_payment: Option<bool>,
    billing_address: StripeBillingAddress,
) -> Result<
    (
        StripePaymentMethodData,
        Option<StripePaymentMethodType>,
        StripeBillingAddress,
    ),
    error_stack::Report<ConnectorError>,
> {
    match payment_method_data {
        PaymentMethodData::Card(card_details) => {
            let payment_method_auth_type = match auth_type {
                enums::AuthenticationType::ThreeDs => Auth3ds::Any,
                enums::AuthenticationType::NoThreeDs => Auth3ds::Automatic,
            };
            Ok((
                StripePaymentMethodData::try_from((card_details, payment_method_auth_type))?,
                Some(StripePaymentMethodType::Card),
                billing_address,
            ))
        }
        PaymentMethodData::PayLater(pay_later_data) => {
            let stripe_pm_type = StripePaymentMethodType::try_from(pay_later_data)?;

            Ok((
                StripePaymentMethodData::PayLater(StripePayLaterData {
                    payment_method_data_type: stripe_pm_type,
                }),
                Some(stripe_pm_type),
                billing_address,
            ))
        }
        PaymentMethodData::BankRedirect(bank_redirect_data) => {
            let billing_address = if is_customer_initiated_mandate_payment == Some(true) {
                mandatory_parameters_for_sepa_bank_debit_mandates(
                    &Some(billing_address.to_owned()),
                    is_customer_initiated_mandate_payment,
                )?
            } else {
                billing_address
            };
            let pm_type = StripePaymentMethodType::try_from(bank_redirect_data)?;
            let bank_redirect_data = StripePaymentMethodData::try_from(bank_redirect_data)?;

            Ok((bank_redirect_data, Some(pm_type), billing_address))
        }
        PaymentMethodData::Wallet(wallet_data) => {
            let pm_type = get_stripe_payment_method_type_from_wallet_data(wallet_data)?;
            let wallet_specific_data =
                StripePaymentMethodData::try_from((wallet_data, payment_method_token))?;
            Ok((
                wallet_specific_data,
                pm_type,
                StripeBillingAddress::default(),
            ))
        }
        PaymentMethodData::BankDebit(bank_debit_data) => {
            let (pm_type, bank_debit_data) = get_bank_debit_data(bank_debit_data);

            let pm_data = StripePaymentMethodData::BankDebit(StripeBankDebitData {
                bank_specific_data: bank_debit_data,
            });

            Ok((pm_data, Some(pm_type), billing_address))
        }
        PaymentMethodData::BankTransfer(bank_transfer_data) => match bank_transfer_data.deref() {
            payment_method_data::BankTransferData::AchBankTransfer {} => Ok((
                StripePaymentMethodData::BankTransfer(StripeBankTransferData::AchBankTransfer(
                    Box::new(AchTransferData {
                        payment_method_data_type: StripePaymentMethodType::CustomerBalance,
                        bank_transfer_type: StripeCreditTransferTypes::AchCreditTransfer,
                        payment_method_type: StripePaymentMethodType::CustomerBalance,
                        balance_funding_type: BankTransferType::BankTransfers,
                    }),
                )),
                None,
                StripeBillingAddress::default(),
            )),
            payment_method_data::BankTransferData::MultibancoBankTransfer {} => Ok((
                StripePaymentMethodData::BankTransfer(
                    StripeBankTransferData::MultibancoBankTransfers(Box::new(
                        MultibancoTransferData {
                            payment_method_data_type: StripeCreditTransferTypes::Multibanco,
                            payment_method_type: StripeCreditTransferTypes::Multibanco,
                            email: billing_address.email.ok_or(
                                ConnectorError::MissingRequiredField {
                                    field_name: "billing_address.email",
                                },
                            )?,
                        },
                    )),
                ),
                None,
                StripeBillingAddress::default(),
            )),
            payment_method_data::BankTransferData::SepaBankTransfer {} => Ok((
                StripePaymentMethodData::BankTransfer(StripeBankTransferData::SepaBankTransfer(
                    Box::new(SepaBankTransferData {
                        payment_method_data_type: StripePaymentMethodType::CustomerBalance,
                        bank_transfer_type: BankTransferType::EuBankTransfer,
                        balance_funding_type: BankTransferType::BankTransfers,
                        payment_method_type: StripePaymentMethodType::CustomerBalance,
                        country: billing_address.country.ok_or(
                            ConnectorError::MissingRequiredField {
                                field_name: "billing_address.country",
                            },
                        )?,
                    }),
                )),
                Some(StripePaymentMethodType::CustomerBalance),
                billing_address,
            )),
            payment_method_data::BankTransferData::BacsBankTransfer {} => Ok((
                StripePaymentMethodData::BankTransfer(StripeBankTransferData::BacsBankTransfers(
                    Box::new(BacsBankTransferData {
                        payment_method_data_type: StripePaymentMethodType::CustomerBalance,
                        bank_transfer_type: BankTransferType::GbBankTransfer,
                        balance_funding_type: BankTransferType::BankTransfers,
                        payment_method_type: StripePaymentMethodType::CustomerBalance,
                    }),
                )),
                Some(StripePaymentMethodType::CustomerBalance),
                billing_address,
            )),
            payment_method_data::BankTransferData::Pix { .. } => Err(
                ConnectorError::NotImplemented(get_unimplemented_payment_method_error_message(
                    "stripe",
                ))
                .into(),
            ),
            payment_method_data::BankTransferData::Pse {}
            | payment_method_data::BankTransferData::LocalBankTransfer { .. }
            | payment_method_data::BankTransferData::InstantBankTransfer {}
            | payment_method_data::BankTransferData::InstantBankTransferFinland { .. }
            | payment_method_data::BankTransferData::InstantBankTransferPoland { .. }
            | payment_method_data::BankTransferData::PermataBankTransfer { .. }
            | payment_method_data::BankTransferData::BcaBankTransfer { .. }
            | payment_method_data::BankTransferData::BniVaBankTransfer { .. }
            | payment_method_data::BankTransferData::BriVaBankTransfer { .. }
            | payment_method_data::BankTransferData::CimbVaBankTransfer { .. }
            | payment_method_data::BankTransferData::DanamonVaBankTransfer { .. }
            | payment_method_data::BankTransferData::MandiriVaBankTransfer { .. } => Err(
                ConnectorError::NotImplemented(get_unimplemented_payment_method_error_message(
                    "stripe",
                ))
                .into(),
            ),
        },
        PaymentMethodData::Crypto(_) => Err(ConnectorError::NotImplemented(
            get_unimplemented_payment_method_error_message("stripe"),
        )
        .into()),

        PaymentMethodData::GiftCard(giftcard_data) => match giftcard_data.deref() {
            GiftCardData::Givex(_) | GiftCardData::PaySafeCard {} => Err(
                ConnectorError::NotImplemented(get_unimplemented_payment_method_error_message(
                    "stripe",
                ))
                .into(),
            ),
        },
        PaymentMethodData::CardRedirect(cardredirect_data) => match cardredirect_data {
            CardRedirectData::Knet {}
            | CardRedirectData::Benefit {}
            | CardRedirectData::MomoAtm {}
            | CardRedirectData::CardRedirect {} => Err(ConnectorError::NotImplemented(
                get_unimplemented_payment_method_error_message("stripe"),
            )
            .into()),
        },
        PaymentMethodData::Reward => Err(ConnectorError::NotImplemented(
            get_unimplemented_payment_method_error_message("stripe"),
        )
        .into()),

        PaymentMethodData::Voucher(voucher_data) => match voucher_data {
            VoucherData::Boleto(_) | VoucherData::Oxxo => Err(ConnectorError::NotImplemented(
                get_unimplemented_payment_method_error_message("stripe"),
            )
            .into()),
            VoucherData::Alfamart(_)
            | VoucherData::Efecty
            | VoucherData::PagoEfectivo
            | VoucherData::RedCompra
            | VoucherData::RedPagos
            | VoucherData::Indomaret(_)
            | VoucherData::SevenEleven(_)
            | VoucherData::Lawson(_)
            | VoucherData::MiniStop(_)
            | VoucherData::FamilyMart(_)
            | VoucherData::Seicomart(_)
            | VoucherData::PayEasy(_) => Err(ConnectorError::NotImplemented(
                get_unimplemented_payment_method_error_message("stripe"),
            )
            .into()),
        },

        PaymentMethodData::Upi(_)
        | PaymentMethodData::RealTimePayment(_)
        | PaymentMethodData::MobilePayment(_)
        | PaymentMethodData::MandatePayment
        | PaymentMethodData::OpenBanking(_)
        | PaymentMethodData::CardToken(_)
        | PaymentMethodData::NetworkToken(_)
        | PaymentMethodData::CardDetailsForNetworkTransactionId(_) => Err(
            ConnectorError::NotImplemented(get_unimplemented_payment_method_error_message(
                "stripe",
            ))
            .into(),
        ),
    }
}

fn get_stripe_card_network(card_network: common_enums::CardNetwork) -> Option<StripeCardNetwork> {
    match card_network {
        common_enums::CardNetwork::Visa => Some(StripeCardNetwork::Visa),
        common_enums::CardNetwork::Mastercard => Some(StripeCardNetwork::Mastercard),
        common_enums::CardNetwork::CartesBancaires => Some(StripeCardNetwork::CartesBancaires),
        common_enums::CardNetwork::AmericanExpress
        | common_enums::CardNetwork::JCB
        | common_enums::CardNetwork::DinersClub
        | common_enums::CardNetwork::Discover
        | common_enums::CardNetwork::UnionPay
        | common_enums::CardNetwork::Interac
        | common_enums::CardNetwork::RuPay
        | common_enums::CardNetwork::Maestro
        | common_enums::CardNetwork::Star
        | common_enums::CardNetwork::Accel
        | common_enums::CardNetwork::Pulse
        | common_enums::CardNetwork::Nyce => None,
    }
}

impl TryFrom<(&Card, Auth3ds)> for StripePaymentMethodData {
    type Error = ConnectorError;
    fn try_from((card, payment_method_auth_type): (&Card, Auth3ds)) -> Result<Self, Self::Error> {
        Ok(Self::Card(StripeCardData {
            payment_method_data_type: StripePaymentMethodType::Card,
            payment_method_data_card_number: card.card_number.clone(),
            payment_method_data_card_exp_month: card.card_exp_month.clone(),
            payment_method_data_card_exp_year: card.card_exp_year.clone(),
            payment_method_data_card_cvc: Some(card.card_cvc.clone()),
            payment_method_auth_type: Some(payment_method_auth_type),
            payment_method_data_card_preferred_network: card
                .card_network
                .clone()
                .and_then(get_stripe_card_network),
        }))
    }
}

impl TryFrom<(&WalletData, Option<PaymentMethodToken>)> for StripePaymentMethodData {
    type Error = error_stack::Report<ConnectorError>;
    fn try_from(
        (wallet_data, payment_method_token): (&WalletData, Option<PaymentMethodToken>),
    ) -> Result<Self, Self::Error> {
        match wallet_data {
            WalletData::ApplePay(applepay_data) => {
                let mut apple_pay_decrypt_data =
                    if let Some(PaymentMethodToken::ApplePayDecrypt(decrypt_data)) =
                        payment_method_token
                    {
                        let expiry_year_4_digit = decrypt_data.get_four_digit_expiry_year()?;
                        let exp_month = decrypt_data.get_expiry_month()?;

                        Some(Self::Wallet(StripeWallet::ApplePayPredecryptToken(
                            Box::new(StripeApplePayPredecrypt {
                                number: decrypt_data.clone().application_primary_account_number,
                                exp_year: expiry_year_4_digit,
                                exp_month,
                                eci: decrypt_data.payment_data.eci_indicator,
                                cryptogram: decrypt_data.payment_data.online_payment_cryptogram,
                                tokenization_method: "apple_pay".to_string(),
                            }),
                        )))
                    } else {
                        None
                    };

                if apple_pay_decrypt_data.is_none() {
                    apple_pay_decrypt_data =
                        Some(Self::Wallet(StripeWallet::ApplepayToken(StripeApplePay {
                            pk_token: applepay_data.get_applepay_decoded_payment_data()?,
                            pk_token_instrument_name: applepay_data
                                .payment_method
                                .pm_type
                                .to_owned(),
                            pk_token_payment_network: applepay_data
                                .payment_method
                                .network
                                .to_owned(),
                            pk_token_transaction_id: Secret::new(
                                applepay_data.transaction_identifier.to_owned(),
                            ),
                        })));
                };
                let pmd = apple_pay_decrypt_data.ok_or(ConnectorError::MissingApplePayTokenData)?;
                Ok(pmd)
            }
            WalletData::WeChatPayQr(_) => Ok(Self::Wallet(StripeWallet::WechatpayPayment(
                WechatpayPayment {
                    client: WechatClient::Web,
                    payment_method_data_type: StripePaymentMethodType::Wechatpay,
                },
            ))),
            WalletData::AliPayRedirect(_) => {
                Ok(Self::Wallet(StripeWallet::AlipayPayment(AlipayPayment {
                    payment_method_data_type: StripePaymentMethodType::Alipay,
                })))
            }
            WalletData::CashappQr(_) => Ok(Self::Wallet(StripeWallet::Cashapp(CashappPayment {
                payment_method_data_type: StripePaymentMethodType::Cashapp,
            }))),
            WalletData::AmazonPayRedirect(_) => Ok(Self::Wallet(StripeWallet::AmazonpayPayment(
                AmazonpayPayment {
                    payment_method_types: StripePaymentMethodType::AmazonPay,
                },
            ))),
            WalletData::RevolutPay(_) => {
                Ok(Self::Wallet(StripeWallet::RevolutPay(RevolutpayPayment {
                    payment_method_types: StripePaymentMethodType::RevolutPay,
                })))
            }
            WalletData::GooglePay(gpay_data) => Ok(Self::try_from(gpay_data)?),
            WalletData::PaypalRedirect(_) | WalletData::MobilePayRedirect(_) => Err(
                ConnectorError::NotImplemented(get_unimplemented_payment_method_error_message(
                    "stripe",
                ))
                .into(),
            ),
            WalletData::AliPayQr(_)
<<<<<<< HEAD
            | WalletData::AmazonPay(_)
=======
            | WalletData::Paysera(_)
            | WalletData::Skrill(_)
>>>>>>> 00168496
            | WalletData::AliPayHkRedirect(_)
            | WalletData::MomoRedirect(_)
            | WalletData::KakaoPayRedirect(_)
            | WalletData::GoPayRedirect(_)
            | WalletData::GcashRedirect(_)
            | WalletData::ApplePayRedirect(_)
            | WalletData::ApplePayThirdPartySdk(_)
            | WalletData::DanaRedirect {}
            | WalletData::GooglePayRedirect(_)
            | WalletData::GooglePayThirdPartySdk(_)
            | WalletData::MbWayRedirect(_)
            | WalletData::PaypalSdk(_)
            | WalletData::Paze(_)
            | WalletData::SamsungPay(_)
            | WalletData::TwintRedirect {}
            | WalletData::VippsRedirect {}
            | WalletData::TouchNGoRedirect(_)
            | WalletData::SwishQr(_)
            | WalletData::WeChatPayRedirect(_)
            | WalletData::Mifinity(_) => Err(ConnectorError::NotImplemented(
                get_unimplemented_payment_method_error_message("stripe"),
            )
            .into()),
        }
    }
}

impl TryFrom<&BankRedirectData> for StripePaymentMethodData {
    type Error = error_stack::Report<ConnectorError>;
    fn try_from(bank_redirect_data: &BankRedirectData) -> Result<Self, Self::Error> {
        let payment_method_data_type = StripePaymentMethodType::try_from(bank_redirect_data)?;
        match bank_redirect_data {
            BankRedirectData::BancontactCard { .. } => Ok(Self::BankRedirect(
                StripeBankRedirectData::StripeBancontactCard(Box::new(StripeBancontactCard {
                    payment_method_data_type,
                })),
            )),
            BankRedirectData::Blik { blik_code } => Ok(Self::BankRedirect(
                StripeBankRedirectData::StripeBlik(Box::new(StripeBlik {
                    payment_method_data_type,
                    code: Secret::new(blik_code.clone().ok_or(
                        ConnectorError::MissingRequiredField {
                            field_name: "blik_code",
                        },
                    )?),
                })),
            )),
            BankRedirectData::Eps { bank_name, .. } => Ok(Self::BankRedirect(
                StripeBankRedirectData::StripeEps(Box::new(StripeEps {
                    payment_method_data_type,
                    bank_name: bank_name
                        .map(|bank_name| StripeBankNames::try_from(&bank_name))
                        .transpose()?,
                })),
            )),
            BankRedirectData::Giropay { .. } => Ok(Self::BankRedirect(
                StripeBankRedirectData::StripeGiropay(Box::new(StripeGiropay {
                    payment_method_data_type,
                })),
            )),
            BankRedirectData::Ideal { bank_name, .. } => {
                let bank_name = bank_name
                    .map(|bank_name| StripeBankNames::try_from(&bank_name))
                    .transpose()?;
                Ok(Self::BankRedirect(StripeBankRedirectData::StripeIdeal(
                    Box::new(StripeIdeal {
                        payment_method_data_type,
                        ideal_bank_name: bank_name,
                    }),
                )))
            }
            BankRedirectData::Przelewy24 { bank_name, .. } => {
                let bank_name = bank_name
                    .map(|bank_name| StripeBankNames::try_from(&bank_name))
                    .transpose()?;
                Ok(Self::BankRedirect(
                    StripeBankRedirectData::StripePrezelewy24(Box::new(StripePrezelewy24 {
                        payment_method_data_type,
                        bank_name,
                    })),
                ))
            }
            BankRedirectData::OnlineBankingFpx { .. } => Err(ConnectorError::NotImplemented(
                get_unimplemented_payment_method_error_message("stripe"),
            )
            .into()),
            BankRedirectData::Bizum {}
            | BankRedirectData::Eft { .. }
            | BankRedirectData::Interac { .. }
            | BankRedirectData::OnlineBankingCzechRepublic { .. }
            | BankRedirectData::OnlineBankingFinland { .. }
            | BankRedirectData::OnlineBankingPoland { .. }
            | BankRedirectData::OnlineBankingSlovakia { .. }
            | BankRedirectData::OnlineBankingThailand { .. }
            | BankRedirectData::OpenBankingUk { .. }
            | BankRedirectData::Sofort { .. }
            | BankRedirectData::Trustly { .. }
            | BankRedirectData::LocalBankRedirect {} => Err(ConnectorError::NotImplemented(
                get_unimplemented_payment_method_error_message("stripe"),
            )
            .into()),
        }
    }
}

impl TryFrom<&GooglePayWalletData> for StripePaymentMethodData {
    type Error = error_stack::Report<ConnectorError>;
    fn try_from(gpay_data: &GooglePayWalletData) -> Result<Self, Self::Error> {
        Ok(Self::Wallet(StripeWallet::GooglepayToken(GooglePayToken {
            token: Secret::new(
                gpay_data
                    .tokenization_data
                    .token
                    .as_bytes()
                    .parse_struct::<StripeGpayToken>("StripeGpayToken")
                    .change_context(ConnectorError::InvalidWalletToken {
                        wallet_name: "Google Pay".to_string(),
                    })?
                    .id,
            ),
            payment_type: StripePaymentMethodType::Card,
        })))
    }
}

impl TryFrom<(&PaymentsAuthorizeRouterData, MinorUnit)> for PaymentIntentRequest {
    type Error = error_stack::Report<ConnectorError>;
    fn try_from(data: (&PaymentsAuthorizeRouterData, MinorUnit)) -> Result<Self, Self::Error> {
        let item = data.0;

        let mandate_metadata = item
            .request
            .mandate_id
            .as_ref()
            .and_then(|mandate_id| mandate_id.mandate_reference_id.as_ref())
            .and_then(|reference_id| match reference_id {
                payments::MandateReferenceId::ConnectorMandateId(mandate_data) => {
                    Some(mandate_data.get_mandate_metadata())
                }
                _ => None,
            });

        let (transfer_account_id, charge_type, application_fees) = if let Some(secret_value) =
            mandate_metadata.as_ref().and_then(|s| s.as_ref())
        {
            let json_value = secret_value.clone().expose();

            let parsed: Result<StripeSplitPaymentRequest, _> = serde_json::from_value(json_value);

            match parsed {
                Ok(data) => (
                    data.transfer_account_id,
                    data.charge_type,
                    data.application_fees,
                ),
                Err(_) => (None, None, None),
            }
        } else {
            (None, None, None)
        };

        let payment_method_token = match &item.request.split_payments {
            Some(SplitPaymentsRequest::StripeSplitPayment(_)) => {
                match item.payment_method_token.clone() {
                    Some(PaymentMethodToken::Token(secret)) => Some(secret),
                    _ => None,
                }
            }
            _ => None,
        };

        let amount = data.1;
        let order_id = item.connector_request_reference_id.clone();

        let shipping_address = if payment_method_token.is_some() {
            None
        } else {
            Some(StripeShippingAddress {
                city: item.get_optional_shipping_city(),
                country: item.get_optional_shipping_country(),
                line1: item.get_optional_shipping_line1(),
                line2: item.get_optional_shipping_line2(),
                zip: item.get_optional_shipping_zip(),
                state: item.get_optional_shipping_state(),
                name: item.get_optional_shipping_full_name(),
                phone: item.get_optional_shipping_phone_number(),
            })
        };

        let billing_address = if payment_method_token.is_some() {
            None
        } else {
            Some(StripeBillingAddress {
                city: item.get_optional_billing_city(),
                country: item.get_optional_billing_country(),
                address_line1: item.get_optional_billing_line1(),
                address_line2: item.get_optional_billing_line2(),
                zip_code: item.get_optional_billing_zip(),
                state: item.get_optional_billing_state(),
                name: item.get_optional_billing_full_name(),
                email: item.get_optional_billing_email(),
                phone: item.get_optional_billing_phone_number(),
            })
        };

        let mut payment_method_options = None;

        let (
            mut payment_data,
            payment_method,
            billing_address,
            payment_method_types,
            setup_future_usage,
        ) = if payment_method_token.is_some() {
            (None, None, StripeBillingAddress::default(), None, None)
        } else {
            match item
                .request
                .mandate_id
                .clone()
                .and_then(|mandate_ids| mandate_ids.mandate_reference_id)
            {
                Some(payments::MandateReferenceId::ConnectorMandateId(connector_mandate_ids)) => (
                    None,
                    connector_mandate_ids.get_connector_mandate_id(),
                    StripeBillingAddress::default(),
                    get_payment_method_type_for_saved_payment_method_payment(item)?,
                    None,
                ),
                Some(payments::MandateReferenceId::NetworkMandateId(network_transaction_id)) => {
                    payment_method_options = Some(StripePaymentMethodOptions::Card {
                        mandate_options: None,
                        network_transaction_id: None,
                        mit_exemption: Some(MitExemption {
                            network_transaction_id: Secret::new(network_transaction_id),
                        }),
                    });

                    let payment_data = match item.request.payment_method_data {
                        PaymentMethodData::CardDetailsForNetworkTransactionId(
                            ref card_details_for_network_transaction_id,
                        ) => StripePaymentMethodData::Card(StripeCardData {
                            payment_method_data_type: StripePaymentMethodType::Card,
                            payment_method_data_card_number:
                                card_details_for_network_transaction_id.card_number.clone(),
                            payment_method_data_card_exp_month:
                                card_details_for_network_transaction_id
                                    .card_exp_month
                                    .clone(),
                            payment_method_data_card_exp_year:
                                card_details_for_network_transaction_id
                                    .card_exp_year
                                    .clone(),
                            payment_method_data_card_cvc: None,
                            payment_method_auth_type: None,
                            payment_method_data_card_preferred_network:
                                card_details_for_network_transaction_id
                                    .card_network
                                    .clone()
                                    .and_then(get_stripe_card_network),
                        }),
                        PaymentMethodData::CardRedirect(_)
                        | PaymentMethodData::Wallet(_)
                        | PaymentMethodData::PayLater(_)
                        | PaymentMethodData::BankRedirect(_)
                        | PaymentMethodData::BankDebit(_)
                        | PaymentMethodData::BankTransfer(_)
                        | PaymentMethodData::Crypto(_)
                        | PaymentMethodData::MandatePayment
                        | PaymentMethodData::Reward
                        | PaymentMethodData::RealTimePayment(_)
                        | PaymentMethodData::MobilePayment(_)
                        | PaymentMethodData::Upi(_)
                        | PaymentMethodData::Voucher(_)
                        | PaymentMethodData::GiftCard(_)
                        | PaymentMethodData::OpenBanking(_)
                        | PaymentMethodData::CardToken(_)
                        | PaymentMethodData::NetworkToken(_)
                        | PaymentMethodData::Card(_) => Err(ConnectorError::NotSupported {
                            message: "Network tokenization for payment method".to_string(),
                            connector: "Stripe",
                        })?,
                    };

                    (
                        Some(payment_data),
                        None,
                        StripeBillingAddress::default(),
                        None,
                        None,
                    )
                }
                Some(payments::MandateReferenceId::NetworkTokenWithNTI(_)) | None => {
                    let (payment_method_data, payment_method_type, billing_address) =
                        create_stripe_payment_method(
                            &item.request.payment_method_data,
                            item.auth_type,
                            item.payment_method_token.clone(),
                            Some(
                                PaymentsAuthorizeRequestData::is_customer_initiated_mandate_payment(
                                    &item.request,
                                ),
                            ),
                            billing_address.ok_or_else(|| {
                                ConnectorError::MissingRequiredField {
                                    field_name: "billing_address",
                                }
                            })?,
                        )?;

                    validate_shipping_address_against_payment_method(
                        &shipping_address,
                        payment_method_type.as_ref(),
                    )?;

                    (
                        Some(payment_method_data),
                        None,
                        billing_address,
                        payment_method_type,
                        item.request.setup_future_usage,
                    )
                }
            }
        };

        if payment_method_token.is_none() {
            payment_data = match item.request.payment_method_data {
                PaymentMethodData::Wallet(WalletData::ApplePay(_)) => {
                    let payment_method_token = item
                        .payment_method_token
                        .to_owned()
                        .get_required_value("payment_token")
                        .change_context(ConnectorError::InvalidWalletToken {
                            wallet_name: "Apple Pay".to_string(),
                        })?;

                    let payment_method_token = match payment_method_token {
                        PaymentMethodToken::Token(payment_method_token) => payment_method_token,
                        PaymentMethodToken::ApplePayDecrypt(_) => {
                            Err(ConnectorError::InvalidWalletToken {
                                wallet_name: "Apple Pay".to_string(),
                            })?
                        }
                        PaymentMethodToken::PazeDecrypt(_) => {
                            Err(crate::unimplemented_payment_method!("Paze", "Stripe"))?
                        }
                        PaymentMethodToken::GooglePayDecrypt(_) => {
                            Err(crate::unimplemented_payment_method!("Google Pay", "Stripe"))?
                        }
                    };
                    Some(StripePaymentMethodData::Wallet(
                        StripeWallet::ApplepayPayment(ApplepayPayment {
                            token: payment_method_token,
                            payment_method_types: StripePaymentMethodType::Card,
                        }),
                    ))
                }
                _ => payment_data,
            }
        } else {
            payment_data = None
        };

        let setup_mandate_details = item
            .request
            .setup_mandate_details
            .as_ref()
            .and_then(|mandate_details| {
                mandate_details
                    .customer_acceptance
                    .as_ref()
                    .map(|customer_acceptance| {
                        Ok::<_, error_stack::Report<ConnectorError>>(
                            match customer_acceptance.acceptance_type {
                                AcceptanceType::Online => {
                                    let online_mandate = customer_acceptance
                                        .online
                                        .clone()
                                        .get_required_value("online")
                                        .change_context(ConnectorError::MissingRequiredField {
                                            field_name: "online",
                                        })?;
                                    StripeMandateRequest {
                                        mandate_type: StripeMandateType::Online {
                                            ip_address: online_mandate
                                                .ip_address
                                                .get_required_value("ip_address")
                                                .change_context(
                                                    ConnectorError::MissingRequiredField {
                                                        field_name: "ip_address",
                                                    },
                                                )?,
                                            user_agent: online_mandate.user_agent,
                                        },
                                    }
                                }
                                AcceptanceType::Offline => StripeMandateRequest {
                                    mandate_type: StripeMandateType::Offline,
                                },
                            },
                        )
                    })
            })
            .transpose()?
            .or_else(|| {
                //stripe requires us to send mandate_data while making recurring payment through saved bank debit
                if payment_method.is_some() {
                    //check if payment is done through saved payment method
                    match &payment_method_types {
                        //check if payment method is bank debit
                        Some(
                            StripePaymentMethodType::Ach
                            | StripePaymentMethodType::Sepa
                            | StripePaymentMethodType::Becs
                            | StripePaymentMethodType::Bacs,
                        ) => Some(StripeMandateRequest {
                            mandate_type: StripeMandateType::Offline,
                        }),
                        _ => None,
                    }
                } else {
                    None
                }
            });

        let meta_data =
            get_transaction_metadata(item.request.metadata.clone().map(Into::into), order_id);

        // We pass browser_info only when payment_data exists.
        // Hence, we're pass Null during recurring payments as payment_method_data[type] is not passed
        let browser_info = if payment_data.is_some() && payment_method_token.is_none() {
            item.request
                .browser_info
                .clone()
                .map(StripeBrowserInformation::from)
        } else {
            None
        };

        let charges = match &item.request.split_payments {
            Some(SplitPaymentsRequest::StripeSplitPayment(stripe_split_payment)) => {
                match &stripe_split_payment.charge_type {
                    PaymentChargeType::Stripe(charge_type) => match charge_type {
                        StripeChargeType::Direct => Some(IntentCharges {
                            application_fee_amount: stripe_split_payment.application_fees,
                            destination_account_id: None,
                        }),
                        StripeChargeType::Destination => Some(IntentCharges {
                            application_fee_amount: stripe_split_payment.application_fees,
                            destination_account_id: Some(
                                stripe_split_payment.transfer_account_id.clone(),
                            ),
                        }),
                    },
                }
            }
            Some(SplitPaymentsRequest::AdyenSplitPayment(_))
            | Some(SplitPaymentsRequest::XenditSplitPayment(_))
            | None => None,
        };

        let charges_in = if charges.is_none() {
            match charge_type {
                Some(PaymentChargeType::Stripe(StripeChargeType::Direct)) => Some(IntentCharges {
                    application_fee_amount: application_fees, // default to 0 if None
                    destination_account_id: None,
                }),
                Some(PaymentChargeType::Stripe(StripeChargeType::Destination)) => {
                    Some(IntentCharges {
                        application_fee_amount: application_fees,
                        destination_account_id: transfer_account_id,
                    })
                }
                _ => None,
            }
        } else {
            charges
        };

        let pm = match (payment_method, payment_method_token.clone()) {
            (Some(method), _) => Some(Secret::new(method)),
            (None, Some(token)) => Some(token),
            (None, None) => None,
        };

        Ok(Self {
            amount,                                      //hopefully we don't loose some cents here
            currency: item.request.currency.to_string(), //we need to copy the value and not transfer ownership
            statement_descriptor_suffix: item.request.statement_descriptor_suffix.clone(),
            statement_descriptor: item.request.statement_descriptor.clone(),
            meta_data,
            return_url: item
                .request
                .router_return_url
                .clone()
                .unwrap_or_else(|| "https://juspay.in/".to_string()),
            confirm: true, // Stripe requires confirm to be true if return URL is present
            description: item.description.clone(),
            shipping: shipping_address,
            billing: billing_address,
            capture_method: StripeCaptureMethod::from(item.request.capture_method),
            payment_data,
            payment_method_options,
            payment_method: pm,
            customer: item.connector_customer.clone().map(Secret::new),
            setup_mandate_details,
            off_session: item.request.off_session,
            setup_future_usage: match (
                item.request.split_payments.as_ref(),
                item.request.setup_future_usage,
                item.request.customer_acceptance.as_ref(),
            ) {
                (Some(_), Some(usage), Some(_)) => Some(usage),
                _ => setup_future_usage,
            },

            payment_method_types,
            expand: Some(ExpandableObjects::LatestCharge),
            browser_info,
            charges: charges_in,
        })
    }
}

fn get_payment_method_type_for_saved_payment_method_payment(
    item: &PaymentsAuthorizeRouterData,
) -> Result<Option<StripePaymentMethodType>, error_stack::Report<ConnectorError>> {
    if item.payment_method == api_enums::PaymentMethod::Card {
        Ok(Some(StripePaymentMethodType::Card)) //stripe takes ["Card"] as default
    } else {
        let stripe_payment_method_type = match item.recurring_mandate_payment_data.clone() {
            Some(recurring_payment_method_data) => {
                match recurring_payment_method_data.payment_method_type {
                    Some(payment_method_type) => {
                        StripePaymentMethodType::try_from(payment_method_type)
                    }
                    None => Err(ConnectorError::MissingRequiredField {
                        field_name: "payment_method_type",
                    }
                    .into()),
                }
            }
            None => Err(ConnectorError::MissingRequiredField {
                field_name: "recurring_mandate_payment_data",
            }
            .into()),
        }?;
        match stripe_payment_method_type {
            //Stripe converts Ideal, Bancontact & Sofort Bank redirect methods to Sepa direct debit and attaches to the customer for future usage
            StripePaymentMethodType::Ideal
            | StripePaymentMethodType::Bancontact
            | StripePaymentMethodType::Sofort => Ok(Some(StripePaymentMethodType::Sepa)),
            _ => Ok(Some(stripe_payment_method_type)),
        }
    }
}

impl From<BrowserInformation> for StripeBrowserInformation {
    fn from(item: BrowserInformation) -> Self {
        Self {
            ip_address: item.ip_address.map(|ip| Secret::new(ip.to_string())),
            user_agent: item.user_agent,
        }
    }
}

impl TryFrom<&SetupMandateRouterData> for SetupIntentRequest {
    type Error = error_stack::Report<ConnectorError>;
    fn try_from(item: &SetupMandateRouterData) -> Result<Self, Self::Error> {
        //Only cards supported for mandates
        let pm_type = StripePaymentMethodType::Card;
        let payment_data = StripePaymentMethodData::try_from((item, item.auth_type, pm_type))?;

        let meta_data = Some(get_transaction_metadata(
            item.request.metadata.clone(),
            item.connector_request_reference_id.clone(),
        ));

        let browser_info = item
            .request
            .browser_info
            .clone()
            .map(StripeBrowserInformation::from);

        Ok(Self {
            confirm: true,
            payment_data,
            return_url: item.request.router_return_url.clone(),
            off_session: item.request.off_session,
            usage: item.request.setup_future_usage,
            payment_method_options: None,
            customer: item.connector_customer.to_owned().map(Secret::new),
            meta_data,
            payment_method_types: Some(pm_type),
            expand: Some(ExpandableObjects::LatestAttempt),
            browser_info,
        })
    }
}

impl TryFrom<&TokenizationRouterData> for TokenRequest {
    type Error = error_stack::Report<ConnectorError>;
    fn try_from(item: &TokenizationRouterData) -> Result<Self, Self::Error> {
        let billing_address = StripeBillingAddressCardToken {
            name: item.get_optional_billing_full_name(),
            email: item.get_optional_billing_email(),
            phone: item.get_optional_billing_phone_number(),
            address_line1: item.get_optional_billing_line1(),
            address_line2: item.get_optional_billing_line2(),
            city: item.get_optional_billing_city(),
            state: item.get_optional_billing_state(),
        };

        // Card flow for tokenization is handled separately because of API contact difference
        let request_payment_data = match &item.request.payment_method_data {
            PaymentMethodData::Card(card_details) => {
                StripePaymentMethodData::CardToken(StripeCardToken {
                    payment_method_type: Some(StripePaymentMethodType::Card),
                    token_card_number: card_details.card_number.clone(),
                    token_card_exp_month: card_details.card_exp_month.clone(),
                    token_card_exp_year: card_details.card_exp_year.clone(),
                    token_card_cvc: card_details.card_cvc.clone(),
                    billing: billing_address,
                })
            }
            _ => {
                create_stripe_payment_method(
                    &item.request.payment_method_data,
                    item.auth_type,
                    item.payment_method_token.clone(),
                    None,
                    StripeBillingAddress::default(),
                )?
                .0
            }
        };

        Ok(Self {
            token_data: request_payment_data,
        })
    }
}

impl TryFrom<&ConnectorCustomerRouterData> for CustomerRequest {
    type Error = error_stack::Report<ConnectorError>;
    fn try_from(item: &ConnectorCustomerRouterData) -> Result<Self, Self::Error> {
        Ok(Self {
            description: item.request.description.to_owned(),
            email: item.request.email.to_owned(),
            phone: item.request.phone.to_owned(),
            name: item.request.name.to_owned(),
            source: item.request.preprocessing_id.to_owned().map(Secret::new),
        })
    }
}

#[derive(Serialize, Deserialize, Debug, Clone)]
pub struct StripeSplitPaymentRequest {
    pub charge_type: Option<PaymentChargeType>,
    pub application_fees: Option<MinorUnit>,
    pub transfer_account_id: Option<String>,
}

impl TryFrom<&PaymentsAuthorizeRouterData> for StripeSplitPaymentRequest {
    type Error = error_stack::Report<ConnectorError>;

    fn try_from(item: &PaymentsAuthorizeRouterData) -> Result<Self, Self::Error> {
        //extracting mandate metadata from CIT call if CIT call was a Split Payment
        let from_metadata = item
            .request
            .mandate_id
            .as_ref()
            .and_then(|mandate_id| mandate_id.mandate_reference_id.as_ref())
            .and_then(|reference_id| match reference_id {
                payments::MandateReferenceId::ConnectorMandateId(mandate_data) => {
                    mandate_data.get_mandate_metadata()
                }
                _ => None,
            })
            .and_then(|secret_value| {
                let json_value = secret_value.clone().expose();
                match serde_json::from_value::<Self>(json_value.clone()) {
                    Ok(val) => Some(val),
                    Err(err) => {
                        router_env::logger::info!(
                            "STRIPE: Picking merchant_account_id and merchant_config_currency from payments request: {:?}", err
                        );
                        None
                    }
                }
            });

        // If the Split Payment Request in MIT mismatches with the metadata from CIT, throw an error
        if from_metadata.is_some() && item.request.split_payments.is_some() {
            let mut mit_charge_type = None;
            let mut mit_application_fees = None;
            let mut mit_transfer_account_id = None;
            if let Some(SplitPaymentsRequest::StripeSplitPayment(stripe_split_payment)) =
                item.request.split_payments.as_ref()
            {
                mit_charge_type = Some(stripe_split_payment.charge_type.clone());
                mit_application_fees = stripe_split_payment.application_fees;
                mit_transfer_account_id = Some(stripe_split_payment.transfer_account_id.clone());
            }

            if mit_charge_type != from_metadata.as_ref().and_then(|m| m.charge_type.clone())
                || mit_application_fees != from_metadata.as_ref().and_then(|m| m.application_fees)
                || mit_transfer_account_id
                    != from_metadata
                        .as_ref()
                        .and_then(|m| m.transfer_account_id.clone())
            {
                let mismatched_fields = ["transfer_account_id", "application_fees", "charge_type"];

                let field_str = mismatched_fields.join(", ");
                return Err(error_stack::Report::from(
                    ConnectorError::MandatePaymentDataMismatch { fields: field_str },
                ));
            }
        }

        // If Mandate Metadata from CIT call has something, populate it
        let (charge_type, mut transfer_account_id, application_fees) =
            if let Some(ref metadata) = from_metadata {
                (
                    metadata.charge_type.clone(),
                    metadata.transfer_account_id.clone(),
                    metadata.application_fees,
                )
            } else {
                (None, None, None)
            };

        // If Charge Type is Destination, transfer_account_id need not be appended in headers
        if charge_type == Some(PaymentChargeType::Stripe(StripeChargeType::Destination)) {
            transfer_account_id = None;
        }
        Ok(Self {
            charge_type,
            transfer_account_id,
            application_fees,
        })
    }
}

#[derive(Clone, Default, Debug, Eq, PartialEq, Deserialize, Serialize)]
#[serde(rename_all = "snake_case")]
pub enum StripePaymentStatus {
    Succeeded,
    Failed,
    #[default]
    Processing,
    #[serde(rename = "requires_action")]
    RequiresCustomerAction,
    #[serde(rename = "requires_payment_method")]
    RequiresPaymentMethod,
    RequiresConfirmation,
    Canceled,
    RequiresCapture,
    Chargeable,
    Consumed,
    Pending,
}

impl From<StripePaymentStatus> for AttemptStatus {
    fn from(item: StripePaymentStatus) -> Self {
        match item {
            StripePaymentStatus::Succeeded => Self::Charged,
            StripePaymentStatus::Failed => Self::Failure,
            StripePaymentStatus::Processing => Self::Authorizing,
            StripePaymentStatus::RequiresCustomerAction => Self::AuthenticationPending,
            // Make the payment attempt status as failed
            StripePaymentStatus::RequiresPaymentMethod => Self::Failure,
            StripePaymentStatus::RequiresConfirmation => Self::ConfirmationAwaited,
            StripePaymentStatus::Canceled => Self::Voided,
            StripePaymentStatus::RequiresCapture => Self::Authorized,
            StripePaymentStatus::Chargeable => Self::Authorizing,
            StripePaymentStatus::Consumed => Self::Authorizing,
            StripePaymentStatus::Pending => Self::Pending,
        }
    }
}

#[derive(Debug, Default, Eq, PartialEq, Deserialize, Serialize)]
pub struct PaymentIntentResponse {
    pub id: String,
    pub object: String,
    pub amount: MinorUnit,
    pub amount_received: Option<MinorUnit>,
    pub amount_capturable: Option<MinorUnit>,
    pub currency: String,
    pub status: StripePaymentStatus,
    pub client_secret: Option<Secret<String>>,
    pub created: i32,
    pub customer: Option<Secret<String>>,
    pub payment_method: Option<Secret<String>>,
    pub description: Option<String>,
    pub statement_descriptor: Option<String>,
    pub statement_descriptor_suffix: Option<String>,
    pub metadata: StripeMetadata,
    pub next_action: Option<StripeNextActionResponse>,
    pub payment_method_options: Option<StripePaymentMethodOptions>,
    pub last_payment_error: Option<ErrorDetails>,
    pub latest_attempt: Option<LatestAttempt>, //need a merchant to test this
    pub latest_charge: Option<StripeChargeEnum>,
}

#[derive(Clone, Debug, Default, Eq, PartialEq, Deserialize, Serialize)]
pub struct StripeSourceResponse {
    pub id: String,
    #[serde(skip_serializing_if = "Option::is_none")]
    pub ach_credit_transfer: Option<AchCreditTransferResponse>,
    #[serde(skip_serializing_if = "Option::is_none")]
    pub multibanco: Option<MultibancoCreditTansferResponse>,
    pub receiver: AchReceiverDetails,
    pub status: StripePaymentStatus,
}

#[derive(Clone, Debug, Default, Eq, PartialEq, Deserialize, Serialize)]
pub struct AchCreditTransferResponse {
    pub account_number: Secret<String>,
    pub bank_name: Secret<String>,
    pub routing_number: Secret<String>,
    pub swift_code: Secret<String>,
}

#[derive(Clone, Debug, Default, Eq, PartialEq, Deserialize, Serialize)]
pub struct MultibancoCreditTansferResponse {
    pub reference: Secret<String>,
    pub entity: Secret<String>,
}

#[derive(Clone, Debug, Default, Eq, PartialEq, Deserialize, Serialize)]
pub struct AchReceiverDetails {
    pub amount_received: MinorUnit,
    pub amount_charged: MinorUnit,
}

#[serde_with::skip_serializing_none]
#[derive(Clone, Debug, Default, Eq, PartialEq, Deserialize, Serialize)]
pub struct SepaAndBacsBankTransferInstructions {
    pub bacs_bank_instructions: Option<BacsFinancialDetails>,
    pub sepa_bank_instructions: Option<SepaFinancialDetails>,
    pub receiver: SepaAndBacsReceiver,
}

#[serde_with::skip_serializing_none]
#[derive(Clone, Debug, Serialize)]
pub struct QrCodeNextInstructions {
    pub image_data_url: Url,
    pub display_to_timestamp: Option<i64>,
}

#[derive(Clone, Debug, Default, Eq, PartialEq, Deserialize, Serialize)]
pub struct SepaAndBacsReceiver {
    pub amount_received: MinorUnit,
    pub amount_remaining: MinorUnit,
}

#[derive(Debug, Default, Eq, PartialEq, Deserialize)]
pub struct PaymentSyncResponse {
    #[serde(flatten)]
    pub intent_fields: PaymentIntentResponse,
    pub last_payment_error: Option<ErrorDetails>,
}

impl Deref for PaymentSyncResponse {
    type Target = PaymentIntentResponse;

    fn deref(&self) -> &Self::Target {
        &self.intent_fields
    }
}

#[derive(Deserialize, Debug, Serialize)]
pub struct PaymentIntentSyncResponse {
    #[serde(flatten)]
    payment_intent_fields: PaymentIntentResponse,
    pub latest_charge: Option<StripeChargeEnum>,
}

#[derive(Debug, Eq, PartialEq, Deserialize, Clone, Serialize)]
#[serde(untagged)]
pub enum StripeChargeEnum {
    ChargeId(String),
    ChargeObject(StripeCharge),
}

#[derive(Deserialize, Clone, Debug, PartialEq, Eq, Serialize)]
pub struct StripeCharge {
    pub id: String,
    pub payment_method_details: Option<StripePaymentMethodDetailsResponse>,
}

#[derive(Deserialize, Clone, Debug, PartialEq, Eq, Serialize)]
pub struct StripeBankRedirectDetails {
    #[serde(rename = "generated_sepa_debit")]
    attached_payment_method: Option<Secret<String>>,
}

#[derive(Deserialize, Clone, Debug, PartialEq, Eq, Serialize)]
pub struct StripeCashappDetails {
    buyer_id: Option<String>,
    cashtag: Option<String>,
}

impl Deref for PaymentIntentSyncResponse {
    type Target = PaymentIntentResponse;

    fn deref(&self) -> &Self::Target {
        &self.payment_intent_fields
    }
}

#[derive(Deserialize, Clone, Debug, PartialEq, Eq, Serialize)]
pub struct StripeAdditionalCardDetails {
    checks: Option<Value>,
    three_d_secure: Option<Value>,
    network_transaction_id: Option<String>,
}

#[derive(Deserialize, Clone, Debug, PartialEq, Eq, Serialize)]
#[serde(rename_all = "snake_case", tag = "type")]
pub enum StripePaymentMethodDetailsResponse {
    //only ideal and bancontact is supported by stripe for recurring payment in bank redirect
    Ideal {
        ideal: StripeBankRedirectDetails,
    },
    Bancontact {
        bancontact: StripeBankRedirectDetails,
    },

    //other payment method types supported by stripe. To avoid deserialization error.
    Blik,
    Eps,
    Fpx,
    Giropay,
    #[serde(rename = "p24")]
    Przelewy24,
    Card {
        card: StripeAdditionalCardDetails,
    },
    Cashapp {
        cashapp: StripeCashappDetails,
    },
    Klarna,
    Affirm,
    AfterpayClearpay,
    AmazonPay,
    ApplePay,
    #[serde(rename = "us_bank_account")]
    Ach,
    #[serde(rename = "sepa_debit")]
    Sepa,
    #[serde(rename = "au_becs_debit")]
    Becs,
    #[serde(rename = "bacs_debit")]
    Bacs,
    #[serde(rename = "wechat_pay")]
    Wechatpay,
    Alipay,
    CustomerBalance,
    RevolutPay,
}

pub struct AdditionalPaymentMethodDetails {
    pub payment_checks: Option<Value>,
    pub authentication_details: Option<Value>,
}

impl From<AdditionalPaymentMethodDetails> for AdditionalPaymentMethodConnectorResponse {
    fn from(item: AdditionalPaymentMethodDetails) -> Self {
        Self::Card {
            authentication_data: item.authentication_details,
            payment_checks: item.payment_checks,
            card_network: None,
            domestic_network: None,
        }
    }
}

impl StripePaymentMethodDetailsResponse {
    pub fn get_additional_payment_method_data(&self) -> Option<AdditionalPaymentMethodDetails> {
        match self {
            Self::Card { card } => Some(AdditionalPaymentMethodDetails {
                payment_checks: card.checks.clone(),
                authentication_details: card.three_d_secure.clone(),
            }),
            Self::Ideal { .. }
            | Self::Bancontact { .. }
            | Self::Blik
            | Self::Eps
            | Self::Fpx
            | Self::Giropay
            | Self::Przelewy24
            | Self::Klarna
            | Self::Affirm
            | Self::AfterpayClearpay
            | Self::AmazonPay
            | Self::ApplePay
            | Self::Ach
            | Self::Sepa
            | Self::Becs
            | Self::Bacs
            | Self::Wechatpay
            | Self::Alipay
            | Self::CustomerBalance
            | Self::RevolutPay
            | Self::Cashapp { .. } => None,
        }
    }
}

#[derive(Deserialize)]
pub struct SetupIntentSyncResponse {
    #[serde(flatten)]
    setup_intent_fields: SetupIntentResponse,
}

impl Deref for SetupIntentSyncResponse {
    type Target = SetupIntentResponse;

    fn deref(&self) -> &Self::Target {
        &self.setup_intent_fields
    }
}

impl From<SetupIntentSyncResponse> for PaymentIntentSyncResponse {
    fn from(value: SetupIntentSyncResponse) -> Self {
        Self {
            payment_intent_fields: value.setup_intent_fields.into(),
            latest_charge: None,
        }
    }
}

impl From<SetupIntentResponse> for PaymentIntentResponse {
    fn from(value: SetupIntentResponse) -> Self {
        Self {
            id: value.id,
            object: value.object,
            status: value.status,
            client_secret: Some(value.client_secret),
            customer: value.customer,
            description: None,
            statement_descriptor: value.statement_descriptor,
            statement_descriptor_suffix: value.statement_descriptor_suffix,
            metadata: value.metadata,
            next_action: value.next_action,
            payment_method_options: value.payment_method_options,
            last_payment_error: value.last_setup_error,
            ..Default::default()
        }
    }
}

#[derive(Clone, Debug, Default, Eq, PartialEq, Deserialize, Serialize)]
pub struct SetupIntentResponse {
    pub id: String,
    pub object: String,
    pub status: StripePaymentStatus, // Change to SetupStatus
    pub client_secret: Secret<String>,
    pub customer: Option<Secret<String>>,
    pub payment_method: Option<String>,
    pub statement_descriptor: Option<String>,
    pub statement_descriptor_suffix: Option<String>,
    pub metadata: StripeMetadata,
    pub next_action: Option<StripeNextActionResponse>,
    pub payment_method_options: Option<StripePaymentMethodOptions>,
    pub latest_attempt: Option<LatestAttempt>,
    pub last_setup_error: Option<ErrorDetails>,
}

fn extract_payment_method_connector_response_from_latest_charge(
    stripe_charge_enum: &StripeChargeEnum,
) -> Option<ConnectorResponseData> {
    if let StripeChargeEnum::ChargeObject(charge_object) = stripe_charge_enum {
        charge_object
            .payment_method_details
            .as_ref()
            .and_then(StripePaymentMethodDetailsResponse::get_additional_payment_method_data)
    } else {
        None
    }
    .map(AdditionalPaymentMethodConnectorResponse::from)
    .map(ConnectorResponseData::with_additional_payment_method_data)
}

fn extract_payment_method_connector_response_from_latest_attempt(
    stripe_latest_attempt: &LatestAttempt,
) -> Option<ConnectorResponseData> {
    if let LatestAttempt::PaymentIntentAttempt(intent_attempt) = stripe_latest_attempt {
        intent_attempt
            .payment_method_details
            .as_ref()
            .and_then(StripePaymentMethodDetailsResponse::get_additional_payment_method_data)
    } else {
        None
    }
    .map(AdditionalPaymentMethodConnectorResponse::from)
    .map(ConnectorResponseData::with_additional_payment_method_data)
}

impl<F, T> TryFrom<ResponseRouterData<F, PaymentIntentResponse, T, PaymentsResponseData>>
    for RouterData<F, T, PaymentsResponseData>
where
    T: SplitPaymentData,
{
    type Error = error_stack::Report<ConnectorError>;
    fn try_from(
        item: ResponseRouterData<F, PaymentIntentResponse, T, PaymentsResponseData>,
    ) -> Result<Self, Self::Error> {
        let redirect_data = item.response.next_action.clone();
        let redirection_data = redirect_data
            .and_then(|redirection_data| redirection_data.get_url())
            .map(|redirection_url| RedirectForm::from((redirection_url, Method::Get)));

        let mandate_reference = item.response.payment_method.map(|payment_method_id| {
            // Implemented Save and re-use payment information for recurring charges
            // For more info: https://docs.stripe.com/recurring-payments#accept-recurring-payments
            // For backward compatibility payment_method_id & connector_mandate_id is being populated with the same value
            let connector_mandate_id = Some(payment_method_id.clone().expose());
            let payment_method_id = Some(payment_method_id.expose());

            let mandate_metadata: Option<Secret<Value>> =
                match item.data.request.get_split_payment_data() {
                    Some(SplitPaymentsRequest::StripeSplitPayment(stripe_split_data)) => {
                        Some(Secret::new(serde_json::json!({
                            "transfer_account_id": stripe_split_data.transfer_account_id,
                            "charge_type": stripe_split_data.charge_type,
                            "application_fees": stripe_split_data.application_fees,
                        })))
                    }
                    _ => None,
                };

            MandateReference {
                connector_mandate_id,
                payment_method_id,
                mandate_metadata,
                connector_mandate_request_reference_id: None,
            }
        });

        //Note: we might have to call retrieve_setup_intent to get the network_transaction_id in case its not sent in PaymentIntentResponse
        // Or we identify the mandate txns before hand and always call SetupIntent in case of mandate payment call
        let network_txn_id = match item.response.latest_charge.as_ref() {
            Some(StripeChargeEnum::ChargeObject(charge_object)) => charge_object
                .payment_method_details
                .as_ref()
                .and_then(|payment_method_details| match payment_method_details {
                    StripePaymentMethodDetailsResponse::Card { card } => {
                        card.network_transaction_id.clone()
                    }
                    _ => None,
                }),
            _ => None,
        };

        let connector_metadata =
            get_connector_metadata(item.response.next_action.as_ref(), item.response.amount)?;

        let status = AttemptStatus::from(item.response.status);

        let response = if is_payment_failure(status) {
            *get_stripe_payments_response_data(
                &item.response.last_payment_error,
                item.http_code,
                item.response.id.clone(),
            )
        } else {
            let charges = item
                .response
                .latest_charge
                .as_ref()
                .map(|charge| match charge {
                    StripeChargeEnum::ChargeId(charges) => charges.clone(),
                    StripeChargeEnum::ChargeObject(charge) => charge.id.clone(),
                })
                .and_then(|charge_id| construct_charge_response(charge_id, &item.data.request));

            Ok(PaymentsResponseData::TransactionResponse {
                resource_id: ResponseId::ConnectorTransactionId(item.response.id.clone()),
                redirection_data: Box::new(redirection_data),
                mandate_reference: Box::new(mandate_reference),
                connector_metadata,
                network_txn_id,
                connector_response_reference_id: Some(item.response.id),
                incremental_authorization_allowed: None,
                charges,
            })
        };

        let connector_response_data = item
            .response
            .latest_charge
            .as_ref()
            .and_then(extract_payment_method_connector_response_from_latest_charge);

        Ok(Self {
            status,
            // client_secret: Some(item.response.client_secret.clone().as_str()),
            // description: item.response.description.map(|x| x.as_str()),
            // statement_descriptor_suffix: item.response.statement_descriptor_suffix.map(|x| x.as_str()),
            // three_ds_form,
            response,
            amount_captured: item
                .response
                .amount_received
                .map(|amount| amount.get_amount_as_i64()),
            minor_amount_captured: item.response.amount_received,
            connector_response: connector_response_data,
            ..item.data
        })
    }
}

pub fn get_connector_metadata(
    next_action: Option<&StripeNextActionResponse>,
    amount: MinorUnit,
) -> CustomResult<Option<Value>, ConnectorError> {
    let next_action_response = next_action
        .and_then(|next_action_response| match next_action_response {
            StripeNextActionResponse::DisplayBankTransferInstructions(response) => {
                match response.financial_addresses.clone() {
                    FinancialInformation::StripeFinancialInformation(financial_addresses) => {
                        let bank_instructions = financial_addresses.first();
                        let (sepa_bank_instructions, bacs_bank_instructions) = bank_instructions
                            .map_or((None, None), |financial_address| {
                                (
                                    financial_address.iban.to_owned().map(
                                        |sepa_financial_details| SepaFinancialDetails {
                                            account_holder_name: sepa_financial_details
                                                .account_holder_name,
                                            bic: sepa_financial_details.bic,
                                            country: sepa_financial_details.country,
                                            iban: sepa_financial_details.iban,
                                            reference: response.reference.to_owned(),
                                        },
                                    ),
                                    financial_address.sort_code.to_owned(),
                                )
                            });
                        let bank_transfer_instructions = SepaAndBacsBankTransferInstructions {
                            sepa_bank_instructions,
                            bacs_bank_instructions,
                            receiver: SepaAndBacsReceiver {
                                amount_received: amount - response.amount_remaining,
                                amount_remaining: response.amount_remaining,
                            },
                        };

                        Some(bank_transfer_instructions.encode_to_value())
                    }
                    FinancialInformation::AchFinancialInformation(financial_addresses) => {
                        let mut ach_financial_information = HashMap::new();
                        for address in financial_addresses {
                            match address.financial_details {
                                AchFinancialDetails::Aba(aba_details) => {
                                    ach_financial_information
                                        .insert("account_number", aba_details.account_number);
                                    ach_financial_information
                                        .insert("bank_name", aba_details.bank_name);
                                    ach_financial_information
                                        .insert("routing_number", aba_details.routing_number);
                                }
                                AchFinancialDetails::Swift(swift_details) => {
                                    ach_financial_information
                                        .insert("swift_code", swift_details.swift_code);
                                }
                            }
                        }

                        let ach_financial_information_value =
                            serde_json::to_value(ach_financial_information).ok()?;

                        let ach_transfer_instruction =
                            serde_json::from_value::<payments::AchTransfer>(
                                ach_financial_information_value,
                            )
                            .ok()?;

                        let bank_transfer_instructions = payments::BankTransferNextStepsData {
                            bank_transfer_instructions:
                                payments::BankTransferInstructions::AchCreditTransfer(Box::new(
                                    ach_transfer_instruction,
                                )),
                            receiver: None,
                        };

                        Some(bank_transfer_instructions.encode_to_value())
                    }
                }
            }
            StripeNextActionResponse::WechatPayDisplayQrCode(response) => {
                let wechat_pay_instructions = QrCodeNextInstructions {
                    image_data_url: response.image_data_url.to_owned(),
                    display_to_timestamp: None,
                };

                Some(wechat_pay_instructions.encode_to_value())
            }
            StripeNextActionResponse::CashappHandleRedirectOrDisplayQrCode(response) => {
                let cashapp_qr_instructions: QrCodeNextInstructions = QrCodeNextInstructions {
                    image_data_url: response.qr_code.image_url_png.to_owned(),
                    display_to_timestamp: response.qr_code.expires_at.to_owned(),
                };
                Some(cashapp_qr_instructions.encode_to_value())
            }
            StripeNextActionResponse::MultibancoDisplayDetails(response) => {
                let multibanco_bank_transfer_instructions = payments::BankTransferNextStepsData {
                    bank_transfer_instructions: payments::BankTransferInstructions::Multibanco(
                        Box::new(payments::MultibancoTransferInstructions {
                            reference: response.clone().reference,
                            entity: response.clone().entity.expose(),
                        }),
                    ),
                    receiver: None,
                };
                Some(multibanco_bank_transfer_instructions.encode_to_value())
            }
            _ => None,
        })
        .transpose()
        .change_context(ConnectorError::ResponseHandlingFailed)?;
    Ok(next_action_response)
}

pub fn get_payment_method_id(
    latest_charge: Option<StripeChargeEnum>,
    payment_method_id_from_intent_root: Secret<String>,
) -> String {
    match latest_charge {
        Some(StripeChargeEnum::ChargeObject(charge)) => match charge.payment_method_details {
            Some(StripePaymentMethodDetailsResponse::Bancontact { bancontact }) => bancontact
                .attached_payment_method
                .map(|attached_payment_method| attached_payment_method.expose())
                .unwrap_or(payment_method_id_from_intent_root.expose()),
            Some(StripePaymentMethodDetailsResponse::Ideal { ideal }) => ideal
                .attached_payment_method
                .map(|attached_payment_method| attached_payment_method.expose())
                .unwrap_or(payment_method_id_from_intent_root.expose()),
            Some(StripePaymentMethodDetailsResponse::Blik)
            | Some(StripePaymentMethodDetailsResponse::Eps)
            | Some(StripePaymentMethodDetailsResponse::Fpx)
            | Some(StripePaymentMethodDetailsResponse::Giropay)
            | Some(StripePaymentMethodDetailsResponse::Przelewy24)
            | Some(StripePaymentMethodDetailsResponse::Card { .. })
            | Some(StripePaymentMethodDetailsResponse::Klarna)
            | Some(StripePaymentMethodDetailsResponse::Affirm)
            | Some(StripePaymentMethodDetailsResponse::AfterpayClearpay)
            | Some(StripePaymentMethodDetailsResponse::AmazonPay)
            | Some(StripePaymentMethodDetailsResponse::ApplePay)
            | Some(StripePaymentMethodDetailsResponse::Ach)
            | Some(StripePaymentMethodDetailsResponse::Sepa)
            | Some(StripePaymentMethodDetailsResponse::Becs)
            | Some(StripePaymentMethodDetailsResponse::Bacs)
            | Some(StripePaymentMethodDetailsResponse::Wechatpay)
            | Some(StripePaymentMethodDetailsResponse::Alipay)
            | Some(StripePaymentMethodDetailsResponse::CustomerBalance)
            | Some(StripePaymentMethodDetailsResponse::Cashapp { .. })
            | Some(StripePaymentMethodDetailsResponse::RevolutPay)
            | None => payment_method_id_from_intent_root.expose(),
        },
        Some(StripeChargeEnum::ChargeId(_)) | None => payment_method_id_from_intent_root.expose(),
    }
}

impl<F, T> TryFrom<ResponseRouterData<F, PaymentIntentSyncResponse, T, PaymentsResponseData>>
    for RouterData<F, T, PaymentsResponseData>
where
    T: SplitPaymentData,
{
    type Error = error_stack::Report<ConnectorError>;
    fn try_from(
        item: ResponseRouterData<F, PaymentIntentSyncResponse, T, PaymentsResponseData>,
    ) -> Result<Self, Self::Error> {
        let redirect_data = item.response.next_action.clone();
        let redirection_data = redirect_data
            .and_then(|redirection_data| redirection_data.get_url())
            .map(|redirection_url| RedirectForm::from((redirection_url, Method::Get)));

        let mandate_reference = item
            .response
            .payment_method
            .clone()
            .map(|payment_method_id| {
                // Implemented Save and re-use payment information for recurring charges
                // For more info: https://docs.stripe.com/recurring-payments#accept-recurring-payments
                // For backward compatibility payment_method_id & connector_mandate_id is being populated with the same value
                let payment_method_id =
                    get_payment_method_id(item.response.latest_charge.clone(), payment_method_id);

                MandateReference {
                    connector_mandate_id: Some(payment_method_id.clone()),
                    payment_method_id: Some(payment_method_id),
                    mandate_metadata: None,
                    connector_mandate_request_reference_id: None,
                }
            });

        let connector_metadata =
            get_connector_metadata(item.response.next_action.as_ref(), item.response.amount)?;

        let status = AttemptStatus::from(item.response.status.to_owned());

        let connector_response_data = item
            .response
            .latest_charge
            .as_ref()
            .and_then(extract_payment_method_connector_response_from_latest_charge);

        let response = if is_payment_failure(status) {
            *get_stripe_payments_response_data(
                &item.response.payment_intent_fields.last_payment_error,
                item.http_code,
                item.response.id.clone(),
            )
        } else {
            let network_transaction_id = match item.response.latest_charge.clone() {
                Some(StripeChargeEnum::ChargeObject(charge_object)) => charge_object
                    .payment_method_details
                    .and_then(|payment_method_details| match payment_method_details {
                        StripePaymentMethodDetailsResponse::Card { card } => {
                            card.network_transaction_id
                        }
                        _ => None,
                    }),
                _ => None,
            };
            let charges = item
                .response
                .latest_charge
                .as_ref()
                .map(|charge| match charge {
                    StripeChargeEnum::ChargeId(charges) => charges.clone(),
                    StripeChargeEnum::ChargeObject(charge) => charge.id.clone(),
                })
                .and_then(|charge_id| construct_charge_response(charge_id, &item.data.request));

            Ok(PaymentsResponseData::TransactionResponse {
                resource_id: ResponseId::ConnectorTransactionId(item.response.id.clone()),
                redirection_data: Box::new(redirection_data),
                mandate_reference: Box::new(mandate_reference),
                connector_metadata,
                network_txn_id: network_transaction_id,
                connector_response_reference_id: Some(item.response.id.clone()),
                incremental_authorization_allowed: None,
                charges,
            })
        };

        Ok(Self {
            status: AttemptStatus::from(item.response.status.to_owned()),
            response,
            amount_captured: item
                .response
                .amount_received
                .map(|amount| amount.get_amount_as_i64()),
            minor_amount_captured: item.response.amount_received,
            connector_response: connector_response_data,
            ..item.data
        })
    }
}

impl<F, T> TryFrom<ResponseRouterData<F, SetupIntentResponse, T, PaymentsResponseData>>
    for RouterData<F, T, PaymentsResponseData>
{
    type Error = error_stack::Report<ConnectorError>;
    fn try_from(
        item: ResponseRouterData<F, SetupIntentResponse, T, PaymentsResponseData>,
    ) -> Result<Self, Self::Error> {
        let redirect_data = item.response.next_action.clone();
        let redirection_data = redirect_data
            .and_then(|redirection_data| redirection_data.get_url())
            .map(|redirection_url| RedirectForm::from((redirection_url, Method::Get)));

        let mandate_reference = item.response.payment_method.map(|payment_method_id| {
            // Implemented Save and re-use payment information for recurring charges
            // For more info: https://docs.stripe.com/recurring-payments#accept-recurring-payments
            // For backward compatibility payment_method_id & connector_mandate_id is being populated with the same value
            let connector_mandate_id = Some(payment_method_id.clone());
            let payment_method_id = Some(payment_method_id);
            MandateReference {
                connector_mandate_id,
                payment_method_id,
                mandate_metadata: None,
                connector_mandate_request_reference_id: None,
            }
        });
        let status = AttemptStatus::from(item.response.status);
        let connector_response_data = item
            .response
            .latest_attempt
            .as_ref()
            .and_then(extract_payment_method_connector_response_from_latest_attempt);

        let response = if is_payment_failure(status) {
            *get_stripe_payments_response_data(
                &item.response.last_setup_error,
                item.http_code,
                item.response.id.clone(),
            )
        } else {
            let network_transaction_id = match item.response.latest_attempt {
                Some(LatestAttempt::PaymentIntentAttempt(attempt)) => attempt
                    .payment_method_details
                    .and_then(|payment_method_details| match payment_method_details {
                        StripePaymentMethodDetailsResponse::Card { card } => {
                            card.network_transaction_id
                        }
                        _ => None,
                    }),
                _ => None,
            };

            Ok(PaymentsResponseData::TransactionResponse {
                resource_id: ResponseId::ConnectorTransactionId(item.response.id.clone()),
                redirection_data: Box::new(redirection_data),
                mandate_reference: Box::new(mandate_reference),
                connector_metadata: None,
                network_txn_id: network_transaction_id,
                connector_response_reference_id: Some(item.response.id),
                incremental_authorization_allowed: None,
                charges: None,
            })
        };

        Ok(Self {
            status,
            response,
            connector_response: connector_response_data,
            ..item.data
        })
    }
}

pub fn stripe_opt_latest_attempt_to_opt_string(
    latest_attempt: Option<LatestAttempt>,
) -> Option<String> {
    match latest_attempt {
        Some(LatestAttempt::PaymentIntentAttempt(attempt)) => attempt
            .payment_method_options
            .and_then(|payment_method_options| match payment_method_options {
                StripePaymentMethodOptions::Card {
                    network_transaction_id,
                    ..
                } => network_transaction_id.map(|network_id| network_id.expose()),
                _ => None,
            }),
        _ => None,
    }
}

#[derive(Clone, Debug, Eq, PartialEq, Deserialize, Serialize)]
#[serde(rename_all = "snake_case", remote = "Self")]
pub enum StripeNextActionResponse {
    CashappHandleRedirectOrDisplayQrCode(StripeCashappQrResponse),
    RedirectToUrl(StripeRedirectToUrlResponse),
    AlipayHandleRedirect(StripeRedirectToUrlResponse),
    VerifyWithMicrodeposits(StripeVerifyWithMicroDepositsResponse),
    WechatPayDisplayQrCode(WechatPayRedirectToQr),
    DisplayBankTransferInstructions(StripeBankTransferDetails),
    MultibancoDisplayDetails(MultibancoCreditTansferResponse),
    NoNextActionBody,
}

impl StripeNextActionResponse {
    fn get_url(&self) -> Option<Url> {
        match self {
            Self::RedirectToUrl(redirect_to_url) | Self::AlipayHandleRedirect(redirect_to_url) => {
                Some(redirect_to_url.url.to_owned())
            }
            Self::WechatPayDisplayQrCode(_) => None,
            Self::VerifyWithMicrodeposits(verify_with_microdeposits) => {
                Some(verify_with_microdeposits.hosted_verification_url.to_owned())
            }
            Self::CashappHandleRedirectOrDisplayQrCode(_) => None,
            Self::DisplayBankTransferInstructions(_) => None,
            Self::MultibancoDisplayDetails(_) => None,
            Self::NoNextActionBody => None,
        }
    }
}

// This impl is required because Stripe's response is of the below format, which is externally
// tagged, but also with an extra 'type' field specifying the enum variant name:
// "next_action": {
//   "redirect_to_url": { "return_url": "...", "url": "..." },
//   "type": "redirect_to_url"
// },
// Reference: https://github.com/serde-rs/serde/issues/1343#issuecomment-409698470
impl<'de> Deserialize<'de> for StripeNextActionResponse {
    fn deserialize<D: serde::Deserializer<'de>>(deserializer: D) -> Result<Self, D::Error> {
        #[derive(Deserialize)]
        struct Wrapper {
            #[serde(rename = "type")]
            _ignore: String,
            #[serde(flatten, with = "StripeNextActionResponse")]
            inner: StripeNextActionResponse,
        }

        // There is some exception in the stripe next action, it usually sends :
        // "next_action": {
        //   "redirect_to_url": { "return_url": "...", "url": "..." },
        //   "type": "redirect_to_url"
        // },
        // But there is a case where it only sends the type and not other field named as it's type
        let stripe_next_action_response =
            Wrapper::deserialize(deserializer).map_or(Self::NoNextActionBody, |w| w.inner);

        Ok(stripe_next_action_response)
    }
}

impl Serialize for StripeNextActionResponse {
    fn serialize<S>(&self, serializer: S) -> Result<S::Ok, S::Error>
    where
        S: serde::Serializer,
    {
        match *self {
            Self::CashappHandleRedirectOrDisplayQrCode(ref i) => {
                Serialize::serialize(i, serializer)
            }
            Self::RedirectToUrl(ref i) => Serialize::serialize(i, serializer),
            Self::AlipayHandleRedirect(ref i) => Serialize::serialize(i, serializer),
            Self::VerifyWithMicrodeposits(ref i) => Serialize::serialize(i, serializer),
            Self::WechatPayDisplayQrCode(ref i) => Serialize::serialize(i, serializer),
            Self::DisplayBankTransferInstructions(ref i) => Serialize::serialize(i, serializer),
            Self::MultibancoDisplayDetails(ref i) => Serialize::serialize(i, serializer),
            Self::NoNextActionBody => Serialize::serialize("NoNextActionBody", serializer),
        }
    }
}

#[derive(Clone, Debug, Eq, PartialEq, Deserialize, Serialize)]
pub struct StripeRedirectToUrlResponse {
    return_url: String,
    url: Url,
}

#[derive(Clone, Debug, Eq, PartialEq, Deserialize, Serialize)]
pub struct WechatPayRedirectToQr {
    // This data contains url, it should be converted to QR code.
    // Note: The url in this data is not redirection url
    data: Url,
    // This is the image source, this image_data_url can directly be used by sdk to show the QR code
    image_data_url: Url,
}

#[derive(Clone, Debug, Eq, PartialEq, Deserialize, Serialize)]
pub struct StripeVerifyWithMicroDepositsResponse {
    hosted_verification_url: Url,
}

#[derive(Clone, Debug, Eq, PartialEq, Deserialize, Serialize)]
#[serde(untagged)]
pub enum FinancialInformation {
    AchFinancialInformation(Vec<AchFinancialInformation>),
    StripeFinancialInformation(Vec<StripeFinancialInformation>),
}

#[derive(Clone, Debug, Eq, PartialEq, Deserialize, Serialize)]
pub struct StripeBankTransferDetails {
    pub amount_remaining: MinorUnit,
    pub currency: String,
    pub financial_addresses: FinancialInformation,
    pub hosted_instructions_url: Option<String>,
    pub reference: Option<String>,
    #[serde(rename = "type")]
    pub bank_transfer_type: Option<String>,
}

#[derive(Clone, Debug, Eq, PartialEq, Deserialize, Serialize)]
pub struct StripeCashappQrResponse {
    pub mobile_auth_url: Url,
    pub qr_code: QrCodeResponse,
    pub hosted_instructions_url: Url,
}

#[derive(Clone, Debug, Eq, PartialEq, Deserialize, Serialize)]
pub struct QrCodeResponse {
    pub expires_at: Option<i64>,
    pub image_url_png: Url,
    pub image_url_svg: Url,
}

#[derive(Clone, Debug, Eq, PartialEq, Deserialize, Serialize)]
pub struct AbaDetails {
    pub account_number: Secret<String>,
    pub bank_name: Secret<String>,
    pub routing_number: Secret<String>,
}

#[derive(Clone, Debug, Eq, PartialEq, Deserialize, Serialize)]
pub struct SwiftDetails {
    pub account_number: Secret<String>,
    pub bank_name: Secret<String>,
    pub swift_code: Secret<String>,
}

#[derive(Clone, Debug, Eq, PartialEq, Deserialize, Serialize)]
#[serde(rename_all = "lowercase")]
pub enum AchFinancialDetails {
    Aba(AbaDetails),
    Swift(SwiftDetails),
}

#[derive(Clone, Debug, Eq, PartialEq, Deserialize, Serialize)]
pub struct StripeFinancialInformation {
    pub iban: Option<SepaFinancialDetails>,
    pub sort_code: Option<BacsFinancialDetails>,
    pub supported_networks: Vec<String>,
    #[serde(rename = "type")]
    pub financial_info_type: String,
}

#[derive(Clone, Debug, Eq, PartialEq, Deserialize, Serialize)]
pub struct AchFinancialInformation {
    #[serde(flatten)]
    pub financial_details: AchFinancialDetails,
    pub supported_networks: Vec<String>,
    #[serde(rename = "type")]
    pub financial_info_type: String,
}

#[derive(Clone, Debug, Eq, PartialEq, Deserialize, Serialize)]
pub struct SepaFinancialDetails {
    pub account_holder_name: Secret<String>,
    pub bic: Secret<String>,
    pub country: Secret<String>,
    pub iban: Secret<String>,
    pub reference: Option<String>,
}

#[derive(Clone, Debug, Eq, PartialEq, Deserialize, Serialize)]
pub struct BacsFinancialDetails {
    pub account_holder_name: Secret<String>,
    pub account_number: Secret<String>,
    pub sort_code: Secret<String>,
}

// REFUND :
// Type definition for Stripe RefundRequest

#[derive(Debug, Serialize)]
pub struct RefundRequest {
    pub amount: Option<MinorUnit>, //amount in cents, hence passed as integer
    pub payment_intent: String,
    #[serde(flatten)]
    pub meta_data: StripeMetadata,
}

impl<F> TryFrom<(&RefundsRouterData<F>, MinorUnit)> for RefundRequest {
    type Error = error_stack::Report<ConnectorError>;
    fn try_from(
        (item, refund_amount): (&RefundsRouterData<F>, MinorUnit),
    ) -> Result<Self, Self::Error> {
        let payment_intent = item.request.connector_transaction_id.clone();
        Ok(Self {
            amount: Some(refund_amount),
            payment_intent,
            meta_data: StripeMetadata {
                order_id: Some(item.request.refund_id.clone()),
                is_refund_id_as_reference: Some("true".to_string()),
            },
        })
    }
}

#[derive(Debug, Serialize)]
pub struct ChargeRefundRequest {
    pub charge: String,
    pub refund_application_fee: Option<bool>,
    pub reverse_transfer: Option<bool>,
    pub amount: Option<MinorUnit>, //amount in cents, hence passed as integer
    #[serde(flatten)]
    pub meta_data: StripeMetadata,
}

impl<F> TryFrom<&RefundsRouterData<F>> for ChargeRefundRequest {
    type Error = error_stack::Report<ConnectorError>;
    fn try_from(item: &RefundsRouterData<F>) -> Result<Self, Self::Error> {
        let amount = item.request.minor_refund_amount;
        match item.request.split_refunds.as_ref() {
            None => Err(ConnectorError::MissingRequiredField {
                field_name: "split_refunds",
            }
            .into()),

            Some(split_refunds) => match split_refunds {
                SplitRefundsRequest::StripeSplitRefund(stripe_refund) => {
                    let (refund_application_fee, reverse_transfer) = match &stripe_refund.options {
                        ChargeRefundsOptions::Direct(DirectChargeRefund {
                            revert_platform_fee,
                        }) => (Some(*revert_platform_fee), None),
                        ChargeRefundsOptions::Destination(DestinationChargeRefund {
                            revert_platform_fee,
                            revert_transfer,
                        }) => (Some(*revert_platform_fee), Some(*revert_transfer)),
                    };

                    Ok(Self {
                        charge: stripe_refund.charge_id.clone(),
                        refund_application_fee,
                        reverse_transfer,
                        amount: Some(amount),
                        meta_data: StripeMetadata {
                            order_id: Some(item.request.refund_id.clone()),
                            is_refund_id_as_reference: Some("true".to_string()),
                        },
                    })
                }
                _ => Err(ConnectorError::MissingRequiredField {
                    field_name: "stripe_split_refund",
                })?,
            },
        }
    }
}

// Type definition for Stripe Refund Response

#[derive(Default, Debug, Serialize, Deserialize, Clone)]
#[serde(rename_all = "snake_case")]
pub enum RefundStatus {
    Succeeded,
    Failed,
    #[default]
    Pending,
    RequiresAction,
}

impl From<RefundStatus> for enums::RefundStatus {
    fn from(item: RefundStatus) -> Self {
        match item {
            RefundStatus::Succeeded => Self::Success,
            RefundStatus::Failed => Self::Failure,
            RefundStatus::Pending => Self::Pending,
            RefundStatus::RequiresAction => Self::ManualReview,
        }
    }
}

#[derive(Default, Debug, Clone, Serialize, Deserialize)]
pub struct RefundResponse {
    pub id: String,
    pub object: String,
    pub amount: MinorUnit,
    pub currency: String,
    pub metadata: StripeMetadata,
    pub payment_intent: String,
    pub status: RefundStatus,
    pub failure_reason: Option<String>,
}

impl TryFrom<RefundsResponseRouterData<Execute, RefundResponse>> for RefundsRouterData<Execute> {
    type Error = error_stack::Report<ConnectorError>;
    fn try_from(
        item: RefundsResponseRouterData<Execute, RefundResponse>,
    ) -> Result<Self, Self::Error> {
        let refund_status = enums::RefundStatus::from(item.response.status);
        let response = if is_refund_failure(refund_status) {
            Err(hyperswitch_domain_models::router_data::ErrorResponse {
                code: consts::NO_ERROR_CODE.to_string(),
                message: item
                    .response
                    .failure_reason
                    .clone()
                    .unwrap_or_else(|| consts::NO_ERROR_MESSAGE.to_string()),
                reason: item.response.failure_reason,
                status_code: item.http_code,
                attempt_status: None,
                connector_transaction_id: Some(item.response.id),
                network_advice_code: None,
                network_decline_code: None,
                network_error_message: None,
            })
        } else {
            Ok(RefundsResponseData {
                connector_refund_id: item.response.id,
                refund_status,
            })
        };

        Ok(Self {
            response,
            ..item.data
        })
    }
}

impl TryFrom<RefundsResponseRouterData<RSync, RefundResponse>> for RefundsRouterData<RSync> {
    type Error = error_stack::Report<ConnectorError>;
    fn try_from(
        item: RefundsResponseRouterData<RSync, RefundResponse>,
    ) -> Result<Self, Self::Error> {
        let refund_status = enums::RefundStatus::from(item.response.status);
        let response = if is_refund_failure(refund_status) {
            Err(hyperswitch_domain_models::router_data::ErrorResponse {
                code: consts::NO_ERROR_CODE.to_string(),
                message: item
                    .response
                    .failure_reason
                    .clone()
                    .unwrap_or_else(|| consts::NO_ERROR_MESSAGE.to_string()),
                reason: item.response.failure_reason,
                status_code: item.http_code,
                attempt_status: None,
                connector_transaction_id: Some(item.response.id),
                network_advice_code: None,
                network_decline_code: None,
                network_error_message: None,
            })
        } else {
            Ok(RefundsResponseData {
                connector_refund_id: item.response.id,
                refund_status,
            })
        };

        Ok(Self {
            response,
            ..item.data
        })
    }
}

#[derive(Clone, Debug, Default, Eq, PartialEq, Deserialize, Serialize)]
pub struct ErrorDetails {
    pub code: Option<String>,
    #[serde(rename = "type")]
    pub error_type: Option<String>,
    pub message: Option<String>,
    pub param: Option<String>,
    pub decline_code: Option<String>,
    pub payment_intent: Option<PaymentIntentErrorResponse>,
    pub network_advice_code: Option<String>,
    pub network_decline_code: Option<String>,
    pub advice_code: Option<String>,
}

#[derive(Clone, Debug, Default, Eq, PartialEq, Deserialize, Serialize)]
pub struct PaymentIntentErrorResponse {
    pub id: String,
}

#[derive(Debug, Default, Eq, PartialEq, Deserialize, Serialize)]
pub struct ErrorResponse {
    pub error: ErrorDetails,
}

#[derive(Debug, Default, Eq, PartialEq, Serialize)]
pub struct StripeShippingAddress {
    #[serde(rename = "shipping[address][city]")]
    pub city: Option<String>,
    #[serde(rename = "shipping[address][country]")]
    pub country: Option<api_enums::CountryAlpha2>,
    #[serde(rename = "shipping[address][line1]")]
    pub line1: Option<Secret<String>>,
    #[serde(rename = "shipping[address][line2]")]
    pub line2: Option<Secret<String>>,
    #[serde(rename = "shipping[address][postal_code]")]
    pub zip: Option<Secret<String>>,
    #[serde(rename = "shipping[address][state]")]
    pub state: Option<Secret<String>>,
    #[serde(rename = "shipping[name]")]
    pub name: Option<Secret<String>>,
    #[serde(rename = "shipping[phone]")]
    pub phone: Option<Secret<String>>,
}

#[derive(Debug, Clone, Default, Eq, PartialEq, Serialize)]
pub struct StripeBillingAddress {
    #[serde(rename = "payment_method_data[billing_details][email]")]
    pub email: Option<Email>,
    #[serde(rename = "payment_method_data[billing_details][address][country]")]
    pub country: Option<api_enums::CountryAlpha2>,
    #[serde(rename = "payment_method_data[billing_details][name]")]
    pub name: Option<Secret<String>>,
    #[serde(rename = "payment_method_data[billing_details][address][city]")]
    pub city: Option<String>,
    #[serde(rename = "payment_method_data[billing_details][address][line1]")]
    pub address_line1: Option<Secret<String>>,
    #[serde(rename = "payment_method_data[billing_details][address][line2]")]
    pub address_line2: Option<Secret<String>>,
    #[serde(rename = "payment_method_data[billing_details][address][postal_code]")]
    pub zip_code: Option<Secret<String>>,
    #[serde(rename = "payment_method_data[billing_details][address][state]")]
    pub state: Option<Secret<String>>,
    #[serde(rename = "payment_method_data[billing_details][phone]")]
    pub phone: Option<Secret<String>>,
}

#[derive(Debug, Clone, serde::Deserialize, Eq, PartialEq)]
pub struct StripeRedirectResponse {
    pub payment_intent: Option<String>,
    pub payment_intent_client_secret: Option<Secret<String>>,
    pub source_redirect_slug: Option<String>,
    pub redirect_status: Option<StripePaymentStatus>,
    pub source_type: Option<Secret<String>>,
}

#[derive(Debug, Serialize)]
pub struct CancelRequest {
    cancellation_reason: Option<String>,
}

impl TryFrom<&PaymentsCancelRouterData> for CancelRequest {
    type Error = error_stack::Report<ConnectorError>;
    fn try_from(item: &PaymentsCancelRouterData) -> Result<Self, Self::Error> {
        Ok(Self {
            cancellation_reason: item.request.cancellation_reason.clone(),
        })
    }
}

#[derive(Debug, Serialize)]
pub struct UpdateMetadataRequest {
    #[serde(flatten)]
    pub metadata: HashMap<String, String>,
}

impl TryFrom<&PaymentsUpdateMetadataRouterData> for UpdateMetadataRequest {
    type Error = error_stack::Report<ConnectorError>;
    fn try_from(item: &PaymentsUpdateMetadataRouterData) -> Result<Self, Self::Error> {
        let metadata = format_metadata_for_request(item.request.metadata.clone());
        Ok(Self { metadata })
    }
}

fn format_metadata_for_request(merchant_metadata: Secret<Value>) -> HashMap<String, String> {
    let mut formatted_metadata = HashMap::new();
    if let Value::Object(metadata_map) = merchant_metadata.expose() {
        for (key, value) in metadata_map {
            formatted_metadata.insert(format!("metadata[{key}]"), value.to_string());
        }
    }
    formatted_metadata
}

#[derive(Serialize, Deserialize, Debug, Clone, Eq, PartialEq)]
#[non_exhaustive]
#[serde(rename_all = "snake_case")]
#[serde(untagged)]
pub enum StripePaymentMethodOptions {
    Card {
        mandate_options: Option<StripeMandateOptions>,
        #[serde(rename = "payment_method_options[card][network_transaction_id]")]
        network_transaction_id: Option<Secret<String>>,
        #[serde(flatten)]
        mit_exemption: Option<MitExemption>, // To be used for MIT mandate txns
    },
    Klarna {},
    Affirm {},
    AfterpayClearpay {},
    AmazonPay {},
    Eps {},
    Giropay {},
    Ideal {},
    Sofort {},
    #[serde(rename = "us_bank_account")]
    Ach {},
    #[serde(rename = "sepa_debit")]
    Sepa {},
    #[serde(rename = "au_becs_debit")]
    Becs {},
    #[serde(rename = "bacs_debit")]
    Bacs {},
    Bancontact {},
    WechatPay {},
    Alipay {},
    #[serde(rename = "p24")]
    Przelewy24 {},
    CustomerBalance {},
    Multibanco {},
    Blik {},
    Cashapp {},
}

#[derive(Clone, Debug, Default, Eq, PartialEq, Serialize, Deserialize)]
pub struct MitExemption {
    #[serde(rename = "payment_method_options[card][mit_exemption][network_transaction_id]")]
    pub network_transaction_id: Secret<String>,
}

#[derive(Clone, Debug, Eq, PartialEq, Deserialize, Serialize)]
#[serde(untagged)]
pub enum LatestAttempt {
    PaymentIntentAttempt(Box<LatestPaymentAttempt>),
    SetupAttempt(String),
}
#[derive(Clone, Debug, Default, Eq, PartialEq, Deserialize, Serialize)]
pub struct LatestPaymentAttempt {
    pub payment_method_options: Option<StripePaymentMethodOptions>,
    pub payment_method_details: Option<StripePaymentMethodDetailsResponse>,
}

// #[derive(Deserialize, Debug, Clone, Eq, PartialEq)]
// pub struct Card
#[derive(serde::Serialize, serde::Deserialize, Clone, Debug, Default, Eq, PartialEq)]
pub struct StripeMandateOptions {
    reference: Secret<String>, // Extendable, But only important field to be captured
}
/// Represents the capture request body for stripe connector.
#[derive(Debug, Serialize, Clone, Copy)]
pub struct CaptureRequest {
    /// If amount_to_capture is None stripe captures the amount in the payment intent.
    amount_to_capture: Option<MinorUnit>,
}

impl TryFrom<MinorUnit> for CaptureRequest {
    type Error = error_stack::Report<ConnectorError>;
    fn try_from(capture_amount: MinorUnit) -> Result<Self, Self::Error> {
        Ok(Self {
            amount_to_capture: Some(capture_amount),
        })
    }
}

impl<F, T> TryFrom<ResponseRouterData<F, StripeSourceResponse, T, PaymentsResponseData>>
    for RouterData<F, T, PaymentsResponseData>
{
    type Error = error_stack::Report<ConnectorError>;
    fn try_from(
        item: ResponseRouterData<F, StripeSourceResponse, T, PaymentsResponseData>,
    ) -> Result<Self, Self::Error> {
        let connector_source_response = item.response.to_owned();
        let connector_metadata = connector_source_response
            .encode_to_value()
            .change_context(ConnectorError::ResponseHandlingFailed)?;
        // We get pending as the status from stripe, but hyperswitch should give it as requires_customer_action as
        // customer has to make payment to the virtual account number given in the source response
        let status = match connector_source_response.status.clone().into() {
            AttemptStatus::Pending => AttemptStatus::AuthenticationPending,
            _ => connector_source_response.status.into(),
        };
        Ok(Self {
            response: Ok(PaymentsResponseData::PreProcessingResponse {
                pre_processing_id: PreprocessingResponseId::PreProcessingId(item.response.id),
                connector_metadata: Some(connector_metadata),
                session_token: None,
                connector_response_reference_id: None,
            }),
            status,
            ..item.data
        })
    }
}

impl TryFrom<(&PaymentsAuthorizeRouterData, MinorUnit)> for ChargesRequest {
    type Error = error_stack::Report<ConnectorError>;

    fn try_from(data: (&PaymentsAuthorizeRouterData, MinorUnit)) -> Result<Self, Self::Error> {
        {
            let value = data.0;
            let amount = data.1;
            let order_id = value.connector_request_reference_id.clone();
            let meta_data = Some(get_transaction_metadata(
                value.request.metadata.clone().map(Into::into),
                order_id,
            ));
            Ok(Self {
                amount,
                currency: value.request.currency.to_string(),
                customer: Secret::new(value.get_connector_customer_id()?),
                source: Secret::new(value.get_preprocessing_id()?),
                meta_data,
            })
        }
    }
}

impl<F, T> TryFrom<ResponseRouterData<F, ChargesResponse, T, PaymentsResponseData>>
    for RouterData<F, T, PaymentsResponseData>
{
    type Error = error_stack::Report<ConnectorError>;
    fn try_from(
        item: ResponseRouterData<F, ChargesResponse, T, PaymentsResponseData>,
    ) -> Result<Self, Self::Error> {
        let connector_source_response = item.response.to_owned();
        let connector_metadata = connector_source_response
            .source
            .encode_to_value()
            .change_context(ConnectorError::ResponseHandlingFailed)?;
        let status = AttemptStatus::from(item.response.status);
        let response = if is_payment_failure(status) {
            Err(hyperswitch_domain_models::router_data::ErrorResponse {
                code: item
                    .response
                    .failure_code
                    .unwrap_or_else(|| consts::NO_ERROR_CODE.to_string()),
                message: item
                    .response
                    .failure_message
                    .clone()
                    .unwrap_or_else(|| consts::NO_ERROR_MESSAGE.to_string()),
                reason: item.response.failure_message,
                status_code: item.http_code,
                attempt_status: Some(status),
                connector_transaction_id: Some(item.response.id),
                network_advice_code: None,
                network_decline_code: None,
                network_error_message: None,
            })
        } else {
            Ok(PaymentsResponseData::TransactionResponse {
                resource_id: ResponseId::ConnectorTransactionId(item.response.id.clone()),
                redirection_data: Box::new(None),
                mandate_reference: Box::new(None),
                connector_metadata: Some(connector_metadata),
                network_txn_id: None,
                connector_response_reference_id: Some(item.response.id.clone()),
                incremental_authorization_allowed: None,
                charges: None,
            })
        };

        Ok(Self {
            status,
            response,
            ..item.data
        })
    }
}

impl<F, T> TryFrom<ResponseRouterData<F, StripeTokenResponse, T, PaymentsResponseData>>
    for RouterData<F, T, PaymentsResponseData>
{
    type Error = error_stack::Report<ConnectorError>;
    fn try_from(
        item: ResponseRouterData<F, StripeTokenResponse, T, PaymentsResponseData>,
    ) -> Result<Self, Self::Error> {
        let token = item.response.id.clone().expose();
        Ok(Self {
            response: Ok(PaymentsResponseData::TokenizationResponse { token }),
            ..item.data
        })
    }
}

impl<F, T> TryFrom<ResponseRouterData<F, StripeCustomerResponse, T, PaymentsResponseData>>
    for RouterData<F, T, PaymentsResponseData>
{
    type Error = error_stack::Report<ConnectorError>;
    fn try_from(
        item: ResponseRouterData<F, StripeCustomerResponse, T, PaymentsResponseData>,
    ) -> Result<Self, Self::Error> {
        Ok(Self {
            response: Ok(PaymentsResponseData::ConnectorCustomerResponse {
                connector_customer_id: item.response.id,
            }),
            ..item.data
        })
    }
}

// #[cfg(test)]
// mod test_stripe_transformers {
//     use super::*;

//     #[test]
//     fn verify_transform_from_router_to_stripe_req() {
//         let router_req = PaymentsRequest {
//             amount: 100.0,
//             currency: "USD".to_string(),
//             ..Default::default()
//         };

//         let stripe_req = PaymentIntentRequest::from(router_req);

//         //metadata is generated everytime. So use the transformed struct to copy uuid

//         let stripe_req_expected = PaymentIntentRequest {
//             amount: 10000,
//             currency: "USD".to_string(),
//             statement_descriptor_suffix: None,
//             metadata_order_id: "Auto generate Order ID".to_string(),
//             metadata_txn_id: "Fetch from Merchant Account_Auto generate Order ID_1".to_string(),
//             metadata_txn_uuid: stripe_req.metadata_txn_uuid.clone(),
//             return_url: "Fetch Url from Merchant Account".to_string(),
//             confirm: false,
//             payment_method_types: "card".to_string(),
//             payment_method_data_type: "card".to_string(),
//             payment_method_data_card_number: None,
//             payment_method_data_card_exp_month: None,
//             payment_method_data_card_exp_year: None,
//             payment_method_data_card_cvc: None,
//             description: None,
//         };
//         assert_eq!(stripe_req_expected, stripe_req);
//     }
// }

#[derive(Debug, Deserialize)]
pub struct WebhookEventDataResource {
    pub object: Value,
}

#[derive(Debug, Deserialize)]
pub struct WebhookEventObjectResource {
    pub data: WebhookEventDataResource,
}

#[derive(Debug, Deserialize)]
pub struct WebhookEvent {
    #[serde(rename = "type")]
    pub event_type: WebhookEventType,
    #[serde(rename = "data")]
    pub event_data: WebhookEventData,
}

#[derive(Debug, Deserialize)]
pub struct WebhookEventTypeBody {
    #[serde(rename = "type")]
    pub event_type: WebhookEventType,
    #[serde(rename = "data")]
    pub event_data: WebhookStatusData,
}

#[derive(Debug, Deserialize)]
pub struct WebhookEventData {
    #[serde(rename = "object")]
    pub event_object: WebhookEventObjectData,
}

#[derive(Debug, Deserialize)]
pub struct WebhookStatusData {
    #[serde(rename = "object")]
    pub event_object: WebhookStatusObjectData,
}

#[derive(Debug, Deserialize)]
pub struct WebhookStatusObjectData {
    pub status: Option<WebhookEventStatus>,
    pub payment_method_details: Option<WebhookPaymentMethodDetails>,
}

#[derive(Debug, Deserialize)]
#[serde(rename_all = "snake_case")]
pub enum WebhookPaymentMethodType {
    AchCreditTransfer,
    MultibancoBankTransfers,
    #[serde(other)]
    Unknown,
}

#[derive(Debug, Deserialize)]
pub struct WebhookPaymentMethodDetails {
    #[serde(rename = "type")]
    pub payment_method: WebhookPaymentMethodType,
}

#[derive(Debug, Clone, Serialize, Deserialize)]
pub struct WebhookEventObjectData {
    pub id: String,
    pub object: WebhookEventObjectType,
    pub amount: Option<MinorUnit>,
    #[serde(default, deserialize_with = "convert_uppercase")]
    pub currency: enums::Currency,
    pub payment_intent: Option<String>,
    pub client_secret: Option<Secret<String>>,
    pub reason: Option<String>,
    #[serde(with = "common_utils::custom_serde::timestamp")]
    pub created: PrimitiveDateTime,
    pub evidence_details: Option<EvidenceDetails>,
    pub status: Option<WebhookEventStatus>,
    pub metadata: Option<StripeMetadata>,
    pub last_payment_error: Option<ErrorDetails>,
}

#[derive(Debug, Clone, Serialize, Deserialize, strum::Display)]
#[serde(rename_all = "snake_case")]
pub enum WebhookEventObjectType {
    PaymentIntent,
    Dispute,
    Charge,
    Source,
    Refund,
}

#[derive(Debug, Deserialize)]
pub enum WebhookEventType {
    #[serde(rename = "payment_intent.payment_failed")]
    PaymentIntentFailed,
    #[serde(rename = "payment_intent.succeeded")]
    PaymentIntentSucceed,
    #[serde(rename = "charge.dispute.created")]
    DisputeCreated,
    #[serde(rename = "charge.dispute.closed")]
    DisputeClosed,
    #[serde(rename = "charge.dispute.updated")]
    DisputeUpdated,
    #[serde(rename = "charge.dispute.funds_reinstated")]
    ChargeDisputeFundsReinstated,
    #[serde(rename = "charge.dispute.funds_withdrawn")]
    ChargeDisputeFundsWithdrawn,
    #[serde(rename = "charge.expired")]
    ChargeExpired,
    #[serde(rename = "charge.failed")]
    ChargeFailed,
    #[serde(rename = "charge.pending")]
    ChargePending,
    #[serde(rename = "charge.captured")]
    ChargeCaptured,
    #[serde(rename = "charge.refund.updated")]
    ChargeRefundUpdated,
    #[serde(rename = "charge.succeeded")]
    ChargeSucceeded,
    #[serde(rename = "charge.updated")]
    ChargeUpdated,
    #[serde(rename = "charge.refunded")]
    ChargeRefunded,
    #[serde(rename = "payment_intent.canceled")]
    PaymentIntentCanceled,
    #[serde(rename = "payment_intent.created")]
    PaymentIntentCreated,
    #[serde(rename = "payment_intent.processing")]
    PaymentIntentProcessing,
    #[serde(rename = "payment_intent.requires_action")]
    PaymentIntentRequiresAction,
    #[serde(rename = "payment_intent.amount_capturable_updated")]
    PaymentIntentAmountCapturableUpdated,
    #[serde(rename = "source.chargeable")]
    SourceChargeable,
    #[serde(rename = "source.transaction.created")]
    SourceTransactionCreated,
    #[serde(rename = "payment_intent.partially_funded")]
    PaymentIntentPartiallyFunded,
    #[serde(other)]
    Unknown,
}

#[derive(Debug, Clone, Serialize, strum::Display, Deserialize, PartialEq)]
#[serde(rename_all = "snake_case")]
pub enum WebhookEventStatus {
    WarningNeedsResponse,
    WarningClosed,
    WarningUnderReview,
    Won,
    Lost,
    NeedsResponse,
    UnderReview,
    ChargeRefunded,
    Succeeded,
    RequiresPaymentMethod,
    RequiresConfirmation,
    RequiresAction,
    Processing,
    RequiresCapture,
    Canceled,
    Chargeable,
    Failed,
    #[serde(other)]
    Unknown,
}

#[derive(Debug, Clone, Serialize, Deserialize, PartialEq)]
pub struct EvidenceDetails {
    #[serde(with = "common_utils::custom_serde::timestamp")]
    pub due_by: PrimitiveDateTime,
}

impl
    TryFrom<(
        &SetupMandateRouterData,
        enums::AuthenticationType,
        StripePaymentMethodType,
    )> for StripePaymentMethodData
{
    type Error = error_stack::Report<ConnectorError>;
    fn try_from(
        (item, auth_type, pm_type): (
            &SetupMandateRouterData,
            enums::AuthenticationType,
            StripePaymentMethodType,
        ),
    ) -> Result<Self, Self::Error> {
        let pm_data = &item.request.payment_method_data;
        match pm_data {
            PaymentMethodData::Card(ref ccard) => {
                let payment_method_auth_type = match auth_type {
                    enums::AuthenticationType::ThreeDs => Auth3ds::Any,
                    enums::AuthenticationType::NoThreeDs => Auth3ds::Automatic,
                };
                Ok(Self::try_from((ccard, payment_method_auth_type))?)
            }
            PaymentMethodData::PayLater(_) => Ok(Self::PayLater(StripePayLaterData {
                payment_method_data_type: pm_type,
            })),
            PaymentMethodData::BankRedirect(ref bank_redirect_data) => {
                Ok(Self::try_from(bank_redirect_data)?)
            }
            PaymentMethodData::Wallet(ref wallet_data) => Ok(Self::try_from((wallet_data, None))?),
            PaymentMethodData::BankDebit(bank_debit_data) => {
                let (_pm_type, bank_data) = get_bank_debit_data(bank_debit_data);

                Ok(Self::BankDebit(StripeBankDebitData {
                    bank_specific_data: bank_data,
                }))
            }
            PaymentMethodData::BankTransfer(bank_transfer_data) => match bank_transfer_data.deref()
            {
                payment_method_data::BankTransferData::AchBankTransfer {} => {
                    Ok(Self::BankTransfer(StripeBankTransferData::AchBankTransfer(
                        Box::new(AchTransferData {
                            payment_method_data_type: StripePaymentMethodType::CustomerBalance,
                            bank_transfer_type: StripeCreditTransferTypes::AchCreditTransfer,
                            payment_method_type: StripePaymentMethodType::CustomerBalance,
                            balance_funding_type: BankTransferType::BankTransfers,
                        }),
                    )))
                }
                payment_method_data::BankTransferData::MultibancoBankTransfer {} => Ok(
                    Self::BankTransfer(StripeBankTransferData::MultibancoBankTransfers(Box::new(
                        MultibancoTransferData {
                            payment_method_data_type: StripeCreditTransferTypes::Multibanco,
                            payment_method_type: StripeCreditTransferTypes::Multibanco,
                            email: item.get_billing_email()?,
                        },
                    ))),
                ),
                payment_method_data::BankTransferData::SepaBankTransfer {} => {
                    Ok(Self::BankTransfer(
                        StripeBankTransferData::SepaBankTransfer(Box::new(SepaBankTransferData {
                            payment_method_data_type: StripePaymentMethodType::CustomerBalance,
                            bank_transfer_type: BankTransferType::EuBankTransfer,
                            balance_funding_type: BankTransferType::BankTransfers,
                            payment_method_type: StripePaymentMethodType::CustomerBalance,
                            country: item.get_billing_country()?,
                        })),
                    ))
                }
                payment_method_data::BankTransferData::BacsBankTransfer { .. } => {
                    Ok(Self::BankTransfer(
                        StripeBankTransferData::BacsBankTransfers(Box::new(BacsBankTransferData {
                            payment_method_data_type: StripePaymentMethodType::CustomerBalance,
                            bank_transfer_type: BankTransferType::GbBankTransfer,
                            balance_funding_type: BankTransferType::BankTransfers,
                            payment_method_type: StripePaymentMethodType::CustomerBalance,
                        })),
                    ))
                }
                payment_method_data::BankTransferData::Pix { .. }
                | payment_method_data::BankTransferData::Pse {}
                | payment_method_data::BankTransferData::PermataBankTransfer { .. }
                | payment_method_data::BankTransferData::BcaBankTransfer { .. }
                | payment_method_data::BankTransferData::BniVaBankTransfer { .. }
                | payment_method_data::BankTransferData::BriVaBankTransfer { .. }
                | payment_method_data::BankTransferData::CimbVaBankTransfer { .. }
                | payment_method_data::BankTransferData::DanamonVaBankTransfer { .. }
                | payment_method_data::BankTransferData::LocalBankTransfer { .. }
                | payment_method_data::BankTransferData::InstantBankTransfer {}
                | payment_method_data::BankTransferData::InstantBankTransferFinland {}
                | payment_method_data::BankTransferData::InstantBankTransferPoland {}
                | payment_method_data::BankTransferData::MandiriVaBankTransfer { .. } => {
                    Err(ConnectorError::NotImplemented(
                        get_unimplemented_payment_method_error_message("stripe"),
                    )
                    .into())
                }
            },
            PaymentMethodData::MandatePayment
            | PaymentMethodData::Crypto(_)
            | PaymentMethodData::Reward
            | PaymentMethodData::RealTimePayment(_)
            | PaymentMethodData::MobilePayment(_)
            | PaymentMethodData::GiftCard(_)
            | PaymentMethodData::Upi(_)
            | PaymentMethodData::CardRedirect(_)
            | PaymentMethodData::Voucher(_)
            | PaymentMethodData::OpenBanking(_)
            | PaymentMethodData::CardToken(_)
            | PaymentMethodData::NetworkToken(_)
            | PaymentMethodData::CardDetailsForNetworkTransactionId(_) => {
                Err(ConnectorError::NotImplemented(
                    get_unimplemented_payment_method_error_message("stripe"),
                ))?
            }
        }
    }
}

#[derive(Debug, Deserialize)]
pub struct StripeGpayToken {
    pub id: String,
}

pub fn get_bank_transfer_request_data(
    req: &PaymentsAuthorizeRouterData,
    bank_transfer_data: &payment_method_data::BankTransferData,
    amount: MinorUnit,
) -> CustomResult<RequestContent, ConnectorError> {
    match bank_transfer_data {
        payment_method_data::BankTransferData::AchBankTransfer { .. }
        | payment_method_data::BankTransferData::MultibancoBankTransfer { .. } => {
            let req = ChargesRequest::try_from((req, amount))?;
            Ok(RequestContent::FormUrlEncoded(Box::new(req)))
        }
        _ => {
            let req = PaymentIntentRequest::try_from((req, amount))?;
            Ok(RequestContent::FormUrlEncoded(Box::new(req)))
        }
    }
}

pub fn construct_file_upload_request(
    file_upload_router_data: UploadFileRouterData,
) -> CustomResult<reqwest::multipart::Form, ConnectorError> {
    let request = file_upload_router_data.request;
    let mut multipart = reqwest::multipart::Form::new();
    multipart = multipart.text("purpose", "dispute_evidence");
    let file_data = reqwest::multipart::Part::bytes(request.file)
        .file_name(request.file_key)
        .mime_str(request.file_type.as_ref())
        .map_err(|_| ConnectorError::RequestEncodingFailed)?;
    multipart = multipart.part("file", file_data);
    Ok(multipart)
}

#[derive(Debug, Deserialize, Serialize)]
pub struct FileUploadResponse {
    #[serde(rename = "id")]
    pub file_id: String,
}

#[derive(Debug, Serialize)]
pub struct Evidence {
    #[serde(rename = "evidence[access_activity_log]")]
    pub access_activity_log: Option<String>,
    #[serde(rename = "evidence[billing_address]")]
    pub billing_address: Option<Secret<String>>,
    #[serde(rename = "evidence[cancellation_policy]")]
    pub cancellation_policy: Option<String>,
    #[serde(rename = "evidence[cancellation_policy_disclosure]")]
    pub cancellation_policy_disclosure: Option<String>,
    #[serde(rename = "evidence[cancellation_rebuttal]")]
    pub cancellation_rebuttal: Option<String>,
    #[serde(rename = "evidence[customer_communication]")]
    pub customer_communication: Option<String>,
    #[serde(rename = "evidence[customer_email_address]")]
    pub customer_email_address: Option<Secret<String, pii::EmailStrategy>>,
    #[serde(rename = "evidence[customer_name]")]
    pub customer_name: Option<Secret<String>>,
    #[serde(rename = "evidence[customer_purchase_ip]")]
    pub customer_purchase_ip: Option<Secret<String, pii::IpAddress>>,
    #[serde(rename = "evidence[customer_signature]")]
    pub customer_signature: Option<Secret<String>>,
    #[serde(rename = "evidence[product_description]")]
    pub product_description: Option<String>,
    #[serde(rename = "evidence[receipt]")]
    pub receipt: Option<Secret<String>>,
    #[serde(rename = "evidence[refund_policy]")]
    pub refund_policy: Option<String>,
    #[serde(rename = "evidence[refund_policy_disclosure]")]
    pub refund_policy_disclosure: Option<String>,
    #[serde(rename = "evidence[refund_refusal_explanation]")]
    pub refund_refusal_explanation: Option<String>,
    #[serde(rename = "evidence[service_date]")]
    pub service_date: Option<String>,
    #[serde(rename = "evidence[service_documentation]")]
    pub service_documentation: Option<String>,
    #[serde(rename = "evidence[shipping_address]")]
    pub shipping_address: Option<Secret<String>>,
    #[serde(rename = "evidence[shipping_carrier]")]
    pub shipping_carrier: Option<String>,
    #[serde(rename = "evidence[shipping_date]")]
    pub shipping_date: Option<String>,
    #[serde(rename = "evidence[shipping_documentation]")]
    pub shipping_documentation: Option<Secret<String>>,
    #[serde(rename = "evidence[shipping_tracking_number]")]
    pub shipping_tracking_number: Option<Secret<String>>,
    #[serde(rename = "evidence[uncategorized_file]")]
    pub uncategorized_file: Option<String>,
    #[serde(rename = "evidence[uncategorized_text]")]
    pub uncategorized_text: Option<String>,
    pub submit: bool,
}

// Mandates for bank redirects - ideal happens through sepa direct debit in stripe
fn mandatory_parameters_for_sepa_bank_debit_mandates(
    billing_details: &Option<StripeBillingAddress>,
    is_customer_initiated_mandate_payment: Option<bool>,
) -> Result<StripeBillingAddress, ConnectorError> {
    let billing_name = billing_details
        .clone()
        .and_then(|billing_data| billing_data.name.clone());

    let billing_email = billing_details
        .clone()
        .and_then(|billing_data| billing_data.email.clone());
    match is_customer_initiated_mandate_payment {
        Some(true) => Ok(StripeBillingAddress {
            name: Some(billing_name.ok_or(ConnectorError::MissingRequiredField {
                field_name: "billing_name",
            })?),

            email: Some(billing_email.ok_or(ConnectorError::MissingRequiredField {
                field_name: "billing_email",
            })?),
            ..StripeBillingAddress::default()
        }),
        Some(false) | None => Ok(StripeBillingAddress {
            name: billing_name,
            email: billing_email,
            ..StripeBillingAddress::default()
        }),
    }
}

impl TryFrom<&SubmitEvidenceRouterData> for Evidence {
    type Error = error_stack::Report<ConnectorError>;
    fn try_from(item: &SubmitEvidenceRouterData) -> Result<Self, Self::Error> {
        let submit_evidence_request_data = item.request.clone();
        Ok(Self {
            access_activity_log: submit_evidence_request_data.access_activity_log,
            billing_address: submit_evidence_request_data
                .billing_address
                .map(Secret::new),
            cancellation_policy: submit_evidence_request_data.cancellation_policy_provider_file_id,
            cancellation_policy_disclosure: submit_evidence_request_data
                .cancellation_policy_disclosure,
            cancellation_rebuttal: submit_evidence_request_data.cancellation_rebuttal,
            customer_communication: submit_evidence_request_data
                .customer_communication_provider_file_id,
            customer_email_address: submit_evidence_request_data
                .customer_email_address
                .map(Secret::new),
            customer_name: submit_evidence_request_data.customer_name.map(Secret::new),
            customer_purchase_ip: submit_evidence_request_data
                .customer_purchase_ip
                .map(Secret::new),
            customer_signature: submit_evidence_request_data
                .customer_signature_provider_file_id
                .map(Secret::new),
            product_description: submit_evidence_request_data.product_description,
            receipt: submit_evidence_request_data
                .receipt_provider_file_id
                .map(Secret::new),
            refund_policy: submit_evidence_request_data.refund_policy_provider_file_id,
            refund_policy_disclosure: submit_evidence_request_data.refund_policy_disclosure,
            refund_refusal_explanation: submit_evidence_request_data.refund_refusal_explanation,
            service_date: submit_evidence_request_data.service_date,
            service_documentation: submit_evidence_request_data
                .service_documentation_provider_file_id,
            shipping_address: submit_evidence_request_data
                .shipping_address
                .map(Secret::new),
            shipping_carrier: submit_evidence_request_data.shipping_carrier,
            shipping_date: submit_evidence_request_data.shipping_date,
            shipping_documentation: submit_evidence_request_data
                .shipping_documentation_provider_file_id
                .map(Secret::new),
            shipping_tracking_number: submit_evidence_request_data
                .shipping_tracking_number
                .map(Secret::new),
            uncategorized_file: submit_evidence_request_data.uncategorized_file_provider_file_id,
            uncategorized_text: submit_evidence_request_data.uncategorized_text,
            submit: true,
        })
    }
}

#[derive(Debug, Deserialize, Serialize)]
pub struct DisputeObj {
    #[serde(rename = "id")]
    pub dispute_id: String,
    pub status: String,
}

fn get_transaction_metadata(
    merchant_metadata: Option<Secret<Value>>,
    order_id: String,
) -> HashMap<String, String> {
    let mut meta_data = HashMap::from([("metadata[order_id]".to_string(), order_id)]);
    let mut request_hash_map = HashMap::new();

    if let Some(metadata) = merchant_metadata {
        let hashmap: HashMap<String, Value> =
            serde_json::from_str(&metadata.peek().to_string()).unwrap_or(HashMap::new());

        for (key, value) in hashmap {
            request_hash_map.insert(format!("metadata[{key}]"), value.to_string());
        }

        meta_data.extend(request_hash_map)
    };
    meta_data
}

fn get_stripe_payments_response_data(
    response: &Option<ErrorDetails>,
    http_code: u16,
    response_id: String,
) -> Box<Result<PaymentsResponseData, hyperswitch_domain_models::router_data::ErrorResponse>> {
    let (code, error_message) = match response {
        Some(error_details) => (
            error_details
                .code
                .to_owned()
                .unwrap_or_else(|| consts::NO_ERROR_CODE.to_string()),
            error_details
                .message
                .to_owned()
                .unwrap_or_else(|| consts::NO_ERROR_MESSAGE.to_string()),
        ),
        None => (
            consts::NO_ERROR_CODE.to_string(),
            consts::NO_ERROR_MESSAGE.to_string(),
        ),
    };

    Box::new(Err(hyperswitch_domain_models::router_data::ErrorResponse {
        code,
        message: error_message.clone(),
        reason: response.clone().and_then(|res| {
            res.decline_code
                .clone()
                .map(|decline_code| {
                    format!("message - {error_message}, decline_code - {decline_code}")
                })
                .or(Some(error_message.clone()))
        }),
        status_code: http_code,
        attempt_status: None,
        connector_transaction_id: Some(response_id),
        network_advice_code: response
            .as_ref()
            .and_then(|res| res.network_advice_code.clone()),
        network_decline_code: response
            .as_ref()
            .and_then(|res| res.network_decline_code.clone()),
        network_error_message: response
            .as_ref()
            .and_then(|res| res.decline_code.clone().or(res.advice_code.clone())),
    }))
}

pub(super) fn transform_headers_for_connect_platform(
    charge_type: PaymentChargeType,
    transfer_account_id: String,
    header: &mut Vec<(String, Maskable<String>)>,
) {
    if let PaymentChargeType::Stripe(StripeChargeType::Direct) = charge_type {
        let mut customer_account_header = vec![(
            STRIPE_COMPATIBLE_CONNECT_ACCOUNT.to_string(),
            transfer_account_id.into_masked(),
        )];
        header.append(&mut customer_account_header);
    }
}

pub fn construct_charge_response<T>(
    charge_id: String,
    request: &T,
) -> Option<common_types::payments::ConnectorChargeResponseData>
where
    T: SplitPaymentData,
{
    let charge_request = request.get_split_payment_data();
    if let Some(SplitPaymentsRequest::StripeSplitPayment(stripe_split_payment)) = charge_request {
        let stripe_charge_response = common_types::payments::StripeChargeResponseData {
            charge_id: Some(charge_id),
            charge_type: stripe_split_payment.charge_type,
            application_fees: stripe_split_payment.application_fees,
            transfer_account_id: stripe_split_payment.transfer_account_id,
        };
        Some(
            common_types::payments::ConnectorChargeResponseData::StripeSplitPayment(
                stripe_charge_response,
            ),
        )
    } else {
        None
    }
}

#[cfg(test)]
mod test_validate_shipping_address_against_payment_method {
    #![allow(clippy::unwrap_used)]
    use common_enums::CountryAlpha2;
    use hyperswitch_interfaces::errors::ConnectorError;
    use masking::Secret;

    use crate::connectors::stripe::transformers::{
        validate_shipping_address_against_payment_method, StripePaymentMethodType,
        StripeShippingAddress,
    };

    #[test]
    fn should_return_ok() {
        // Arrange
        let stripe_shipping_address = create_stripe_shipping_address(
            "name".to_string(),
            Some("line1".to_string()),
            Some(CountryAlpha2::AD),
            Some("zip".to_string()),
        );

        let payment_method = &StripePaymentMethodType::AfterpayClearpay;

        //Act
        let result = validate_shipping_address_against_payment_method(
            &Some(stripe_shipping_address),
            Some(payment_method),
        );

        // Assert
        assert!(result.is_ok());
    }

    #[test]
    fn should_return_err_for_empty_line1() {
        // Arrange
        let stripe_shipping_address = create_stripe_shipping_address(
            "name".to_string(),
            None,
            Some(CountryAlpha2::AD),
            Some("zip".to_string()),
        );

        let payment_method = &StripePaymentMethodType::AfterpayClearpay;

        //Act
        let result = validate_shipping_address_against_payment_method(
            &Some(stripe_shipping_address),
            Some(payment_method),
        );

        // Assert
        assert!(result.is_err());
        let missing_fields = get_missing_fields(result.unwrap_err().current_context()).to_owned();
        assert_eq!(missing_fields.len(), 1);
        assert_eq!(*missing_fields.first().unwrap(), "shipping.address.line1");
    }

    #[test]
    fn should_return_err_for_empty_country() {
        // Arrange
        let stripe_shipping_address = create_stripe_shipping_address(
            "name".to_string(),
            Some("line1".to_string()),
            None,
            Some("zip".to_string()),
        );

        let payment_method = &StripePaymentMethodType::AfterpayClearpay;

        //Act
        let result = validate_shipping_address_against_payment_method(
            &Some(stripe_shipping_address),
            Some(payment_method),
        );

        // Assert
        assert!(result.is_err());
        let missing_fields = get_missing_fields(result.unwrap_err().current_context()).to_owned();
        assert_eq!(missing_fields.len(), 1);
        assert_eq!(*missing_fields.first().unwrap(), "shipping.address.country");
    }

    #[test]
    fn should_return_err_for_empty_zip() {
        // Arrange
        let stripe_shipping_address = create_stripe_shipping_address(
            "name".to_string(),
            Some("line1".to_string()),
            Some(CountryAlpha2::AD),
            None,
        );
        let payment_method = &StripePaymentMethodType::AfterpayClearpay;

        //Act
        let result = validate_shipping_address_against_payment_method(
            &Some(stripe_shipping_address),
            Some(payment_method),
        );

        // Assert
        assert!(result.is_err());
        let missing_fields = get_missing_fields(result.unwrap_err().current_context()).to_owned();
        assert_eq!(missing_fields.len(), 1);
        assert_eq!(*missing_fields.first().unwrap(), "shipping.address.zip");
    }

    #[test]
    fn should_return_error_when_missing_multiple_fields() {
        // Arrange
        let expected_missing_field_names: Vec<&'static str> =
            vec!["shipping.address.zip", "shipping.address.country"];
        let stripe_shipping_address = create_stripe_shipping_address(
            "name".to_string(),
            Some("line1".to_string()),
            None,
            None,
        );
        let payment_method = &StripePaymentMethodType::AfterpayClearpay;

        //Act
        let result = validate_shipping_address_against_payment_method(
            &Some(stripe_shipping_address),
            Some(payment_method),
        );

        // Assert
        assert!(result.is_err());
        let missing_fields = get_missing_fields(result.unwrap_err().current_context()).to_owned();
        for field in missing_fields {
            assert!(expected_missing_field_names.contains(&field));
        }
    }

    fn get_missing_fields(connector_error: &ConnectorError) -> Vec<&'static str> {
        if let ConnectorError::MissingRequiredFields { field_names } = connector_error {
            return field_names.to_vec();
        }

        vec![]
    }

    fn create_stripe_shipping_address(
        name: String,
        line1: Option<String>,
        country: Option<CountryAlpha2>,
        zip: Option<String>,
    ) -> StripeShippingAddress {
        StripeShippingAddress {
            name: Some(Secret::new(name)),
            line1: line1.map(Secret::new),
            country,
            zip: zip.map(Secret::new),
            city: Some(String::from("city")),
            line2: Some(Secret::new(String::from("line2"))),
            state: Some(Secret::new(String::from("state"))),
            phone: Some(Secret::new(String::from("pbone number"))),
        }
    }
}<|MERGE_RESOLUTION|>--- conflicted
+++ resolved
@@ -1121,12 +1121,9 @@
         )),
         WalletData::PaypalRedirect(_)
         | WalletData::AliPayQr(_)
-<<<<<<< HEAD
-        | WalletData::AmazonPay(_)
-=======
         | WalletData::Paysera(_)
         | WalletData::Skrill(_)
->>>>>>> 00168496
+        | WalletData::AmazonPay(_)
         | WalletData::AliPayHkRedirect(_)
         | WalletData::MomoRedirect(_)
         | WalletData::KakaoPayRedirect(_)
@@ -1546,12 +1543,9 @@
                 .into(),
             ),
             WalletData::AliPayQr(_)
-<<<<<<< HEAD
-            | WalletData::AmazonPay(_)
-=======
             | WalletData::Paysera(_)
             | WalletData::Skrill(_)
->>>>>>> 00168496
+            | WalletData::AmazonPay(_)
             | WalletData::AliPayHkRedirect(_)
             | WalletData::MomoRedirect(_)
             | WalletData::KakaoPayRedirect(_)
