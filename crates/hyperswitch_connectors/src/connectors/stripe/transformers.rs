use std::{collections::HashMap, ops::Deref};

use api_models::{self, enums as api_enums, payments};
use common_enums::{enums, AttemptStatus, PaymentChargeType, StripeChargeType};
use common_types::payments::{AcceptanceType, SplitPaymentsRequest};
use common_utils::{
    collect_missing_value_keys,
    errors::CustomResult,
    ext_traits::{ByteSliceExt, Encode, OptionExt as _},
    pii::{self, Email},
    request::{Method, RequestContent},
    types::MinorUnit,
};
use error_stack::ResultExt;
use hyperswitch_domain_models::{
    payment_method_data::{
        self, BankRedirectData, Card, CardRedirectData, GiftCardData, GooglePayWalletData,
        PayLaterData, PaymentMethodData, VoucherData, WalletData,
    },
    router_data::{
        AdditionalPaymentMethodConnectorResponse, ConnectorAuthType, ConnectorResponseData,
        PaymentMethodToken, RouterData,
    },
    router_flow_types::{Execute, RSync},
    router_request_types::{
        BrowserInformation, ChargeRefundsOptions, DestinationChargeRefund, DirectChargeRefund,
        PaymentsAuthorizeData, PaymentsCancelData, PaymentsCaptureData,
        PaymentsIncrementalAuthorizationData, ResponseId, SplitRefundsRequest,
    },
    router_response_types::{
        MandateReference, PaymentsResponseData, PreprocessingResponseId, RedirectForm,
        RefundsResponseData,
    },
    types::{
        ConnectorCustomerRouterData, PaymentsAuthorizeRouterData, PaymentsCancelRouterData,
        PaymentsUpdateMetadataRouterData, RefundsRouterData, SetupMandateRouterData,
        TokenizationRouterData,
    },
};
use hyperswitch_interfaces::{consts, errors::ConnectorError};
use masking::{ExposeInterface, Mask, Maskable, PeekInterface, Secret};
use serde::{Deserialize, Serialize};
use serde_json::Value;
use time::PrimitiveDateTime;
use url::Url;

use crate::{
    constants::headers::STRIPE_COMPATIBLE_CONNECT_ACCOUNT,
    utils::{
        convert_uppercase, deserialize_zero_minor_amount_as_none, ApplePay,
        RouterData as OtherRouterData,
    },
};

#[cfg(feature = "payouts")]
pub mod connect;
#[cfg(feature = "payouts")]
pub use self::connect::*;
use crate::{
    types::{
        RefundsResponseRouterData, ResponseRouterData, SubmitEvidenceRouterData,
        UploadFileRouterData,
    },
    utils::{
        get_unimplemented_payment_method_error_message, is_payment_failure, is_refund_failure,
        PaymentsAuthorizeRequestData, SplitPaymentData,
    },
};
pub mod auth_headers {
    pub const STRIPE_API_VERSION: &str = "stripe-version";
    pub const STRIPE_VERSION: &str = "2022-11-15";
}

trait GetRequestIncrementalAuthorization {
    fn get_request_incremental_authorization(&self) -> Option<bool>;
}

impl GetRequestIncrementalAuthorization for PaymentsAuthorizeData {
    fn get_request_incremental_authorization(&self) -> Option<bool> {
        Some(self.request_incremental_authorization)
    }
}

impl GetRequestIncrementalAuthorization for PaymentsCaptureData {
    fn get_request_incremental_authorization(&self) -> Option<bool> {
        None
    }
}

impl GetRequestIncrementalAuthorization for PaymentsCancelData {
    fn get_request_incremental_authorization(&self) -> Option<bool> {
        None
    }
}

pub struct StripeAuthType {
    pub(super) api_key: Secret<String>,
}

impl TryFrom<&ConnectorAuthType> for StripeAuthType {
    type Error = error_stack::Report<ConnectorError>;
    fn try_from(item: &ConnectorAuthType) -> Result<Self, Self::Error> {
        if let ConnectorAuthType::HeaderKey { api_key } = item {
            Ok(Self {
                api_key: api_key.to_owned(),
            })
        } else {
            Err(ConnectorError::FailedToObtainAuthType.into())
        }
    }
}

#[derive(Debug, Default, Eq, PartialEq, Serialize)]
#[serde(rename_all = "lowercase")]
pub enum StripeCaptureMethod {
    Manual,
    #[default]
    Automatic,
}

impl From<Option<enums::CaptureMethod>> for StripeCaptureMethod {
    fn from(item: Option<enums::CaptureMethod>) -> Self {
        match item {
            Some(p) => match p {
                enums::CaptureMethod::ManualMultiple => Self::Manual,
                enums::CaptureMethod::Manual => Self::Manual,
                enums::CaptureMethod::Automatic | enums::CaptureMethod::SequentialAutomatic => {
                    Self::Automatic
                }
                enums::CaptureMethod::Scheduled => Self::Manual,
            },
            None => Self::Automatic,
        }
    }
}

#[derive(Debug, Default, Eq, PartialEq, Serialize)]
#[serde(rename_all = "lowercase")]
pub enum Auth3ds {
    #[default]
    Automatic,
    Any,
}

#[derive(Debug, Eq, PartialEq, Serialize)]
#[serde(rename_all = "snake_case")]
pub enum StripeCardNetwork {
    CartesBancaires,
    Mastercard,
    Visa,
}

#[derive(Debug, Eq, PartialEq, Serialize)]
#[serde(
    rename_all = "snake_case",
    tag = "mandate_data[customer_acceptance][type]"
)]
pub enum StripeMandateType {
    Online {
        #[serde(rename = "mandate_data[customer_acceptance][online][ip_address]")]
        ip_address: Secret<String, pii::IpAddress>,
        #[serde(rename = "mandate_data[customer_acceptance][online][user_agent]")]
        user_agent: String,
    },
    Offline,
}

#[derive(Debug, Eq, PartialEq, Serialize)]
pub struct StripeMandateRequest {
    #[serde(flatten)]
    mandate_type: StripeMandateType,
}

#[derive(Debug, Eq, PartialEq, Serialize)]
#[serde(rename_all = "snake_case")]
pub enum ExpandableObjects {
    LatestCharge,
    Customer,
    LatestAttempt,
}

#[derive(Debug, Eq, PartialEq, Serialize)]
pub struct StripeBrowserInformation {
    #[serde(rename = "payment_method_data[ip]")]
    pub ip_address: Option<Secret<String, pii::IpAddress>>,
    #[serde(rename = "payment_method_data[user_agent]")]
    pub user_agent: Option<String>,
}

#[derive(Debug, Eq, PartialEq, Serialize)]
pub struct PaymentIntentRequest {
    pub amount: MinorUnit, //amount in cents, hence passed as integer
    pub currency: String,
    pub statement_descriptor_suffix: Option<String>,
    pub statement_descriptor: Option<String>,
    #[serde(flatten)]
    pub meta_data: HashMap<String, String>,
    pub return_url: String,
    pub confirm: bool,
    pub payment_method: Option<Secret<String>>,
    pub customer: Option<Secret<String>>,
    #[serde(flatten)]
    pub setup_mandate_details: Option<StripeMandateRequest>,
    pub description: Option<String>,
    #[serde(flatten)]
    pub shipping: Option<StripeShippingAddress>,
    #[serde(flatten)]
    pub billing: StripeBillingAddress,
    #[serde(flatten)]
    pub payment_data: Option<StripePaymentMethodData>,
    pub capture_method: StripeCaptureMethod,
    #[serde(flatten)]
    pub payment_method_options: Option<StripePaymentMethodOptions>, // For mandate txns using network_txns_id, needs to be validated
    pub setup_future_usage: Option<enums::FutureUsage>,
    pub off_session: Option<bool>,
    #[serde(rename = "payment_method_types[0]")]
    pub payment_method_types: Option<StripePaymentMethodType>,
    #[serde(rename = "expand[0]")]
    pub expand: Option<ExpandableObjects>,
    #[serde(flatten)]
    pub browser_info: Option<StripeBrowserInformation>,
    #[serde(flatten)]
    pub charges: Option<IntentCharges>,
}

#[derive(Debug, Eq, PartialEq, Serialize)]
pub struct IntentCharges {
    pub application_fee_amount: Option<MinorUnit>,
    #[serde(
        rename = "transfer_data[destination]",
        skip_serializing_if = "Option::is_none"
    )]
    pub destination_account_id: Option<String>,
}

// Field rename is required only in case of serialization as it is passed in the request to the connector.
// Deserialization is happening only in case of webhooks, where fields name should be used as defined in the struct.
// Whenever adding new fields, Please ensure it doesn't break the webhook flow
#[derive(Clone, Debug, Default, Eq, PartialEq, Serialize, Deserialize)]
pub struct StripeMetadata {
    // merchant_reference_id
    #[serde(rename(serialize = "metadata[order_id]"))]
    pub order_id: Option<String>,
    // to check whether the order_id is refund_id or payment_id
    // before deployment, order id is set to payment_id in refunds but now it is set as refund_id
    // it is set as string instead of bool because stripe pass it as string even if we set it as bool
    #[serde(rename(serialize = "metadata[is_refund_id_as_reference]"))]
    pub is_refund_id_as_reference: Option<String>,
}

#[derive(Debug, Eq, PartialEq, Serialize)]
pub struct SetupIntentRequest {
    pub confirm: bool,
    pub usage: Option<enums::FutureUsage>,
    pub customer: Option<Secret<String>>,
    pub off_session: Option<bool>,
    pub return_url: Option<String>,
    #[serde(flatten)]
    pub payment_data: StripePaymentMethodData,
    pub payment_method_options: Option<StripePaymentMethodOptions>, // For mandate txns using network_txns_id, needs to be validated
    #[serde(flatten)]
    pub meta_data: Option<HashMap<String, String>>,
    #[serde(rename = "payment_method_types[0]")]
    pub payment_method_types: Option<StripePaymentMethodType>,
    #[serde(rename = "expand[0]")]
    pub expand: Option<ExpandableObjects>,
    #[serde(flatten)]
    pub browser_info: Option<StripeBrowserInformation>,
}

#[derive(Debug, Eq, PartialEq, Serialize)]
pub struct StripeCardData {
    #[serde(rename = "payment_method_data[type]")]
    pub payment_method_data_type: StripePaymentMethodType,
    #[serde(rename = "payment_method_data[card][number]")]
    pub payment_method_data_card_number: cards::CardNumber,
    #[serde(rename = "payment_method_data[card][exp_month]")]
    pub payment_method_data_card_exp_month: Secret<String>,
    #[serde(rename = "payment_method_data[card][exp_year]")]
    pub payment_method_data_card_exp_year: Secret<String>,
    #[serde(rename = "payment_method_data[card][cvc]")]
    pub payment_method_data_card_cvc: Option<Secret<String>>,
    #[serde(rename = "payment_method_options[card][request_three_d_secure]")]
    pub payment_method_auth_type: Option<Auth3ds>,
    #[serde(rename = "payment_method_options[card][network]")]
    pub payment_method_data_card_preferred_network: Option<StripeCardNetwork>,
<<<<<<< HEAD
    #[serde(rename = "payment_method_options[card][request_overcapture]")]
    pub request_overcapture: Option<StripeRequestOvercapture>,
}


#[derive(Debug, Eq, PartialEq, Serialize)]
#[serde(rename_all = "snake_case")]
pub enum StripeRequestOvercapture {
    IfAvailable,
    Never,
}

=======
    #[serde(skip_serializing_if = "Option::is_none")]
    #[serde(rename = "payment_method_options[card][request_incremental_authorization]")]
    pub request_incremental_authorization: Option<StripeRequestIncrementalAuthorization>,
}

#[derive(Debug, Eq, PartialEq, Serialize)]
#[serde(rename_all = "snake_case")]
pub enum StripeRequestIncrementalAuthorization {
    IfAvailable,
    Never,
}

>>>>>>> 8be69c26
#[derive(Debug, Eq, PartialEq, Serialize)]
pub struct StripePayLaterData {
    #[serde(rename = "payment_method_data[type]")]
    pub payment_method_data_type: StripePaymentMethodType,
}

#[derive(Debug, Eq, PartialEq, Serialize)]
pub struct TokenRequest {
    #[serde(flatten)]
    pub token_data: StripePaymentMethodData,
}

#[derive(Debug, Eq, PartialEq, Deserialize, Serialize)]
pub struct StripeTokenResponse {
    pub id: Secret<String>,
    pub object: String,
}

#[derive(Debug, Eq, PartialEq, Serialize)]
pub struct CustomerRequest {
    pub description: Option<String>,
    pub email: Option<Email>,
    pub phone: Option<Secret<String>>,
    pub name: Option<Secret<String>>,
    pub source: Option<Secret<String>>,
}

#[derive(Debug, Eq, PartialEq, Deserialize, Serialize)]
pub struct StripeCustomerResponse {
    pub id: String,
    pub description: Option<String>,
    pub email: Option<Email>,
    pub phone: Option<Secret<String>>,
    pub name: Option<Secret<String>>,
}

#[derive(Debug, Eq, PartialEq, Serialize)]
pub struct ChargesRequest {
    pub amount: MinorUnit,
    pub currency: String,
    pub customer: Secret<String>,
    pub source: Secret<String>,
    #[serde(flatten)]
    pub meta_data: Option<HashMap<String, String>>,
}

#[derive(Clone, Debug, Default, Eq, PartialEq, Deserialize, Serialize)]
pub struct ChargesResponse {
    pub id: String,
    pub amount: MinorUnit,
    pub amount_captured: MinorUnit,
    pub currency: String,
    pub status: StripePaymentStatus,
    pub source: StripeSourceResponse,
    pub failure_code: Option<String>,
    pub failure_message: Option<String>,
}

#[derive(Debug, Eq, PartialEq, Serialize)]
#[serde(untagged)]
pub enum StripeBankName {
    Eps {
        #[serde(rename = "payment_method_data[eps][bank]")]
        bank_name: Option<StripeBankNames>,
    },
    Ideal {
        #[serde(rename = "payment_method_data[ideal][bank]")]
        ideal_bank_name: Option<StripeBankNames>,
    },
    Przelewy24 {
        #[serde(rename = "payment_method_data[p24][bank]")]
        bank_name: Option<StripeBankNames>,
    },
}

#[derive(Debug, Eq, PartialEq, Serialize)]
#[serde(untagged)]
pub enum StripeBankRedirectData {
    StripeGiropay(Box<StripeGiropay>),
    StripeIdeal(Box<StripeIdeal>),
    StripeBancontactCard(Box<StripeBancontactCard>),
    StripePrezelewy24(Box<StripePrezelewy24>),
    StripeEps(Box<StripeEps>),
    StripeBlik(Box<StripeBlik>),
    StripeOnlineBankingFpx(Box<StripeOnlineBankingFpx>),
}

#[derive(Debug, Eq, PartialEq, Serialize)]
pub struct StripeGiropay {
    #[serde(rename = "payment_method_data[type]")]
    pub payment_method_data_type: StripePaymentMethodType,
}

#[derive(Debug, Eq, PartialEq, Serialize)]
pub struct StripeIdeal {
    #[serde(rename = "payment_method_data[type]")]
    pub payment_method_data_type: StripePaymentMethodType,
    #[serde(rename = "payment_method_data[ideal][bank]")]
    ideal_bank_name: Option<StripeBankNames>,
}

#[derive(Debug, Eq, PartialEq, Serialize)]
pub struct StripeBancontactCard {
    #[serde(rename = "payment_method_data[type]")]
    pub payment_method_data_type: StripePaymentMethodType,
}

#[derive(Debug, Eq, PartialEq, Serialize)]
pub struct StripePrezelewy24 {
    #[serde(rename = "payment_method_data[type]")]
    pub payment_method_data_type: StripePaymentMethodType,
    #[serde(rename = "payment_method_data[p24][bank]")]
    bank_name: Option<StripeBankNames>,
}

#[derive(Debug, Eq, PartialEq, Serialize)]
pub struct StripeEps {
    #[serde(rename = "payment_method_data[type]")]
    pub payment_method_data_type: StripePaymentMethodType,
    #[serde(rename = "payment_method_data[eps][bank]")]
    bank_name: Option<StripeBankNames>,
}

#[derive(Debug, Eq, PartialEq, Serialize)]
pub struct StripeBlik {
    #[serde(rename = "payment_method_data[type]")]
    pub payment_method_data_type: StripePaymentMethodType,
    #[serde(rename = "payment_method_options[blik][code]")]
    pub code: Secret<String>,
}

#[derive(Debug, Eq, PartialEq, Serialize)]
pub struct StripeOnlineBankingFpx {
    #[serde(rename = "payment_method_data[type]")]
    pub payment_method_data_type: StripePaymentMethodType,
}

#[derive(Debug, Eq, PartialEq, Serialize)]
pub struct AchTransferData {
    #[serde(rename = "payment_method_data[type]")]
    pub payment_method_data_type: StripePaymentMethodType,
    #[serde(rename = "payment_method_options[customer_balance][bank_transfer][type]")]
    pub bank_transfer_type: StripeCreditTransferTypes,
    #[serde(rename = "payment_method_types[0]")]
    pub payment_method_type: StripePaymentMethodType,
    #[serde(rename = "payment_method_options[customer_balance][funding_type]")]
    pub balance_funding_type: BankTransferType,
}

#[derive(Debug, Eq, PartialEq, Serialize)]
pub struct MultibancoTransferData {
    #[serde(rename = "payment_method_data[type]")]
    pub payment_method_data_type: StripeCreditTransferTypes,
    #[serde(rename = "payment_method_types[0]")]
    pub payment_method_type: StripeCreditTransferTypes,
    #[serde(rename = "payment_method_data[billing_details][email]")]
    pub email: Email,
}

#[derive(Debug, Eq, PartialEq, Serialize)]
pub struct BacsBankTransferData {
    #[serde(rename = "payment_method_data[type]")]
    pub payment_method_data_type: StripePaymentMethodType,
    #[serde(rename = "payment_method_options[customer_balance][bank_transfer][type]")]
    pub bank_transfer_type: BankTransferType,
    #[serde(rename = "payment_method_options[customer_balance][funding_type]")]
    pub balance_funding_type: BankTransferType,
    #[serde(rename = "payment_method_types[0]")]
    pub payment_method_type: StripePaymentMethodType,
}

#[derive(Debug, Eq, PartialEq, Serialize)]
pub struct SepaBankTransferData {
    #[serde(rename = "payment_method_data[type]")]
    pub payment_method_data_type: StripePaymentMethodType,
    #[serde(rename = "payment_method_options[customer_balance][bank_transfer][type]")]
    pub bank_transfer_type: BankTransferType,
    #[serde(rename = "payment_method_options[customer_balance][funding_type]")]
    pub balance_funding_type: BankTransferType,
    #[serde(rename = "payment_method_types[0]")]
    pub payment_method_type: StripePaymentMethodType,
    #[serde(
        rename = "payment_method_options[customer_balance][bank_transfer][eu_bank_transfer][country]"
    )]
    pub country: enums::CountryAlpha2,
}

#[derive(Debug, Eq, PartialEq, Serialize)]
#[serde(untagged)]
pub enum StripeCreditTransferSourceRequest {
    AchBankTansfer(AchCreditTransferSourceRequest),
    MultibancoBankTansfer(MultibancoCreditTransferSourceRequest),
}

#[derive(Debug, Eq, PartialEq, Serialize)]
pub struct AchCreditTransferSourceRequest {
    #[serde(rename = "type")]
    pub transfer_type: StripeCreditTransferTypes,
    #[serde(flatten)]
    pub payment_method_data: AchTransferData,
    pub currency: enums::Currency,
}

#[derive(Debug, Eq, PartialEq, Serialize)]
pub struct MultibancoCreditTransferSourceRequest {
    #[serde(rename = "type")]
    pub transfer_type: StripeCreditTransferTypes,
    #[serde(flatten)]
    pub payment_method_data: MultibancoTransferData,
    pub currency: enums::Currency,
    pub amount: Option<MinorUnit>,
    #[serde(rename = "redirect[return_url]")]
    pub return_url: Option<String>,
}

// Remove untagged when Deserialize is added
#[derive(Debug, Eq, PartialEq, Serialize)]
#[serde(untagged)]
pub enum StripePaymentMethodData {
    CardToken(StripeCardToken),
    Card(StripeCardData),
    PayLater(StripePayLaterData),
    Wallet(StripeWallet),
    BankRedirect(StripeBankRedirectData),
    BankDebit(StripeBankDebitData),
    BankTransfer(StripeBankTransferData),
}

#[derive(Debug, Clone, Default, Eq, PartialEq, Serialize)]
pub struct StripeBillingAddressCardToken {
    #[serde(rename = "billing_details[name]")]
    pub name: Option<Secret<String>>,
    #[serde(rename = "billing_details[email]")]
    pub email: Option<Email>,
    #[serde(rename = "billing_details[phone]")]
    pub phone: Option<Secret<String>>,
    #[serde(rename = "billing_details[address][line1]")]
    pub address_line1: Option<Secret<String>>,
    #[serde(rename = "billing_details[address][line2]")]
    pub address_line2: Option<Secret<String>>,
    #[serde(rename = "billing_details[address][state]")]
    pub state: Option<Secret<String>>,
    #[serde(rename = "billing_details[address][city]")]
    pub city: Option<String>,
}
// Struct to call the Stripe tokens API to create a PSP token for the card details provided
#[derive(Debug, Eq, PartialEq, Serialize)]
pub struct StripeCardToken {
    #[serde(rename = "type")]
    pub payment_method_type: Option<StripePaymentMethodType>,
    #[serde(rename = "card[number]")]
    pub token_card_number: cards::CardNumber,
    #[serde(rename = "card[exp_month]")]
    pub token_card_exp_month: Secret<String>,
    #[serde(rename = "card[exp_year]")]
    pub token_card_exp_year: Secret<String>,
    #[serde(rename = "card[cvc]")]
    pub token_card_cvc: Secret<String>,
    #[serde(flatten)]
    pub billing: StripeBillingAddressCardToken,
}

#[derive(Debug, Eq, PartialEq, Serialize)]
#[serde(tag = "payment_method_data[type]")]
pub enum BankDebitData {
    #[serde(rename = "us_bank_account")]
    Ach {
        #[serde(rename = "payment_method_data[us_bank_account][account_holder_type]")]
        account_holder_type: String,
        #[serde(rename = "payment_method_data[us_bank_account][account_number]")]
        account_number: Secret<String>,
        #[serde(rename = "payment_method_data[us_bank_account][routing_number]")]
        routing_number: Secret<String>,
    },
    #[serde(rename = "sepa_debit")]
    Sepa {
        #[serde(rename = "payment_method_data[sepa_debit][iban]")]
        iban: Secret<String>,
    },
    #[serde(rename = "au_becs_debit")]
    Becs {
        #[serde(rename = "payment_method_data[au_becs_debit][account_number]")]
        account_number: Secret<String>,
        #[serde(rename = "payment_method_data[au_becs_debit][bsb_number]")]
        bsb_number: Secret<String>,
    },
    #[serde(rename = "bacs_debit")]
    Bacs {
        #[serde(rename = "payment_method_data[bacs_debit][account_number]")]
        account_number: Secret<String>,
        #[serde(rename = "payment_method_data[bacs_debit][sort_code]")]
        sort_code: Secret<String>,
    },
}

#[derive(Debug, Eq, PartialEq, Serialize)]
pub struct StripeBankDebitData {
    #[serde(flatten)]
    pub bank_specific_data: BankDebitData,
}

#[derive(Debug, Eq, PartialEq, Serialize)]
pub struct BankTransferData {
    pub email: Email,
}

#[derive(Debug, Eq, PartialEq, Serialize)]
#[serde(untagged)]
pub enum StripeBankTransferData {
    AchBankTransfer(Box<AchTransferData>),
    SepaBankTransfer(Box<SepaBankTransferData>),
    BacsBankTransfers(Box<BacsBankTransferData>),
    MultibancoBankTransfers(Box<MultibancoTransferData>),
}

#[derive(Debug, Eq, PartialEq, Serialize)]
#[serde(untagged)]
pub enum StripeWallet {
    ApplepayToken(StripeApplePay),
    GooglepayToken(GooglePayToken),
    ApplepayPayment(ApplepayPayment),
    AmazonpayPayment(AmazonpayPayment),
    WechatpayPayment(WechatpayPayment),
    AlipayPayment(AlipayPayment),
    Cashapp(CashappPayment),
    RevolutPay(RevolutpayPayment),
    ApplePayPredecryptToken(Box<StripeApplePayPredecrypt>),
}

#[derive(Debug, Eq, PartialEq, Serialize)]
pub struct StripeApplePayPredecrypt {
    #[serde(rename = "card[number]")]
    number: cards::CardNumber,
    #[serde(rename = "card[exp_year]")]
    exp_year: Secret<String>,
    #[serde(rename = "card[exp_month]")]
    exp_month: Secret<String>,
    #[serde(rename = "card[cryptogram]")]
    cryptogram: Secret<String>,
    #[serde(rename = "card[eci]")]
    eci: Option<String>,
    #[serde(rename = "card[tokenization_method]")]
    tokenization_method: String,
}

#[derive(Debug, Eq, PartialEq, Serialize)]
pub struct StripeApplePay {
    pub pk_token: Secret<String>,
    pub pk_token_instrument_name: String,
    pub pk_token_payment_network: String,
    pub pk_token_transaction_id: Secret<String>,
}

#[derive(Debug, Eq, PartialEq, Serialize)]
pub struct GooglePayToken {
    #[serde(rename = "payment_method_data[type]")]
    pub payment_type: StripePaymentMethodType,
    #[serde(rename = "payment_method_data[card][token]")]
    pub token: Secret<String>,
}

#[derive(Debug, Eq, PartialEq, Serialize)]
pub struct ApplepayPayment {
    #[serde(rename = "payment_method_data[card][token]")]
    pub token: Secret<String>,
    #[serde(rename = "payment_method_data[type]")]
    pub payment_method_types: StripePaymentMethodType,
}

#[derive(Debug, Eq, PartialEq, Serialize)]
pub struct AmazonpayPayment {
    #[serde(rename = "payment_method_data[type]")]
    pub payment_method_types: StripePaymentMethodType,
}

#[derive(Debug, Eq, PartialEq, Serialize)]
pub struct RevolutpayPayment {
    #[serde(rename = "payment_method_data[type]")]
    pub payment_method_types: StripePaymentMethodType,
}
#[derive(Debug, Eq, PartialEq, Serialize)]
pub struct AlipayPayment {
    #[serde(rename = "payment_method_data[type]")]
    pub payment_method_data_type: StripePaymentMethodType,
}

#[derive(Debug, Eq, PartialEq, Serialize)]
pub struct CashappPayment {
    #[serde(rename = "payment_method_data[type]")]
    pub payment_method_data_type: StripePaymentMethodType,
}

#[derive(Debug, Eq, PartialEq, Serialize)]
pub struct WechatpayPayment {
    #[serde(rename = "payment_method_data[type]")]
    pub payment_method_data_type: StripePaymentMethodType,
    #[serde(rename = "payment_method_options[wechat_pay][client]")]
    pub client: WechatClient,
}

#[derive(Debug, Eq, PartialEq, Serialize, Clone, Copy)]
#[serde(rename_all = "snake_case")]
pub enum WechatClient {
    Web,
}

#[derive(Debug, Eq, PartialEq, Serialize)]
pub struct GooglepayPayment {
    #[serde(rename = "payment_method_data[card][token]")]
    pub token: Secret<String>,
    #[serde(rename = "payment_method_data[type]")]
    pub payment_method_types: StripePaymentMethodType,
}

// All supported payment_method_types in stripe
// This enum goes in payment_method_types[] field in stripe request body
// https://stripe.com/docs/api/payment_intents/create#create_payment_intent-payment_method_types
#[derive(Eq, PartialEq, Serialize, Clone, Debug, Copy)]
#[serde(rename_all = "snake_case")]
pub enum StripePaymentMethodType {
    Affirm,
    AfterpayClearpay,
    Alipay,
    #[serde(rename = "amazon_pay")]
    AmazonPay,
    #[serde(rename = "au_becs_debit")]
    Becs,
    #[serde(rename = "bacs_debit")]
    Bacs,
    Bancontact,
    Blik,
    Card,
    CustomerBalance,
    Eps,
    Giropay,
    Ideal,
    Klarna,
    #[serde(rename = "p24")]
    Przelewy24,
    #[serde(rename = "sepa_debit")]
    Sepa,
    Sofort,
    #[serde(rename = "us_bank_account")]
    Ach,
    #[serde(rename = "wechat_pay")]
    Wechatpay,
    #[serde(rename = "cashapp")]
    Cashapp,
    RevolutPay,
}

#[derive(Debug, Eq, PartialEq, Serialize)]
#[serde(rename_all = "snake_case")]
#[allow(dead_code)]
pub enum StripeCreditTransferTypes {
    #[serde(rename = "us_bank_transfer")]
    AchCreditTransfer,
    Multibanco,
    Blik,
}

impl TryFrom<enums::PaymentMethodType> for StripePaymentMethodType {
    type Error = error_stack::Report<ConnectorError>;
    fn try_from(value: enums::PaymentMethodType) -> Result<Self, Self::Error> {
        match value {
            enums::PaymentMethodType::Credit => Ok(Self::Card),
            enums::PaymentMethodType::Debit => Ok(Self::Card),
            #[cfg(feature = "v2")]
            enums::PaymentMethodType::Card => Ok(Self::Card),
            enums::PaymentMethodType::Klarna => Ok(Self::Klarna),
            enums::PaymentMethodType::Affirm => Ok(Self::Affirm),
            enums::PaymentMethodType::AfterpayClearpay => Ok(Self::AfterpayClearpay),
            enums::PaymentMethodType::Eps => Ok(Self::Eps),
            enums::PaymentMethodType::Giropay => Ok(Self::Giropay),
            enums::PaymentMethodType::Ideal => Ok(Self::Ideal),
            enums::PaymentMethodType::Sofort => Ok(Self::Sofort),
            enums::PaymentMethodType::AmazonPay => Ok(Self::AmazonPay),
            enums::PaymentMethodType::ApplePay => Ok(Self::Card),
            enums::PaymentMethodType::Ach => Ok(Self::Ach),
            enums::PaymentMethodType::Sepa => Ok(Self::Sepa),
            enums::PaymentMethodType::Becs => Ok(Self::Becs),
            enums::PaymentMethodType::Bacs => Ok(Self::Bacs),
            enums::PaymentMethodType::BancontactCard => Ok(Self::Bancontact),
            enums::PaymentMethodType::WeChatPay => Ok(Self::Wechatpay),
            enums::PaymentMethodType::Blik => Ok(Self::Blik),
            enums::PaymentMethodType::AliPay => Ok(Self::Alipay),
            enums::PaymentMethodType::Przelewy24 => Ok(Self::Przelewy24),
            enums::PaymentMethodType::RevolutPay => Ok(Self::RevolutPay),
            // Stripe expects PMT as Card for Recurring Mandates Payments
            enums::PaymentMethodType::GooglePay => Ok(Self::Card),
            enums::PaymentMethodType::Boleto
            | enums::PaymentMethodType::Paysera
            | enums::PaymentMethodType::Skrill
            | enums::PaymentMethodType::CardRedirect
            | enums::PaymentMethodType::CryptoCurrency
            | enums::PaymentMethodType::Multibanco
            | enums::PaymentMethodType::OnlineBankingFpx
            | enums::PaymentMethodType::Paypal
            | enums::PaymentMethodType::Pix
            | enums::PaymentMethodType::UpiCollect
            | enums::PaymentMethodType::UpiIntent
            | enums::PaymentMethodType::Cashapp
            | enums::PaymentMethodType::Bluecode
            | enums::PaymentMethodType::Oxxo => Err(ConnectorError::NotImplemented(
                get_unimplemented_payment_method_error_message("stripe"),
            )
            .into()),
            enums::PaymentMethodType::AliPayHk
            | enums::PaymentMethodType::Atome
            | enums::PaymentMethodType::Bizum
            | enums::PaymentMethodType::Alma
            | enums::PaymentMethodType::ClassicReward
            | enums::PaymentMethodType::Dana
            | enums::PaymentMethodType::DirectCarrierBilling
            | enums::PaymentMethodType::Efecty
            | enums::PaymentMethodType::Eft
            | enums::PaymentMethodType::Evoucher
            | enums::PaymentMethodType::GoPay
            | enums::PaymentMethodType::Gcash
            | enums::PaymentMethodType::Interac
            | enums::PaymentMethodType::KakaoPay
            | enums::PaymentMethodType::LocalBankRedirect
            | enums::PaymentMethodType::MbWay
            | enums::PaymentMethodType::MobilePay
            | enums::PaymentMethodType::Momo
            | enums::PaymentMethodType::MomoAtm
            | enums::PaymentMethodType::OnlineBankingThailand
            | enums::PaymentMethodType::OnlineBankingCzechRepublic
            | enums::PaymentMethodType::OnlineBankingFinland
            | enums::PaymentMethodType::OnlineBankingPoland
            | enums::PaymentMethodType::OnlineBankingSlovakia
            | enums::PaymentMethodType::OpenBankingUk
            | enums::PaymentMethodType::OpenBankingPIS
            | enums::PaymentMethodType::PagoEfectivo
            | enums::PaymentMethodType::PayBright
            | enums::PaymentMethodType::Pse
            | enums::PaymentMethodType::RedCompra
            | enums::PaymentMethodType::RedPagos
            | enums::PaymentMethodType::SamsungPay
            | enums::PaymentMethodType::Swish
            | enums::PaymentMethodType::TouchNGo
            | enums::PaymentMethodType::Trustly
            | enums::PaymentMethodType::Twint
            | enums::PaymentMethodType::Vipps
            | enums::PaymentMethodType::Venmo
            | enums::PaymentMethodType::Alfamart
            | enums::PaymentMethodType::BcaBankTransfer
            | enums::PaymentMethodType::BniVa
            | enums::PaymentMethodType::CimbVa
            | enums::PaymentMethodType::BriVa
            | enums::PaymentMethodType::DanamonVa
            | enums::PaymentMethodType::Indomaret
            | enums::PaymentMethodType::MandiriVa
            | enums::PaymentMethodType::PermataBankTransfer
            | enums::PaymentMethodType::PaySafeCard
            | enums::PaymentMethodType::Paze
            | enums::PaymentMethodType::Givex
            | enums::PaymentMethodType::Benefit
            | enums::PaymentMethodType::Knet
            | enums::PaymentMethodType::SevenEleven
            | enums::PaymentMethodType::Lawson
            | enums::PaymentMethodType::MiniStop
            | enums::PaymentMethodType::FamilyMart
            | enums::PaymentMethodType::Seicomart
            | enums::PaymentMethodType::PayEasy
            | enums::PaymentMethodType::LocalBankTransfer
            | enums::PaymentMethodType::InstantBankTransfer
            | enums::PaymentMethodType::InstantBankTransferFinland
            | enums::PaymentMethodType::InstantBankTransferPoland
            | enums::PaymentMethodType::SepaBankTransfer
            | enums::PaymentMethodType::Walley
            | enums::PaymentMethodType::Fps
            | enums::PaymentMethodType::DuitNow
            | enums::PaymentMethodType::PromptPay
            | enums::PaymentMethodType::VietQr
            | enums::PaymentMethodType::IndonesianBankTransfer
            | enums::PaymentMethodType::Flexiti
            | enums::PaymentMethodType::Mifinity
            | enums::PaymentMethodType::Breadpay => Err(ConnectorError::NotImplemented(
                get_unimplemented_payment_method_error_message("stripe"),
            )
            .into()),
        }
    }
}

#[derive(Debug, Eq, PartialEq, Serialize, Clone)]
#[serde(rename_all = "snake_case")]
pub enum BankTransferType {
    GbBankTransfer,
    EuBankTransfer,
    #[serde(rename = "bank_transfer")]
    BankTransfers,
}

#[derive(Debug, Eq, PartialEq, Serialize, Clone)]
#[serde(rename_all = "snake_case")]
pub enum StripeBankNames {
    AbnAmro,
    ArzteUndApothekerBank,
    AsnBank,
    AustrianAnadiBankAg,
    BankAustria,
    BankhausCarlSpangler,
    BankhausSchelhammerUndSchatteraAg,
    BawagPskAg,
    BksBankAg,
    BrullKallmusBankAg,
    BtvVierLanderBank,
    Bunq,
    CapitalBankGraweGruppeAg,
    CitiHandlowy,
    Dolomitenbank,
    EasybankAg,
    ErsteBankUndSparkassen,
    Handelsbanken,
    HypoAlpeadriabankInternationalAg,
    HypoNoeLbFurNiederosterreichUWien,
    HypoOberosterreichSalzburgSteiermark,
    HypoTirolBankAg,
    HypoVorarlbergBankAg,
    HypoBankBurgenlandAktiengesellschaft,
    Ing,
    Knab,
    MarchfelderBank,
    OberbankAg,
    RaiffeisenBankengruppeOsterreich,
    SchoellerbankAg,
    SpardaBankWien,
    VolksbankGruppe,
    VolkskreditbankAg,
    VrBankBraunau,
    Moneyou,
    Rabobank,
    Regiobank,
    Revolut,
    SnsBank,
    TriodosBank,
    VanLanschot,
    PlusBank,
    EtransferPocztowy24,
    BankiSpbdzielcze,
    BankNowyBfgSa,
    GetinBank,
    Blik,
    NoblePay,
    #[serde(rename = "ideabank")]
    IdeaBank,
    #[serde(rename = "envelobank")]
    EnveloBank,
    NestPrzelew,
    MbankMtransfer,
    Inteligo,
    PbacZIpko,
    BnpParibas,
    BankPekaoSa,
    VolkswagenBank,
    AliorBank,
    Boz,
}

// This is used only for Disputes
impl From<WebhookEventStatus> for api_models::webhooks::IncomingWebhookEvent {
    fn from(value: WebhookEventStatus) -> Self {
        match value {
            WebhookEventStatus::WarningNeedsResponse => Self::DisputeOpened,
            WebhookEventStatus::WarningClosed => Self::DisputeCancelled,
            WebhookEventStatus::WarningUnderReview => Self::DisputeChallenged,
            WebhookEventStatus::Won => Self::DisputeWon,
            WebhookEventStatus::Lost => Self::DisputeLost,
            WebhookEventStatus::NeedsResponse
            | WebhookEventStatus::UnderReview
            | WebhookEventStatus::ChargeRefunded
            | WebhookEventStatus::Succeeded
            | WebhookEventStatus::RequiresPaymentMethod
            | WebhookEventStatus::RequiresConfirmation
            | WebhookEventStatus::RequiresAction
            | WebhookEventStatus::Processing
            | WebhookEventStatus::RequiresCapture
            | WebhookEventStatus::Canceled
            | WebhookEventStatus::Chargeable
            | WebhookEventStatus::Failed
            | WebhookEventStatus::Unknown => Self::EventNotSupported,
        }
    }
}

impl TryFrom<&enums::BankNames> for StripeBankNames {
    type Error = ConnectorError;
    fn try_from(bank: &enums::BankNames) -> Result<Self, Self::Error> {
        Ok(match bank {
            enums::BankNames::AbnAmro => Self::AbnAmro,
            enums::BankNames::ArzteUndApothekerBank => Self::ArzteUndApothekerBank,
            enums::BankNames::AsnBank => Self::AsnBank,
            enums::BankNames::AustrianAnadiBankAg => Self::AustrianAnadiBankAg,
            enums::BankNames::BankAustria => Self::BankAustria,
            enums::BankNames::BankhausCarlSpangler => Self::BankhausCarlSpangler,
            enums::BankNames::BankhausSchelhammerUndSchatteraAg => {
                Self::BankhausSchelhammerUndSchatteraAg
            }
            enums::BankNames::BawagPskAg => Self::BawagPskAg,
            enums::BankNames::BksBankAg => Self::BksBankAg,
            enums::BankNames::BrullKallmusBankAg => Self::BrullKallmusBankAg,
            enums::BankNames::BtvVierLanderBank => Self::BtvVierLanderBank,
            enums::BankNames::Bunq => Self::Bunq,
            enums::BankNames::CapitalBankGraweGruppeAg => Self::CapitalBankGraweGruppeAg,
            enums::BankNames::Citi => Self::CitiHandlowy,
            enums::BankNames::Dolomitenbank => Self::Dolomitenbank,
            enums::BankNames::EasybankAg => Self::EasybankAg,
            enums::BankNames::ErsteBankUndSparkassen => Self::ErsteBankUndSparkassen,
            enums::BankNames::Handelsbanken => Self::Handelsbanken,
            enums::BankNames::HypoAlpeadriabankInternationalAg => {
                Self::HypoAlpeadriabankInternationalAg
            }

            enums::BankNames::HypoNoeLbFurNiederosterreichUWien => {
                Self::HypoNoeLbFurNiederosterreichUWien
            }
            enums::BankNames::HypoOberosterreichSalzburgSteiermark => {
                Self::HypoOberosterreichSalzburgSteiermark
            }
            enums::BankNames::HypoTirolBankAg => Self::HypoTirolBankAg,
            enums::BankNames::HypoVorarlbergBankAg => Self::HypoVorarlbergBankAg,
            enums::BankNames::HypoBankBurgenlandAktiengesellschaft => {
                Self::HypoBankBurgenlandAktiengesellschaft
            }
            enums::BankNames::Ing => Self::Ing,
            enums::BankNames::Knab => Self::Knab,
            enums::BankNames::MarchfelderBank => Self::MarchfelderBank,
            enums::BankNames::OberbankAg => Self::OberbankAg,
            enums::BankNames::RaiffeisenBankengruppeOsterreich => {
                Self::RaiffeisenBankengruppeOsterreich
            }
            enums::BankNames::Rabobank => Self::Rabobank,
            enums::BankNames::Regiobank => Self::Regiobank,
            enums::BankNames::Revolut => Self::Revolut,
            enums::BankNames::SnsBank => Self::SnsBank,
            enums::BankNames::TriodosBank => Self::TriodosBank,
            enums::BankNames::VanLanschot => Self::VanLanschot,
            enums::BankNames::Moneyou => Self::Moneyou,
            enums::BankNames::SchoellerbankAg => Self::SchoellerbankAg,
            enums::BankNames::SpardaBankWien => Self::SpardaBankWien,
            enums::BankNames::VolksbankGruppe => Self::VolksbankGruppe,
            enums::BankNames::VolkskreditbankAg => Self::VolkskreditbankAg,
            enums::BankNames::VrBankBraunau => Self::VrBankBraunau,
            enums::BankNames::PlusBank => Self::PlusBank,
            enums::BankNames::EtransferPocztowy24 => Self::EtransferPocztowy24,
            enums::BankNames::BankiSpbdzielcze => Self::BankiSpbdzielcze,
            enums::BankNames::BankNowyBfgSa => Self::BankNowyBfgSa,
            enums::BankNames::GetinBank => Self::GetinBank,
            enums::BankNames::Blik => Self::Blik,
            enums::BankNames::NoblePay => Self::NoblePay,
            enums::BankNames::IdeaBank => Self::IdeaBank,
            enums::BankNames::EnveloBank => Self::EnveloBank,
            enums::BankNames::NestPrzelew => Self::NestPrzelew,
            enums::BankNames::MbankMtransfer => Self::MbankMtransfer,
            enums::BankNames::Inteligo => Self::Inteligo,
            enums::BankNames::PbacZIpko => Self::PbacZIpko,
            enums::BankNames::BnpParibas => Self::BnpParibas,
            enums::BankNames::BankPekaoSa => Self::BankPekaoSa,
            enums::BankNames::VolkswagenBank => Self::VolkswagenBank,
            enums::BankNames::AliorBank => Self::AliorBank,
            enums::BankNames::Boz => Self::Boz,

            _ => Err(ConnectorError::NotImplemented(
                get_unimplemented_payment_method_error_message("stripe"),
            ))?,
        })
    }
}

fn validate_shipping_address_against_payment_method(
    shipping_address: &Option<StripeShippingAddress>,
    payment_method: Option<&StripePaymentMethodType>,
) -> Result<(), error_stack::Report<ConnectorError>> {
    match payment_method {
        Some(StripePaymentMethodType::AfterpayClearpay) => match shipping_address {
            Some(address) => {
                let missing_fields = collect_missing_value_keys!(
                    ("shipping.address.line1", address.line1),
                    ("shipping.address.country", address.country),
                    ("shipping.address.zip", address.zip)
                );

                if !missing_fields.is_empty() {
                    return Err(ConnectorError::MissingRequiredFields {
                        field_names: missing_fields,
                    }
                    .into());
                }
                Ok(())
            }
            None => Err(ConnectorError::MissingRequiredField {
                field_name: "shipping.address",
            }
            .into()),
        },
        _ => Ok(()),
    }
}

impl TryFrom<&PayLaterData> for StripePaymentMethodType {
    type Error = ConnectorError;
    fn try_from(pay_later_data: &PayLaterData) -> Result<Self, Self::Error> {
        match pay_later_data {
            PayLaterData::KlarnaRedirect { .. } => Ok(Self::Klarna),
            PayLaterData::AffirmRedirect {} => Ok(Self::Affirm),
            PayLaterData::AfterpayClearpayRedirect { .. } => Ok(Self::AfterpayClearpay),

            PayLaterData::KlarnaSdk { .. }
            | PayLaterData::PayBrightRedirect {}
            | PayLaterData::WalleyRedirect {}
            | PayLaterData::AlmaRedirect {}
            | PayLaterData::FlexitiRedirect { .. }
            | PayLaterData::AtomeRedirect {}
            | PayLaterData::BreadpayRedirect {} => Err(ConnectorError::NotImplemented(
                get_unimplemented_payment_method_error_message("stripe"),
            )),
        }
    }
}

impl TryFrom<&BankRedirectData> for StripePaymentMethodType {
    type Error = ConnectorError;
    fn try_from(bank_redirect_data: &BankRedirectData) -> Result<Self, Self::Error> {
        match bank_redirect_data {
            BankRedirectData::Giropay { .. } => Ok(Self::Giropay),
            BankRedirectData::Ideal { .. } => Ok(Self::Ideal),
            BankRedirectData::Sofort { .. } => Ok(Self::Sofort),
            BankRedirectData::BancontactCard { .. } => Ok(Self::Bancontact),
            BankRedirectData::Przelewy24 { .. } => Ok(Self::Przelewy24),
            BankRedirectData::Eps { .. } => Ok(Self::Eps),
            BankRedirectData::Blik { .. } => Ok(Self::Blik),
            BankRedirectData::OnlineBankingFpx { .. } => Err(ConnectorError::NotImplemented(
                get_unimplemented_payment_method_error_message("stripe"),
            )),
            BankRedirectData::Bizum {}
            | BankRedirectData::Interac { .. }
            | BankRedirectData::Eft { .. }
            | BankRedirectData::OnlineBankingCzechRepublic { .. }
            | BankRedirectData::OnlineBankingFinland { .. }
            | BankRedirectData::OnlineBankingPoland { .. }
            | BankRedirectData::OnlineBankingSlovakia { .. }
            | BankRedirectData::OnlineBankingThailand { .. }
            | BankRedirectData::OpenBankingUk { .. }
            | BankRedirectData::Trustly { .. }
            | BankRedirectData::LocalBankRedirect {} => Err(ConnectorError::NotImplemented(
                get_unimplemented_payment_method_error_message("stripe"),
            )),
        }
    }
}

fn get_stripe_payment_method_type_from_wallet_data(
    wallet_data: &WalletData,
) -> Result<Option<StripePaymentMethodType>, ConnectorError> {
    match wallet_data {
        WalletData::AliPayRedirect(_) => Ok(Some(StripePaymentMethodType::Alipay)),
        WalletData::ApplePay(_) => Ok(None),
        WalletData::GooglePay(_) => Ok(Some(StripePaymentMethodType::Card)),
        WalletData::WeChatPayQr(_) => Ok(Some(StripePaymentMethodType::Wechatpay)),
        WalletData::CashappQr(_) => Ok(Some(StripePaymentMethodType::Cashapp)),
        WalletData::AmazonPayRedirect(_) => Ok(Some(StripePaymentMethodType::AmazonPay)),
        WalletData::RevolutPay(_) => Ok(Some(StripePaymentMethodType::RevolutPay)),
        WalletData::MobilePayRedirect(_) => Err(ConnectorError::NotImplemented(
            get_unimplemented_payment_method_error_message("stripe"),
        )),
        WalletData::PaypalRedirect(_)
        | WalletData::AliPayQr(_)
        | WalletData::BluecodeRedirect {}
        | WalletData::Paysera(_)
        | WalletData::Skrill(_)
        | WalletData::AliPayHkRedirect(_)
        | WalletData::MomoRedirect(_)
        | WalletData::KakaoPayRedirect(_)
        | WalletData::GoPayRedirect(_)
        | WalletData::GcashRedirect(_)
        | WalletData::ApplePayRedirect(_)
        | WalletData::ApplePayThirdPartySdk(_)
        | WalletData::DanaRedirect {}
        | WalletData::GooglePayRedirect(_)
        | WalletData::GooglePayThirdPartySdk(_)
        | WalletData::MbWayRedirect(_)
        | WalletData::PaypalSdk(_)
        | WalletData::Paze(_)
        | WalletData::SamsungPay(_)
        | WalletData::TwintRedirect {}
        | WalletData::VippsRedirect {}
        | WalletData::TouchNGoRedirect(_)
        | WalletData::SwishQr(_)
        | WalletData::WeChatPayRedirect(_)
        | WalletData::Mifinity(_) => Err(ConnectorError::NotImplemented(
            get_unimplemented_payment_method_error_message("stripe"),
        )),
    }
}

impl From<&payment_method_data::BankDebitData> for StripePaymentMethodType {
    fn from(bank_debit_data: &payment_method_data::BankDebitData) -> Self {
        match bank_debit_data {
            payment_method_data::BankDebitData::AchBankDebit { .. } => Self::Ach,
            payment_method_data::BankDebitData::SepaBankDebit { .. } => Self::Sepa,
            payment_method_data::BankDebitData::BecsBankDebit { .. } => Self::Becs,
            payment_method_data::BankDebitData::BacsBankDebit { .. } => Self::Bacs,
        }
    }
}

fn get_bank_debit_data(
    bank_debit_data: &payment_method_data::BankDebitData,
) -> (StripePaymentMethodType, BankDebitData) {
    match bank_debit_data {
        payment_method_data::BankDebitData::AchBankDebit {
            account_number,
            routing_number,
            ..
        } => {
            let ach_data = BankDebitData::Ach {
                account_holder_type: "individual".to_string(),
                account_number: account_number.to_owned(),
                routing_number: routing_number.to_owned(),
            };
            (StripePaymentMethodType::Ach, ach_data)
        }
        payment_method_data::BankDebitData::SepaBankDebit { iban, .. } => {
            let sepa_data: BankDebitData = BankDebitData::Sepa {
                iban: iban.to_owned(),
            };
            (StripePaymentMethodType::Sepa, sepa_data)
        }
        payment_method_data::BankDebitData::BecsBankDebit {
            account_number,
            bsb_number,
            ..
        } => {
            let becs_data = BankDebitData::Becs {
                account_number: account_number.to_owned(),
                bsb_number: bsb_number.to_owned(),
            };
            (StripePaymentMethodType::Becs, becs_data)
        }
        payment_method_data::BankDebitData::BacsBankDebit {
            account_number,
            sort_code,
            ..
        } => {
            let bacs_data = BankDebitData::Bacs {
                account_number: account_number.to_owned(),
                sort_code: Secret::new(sort_code.clone().expose().replace('-', "")),
            };
            (StripePaymentMethodType::Bacs, bacs_data)
        }
    }
}

fn create_stripe_payment_method(
    payment_method_data: &PaymentMethodData,
    auth_type: enums::AuthenticationType,
    payment_method_token: Option<PaymentMethodToken>,
    is_customer_initiated_mandate_payment: Option<bool>,
    billing_address: StripeBillingAddress,
<<<<<<< HEAD
    request_overcapture: Option<StripeRequestOvercapture>,
=======
    request_incremental_authorization: bool,
>>>>>>> 8be69c26
) -> Result<
    (
        StripePaymentMethodData,
        Option<StripePaymentMethodType>,
        StripeBillingAddress,
    ),
    error_stack::Report<ConnectorError>,
> {
    match payment_method_data {
        PaymentMethodData::Card(card_details) => {
            let payment_method_auth_type = match auth_type {
                enums::AuthenticationType::ThreeDs => Auth3ds::Any,
                enums::AuthenticationType::NoThreeDs => Auth3ds::Automatic,
            };
            Ok((
<<<<<<< HEAD
                StripePaymentMethodData::try_from((card_details, payment_method_auth_type, request_overcapture))?,
=======
                StripePaymentMethodData::try_from((
                    card_details,
                    payment_method_auth_type,
                    request_incremental_authorization,
                ))?,
>>>>>>> 8be69c26
                Some(StripePaymentMethodType::Card),
                billing_address,
            ))
        }
        PaymentMethodData::PayLater(pay_later_data) => {
            let stripe_pm_type = StripePaymentMethodType::try_from(pay_later_data)?;

            Ok((
                StripePaymentMethodData::PayLater(StripePayLaterData {
                    payment_method_data_type: stripe_pm_type,
                }),
                Some(stripe_pm_type),
                billing_address,
            ))
        }
        PaymentMethodData::BankRedirect(bank_redirect_data) => {
            let billing_address = if is_customer_initiated_mandate_payment == Some(true) {
                mandatory_parameters_for_sepa_bank_debit_mandates(
                    &Some(billing_address.to_owned()),
                    is_customer_initiated_mandate_payment,
                )?
            } else {
                billing_address
            };
            let pm_type = StripePaymentMethodType::try_from(bank_redirect_data)?;
            let bank_redirect_data = StripePaymentMethodData::try_from(bank_redirect_data)?;

            Ok((bank_redirect_data, Some(pm_type), billing_address))
        }
        PaymentMethodData::Wallet(wallet_data) => {
            let pm_type = get_stripe_payment_method_type_from_wallet_data(wallet_data)?;
            let wallet_specific_data =
                StripePaymentMethodData::try_from((wallet_data, payment_method_token))?;
            Ok((
                wallet_specific_data,
                pm_type,
                StripeBillingAddress::default(),
            ))
        }
        PaymentMethodData::BankDebit(bank_debit_data) => {
            let (pm_type, bank_debit_data) = get_bank_debit_data(bank_debit_data);

            let pm_data = StripePaymentMethodData::BankDebit(StripeBankDebitData {
                bank_specific_data: bank_debit_data,
            });

            Ok((pm_data, Some(pm_type), billing_address))
        }
        PaymentMethodData::BankTransfer(bank_transfer_data) => match bank_transfer_data.deref() {
            payment_method_data::BankTransferData::AchBankTransfer {} => Ok((
                StripePaymentMethodData::BankTransfer(StripeBankTransferData::AchBankTransfer(
                    Box::new(AchTransferData {
                        payment_method_data_type: StripePaymentMethodType::CustomerBalance,
                        bank_transfer_type: StripeCreditTransferTypes::AchCreditTransfer,
                        payment_method_type: StripePaymentMethodType::CustomerBalance,
                        balance_funding_type: BankTransferType::BankTransfers,
                    }),
                )),
                None,
                StripeBillingAddress::default(),
            )),
            payment_method_data::BankTransferData::MultibancoBankTransfer {} => Ok((
                StripePaymentMethodData::BankTransfer(
                    StripeBankTransferData::MultibancoBankTransfers(Box::new(
                        MultibancoTransferData {
                            payment_method_data_type: StripeCreditTransferTypes::Multibanco,
                            payment_method_type: StripeCreditTransferTypes::Multibanco,
                            email: billing_address.email.ok_or(
                                ConnectorError::MissingRequiredField {
                                    field_name: "billing_address.email",
                                },
                            )?,
                        },
                    )),
                ),
                None,
                StripeBillingAddress::default(),
            )),
            payment_method_data::BankTransferData::SepaBankTransfer {} => Ok((
                StripePaymentMethodData::BankTransfer(StripeBankTransferData::SepaBankTransfer(
                    Box::new(SepaBankTransferData {
                        payment_method_data_type: StripePaymentMethodType::CustomerBalance,
                        bank_transfer_type: BankTransferType::EuBankTransfer,
                        balance_funding_type: BankTransferType::BankTransfers,
                        payment_method_type: StripePaymentMethodType::CustomerBalance,
                        country: billing_address.country.ok_or(
                            ConnectorError::MissingRequiredField {
                                field_name: "billing_address.country",
                            },
                        )?,
                    }),
                )),
                Some(StripePaymentMethodType::CustomerBalance),
                billing_address,
            )),
            payment_method_data::BankTransferData::BacsBankTransfer {} => Ok((
                StripePaymentMethodData::BankTransfer(StripeBankTransferData::BacsBankTransfers(
                    Box::new(BacsBankTransferData {
                        payment_method_data_type: StripePaymentMethodType::CustomerBalance,
                        bank_transfer_type: BankTransferType::GbBankTransfer,
                        balance_funding_type: BankTransferType::BankTransfers,
                        payment_method_type: StripePaymentMethodType::CustomerBalance,
                    }),
                )),
                Some(StripePaymentMethodType::CustomerBalance),
                billing_address,
            )),
            payment_method_data::BankTransferData::Pix { .. } => Err(
                ConnectorError::NotImplemented(get_unimplemented_payment_method_error_message(
                    "stripe",
                ))
                .into(),
            ),
            payment_method_data::BankTransferData::Pse {}
            | payment_method_data::BankTransferData::LocalBankTransfer { .. }
            | payment_method_data::BankTransferData::InstantBankTransfer {}
            | payment_method_data::BankTransferData::InstantBankTransferFinland { .. }
            | payment_method_data::BankTransferData::InstantBankTransferPoland { .. }
            | payment_method_data::BankTransferData::PermataBankTransfer { .. }
            | payment_method_data::BankTransferData::BcaBankTransfer { .. }
            | payment_method_data::BankTransferData::BniVaBankTransfer { .. }
            | payment_method_data::BankTransferData::BriVaBankTransfer { .. }
            | payment_method_data::BankTransferData::CimbVaBankTransfer { .. }
            | payment_method_data::BankTransferData::DanamonVaBankTransfer { .. }
            | payment_method_data::BankTransferData::IndonesianBankTransfer { .. }
            | payment_method_data::BankTransferData::MandiriVaBankTransfer { .. } => Err(
                ConnectorError::NotImplemented(get_unimplemented_payment_method_error_message(
                    "stripe",
                ))
                .into(),
            ),
        },
        PaymentMethodData::Crypto(_) => Err(ConnectorError::NotImplemented(
            get_unimplemented_payment_method_error_message("stripe"),
        )
        .into()),

        PaymentMethodData::GiftCard(giftcard_data) => match giftcard_data.deref() {
            GiftCardData::Givex(_) | GiftCardData::PaySafeCard {} => Err(
                ConnectorError::NotImplemented(get_unimplemented_payment_method_error_message(
                    "stripe",
                ))
                .into(),
            ),
        },
        PaymentMethodData::CardRedirect(cardredirect_data) => match cardredirect_data {
            CardRedirectData::Knet {}
            | CardRedirectData::Benefit {}
            | CardRedirectData::MomoAtm {}
            | CardRedirectData::CardRedirect {} => Err(ConnectorError::NotImplemented(
                get_unimplemented_payment_method_error_message("stripe"),
            )
            .into()),
        },
        PaymentMethodData::Reward => Err(ConnectorError::NotImplemented(
            get_unimplemented_payment_method_error_message("stripe"),
        )
        .into()),

        PaymentMethodData::Voucher(voucher_data) => match voucher_data {
            VoucherData::Boleto(_) | VoucherData::Oxxo => Err(ConnectorError::NotImplemented(
                get_unimplemented_payment_method_error_message("stripe"),
            )
            .into()),
            VoucherData::Alfamart(_)
            | VoucherData::Efecty
            | VoucherData::PagoEfectivo
            | VoucherData::RedCompra
            | VoucherData::RedPagos
            | VoucherData::Indomaret(_)
            | VoucherData::SevenEleven(_)
            | VoucherData::Lawson(_)
            | VoucherData::MiniStop(_)
            | VoucherData::FamilyMart(_)
            | VoucherData::Seicomart(_)
            | VoucherData::PayEasy(_) => Err(ConnectorError::NotImplemented(
                get_unimplemented_payment_method_error_message("stripe"),
            )
            .into()),
        },

        PaymentMethodData::Upi(_)
        | PaymentMethodData::RealTimePayment(_)
        | PaymentMethodData::MobilePayment(_)
        | PaymentMethodData::MandatePayment
        | PaymentMethodData::OpenBanking(_)
        | PaymentMethodData::CardToken(_)
        | PaymentMethodData::NetworkToken(_)
        | PaymentMethodData::CardDetailsForNetworkTransactionId(_) => Err(
            ConnectorError::NotImplemented(get_unimplemented_payment_method_error_message(
                "stripe",
            ))
            .into(),
        ),
    }
}

fn get_stripe_card_network(card_network: common_enums::CardNetwork) -> Option<StripeCardNetwork> {
    match card_network {
        common_enums::CardNetwork::Visa => Some(StripeCardNetwork::Visa),
        common_enums::CardNetwork::Mastercard => Some(StripeCardNetwork::Mastercard),
        common_enums::CardNetwork::CartesBancaires => Some(StripeCardNetwork::CartesBancaires),
        common_enums::CardNetwork::AmericanExpress
        | common_enums::CardNetwork::JCB
        | common_enums::CardNetwork::DinersClub
        | common_enums::CardNetwork::Discover
        | common_enums::CardNetwork::UnionPay
        | common_enums::CardNetwork::Interac
        | common_enums::CardNetwork::RuPay
        | common_enums::CardNetwork::Maestro
        | common_enums::CardNetwork::Star
        | common_enums::CardNetwork::Accel
        | common_enums::CardNetwork::Pulse
        | common_enums::CardNetwork::Nyce => None,
    }
}

<<<<<<< HEAD
impl TryFrom<(&Card, Auth3ds, Option<StripeRequestOvercapture>)> for StripePaymentMethodData {
    type Error = ConnectorError;
    fn try_from((card, payment_method_auth_type, request_overcapture): (&Card, Auth3ds, Option<StripeRequestOvercapture>)) -> Result<Self, Self::Error> {
=======
impl TryFrom<(&Card, Auth3ds, bool)> for StripePaymentMethodData {
    type Error = ConnectorError;
    fn try_from(
        (card, payment_method_auth_type, request_incremental_authorization): (&Card, Auth3ds, bool),
    ) -> Result<Self, Self::Error> {
>>>>>>> 8be69c26
        Ok(Self::Card(StripeCardData {
            payment_method_data_type: StripePaymentMethodType::Card,
            payment_method_data_card_number: card.card_number.clone(),
            payment_method_data_card_exp_month: card.card_exp_month.clone(),
            payment_method_data_card_exp_year: card.card_exp_year.clone(),
            payment_method_data_card_cvc: Some(card.card_cvc.clone()),
            payment_method_auth_type: Some(payment_method_auth_type),
            payment_method_data_card_preferred_network: card
                .card_network
                .clone()
                .and_then(get_stripe_card_network),
<<<<<<< HEAD
            request_overcapture,
=======
            request_incremental_authorization: if request_incremental_authorization {
                Some(StripeRequestIncrementalAuthorization::IfAvailable)
            } else {
                None
            },
>>>>>>> 8be69c26
        }))
    }
}

impl TryFrom<(&WalletData, Option<PaymentMethodToken>)> for StripePaymentMethodData {
    type Error = error_stack::Report<ConnectorError>;
    fn try_from(
        (wallet_data, payment_method_token): (&WalletData, Option<PaymentMethodToken>),
    ) -> Result<Self, Self::Error> {
        match wallet_data {
            WalletData::ApplePay(applepay_data) => {
                let mut apple_pay_decrypt_data =
                    if let Some(PaymentMethodToken::ApplePayDecrypt(decrypt_data)) =
                        payment_method_token
                    {
                        let expiry_year_4_digit = decrypt_data.get_four_digit_expiry_year();
                        Some(Self::Wallet(StripeWallet::ApplePayPredecryptToken(
                            Box::new(StripeApplePayPredecrypt {
                                number: decrypt_data.clone().application_primary_account_number,
                                exp_year: expiry_year_4_digit,
                                exp_month: decrypt_data.application_expiration_month,
                                eci: decrypt_data.payment_data.eci_indicator,
                                cryptogram: decrypt_data.payment_data.online_payment_cryptogram,
                                tokenization_method: "apple_pay".to_string(),
                            }),
                        )))
                    } else {
                        None
                    };

                if apple_pay_decrypt_data.is_none() {
                    apple_pay_decrypt_data =
                        Some(Self::Wallet(StripeWallet::ApplepayToken(StripeApplePay {
                            pk_token: applepay_data.get_applepay_decoded_payment_data()?,
                            pk_token_instrument_name: applepay_data
                                .payment_method
                                .pm_type
                                .to_owned(),
                            pk_token_payment_network: applepay_data
                                .payment_method
                                .network
                                .to_owned(),
                            pk_token_transaction_id: Secret::new(
                                applepay_data.transaction_identifier.to_owned(),
                            ),
                        })));
                };
                let pmd = apple_pay_decrypt_data.ok_or(ConnectorError::MissingApplePayTokenData)?;
                Ok(pmd)
            }
            WalletData::WeChatPayQr(_) => Ok(Self::Wallet(StripeWallet::WechatpayPayment(
                WechatpayPayment {
                    client: WechatClient::Web,
                    payment_method_data_type: StripePaymentMethodType::Wechatpay,
                },
            ))),
            WalletData::AliPayRedirect(_) => {
                Ok(Self::Wallet(StripeWallet::AlipayPayment(AlipayPayment {
                    payment_method_data_type: StripePaymentMethodType::Alipay,
                })))
            }
            WalletData::CashappQr(_) => Ok(Self::Wallet(StripeWallet::Cashapp(CashappPayment {
                payment_method_data_type: StripePaymentMethodType::Cashapp,
            }))),
            WalletData::AmazonPayRedirect(_) => Ok(Self::Wallet(StripeWallet::AmazonpayPayment(
                AmazonpayPayment {
                    payment_method_types: StripePaymentMethodType::AmazonPay,
                },
            ))),
            WalletData::RevolutPay(_) => {
                Ok(Self::Wallet(StripeWallet::RevolutPay(RevolutpayPayment {
                    payment_method_types: StripePaymentMethodType::RevolutPay,
                })))
            }
            WalletData::GooglePay(gpay_data) => Ok(Self::try_from(gpay_data)?),
            WalletData::PaypalRedirect(_) | WalletData::MobilePayRedirect(_) => Err(
                ConnectorError::NotImplemented(get_unimplemented_payment_method_error_message(
                    "stripe",
                ))
                .into(),
            ),
            WalletData::AliPayQr(_)
            | WalletData::Paysera(_)
            | WalletData::BluecodeRedirect {}
            | WalletData::Skrill(_)
            | WalletData::AliPayHkRedirect(_)
            | WalletData::MomoRedirect(_)
            | WalletData::KakaoPayRedirect(_)
            | WalletData::GoPayRedirect(_)
            | WalletData::GcashRedirect(_)
            | WalletData::ApplePayRedirect(_)
            | WalletData::ApplePayThirdPartySdk(_)
            | WalletData::DanaRedirect {}
            | WalletData::GooglePayRedirect(_)
            | WalletData::GooglePayThirdPartySdk(_)
            | WalletData::MbWayRedirect(_)
            | WalletData::PaypalSdk(_)
            | WalletData::Paze(_)
            | WalletData::SamsungPay(_)
            | WalletData::TwintRedirect {}
            | WalletData::VippsRedirect {}
            | WalletData::TouchNGoRedirect(_)
            | WalletData::SwishQr(_)
            | WalletData::WeChatPayRedirect(_)
            | WalletData::Mifinity(_) => Err(ConnectorError::NotImplemented(
                get_unimplemented_payment_method_error_message("stripe"),
            )
            .into()),
        }
    }
}

impl TryFrom<&BankRedirectData> for StripePaymentMethodData {
    type Error = error_stack::Report<ConnectorError>;
    fn try_from(bank_redirect_data: &BankRedirectData) -> Result<Self, Self::Error> {
        let payment_method_data_type = StripePaymentMethodType::try_from(bank_redirect_data)?;
        match bank_redirect_data {
            BankRedirectData::BancontactCard { .. } => Ok(Self::BankRedirect(
                StripeBankRedirectData::StripeBancontactCard(Box::new(StripeBancontactCard {
                    payment_method_data_type,
                })),
            )),
            BankRedirectData::Blik { blik_code } => Ok(Self::BankRedirect(
                StripeBankRedirectData::StripeBlik(Box::new(StripeBlik {
                    payment_method_data_type,
                    code: Secret::new(blik_code.clone().ok_or(
                        ConnectorError::MissingRequiredField {
                            field_name: "blik_code",
                        },
                    )?),
                })),
            )),
            BankRedirectData::Eps { bank_name, .. } => Ok(Self::BankRedirect(
                StripeBankRedirectData::StripeEps(Box::new(StripeEps {
                    payment_method_data_type,
                    bank_name: bank_name
                        .map(|bank_name| StripeBankNames::try_from(&bank_name))
                        .transpose()?,
                })),
            )),
            BankRedirectData::Giropay { .. } => Ok(Self::BankRedirect(
                StripeBankRedirectData::StripeGiropay(Box::new(StripeGiropay {
                    payment_method_data_type,
                })),
            )),
            BankRedirectData::Ideal { bank_name, .. } => {
                let bank_name = bank_name
                    .map(|bank_name| StripeBankNames::try_from(&bank_name))
                    .transpose()?;
                Ok(Self::BankRedirect(StripeBankRedirectData::StripeIdeal(
                    Box::new(StripeIdeal {
                        payment_method_data_type,
                        ideal_bank_name: bank_name,
                    }),
                )))
            }
            BankRedirectData::Przelewy24 { bank_name, .. } => {
                let bank_name = bank_name
                    .map(|bank_name| StripeBankNames::try_from(&bank_name))
                    .transpose()?;
                Ok(Self::BankRedirect(
                    StripeBankRedirectData::StripePrezelewy24(Box::new(StripePrezelewy24 {
                        payment_method_data_type,
                        bank_name,
                    })),
                ))
            }
            BankRedirectData::OnlineBankingFpx { .. } => Err(ConnectorError::NotImplemented(
                get_unimplemented_payment_method_error_message("stripe"),
            )
            .into()),
            BankRedirectData::Bizum {}
            | BankRedirectData::Eft { .. }
            | BankRedirectData::Interac { .. }
            | BankRedirectData::OnlineBankingCzechRepublic { .. }
            | BankRedirectData::OnlineBankingFinland { .. }
            | BankRedirectData::OnlineBankingPoland { .. }
            | BankRedirectData::OnlineBankingSlovakia { .. }
            | BankRedirectData::OnlineBankingThailand { .. }
            | BankRedirectData::OpenBankingUk { .. }
            | BankRedirectData::Sofort { .. }
            | BankRedirectData::Trustly { .. }
            | BankRedirectData::LocalBankRedirect {} => Err(ConnectorError::NotImplemented(
                get_unimplemented_payment_method_error_message("stripe"),
            )
            .into()),
        }
    }
}

impl TryFrom<&GooglePayWalletData> for StripePaymentMethodData {
    type Error = error_stack::Report<ConnectorError>;
    fn try_from(gpay_data: &GooglePayWalletData) -> Result<Self, Self::Error> {
        Ok(Self::Wallet(StripeWallet::GooglepayToken(GooglePayToken {
            token: Secret::new(
                gpay_data
                    .tokenization_data
                    .get_encrypted_google_pay_token()
                    .change_context(ConnectorError::MissingRequiredField {
                        field_name: "gpay wallet_token",
                    })?
                    .as_bytes()
                    .parse_struct::<StripeGpayToken>("StripeGpayToken")
                    .change_context(ConnectorError::InvalidWalletToken {
                        wallet_name: "Google Pay".to_string(),
                    })?
                    .id,
            ),
            payment_type: StripePaymentMethodType::Card,
        })))
    }
}

impl TryFrom<(&PaymentsAuthorizeRouterData, MinorUnit)> for PaymentIntentRequest {
    type Error = error_stack::Report<ConnectorError>;
    fn try_from(data: (&PaymentsAuthorizeRouterData, MinorUnit)) -> Result<Self, Self::Error> {
        let item = data.0;

        let mandate_metadata = item
            .request
            .mandate_id
            .as_ref()
            .and_then(|mandate_id| mandate_id.mandate_reference_id.as_ref())
            .and_then(|reference_id| match reference_id {
                payments::MandateReferenceId::ConnectorMandateId(mandate_data) => {
                    Some(mandate_data.get_mandate_metadata())
                }
                _ => None,
            });

        let (transfer_account_id, charge_type, application_fees) = if let Some(secret_value) =
            mandate_metadata.as_ref().and_then(|s| s.as_ref())
        {
            let json_value = secret_value.clone().expose();

            let parsed: Result<StripeSplitPaymentRequest, _> = serde_json::from_value(json_value);

            match parsed {
                Ok(data) => (
                    data.transfer_account_id,
                    data.charge_type,
                    data.application_fees,
                ),
                Err(_) => (None, None, None),
            }
        } else {
            (None, None, None)
        };

        let payment_method_token = match &item.request.split_payments {
            Some(SplitPaymentsRequest::StripeSplitPayment(_)) => {
                match item.payment_method_token.clone() {
                    Some(PaymentMethodToken::Token(secret)) => Some(secret),
                    _ => None,
                }
            }
            _ => None,
        };

        let amount = data.1;
        let order_id = item.connector_request_reference_id.clone();

        let shipping_address = if payment_method_token.is_some() {
            None
        } else {
            Some(StripeShippingAddress {
                city: item.get_optional_shipping_city(),
                country: item.get_optional_shipping_country(),
                line1: item.get_optional_shipping_line1(),
                line2: item.get_optional_shipping_line2(),
                zip: item.get_optional_shipping_zip(),
                state: item.get_optional_shipping_state(),
                name: item.get_optional_shipping_full_name(),
                phone: item.get_optional_shipping_phone_number(),
            })
        };

        let billing_address = if payment_method_token.is_some() {
            None
        } else {
            Some(StripeBillingAddress {
                city: item.get_optional_billing_city(),
                country: item.get_optional_billing_country(),
                address_line1: item.get_optional_billing_line1(),
                address_line2: item.get_optional_billing_line2(),
                zip_code: item.get_optional_billing_zip(),
                state: item.get_optional_billing_state(),
                name: item.get_optional_billing_full_name(),
                email: item.get_optional_billing_email(),
                phone: item.get_optional_billing_phone_number(),
            })
        };

        let mut payment_method_options = None;

        let (
            mut payment_data,
            payment_method,
            billing_address,
            payment_method_types,
            setup_future_usage,
        ) = if payment_method_token.is_some() {
            (None, None, StripeBillingAddress::default(), None, None)
        } else {
            match item
                .request
                .mandate_id
                .clone()
                .and_then(|mandate_ids| mandate_ids.mandate_reference_id)
            {
                Some(payments::MandateReferenceId::ConnectorMandateId(connector_mandate_ids)) => (
                    None,
                    connector_mandate_ids.get_connector_mandate_id(),
                    StripeBillingAddress::default(),
                    get_payment_method_type_for_saved_payment_method_payment(item)?,
                    None,
                ),
                Some(payments::MandateReferenceId::NetworkMandateId(network_transaction_id)) => {
                    payment_method_options = Some(StripePaymentMethodOptions::Card {
                        mandate_options: None,
                        network_transaction_id: None,
                        mit_exemption: Some(MitExemption {
                            network_transaction_id: Secret::new(network_transaction_id),
                        }),
                    });

                    let payment_data = match item.request.payment_method_data {
                        PaymentMethodData::CardDetailsForNetworkTransactionId(
                            ref card_details_for_network_transaction_id,
                        ) => StripePaymentMethodData::Card(StripeCardData {
                            payment_method_data_type: StripePaymentMethodType::Card,
                            payment_method_data_card_number:
                                card_details_for_network_transaction_id.card_number.clone(),
                            payment_method_data_card_exp_month:
                                card_details_for_network_transaction_id
                                    .card_exp_month
                                    .clone(),
                            payment_method_data_card_exp_year:
                                card_details_for_network_transaction_id
                                    .card_exp_year
                                    .clone(),
                            payment_method_data_card_cvc: None,
                            payment_method_auth_type: None,
                            payment_method_data_card_preferred_network:
                                card_details_for_network_transaction_id
                                    .card_network
                                    .clone()
                                    .and_then(get_stripe_card_network),
<<<<<<< HEAD
                            request_overcapture: None // Overcapture is not supported for mandates
=======
                            request_incremental_authorization: None,
>>>>>>> 8be69c26
                        }),
                        PaymentMethodData::CardRedirect(_)
                        | PaymentMethodData::Wallet(_)
                        | PaymentMethodData::PayLater(_)
                        | PaymentMethodData::BankRedirect(_)
                        | PaymentMethodData::BankDebit(_)
                        | PaymentMethodData::BankTransfer(_)
                        | PaymentMethodData::Crypto(_)
                        | PaymentMethodData::MandatePayment
                        | PaymentMethodData::Reward
                        | PaymentMethodData::RealTimePayment(_)
                        | PaymentMethodData::MobilePayment(_)
                        | PaymentMethodData::Upi(_)
                        | PaymentMethodData::Voucher(_)
                        | PaymentMethodData::GiftCard(_)
                        | PaymentMethodData::OpenBanking(_)
                        | PaymentMethodData::CardToken(_)
                        | PaymentMethodData::NetworkToken(_)
                        | PaymentMethodData::Card(_) => Err(ConnectorError::NotSupported {
                            message: "Network tokenization for payment method".to_string(),
                            connector: "Stripe",
                        })?,
                    };

                    (
                        Some(payment_data),
                        None,
                        StripeBillingAddress::default(),
                        None,
                        None,
                    )
                }
                Some(payments::MandateReferenceId::NetworkTokenWithNTI(_)) | None => {
                    let (payment_method_data, payment_method_type, billing_address) =
                        create_stripe_payment_method(
                            &item.request.payment_method_data,
                            item.auth_type,
                            item.payment_method_token.clone(),
                            Some(
                                PaymentsAuthorizeRequestData::is_customer_initiated_mandate_payment(
                                    &item.request,
                                ),
                            ),
                            billing_address.ok_or_else(|| {
                                ConnectorError::MissingRequiredField {
                                    field_name: "billing_address",
                                }
                            })?,
<<<<<<< HEAD
                            None
                           // item.request.request_overcapture.map(StripeRequestOvercapture::from),
=======
                            item.request.request_incremental_authorization,
>>>>>>> 8be69c26
                        )?;

                    validate_shipping_address_against_payment_method(
                        &shipping_address,
                        payment_method_type.as_ref(),
                    )?;

                    (
                        Some(payment_method_data),
                        None,
                        billing_address,
                        payment_method_type,
                        item.request.setup_future_usage,
                    )
                }
            }
        };

        if payment_method_token.is_none() {
            payment_data = match item.request.payment_method_data {
                PaymentMethodData::Wallet(WalletData::ApplePay(_)) => {
                    let payment_method_token = item
                        .payment_method_token
                        .to_owned()
                        .get_required_value("payment_token")
                        .change_context(ConnectorError::InvalidWalletToken {
                            wallet_name: "Apple Pay".to_string(),
                        })?;

                    let payment_method_token = match payment_method_token {
                        PaymentMethodToken::Token(payment_method_token) => payment_method_token,
                        PaymentMethodToken::ApplePayDecrypt(_) => {
                            Err(ConnectorError::InvalidWalletToken {
                                wallet_name: "Apple Pay".to_string(),
                            })?
                        }
                        PaymentMethodToken::PazeDecrypt(_) => {
                            Err(crate::unimplemented_payment_method!("Paze", "Stripe"))?
                        }
                        PaymentMethodToken::GooglePayDecrypt(_) => {
                            Err(crate::unimplemented_payment_method!("Google Pay", "Stripe"))?
                        }
                    };
                    Some(StripePaymentMethodData::Wallet(
                        StripeWallet::ApplepayPayment(ApplepayPayment {
                            token: payment_method_token,
                            payment_method_types: StripePaymentMethodType::Card,
                        }),
                    ))
                }
                _ => payment_data,
            }
        } else {
            payment_data = None
        };

        let setup_mandate_details = item
            .request
            .setup_mandate_details
            .as_ref()
            .and_then(|mandate_details| {
                mandate_details
                    .customer_acceptance
                    .as_ref()
                    .map(|customer_acceptance| {
                        Ok::<_, error_stack::Report<ConnectorError>>(
                            match customer_acceptance.acceptance_type {
                                AcceptanceType::Online => {
                                    let online_mandate = customer_acceptance
                                        .online
                                        .clone()
                                        .get_required_value("online")
                                        .change_context(ConnectorError::MissingRequiredField {
                                            field_name: "online",
                                        })?;
                                    StripeMandateRequest {
                                        mandate_type: StripeMandateType::Online {
                                            ip_address: online_mandate
                                                .ip_address
                                                .get_required_value("ip_address")
                                                .change_context(
                                                    ConnectorError::MissingRequiredField {
                                                        field_name: "ip_address",
                                                    },
                                                )?,
                                            user_agent: online_mandate.user_agent,
                                        },
                                    }
                                }
                                AcceptanceType::Offline => StripeMandateRequest {
                                    mandate_type: StripeMandateType::Offline,
                                },
                            },
                        )
                    })
            })
            .transpose()?
            .or_else(|| {
                //stripe requires us to send mandate_data while making recurring payment through saved bank debit
                if payment_method.is_some() {
                    //check if payment is done through saved payment method
                    match &payment_method_types {
                        //check if payment method is bank debit
                        Some(
                            StripePaymentMethodType::Ach
                            | StripePaymentMethodType::Sepa
                            | StripePaymentMethodType::Becs
                            | StripePaymentMethodType::Bacs,
                        ) => Some(StripeMandateRequest {
                            mandate_type: StripeMandateType::Offline,
                        }),
                        _ => None,
                    }
                } else {
                    None
                }
            });

        let meta_data =
            get_transaction_metadata(item.request.metadata.clone().map(Into::into), order_id);

        // We pass browser_info only when payment_data exists.
        // Hence, we're pass Null during recurring payments as payment_method_data[type] is not passed
        let browser_info = if payment_data.is_some() && payment_method_token.is_none() {
            item.request
                .browser_info
                .clone()
                .map(StripeBrowserInformation::from)
        } else {
            None
        };

        let charges = match &item.request.split_payments {
            Some(SplitPaymentsRequest::StripeSplitPayment(stripe_split_payment)) => {
                match &stripe_split_payment.charge_type {
                    PaymentChargeType::Stripe(charge_type) => match charge_type {
                        StripeChargeType::Direct => Some(IntentCharges {
                            application_fee_amount: stripe_split_payment.application_fees,
                            destination_account_id: None,
                        }),
                        StripeChargeType::Destination => Some(IntentCharges {
                            application_fee_amount: stripe_split_payment.application_fees,
                            destination_account_id: Some(
                                stripe_split_payment.transfer_account_id.clone(),
                            ),
                        }),
                    },
                }
            }
            Some(SplitPaymentsRequest::AdyenSplitPayment(_))
            | Some(SplitPaymentsRequest::XenditSplitPayment(_))
            | None => None,
        };

        let charges_in = if charges.is_none() {
            match charge_type {
                Some(PaymentChargeType::Stripe(StripeChargeType::Direct)) => Some(IntentCharges {
                    application_fee_amount: application_fees, // default to 0 if None
                    destination_account_id: None,
                }),
                Some(PaymentChargeType::Stripe(StripeChargeType::Destination)) => {
                    Some(IntentCharges {
                        application_fee_amount: application_fees,
                        destination_account_id: transfer_account_id,
                    })
                }
                _ => None,
            }
        } else {
            charges
        };

        let pm = match (payment_method, payment_method_token.clone()) {
            (Some(method), _) => Some(Secret::new(method)),
            (None, Some(token)) => Some(token),
            (None, None) => None,
        };

        Ok(Self {
            amount,                                      //hopefully we don't loose some cents here
            currency: item.request.currency.to_string(), //we need to copy the value and not transfer ownership
            statement_descriptor_suffix: item.request.statement_descriptor_suffix.clone(),
            statement_descriptor: item.request.statement_descriptor.clone(),
            meta_data,
            return_url: item
                .request
                .router_return_url
                .clone()
                .unwrap_or_else(|| "https://juspay.in/".to_string()),
            confirm: true, // Stripe requires confirm to be true if return URL is present
            description: item.description.clone(),
            shipping: shipping_address,
            billing: billing_address,
            capture_method: StripeCaptureMethod::from(item.request.capture_method),
            payment_data,
            payment_method_options,
            payment_method: pm,
            customer: item.connector_customer.clone().map(Secret::new),
            setup_mandate_details,
            off_session: item.request.off_session,
            setup_future_usage: match (
                item.request.split_payments.as_ref(),
                item.request.setup_future_usage,
                item.request.customer_acceptance.as_ref(),
            ) {
                (Some(_), Some(usage), Some(_)) => Some(usage),
                _ => setup_future_usage,
            },

            payment_method_types,
            expand: Some(ExpandableObjects::LatestCharge),
            browser_info,
            charges: charges_in,
        })
    }
}

fn get_payment_method_type_for_saved_payment_method_payment(
    item: &PaymentsAuthorizeRouterData,
) -> Result<Option<StripePaymentMethodType>, error_stack::Report<ConnectorError>> {
    if item.payment_method == api_enums::PaymentMethod::Card {
        Ok(Some(StripePaymentMethodType::Card)) //stripe takes ["Card"] as default
    } else {
        let stripe_payment_method_type = match item.recurring_mandate_payment_data.clone() {
            Some(recurring_payment_method_data) => {
                match recurring_payment_method_data.payment_method_type {
                    Some(payment_method_type) => {
                        StripePaymentMethodType::try_from(payment_method_type)
                    }
                    None => Err(ConnectorError::MissingRequiredField {
                        field_name: "payment_method_type",
                    }
                    .into()),
                }
            }
            None => Err(ConnectorError::MissingRequiredField {
                field_name: "recurring_mandate_payment_data",
            }
            .into()),
        }?;
        match stripe_payment_method_type {
            //Stripe converts Ideal, Bancontact & Sofort Bank redirect methods to Sepa direct debit and attaches to the customer for future usage
            StripePaymentMethodType::Ideal
            | StripePaymentMethodType::Bancontact
            | StripePaymentMethodType::Sofort => Ok(Some(StripePaymentMethodType::Sepa)),
            _ => Ok(Some(stripe_payment_method_type)),
        }
    }
}

impl From<BrowserInformation> for StripeBrowserInformation {
    fn from(item: BrowserInformation) -> Self {
        Self {
            ip_address: item.ip_address.map(|ip| Secret::new(ip.to_string())),
            user_agent: item.user_agent,
        }
    }
}

impl TryFrom<&SetupMandateRouterData> for SetupIntentRequest {
    type Error = error_stack::Report<ConnectorError>;
    fn try_from(item: &SetupMandateRouterData) -> Result<Self, Self::Error> {
        //Only cards supported for mandates
        let pm_type = StripePaymentMethodType::Card;
        let payment_data = StripePaymentMethodData::try_from((item, item.auth_type, pm_type))?;

        let meta_data = Some(get_transaction_metadata(
            item.request.metadata.clone(),
            item.connector_request_reference_id.clone(),
        ));

        let browser_info = item
            .request
            .browser_info
            .clone()
            .map(StripeBrowserInformation::from);

        Ok(Self {
            confirm: true,
            payment_data,
            return_url: item.request.router_return_url.clone(),
            off_session: item.request.off_session,
            usage: item.request.setup_future_usage,
            payment_method_options: None,
            customer: item.connector_customer.to_owned().map(Secret::new),
            meta_data,
            payment_method_types: Some(pm_type),
            expand: Some(ExpandableObjects::LatestAttempt),
            browser_info,
        })
    }
}

impl TryFrom<&TokenizationRouterData> for TokenRequest {
    type Error = error_stack::Report<ConnectorError>;
    fn try_from(item: &TokenizationRouterData) -> Result<Self, Self::Error> {
        let billing_address = StripeBillingAddressCardToken {
            name: item.get_optional_billing_full_name(),
            email: item.get_optional_billing_email(),
            phone: item.get_optional_billing_phone_number(),
            address_line1: item.get_optional_billing_line1(),
            address_line2: item.get_optional_billing_line2(),
            city: item.get_optional_billing_city(),
            state: item.get_optional_billing_state(),
        };

        // Card flow for tokenization is handled separately because of API contact difference
        let request_payment_data = match &item.request.payment_method_data {
            PaymentMethodData::Card(card_details) => {
                StripePaymentMethodData::CardToken(StripeCardToken {
                    payment_method_type: Some(StripePaymentMethodType::Card),
                    token_card_number: card_details.card_number.clone(),
                    token_card_exp_month: card_details.card_exp_month.clone(),
                    token_card_exp_year: card_details.card_exp_year.clone(),
                    token_card_cvc: card_details.card_cvc.clone(),
                    billing: billing_address,
                })
            }
            _ => {
                create_stripe_payment_method(
                    &item.request.payment_method_data,
                    item.auth_type,
                    item.payment_method_token.clone(),
                    None,
                    StripeBillingAddress::default(),
<<<<<<< HEAD
                    None,
=======
                    false,
>>>>>>> 8be69c26
                )?
                .0
            }
        };

        Ok(Self {
            token_data: request_payment_data,
        })
    }
}

impl TryFrom<&ConnectorCustomerRouterData> for CustomerRequest {
    type Error = error_stack::Report<ConnectorError>;
    fn try_from(item: &ConnectorCustomerRouterData) -> Result<Self, Self::Error> {
        Ok(Self {
            description: item.request.description.to_owned(),
            email: item.request.email.to_owned(),
            phone: item.request.phone.to_owned(),
            name: item.request.name.to_owned(),
            source: item.request.preprocessing_id.to_owned().map(Secret::new),
        })
    }
}

#[derive(Serialize, Deserialize, Debug, Clone)]
pub struct StripeSplitPaymentRequest {
    pub charge_type: Option<PaymentChargeType>,
    pub application_fees: Option<MinorUnit>,
    pub transfer_account_id: Option<String>,
}

impl TryFrom<&PaymentsAuthorizeRouterData> for StripeSplitPaymentRequest {
    type Error = error_stack::Report<ConnectorError>;

    fn try_from(item: &PaymentsAuthorizeRouterData) -> Result<Self, Self::Error> {
        //extracting mandate metadata from CIT call if CIT call was a Split Payment
        let from_metadata = item
            .request
            .mandate_id
            .as_ref()
            .and_then(|mandate_id| mandate_id.mandate_reference_id.as_ref())
            .and_then(|reference_id| match reference_id {
                payments::MandateReferenceId::ConnectorMandateId(mandate_data) => {
                    mandate_data.get_mandate_metadata()
                }
                _ => None,
            })
            .and_then(|secret_value| {
                let json_value = secret_value.clone().expose();
                match serde_json::from_value::<Self>(json_value.clone()) {
                    Ok(val) => Some(val),
                    Err(err) => {
                        router_env::logger::info!(
                            "STRIPE: Picking merchant_account_id and merchant_config_currency from payments request: {:?}", err
                        );
                        None
                    }
                }
            });

        // If the Split Payment Request in MIT mismatches with the metadata from CIT, throw an error
        if from_metadata.is_some() && item.request.split_payments.is_some() {
            let mut mit_charge_type = None;
            let mut mit_application_fees = None;
            let mut mit_transfer_account_id = None;
            if let Some(SplitPaymentsRequest::StripeSplitPayment(stripe_split_payment)) =
                item.request.split_payments.as_ref()
            {
                mit_charge_type = Some(stripe_split_payment.charge_type.clone());
                mit_application_fees = stripe_split_payment.application_fees;
                mit_transfer_account_id = Some(stripe_split_payment.transfer_account_id.clone());
            }

            if mit_charge_type != from_metadata.as_ref().and_then(|m| m.charge_type.clone())
                || mit_application_fees != from_metadata.as_ref().and_then(|m| m.application_fees)
                || mit_transfer_account_id
                    != from_metadata
                        .as_ref()
                        .and_then(|m| m.transfer_account_id.clone())
            {
                let mismatched_fields = ["transfer_account_id", "application_fees", "charge_type"];

                let field_str = mismatched_fields.join(", ");
                return Err(error_stack::Report::from(
                    ConnectorError::MandatePaymentDataMismatch { fields: field_str },
                ));
            }
        }

        // If Mandate Metadata from CIT call has something, populate it
        let (charge_type, mut transfer_account_id, application_fees) =
            if let Some(ref metadata) = from_metadata {
                (
                    metadata.charge_type.clone(),
                    metadata.transfer_account_id.clone(),
                    metadata.application_fees,
                )
            } else {
                (None, None, None)
            };

        // If Charge Type is Destination, transfer_account_id need not be appended in headers
        if charge_type == Some(PaymentChargeType::Stripe(StripeChargeType::Destination)) {
            transfer_account_id = None;
        }
        Ok(Self {
            charge_type,
            transfer_account_id,
            application_fees,
        })
    }
}

#[derive(Debug, Serialize)]
pub struct StripeIncrementalAuthRequest {
    pub amount: MinorUnit,
}

#[derive(Clone, Default, Debug, Eq, PartialEq, Deserialize, Serialize)]
#[serde(rename_all = "snake_case")]
pub enum StripePaymentStatus {
    Succeeded,
    Failed,
    #[default]
    Processing,
    #[serde(rename = "requires_action")]
    RequiresCustomerAction,
    #[serde(rename = "requires_payment_method")]
    RequiresPaymentMethod,
    RequiresConfirmation,
    Canceled,
    RequiresCapture,
    Chargeable,
    Consumed,
    Pending,
}

impl From<StripePaymentStatus> for AttemptStatus {
    fn from(item: StripePaymentStatus) -> Self {
        match item {
            StripePaymentStatus::Succeeded => Self::Charged,
            StripePaymentStatus::Failed => Self::Failure,
            StripePaymentStatus::Processing => Self::Authorizing,
            StripePaymentStatus::RequiresCustomerAction => Self::AuthenticationPending,
            // Make the payment attempt status as failed
            StripePaymentStatus::RequiresPaymentMethod => Self::Failure,
            StripePaymentStatus::RequiresConfirmation => Self::ConfirmationAwaited,
            StripePaymentStatus::Canceled => Self::Voided,
            StripePaymentStatus::RequiresCapture => Self::Authorized,
            StripePaymentStatus::Chargeable => Self::Authorizing,
            StripePaymentStatus::Consumed => Self::Authorizing,
            StripePaymentStatus::Pending => Self::Pending,
        }
    }
}

#[derive(Debug, Default, Eq, PartialEq, Deserialize, Serialize)]
pub struct PaymentIntentResponse {
    pub id: String,
    pub object: String,
    pub amount: MinorUnit,
    #[serde(default, deserialize_with = "deserialize_zero_minor_amount_as_none")]
    // stripe gives amount_captured as 0 for payment intents instead of 0
    pub amount_received: Option<MinorUnit>,
    pub amount_capturable: Option<MinorUnit>,
    pub currency: String,
    pub status: StripePaymentStatus,
    pub client_secret: Option<Secret<String>>,
    pub created: i32,
    pub customer: Option<Secret<String>>,
    pub payment_method: Option<Secret<String>>,
    pub description: Option<String>,
    pub statement_descriptor: Option<String>,
    pub statement_descriptor_suffix: Option<String>,
    pub metadata: StripeMetadata,
    pub next_action: Option<StripeNextActionResponse>,
    pub payment_method_options: Option<StripePaymentMethodOptions>,
    pub last_payment_error: Option<ErrorDetails>,
    pub latest_attempt: Option<LatestAttempt>, //need a merchant to test this
    pub latest_charge: Option<StripeChargeEnum>,
}

#[derive(Clone, Debug, Default, Eq, PartialEq, Deserialize, Serialize)]
pub struct StripeSourceResponse {
    pub id: String,
    #[serde(skip_serializing_if = "Option::is_none")]
    pub ach_credit_transfer: Option<AchCreditTransferResponse>,
    #[serde(skip_serializing_if = "Option::is_none")]
    pub multibanco: Option<MultibancoCreditTansferResponse>,
    pub receiver: AchReceiverDetails,
    pub status: StripePaymentStatus,
}

#[derive(Clone, Debug, Default, Eq, PartialEq, Deserialize, Serialize)]
pub struct AchCreditTransferResponse {
    pub account_number: Secret<String>,
    pub bank_name: Secret<String>,
    pub routing_number: Secret<String>,
    pub swift_code: Secret<String>,
}

#[derive(Clone, Debug, Default, Eq, PartialEq, Deserialize, Serialize)]
pub struct MultibancoCreditTansferResponse {
    pub reference: Secret<String>,
    pub entity: Secret<String>,
}

#[derive(Clone, Debug, Default, Eq, PartialEq, Deserialize, Serialize)]
pub struct AchReceiverDetails {
    pub amount_received: MinorUnit,
    pub amount_charged: MinorUnit,
}

#[serde_with::skip_serializing_none]
#[derive(Clone, Debug, Default, Eq, PartialEq, Deserialize, Serialize)]
pub struct SepaAndBacsBankTransferInstructions {
    pub bacs_bank_instructions: Option<BacsFinancialDetails>,
    pub sepa_bank_instructions: Option<SepaFinancialDetails>,
    pub receiver: SepaAndBacsReceiver,
}

#[serde_with::skip_serializing_none]
#[derive(Clone, Debug, Serialize)]
pub struct QrCodeNextInstructions {
    pub image_data_url: Url,
    pub display_to_timestamp: Option<i64>,
}

#[derive(Clone, Debug, Default, Eq, PartialEq, Deserialize, Serialize)]
pub struct SepaAndBacsReceiver {
    pub amount_received: MinorUnit,
    pub amount_remaining: MinorUnit,
}

#[derive(Debug, Default, Eq, PartialEq, Deserialize)]
pub struct PaymentSyncResponse {
    #[serde(flatten)]
    pub intent_fields: PaymentIntentResponse,
    pub last_payment_error: Option<ErrorDetails>,
}

impl Deref for PaymentSyncResponse {
    type Target = PaymentIntentResponse;

    fn deref(&self) -> &Self::Target {
        &self.intent_fields
    }
}

#[derive(Deserialize, Debug, Serialize)]
pub struct PaymentIntentSyncResponse {
    #[serde(flatten)]
    payment_intent_fields: PaymentIntentResponse,
    pub latest_charge: Option<StripeChargeEnum>,
}

#[derive(Debug, Eq, PartialEq, Deserialize, Clone, Serialize)]
#[serde(untagged)]
pub enum StripeChargeEnum {
    ChargeId(String),
    ChargeObject(StripeCharge),
}

impl StripeChargeEnum {
    pub fn get_overcapture_status(
        &self,
    ) -> Option<common_types::primitive_wrappers::OvercaptureAppliedBool>{
        match self {
            StripeChargeEnum::ChargeObject(charge_object) => charge_object
                .payment_method_details
                .as_ref()
                .and_then(|payment_method_details| match payment_method_details {
                    StripePaymentMethodDetailsResponse::Card { card } => card
                        .overcapture
                        .as_ref()
                        .and_then(|overcapture| match overcapture.status {
                            Some(StripeOvercaptureStatus::Available) => {
                                Some(common_types::primitive_wrappers::OvercaptureAppliedBool::new(true))
                            }
                            Some(StripeOvercaptureStatus::Unavailable) => {
                                Some(common_types::primitive_wrappers::OvercaptureAppliedBool::new(false))
                            }
                            None => None,
                        }),
                    _ => None,
                }),
            _ => None,
        }
    }

    pub fn get_maximum_capturable_amount(
        &self,
    ) -> Option<MinorUnit>{
        match self {
            StripeChargeEnum::ChargeObject(charge_object) => {
                if let Some(payment_method_details) = charge_object.payment_method_details.as_ref() {
                    match payment_method_details {
                        StripePaymentMethodDetailsResponse::Card { card } => 
                            card.overcapture.as_ref().and_then(|overcapture| overcapture.maximum_amount_capturable),
                        _ => None,
                    }
                } else {
                    None
                }
            }
            _ =>  None
        }
    }
}

#[derive(Deserialize, Clone, Debug, PartialEq, Eq, Serialize)]
pub struct StripeCharge {
    pub id: String,
    pub payment_method_details: Option<StripePaymentMethodDetailsResponse>,
}

#[derive(Deserialize, Clone, Debug, PartialEq, Eq, Serialize)]
pub struct StripeBankRedirectDetails {
    #[serde(rename = "generated_sepa_debit")]
    attached_payment_method: Option<Secret<String>>,
}

#[derive(Deserialize, Clone, Debug, PartialEq, Eq, Serialize)]
pub struct StripeCashappDetails {
    buyer_id: Option<String>,
    cashtag: Option<String>,
}

impl Deref for PaymentIntentSyncResponse {
    type Target = PaymentIntentResponse;

    fn deref(&self) -> &Self::Target {
        &self.payment_intent_fields
    }
}

#[derive(Deserialize, Clone, Debug, PartialEq, Eq, Serialize)]
pub struct StripeAdditionalCardDetails {
    checks: Option<Value>,
    three_d_secure: Option<Value>,
    network_transaction_id: Option<String>,
    overcapture: Option<StripeOvercaptureResponse>,
}

#[derive(Deserialize, Clone, Debug, PartialEq, Eq, Serialize)]
pub struct StripeOvercaptureResponse {
    status: Option<StripeOvercaptureStatus>,
    maximum_amount_capturable: Option<MinorUnit>,
}

#[derive(Deserialize, Clone, Debug, PartialEq, Eq, Serialize)]
#[serde(rename_all = "snake_case")]
pub enum StripeOvercaptureStatus {
    Available,
    Unavailable,
}

#[derive(Deserialize, Clone, Debug, PartialEq, Eq, Serialize)]
#[serde(rename_all = "snake_case", tag = "type")]
pub enum StripePaymentMethodDetailsResponse {
    //only ideal and bancontact is supported by stripe for recurring payment in bank redirect
    Ideal {
        ideal: StripeBankRedirectDetails,
    },
    Bancontact {
        bancontact: StripeBankRedirectDetails,
    },

    //other payment method types supported by stripe. To avoid deserialization error.
    Blik,
    Eps,
    Fpx,
    Giropay,
    #[serde(rename = "p24")]
    Przelewy24,
    Card {
        card: StripeAdditionalCardDetails,
    },
    Cashapp {
        cashapp: StripeCashappDetails,
    },
    Klarna,
    Affirm,
    AfterpayClearpay,
    AmazonPay,
    ApplePay,
    #[serde(rename = "us_bank_account")]
    Ach,
    #[serde(rename = "sepa_debit")]
    Sepa,
    #[serde(rename = "au_becs_debit")]
    Becs,
    #[serde(rename = "bacs_debit")]
    Bacs,
    #[serde(rename = "wechat_pay")]
    Wechatpay,
    Alipay,
    CustomerBalance,
    RevolutPay,
}

pub struct AdditionalPaymentMethodDetails {
    pub payment_checks: Option<Value>,
    pub authentication_details: Option<Value>,
}

impl From<AdditionalPaymentMethodDetails> for AdditionalPaymentMethodConnectorResponse {
    fn from(item: AdditionalPaymentMethodDetails) -> Self {
        Self::Card {
            authentication_data: item.authentication_details,
            payment_checks: item.payment_checks,
            card_network: None,
            domestic_network: None,
        }
    }
}

impl StripePaymentMethodDetailsResponse {
    pub fn get_additional_payment_method_data(&self) -> Option<AdditionalPaymentMethodDetails> {
        match self {
            Self::Card { card } => Some(AdditionalPaymentMethodDetails {
                payment_checks: card.checks.clone(),
                authentication_details: card.three_d_secure.clone(),
            }),
            Self::Ideal { .. }
            | Self::Bancontact { .. }
            | Self::Blik
            | Self::Eps
            | Self::Fpx
            | Self::Giropay
            | Self::Przelewy24
            | Self::Klarna
            | Self::Affirm
            | Self::AfterpayClearpay
            | Self::AmazonPay
            | Self::ApplePay
            | Self::Ach
            | Self::Sepa
            | Self::Becs
            | Self::Bacs
            | Self::Wechatpay
            | Self::Alipay
            | Self::CustomerBalance
            | Self::RevolutPay
            | Self::Cashapp { .. } => None,
        }
    }
}

#[derive(Deserialize)]
pub struct SetupIntentSyncResponse {
    #[serde(flatten)]
    setup_intent_fields: SetupIntentResponse,
}

impl Deref for SetupIntentSyncResponse {
    type Target = SetupIntentResponse;

    fn deref(&self) -> &Self::Target {
        &self.setup_intent_fields
    }
}

impl From<SetupIntentSyncResponse> for PaymentIntentSyncResponse {
    fn from(value: SetupIntentSyncResponse) -> Self {
        Self {
            payment_intent_fields: value.setup_intent_fields.into(),
            latest_charge: None,
        }
    }
}

impl From<SetupIntentResponse> for PaymentIntentResponse {
    fn from(value: SetupIntentResponse) -> Self {
        Self {
            id: value.id,
            object: value.object,
            status: value.status,
            client_secret: Some(value.client_secret),
            customer: value.customer,
            description: None,
            statement_descriptor: value.statement_descriptor,
            statement_descriptor_suffix: value.statement_descriptor_suffix,
            metadata: value.metadata,
            next_action: value.next_action,
            payment_method_options: value.payment_method_options,
            last_payment_error: value.last_setup_error,
            ..Default::default()
        }
    }
}

#[derive(Clone, Debug, Default, Eq, PartialEq, Deserialize, Serialize)]
pub struct SetupIntentResponse {
    pub id: String,
    pub object: String,
    pub status: StripePaymentStatus, // Change to SetupStatus
    pub client_secret: Secret<String>,
    pub customer: Option<Secret<String>>,
    pub payment_method: Option<String>,
    pub statement_descriptor: Option<String>,
    pub statement_descriptor_suffix: Option<String>,
    pub metadata: StripeMetadata,
    pub next_action: Option<StripeNextActionResponse>,
    pub payment_method_options: Option<StripePaymentMethodOptions>,
    pub latest_attempt: Option<LatestAttempt>,
    pub last_setup_error: Option<ErrorDetails>,
}

fn extract_payment_method_connector_response_from_latest_charge(
    stripe_charge_enum: &StripeChargeEnum,
) -> Option<ConnectorResponseData> {
    let overcapture_applied = None; //stripe_charge_enum.get_overcapture_status();
    let additional_payment_method = if let StripeChargeEnum::ChargeObject(charge_object) = stripe_charge_enum {
        charge_object
            .payment_method_details
            .as_ref()
            .and_then(StripePaymentMethodDetailsResponse::get_additional_payment_method_data)
    } else {
        None
    }
    .map(AdditionalPaymentMethodConnectorResponse::from);
    
    if additional_payment_method.is_some() || overcapture_applied.is_some() {
        Some(ConnectorResponseData::new(
            additional_payment_method,
            overcapture_applied,
            None,
        ))
    } else {
        None
    }
}



impl From<common_types::primitive_wrappers::RequestOvercapture>
    for StripeRequestOvercapture
{
    fn from(
        request_overcapture: common_types::primitive_wrappers::RequestOvercapture,
    ) -> Self {
        match request_overcapture.deref() {
            true => StripeRequestOvercapture::IfAvailable,
            false => StripeRequestOvercapture::Never,
        }

    }
}

fn extract_payment_method_connector_response_from_latest_attempt(
    stripe_latest_attempt: &LatestAttempt,
) -> Option<ConnectorResponseData> {
    if let LatestAttempt::PaymentIntentAttempt(intent_attempt) = stripe_latest_attempt {
        intent_attempt
            .payment_method_details
            .as_ref()
            .and_then(StripePaymentMethodDetailsResponse::get_additional_payment_method_data)
    } else {
        None
    }
    .map(AdditionalPaymentMethodConnectorResponse::from)
    .map(ConnectorResponseData::with_additional_payment_method_data)
}

impl<F, T> TryFrom<ResponseRouterData<F, PaymentIntentResponse, T, PaymentsResponseData>>
    for RouterData<F, T, PaymentsResponseData>
where
    T: SplitPaymentData + GetRequestIncrementalAuthorization,
{
    type Error = error_stack::Report<ConnectorError>;
    fn try_from(
        item: ResponseRouterData<F, PaymentIntentResponse, T, PaymentsResponseData>,
    ) -> Result<Self, Self::Error> {
        let redirect_data = item.response.next_action.clone();
        let redirection_data = redirect_data
            .and_then(|redirection_data| redirection_data.get_url())
            .map(|redirection_url| RedirectForm::from((redirection_url, Method::Get)));

        let mandate_reference = item.response.payment_method.map(|payment_method_id| {
            // Implemented Save and re-use payment information for recurring charges
            // For more info: https://docs.stripe.com/recurring-payments#accept-recurring-payments
            // For backward compatibility payment_method_id & connector_mandate_id is being populated with the same value
            let connector_mandate_id = Some(payment_method_id.clone().expose());
            let payment_method_id = Some(payment_method_id.expose());

            let mandate_metadata: Option<Secret<Value>> =
                match item.data.request.get_split_payment_data() {
                    Some(SplitPaymentsRequest::StripeSplitPayment(stripe_split_data)) => {
                        Some(Secret::new(serde_json::json!({
                            "transfer_account_id": stripe_split_data.transfer_account_id,
                            "charge_type": stripe_split_data.charge_type,
                            "application_fees": stripe_split_data.application_fees,
                        })))
                    }
                    _ => None,
                };

            MandateReference {
                connector_mandate_id,
                payment_method_id,
                mandate_metadata,
                connector_mandate_request_reference_id: None,
            }
        });

        //Note: we might have to call retrieve_setup_intent to get the network_transaction_id in case its not sent in PaymentIntentResponse
        // Or we identify the mandate txns before hand and always call SetupIntent in case of mandate payment call
        let network_txn_id = match item.response.latest_charge.as_ref() {
            Some(StripeChargeEnum::ChargeObject(charge_object)) => charge_object
                .payment_method_details
                .as_ref()
                .and_then(|payment_method_details| match payment_method_details {
                    StripePaymentMethodDetailsResponse::Card { card } => {
                        card.network_transaction_id.clone()
                    }
                    _ => None,
                }),
            _ => None,
        };

        let connector_metadata =
            get_connector_metadata(item.response.next_action.as_ref(), item.response.amount)?;

        let status = AttemptStatus::from(item.response.status);

        let response = if is_payment_failure(status) {
            *get_stripe_payments_response_data(
                &item.response.last_payment_error,
                item.http_code,
                item.response.id.clone(),
            )
        } else {
            let charges = item
                .response
                .latest_charge
                .as_ref()
                .map(|charge| match charge {
                    StripeChargeEnum::ChargeId(charges) => charges.clone(),
                    StripeChargeEnum::ChargeObject(charge) => charge.id.clone(),
                })
                .and_then(|charge_id| construct_charge_response(charge_id, &item.data.request));

            Ok(PaymentsResponseData::TransactionResponse {
                resource_id: ResponseId::ConnectorTransactionId(item.response.id.clone()),
                redirection_data: Box::new(redirection_data),
                mandate_reference: Box::new(mandate_reference),
                connector_metadata,
                network_txn_id,
                connector_response_reference_id: Some(item.response.id),
                incremental_authorization_allowed: item
                    .data
                    .request
                    .get_request_incremental_authorization(),
                charges,
            })
        };

        let connector_response_data = item
            .response
            .latest_charge
            .as_ref()
            .and_then(extract_payment_method_connector_response_from_latest_charge);

        let minor_amount_capturable = item
        .response
        .latest_charge
        .as_ref()
        .and_then(StripeChargeEnum::get_maximum_capturable_amount);

        Ok(Self {
            status,
            /* Commented out fields:
            client_secret: Some(item.response.client_secret.clone().as_str()),
            description: item.response.description.map(|x| x.as_str()),
            statement_descriptor_suffix: item.response.statement_descriptor_suffix.map(|x| x.as_str()),
            three_ds_form,
            */
            response,
            amount_captured: Some(5050),
            // item
            //     .response
            //     .amount_received
            //     .map(|amount| amount.get_amount_as_i64()),
            // minor_amount_captured: item.response.amount_received,
            connector_response: connector_response_data,
            minor_amount_capturable,
            ..item.data
        })
    }
}

impl From<StripePaymentStatus> for common_enums::AuthorizationStatus {
    fn from(item: StripePaymentStatus) -> Self {
        match item {
            StripePaymentStatus::Succeeded
            | StripePaymentStatus::RequiresCapture
            | StripePaymentStatus::Chargeable
            | StripePaymentStatus::RequiresCustomerAction
            | StripePaymentStatus::RequiresConfirmation
            | StripePaymentStatus::Consumed => Self::Success,
            StripePaymentStatus::Processing | StripePaymentStatus::Pending => Self::Processing,
            StripePaymentStatus::Failed
            | StripePaymentStatus::Canceled
            | StripePaymentStatus::RequiresPaymentMethod => Self::Failure,
        }
    }
}

impl<F>
    TryFrom<
        ResponseRouterData<
            F,
            PaymentIntentResponse,
            PaymentsIncrementalAuthorizationData,
            PaymentsResponseData,
        >,
    > for RouterData<F, PaymentsIncrementalAuthorizationData, PaymentsResponseData>
{
    type Error = error_stack::Report<ConnectorError>;
    fn try_from(
        item: ResponseRouterData<
            F,
            PaymentIntentResponse,
            PaymentsIncrementalAuthorizationData,
            PaymentsResponseData,
        >,
    ) -> Result<Self, Self::Error> {
        let status = common_enums::AuthorizationStatus::from(item.response.status);
        Ok(Self {
            response: Ok(PaymentsResponseData::IncrementalAuthorizationResponse {
                status,
                error_code: None,
                error_message: None,
                connector_authorization_id: Some(item.response.id),
            }),
            ..item.data
        })
    }
}

pub fn get_connector_metadata(
    next_action: Option<&StripeNextActionResponse>,
    amount: MinorUnit,
) -> CustomResult<Option<Value>, ConnectorError> {
    let next_action_response = next_action
        .and_then(|next_action_response| match next_action_response {
            StripeNextActionResponse::DisplayBankTransferInstructions(response) => {
                match response.financial_addresses.clone() {
                    FinancialInformation::StripeFinancialInformation(financial_addresses) => {
                        let bank_instructions = financial_addresses.first();
                        let (sepa_bank_instructions, bacs_bank_instructions) = bank_instructions
                            .map_or((None, None), |financial_address| {
                                (
                                    financial_address.iban.to_owned().map(
                                        |sepa_financial_details| SepaFinancialDetails {
                                            account_holder_name: sepa_financial_details
                                                .account_holder_name,
                                            bic: sepa_financial_details.bic,
                                            country: sepa_financial_details.country,
                                            iban: sepa_financial_details.iban,
                                            reference: response.reference.to_owned(),
                                        },
                                    ),
                                    financial_address.sort_code.to_owned(),
                                )
                            });
                        let bank_transfer_instructions = SepaAndBacsBankTransferInstructions {
                            sepa_bank_instructions,
                            bacs_bank_instructions,
                            receiver: SepaAndBacsReceiver {
                                amount_received: amount - response.amount_remaining,
                                amount_remaining: response.amount_remaining,
                            },
                        };

                        Some(bank_transfer_instructions.encode_to_value())
                    }
                    FinancialInformation::AchFinancialInformation(financial_addresses) => {
                        let mut ach_financial_information = HashMap::new();
                        for address in financial_addresses {
                            match address.financial_details {
                                AchFinancialDetails::Aba(aba_details) => {
                                    ach_financial_information
                                        .insert("account_number", aba_details.account_number);
                                    ach_financial_information
                                        .insert("bank_name", aba_details.bank_name);
                                    ach_financial_information
                                        .insert("routing_number", aba_details.routing_number);
                                }
                                AchFinancialDetails::Swift(swift_details) => {
                                    ach_financial_information
                                        .insert("swift_code", swift_details.swift_code);
                                }
                            }
                        }

                        let ach_financial_information_value =
                            serde_json::to_value(ach_financial_information).ok()?;

                        let ach_transfer_instruction =
                            serde_json::from_value::<payments::AchTransfer>(
                                ach_financial_information_value,
                            )
                            .ok()?;

                        let bank_transfer_instructions = payments::BankTransferNextStepsData {
                            bank_transfer_instructions:
                                payments::BankTransferInstructions::AchCreditTransfer(Box::new(
                                    ach_transfer_instruction,
                                )),
                            receiver: None,
                        };

                        Some(bank_transfer_instructions.encode_to_value())
                    }
                }
            }
            StripeNextActionResponse::WechatPayDisplayQrCode(response) => {
                let wechat_pay_instructions = QrCodeNextInstructions {
                    image_data_url: response.image_data_url.to_owned(),
                    display_to_timestamp: None,
                };

                Some(wechat_pay_instructions.encode_to_value())
            }
            StripeNextActionResponse::CashappHandleRedirectOrDisplayQrCode(response) => {
                let cashapp_qr_instructions: QrCodeNextInstructions = QrCodeNextInstructions {
                    image_data_url: response.qr_code.image_url_png.to_owned(),
                    display_to_timestamp: response.qr_code.expires_at.to_owned(),
                };
                Some(cashapp_qr_instructions.encode_to_value())
            }
            StripeNextActionResponse::MultibancoDisplayDetails(response) => {
                let multibanco_bank_transfer_instructions = payments::BankTransferNextStepsData {
                    bank_transfer_instructions: payments::BankTransferInstructions::Multibanco(
                        Box::new(payments::MultibancoTransferInstructions {
                            reference: response.clone().reference,
                            entity: response.clone().entity.expose(),
                        }),
                    ),
                    receiver: None,
                };
                Some(multibanco_bank_transfer_instructions.encode_to_value())
            }
            _ => None,
        })
        .transpose()
        .change_context(ConnectorError::ResponseHandlingFailed)?;
    Ok(next_action_response)
}

pub fn get_payment_method_id(
    latest_charge: Option<StripeChargeEnum>,
    payment_method_id_from_intent_root: Secret<String>,
) -> String {
    match latest_charge {
        Some(StripeChargeEnum::ChargeObject(charge)) => match charge.payment_method_details {
            Some(StripePaymentMethodDetailsResponse::Bancontact { bancontact }) => bancontact
                .attached_payment_method
                .map(|attached_payment_method| attached_payment_method.expose())
                .unwrap_or(payment_method_id_from_intent_root.expose()),
            Some(StripePaymentMethodDetailsResponse::Ideal { ideal }) => ideal
                .attached_payment_method
                .map(|attached_payment_method| attached_payment_method.expose())
                .unwrap_or(payment_method_id_from_intent_root.expose()),
            Some(StripePaymentMethodDetailsResponse::Blik)
            | Some(StripePaymentMethodDetailsResponse::Eps)
            | Some(StripePaymentMethodDetailsResponse::Fpx)
            | Some(StripePaymentMethodDetailsResponse::Giropay)
            | Some(StripePaymentMethodDetailsResponse::Przelewy24)
            | Some(StripePaymentMethodDetailsResponse::Card { .. })
            | Some(StripePaymentMethodDetailsResponse::Klarna)
            | Some(StripePaymentMethodDetailsResponse::Affirm)
            | Some(StripePaymentMethodDetailsResponse::AfterpayClearpay)
            | Some(StripePaymentMethodDetailsResponse::AmazonPay)
            | Some(StripePaymentMethodDetailsResponse::ApplePay)
            | Some(StripePaymentMethodDetailsResponse::Ach)
            | Some(StripePaymentMethodDetailsResponse::Sepa)
            | Some(StripePaymentMethodDetailsResponse::Becs)
            | Some(StripePaymentMethodDetailsResponse::Bacs)
            | Some(StripePaymentMethodDetailsResponse::Wechatpay)
            | Some(StripePaymentMethodDetailsResponse::Alipay)
            | Some(StripePaymentMethodDetailsResponse::CustomerBalance)
            | Some(StripePaymentMethodDetailsResponse::Cashapp { .. })
            | Some(StripePaymentMethodDetailsResponse::RevolutPay)
            | None => payment_method_id_from_intent_root.expose(),
        },
        Some(StripeChargeEnum::ChargeId(_)) | None => payment_method_id_from_intent_root.expose(),
    }
}

impl<F, T> TryFrom<ResponseRouterData<F, PaymentIntentSyncResponse, T, PaymentsResponseData>>
    for RouterData<F, T, PaymentsResponseData>
where
    T: SplitPaymentData,
{
    type Error = error_stack::Report<ConnectorError>;
    fn try_from(
        item: ResponseRouterData<F, PaymentIntentSyncResponse, T, PaymentsResponseData>,
    ) -> Result<Self, Self::Error> {
        let redirect_data = item.response.next_action.clone();
        let redirection_data = redirect_data
            .and_then(|redirection_data| redirection_data.get_url())
            .map(|redirection_url| RedirectForm::from((redirection_url, Method::Get)));

        let mandate_reference = item
            .response
            .payment_method
            .clone()
            .map(|payment_method_id| {
                // Implemented Save and re-use payment information for recurring charges
                // For more info: https://docs.stripe.com/recurring-payments#accept-recurring-payments
                // For backward compatibility payment_method_id & connector_mandate_id is being populated with the same value
                let payment_method_id =
                    get_payment_method_id(item.response.latest_charge.clone(), payment_method_id);

                MandateReference {
                    connector_mandate_id: Some(payment_method_id.clone()),
                    payment_method_id: Some(payment_method_id),
                    mandate_metadata: None,
                    connector_mandate_request_reference_id: None,
                }
            });

        let connector_metadata =
            get_connector_metadata(item.response.next_action.as_ref(), item.response.amount)?;

        let status = AttemptStatus::from(item.response.status.to_owned());

        let connector_response_data = item
            .response
            .latest_charge
            .as_ref()
            .and_then(extract_payment_method_connector_response_from_latest_charge);

        let response = if is_payment_failure(status) {
            *get_stripe_payments_response_data(
                &item.response.payment_intent_fields.last_payment_error,
                item.http_code,
                item.response.id.clone(),
            )
        } else {
            let network_transaction_id = match item.response.latest_charge.clone() {
                Some(StripeChargeEnum::ChargeObject(charge_object)) => charge_object
                    .payment_method_details
                    .and_then(|payment_method_details| match payment_method_details {
                        StripePaymentMethodDetailsResponse::Card { card } => {
                            card.network_transaction_id
                        }
                        _ => None,
                    }),
                _ => None,
            };
            let charges = item
                .response
                .latest_charge
                .as_ref()
                .map(|charge| match charge {
                    StripeChargeEnum::ChargeId(charges) => charges.clone(),
                    StripeChargeEnum::ChargeObject(charge) => charge.id.clone(),
                })
                .and_then(|charge_id| construct_charge_response(charge_id, &item.data.request));

            Ok(PaymentsResponseData::TransactionResponse {
                resource_id: ResponseId::ConnectorTransactionId(item.response.id.clone()),
                redirection_data: Box::new(redirection_data),
                mandate_reference: Box::new(mandate_reference),
                connector_metadata,
                network_txn_id: network_transaction_id,
                connector_response_reference_id: Some(item.response.id.clone()),
                incremental_authorization_allowed: None,
                charges,
            })
        };

        Ok(Self {
            status: AttemptStatus::from(item.response.status.to_owned()),
            response,
            amount_captured: item
                .response
                .amount_received
                .map(|amount| amount.get_amount_as_i64()),
            minor_amount_captured: item.response.amount_received,
            connector_response: connector_response_data,
            ..item.data
        })
    }
}

impl<F, T> TryFrom<ResponseRouterData<F, SetupIntentResponse, T, PaymentsResponseData>>
    for RouterData<F, T, PaymentsResponseData>
{
    type Error = error_stack::Report<ConnectorError>;
    fn try_from(
        item: ResponseRouterData<F, SetupIntentResponse, T, PaymentsResponseData>,
    ) -> Result<Self, Self::Error> {
        let redirect_data = item.response.next_action.clone();
        let redirection_data = redirect_data
            .and_then(|redirection_data| redirection_data.get_url())
            .map(|redirection_url| RedirectForm::from((redirection_url, Method::Get)));

        let mandate_reference = item.response.payment_method.map(|payment_method_id| {
            // Implemented Save and re-use payment information for recurring charges
            // For more info: https://docs.stripe.com/recurring-payments#accept-recurring-payments
            // For backward compatibility payment_method_id & connector_mandate_id is being populated with the same value
            let connector_mandate_id = Some(payment_method_id.clone());
            let payment_method_id = Some(payment_method_id);
            MandateReference {
                connector_mandate_id,
                payment_method_id,
                mandate_metadata: None,
                connector_mandate_request_reference_id: None,
            }
        });
        let status = AttemptStatus::from(item.response.status);
        let connector_response_data = item
            .response
            .latest_attempt
            .as_ref()
            .and_then(extract_payment_method_connector_response_from_latest_attempt);

        let response = if is_payment_failure(status) {
            *get_stripe_payments_response_data(
                &item.response.last_setup_error,
                item.http_code,
                item.response.id.clone(),
            )
        } else {
            let network_transaction_id = match item.response.latest_attempt {
                Some(LatestAttempt::PaymentIntentAttempt(attempt)) => attempt
                    .payment_method_details
                    .and_then(|payment_method_details| match payment_method_details {
                        StripePaymentMethodDetailsResponse::Card { card } => {
                            card.network_transaction_id
                        }
                        _ => None,
                    }),
                _ => None,
            };

            Ok(PaymentsResponseData::TransactionResponse {
                resource_id: ResponseId::ConnectorTransactionId(item.response.id.clone()),
                redirection_data: Box::new(redirection_data),
                mandate_reference: Box::new(mandate_reference),
                connector_metadata: None,
                network_txn_id: network_transaction_id,
                connector_response_reference_id: Some(item.response.id),
                incremental_authorization_allowed: None,
                charges: None,
            })
        };

        Ok(Self {
            status,
            response,
            connector_response: connector_response_data,
            ..item.data
        })
    }
}

pub fn stripe_opt_latest_attempt_to_opt_string(
    latest_attempt: Option<LatestAttempt>,
) -> Option<String> {
    match latest_attempt {
        Some(LatestAttempt::PaymentIntentAttempt(attempt)) => attempt
            .payment_method_options
            .and_then(|payment_method_options| match payment_method_options {
                StripePaymentMethodOptions::Card {
                    network_transaction_id,
                    ..
                } => network_transaction_id.map(|network_id| network_id.expose()),
                _ => None,
            }),
        _ => None,
    }
}

#[derive(Clone, Debug, Eq, PartialEq, Deserialize, Serialize)]
#[serde(rename_all = "snake_case", remote = "Self")]
pub enum StripeNextActionResponse {
    CashappHandleRedirectOrDisplayQrCode(StripeCashappQrResponse),
    RedirectToUrl(StripeRedirectToUrlResponse),
    AlipayHandleRedirect(StripeRedirectToUrlResponse),
    VerifyWithMicrodeposits(StripeVerifyWithMicroDepositsResponse),
    WechatPayDisplayQrCode(WechatPayRedirectToQr),
    DisplayBankTransferInstructions(StripeBankTransferDetails),
    MultibancoDisplayDetails(MultibancoCreditTansferResponse),
    NoNextActionBody,
}

impl StripeNextActionResponse {
    fn get_url(&self) -> Option<Url> {
        match self {
            Self::RedirectToUrl(redirect_to_url) | Self::AlipayHandleRedirect(redirect_to_url) => {
                Some(redirect_to_url.url.to_owned())
            }
            Self::WechatPayDisplayQrCode(_) => None,
            Self::VerifyWithMicrodeposits(verify_with_microdeposits) => {
                Some(verify_with_microdeposits.hosted_verification_url.to_owned())
            }
            Self::CashappHandleRedirectOrDisplayQrCode(_) => None,
            Self::DisplayBankTransferInstructions(_) => None,
            Self::MultibancoDisplayDetails(_) => None,
            Self::NoNextActionBody => None,
        }
    }
}

// This impl is required because Stripe's response is of the below format, which is externally
// tagged, but also with an extra 'type' field specifying the enum variant name:
// "next_action": {
//   "redirect_to_url": { "return_url": "...", "url": "..." },
//   "type": "redirect_to_url"
// },
// Reference: https://github.com/serde-rs/serde/issues/1343#issuecomment-409698470
impl<'de> Deserialize<'de> for StripeNextActionResponse {
    fn deserialize<D: serde::Deserializer<'de>>(deserializer: D) -> Result<Self, D::Error> {
        #[derive(Deserialize)]
        struct Wrapper {
            #[serde(rename = "type")]
            _ignore: String,
            #[serde(flatten, with = "StripeNextActionResponse")]
            inner: StripeNextActionResponse,
        }

        // There is some exception in the stripe next action, it usually sends :
        // "next_action": {
        //   "redirect_to_url": { "return_url": "...", "url": "..." },
        //   "type": "redirect_to_url"
        // },
        // But there is a case where it only sends the type and not other field named as it's type
        let stripe_next_action_response =
            Wrapper::deserialize(deserializer).map_or(Self::NoNextActionBody, |w| w.inner);

        Ok(stripe_next_action_response)
    }
}

impl Serialize for StripeNextActionResponse {
    fn serialize<S>(&self, serializer: S) -> Result<S::Ok, S::Error>
    where
        S: serde::Serializer,
    {
        match *self {
            Self::CashappHandleRedirectOrDisplayQrCode(ref i) => {
                Serialize::serialize(i, serializer)
            }
            Self::RedirectToUrl(ref i) => Serialize::serialize(i, serializer),
            Self::AlipayHandleRedirect(ref i) => Serialize::serialize(i, serializer),
            Self::VerifyWithMicrodeposits(ref i) => Serialize::serialize(i, serializer),
            Self::WechatPayDisplayQrCode(ref i) => Serialize::serialize(i, serializer),
            Self::DisplayBankTransferInstructions(ref i) => Serialize::serialize(i, serializer),
            Self::MultibancoDisplayDetails(ref i) => Serialize::serialize(i, serializer),
            Self::NoNextActionBody => Serialize::serialize("NoNextActionBody", serializer),
        }
    }
}

#[derive(Clone, Debug, Eq, PartialEq, Deserialize, Serialize)]
pub struct StripeRedirectToUrlResponse {
    return_url: String,
    url: Url,
}

#[derive(Clone, Debug, Eq, PartialEq, Deserialize, Serialize)]
pub struct WechatPayRedirectToQr {
    // This data contains url, it should be converted to QR code.
    // Note: The url in this data is not redirection url
    data: Url,
    // This is the image source, this image_data_url can directly be used by sdk to show the QR code
    image_data_url: Url,
}

#[derive(Clone, Debug, Eq, PartialEq, Deserialize, Serialize)]
pub struct StripeVerifyWithMicroDepositsResponse {
    hosted_verification_url: Url,
}

#[derive(Clone, Debug, Eq, PartialEq, Deserialize, Serialize)]
#[serde(untagged)]
pub enum FinancialInformation {
    AchFinancialInformation(Vec<AchFinancialInformation>),
    StripeFinancialInformation(Vec<StripeFinancialInformation>),
}

#[derive(Clone, Debug, Eq, PartialEq, Deserialize, Serialize)]
pub struct StripeBankTransferDetails {
    pub amount_remaining: MinorUnit,
    pub currency: String,
    pub financial_addresses: FinancialInformation,
    pub hosted_instructions_url: Option<String>,
    pub reference: Option<String>,
    #[serde(rename = "type")]
    pub bank_transfer_type: Option<String>,
}

#[derive(Clone, Debug, Eq, PartialEq, Deserialize, Serialize)]
pub struct StripeCashappQrResponse {
    pub mobile_auth_url: Url,
    pub qr_code: QrCodeResponse,
    pub hosted_instructions_url: Url,
}

#[derive(Clone, Debug, Eq, PartialEq, Deserialize, Serialize)]
pub struct QrCodeResponse {
    pub expires_at: Option<i64>,
    pub image_url_png: Url,
    pub image_url_svg: Url,
}

#[derive(Clone, Debug, Eq, PartialEq, Deserialize, Serialize)]
pub struct AbaDetails {
    pub account_number: Secret<String>,
    pub bank_name: Secret<String>,
    pub routing_number: Secret<String>,
}

#[derive(Clone, Debug, Eq, PartialEq, Deserialize, Serialize)]
pub struct SwiftDetails {
    pub account_number: Secret<String>,
    pub bank_name: Secret<String>,
    pub swift_code: Secret<String>,
}

#[derive(Clone, Debug, Eq, PartialEq, Deserialize, Serialize)]
#[serde(rename_all = "lowercase")]
pub enum AchFinancialDetails {
    Aba(AbaDetails),
    Swift(SwiftDetails),
}

#[derive(Clone, Debug, Eq, PartialEq, Deserialize, Serialize)]
pub struct StripeFinancialInformation {
    pub iban: Option<SepaFinancialDetails>,
    pub sort_code: Option<BacsFinancialDetails>,
    pub supported_networks: Vec<String>,
    #[serde(rename = "type")]
    pub financial_info_type: String,
}

#[derive(Clone, Debug, Eq, PartialEq, Deserialize, Serialize)]
pub struct AchFinancialInformation {
    #[serde(flatten)]
    pub financial_details: AchFinancialDetails,
    pub supported_networks: Vec<String>,
    #[serde(rename = "type")]
    pub financial_info_type: String,
}

#[derive(Clone, Debug, Eq, PartialEq, Deserialize, Serialize)]
pub struct SepaFinancialDetails {
    pub account_holder_name: Secret<String>,
    pub bic: Secret<String>,
    pub country: Secret<String>,
    pub iban: Secret<String>,
    pub reference: Option<String>,
}

#[derive(Clone, Debug, Eq, PartialEq, Deserialize, Serialize)]
pub struct BacsFinancialDetails {
    pub account_holder_name: Secret<String>,
    pub account_number: Secret<String>,
    pub sort_code: Secret<String>,
}

// REFUND :
// Type definition for Stripe RefundRequest

#[derive(Debug, Serialize)]
pub struct RefundRequest {
    pub amount: Option<MinorUnit>, //amount in cents, hence passed as integer
    pub payment_intent: String,
    #[serde(flatten)]
    pub meta_data: StripeMetadata,
}

impl<F> TryFrom<(&RefundsRouterData<F>, MinorUnit)> for RefundRequest {
    type Error = error_stack::Report<ConnectorError>;
    fn try_from(
        (item, refund_amount): (&RefundsRouterData<F>, MinorUnit),
    ) -> Result<Self, Self::Error> {
        let payment_intent = item.request.connector_transaction_id.clone();
        Ok(Self {
            amount: Some(refund_amount),
            payment_intent,
            meta_data: StripeMetadata {
                order_id: Some(item.request.refund_id.clone()),
                is_refund_id_as_reference: Some("true".to_string()),
            },
        })
    }
}

#[derive(Debug, Serialize)]
pub struct ChargeRefundRequest {
    pub charge: String,
    pub refund_application_fee: Option<bool>,
    pub reverse_transfer: Option<bool>,
    pub amount: Option<MinorUnit>, //amount in cents, hence passed as integer
    #[serde(flatten)]
    pub meta_data: StripeMetadata,
}

impl<F> TryFrom<&RefundsRouterData<F>> for ChargeRefundRequest {
    type Error = error_stack::Report<ConnectorError>;
    fn try_from(item: &RefundsRouterData<F>) -> Result<Self, Self::Error> {
        let amount = item.request.minor_refund_amount;
        match item.request.split_refunds.as_ref() {
            None => Err(ConnectorError::MissingRequiredField {
                field_name: "split_refunds",
            }
            .into()),

            Some(split_refunds) => match split_refunds {
                SplitRefundsRequest::StripeSplitRefund(stripe_refund) => {
                    let (refund_application_fee, reverse_transfer) = match &stripe_refund.options {
                        ChargeRefundsOptions::Direct(DirectChargeRefund {
                            revert_platform_fee,
                        }) => (Some(*revert_platform_fee), None),
                        ChargeRefundsOptions::Destination(DestinationChargeRefund {
                            revert_platform_fee,
                            revert_transfer,
                        }) => (Some(*revert_platform_fee), Some(*revert_transfer)),
                    };

                    Ok(Self {
                        charge: stripe_refund.charge_id.clone(),
                        refund_application_fee,
                        reverse_transfer,
                        amount: Some(amount),
                        meta_data: StripeMetadata {
                            order_id: Some(item.request.refund_id.clone()),
                            is_refund_id_as_reference: Some("true".to_string()),
                        },
                    })
                }
                _ => Err(ConnectorError::MissingRequiredField {
                    field_name: "stripe_split_refund",
                })?,
            },
        }
    }
}

// Type definition for Stripe Refund Response

#[derive(Default, Debug, Serialize, Deserialize, Clone)]
#[serde(rename_all = "snake_case")]
pub enum RefundStatus {
    Succeeded,
    Failed,
    #[default]
    Pending,
    RequiresAction,
}

impl From<RefundStatus> for enums::RefundStatus {
    fn from(item: RefundStatus) -> Self {
        match item {
            RefundStatus::Succeeded => Self::Success,
            RefundStatus::Failed => Self::Failure,
            RefundStatus::Pending => Self::Pending,
            RefundStatus::RequiresAction => Self::ManualReview,
        }
    }
}

#[derive(Default, Debug, Clone, Serialize, Deserialize)]
pub struct RefundResponse {
    pub id: String,
    pub object: String,
    pub amount: MinorUnit,
    pub currency: String,
    pub metadata: StripeMetadata,
    pub payment_intent: String,
    pub status: RefundStatus,
    pub failure_reason: Option<String>,
}

impl TryFrom<RefundsResponseRouterData<Execute, RefundResponse>> for RefundsRouterData<Execute> {
    type Error = error_stack::Report<ConnectorError>;
    fn try_from(
        item: RefundsResponseRouterData<Execute, RefundResponse>,
    ) -> Result<Self, Self::Error> {
        let refund_status = enums::RefundStatus::from(item.response.status);
        let response = if is_refund_failure(refund_status) {
            Err(hyperswitch_domain_models::router_data::ErrorResponse {
                code: consts::NO_ERROR_CODE.to_string(),
                message: item
                    .response
                    .failure_reason
                    .clone()
                    .unwrap_or_else(|| consts::NO_ERROR_MESSAGE.to_string()),
                reason: item.response.failure_reason,
                status_code: item.http_code,
                attempt_status: None,
                connector_transaction_id: Some(item.response.id),
                network_advice_code: None,
                network_decline_code: None,
                network_error_message: None,
            })
        } else {
            Ok(RefundsResponseData {
                connector_refund_id: item.response.id,
                refund_status,
            })
        };

        Ok(Self {
            response,
            ..item.data
        })
    }
}

impl TryFrom<RefundsResponseRouterData<RSync, RefundResponse>> for RefundsRouterData<RSync> {
    type Error = error_stack::Report<ConnectorError>;
    fn try_from(
        item: RefundsResponseRouterData<RSync, RefundResponse>,
    ) -> Result<Self, Self::Error> {
        let refund_status = enums::RefundStatus::from(item.response.status);
        let response = if is_refund_failure(refund_status) {
            Err(hyperswitch_domain_models::router_data::ErrorResponse {
                code: consts::NO_ERROR_CODE.to_string(),
                message: item
                    .response
                    .failure_reason
                    .clone()
                    .unwrap_or_else(|| consts::NO_ERROR_MESSAGE.to_string()),
                reason: item.response.failure_reason,
                status_code: item.http_code,
                attempt_status: None,
                connector_transaction_id: Some(item.response.id),
                network_advice_code: None,
                network_decline_code: None,
                network_error_message: None,
            })
        } else {
            Ok(RefundsResponseData {
                connector_refund_id: item.response.id,
                refund_status,
            })
        };

        Ok(Self {
            response,
            ..item.data
        })
    }
}

#[derive(Clone, Debug, Default, Eq, PartialEq, Deserialize, Serialize)]
pub struct ErrorDetails {
    pub code: Option<String>,
    #[serde(rename = "type")]
    pub error_type: Option<String>,
    pub message: Option<String>,
    pub param: Option<String>,
    pub decline_code: Option<String>,
    pub payment_intent: Option<PaymentIntentErrorResponse>,
    pub network_advice_code: Option<String>,
    pub network_decline_code: Option<String>,
    pub advice_code: Option<String>,
}

#[derive(Clone, Debug, Default, Eq, PartialEq, Deserialize, Serialize)]
pub struct PaymentIntentErrorResponse {
    pub id: String,
}

#[derive(Debug, Default, Eq, PartialEq, Deserialize, Serialize)]
pub struct ErrorResponse {
    pub error: ErrorDetails,
}

#[derive(Debug, Default, Eq, PartialEq, Serialize)]
pub struct StripeShippingAddress {
    #[serde(rename = "shipping[address][city]")]
    pub city: Option<String>,
    #[serde(rename = "shipping[address][country]")]
    pub country: Option<api_enums::CountryAlpha2>,
    #[serde(rename = "shipping[address][line1]")]
    pub line1: Option<Secret<String>>,
    #[serde(rename = "shipping[address][line2]")]
    pub line2: Option<Secret<String>>,
    #[serde(rename = "shipping[address][postal_code]")]
    pub zip: Option<Secret<String>>,
    #[serde(rename = "shipping[address][state]")]
    pub state: Option<Secret<String>>,
    #[serde(rename = "shipping[name]")]
    pub name: Option<Secret<String>>,
    #[serde(rename = "shipping[phone]")]
    pub phone: Option<Secret<String>>,
}

#[derive(Debug, Clone, Default, Eq, PartialEq, Serialize)]
pub struct StripeBillingAddress {
    #[serde(rename = "payment_method_data[billing_details][email]")]
    pub email: Option<Email>,
    #[serde(rename = "payment_method_data[billing_details][address][country]")]
    pub country: Option<api_enums::CountryAlpha2>,
    #[serde(rename = "payment_method_data[billing_details][name]")]
    pub name: Option<Secret<String>>,
    #[serde(rename = "payment_method_data[billing_details][address][city]")]
    pub city: Option<String>,
    #[serde(rename = "payment_method_data[billing_details][address][line1]")]
    pub address_line1: Option<Secret<String>>,
    #[serde(rename = "payment_method_data[billing_details][address][line2]")]
    pub address_line2: Option<Secret<String>>,
    #[serde(rename = "payment_method_data[billing_details][address][postal_code]")]
    pub zip_code: Option<Secret<String>>,
    #[serde(rename = "payment_method_data[billing_details][address][state]")]
    pub state: Option<Secret<String>>,
    #[serde(rename = "payment_method_data[billing_details][phone]")]
    pub phone: Option<Secret<String>>,
}

#[derive(Debug, Clone, serde::Deserialize, Eq, PartialEq)]
pub struct StripeRedirectResponse {
    pub payment_intent: Option<String>,
    pub payment_intent_client_secret: Option<Secret<String>>,
    pub source_redirect_slug: Option<String>,
    pub redirect_status: Option<StripePaymentStatus>,
    pub source_type: Option<Secret<String>>,
}

#[derive(Debug, Serialize)]
pub struct CancelRequest {
    cancellation_reason: Option<String>,
}

impl TryFrom<&PaymentsCancelRouterData> for CancelRequest {
    type Error = error_stack::Report<ConnectorError>;
    fn try_from(item: &PaymentsCancelRouterData) -> Result<Self, Self::Error> {
        Ok(Self {
            cancellation_reason: item.request.cancellation_reason.clone(),
        })
    }
}

#[derive(Debug, Serialize)]
pub struct UpdateMetadataRequest {
    #[serde(flatten)]
    pub metadata: HashMap<String, String>,
}

impl TryFrom<&PaymentsUpdateMetadataRouterData> for UpdateMetadataRequest {
    type Error = error_stack::Report<ConnectorError>;
    fn try_from(item: &PaymentsUpdateMetadataRouterData) -> Result<Self, Self::Error> {
        let metadata = format_metadata_for_request(item.request.metadata.clone());
        Ok(Self { metadata })
    }
}

fn format_metadata_for_request(merchant_metadata: Secret<Value>) -> HashMap<String, String> {
    let mut formatted_metadata = HashMap::new();
    if let Value::Object(metadata_map) = merchant_metadata.expose() {
        for (key, value) in metadata_map {
            formatted_metadata.insert(format!("metadata[{key}]"), value.to_string());
        }
    }
    formatted_metadata
}

#[derive(Serialize, Deserialize, Debug, Clone, Eq, PartialEq)]
#[non_exhaustive]
#[serde(rename_all = "snake_case")]
#[serde(untagged)]
pub enum StripePaymentMethodOptions {
    Card {
        mandate_options: Option<StripeMandateOptions>,
        #[serde(rename = "payment_method_options[card][network_transaction_id]")]
        network_transaction_id: Option<Secret<String>>,
        #[serde(flatten)]
        mit_exemption: Option<MitExemption>, // To be used for MIT mandate txns
    },
    Klarna {},
    Affirm {},
    AfterpayClearpay {},
    AmazonPay {},
    Eps {},
    Giropay {},
    Ideal {},
    Sofort {},
    #[serde(rename = "us_bank_account")]
    Ach {},
    #[serde(rename = "sepa_debit")]
    Sepa {},
    #[serde(rename = "au_becs_debit")]
    Becs {},
    #[serde(rename = "bacs_debit")]
    Bacs {},
    Bancontact {},
    WechatPay {},
    Alipay {},
    #[serde(rename = "p24")]
    Przelewy24 {},
    CustomerBalance {},
    Multibanco {},
    Blik {},
    Cashapp {},
}

#[derive(Clone, Debug, Default, Eq, PartialEq, Serialize, Deserialize)]
pub struct MitExemption {
    #[serde(rename = "payment_method_options[card][mit_exemption][network_transaction_id]")]
    pub network_transaction_id: Secret<String>,
}

#[derive(Clone, Debug, Eq, PartialEq, Deserialize, Serialize)]
#[serde(untagged)]
pub enum LatestAttempt {
    PaymentIntentAttempt(Box<LatestPaymentAttempt>),
    SetupAttempt(String),
}
#[derive(Clone, Debug, Default, Eq, PartialEq, Deserialize, Serialize)]
pub struct LatestPaymentAttempt {
    pub payment_method_options: Option<StripePaymentMethodOptions>,
    pub payment_method_details: Option<StripePaymentMethodDetailsResponse>,
}

// #[derive(Deserialize, Debug, Clone, Eq, PartialEq)]
// pub struct Card
#[derive(serde::Serialize, serde::Deserialize, Clone, Debug, Default, Eq, PartialEq)]
pub struct StripeMandateOptions {
    reference: Secret<String>, // Extendable, But only important field to be captured
}
/// Represents the capture request body for stripe connector.
#[derive(Debug, Serialize, Clone, Copy)]
pub struct CaptureRequest {
    /// If amount_to_capture is None stripe captures the amount in the payment intent.
    amount_to_capture: Option<MinorUnit>,
}

impl TryFrom<MinorUnit> for CaptureRequest {
    type Error = error_stack::Report<ConnectorError>;
    fn try_from(capture_amount: MinorUnit) -> Result<Self, Self::Error> {
        Ok(Self {
            amount_to_capture: Some(capture_amount),
        })
    }
}

impl<F, T> TryFrom<ResponseRouterData<F, StripeSourceResponse, T, PaymentsResponseData>>
    for RouterData<F, T, PaymentsResponseData>
{
    type Error = error_stack::Report<ConnectorError>;
    fn try_from(
        item: ResponseRouterData<F, StripeSourceResponse, T, PaymentsResponseData>,
    ) -> Result<Self, Self::Error> {
        let connector_source_response = item.response.to_owned();
        let connector_metadata = connector_source_response
            .encode_to_value()
            .change_context(ConnectorError::ResponseHandlingFailed)?;
        // We get pending as the status from stripe, but hyperswitch should give it as requires_customer_action as
        // customer has to make payment to the virtual account number given in the source response
        let status = match connector_source_response.status.clone().into() {
            AttemptStatus::Pending => AttemptStatus::AuthenticationPending,
            _ => connector_source_response.status.into(),
        };
        Ok(Self {
            response: Ok(PaymentsResponseData::PreProcessingResponse {
                pre_processing_id: PreprocessingResponseId::PreProcessingId(item.response.id),
                connector_metadata: Some(connector_metadata),
                session_token: None,
                connector_response_reference_id: None,
            }),
            status,
            ..item.data
        })
    }
}

impl TryFrom<(&PaymentsAuthorizeRouterData, MinorUnit)> for ChargesRequest {
    type Error = error_stack::Report<ConnectorError>;

    fn try_from(data: (&PaymentsAuthorizeRouterData, MinorUnit)) -> Result<Self, Self::Error> {
        {
            let value = data.0;
            let amount = data.1;
            let order_id = value.connector_request_reference_id.clone();
            let meta_data = Some(get_transaction_metadata(
                value.request.metadata.clone().map(Into::into),
                order_id,
            ));
            Ok(Self {
                amount,
                currency: value.request.currency.to_string(),
                customer: Secret::new(value.get_connector_customer_id()?),
                source: Secret::new(value.get_preprocessing_id()?),
                meta_data,
            })
        }
    }
}

impl<F, T> TryFrom<ResponseRouterData<F, ChargesResponse, T, PaymentsResponseData>>
    for RouterData<F, T, PaymentsResponseData>
{
    type Error = error_stack::Report<ConnectorError>;
    fn try_from(
        item: ResponseRouterData<F, ChargesResponse, T, PaymentsResponseData>,
    ) -> Result<Self, Self::Error> {
        let connector_source_response = item.response.to_owned();
        let connector_metadata = connector_source_response
            .source
            .encode_to_value()
            .change_context(ConnectorError::ResponseHandlingFailed)?;
        let status = AttemptStatus::from(item.response.status);
        let response = if is_payment_failure(status) {
            Err(hyperswitch_domain_models::router_data::ErrorResponse {
                code: item
                    .response
                    .failure_code
                    .unwrap_or_else(|| consts::NO_ERROR_CODE.to_string()),
                message: item
                    .response
                    .failure_message
                    .clone()
                    .unwrap_or_else(|| consts::NO_ERROR_MESSAGE.to_string()),
                reason: item.response.failure_message,
                status_code: item.http_code,
                attempt_status: Some(status),
                connector_transaction_id: Some(item.response.id),
                network_advice_code: None,
                network_decline_code: None,
                network_error_message: None,
            })
        } else {
            Ok(PaymentsResponseData::TransactionResponse {
                resource_id: ResponseId::ConnectorTransactionId(item.response.id.clone()),
                redirection_data: Box::new(None),
                mandate_reference: Box::new(None),
                connector_metadata: Some(connector_metadata),
                network_txn_id: None,
                connector_response_reference_id: Some(item.response.id.clone()),
                incremental_authorization_allowed: None,
                charges: None,
            })
        };

        Ok(Self {
            status,
            response,
            ..item.data
        })
    }
}

impl<F, T> TryFrom<ResponseRouterData<F, StripeTokenResponse, T, PaymentsResponseData>>
    for RouterData<F, T, PaymentsResponseData>
{
    type Error = error_stack::Report<ConnectorError>;
    fn try_from(
        item: ResponseRouterData<F, StripeTokenResponse, T, PaymentsResponseData>,
    ) -> Result<Self, Self::Error> {
        let token = item.response.id.clone().expose();
        Ok(Self {
            response: Ok(PaymentsResponseData::TokenizationResponse { token }),
            ..item.data
        })
    }
}

impl<F, T> TryFrom<ResponseRouterData<F, StripeCustomerResponse, T, PaymentsResponseData>>
    for RouterData<F, T, PaymentsResponseData>
{
    type Error = error_stack::Report<ConnectorError>;
    fn try_from(
        item: ResponseRouterData<F, StripeCustomerResponse, T, PaymentsResponseData>,
    ) -> Result<Self, Self::Error> {
        Ok(Self {
            response: Ok(PaymentsResponseData::ConnectorCustomerResponse {
                connector_customer_id: item.response.id,
            }),
            ..item.data
        })
    }
}

// #[cfg(test)]
// mod test_stripe_transformers {
//     use super::*;

//     #[test]
//     fn verify_transform_from_router_to_stripe_req() {
//         let router_req = PaymentsRequest {
//             amount: 100.0,
//             currency: "USD".to_string(),
//             ..Default::default()
//         };

//         let stripe_req = PaymentIntentRequest::from(router_req);

//         //metadata is generated everytime. So use the transformed struct to copy uuid

//         let stripe_req_expected = PaymentIntentRequest {
//             amount: 10000,
//             currency: "USD".to_string(),
//             statement_descriptor_suffix: None,
//             metadata_order_id: "Auto generate Order ID".to_string(),
//             metadata_txn_id: "Fetch from Merchant Account_Auto generate Order ID_1".to_string(),
//             metadata_txn_uuid: stripe_req.metadata_txn_uuid.clone(),
//             return_url: "Fetch Url from Merchant Account".to_string(),
//             confirm: false,
//             payment_method_types: "card".to_string(),
//             payment_method_data_type: "card".to_string(),
//             payment_method_data_card_number: None,
//             payment_method_data_card_exp_month: None,
//             payment_method_data_card_exp_year: None,
//             payment_method_data_card_cvc: None,
//             description: None,
//         };
//         assert_eq!(stripe_req_expected, stripe_req);
//     }
// }

#[derive(Debug, Deserialize)]
pub struct WebhookEventDataResource {
    pub object: Value,
}

#[derive(Debug, Deserialize)]
pub struct WebhookEventObjectResource {
    pub data: WebhookEventDataResource,
}

#[derive(Debug, Deserialize)]
pub struct WebhookEvent {
    #[serde(rename = "type")]
    pub event_type: WebhookEventType,
    #[serde(rename = "data")]
    pub event_data: WebhookEventData,
}

#[derive(Debug, Deserialize)]
pub struct WebhookEventTypeBody {
    #[serde(rename = "type")]
    pub event_type: WebhookEventType,
    #[serde(rename = "data")]
    pub event_data: WebhookStatusData,
}

#[derive(Debug, Deserialize)]
pub struct WebhookEventData {
    #[serde(rename = "object")]
    pub event_object: WebhookEventObjectData,
}

#[derive(Debug, Deserialize)]
pub struct WebhookStatusData {
    #[serde(rename = "object")]
    pub event_object: WebhookStatusObjectData,
}

#[derive(Debug, Deserialize)]
pub struct WebhookStatusObjectData {
    pub status: Option<WebhookEventStatus>,
    pub payment_method_details: Option<WebhookPaymentMethodDetails>,
}

#[derive(Debug, Deserialize)]
#[serde(rename_all = "snake_case")]
pub enum WebhookPaymentMethodType {
    AchCreditTransfer,
    MultibancoBankTransfers,
    #[serde(other)]
    Unknown,
}

#[derive(Debug, Deserialize)]
pub struct WebhookPaymentMethodDetails {
    #[serde(rename = "type")]
    pub payment_method: WebhookPaymentMethodType,
}

#[derive(Debug, Clone, Serialize, Deserialize)]
pub struct WebhookEventObjectData {
    pub id: String,
    pub object: WebhookEventObjectType,
    pub amount: Option<MinorUnit>,
    #[serde(default, deserialize_with = "convert_uppercase")]
    pub currency: enums::Currency,
    pub payment_intent: Option<String>,
    pub client_secret: Option<Secret<String>>,
    pub reason: Option<String>,
    #[serde(with = "common_utils::custom_serde::timestamp")]
    pub created: PrimitiveDateTime,
    pub evidence_details: Option<EvidenceDetails>,
    pub status: Option<WebhookEventStatus>,
    pub metadata: Option<StripeMetadata>,
    pub last_payment_error: Option<ErrorDetails>,
}

#[derive(Debug, Clone, Serialize, Deserialize, strum::Display)]
#[serde(rename_all = "snake_case")]
pub enum WebhookEventObjectType {
    PaymentIntent,
    Dispute,
    Charge,
    Source,
    Refund,
}

#[derive(Debug, Deserialize)]
pub enum WebhookEventType {
    #[serde(rename = "payment_intent.payment_failed")]
    PaymentIntentFailed,
    #[serde(rename = "payment_intent.succeeded")]
    PaymentIntentSucceed,
    #[serde(rename = "charge.dispute.created")]
    DisputeCreated,
    #[serde(rename = "charge.dispute.closed")]
    DisputeClosed,
    #[serde(rename = "charge.dispute.updated")]
    DisputeUpdated,
    #[serde(rename = "charge.dispute.funds_reinstated")]
    ChargeDisputeFundsReinstated,
    #[serde(rename = "charge.dispute.funds_withdrawn")]
    ChargeDisputeFundsWithdrawn,
    #[serde(rename = "charge.expired")]
    ChargeExpired,
    #[serde(rename = "charge.failed")]
    ChargeFailed,
    #[serde(rename = "charge.pending")]
    ChargePending,
    #[serde(rename = "charge.captured")]
    ChargeCaptured,
    #[serde(rename = "charge.refund.updated")]
    ChargeRefundUpdated,
    #[serde(rename = "charge.succeeded")]
    ChargeSucceeded,
    #[serde(rename = "charge.updated")]
    ChargeUpdated,
    #[serde(rename = "charge.refunded")]
    ChargeRefunded,
    #[serde(rename = "payment_intent.canceled")]
    PaymentIntentCanceled,
    #[serde(rename = "payment_intent.created")]
    PaymentIntentCreated,
    #[serde(rename = "payment_intent.processing")]
    PaymentIntentProcessing,
    #[serde(rename = "payment_intent.requires_action")]
    PaymentIntentRequiresAction,
    #[serde(rename = "payment_intent.amount_capturable_updated")]
    PaymentIntentAmountCapturableUpdated,
    #[serde(rename = "source.chargeable")]
    SourceChargeable,
    #[serde(rename = "source.transaction.created")]
    SourceTransactionCreated,
    #[serde(rename = "payment_intent.partially_funded")]
    PaymentIntentPartiallyFunded,
    #[serde(other)]
    Unknown,
}

#[derive(Debug, Clone, Serialize, strum::Display, Deserialize, PartialEq)]
#[serde(rename_all = "snake_case")]
pub enum WebhookEventStatus {
    WarningNeedsResponse,
    WarningClosed,
    WarningUnderReview,
    Won,
    Lost,
    NeedsResponse,
    UnderReview,
    ChargeRefunded,
    Succeeded,
    RequiresPaymentMethod,
    RequiresConfirmation,
    RequiresAction,
    Processing,
    RequiresCapture,
    Canceled,
    Chargeable,
    Failed,
    #[serde(other)]
    Unknown,
}

#[derive(Debug, Clone, Serialize, Deserialize, PartialEq)]
pub struct EvidenceDetails {
    #[serde(with = "common_utils::custom_serde::timestamp")]
    pub due_by: PrimitiveDateTime,
}

impl
    TryFrom<(
        &SetupMandateRouterData,
        enums::AuthenticationType,
        StripePaymentMethodType,
    )> for StripePaymentMethodData
{
    type Error = error_stack::Report<ConnectorError>;
    fn try_from(
        (item, auth_type, pm_type): (
            &SetupMandateRouterData,
            enums::AuthenticationType,
            StripePaymentMethodType,
        ),
    ) -> Result<Self, Self::Error> {
        let pm_data = &item.request.payment_method_data;
        match pm_data {
            PaymentMethodData::Card(ref ccard) => {
                let payment_method_auth_type = match auth_type {
                    enums::AuthenticationType::ThreeDs => Auth3ds::Any,
                    enums::AuthenticationType::NoThreeDs => Auth3ds::Automatic,
                };
<<<<<<< HEAD
                Ok(Self::try_from((ccard, payment_method_auth_type, None))?)
=======
                Ok(Self::try_from((
                    ccard,
                    payment_method_auth_type,
                    item.request.request_incremental_authorization,
                ))?)
>>>>>>> 8be69c26
            }
            PaymentMethodData::PayLater(_) => Ok(Self::PayLater(StripePayLaterData {
                payment_method_data_type: pm_type,
            })),
            PaymentMethodData::BankRedirect(ref bank_redirect_data) => {
                Ok(Self::try_from(bank_redirect_data)?)
            }
            PaymentMethodData::Wallet(ref wallet_data) => Ok(Self::try_from((wallet_data, None))?),
            PaymentMethodData::BankDebit(bank_debit_data) => {
                let (_pm_type, bank_data) = get_bank_debit_data(bank_debit_data);

                Ok(Self::BankDebit(StripeBankDebitData {
                    bank_specific_data: bank_data,
                }))
            }
            PaymentMethodData::BankTransfer(bank_transfer_data) => match bank_transfer_data.deref()
            {
                payment_method_data::BankTransferData::AchBankTransfer {} => {
                    Ok(Self::BankTransfer(StripeBankTransferData::AchBankTransfer(
                        Box::new(AchTransferData {
                            payment_method_data_type: StripePaymentMethodType::CustomerBalance,
                            bank_transfer_type: StripeCreditTransferTypes::AchCreditTransfer,
                            payment_method_type: StripePaymentMethodType::CustomerBalance,
                            balance_funding_type: BankTransferType::BankTransfers,
                        }),
                    )))
                }
                payment_method_data::BankTransferData::MultibancoBankTransfer {} => Ok(
                    Self::BankTransfer(StripeBankTransferData::MultibancoBankTransfers(Box::new(
                        MultibancoTransferData {
                            payment_method_data_type: StripeCreditTransferTypes::Multibanco,
                            payment_method_type: StripeCreditTransferTypes::Multibanco,
                            email: item.get_billing_email()?,
                        },
                    ))),
                ),
                payment_method_data::BankTransferData::SepaBankTransfer {} => {
                    Ok(Self::BankTransfer(
                        StripeBankTransferData::SepaBankTransfer(Box::new(SepaBankTransferData {
                            payment_method_data_type: StripePaymentMethodType::CustomerBalance,
                            bank_transfer_type: BankTransferType::EuBankTransfer,
                            balance_funding_type: BankTransferType::BankTransfers,
                            payment_method_type: StripePaymentMethodType::CustomerBalance,
                            country: item.get_billing_country()?,
                        })),
                    ))
                }
                payment_method_data::BankTransferData::BacsBankTransfer { .. } => {
                    Ok(Self::BankTransfer(
                        StripeBankTransferData::BacsBankTransfers(Box::new(BacsBankTransferData {
                            payment_method_data_type: StripePaymentMethodType::CustomerBalance,
                            bank_transfer_type: BankTransferType::GbBankTransfer,
                            balance_funding_type: BankTransferType::BankTransfers,
                            payment_method_type: StripePaymentMethodType::CustomerBalance,
                        })),
                    ))
                }
                payment_method_data::BankTransferData::Pix { .. }
                | payment_method_data::BankTransferData::Pse {}
                | payment_method_data::BankTransferData::PermataBankTransfer { .. }
                | payment_method_data::BankTransferData::BcaBankTransfer { .. }
                | payment_method_data::BankTransferData::BniVaBankTransfer { .. }
                | payment_method_data::BankTransferData::BriVaBankTransfer { .. }
                | payment_method_data::BankTransferData::CimbVaBankTransfer { .. }
                | payment_method_data::BankTransferData::DanamonVaBankTransfer { .. }
                | payment_method_data::BankTransferData::LocalBankTransfer { .. }
                | payment_method_data::BankTransferData::InstantBankTransfer {}
                | payment_method_data::BankTransferData::InstantBankTransferFinland {}
                | payment_method_data::BankTransferData::InstantBankTransferPoland {}
                | payment_method_data::BankTransferData::IndonesianBankTransfer { .. }
                | payment_method_data::BankTransferData::MandiriVaBankTransfer { .. } => {
                    Err(ConnectorError::NotImplemented(
                        get_unimplemented_payment_method_error_message("stripe"),
                    )
                    .into())
                }
            },
            PaymentMethodData::MandatePayment
            | PaymentMethodData::Crypto(_)
            | PaymentMethodData::Reward
            | PaymentMethodData::RealTimePayment(_)
            | PaymentMethodData::MobilePayment(_)
            | PaymentMethodData::GiftCard(_)
            | PaymentMethodData::Upi(_)
            | PaymentMethodData::CardRedirect(_)
            | PaymentMethodData::Voucher(_)
            | PaymentMethodData::OpenBanking(_)
            | PaymentMethodData::CardToken(_)
            | PaymentMethodData::NetworkToken(_)
            | PaymentMethodData::CardDetailsForNetworkTransactionId(_) => {
                Err(ConnectorError::NotImplemented(
                    get_unimplemented_payment_method_error_message("stripe"),
                ))?
            }
        }
    }
}

#[derive(Debug, Deserialize)]
pub struct StripeGpayToken {
    pub id: String,
}

pub fn get_bank_transfer_request_data(
    req: &PaymentsAuthorizeRouterData,
    bank_transfer_data: &payment_method_data::BankTransferData,
    amount: MinorUnit,
) -> CustomResult<RequestContent, ConnectorError> {
    match bank_transfer_data {
        payment_method_data::BankTransferData::AchBankTransfer { .. }
        | payment_method_data::BankTransferData::MultibancoBankTransfer { .. } => {
            let req = ChargesRequest::try_from((req, amount))?;
            Ok(RequestContent::FormUrlEncoded(Box::new(req)))
        }
        _ => {
            let req = PaymentIntentRequest::try_from((req, amount))?;
            Ok(RequestContent::FormUrlEncoded(Box::new(req)))
        }
    }
}

pub fn construct_file_upload_request(
    file_upload_router_data: UploadFileRouterData,
) -> CustomResult<reqwest::multipart::Form, ConnectorError> {
    let request = file_upload_router_data.request;
    let mut multipart = reqwest::multipart::Form::new();
    multipart = multipart.text("purpose", "dispute_evidence");
    let file_data = reqwest::multipart::Part::bytes(request.file)
        .file_name(request.file_key)
        .mime_str(request.file_type.as_ref())
        .map_err(|_| ConnectorError::RequestEncodingFailed)?;
    multipart = multipart.part("file", file_data);
    Ok(multipart)
}

#[derive(Debug, Deserialize, Serialize)]
pub struct FileUploadResponse {
    #[serde(rename = "id")]
    pub file_id: String,
}

#[derive(Debug, Serialize)]
pub struct Evidence {
    #[serde(rename = "evidence[access_activity_log]")]
    pub access_activity_log: Option<String>,
    #[serde(rename = "evidence[billing_address]")]
    pub billing_address: Option<Secret<String>>,
    #[serde(rename = "evidence[cancellation_policy]")]
    pub cancellation_policy: Option<String>,
    #[serde(rename = "evidence[cancellation_policy_disclosure]")]
    pub cancellation_policy_disclosure: Option<String>,
    #[serde(rename = "evidence[cancellation_rebuttal]")]
    pub cancellation_rebuttal: Option<String>,
    #[serde(rename = "evidence[customer_communication]")]
    pub customer_communication: Option<String>,
    #[serde(rename = "evidence[customer_email_address]")]
    pub customer_email_address: Option<Secret<String, pii::EmailStrategy>>,
    #[serde(rename = "evidence[customer_name]")]
    pub customer_name: Option<Secret<String>>,
    #[serde(rename = "evidence[customer_purchase_ip]")]
    pub customer_purchase_ip: Option<Secret<String, pii::IpAddress>>,
    #[serde(rename = "evidence[customer_signature]")]
    pub customer_signature: Option<Secret<String>>,
    #[serde(rename = "evidence[product_description]")]
    pub product_description: Option<String>,
    #[serde(rename = "evidence[receipt]")]
    pub receipt: Option<Secret<String>>,
    #[serde(rename = "evidence[refund_policy]")]
    pub refund_policy: Option<String>,
    #[serde(rename = "evidence[refund_policy_disclosure]")]
    pub refund_policy_disclosure: Option<String>,
    #[serde(rename = "evidence[refund_refusal_explanation]")]
    pub refund_refusal_explanation: Option<String>,
    #[serde(rename = "evidence[service_date]")]
    pub service_date: Option<String>,
    #[serde(rename = "evidence[service_documentation]")]
    pub service_documentation: Option<String>,
    #[serde(rename = "evidence[shipping_address]")]
    pub shipping_address: Option<Secret<String>>,
    #[serde(rename = "evidence[shipping_carrier]")]
    pub shipping_carrier: Option<String>,
    #[serde(rename = "evidence[shipping_date]")]
    pub shipping_date: Option<String>,
    #[serde(rename = "evidence[shipping_documentation]")]
    pub shipping_documentation: Option<Secret<String>>,
    #[serde(rename = "evidence[shipping_tracking_number]")]
    pub shipping_tracking_number: Option<Secret<String>>,
    #[serde(rename = "evidence[uncategorized_file]")]
    pub uncategorized_file: Option<String>,
    #[serde(rename = "evidence[uncategorized_text]")]
    pub uncategorized_text: Option<String>,
    pub submit: bool,
}

// Mandates for bank redirects - ideal happens through sepa direct debit in stripe
fn mandatory_parameters_for_sepa_bank_debit_mandates(
    billing_details: &Option<StripeBillingAddress>,
    is_customer_initiated_mandate_payment: Option<bool>,
) -> Result<StripeBillingAddress, ConnectorError> {
    let billing_name = billing_details
        .clone()
        .and_then(|billing_data| billing_data.name.clone());

    let billing_email = billing_details
        .clone()
        .and_then(|billing_data| billing_data.email.clone());
    match is_customer_initiated_mandate_payment {
        Some(true) => Ok(StripeBillingAddress {
            name: Some(billing_name.ok_or(ConnectorError::MissingRequiredField {
                field_name: "billing_name",
            })?),

            email: Some(billing_email.ok_or(ConnectorError::MissingRequiredField {
                field_name: "billing_email",
            })?),
            ..StripeBillingAddress::default()
        }),
        Some(false) | None => Ok(StripeBillingAddress {
            name: billing_name,
            email: billing_email,
            ..StripeBillingAddress::default()
        }),
    }
}

impl TryFrom<&SubmitEvidenceRouterData> for Evidence {
    type Error = error_stack::Report<ConnectorError>;
    fn try_from(item: &SubmitEvidenceRouterData) -> Result<Self, Self::Error> {
        let submit_evidence_request_data = item.request.clone();
        Ok(Self {
            access_activity_log: submit_evidence_request_data.access_activity_log,
            billing_address: submit_evidence_request_data
                .billing_address
                .map(Secret::new),
            cancellation_policy: submit_evidence_request_data.cancellation_policy_provider_file_id,
            cancellation_policy_disclosure: submit_evidence_request_data
                .cancellation_policy_disclosure,
            cancellation_rebuttal: submit_evidence_request_data.cancellation_rebuttal,
            customer_communication: submit_evidence_request_data
                .customer_communication_provider_file_id,
            customer_email_address: submit_evidence_request_data
                .customer_email_address
                .map(Secret::new),
            customer_name: submit_evidence_request_data.customer_name.map(Secret::new),
            customer_purchase_ip: submit_evidence_request_data
                .customer_purchase_ip
                .map(Secret::new),
            customer_signature: submit_evidence_request_data
                .customer_signature_provider_file_id
                .map(Secret::new),
            product_description: submit_evidence_request_data.product_description,
            receipt: submit_evidence_request_data
                .receipt_provider_file_id
                .map(Secret::new),
            refund_policy: submit_evidence_request_data.refund_policy_provider_file_id,
            refund_policy_disclosure: submit_evidence_request_data.refund_policy_disclosure,
            refund_refusal_explanation: submit_evidence_request_data.refund_refusal_explanation,
            service_date: submit_evidence_request_data.service_date,
            service_documentation: submit_evidence_request_data
                .service_documentation_provider_file_id,
            shipping_address: submit_evidence_request_data
                .shipping_address
                .map(Secret::new),
            shipping_carrier: submit_evidence_request_data.shipping_carrier,
            shipping_date: submit_evidence_request_data.shipping_date,
            shipping_documentation: submit_evidence_request_data
                .shipping_documentation_provider_file_id
                .map(Secret::new),
            shipping_tracking_number: submit_evidence_request_data
                .shipping_tracking_number
                .map(Secret::new),
            uncategorized_file: submit_evidence_request_data.uncategorized_file_provider_file_id,
            uncategorized_text: submit_evidence_request_data.uncategorized_text,
            submit: true,
        })
    }
}

#[derive(Debug, Deserialize, Serialize)]
pub struct DisputeObj {
    #[serde(rename = "id")]
    pub dispute_id: String,
    pub status: String,
}

fn get_transaction_metadata(
    merchant_metadata: Option<Secret<Value>>,
    order_id: String,
) -> HashMap<String, String> {
    let mut meta_data = HashMap::from([("metadata[order_id]".to_string(), order_id)]);
    let mut request_hash_map = HashMap::new();

    if let Some(metadata) = merchant_metadata {
        let hashmap: HashMap<String, Value> =
            serde_json::from_str(&metadata.peek().to_string()).unwrap_or(HashMap::new());

        for (key, value) in hashmap {
            request_hash_map.insert(format!("metadata[{key}]"), value.to_string());
        }

        meta_data.extend(request_hash_map)
    };
    meta_data
}

fn get_stripe_payments_response_data(
    response: &Option<ErrorDetails>,
    http_code: u16,
    response_id: String,
) -> Box<Result<PaymentsResponseData, hyperswitch_domain_models::router_data::ErrorResponse>> {
    let (code, error_message) = match response {
        Some(error_details) => (
            error_details
                .code
                .to_owned()
                .unwrap_or_else(|| consts::NO_ERROR_CODE.to_string()),
            error_details
                .message
                .to_owned()
                .unwrap_or_else(|| consts::NO_ERROR_MESSAGE.to_string()),
        ),
        None => (
            consts::NO_ERROR_CODE.to_string(),
            consts::NO_ERROR_MESSAGE.to_string(),
        ),
    };

    Box::new(Err(hyperswitch_domain_models::router_data::ErrorResponse {
        code,
        message: error_message.clone(),
        reason: response.clone().and_then(|res| {
            res.decline_code
                .clone()
                .map(|decline_code| {
                    format!("message - {error_message}, decline_code - {decline_code}")
                })
                .or(Some(error_message.clone()))
        }),
        status_code: http_code,
        attempt_status: None,
        connector_transaction_id: Some(response_id),
        network_advice_code: response
            .as_ref()
            .and_then(|res| res.network_advice_code.clone()),
        network_decline_code: response
            .as_ref()
            .and_then(|res| res.network_decline_code.clone()),
        network_error_message: response
            .as_ref()
            .and_then(|res| res.decline_code.clone().or(res.advice_code.clone())),
    }))
}

pub(super) fn transform_headers_for_connect_platform(
    charge_type: PaymentChargeType,
    transfer_account_id: String,
    header: &mut Vec<(String, Maskable<String>)>,
) {
    if let PaymentChargeType::Stripe(StripeChargeType::Direct) = charge_type {
        let mut customer_account_header = vec![(
            STRIPE_COMPATIBLE_CONNECT_ACCOUNT.to_string(),
            transfer_account_id.into_masked(),
        )];
        header.append(&mut customer_account_header);
    }
}

pub fn construct_charge_response<T>(
    charge_id: String,
    request: &T,
) -> Option<common_types::payments::ConnectorChargeResponseData>
where
    T: SplitPaymentData,
{
    let charge_request = request.get_split_payment_data();
    if let Some(SplitPaymentsRequest::StripeSplitPayment(stripe_split_payment)) = charge_request {
        let stripe_charge_response = common_types::payments::StripeChargeResponseData {
            charge_id: Some(charge_id),
            charge_type: stripe_split_payment.charge_type,
            application_fees: stripe_split_payment.application_fees,
            transfer_account_id: stripe_split_payment.transfer_account_id,
        };
        Some(
            common_types::payments::ConnectorChargeResponseData::StripeSplitPayment(
                stripe_charge_response,
            ),
        )
    } else {
        None
    }
}

#[cfg(test)]
mod test_validate_shipping_address_against_payment_method {
    #![allow(clippy::unwrap_used)]
    use common_enums::CountryAlpha2;
    use hyperswitch_interfaces::errors::ConnectorError;
    use masking::Secret;

    use crate::connectors::stripe::transformers::{
        validate_shipping_address_against_payment_method, StripePaymentMethodType,
        StripeShippingAddress,
    };

    #[test]
    fn should_return_ok() {
        // Arrange
        let stripe_shipping_address = create_stripe_shipping_address(
            "name".to_string(),
            Some("line1".to_string()),
            Some(CountryAlpha2::AD),
            Some("zip".to_string()),
        );

        let payment_method = &StripePaymentMethodType::AfterpayClearpay;

        //Act
        let result = validate_shipping_address_against_payment_method(
            &Some(stripe_shipping_address),
            Some(payment_method),
        );

        // Assert
        assert!(result.is_ok());
    }

    #[test]
    fn should_return_err_for_empty_line1() {
        // Arrange
        let stripe_shipping_address = create_stripe_shipping_address(
            "name".to_string(),
            None,
            Some(CountryAlpha2::AD),
            Some("zip".to_string()),
        );

        let payment_method = &StripePaymentMethodType::AfterpayClearpay;

        //Act
        let result = validate_shipping_address_against_payment_method(
            &Some(stripe_shipping_address),
            Some(payment_method),
        );

        // Assert
        assert!(result.is_err());
        let missing_fields = get_missing_fields(result.unwrap_err().current_context()).to_owned();
        assert_eq!(missing_fields.len(), 1);
        assert_eq!(*missing_fields.first().unwrap(), "shipping.address.line1");
    }

    #[test]
    fn should_return_err_for_empty_country() {
        // Arrange
        let stripe_shipping_address = create_stripe_shipping_address(
            "name".to_string(),
            Some("line1".to_string()),
            None,
            Some("zip".to_string()),
        );

        let payment_method = &StripePaymentMethodType::AfterpayClearpay;

        //Act
        let result = validate_shipping_address_against_payment_method(
            &Some(stripe_shipping_address),
            Some(payment_method),
        );

        // Assert
        assert!(result.is_err());
        let missing_fields = get_missing_fields(result.unwrap_err().current_context()).to_owned();
        assert_eq!(missing_fields.len(), 1);
        assert_eq!(*missing_fields.first().unwrap(), "shipping.address.country");
    }

    #[test]
    fn should_return_err_for_empty_zip() {
        // Arrange
        let stripe_shipping_address = create_stripe_shipping_address(
            "name".to_string(),
            Some("line1".to_string()),
            Some(CountryAlpha2::AD),
            None,
        );
        let payment_method = &StripePaymentMethodType::AfterpayClearpay;

        //Act
        let result = validate_shipping_address_against_payment_method(
            &Some(stripe_shipping_address),
            Some(payment_method),
        );

        // Assert
        assert!(result.is_err());
        let missing_fields = get_missing_fields(result.unwrap_err().current_context()).to_owned();
        assert_eq!(missing_fields.len(), 1);
        assert_eq!(*missing_fields.first().unwrap(), "shipping.address.zip");
    }

    #[test]
    fn should_return_error_when_missing_multiple_fields() {
        // Arrange
        let expected_missing_field_names: Vec<&'static str> =
            vec!["shipping.address.zip", "shipping.address.country"];
        let stripe_shipping_address = create_stripe_shipping_address(
            "name".to_string(),
            Some("line1".to_string()),
            None,
            None,
        );
        let payment_method = &StripePaymentMethodType::AfterpayClearpay;

        //Act
        let result = validate_shipping_address_against_payment_method(
            &Some(stripe_shipping_address),
            Some(payment_method),
        );

        // Assert
        assert!(result.is_err());
        let missing_fields = get_missing_fields(result.unwrap_err().current_context()).to_owned();
        for field in missing_fields {
            assert!(expected_missing_field_names.contains(&field));
        }
    }

    fn get_missing_fields(connector_error: &ConnectorError) -> Vec<&'static str> {
        if let ConnectorError::MissingRequiredFields { field_names } = connector_error {
            return field_names.to_vec();
        }

        vec![]
    }

    fn create_stripe_shipping_address(
        name: String,
        line1: Option<String>,
        country: Option<CountryAlpha2>,
        zip: Option<String>,
    ) -> StripeShippingAddress {
        StripeShippingAddress {
            name: Some(Secret::new(name)),
            line1: line1.map(Secret::new),
            country,
            zip: zip.map(Secret::new),
            city: Some(String::from("city")),
            line2: Some(Secret::new(String::from("line2"))),
            state: Some(Secret::new(String::from("state"))),
            phone: Some(Secret::new(String::from("pbone number"))),
        }
    }
}<|MERGE_RESOLUTION|>--- conflicted
+++ resolved
@@ -284,23 +284,11 @@
     pub payment_method_auth_type: Option<Auth3ds>,
     #[serde(rename = "payment_method_options[card][network]")]
     pub payment_method_data_card_preferred_network: Option<StripeCardNetwork>,
-<<<<<<< HEAD
-    #[serde(rename = "payment_method_options[card][request_overcapture]")]
-    pub request_overcapture: Option<StripeRequestOvercapture>,
-}
-
-
-#[derive(Debug, Eq, PartialEq, Serialize)]
-#[serde(rename_all = "snake_case")]
-pub enum StripeRequestOvercapture {
-    IfAvailable,
-    Never,
-}
-
-=======
     #[serde(skip_serializing_if = "Option::is_none")]
     #[serde(rename = "payment_method_options[card][request_incremental_authorization]")]
     pub request_incremental_authorization: Option<StripeRequestIncrementalAuthorization>,
+    #[serde(rename = "payment_method_options[card][request_overcapture]")]
+    pub request_overcapture: Option<StripeRequestOvercapture>,
 }
 
 #[derive(Debug, Eq, PartialEq, Serialize)]
@@ -310,7 +298,6 @@
     Never,
 }
 
->>>>>>> 8be69c26
 #[derive(Debug, Eq, PartialEq, Serialize)]
 pub struct StripePayLaterData {
     #[serde(rename = "payment_method_data[type]")]
@@ -1272,11 +1259,8 @@
     payment_method_token: Option<PaymentMethodToken>,
     is_customer_initiated_mandate_payment: Option<bool>,
     billing_address: StripeBillingAddress,
-<<<<<<< HEAD
+    request_incremental_authorization: bool,
     request_overcapture: Option<StripeRequestOvercapture>,
-=======
-    request_incremental_authorization: bool,
->>>>>>> 8be69c26
 ) -> Result<
     (
         StripePaymentMethodData,
@@ -1292,15 +1276,11 @@
                 enums::AuthenticationType::NoThreeDs => Auth3ds::Automatic,
             };
             Ok((
-<<<<<<< HEAD
-                StripePaymentMethodData::try_from((card_details, payment_method_auth_type, request_overcapture))?,
-=======
                 StripePaymentMethodData::try_from((
                     card_details,
                     payment_method_auth_type,
                     request_incremental_authorization,
-                ))?,
->>>>>>> 8be69c26
+                , request_overcapture))?,
                 Some(StripePaymentMethodType::Card),
                 billing_address,
             ))
@@ -1518,17 +1498,11 @@
     }
 }
 
-<<<<<<< HEAD
-impl TryFrom<(&Card, Auth3ds, Option<StripeRequestOvercapture>)> for StripePaymentMethodData {
-    type Error = ConnectorError;
-    fn try_from((card, payment_method_auth_type, request_overcapture): (&Card, Auth3ds, Option<StripeRequestOvercapture>)) -> Result<Self, Self::Error> {
-=======
-impl TryFrom<(&Card, Auth3ds, bool)> for StripePaymentMethodData {
+impl TryFrom<(&Card, Auth3ds, bool, Option<StripeRequestOvercapture>)> for StripePaymentMethodData {
     type Error = ConnectorError;
     fn try_from(
-        (card, payment_method_auth_type, request_incremental_authorization): (&Card, Auth3ds, bool),
+        (card, payment_method_auth_type, request_incremental_authorization, request_overcapture): (&Card, Auth3ds, Option<StripeRequestOvercapture>, bool),
     ) -> Result<Self, Self::Error> {
->>>>>>> 8be69c26
         Ok(Self::Card(StripeCardData {
             payment_method_data_type: StripePaymentMethodType::Card,
             payment_method_data_card_number: card.card_number.clone(),
@@ -1540,15 +1514,12 @@
                 .card_network
                 .clone()
                 .and_then(get_stripe_card_network),
-<<<<<<< HEAD
-            request_overcapture,
-=======
             request_incremental_authorization: if request_incremental_authorization {
                 Some(StripeRequestIncrementalAuthorization::IfAvailable)
             } else {
                 None
             },
->>>>>>> 8be69c26
+            request_overcapture,
         }))
     }
 }
@@ -1897,11 +1868,8 @@
                                     .card_network
                                     .clone()
                                     .and_then(get_stripe_card_network),
-<<<<<<< HEAD
+                            request_incremental_authorization: None,
                             request_overcapture: None // Overcapture is not supported for mandates
-=======
-                            request_incremental_authorization: None,
->>>>>>> 8be69c26
                         }),
                         PaymentMethodData::CardRedirect(_)
                         | PaymentMethodData::Wallet(_)
@@ -1950,12 +1918,9 @@
                                     field_name: "billing_address",
                                 }
                             })?,
-<<<<<<< HEAD
+                            item.request.request_incremental_authorization,
                             None
                            // item.request.request_overcapture.map(StripeRequestOvercapture::from),
-=======
-                            item.request.request_incremental_authorization,
->>>>>>> 8be69c26
                         )?;
 
                     validate_shipping_address_against_payment_method(
@@ -2281,11 +2246,8 @@
                     item.payment_method_token.clone(),
                     None,
                     StripeBillingAddress::default(),
-<<<<<<< HEAD
+                    false,
                     None,
-=======
-                    false,
->>>>>>> 8be69c26
                 )?
                 .0
             }
@@ -2970,7 +2932,7 @@
             //     .response
             //     .amount_received
             //     .map(|amount| amount.get_amount_as_i64()),
-            // minor_amount_captured: item.response.amount_received,
+            minor_amount_captured: item.response.amount_received,
             connector_response: connector_response_data,
             minor_amount_capturable,
             ..item.data
@@ -4296,15 +4258,11 @@
                     enums::AuthenticationType::ThreeDs => Auth3ds::Any,
                     enums::AuthenticationType::NoThreeDs => Auth3ds::Automatic,
                 };
-<<<<<<< HEAD
-                Ok(Self::try_from((ccard, payment_method_auth_type, None))?)
-=======
                 Ok(Self::try_from((
                     ccard,
                     payment_method_auth_type,
                     item.request.request_incremental_authorization,
-                ))?)
->>>>>>> 8be69c26
+                , None))?)
             }
             PaymentMethodData::PayLater(_) => Ok(Self::PayLater(StripePayLaterData {
                 payment_method_data_type: pm_type,
