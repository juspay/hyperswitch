use std::{collections::HashMap, fmt::Debug, ops::Deref};

use api_models::{self, enums as api_enums, payments};
use common_enums::{enums, AttemptStatus, PaymentChargeType, StripeChargeType};
use common_types::payments::{AcceptanceType, SplitPaymentsRequest};
use common_utils::{
    collect_missing_value_keys,
    errors::CustomResult,
    ext_traits::{ByteSliceExt, Encode, OptionExt as _},
    pii::{self, Email},
    request::{Method, RequestContent},
    types::MinorUnit,
};
use error_stack::ResultExt;
use hyperswitch_domain_models::{
    payment_method_data::{
<<<<<<< HEAD
        self, BankRedirectData, Card, CardRedirectData, ExternalVaultCard,
        ExternalVaultPaymentMethodData, GiftCardData, GooglePayWalletData, PayLaterData,
        PaymentMethodData, VoucherData, WalletData,
=======
        self, BankRedirectData, Card, CardRedirectData, GiftCardData, GooglePayWalletData,
        PayLaterData, PaymentMethodData, VoucherData, WalletData,
>>>>>>> 209969c8
    },
    router_data::{
        AdditionalPaymentMethodConnectorResponse, ConnectorAuthType, ConnectorResponseData,
        PaymentMethodToken, RouterData,
    },
    router_flow_types::{Execute, RSync},
    router_request_types::{
        BrowserInformation, ChargeRefundsOptions, DestinationChargeRefund, DirectChargeRefund,
        PaymentsAuthorizeData, PaymentsCancelData, PaymentsCaptureData,
        PaymentsIncrementalAuthorizationData, ResponseId, SplitRefundsRequest,
    },
    router_response_types::{
        MandateReference, PaymentsResponseData, PreprocessingResponseId, RedirectForm,
        RefundsResponseData,
    },
    types::{
        ConnectorCustomerRouterData, PaymentsAuthorizeRouterData, PaymentsCancelRouterData,
        PaymentsUpdateMetadataRouterData, RefundsRouterData, SetupMandateRouterData,
        TokenizationRouterData,
    },
};
use hyperswitch_interfaces::{consts, errors::ConnectorError};
use masking::{ExposeInterface, Mask, Maskable, PeekInterface, Secret};
use serde::{Deserialize, Serialize};
use serde_json::Value;
use time::PrimitiveDateTime;
use url::Url;

use crate::{
    constants::headers::STRIPE_COMPATIBLE_CONNECT_ACCOUNT,
    utils::{convert_uppercase, ApplePay, RouterData as OtherRouterData},
};
#[cfg(feature = "payouts")]
pub mod connect;
#[cfg(feature = "payouts")]
pub use self::connect::*;
use crate::{
    types::{
        RefundsResponseRouterData, ResponseRouterData, SubmitEvidenceRouterData,
        UploadFileRouterData,
    },
    utils::{
        get_unimplemented_payment_method_error_message, is_payment_failure, is_refund_failure,
        PaymentsAuthorizeRequestData, SplitPaymentData,
    },
};
pub mod auth_headers {
    pub const STRIPE_API_VERSION: &str = "stripe-version";
    pub const STRIPE_VERSION: &str = "2022-11-15";
}

trait GetRequestIncrementalAuthorization {
    fn get_request_incremental_authorization(&self) -> Option<bool>;
}

impl GetRequestIncrementalAuthorization for PaymentsAuthorizeData {
    fn get_request_incremental_authorization(&self) -> Option<bool> {
        Some(self.request_incremental_authorization)
    }
}

impl GetRequestIncrementalAuthorization for PaymentsCaptureData {
    fn get_request_incremental_authorization(&self) -> Option<bool> {
        None
    }
}

impl GetRequestIncrementalAuthorization for PaymentsCancelData {
    fn get_request_incremental_authorization(&self) -> Option<bool> {
        None
    }
}

pub struct StripeAuthType {
    pub(super) api_key: Secret<String>,
}

impl TryFrom<&ConnectorAuthType> for StripeAuthType {
    type Error = error_stack::Report<ConnectorError>;
    fn try_from(item: &ConnectorAuthType) -> Result<Self, Self::Error> {
        if let ConnectorAuthType::HeaderKey { api_key } = item {
            Ok(Self {
                api_key: api_key.to_owned(),
            })
        } else {
            Err(ConnectorError::FailedToObtainAuthType.into())
        }
    }
}

#[derive(Debug, Default, Eq, PartialEq, Serialize)]
#[serde(rename_all = "lowercase")]
pub enum StripeCaptureMethod {
    Manual,
    #[default]
    Automatic,
}

impl From<Option<enums::CaptureMethod>> for StripeCaptureMethod {
    fn from(item: Option<enums::CaptureMethod>) -> Self {
        match item {
            Some(p) => match p {
                enums::CaptureMethod::ManualMultiple => Self::Manual,
                enums::CaptureMethod::Manual => Self::Manual,
                enums::CaptureMethod::Automatic | enums::CaptureMethod::SequentialAutomatic => {
                    Self::Automatic
                }
                enums::CaptureMethod::Scheduled => Self::Manual,
            },
            None => Self::Automatic,
        }
    }
}

#[derive(Debug, Default, Eq, PartialEq, Serialize)]
#[serde(rename_all = "lowercase")]
pub enum Auth3ds {
    #[default]
    Automatic,
    Any,
}

#[derive(Debug, Eq, PartialEq, Serialize)]
#[serde(rename_all = "snake_case")]
pub enum StripeCardNetwork {
    CartesBancaires,
    Mastercard,
    Visa,
}

#[derive(Debug, Eq, PartialEq, Serialize)]
#[serde(
    rename_all = "snake_case",
    tag = "mandate_data[customer_acceptance][type]"
)]
pub enum StripeMandateType {
    Online {
        #[serde(rename = "mandate_data[customer_acceptance][online][ip_address]")]
        ip_address: Secret<String, pii::IpAddress>,
        #[serde(rename = "mandate_data[customer_acceptance][online][user_agent]")]
        user_agent: String,
    },
    Offline,
}

#[derive(Debug, Eq, PartialEq, Serialize)]
pub struct StripeMandateRequest {
    #[serde(flatten)]
    mandate_type: StripeMandateType,
}

#[derive(Debug, Eq, PartialEq, Serialize)]
#[serde(rename_all = "snake_case")]
pub enum ExpandableObjects {
    LatestCharge,
    Customer,
    LatestAttempt,
}

#[derive(Debug, Eq, PartialEq, Serialize)]
pub struct StripeBrowserInformation {
    #[serde(rename = "payment_method_data[ip]")]
    pub ip_address: Option<Secret<String, pii::IpAddress>>,
    #[serde(rename = "payment_method_data[user_agent]")]
    pub user_agent: Option<String>,
}

#[derive(Debug, Eq, PartialEq, Serialize)]
pub struct PaymentIntentRequest {
    pub amount: MinorUnit, //amount in cents, hence passed as integer
    pub currency: String,
    pub statement_descriptor_suffix: Option<String>,
    pub statement_descriptor: Option<String>,
    #[serde(flatten)]
    pub meta_data: HashMap<String, String>,
    pub return_url: String,
    pub confirm: bool,
    pub payment_method: Option<Secret<String>>,
    pub customer: Option<Secret<String>>,
    #[serde(flatten)]
    pub setup_mandate_details: Option<StripeMandateRequest>,
    pub description: Option<String>,
    #[serde(flatten)]
    pub shipping: Option<StripeShippingAddress>,
    #[serde(flatten)]
    pub billing: StripeBillingAddress,
    #[serde(flatten)]
    pub payment_data: Option<StripePaymentMethodData>,
    pub capture_method: StripeCaptureMethod,
    #[serde(flatten)]
    pub payment_method_options: Option<StripePaymentMethodOptions>, // For mandate txns using network_txns_id, needs to be validated
    pub setup_future_usage: Option<enums::FutureUsage>,
    pub off_session: Option<bool>,
    #[serde(rename = "payment_method_types[0]")]
    pub payment_method_types: Option<StripePaymentMethodType>,
    #[serde(rename = "expand[0]")]
    pub expand: Option<ExpandableObjects>,
    #[serde(flatten)]
    pub browser_info: Option<StripeBrowserInformation>,
    #[serde(flatten)]
    pub charges: Option<IntentCharges>,
}

#[derive(Debug, Eq, PartialEq, Serialize)]
pub struct IntentCharges {
    pub application_fee_amount: Option<MinorUnit>,
    #[serde(
        rename = "transfer_data[destination]",
        skip_serializing_if = "Option::is_none"
    )]
    pub destination_account_id: Option<String>,
}

// Field rename is required only in case of serialization as it is passed in the request to the connector.
// Deserialization is happening only in case of webhooks, where fields name should be used as defined in the struct.
// Whenever adding new fields, Please ensure it doesn't break the webhook flow
#[derive(Clone, Debug, Default, Eq, PartialEq, Serialize, Deserialize)]
pub struct StripeMetadata {
    // merchant_reference_id
    #[serde(rename(serialize = "metadata[order_id]"))]
    pub order_id: Option<String>,
    // to check whether the order_id is refund_id or payment_id
    // before deployment, order id is set to payment_id in refunds but now it is set as refund_id
    // it is set as string instead of bool because stripe pass it as string even if we set it as bool
    #[serde(rename(serialize = "metadata[is_refund_id_as_reference]"))]
    pub is_refund_id_as_reference: Option<String>,
}

#[derive(Debug, Eq, PartialEq, Serialize)]
pub struct SetupIntentRequest {
    pub confirm: bool,
    pub usage: Option<enums::FutureUsage>,
    pub customer: Option<Secret<String>>,
    pub off_session: Option<bool>,
    pub return_url: Option<String>,
    #[serde(flatten)]
    pub payment_data: StripePaymentMethodData,
    pub payment_method_options: Option<StripePaymentMethodOptions>, // For mandate txns using network_txns_id, needs to be validated
    #[serde(flatten)]
    pub meta_data: Option<HashMap<String, String>>,
    #[serde(rename = "payment_method_types[0]")]
    pub payment_method_types: Option<StripePaymentMethodType>,
    #[serde(rename = "expand[0]")]
    pub expand: Option<ExpandableObjects>,
    #[serde(flatten)]
    pub browser_info: Option<StripeBrowserInformation>,
}

#[derive(Debug, Eq, PartialEq, Serialize)]
pub struct StripeCardData {
    #[serde(rename = "payment_method_data[type]")]
    pub payment_method_data_type: StripePaymentMethodType,
    #[serde(rename = "payment_method_data[card][number]")]
    pub payment_method_data_card_number: cards::CardNumber,
    #[serde(rename = "payment_method_data[card][exp_month]")]
    pub payment_method_data_card_exp_month: Secret<String>,
    #[serde(rename = "payment_method_data[card][exp_year]")]
    pub payment_method_data_card_exp_year: Secret<String>,
    #[serde(rename = "payment_method_data[card][cvc]")]
    pub payment_method_data_card_cvc: Option<Secret<String>>,
    #[serde(rename = "payment_method_options[card][request_three_d_secure]")]
    pub payment_method_auth_type: Option<Auth3ds>,
    #[serde(rename = "payment_method_options[card][network]")]
    pub payment_method_data_card_preferred_network: Option<StripeCardNetwork>,
    #[serde(skip_serializing_if = "Option::is_none")]
    #[serde(rename = "payment_method_options[card][request_incremental_authorization]")]
    pub request_incremental_authorization: Option<StripeRequestIncrementalAuthorization>,
}

#[derive(Debug, Eq, PartialEq, Serialize)]
#[serde(rename_all = "snake_case")]
pub enum StripeRequestIncrementalAuthorization {
    IfAvailable,
    Never,
}

#[derive(Debug, Eq, PartialEq, Serialize)]
pub struct StripePayLaterData {
    #[serde(rename = "payment_method_data[type]")]
    pub payment_method_data_type: StripePaymentMethodType,
}

#[derive(Debug, Eq, PartialEq, Serialize)]
pub struct TokenRequest {
    #[serde(flatten)]
    pub token_data: StripePaymentMethodData,
}

#[derive(Debug, Eq, PartialEq, Deserialize, Serialize)]
pub struct StripeTokenResponse {
    pub id: Secret<String>,
    pub object: String,
}

#[derive(Debug, Eq, PartialEq, Serialize)]
pub struct CustomerRequest {
    pub description: Option<String>,
    pub email: Option<Email>,
    pub phone: Option<Secret<String>>,
    pub name: Option<Secret<String>>,
    pub source: Option<Secret<String>>,
}

#[derive(Debug, Eq, PartialEq, Deserialize, Serialize)]
pub struct StripeCustomerResponse {
    pub id: String,
    pub description: Option<String>,
    pub email: Option<Email>,
    pub phone: Option<Secret<String>>,
    pub name: Option<Secret<String>>,
}

#[derive(Debug, Eq, PartialEq, Serialize)]
pub struct ChargesRequest {
    pub amount: MinorUnit,
    pub currency: String,
    pub customer: Secret<String>,
    pub source: Secret<String>,
    #[serde(flatten)]
    pub meta_data: Option<HashMap<String, String>>,
}

#[derive(Clone, Debug, Default, Eq, PartialEq, Deserialize, Serialize)]
pub struct ChargesResponse {
    pub id: String,
    pub amount: MinorUnit,
    pub amount_captured: MinorUnit,
    pub currency: String,
    pub status: StripePaymentStatus,
    pub source: StripeSourceResponse,
    pub failure_code: Option<String>,
    pub failure_message: Option<String>,
}

#[derive(Debug, Eq, PartialEq, Serialize)]
#[serde(untagged)]
pub enum StripeBankName {
    Eps {
        #[serde(rename = "payment_method_data[eps][bank]")]
        bank_name: Option<StripeBankNames>,
    },
    Ideal {
        #[serde(rename = "payment_method_data[ideal][bank]")]
        ideal_bank_name: Option<StripeBankNames>,
    },
    Przelewy24 {
        #[serde(rename = "payment_method_data[p24][bank]")]
        bank_name: Option<StripeBankNames>,
    },
}

#[derive(Debug, Eq, PartialEq, Serialize)]
#[serde(untagged)]
pub enum StripeBankRedirectData {
    StripeGiropay(Box<StripeGiropay>),
    StripeIdeal(Box<StripeIdeal>),
    StripeBancontactCard(Box<StripeBancontactCard>),
    StripePrezelewy24(Box<StripePrezelewy24>),
    StripeEps(Box<StripeEps>),
    StripeBlik(Box<StripeBlik>),
    StripeOnlineBankingFpx(Box<StripeOnlineBankingFpx>),
}

#[derive(Debug, Eq, PartialEq, Serialize)]
pub struct StripeGiropay {
    #[serde(rename = "payment_method_data[type]")]
    pub payment_method_data_type: StripePaymentMethodType,
}

#[derive(Debug, Eq, PartialEq, Serialize)]
pub struct StripeIdeal {
    #[serde(rename = "payment_method_data[type]")]
    pub payment_method_data_type: StripePaymentMethodType,
    #[serde(rename = "payment_method_data[ideal][bank]")]
    ideal_bank_name: Option<StripeBankNames>,
}

#[derive(Debug, Eq, PartialEq, Serialize)]
pub struct StripeBancontactCard {
    #[serde(rename = "payment_method_data[type]")]
    pub payment_method_data_type: StripePaymentMethodType,
}

#[derive(Debug, Eq, PartialEq, Serialize)]
pub struct StripePrezelewy24 {
    #[serde(rename = "payment_method_data[type]")]
    pub payment_method_data_type: StripePaymentMethodType,
    #[serde(rename = "payment_method_data[p24][bank]")]
    bank_name: Option<StripeBankNames>,
}

#[derive(Debug, Eq, PartialEq, Serialize)]
pub struct StripeEps {
    #[serde(rename = "payment_method_data[type]")]
    pub payment_method_data_type: StripePaymentMethodType,
    #[serde(rename = "payment_method_data[eps][bank]")]
    bank_name: Option<StripeBankNames>,
}

#[derive(Debug, Eq, PartialEq, Serialize)]
pub struct StripeBlik {
    #[serde(rename = "payment_method_data[type]")]
    pub payment_method_data_type: StripePaymentMethodType,
    #[serde(rename = "payment_method_options[blik][code]")]
    pub code: Secret<String>,
}

#[derive(Debug, Eq, PartialEq, Serialize)]
pub struct StripeOnlineBankingFpx {
    #[serde(rename = "payment_method_data[type]")]
    pub payment_method_data_type: StripePaymentMethodType,
}

#[derive(Debug, Eq, PartialEq, Serialize)]
pub struct AchTransferData {
    #[serde(rename = "payment_method_data[type]")]
    pub payment_method_data_type: StripePaymentMethodType,
    #[serde(rename = "payment_method_options[customer_balance][bank_transfer][type]")]
    pub bank_transfer_type: StripeCreditTransferTypes,
    #[serde(rename = "payment_method_types[0]")]
    pub payment_method_type: StripePaymentMethodType,
    #[serde(rename = "payment_method_options[customer_balance][funding_type]")]
    pub balance_funding_type: BankTransferType,
}

#[derive(Debug, Eq, PartialEq, Serialize)]
pub struct MultibancoTransferData {
    #[serde(rename = "payment_method_data[type]")]
    pub payment_method_data_type: StripeCreditTransferTypes,
    #[serde(rename = "payment_method_types[0]")]
    pub payment_method_type: StripeCreditTransferTypes,
    #[serde(rename = "payment_method_data[billing_details][email]")]
    pub email: Email,
}

#[derive(Debug, Eq, PartialEq, Serialize)]
pub struct BacsBankTransferData {
    #[serde(rename = "payment_method_data[type]")]
    pub payment_method_data_type: StripePaymentMethodType,
    #[serde(rename = "payment_method_options[customer_balance][bank_transfer][type]")]
    pub bank_transfer_type: BankTransferType,
    #[serde(rename = "payment_method_options[customer_balance][funding_type]")]
    pub balance_funding_type: BankTransferType,
    #[serde(rename = "payment_method_types[0]")]
    pub payment_method_type: StripePaymentMethodType,
}

#[derive(Debug, Eq, PartialEq, Serialize)]
pub struct SepaBankTransferData {
    #[serde(rename = "payment_method_data[type]")]
    pub payment_method_data_type: StripePaymentMethodType,
    #[serde(rename = "payment_method_options[customer_balance][bank_transfer][type]")]
    pub bank_transfer_type: BankTransferType,
    #[serde(rename = "payment_method_options[customer_balance][funding_type]")]
    pub balance_funding_type: BankTransferType,
    #[serde(rename = "payment_method_types[0]")]
    pub payment_method_type: StripePaymentMethodType,
    #[serde(
        rename = "payment_method_options[customer_balance][bank_transfer][eu_bank_transfer][country]"
    )]
    pub country: enums::CountryAlpha2,
}

#[derive(Debug, Eq, PartialEq, Serialize)]
#[serde(untagged)]
pub enum StripeCreditTransferSourceRequest {
    AchBankTansfer(AchCreditTransferSourceRequest),
    MultibancoBankTansfer(MultibancoCreditTransferSourceRequest),
}

#[derive(Debug, Eq, PartialEq, Serialize)]
pub struct AchCreditTransferSourceRequest {
    #[serde(rename = "type")]
    pub transfer_type: StripeCreditTransferTypes,
    #[serde(flatten)]
    pub payment_method_data: AchTransferData,
    pub currency: enums::Currency,
}

#[derive(Debug, Eq, PartialEq, Serialize)]
pub struct MultibancoCreditTransferSourceRequest {
    #[serde(rename = "type")]
    pub transfer_type: StripeCreditTransferTypes,
    #[serde(flatten)]
    pub payment_method_data: MultibancoTransferData,
    pub currency: enums::Currency,
    pub amount: Option<MinorUnit>,
    #[serde(rename = "redirect[return_url]")]
    pub return_url: Option<String>,
}

// Remove untagged when Deserialize is added
#[derive(Debug, Eq, PartialEq, Serialize)]
#[serde(untagged)]
pub enum StripePaymentMethodData {
    CardToken(StripeCardToken),
    Card(StripeCardData),
    PayLater(StripePayLaterData),
    Wallet(StripeWallet),
    BankRedirect(StripeBankRedirectData),
    BankDebit(StripeBankDebitData),
    BankTransfer(StripeBankTransferData),
}

#[derive(Debug, Clone, Default, Eq, PartialEq, Serialize)]
pub struct StripeBillingAddressCardToken {
    #[serde(rename = "billing_details[name]")]
    pub name: Option<Secret<String>>,
    #[serde(rename = "billing_details[email]")]
    pub email: Option<Email>,
    #[serde(rename = "billing_details[phone]")]
    pub phone: Option<Secret<String>>,
    #[serde(rename = "billing_details[address][line1]")]
    pub address_line1: Option<Secret<String>>,
    #[serde(rename = "billing_details[address][line2]")]
    pub address_line2: Option<Secret<String>>,
    #[serde(rename = "billing_details[address][state]")]
    pub state: Option<Secret<String>>,
    #[serde(rename = "billing_details[address][city]")]
    pub city: Option<String>,
}
// Struct to call the Stripe tokens API to create a PSP token for the card details provided
#[derive(Debug, Eq, PartialEq, Serialize)]
pub struct StripeCardToken {
    #[serde(rename = "type")]
    pub payment_method_type: Option<StripePaymentMethodType>,
    #[serde(rename = "card[number]")]
    pub token_card_number: cards::CardNumber,
    #[serde(rename = "card[exp_month]")]
    pub token_card_exp_month: Secret<String>,
    #[serde(rename = "card[exp_year]")]
    pub token_card_exp_year: Secret<String>,
    #[serde(rename = "card[cvc]")]
    pub token_card_cvc: Secret<String>,
    #[serde(flatten)]
    pub billing: StripeBillingAddressCardToken,
}

#[derive(Debug, Eq, PartialEq, Serialize)]
#[serde(tag = "payment_method_data[type]")]
pub enum BankDebitData {
    #[serde(rename = "us_bank_account")]
    Ach {
        #[serde(rename = "payment_method_data[us_bank_account][account_holder_type]")]
        account_holder_type: String,
        #[serde(rename = "payment_method_data[us_bank_account][account_number]")]
        account_number: Secret<String>,
        #[serde(rename = "payment_method_data[us_bank_account][routing_number]")]
        routing_number: Secret<String>,
    },
    #[serde(rename = "sepa_debit")]
    Sepa {
        #[serde(rename = "payment_method_data[sepa_debit][iban]")]
        iban: Secret<String>,
    },
    #[serde(rename = "au_becs_debit")]
    Becs {
        #[serde(rename = "payment_method_data[au_becs_debit][account_number]")]
        account_number: Secret<String>,
        #[serde(rename = "payment_method_data[au_becs_debit][bsb_number]")]
        bsb_number: Secret<String>,
    },
    #[serde(rename = "bacs_debit")]
    Bacs {
        #[serde(rename = "payment_method_data[bacs_debit][account_number]")]
        account_number: Secret<String>,
        #[serde(rename = "payment_method_data[bacs_debit][sort_code]")]
        sort_code: Secret<String>,
    },
}

#[derive(Debug, Eq, PartialEq, Serialize)]
pub struct StripeBankDebitData {
    #[serde(flatten)]
    pub bank_specific_data: BankDebitData,
}

#[derive(Debug, Eq, PartialEq, Serialize)]
pub struct BankTransferData {
    pub email: Email,
}

#[derive(Debug, Eq, PartialEq, Serialize)]
#[serde(untagged)]
pub enum StripeBankTransferData {
    AchBankTransfer(Box<AchTransferData>),
    SepaBankTransfer(Box<SepaBankTransferData>),
    BacsBankTransfers(Box<BacsBankTransferData>),
    MultibancoBankTransfers(Box<MultibancoTransferData>),
}

#[derive(Debug, Eq, PartialEq, Serialize)]
#[serde(untagged)]
pub enum StripeWallet {
    ApplepayToken(StripeApplePay),
    GooglepayToken(GooglePayToken),
    ApplepayPayment(ApplepayPayment),
    AmazonpayPayment(AmazonpayPayment),
    WechatpayPayment(WechatpayPayment),
    AlipayPayment(AlipayPayment),
    Cashapp(CashappPayment),
    RevolutPay(RevolutpayPayment),
    ApplePayPredecryptToken(Box<StripeApplePayPredecrypt>),
}

#[derive(Debug, Eq, PartialEq, Serialize)]
pub struct StripeApplePayPredecrypt {
    #[serde(rename = "card[number]")]
    number: cards::CardNumber,
    #[serde(rename = "card[exp_year]")]
    exp_year: Secret<String>,
    #[serde(rename = "card[exp_month]")]
    exp_month: Secret<String>,
    #[serde(rename = "card[cryptogram]")]
    cryptogram: Secret<String>,
    #[serde(rename = "card[eci]")]
    eci: Option<String>,
    #[serde(rename = "card[tokenization_method]")]
    tokenization_method: String,
}

#[derive(Debug, Eq, PartialEq, Serialize)]
pub struct StripeApplePay {
    pub pk_token: Secret<String>,
    pub pk_token_instrument_name: String,
    pub pk_token_payment_network: String,
    pub pk_token_transaction_id: Secret<String>,
}

#[derive(Debug, Eq, PartialEq, Serialize)]
pub struct GooglePayToken {
    #[serde(rename = "payment_method_data[type]")]
    pub payment_type: StripePaymentMethodType,
    #[serde(rename = "payment_method_data[card][token]")]
    pub token: Secret<String>,
}

#[derive(Debug, Eq, PartialEq, Serialize)]
pub struct ApplepayPayment {
    #[serde(rename = "payment_method_data[card][token]")]
    pub token: Secret<String>,
    #[serde(rename = "payment_method_data[type]")]
    pub payment_method_types: StripePaymentMethodType,
}

#[derive(Debug, Eq, PartialEq, Serialize)]
pub struct AmazonpayPayment {
    #[serde(rename = "payment_method_data[type]")]
    pub payment_method_types: StripePaymentMethodType,
}

#[derive(Debug, Eq, PartialEq, Serialize)]
pub struct RevolutpayPayment {
    #[serde(rename = "payment_method_data[type]")]
    pub payment_method_types: StripePaymentMethodType,
}
#[derive(Debug, Eq, PartialEq, Serialize)]
pub struct AlipayPayment {
    #[serde(rename = "payment_method_data[type]")]
    pub payment_method_data_type: StripePaymentMethodType,
}

#[derive(Debug, Eq, PartialEq, Serialize)]
pub struct CashappPayment {
    #[serde(rename = "payment_method_data[type]")]
    pub payment_method_data_type: StripePaymentMethodType,
}

#[derive(Debug, Eq, PartialEq, Serialize)]
pub struct WechatpayPayment {
    #[serde(rename = "payment_method_data[type]")]
    pub payment_method_data_type: StripePaymentMethodType,
    #[serde(rename = "payment_method_options[wechat_pay][client]")]
    pub client: WechatClient,
}

#[derive(Debug, Eq, PartialEq, Serialize, Clone, Copy)]
#[serde(rename_all = "snake_case")]
pub enum WechatClient {
    Web,
}

#[derive(Debug, Eq, PartialEq, Serialize)]
pub struct GooglepayPayment {
    #[serde(rename = "payment_method_data[card][token]")]
    pub token: Secret<String>,
    #[serde(rename = "payment_method_data[type]")]
    pub payment_method_types: StripePaymentMethodType,
}

// All supported payment_method_types in stripe
// This enum goes in payment_method_types[] field in stripe request body
// https://stripe.com/docs/api/payment_intents/create#create_payment_intent-payment_method_types
#[derive(Eq, PartialEq, Serialize, Clone, Debug, Copy)]
#[serde(rename_all = "snake_case")]
pub enum StripePaymentMethodType {
    Affirm,
    AfterpayClearpay,
    Alipay,
    #[serde(rename = "amazon_pay")]
    AmazonPay,
    #[serde(rename = "au_becs_debit")]
    Becs,
    #[serde(rename = "bacs_debit")]
    Bacs,
    Bancontact,
    Blik,
    Card,
    CustomerBalance,
    Eps,
    Giropay,
    Ideal,
    Klarna,
    #[serde(rename = "p24")]
    Przelewy24,
    #[serde(rename = "sepa_debit")]
    Sepa,
    Sofort,
    #[serde(rename = "us_bank_account")]
    Ach,
    #[serde(rename = "wechat_pay")]
    Wechatpay,
    #[serde(rename = "cashapp")]
    Cashapp,
    RevolutPay,
}

#[derive(Debug, Eq, PartialEq, Serialize)]
#[serde(rename_all = "snake_case")]
#[allow(dead_code)]
pub enum StripeCreditTransferTypes {
    #[serde(rename = "us_bank_transfer")]
    AchCreditTransfer,
    Multibanco,
    Blik,
}

impl TryFrom<enums::PaymentMethodType> for StripePaymentMethodType {
    type Error = error_stack::Report<ConnectorError>;
    fn try_from(value: enums::PaymentMethodType) -> Result<Self, Self::Error> {
        match value {
            enums::PaymentMethodType::Credit => Ok(Self::Card),
            enums::PaymentMethodType::Debit => Ok(Self::Card),
            #[cfg(feature = "v2")]
            enums::PaymentMethodType::Card => Ok(Self::Card),
            enums::PaymentMethodType::Klarna => Ok(Self::Klarna),
            enums::PaymentMethodType::Affirm => Ok(Self::Affirm),
            enums::PaymentMethodType::AfterpayClearpay => Ok(Self::AfterpayClearpay),
            enums::PaymentMethodType::Eps => Ok(Self::Eps),
            enums::PaymentMethodType::Giropay => Ok(Self::Giropay),
            enums::PaymentMethodType::Ideal => Ok(Self::Ideal),
            enums::PaymentMethodType::Sofort => Ok(Self::Sofort),
            enums::PaymentMethodType::AmazonPay => Ok(Self::AmazonPay),
            enums::PaymentMethodType::ApplePay => Ok(Self::Card),
            enums::PaymentMethodType::Ach => Ok(Self::Ach),
            enums::PaymentMethodType::Sepa => Ok(Self::Sepa),
            enums::PaymentMethodType::Becs => Ok(Self::Becs),
            enums::PaymentMethodType::Bacs => Ok(Self::Bacs),
            enums::PaymentMethodType::BancontactCard => Ok(Self::Bancontact),
            enums::PaymentMethodType::WeChatPay => Ok(Self::Wechatpay),
            enums::PaymentMethodType::Blik => Ok(Self::Blik),
            enums::PaymentMethodType::AliPay => Ok(Self::Alipay),
            enums::PaymentMethodType::Przelewy24 => Ok(Self::Przelewy24),
            enums::PaymentMethodType::RevolutPay => Ok(Self::RevolutPay),
            // Stripe expects PMT as Card for Recurring Mandates Payments
            enums::PaymentMethodType::GooglePay => Ok(Self::Card),
            enums::PaymentMethodType::Boleto
            | enums::PaymentMethodType::Paysera
            | enums::PaymentMethodType::Skrill
            | enums::PaymentMethodType::CardRedirect
            | enums::PaymentMethodType::CryptoCurrency
            | enums::PaymentMethodType::Multibanco
            | enums::PaymentMethodType::OnlineBankingFpx
            | enums::PaymentMethodType::Paypal
            | enums::PaymentMethodType::Pix
            | enums::PaymentMethodType::UpiCollect
            | enums::PaymentMethodType::UpiIntent
            | enums::PaymentMethodType::Cashapp
            | enums::PaymentMethodType::Bluecode
            | enums::PaymentMethodType::Oxxo => Err(ConnectorError::NotImplemented(
                get_unimplemented_payment_method_error_message("stripe"),
            )
            .into()),
            enums::PaymentMethodType::AliPayHk
            | enums::PaymentMethodType::Atome
            | enums::PaymentMethodType::Bizum
            | enums::PaymentMethodType::Alma
            | enums::PaymentMethodType::ClassicReward
            | enums::PaymentMethodType::Dana
            | enums::PaymentMethodType::DirectCarrierBilling
            | enums::PaymentMethodType::Efecty
            | enums::PaymentMethodType::Eft
            | enums::PaymentMethodType::Evoucher
            | enums::PaymentMethodType::GoPay
            | enums::PaymentMethodType::Gcash
            | enums::PaymentMethodType::Interac
            | enums::PaymentMethodType::KakaoPay
            | enums::PaymentMethodType::LocalBankRedirect
            | enums::PaymentMethodType::MbWay
            | enums::PaymentMethodType::MobilePay
            | enums::PaymentMethodType::Momo
            | enums::PaymentMethodType::MomoAtm
            | enums::PaymentMethodType::OnlineBankingThailand
            | enums::PaymentMethodType::OnlineBankingCzechRepublic
            | enums::PaymentMethodType::OnlineBankingFinland
            | enums::PaymentMethodType::OnlineBankingPoland
            | enums::PaymentMethodType::OnlineBankingSlovakia
            | enums::PaymentMethodType::OpenBankingUk
            | enums::PaymentMethodType::OpenBankingPIS
            | enums::PaymentMethodType::PagoEfectivo
            | enums::PaymentMethodType::PayBright
            | enums::PaymentMethodType::Pse
            | enums::PaymentMethodType::RedCompra
            | enums::PaymentMethodType::RedPagos
            | enums::PaymentMethodType::SamsungPay
            | enums::PaymentMethodType::Swish
            | enums::PaymentMethodType::TouchNGo
            | enums::PaymentMethodType::Trustly
            | enums::PaymentMethodType::Twint
            | enums::PaymentMethodType::Vipps
            | enums::PaymentMethodType::Venmo
            | enums::PaymentMethodType::Alfamart
            | enums::PaymentMethodType::BcaBankTransfer
            | enums::PaymentMethodType::BniVa
            | enums::PaymentMethodType::CimbVa
            | enums::PaymentMethodType::BriVa
            | enums::PaymentMethodType::DanamonVa
            | enums::PaymentMethodType::Indomaret
            | enums::PaymentMethodType::MandiriVa
            | enums::PaymentMethodType::PermataBankTransfer
            | enums::PaymentMethodType::PaySafeCard
            | enums::PaymentMethodType::Paze
            | enums::PaymentMethodType::Givex
            | enums::PaymentMethodType::Benefit
            | enums::PaymentMethodType::Knet
            | enums::PaymentMethodType::SevenEleven
            | enums::PaymentMethodType::Lawson
            | enums::PaymentMethodType::MiniStop
            | enums::PaymentMethodType::FamilyMart
            | enums::PaymentMethodType::Seicomart
            | enums::PaymentMethodType::PayEasy
            | enums::PaymentMethodType::LocalBankTransfer
            | enums::PaymentMethodType::InstantBankTransfer
            | enums::PaymentMethodType::InstantBankTransferFinland
            | enums::PaymentMethodType::InstantBankTransferPoland
            | enums::PaymentMethodType::SepaBankTransfer
            | enums::PaymentMethodType::Walley
            | enums::PaymentMethodType::Fps
            | enums::PaymentMethodType::DuitNow
            | enums::PaymentMethodType::PromptPay
            | enums::PaymentMethodType::VietQr
            | enums::PaymentMethodType::IndonesianBankTransfer
            | enums::PaymentMethodType::Flexiti
            | enums::PaymentMethodType::Mifinity
            | enums::PaymentMethodType::Breadpay => Err(ConnectorError::NotImplemented(
                get_unimplemented_payment_method_error_message("stripe"),
            )
            .into()),
        }
    }
}

#[derive(Debug, Eq, PartialEq, Serialize, Clone)]
#[serde(rename_all = "snake_case")]
pub enum BankTransferType {
    GbBankTransfer,
    EuBankTransfer,
    #[serde(rename = "bank_transfer")]
    BankTransfers,
}

#[derive(Debug, Eq, PartialEq, Serialize, Clone)]
#[serde(rename_all = "snake_case")]
pub enum StripeBankNames {
    AbnAmro,
    ArzteUndApothekerBank,
    AsnBank,
    AustrianAnadiBankAg,
    BankAustria,
    BankhausCarlSpangler,
    BankhausSchelhammerUndSchatteraAg,
    BawagPskAg,
    BksBankAg,
    BrullKallmusBankAg,
    BtvVierLanderBank,
    Bunq,
    CapitalBankGraweGruppeAg,
    CitiHandlowy,
    Dolomitenbank,
    EasybankAg,
    ErsteBankUndSparkassen,
    Handelsbanken,
    HypoAlpeadriabankInternationalAg,
    HypoNoeLbFurNiederosterreichUWien,
    HypoOberosterreichSalzburgSteiermark,
    HypoTirolBankAg,
    HypoVorarlbergBankAg,
    HypoBankBurgenlandAktiengesellschaft,
    Ing,
    Knab,
    MarchfelderBank,
    OberbankAg,
    RaiffeisenBankengruppeOsterreich,
    SchoellerbankAg,
    SpardaBankWien,
    VolksbankGruppe,
    VolkskreditbankAg,
    VrBankBraunau,
    Moneyou,
    Rabobank,
    Regiobank,
    Revolut,
    SnsBank,
    TriodosBank,
    VanLanschot,
    PlusBank,
    EtransferPocztowy24,
    BankiSpbdzielcze,
    BankNowyBfgSa,
    GetinBank,
    Blik,
    NoblePay,
    #[serde(rename = "ideabank")]
    IdeaBank,
    #[serde(rename = "envelobank")]
    EnveloBank,
    NestPrzelew,
    MbankMtransfer,
    Inteligo,
    PbacZIpko,
    BnpParibas,
    BankPekaoSa,
    VolkswagenBank,
    AliorBank,
    Boz,
}

// This is used only for Disputes
impl From<WebhookEventStatus> for api_models::webhooks::IncomingWebhookEvent {
    fn from(value: WebhookEventStatus) -> Self {
        match value {
            WebhookEventStatus::WarningNeedsResponse => Self::DisputeOpened,
            WebhookEventStatus::WarningClosed => Self::DisputeCancelled,
            WebhookEventStatus::WarningUnderReview => Self::DisputeChallenged,
            WebhookEventStatus::Won => Self::DisputeWon,
            WebhookEventStatus::Lost => Self::DisputeLost,
            WebhookEventStatus::NeedsResponse
            | WebhookEventStatus::UnderReview
            | WebhookEventStatus::ChargeRefunded
            | WebhookEventStatus::Succeeded
            | WebhookEventStatus::RequiresPaymentMethod
            | WebhookEventStatus::RequiresConfirmation
            | WebhookEventStatus::RequiresAction
            | WebhookEventStatus::Processing
            | WebhookEventStatus::RequiresCapture
            | WebhookEventStatus::Canceled
            | WebhookEventStatus::Chargeable
            | WebhookEventStatus::Failed
            | WebhookEventStatus::Unknown => Self::EventNotSupported,
        }
    }
}

impl TryFrom<&enums::BankNames> for StripeBankNames {
    type Error = ConnectorError;
    fn try_from(bank: &enums::BankNames) -> Result<Self, Self::Error> {
        Ok(match bank {
            enums::BankNames::AbnAmro => Self::AbnAmro,
            enums::BankNames::ArzteUndApothekerBank => Self::ArzteUndApothekerBank,
            enums::BankNames::AsnBank => Self::AsnBank,
            enums::BankNames::AustrianAnadiBankAg => Self::AustrianAnadiBankAg,
            enums::BankNames::BankAustria => Self::BankAustria,
            enums::BankNames::BankhausCarlSpangler => Self::BankhausCarlSpangler,
            enums::BankNames::BankhausSchelhammerUndSchatteraAg => {
                Self::BankhausSchelhammerUndSchatteraAg
            }
            enums::BankNames::BawagPskAg => Self::BawagPskAg,
            enums::BankNames::BksBankAg => Self::BksBankAg,
            enums::BankNames::BrullKallmusBankAg => Self::BrullKallmusBankAg,
            enums::BankNames::BtvVierLanderBank => Self::BtvVierLanderBank,
            enums::BankNames::Bunq => Self::Bunq,
            enums::BankNames::CapitalBankGraweGruppeAg => Self::CapitalBankGraweGruppeAg,
            enums::BankNames::Citi => Self::CitiHandlowy,
            enums::BankNames::Dolomitenbank => Self::Dolomitenbank,
            enums::BankNames::EasybankAg => Self::EasybankAg,
            enums::BankNames::ErsteBankUndSparkassen => Self::ErsteBankUndSparkassen,
            enums::BankNames::Handelsbanken => Self::Handelsbanken,
            enums::BankNames::HypoAlpeadriabankInternationalAg => {
                Self::HypoAlpeadriabankInternationalAg
            }

            enums::BankNames::HypoNoeLbFurNiederosterreichUWien => {
                Self::HypoNoeLbFurNiederosterreichUWien
            }
            enums::BankNames::HypoOberosterreichSalzburgSteiermark => {
                Self::HypoOberosterreichSalzburgSteiermark
            }
            enums::BankNames::HypoTirolBankAg => Self::HypoTirolBankAg,
            enums::BankNames::HypoVorarlbergBankAg => Self::HypoVorarlbergBankAg,
            enums::BankNames::HypoBankBurgenlandAktiengesellschaft => {
                Self::HypoBankBurgenlandAktiengesellschaft
            }
            enums::BankNames::Ing => Self::Ing,
            enums::BankNames::Knab => Self::Knab,
            enums::BankNames::MarchfelderBank => Self::MarchfelderBank,
            enums::BankNames::OberbankAg => Self::OberbankAg,
            enums::BankNames::RaiffeisenBankengruppeOsterreich => {
                Self::RaiffeisenBankengruppeOsterreich
            }
            enums::BankNames::Rabobank => Self::Rabobank,
            enums::BankNames::Regiobank => Self::Regiobank,
            enums::BankNames::Revolut => Self::Revolut,
            enums::BankNames::SnsBank => Self::SnsBank,
            enums::BankNames::TriodosBank => Self::TriodosBank,
            enums::BankNames::VanLanschot => Self::VanLanschot,
            enums::BankNames::Moneyou => Self::Moneyou,
            enums::BankNames::SchoellerbankAg => Self::SchoellerbankAg,
            enums::BankNames::SpardaBankWien => Self::SpardaBankWien,
            enums::BankNames::VolksbankGruppe => Self::VolksbankGruppe,
            enums::BankNames::VolkskreditbankAg => Self::VolkskreditbankAg,
            enums::BankNames::VrBankBraunau => Self::VrBankBraunau,
            enums::BankNames::PlusBank => Self::PlusBank,
            enums::BankNames::EtransferPocztowy24 => Self::EtransferPocztowy24,
            enums::BankNames::BankiSpbdzielcze => Self::BankiSpbdzielcze,
            enums::BankNames::BankNowyBfgSa => Self::BankNowyBfgSa,
            enums::BankNames::GetinBank => Self::GetinBank,
            enums::BankNames::Blik => Self::Blik,
            enums::BankNames::NoblePay => Self::NoblePay,
            enums::BankNames::IdeaBank => Self::IdeaBank,
            enums::BankNames::EnveloBank => Self::EnveloBank,
            enums::BankNames::NestPrzelew => Self::NestPrzelew,
            enums::BankNames::MbankMtransfer => Self::MbankMtransfer,
            enums::BankNames::Inteligo => Self::Inteligo,
            enums::BankNames::PbacZIpko => Self::PbacZIpko,
            enums::BankNames::BnpParibas => Self::BnpParibas,
            enums::BankNames::BankPekaoSa => Self::BankPekaoSa,
            enums::BankNames::VolkswagenBank => Self::VolkswagenBank,
            enums::BankNames::AliorBank => Self::AliorBank,
            enums::BankNames::Boz => Self::Boz,

            _ => Err(ConnectorError::NotImplemented(
                get_unimplemented_payment_method_error_message("stripe"),
            ))?,
        })
    }
}

fn validate_shipping_address_against_payment_method(
    shipping_address: &Option<StripeShippingAddress>,
    payment_method: Option<&StripePaymentMethodType>,
) -> Result<(), error_stack::Report<ConnectorError>> {
    match payment_method {
        Some(StripePaymentMethodType::AfterpayClearpay) => match shipping_address {
            Some(address) => {
                let missing_fields = collect_missing_value_keys!(
                    ("shipping.address.line1", address.line1),
                    ("shipping.address.country", address.country),
                    ("shipping.address.zip", address.zip)
                );

                if !missing_fields.is_empty() {
                    return Err(ConnectorError::MissingRequiredFields {
                        field_names: missing_fields,
                    }
                    .into());
                }
                Ok(())
            }
            None => Err(ConnectorError::MissingRequiredField {
                field_name: "shipping.address",
            }
            .into()),
        },
        _ => Ok(()),
    }
}

impl TryFrom<&PayLaterData> for StripePaymentMethodType {
    type Error = ConnectorError;
    fn try_from(pay_later_data: &PayLaterData) -> Result<Self, Self::Error> {
        match pay_later_data {
            PayLaterData::KlarnaRedirect { .. } => Ok(Self::Klarna),
            PayLaterData::AffirmRedirect {} => Ok(Self::Affirm),
            PayLaterData::AfterpayClearpayRedirect { .. } => Ok(Self::AfterpayClearpay),

            PayLaterData::KlarnaSdk { .. }
            | PayLaterData::PayBrightRedirect {}
            | PayLaterData::WalleyRedirect {}
            | PayLaterData::AlmaRedirect {}
            | PayLaterData::FlexitiRedirect { .. }
            | PayLaterData::AtomeRedirect {}
            | PayLaterData::BreadpayRedirect {} => Err(ConnectorError::NotImplemented(
                get_unimplemented_payment_method_error_message("stripe"),
            )),
        }
    }
}

impl TryFrom<&BankRedirectData> for StripePaymentMethodType {
    type Error = ConnectorError;
    fn try_from(bank_redirect_data: &BankRedirectData) -> Result<Self, Self::Error> {
        match bank_redirect_data {
            BankRedirectData::Giropay { .. } => Ok(Self::Giropay),
            BankRedirectData::Ideal { .. } => Ok(Self::Ideal),
            BankRedirectData::Sofort { .. } => Ok(Self::Sofort),
            BankRedirectData::BancontactCard { .. } => Ok(Self::Bancontact),
            BankRedirectData::Przelewy24 { .. } => Ok(Self::Przelewy24),
            BankRedirectData::Eps { .. } => Ok(Self::Eps),
            BankRedirectData::Blik { .. } => Ok(Self::Blik),
            BankRedirectData::OnlineBankingFpx { .. } => Err(ConnectorError::NotImplemented(
                get_unimplemented_payment_method_error_message("stripe"),
            )),
            BankRedirectData::Bizum {}
            | BankRedirectData::Interac { .. }
            | BankRedirectData::Eft { .. }
            | BankRedirectData::OnlineBankingCzechRepublic { .. }
            | BankRedirectData::OnlineBankingFinland { .. }
            | BankRedirectData::OnlineBankingPoland { .. }
            | BankRedirectData::OnlineBankingSlovakia { .. }
            | BankRedirectData::OnlineBankingThailand { .. }
            | BankRedirectData::OpenBankingUk { .. }
            | BankRedirectData::Trustly { .. }
            | BankRedirectData::LocalBankRedirect {} => Err(ConnectorError::NotImplemented(
                get_unimplemented_payment_method_error_message("stripe"),
            )),
        }
    }
}

fn get_stripe_payment_method_type_from_wallet_data(
    wallet_data: &WalletData,
) -> Result<Option<StripePaymentMethodType>, ConnectorError> {
    match wallet_data {
        WalletData::AliPayRedirect(_) => Ok(Some(StripePaymentMethodType::Alipay)),
        WalletData::ApplePay(_) => Ok(None),
        WalletData::GooglePay(_) => Ok(Some(StripePaymentMethodType::Card)),
        WalletData::WeChatPayQr(_) => Ok(Some(StripePaymentMethodType::Wechatpay)),
        WalletData::CashappQr(_) => Ok(Some(StripePaymentMethodType::Cashapp)),
        WalletData::AmazonPayRedirect(_) => Ok(Some(StripePaymentMethodType::AmazonPay)),
        WalletData::RevolutPay(_) => Ok(Some(StripePaymentMethodType::RevolutPay)),
        WalletData::MobilePayRedirect(_) => Err(ConnectorError::NotImplemented(
            get_unimplemented_payment_method_error_message("stripe"),
        )),
        WalletData::PaypalRedirect(_)
        | WalletData::AliPayQr(_)
        | WalletData::BluecodeRedirect {}
        | WalletData::Paysera(_)
        | WalletData::Skrill(_)
        | WalletData::AliPayHkRedirect(_)
        | WalletData::MomoRedirect(_)
        | WalletData::KakaoPayRedirect(_)
        | WalletData::GoPayRedirect(_)
        | WalletData::GcashRedirect(_)
        | WalletData::ApplePayRedirect(_)
        | WalletData::ApplePayThirdPartySdk(_)
        | WalletData::DanaRedirect {}
        | WalletData::GooglePayRedirect(_)
        | WalletData::GooglePayThirdPartySdk(_)
        | WalletData::MbWayRedirect(_)
        | WalletData::PaypalSdk(_)
        | WalletData::Paze(_)
        | WalletData::SamsungPay(_)
        | WalletData::TwintRedirect {}
        | WalletData::VippsRedirect {}
        | WalletData::TouchNGoRedirect(_)
        | WalletData::SwishQr(_)
        | WalletData::WeChatPayRedirect(_)
        | WalletData::Mifinity(_) => Err(ConnectorError::NotImplemented(
            get_unimplemented_payment_method_error_message("stripe"),
        )),
    }
}

impl From<&payment_method_data::BankDebitData> for StripePaymentMethodType {
    fn from(bank_debit_data: &payment_method_data::BankDebitData) -> Self {
        match bank_debit_data {
            payment_method_data::BankDebitData::AchBankDebit { .. } => Self::Ach,
            payment_method_data::BankDebitData::SepaBankDebit { .. } => Self::Sepa,
            payment_method_data::BankDebitData::BecsBankDebit { .. } => Self::Becs,
            payment_method_data::BankDebitData::BacsBankDebit { .. } => Self::Bacs,
        }
    }
}

fn get_bank_debit_data(
    bank_debit_data: &payment_method_data::BankDebitData,
) -> (StripePaymentMethodType, BankDebitData) {
    match bank_debit_data {
        payment_method_data::BankDebitData::AchBankDebit {
            account_number,
            routing_number,
            ..
        } => {
            let ach_data = BankDebitData::Ach {
                account_holder_type: "individual".to_string(),
                account_number: account_number.to_owned(),
                routing_number: routing_number.to_owned(),
            };
            (StripePaymentMethodType::Ach, ach_data)
        }
        payment_method_data::BankDebitData::SepaBankDebit { iban, .. } => {
            let sepa_data: BankDebitData = BankDebitData::Sepa {
                iban: iban.to_owned(),
            };
            (StripePaymentMethodType::Sepa, sepa_data)
        }
        payment_method_data::BankDebitData::BecsBankDebit {
            account_number,
            bsb_number,
            ..
        } => {
            let becs_data = BankDebitData::Becs {
                account_number: account_number.to_owned(),
                bsb_number: bsb_number.to_owned(),
            };
            (StripePaymentMethodType::Becs, becs_data)
        }
        payment_method_data::BankDebitData::BacsBankDebit {
            account_number,
            sort_code,
            ..
        } => {
            let bacs_data = BankDebitData::Bacs {
                account_number: account_number.to_owned(),
                sort_code: Secret::new(sort_code.clone().expose().replace('-', "")),
            };
            (StripePaymentMethodType::Bacs, bacs_data)
        }
    }
}

fn create_stripe_payment_method(
    payment_method_data: &PaymentMethodData,
    auth_type: enums::AuthenticationType,
    payment_method_token: Option<PaymentMethodToken>,
    is_customer_initiated_mandate_payment: Option<bool>,
    billing_address: StripeBillingAddress,
    request_incremental_authorization: bool,
) -> Result<
    (
        StripePaymentMethodData,
        Option<StripePaymentMethodType>,
        StripeBillingAddress,
    ),
    error_stack::Report<ConnectorError>,
> {
    match payment_method_data {
        PaymentMethodData::Card(card_details) => {
            let payment_method_auth_type = match auth_type {
                enums::AuthenticationType::ThreeDs => Auth3ds::Any,
                enums::AuthenticationType::NoThreeDs => Auth3ds::Automatic,
            };
            Ok((
                StripePaymentMethodData::try_from((
                    card_details,
                    payment_method_auth_type,
                    request_incremental_authorization,
                ))?,
                Some(StripePaymentMethodType::Card),
                billing_address,
            ))
        }
        PaymentMethodData::PayLater(pay_later_data) => {
            let stripe_pm_type = StripePaymentMethodType::try_from(pay_later_data)?;

            Ok((
                StripePaymentMethodData::PayLater(StripePayLaterData {
                    payment_method_data_type: stripe_pm_type,
                }),
                Some(stripe_pm_type),
                billing_address,
            ))
        }
        PaymentMethodData::BankRedirect(bank_redirect_data) => {
            let billing_address = if is_customer_initiated_mandate_payment == Some(true) {
                mandatory_parameters_for_sepa_bank_debit_mandates(
                    &Some(billing_address.to_owned()),
                    is_customer_initiated_mandate_payment,
                )?
            } else {
                billing_address
            };
            let pm_type = StripePaymentMethodType::try_from(bank_redirect_data)?;
            let bank_redirect_data = StripePaymentMethodData::try_from(bank_redirect_data)?;

            Ok((bank_redirect_data, Some(pm_type), billing_address))
        }
        PaymentMethodData::Wallet(wallet_data) => {
            let pm_type = get_stripe_payment_method_type_from_wallet_data(wallet_data)?;
            let wallet_specific_data =
                StripePaymentMethodData::try_from((wallet_data, payment_method_token))?;
            Ok((
                wallet_specific_data,
                pm_type,
                StripeBillingAddress::default(),
            ))
        }
        PaymentMethodData::BankDebit(bank_debit_data) => {
            let (pm_type, bank_debit_data) = get_bank_debit_data(bank_debit_data);

            let pm_data = StripePaymentMethodData::BankDebit(StripeBankDebitData {
                bank_specific_data: bank_debit_data,
            });

            Ok((pm_data, Some(pm_type), billing_address))
        }
        PaymentMethodData::BankTransfer(bank_transfer_data) => match bank_transfer_data.deref() {
            payment_method_data::BankTransferData::AchBankTransfer {} => Ok((
                StripePaymentMethodData::BankTransfer(StripeBankTransferData::AchBankTransfer(
                    Box::new(AchTransferData {
                        payment_method_data_type: StripePaymentMethodType::CustomerBalance,
                        bank_transfer_type: StripeCreditTransferTypes::AchCreditTransfer,
                        payment_method_type: StripePaymentMethodType::CustomerBalance,
                        balance_funding_type: BankTransferType::BankTransfers,
                    }),
                )),
                None,
                StripeBillingAddress::default(),
            )),
            payment_method_data::BankTransferData::MultibancoBankTransfer {} => Ok((
                StripePaymentMethodData::BankTransfer(
                    StripeBankTransferData::MultibancoBankTransfers(Box::new(
                        MultibancoTransferData {
                            payment_method_data_type: StripeCreditTransferTypes::Multibanco,
                            payment_method_type: StripeCreditTransferTypes::Multibanco,
                            email: billing_address.email.ok_or(
                                ConnectorError::MissingRequiredField {
                                    field_name: "billing_address.email",
                                },
                            )?,
                        },
                    )),
                ),
                None,
                StripeBillingAddress::default(),
            )),
            payment_method_data::BankTransferData::SepaBankTransfer {} => Ok((
                StripePaymentMethodData::BankTransfer(StripeBankTransferData::SepaBankTransfer(
                    Box::new(SepaBankTransferData {
                        payment_method_data_type: StripePaymentMethodType::CustomerBalance,
                        bank_transfer_type: BankTransferType::EuBankTransfer,
                        balance_funding_type: BankTransferType::BankTransfers,
                        payment_method_type: StripePaymentMethodType::CustomerBalance,
                        country: billing_address.country.ok_or(
                            ConnectorError::MissingRequiredField {
                                field_name: "billing_address.country",
                            },
                        )?,
                    }),
                )),
                Some(StripePaymentMethodType::CustomerBalance),
                billing_address,
            )),
            payment_method_data::BankTransferData::BacsBankTransfer {} => Ok((
                StripePaymentMethodData::BankTransfer(StripeBankTransferData::BacsBankTransfers(
                    Box::new(BacsBankTransferData {
                        payment_method_data_type: StripePaymentMethodType::CustomerBalance,
                        bank_transfer_type: BankTransferType::GbBankTransfer,
                        balance_funding_type: BankTransferType::BankTransfers,
                        payment_method_type: StripePaymentMethodType::CustomerBalance,
                    }),
                )),
                Some(StripePaymentMethodType::CustomerBalance),
                billing_address,
            )),
            payment_method_data::BankTransferData::Pix { .. } => Err(
                ConnectorError::NotImplemented(get_unimplemented_payment_method_error_message(
                    "stripe",
                ))
                .into(),
            ),
            payment_method_data::BankTransferData::Pse {}
            | payment_method_data::BankTransferData::LocalBankTransfer { .. }
            | payment_method_data::BankTransferData::InstantBankTransfer {}
            | payment_method_data::BankTransferData::InstantBankTransferFinland { .. }
            | payment_method_data::BankTransferData::InstantBankTransferPoland { .. }
            | payment_method_data::BankTransferData::PermataBankTransfer { .. }
            | payment_method_data::BankTransferData::BcaBankTransfer { .. }
            | payment_method_data::BankTransferData::BniVaBankTransfer { .. }
            | payment_method_data::BankTransferData::BriVaBankTransfer { .. }
            | payment_method_data::BankTransferData::CimbVaBankTransfer { .. }
            | payment_method_data::BankTransferData::DanamonVaBankTransfer { .. }
            | payment_method_data::BankTransferData::IndonesianBankTransfer { .. }
            | payment_method_data::BankTransferData::MandiriVaBankTransfer { .. } => Err(
                ConnectorError::NotImplemented(get_unimplemented_payment_method_error_message(
                    "stripe",
                ))
                .into(),
            ),
        },
        PaymentMethodData::Crypto(_) => Err(ConnectorError::NotImplemented(
            get_unimplemented_payment_method_error_message("stripe"),
        )
        .into()),

        PaymentMethodData::GiftCard(giftcard_data) => match giftcard_data.deref() {
            GiftCardData::Givex(_) | GiftCardData::PaySafeCard {} => Err(
                ConnectorError::NotImplemented(get_unimplemented_payment_method_error_message(
                    "stripe",
                ))
                .into(),
            ),
        },
        PaymentMethodData::CardRedirect(cardredirect_data) => match cardredirect_data {
            CardRedirectData::Knet {}
            | CardRedirectData::Benefit {}
            | CardRedirectData::MomoAtm {}
            | CardRedirectData::CardRedirect {} => Err(ConnectorError::NotImplemented(
                get_unimplemented_payment_method_error_message("stripe"),
            )
            .into()),
        },
        PaymentMethodData::Reward => Err(ConnectorError::NotImplemented(
            get_unimplemented_payment_method_error_message("stripe"),
        )
        .into()),

        PaymentMethodData::Voucher(voucher_data) => match voucher_data {
            VoucherData::Boleto(_) | VoucherData::Oxxo => Err(ConnectorError::NotImplemented(
                get_unimplemented_payment_method_error_message("stripe"),
            )
            .into()),
            VoucherData::Alfamart(_)
            | VoucherData::Efecty
            | VoucherData::PagoEfectivo
            | VoucherData::RedCompra
            | VoucherData::RedPagos
            | VoucherData::Indomaret(_)
            | VoucherData::SevenEleven(_)
            | VoucherData::Lawson(_)
            | VoucherData::MiniStop(_)
            | VoucherData::FamilyMart(_)
            | VoucherData::Seicomart(_)
            | VoucherData::PayEasy(_) => Err(ConnectorError::NotImplemented(
                get_unimplemented_payment_method_error_message("stripe"),
            )
            .into()),
        },

        PaymentMethodData::Upi(_)
        | PaymentMethodData::RealTimePayment(_)
        | PaymentMethodData::MobilePayment(_)
        | PaymentMethodData::MandatePayment
        | PaymentMethodData::OpenBanking(_)
        | PaymentMethodData::CardToken(_)
        | PaymentMethodData::NetworkToken(_)
        | PaymentMethodData::CardDetailsForNetworkTransactionId(_) => Err(
            ConnectorError::NotImplemented(get_unimplemented_payment_method_error_message(
                "stripe",
            ))
            .into(),
        ),
    }
}

fn get_stripe_card_network(card_network: common_enums::CardNetwork) -> Option<StripeCardNetwork> {
    match card_network {
        common_enums::CardNetwork::Visa => Some(StripeCardNetwork::Visa),
        common_enums::CardNetwork::Mastercard => Some(StripeCardNetwork::Mastercard),
        common_enums::CardNetwork::CartesBancaires => Some(StripeCardNetwork::CartesBancaires),
        common_enums::CardNetwork::AmericanExpress
        | common_enums::CardNetwork::JCB
        | common_enums::CardNetwork::DinersClub
        | common_enums::CardNetwork::Discover
        | common_enums::CardNetwork::UnionPay
        | common_enums::CardNetwork::Interac
        | common_enums::CardNetwork::RuPay
        | common_enums::CardNetwork::Maestro
        | common_enums::CardNetwork::Star
        | common_enums::CardNetwork::Accel
        | common_enums::CardNetwork::Pulse
        | common_enums::CardNetwork::Nyce => None,
    }
}

impl TryFrom<(&Card, Auth3ds, bool)> for StripePaymentMethodData {
    type Error = ConnectorError;
    fn try_from(
        (card, payment_method_auth_type, request_incremental_authorization): (&Card, Auth3ds, bool),
    ) -> Result<Self, Self::Error> {
        Ok(Self::Card(StripeCardData {
            payment_method_data_type: StripePaymentMethodType::Card,
            payment_method_data_card_number: card.card_number.clone(),
            payment_method_data_card_exp_month: card.card_exp_month.clone(),
            payment_method_data_card_exp_year: card.card_exp_year.clone(),
            payment_method_data_card_cvc: Some(card.card_cvc.clone()),
            payment_method_auth_type: Some(payment_method_auth_type),
            payment_method_data_card_preferred_network: card
                .card_network
                .clone()
                .and_then(get_stripe_card_network),
            request_incremental_authorization: if request_incremental_authorization {
                Some(StripeRequestIncrementalAuthorization::IfAvailable)
            } else {
                None
            },
        }))
    }
}

impl TryFrom<(&WalletData, Option<PaymentMethodToken>)> for StripePaymentMethodData {
    type Error = error_stack::Report<ConnectorError>;
    fn try_from(
        (wallet_data, payment_method_token): (&WalletData, Option<PaymentMethodToken>),
    ) -> Result<Self, Self::Error> {
        match wallet_data {
            WalletData::ApplePay(applepay_data) => {
                let mut apple_pay_decrypt_data =
                    if let Some(PaymentMethodToken::ApplePayDecrypt(decrypt_data)) =
                        payment_method_token
                    {
                        let expiry_year_4_digit = decrypt_data.get_four_digit_expiry_year();
                        Some(Self::Wallet(StripeWallet::ApplePayPredecryptToken(
                            Box::new(StripeApplePayPredecrypt {
                                number: decrypt_data.clone().application_primary_account_number,
                                exp_year: expiry_year_4_digit,
                                exp_month: decrypt_data.application_expiration_month,
                                eci: decrypt_data.payment_data.eci_indicator,
                                cryptogram: decrypt_data.payment_data.online_payment_cryptogram,
                                tokenization_method: "apple_pay".to_string(),
                            }),
                        )))
                    } else {
                        None
                    };

                if apple_pay_decrypt_data.is_none() {
                    apple_pay_decrypt_data =
                        Some(Self::Wallet(StripeWallet::ApplepayToken(StripeApplePay {
                            pk_token: applepay_data.get_applepay_decoded_payment_data()?,
                            pk_token_instrument_name: applepay_data
                                .payment_method
                                .pm_type
                                .to_owned(),
                            pk_token_payment_network: applepay_data
                                .payment_method
                                .network
                                .to_owned(),
                            pk_token_transaction_id: Secret::new(
                                applepay_data.transaction_identifier.to_owned(),
                            ),
                        })));
                };
                let pmd = apple_pay_decrypt_data.ok_or(ConnectorError::MissingApplePayTokenData)?;
                Ok(pmd)
            }
            WalletData::WeChatPayQr(_) => Ok(Self::Wallet(StripeWallet::WechatpayPayment(
                WechatpayPayment {
                    client: WechatClient::Web,
                    payment_method_data_type: StripePaymentMethodType::Wechatpay,
                },
            ))),
            WalletData::AliPayRedirect(_) => {
                Ok(Self::Wallet(StripeWallet::AlipayPayment(AlipayPayment {
                    payment_method_data_type: StripePaymentMethodType::Alipay,
                })))
            }
            WalletData::CashappQr(_) => Ok(Self::Wallet(StripeWallet::Cashapp(CashappPayment {
                payment_method_data_type: StripePaymentMethodType::Cashapp,
            }))),
            WalletData::AmazonPayRedirect(_) => Ok(Self::Wallet(StripeWallet::AmazonpayPayment(
                AmazonpayPayment {
                    payment_method_types: StripePaymentMethodType::AmazonPay,
                },
            ))),
            WalletData::RevolutPay(_) => {
                Ok(Self::Wallet(StripeWallet::RevolutPay(RevolutpayPayment {
                    payment_method_types: StripePaymentMethodType::RevolutPay,
                })))
            }
            WalletData::GooglePay(gpay_data) => Ok(Self::try_from(gpay_data)?),
            WalletData::PaypalRedirect(_) | WalletData::MobilePayRedirect(_) => Err(
                ConnectorError::NotImplemented(get_unimplemented_payment_method_error_message(
                    "stripe",
                ))
                .into(),
            ),
            WalletData::AliPayQr(_)
            | WalletData::Paysera(_)
            | WalletData::BluecodeRedirect {}
            | WalletData::Skrill(_)
            | WalletData::AliPayHkRedirect(_)
            | WalletData::MomoRedirect(_)
            | WalletData::KakaoPayRedirect(_)
            | WalletData::GoPayRedirect(_)
            | WalletData::GcashRedirect(_)
            | WalletData::ApplePayRedirect(_)
            | WalletData::ApplePayThirdPartySdk(_)
            | WalletData::DanaRedirect {}
            | WalletData::GooglePayRedirect(_)
            | WalletData::GooglePayThirdPartySdk(_)
            | WalletData::MbWayRedirect(_)
            | WalletData::PaypalSdk(_)
            | WalletData::Paze(_)
            | WalletData::SamsungPay(_)
            | WalletData::TwintRedirect {}
            | WalletData::VippsRedirect {}
            | WalletData::TouchNGoRedirect(_)
            | WalletData::SwishQr(_)
            | WalletData::WeChatPayRedirect(_)
            | WalletData::Mifinity(_) => Err(ConnectorError::NotImplemented(
                get_unimplemented_payment_method_error_message("stripe"),
            )
            .into()),
        }
    }
}

impl TryFrom<&BankRedirectData> for StripePaymentMethodData {
    type Error = error_stack::Report<ConnectorError>;
    fn try_from(bank_redirect_data: &BankRedirectData) -> Result<Self, Self::Error> {
        let payment_method_data_type = StripePaymentMethodType::try_from(bank_redirect_data)?;
        match bank_redirect_data {
            BankRedirectData::BancontactCard { .. } => Ok(Self::BankRedirect(
                StripeBankRedirectData::StripeBancontactCard(Box::new(StripeBancontactCard {
                    payment_method_data_type,
                })),
            )),
            BankRedirectData::Blik { blik_code } => Ok(Self::BankRedirect(
                StripeBankRedirectData::StripeBlik(Box::new(StripeBlik {
                    payment_method_data_type,
                    code: Secret::new(blik_code.clone().ok_or(
                        ConnectorError::MissingRequiredField {
                            field_name: "blik_code",
                        },
                    )?),
                })),
            )),
            BankRedirectData::Eps { bank_name, .. } => Ok(Self::BankRedirect(
                StripeBankRedirectData::StripeEps(Box::new(StripeEps {
                    payment_method_data_type,
                    bank_name: bank_name
                        .map(|bank_name| StripeBankNames::try_from(&bank_name))
                        .transpose()?,
                })),
            )),
            BankRedirectData::Giropay { .. } => Ok(Self::BankRedirect(
                StripeBankRedirectData::StripeGiropay(Box::new(StripeGiropay {
                    payment_method_data_type,
                })),
            )),
            BankRedirectData::Ideal { bank_name, .. } => {
                let bank_name = bank_name
                    .map(|bank_name| StripeBankNames::try_from(&bank_name))
                    .transpose()?;
                Ok(Self::BankRedirect(StripeBankRedirectData::StripeIdeal(
                    Box::new(StripeIdeal {
                        payment_method_data_type,
                        ideal_bank_name: bank_name,
                    }),
                )))
            }
            BankRedirectData::Przelewy24 { bank_name, .. } => {
                let bank_name = bank_name
                    .map(|bank_name| StripeBankNames::try_from(&bank_name))
                    .transpose()?;
                Ok(Self::BankRedirect(
                    StripeBankRedirectData::StripePrezelewy24(Box::new(StripePrezelewy24 {
                        payment_method_data_type,
                        bank_name,
                    })),
                ))
            }
            BankRedirectData::OnlineBankingFpx { .. } => Err(ConnectorError::NotImplemented(
                get_unimplemented_payment_method_error_message("stripe"),
            )
            .into()),
            BankRedirectData::Bizum {}
            | BankRedirectData::Eft { .. }
            | BankRedirectData::Interac { .. }
            | BankRedirectData::OnlineBankingCzechRepublic { .. }
            | BankRedirectData::OnlineBankingFinland { .. }
            | BankRedirectData::OnlineBankingPoland { .. }
            | BankRedirectData::OnlineBankingSlovakia { .. }
            | BankRedirectData::OnlineBankingThailand { .. }
            | BankRedirectData::OpenBankingUk { .. }
            | BankRedirectData::Sofort { .. }
            | BankRedirectData::Trustly { .. }
            | BankRedirectData::LocalBankRedirect {} => Err(ConnectorError::NotImplemented(
                get_unimplemented_payment_method_error_message("stripe"),
            )
            .into()),
        }
    }
}

impl TryFrom<&GooglePayWalletData> for StripePaymentMethodData {
    type Error = error_stack::Report<ConnectorError>;
    fn try_from(gpay_data: &GooglePayWalletData) -> Result<Self, Self::Error> {
        Ok(Self::Wallet(StripeWallet::GooglepayToken(GooglePayToken {
            token: Secret::new(
                gpay_data
                    .tokenization_data
                    .get_encrypted_google_pay_token()
                    .change_context(ConnectorError::MissingRequiredField {
                        field_name: "gpay wallet_token",
                    })?
                    .as_bytes()
                    .parse_struct::<StripeGpayToken>("StripeGpayToken")
                    .change_context(ConnectorError::InvalidWalletToken {
                        wallet_name: "Google Pay".to_string(),
                    })?
                    .id,
            ),
            payment_type: StripePaymentMethodType::Card,
        })))
    }
}

impl TryFrom<(&PaymentsAuthorizeRouterData, MinorUnit)> for PaymentIntentRequest {
    type Error = error_stack::Report<ConnectorError>;
    fn try_from(data: (&PaymentsAuthorizeRouterData, MinorUnit)) -> Result<Self, Self::Error> {
        let item = data.0;

        let mandate_metadata = item
            .request
            .mandate_id
            .as_ref()
            .and_then(|mandate_id| mandate_id.mandate_reference_id.as_ref())
            .and_then(|reference_id| match reference_id {
                payments::MandateReferenceId::ConnectorMandateId(mandate_data) => {
                    Some(mandate_data.get_mandate_metadata())
                }
                _ => None,
            });

        let (transfer_account_id, charge_type, application_fees) = if let Some(secret_value) =
            mandate_metadata.as_ref().and_then(|s| s.as_ref())
        {
            let json_value = secret_value.clone().expose();

            let parsed: Result<StripeSplitPaymentRequest, _> = serde_json::from_value(json_value);

            match parsed {
                Ok(data) => (
                    data.transfer_account_id,
                    data.charge_type,
                    data.application_fees,
                ),
                Err(_) => (None, None, None),
            }
        } else {
            (None, None, None)
        };

        let payment_method_token = match &item.request.split_payments {
            Some(SplitPaymentsRequest::StripeSplitPayment(_)) => {
                match item.payment_method_token.clone() {
                    Some(PaymentMethodToken::Token(secret)) => Some(secret),
                    _ => None,
                }
            }
            _ => None,
        };

        let amount = data.1;
        let order_id = item.connector_request_reference_id.clone();

        let shipping_address = if payment_method_token.is_some() {
            None
        } else {
            Some(StripeShippingAddress {
                city: item.get_optional_shipping_city(),
                country: item.get_optional_shipping_country(),
                line1: item.get_optional_shipping_line1(),
                line2: item.get_optional_shipping_line2(),
                zip: item.get_optional_shipping_zip(),
                state: item.get_optional_shipping_state(),
                name: item.get_optional_shipping_full_name(),
                phone: item.get_optional_shipping_phone_number(),
            })
        };

        let billing_address = if payment_method_token.is_some() {
            None
        } else {
            Some(StripeBillingAddress {
                city: item.get_optional_billing_city(),
                country: item.get_optional_billing_country(),
                address_line1: item.get_optional_billing_line1(),
                address_line2: item.get_optional_billing_line2(),
                zip_code: item.get_optional_billing_zip(),
                state: item.get_optional_billing_state(),
                name: item.get_optional_billing_full_name(),
                email: item.get_optional_billing_email(),
                phone: item.get_optional_billing_phone_number(),
            })
        };

        let mut payment_method_options = None;

        let (
            mut payment_data,
            payment_method,
            billing_address,
            payment_method_types,
            setup_future_usage,
        ) = if payment_method_token.is_some() {
            (None, None, StripeBillingAddress::default(), None, None)
        } else {
            match item
                .request
                .mandate_id
                .clone()
                .and_then(|mandate_ids| mandate_ids.mandate_reference_id)
            {
                Some(payments::MandateReferenceId::ConnectorMandateId(connector_mandate_ids)) => (
                    None,
                    connector_mandate_ids.get_connector_mandate_id(),
                    StripeBillingAddress::default(),
                    get_payment_method_type_for_saved_payment_method_payment(item)?,
                    None,
                ),
                Some(payments::MandateReferenceId::NetworkMandateId(network_transaction_id)) => {
                    payment_method_options = Some(StripePaymentMethodOptions::Card {
                        mandate_options: None,
                        network_transaction_id: None,
                        mit_exemption: Some(MitExemption {
                            network_transaction_id: Secret::new(network_transaction_id),
                        }),
                    });

                    let payment_data = match item.request.payment_method_data {
                        PaymentMethodData::CardDetailsForNetworkTransactionId(
                            ref card_details_for_network_transaction_id,
                        ) => StripePaymentMethodData::Card(StripeCardData {
                            payment_method_data_type: StripePaymentMethodType::Card,
                            payment_method_data_card_number:
                                card_details_for_network_transaction_id.card_number.clone(),
                            payment_method_data_card_exp_month:
                                card_details_for_network_transaction_id
                                    .card_exp_month
                                    .clone(),
                            payment_method_data_card_exp_year:
                                card_details_for_network_transaction_id
                                    .card_exp_year
                                    .clone(),
                            payment_method_data_card_cvc: None,
                            payment_method_auth_type: None,
                            payment_method_data_card_preferred_network:
                                card_details_for_network_transaction_id
                                    .card_network
                                    .clone()
                                    .and_then(get_stripe_card_network),
                            request_incremental_authorization: None,
                        }),
                        PaymentMethodData::CardRedirect(_)
                        | PaymentMethodData::Wallet(_)
                        | PaymentMethodData::PayLater(_)
                        | PaymentMethodData::BankRedirect(_)
                        | PaymentMethodData::BankDebit(_)
                        | PaymentMethodData::BankTransfer(_)
                        | PaymentMethodData::Crypto(_)
                        | PaymentMethodData::MandatePayment
                        | PaymentMethodData::Reward
                        | PaymentMethodData::RealTimePayment(_)
                        | PaymentMethodData::MobilePayment(_)
                        | PaymentMethodData::Upi(_)
                        | PaymentMethodData::Voucher(_)
                        | PaymentMethodData::GiftCard(_)
                        | PaymentMethodData::OpenBanking(_)
                        | PaymentMethodData::CardToken(_)
                        | PaymentMethodData::NetworkToken(_)
                        | PaymentMethodData::Card(_) => Err(ConnectorError::NotSupported {
                            message: "Network tokenization for payment method".to_string(),
                            connector: "Stripe",
                        })?,
                    };

                    (
                        Some(payment_data),
                        None,
                        StripeBillingAddress::default(),
                        None,
                        None,
                    )
                }
                Some(payments::MandateReferenceId::NetworkTokenWithNTI(_)) | None => {
                    let (payment_method_data, payment_method_type, billing_address) =
                        create_stripe_payment_method(
                            &item.request.payment_method_data,
                            item.auth_type,
                            item.payment_method_token.clone(),
                            Some(
                                PaymentsAuthorizeRequestData::is_customer_initiated_mandate_payment(
                                    &item.request,
                                ),
                            ),
                            billing_address.ok_or_else(|| {
                                ConnectorError::MissingRequiredField {
                                    field_name: "billing_address",
                                }
                            })?,
                            item.request.request_incremental_authorization,
                        )?;

                    validate_shipping_address_against_payment_method(
                        &shipping_address,
                        payment_method_type.as_ref(),
                    )?;

                    (
                        Some(payment_method_data),
                        None,
                        billing_address,
                        payment_method_type,
                        item.request.setup_future_usage,
                    )
                }
            }
        };

        if payment_method_token.is_none() {
            payment_data = match item.request.payment_method_data {
                PaymentMethodData::Wallet(WalletData::ApplePay(_)) => {
                    let payment_method_token = item
                        .payment_method_token
                        .to_owned()
                        .get_required_value("payment_token")
                        .change_context(ConnectorError::InvalidWalletToken {
                            wallet_name: "Apple Pay".to_string(),
                        })?;

                    let payment_method_token = match payment_method_token {
                        PaymentMethodToken::Token(payment_method_token) => payment_method_token,
                        PaymentMethodToken::ApplePayDecrypt(_) => {
                            Err(ConnectorError::InvalidWalletToken {
                                wallet_name: "Apple Pay".to_string(),
                            })?
                        }
                        PaymentMethodToken::PazeDecrypt(_) => {
                            Err(crate::unimplemented_payment_method!("Paze", "Stripe"))?
                        }
                        PaymentMethodToken::GooglePayDecrypt(_) => {
                            Err(crate::unimplemented_payment_method!("Google Pay", "Stripe"))?
                        }
                    };
                    Some(StripePaymentMethodData::Wallet(
                        StripeWallet::ApplepayPayment(ApplepayPayment {
                            token: payment_method_token,
                            payment_method_types: StripePaymentMethodType::Card,
                        }),
                    ))
                }
                _ => payment_data,
            }
        } else {
            payment_data = None
        };

        let setup_mandate_details = item
            .request
            .setup_mandate_details
            .as_ref()
            .and_then(|mandate_details| {
                mandate_details
                    .customer_acceptance
                    .as_ref()
                    .map(|customer_acceptance| {
                        Ok::<_, error_stack::Report<ConnectorError>>(
                            match customer_acceptance.acceptance_type {
                                AcceptanceType::Online => {
                                    let online_mandate = customer_acceptance
                                        .online
                                        .clone()
                                        .get_required_value("online")
                                        .change_context(ConnectorError::MissingRequiredField {
                                            field_name: "online",
                                        })?;
                                    StripeMandateRequest {
                                        mandate_type: StripeMandateType::Online {
                                            ip_address: online_mandate
                                                .ip_address
                                                .get_required_value("ip_address")
                                                .change_context(
                                                    ConnectorError::MissingRequiredField {
                                                        field_name: "ip_address",
                                                    },
                                                )?,
                                            user_agent: online_mandate.user_agent,
                                        },
                                    }
                                }
                                AcceptanceType::Offline => StripeMandateRequest {
                                    mandate_type: StripeMandateType::Offline,
                                },
                            },
                        )
                    })
            })
            .transpose()?
            .or_else(|| {
                //stripe requires us to send mandate_data while making recurring payment through saved bank debit
                if payment_method.is_some() {
                    //check if payment is done through saved payment method
                    match &payment_method_types {
                        //check if payment method is bank debit
                        Some(
                            StripePaymentMethodType::Ach
                            | StripePaymentMethodType::Sepa
                            | StripePaymentMethodType::Becs
                            | StripePaymentMethodType::Bacs,
                        ) => Some(StripeMandateRequest {
                            mandate_type: StripeMandateType::Offline,
                        }),
                        _ => None,
                    }
                } else {
                    None
                }
            });

        let meta_data =
            get_transaction_metadata(item.request.metadata.clone().map(Into::into), order_id);

        // We pass browser_info only when payment_data exists.
        // Hence, we're pass Null during recurring payments as payment_method_data[type] is not passed
        let browser_info = if payment_data.is_some() && payment_method_token.is_none() {
            item.request
                .browser_info
                .clone()
                .map(StripeBrowserInformation::from)
        } else {
            None
        };

        let charges = match &item.request.split_payments {
            Some(SplitPaymentsRequest::StripeSplitPayment(stripe_split_payment)) => {
                match &stripe_split_payment.charge_type {
                    PaymentChargeType::Stripe(charge_type) => match charge_type {
                        StripeChargeType::Direct => Some(IntentCharges {
                            application_fee_amount: stripe_split_payment.application_fees,
                            destination_account_id: None,
                        }),
                        StripeChargeType::Destination => Some(IntentCharges {
                            application_fee_amount: stripe_split_payment.application_fees,
                            destination_account_id: Some(
                                stripe_split_payment.transfer_account_id.clone(),
                            ),
                        }),
                    },
                }
            }
            Some(SplitPaymentsRequest::AdyenSplitPayment(_))
            | Some(SplitPaymentsRequest::XenditSplitPayment(_))
            | None => None,
        };

        let charges_in = if charges.is_none() {
            match charge_type {
                Some(PaymentChargeType::Stripe(StripeChargeType::Direct)) => Some(IntentCharges {
                    application_fee_amount: application_fees, // default to 0 if None
                    destination_account_id: None,
                }),
                Some(PaymentChargeType::Stripe(StripeChargeType::Destination)) => {
                    Some(IntentCharges {
                        application_fee_amount: application_fees,
                        destination_account_id: transfer_account_id,
                    })
                }
                _ => None,
            }
        } else {
            charges
        };

        let pm = match (payment_method, payment_method_token.clone()) {
            (Some(method), _) => Some(Secret::new(method)),
            (None, Some(token)) => Some(token),
            (None, None) => None,
        };

        Ok(Self {
            amount,                                      //hopefully we don't loose some cents here
            currency: item.request.currency.to_string(), //we need to copy the value and not transfer ownership
            statement_descriptor_suffix: item.request.statement_descriptor_suffix.clone(),
            statement_descriptor: item.request.statement_descriptor.clone(),
            meta_data,
            return_url: item
                .request
                .router_return_url
                .clone()
                .unwrap_or_else(|| "https://juspay.in/".to_string()),
            confirm: true, // Stripe requires confirm to be true if return URL is present
            description: item.description.clone(),
            shipping: shipping_address,
            billing: billing_address,
            capture_method: StripeCaptureMethod::from(item.request.capture_method),
            payment_data,
            payment_method_options,
            payment_method: pm,
            customer: item.connector_customer.clone().map(Secret::new),
            setup_mandate_details,
            off_session: item.request.off_session,
            setup_future_usage: match (
                item.request.split_payments.as_ref(),
                item.request.setup_future_usage,
                item.request.customer_acceptance.as_ref(),
            ) {
                (Some(_), Some(usage), Some(_)) => Some(usage),
                _ => setup_future_usage,
            },

            payment_method_types,
            expand: Some(ExpandableObjects::LatestCharge),
            browser_info,
            charges: charges_in,
        })
    }
}

fn get_payment_method_type_for_saved_payment_method_payment(
    item: &PaymentsAuthorizeRouterData,
) -> Result<Option<StripePaymentMethodType>, error_stack::Report<ConnectorError>> {
    if item.payment_method == api_enums::PaymentMethod::Card {
        Ok(Some(StripePaymentMethodType::Card)) //stripe takes ["Card"] as default
    } else {
        let stripe_payment_method_type = match item.recurring_mandate_payment_data.clone() {
            Some(recurring_payment_method_data) => {
                match recurring_payment_method_data.payment_method_type {
                    Some(payment_method_type) => {
                        StripePaymentMethodType::try_from(payment_method_type)
                    }
                    None => Err(ConnectorError::MissingRequiredField {
                        field_name: "payment_method_type",
                    }
                    .into()),
                }
            }
            None => Err(ConnectorError::MissingRequiredField {
                field_name: "recurring_mandate_payment_data",
            }
            .into()),
        }?;
        match stripe_payment_method_type {
            //Stripe converts Ideal, Bancontact & Sofort Bank redirect methods to Sepa direct debit and attaches to the customer for future usage
            StripePaymentMethodType::Ideal
            | StripePaymentMethodType::Bancontact
            | StripePaymentMethodType::Sofort => Ok(Some(StripePaymentMethodType::Sepa)),
            _ => Ok(Some(stripe_payment_method_type)),
        }
    }
}

impl From<BrowserInformation> for StripeBrowserInformation {
    fn from(item: BrowserInformation) -> Self {
        Self {
            ip_address: item.ip_address.map(|ip| Secret::new(ip.to_string())),
            user_agent: item.user_agent,
        }
    }
}

impl TryFrom<&SetupMandateRouterData> for SetupIntentRequest {
    type Error = error_stack::Report<ConnectorError>;
    fn try_from(item: &SetupMandateRouterData) -> Result<Self, Self::Error> {
        //Only cards supported for mandates
        let pm_type = StripePaymentMethodType::Card;
        let payment_data = StripePaymentMethodData::try_from((item, item.auth_type, pm_type))?;

        let meta_data = Some(get_transaction_metadata(
            item.request.metadata.clone(),
            item.connector_request_reference_id.clone(),
        ));

        let browser_info = item
            .request
            .browser_info
            .clone()
            .map(StripeBrowserInformation::from);

        Ok(Self {
            confirm: true,
            payment_data,
            return_url: item.request.router_return_url.clone(),
            off_session: item.request.off_session,
            usage: item.request.setup_future_usage,
            payment_method_options: None,
            customer: item.connector_customer.to_owned().map(Secret::new),
            meta_data,
            payment_method_types: Some(pm_type),
            expand: Some(ExpandableObjects::LatestAttempt),
            browser_info,
        })
    }
}

impl TryFrom<&TokenizationRouterData> for TokenRequest {
    type Error = error_stack::Report<ConnectorError>;
    fn try_from(item: &TokenizationRouterData) -> Result<Self, Self::Error> {
        let billing_address = StripeBillingAddressCardToken {
            name: item.get_optional_billing_full_name(),
            email: item.get_optional_billing_email(),
            phone: item.get_optional_billing_phone_number(),
            address_line1: item.get_optional_billing_line1(),
            address_line2: item.get_optional_billing_line2(),
            city: item.get_optional_billing_city(),
            state: item.get_optional_billing_state(),
        };

        // Card flow for tokenization is handled separately because of API contact difference
        let request_payment_data = match &item.request.payment_method_data {
            PaymentMethodData::Card(card_details) => {
                StripePaymentMethodData::CardToken(StripeCardToken {
                    payment_method_type: Some(StripePaymentMethodType::Card),
                    token_card_number: card_details.card_number.clone(),
                    token_card_exp_month: card_details.card_exp_month.clone(),
                    token_card_exp_year: card_details.card_exp_year.clone(),
                    token_card_cvc: card_details.card_cvc.clone(),
                    billing: billing_address,
                })
            }
            _ => {
                create_stripe_payment_method(
                    &item.request.payment_method_data,
                    item.auth_type,
                    item.payment_method_token.clone(),
                    None,
                    StripeBillingAddress::default(),
                    false,
                )?
                .0
            }
        };

        Ok(Self {
            token_data: request_payment_data,
        })
    }
}

impl TryFrom<&ConnectorCustomerRouterData> for CustomerRequest {
    type Error = error_stack::Report<ConnectorError>;
    fn try_from(item: &ConnectorCustomerRouterData) -> Result<Self, Self::Error> {
        Ok(Self {
            description: item.request.description.to_owned(),
            email: item.request.email.to_owned(),
            phone: item.request.phone.to_owned(),
            name: item.request.name.to_owned(),
            source: item.request.preprocessing_id.to_owned().map(Secret::new),
        })
    }
}

#[derive(Serialize, Deserialize, Debug, Clone)]
pub struct StripeSplitPaymentRequest {
    pub charge_type: Option<PaymentChargeType>,
    pub application_fees: Option<MinorUnit>,
    pub transfer_account_id: Option<String>,
}

impl TryFrom<&PaymentsAuthorizeRouterData> for StripeSplitPaymentRequest {
    type Error = error_stack::Report<ConnectorError>;

    fn try_from(item: &PaymentsAuthorizeRouterData) -> Result<Self, Self::Error> {
        //extracting mandate metadata from CIT call if CIT call was a Split Payment
        let from_metadata = item
            .request
            .mandate_id
            .as_ref()
            .and_then(|mandate_id| mandate_id.mandate_reference_id.as_ref())
            .and_then(|reference_id| match reference_id {
                payments::MandateReferenceId::ConnectorMandateId(mandate_data) => {
                    mandate_data.get_mandate_metadata()
                }
                _ => None,
            })
            .and_then(|secret_value| {
                let json_value = secret_value.clone().expose();
                match serde_json::from_value::<Self>(json_value.clone()) {
                    Ok(val) => Some(val),
                    Err(err) => {
                        router_env::logger::info!(
                            "STRIPE: Picking merchant_account_id and merchant_config_currency from payments request: {:?}", err
                        );
                        None
                    }
                }
            });

        // If the Split Payment Request in MIT mismatches with the metadata from CIT, throw an error
        if from_metadata.is_some() && item.request.split_payments.is_some() {
            let mut mit_charge_type = None;
            let mut mit_application_fees = None;
            let mut mit_transfer_account_id = None;
            if let Some(SplitPaymentsRequest::StripeSplitPayment(stripe_split_payment)) =
                item.request.split_payments.as_ref()
            {
                mit_charge_type = Some(stripe_split_payment.charge_type.clone());
                mit_application_fees = stripe_split_payment.application_fees;
                mit_transfer_account_id = Some(stripe_split_payment.transfer_account_id.clone());
            }

            if mit_charge_type != from_metadata.as_ref().and_then(|m| m.charge_type.clone())
                || mit_application_fees != from_metadata.as_ref().and_then(|m| m.application_fees)
                || mit_transfer_account_id
                    != from_metadata
                        .as_ref()
                        .and_then(|m| m.transfer_account_id.clone())
            {
                let mismatched_fields = ["transfer_account_id", "application_fees", "charge_type"];

                let field_str = mismatched_fields.join(", ");
                return Err(error_stack::Report::from(
                    ConnectorError::MandatePaymentDataMismatch { fields: field_str },
                ));
            }
        }

        // If Mandate Metadata from CIT call has something, populate it
        let (charge_type, mut transfer_account_id, application_fees) =
            if let Some(ref metadata) = from_metadata {
                (
                    metadata.charge_type.clone(),
                    metadata.transfer_account_id.clone(),
                    metadata.application_fees,
                )
            } else {
                (None, None, None)
            };

        // If Charge Type is Destination, transfer_account_id need not be appended in headers
        if charge_type == Some(PaymentChargeType::Stripe(StripeChargeType::Destination)) {
            transfer_account_id = None;
        }
        Ok(Self {
            charge_type,
            transfer_account_id,
            application_fees,
        })
    }
}

#[derive(Debug, Serialize)]
pub struct StripeIncrementalAuthRequest {
    pub amount: MinorUnit,
}

#[derive(Clone, Default, Debug, Eq, PartialEq, Deserialize, Serialize)]
#[serde(rename_all = "snake_case")]
pub enum StripePaymentStatus {
    Succeeded,
    Failed,
    #[default]
    Processing,
    #[serde(rename = "requires_action")]
    RequiresCustomerAction,
    #[serde(rename = "requires_payment_method")]
    RequiresPaymentMethod,
    RequiresConfirmation,
    Canceled,
    RequiresCapture,
    Chargeable,
    Consumed,
    Pending,
}

impl From<StripePaymentStatus> for AttemptStatus {
    fn from(item: StripePaymentStatus) -> Self {
        match item {
            StripePaymentStatus::Succeeded => Self::Charged,
            StripePaymentStatus::Failed => Self::Failure,
            StripePaymentStatus::Processing => Self::Authorizing,
            StripePaymentStatus::RequiresCustomerAction => Self::AuthenticationPending,
            // Make the payment attempt status as failed
            StripePaymentStatus::RequiresPaymentMethod => Self::Failure,
            StripePaymentStatus::RequiresConfirmation => Self::ConfirmationAwaited,
            StripePaymentStatus::Canceled => Self::Voided,
            StripePaymentStatus::RequiresCapture => Self::Authorized,
            StripePaymentStatus::Chargeable => Self::Authorizing,
            StripePaymentStatus::Consumed => Self::Authorizing,
            StripePaymentStatus::Pending => Self::Pending,
        }
    }
}

#[derive(Debug, Default, Eq, PartialEq, Deserialize, Serialize)]
pub struct PaymentIntentResponse {
    pub id: String,
    pub object: String,
    pub amount: MinorUnit,
    pub amount_received: Option<MinorUnit>,
    pub amount_capturable: Option<MinorUnit>,
    pub currency: String,
    pub status: StripePaymentStatus,
    pub client_secret: Option<Secret<String>>,
    pub created: i32,
    pub customer: Option<Secret<String>>,
    pub payment_method: Option<Secret<String>>,
    pub description: Option<String>,
    pub statement_descriptor: Option<String>,
    pub statement_descriptor_suffix: Option<String>,
    pub metadata: StripeMetadata,
    pub next_action: Option<StripeNextActionResponse>,
    pub payment_method_options: Option<StripePaymentMethodOptions>,
    pub last_payment_error: Option<ErrorDetails>,
    pub latest_attempt: Option<LatestAttempt>, //need a merchant to test this
    pub latest_charge: Option<StripeChargeEnum>,
}

#[derive(Clone, Debug, Default, Eq, PartialEq, Deserialize, Serialize)]
pub struct StripeSourceResponse {
    pub id: String,
    #[serde(skip_serializing_if = "Option::is_none")]
    pub ach_credit_transfer: Option<AchCreditTransferResponse>,
    #[serde(skip_serializing_if = "Option::is_none")]
    pub multibanco: Option<MultibancoCreditTansferResponse>,
    pub receiver: AchReceiverDetails,
    pub status: StripePaymentStatus,
}

#[derive(Clone, Debug, Default, Eq, PartialEq, Deserialize, Serialize)]
pub struct AchCreditTransferResponse {
    pub account_number: Secret<String>,
    pub bank_name: Secret<String>,
    pub routing_number: Secret<String>,
    pub swift_code: Secret<String>,
}

#[derive(Clone, Debug, Default, Eq, PartialEq, Deserialize, Serialize)]
pub struct MultibancoCreditTansferResponse {
    pub reference: Secret<String>,
    pub entity: Secret<String>,
}

#[derive(Clone, Debug, Default, Eq, PartialEq, Deserialize, Serialize)]
pub struct AchReceiverDetails {
    pub amount_received: MinorUnit,
    pub amount_charged: MinorUnit,
}

#[serde_with::skip_serializing_none]
#[derive(Clone, Debug, Default, Eq, PartialEq, Deserialize, Serialize)]
pub struct SepaAndBacsBankTransferInstructions {
    pub bacs_bank_instructions: Option<BacsFinancialDetails>,
    pub sepa_bank_instructions: Option<SepaFinancialDetails>,
    pub receiver: SepaAndBacsReceiver,
}

#[serde_with::skip_serializing_none]
#[derive(Clone, Debug, Serialize)]
pub struct QrCodeNextInstructions {
    pub image_data_url: Url,
    pub display_to_timestamp: Option<i64>,
}

#[derive(Clone, Debug, Default, Eq, PartialEq, Deserialize, Serialize)]
pub struct SepaAndBacsReceiver {
    pub amount_received: MinorUnit,
    pub amount_remaining: MinorUnit,
}

#[derive(Debug, Default, Eq, PartialEq, Deserialize)]
pub struct PaymentSyncResponse {
    #[serde(flatten)]
    pub intent_fields: PaymentIntentResponse,
    pub last_payment_error: Option<ErrorDetails>,
}

impl Deref for PaymentSyncResponse {
    type Target = PaymentIntentResponse;

    fn deref(&self) -> &Self::Target {
        &self.intent_fields
    }
}

#[derive(Deserialize, Debug, Serialize)]
pub struct PaymentIntentSyncResponse {
    #[serde(flatten)]
    payment_intent_fields: PaymentIntentResponse,
    pub latest_charge: Option<StripeChargeEnum>,
}

#[derive(Debug, Eq, PartialEq, Deserialize, Clone, Serialize)]
#[serde(untagged)]
pub enum StripeChargeEnum {
    ChargeId(String),
    ChargeObject(StripeCharge),
}

#[derive(Deserialize, Clone, Debug, PartialEq, Eq, Serialize)]
pub struct StripeCharge {
    pub id: String,
    pub payment_method_details: Option<StripePaymentMethodDetailsResponse>,
}

#[derive(Deserialize, Clone, Debug, PartialEq, Eq, Serialize)]
pub struct StripeBankRedirectDetails {
    #[serde(rename = "generated_sepa_debit")]
    attached_payment_method: Option<Secret<String>>,
}

#[derive(Deserialize, Clone, Debug, PartialEq, Eq, Serialize)]
pub struct StripeCashappDetails {
    buyer_id: Option<String>,
    cashtag: Option<String>,
}

impl Deref for PaymentIntentSyncResponse {
    type Target = PaymentIntentResponse;

    fn deref(&self) -> &Self::Target {
        &self.payment_intent_fields
    }
}

#[derive(Deserialize, Clone, Debug, PartialEq, Eq, Serialize)]
pub struct StripeAdditionalCardDetails {
    checks: Option<Value>,
    three_d_secure: Option<Value>,
    network_transaction_id: Option<String>,
}

#[derive(Deserialize, Clone, Debug, PartialEq, Eq, Serialize)]
#[serde(rename_all = "snake_case", tag = "type")]
pub enum StripePaymentMethodDetailsResponse {
    //only ideal and bancontact is supported by stripe for recurring payment in bank redirect
    Ideal {
        ideal: StripeBankRedirectDetails,
    },
    Bancontact {
        bancontact: StripeBankRedirectDetails,
    },

    //other payment method types supported by stripe. To avoid deserialization error.
    Blik,
    Eps,
    Fpx,
    Giropay,
    #[serde(rename = "p24")]
    Przelewy24,
    Card {
        card: StripeAdditionalCardDetails,
    },
    Cashapp {
        cashapp: StripeCashappDetails,
    },
    Klarna,
    Affirm,
    AfterpayClearpay,
    AmazonPay,
    ApplePay,
    #[serde(rename = "us_bank_account")]
    Ach,
    #[serde(rename = "sepa_debit")]
    Sepa,
    #[serde(rename = "au_becs_debit")]
    Becs,
    #[serde(rename = "bacs_debit")]
    Bacs,
    #[serde(rename = "wechat_pay")]
    Wechatpay,
    Alipay,
    CustomerBalance,
    RevolutPay,
}

pub struct AdditionalPaymentMethodDetails {
    pub payment_checks: Option<Value>,
    pub authentication_details: Option<Value>,
}

impl From<AdditionalPaymentMethodDetails> for AdditionalPaymentMethodConnectorResponse {
    fn from(item: AdditionalPaymentMethodDetails) -> Self {
        Self::Card {
            authentication_data: item.authentication_details,
            payment_checks: item.payment_checks,
            card_network: None,
            domestic_network: None,
        }
    }
}

impl StripePaymentMethodDetailsResponse {
    pub fn get_additional_payment_method_data(&self) -> Option<AdditionalPaymentMethodDetails> {
        match self {
            Self::Card { card } => Some(AdditionalPaymentMethodDetails {
                payment_checks: card.checks.clone(),
                authentication_details: card.three_d_secure.clone(),
            }),
            Self::Ideal { .. }
            | Self::Bancontact { .. }
            | Self::Blik
            | Self::Eps
            | Self::Fpx
            | Self::Giropay
            | Self::Przelewy24
            | Self::Klarna
            | Self::Affirm
            | Self::AfterpayClearpay
            | Self::AmazonPay
            | Self::ApplePay
            | Self::Ach
            | Self::Sepa
            | Self::Becs
            | Self::Bacs
            | Self::Wechatpay
            | Self::Alipay
            | Self::CustomerBalance
            | Self::RevolutPay
            | Self::Cashapp { .. } => None,
        }
    }
}

#[derive(Deserialize)]
pub struct SetupIntentSyncResponse {
    #[serde(flatten)]
    setup_intent_fields: SetupIntentResponse,
}

impl Deref for SetupIntentSyncResponse {
    type Target = SetupIntentResponse;

    fn deref(&self) -> &Self::Target {
        &self.setup_intent_fields
    }
}

impl From<SetupIntentSyncResponse> for PaymentIntentSyncResponse {
    fn from(value: SetupIntentSyncResponse) -> Self {
        Self {
            payment_intent_fields: value.setup_intent_fields.into(),
            latest_charge: None,
        }
    }
}

impl From<SetupIntentResponse> for PaymentIntentResponse {
    fn from(value: SetupIntentResponse) -> Self {
        Self {
            id: value.id,
            object: value.object,
            status: value.status,
            client_secret: Some(value.client_secret),
            customer: value.customer,
            description: None,
            statement_descriptor: value.statement_descriptor,
            statement_descriptor_suffix: value.statement_descriptor_suffix,
            metadata: value.metadata,
            next_action: value.next_action,
            payment_method_options: value.payment_method_options,
            last_payment_error: value.last_setup_error,
            ..Default::default()
        }
    }
}

#[derive(Clone, Debug, Default, Eq, PartialEq, Deserialize, Serialize)]
pub struct SetupIntentResponse {
    pub id: String,
    pub object: String,
    pub status: StripePaymentStatus, // Change to SetupStatus
    pub client_secret: Secret<String>,
    pub customer: Option<Secret<String>>,
    pub payment_method: Option<String>,
    pub statement_descriptor: Option<String>,
    pub statement_descriptor_suffix: Option<String>,
    pub metadata: StripeMetadata,
    pub next_action: Option<StripeNextActionResponse>,
    pub payment_method_options: Option<StripePaymentMethodOptions>,
    pub latest_attempt: Option<LatestAttempt>,
    pub last_setup_error: Option<ErrorDetails>,
}

fn extract_payment_method_connector_response_from_latest_charge(
    stripe_charge_enum: &StripeChargeEnum,
) -> Option<ConnectorResponseData> {
    if let StripeChargeEnum::ChargeObject(charge_object) = stripe_charge_enum {
        charge_object
            .payment_method_details
            .as_ref()
            .and_then(StripePaymentMethodDetailsResponse::get_additional_payment_method_data)
    } else {
        None
    }
    .map(AdditionalPaymentMethodConnectorResponse::from)
    .map(ConnectorResponseData::with_additional_payment_method_data)
}

fn extract_payment_method_connector_response_from_latest_attempt(
    stripe_latest_attempt: &LatestAttempt,
) -> Option<ConnectorResponseData> {
    if let LatestAttempt::PaymentIntentAttempt(intent_attempt) = stripe_latest_attempt {
        intent_attempt
            .payment_method_details
            .as_ref()
            .and_then(StripePaymentMethodDetailsResponse::get_additional_payment_method_data)
    } else {
        None
    }
    .map(AdditionalPaymentMethodConnectorResponse::from)
    .map(ConnectorResponseData::with_additional_payment_method_data)
}

impl<F, T> TryFrom<ResponseRouterData<F, PaymentIntentResponse, T, PaymentsResponseData>>
    for RouterData<F, T, PaymentsResponseData>
where
    T: SplitPaymentData + GetRequestIncrementalAuthorization,
{
    type Error = error_stack::Report<ConnectorError>;
    fn try_from(
        //
        item: ResponseRouterData<F, PaymentIntentResponse, T, PaymentsResponseData>,
    ) -> Result<Self, Self::Error> {
        let redirect_data = item.response.next_action.clone();
        let redirection_data = redirect_data
            .and_then(|redirection_data| redirection_data.get_url())
            .map(|redirection_url| RedirectForm::from((redirection_url, Method::Get)));

        let mandate_reference = item.response.payment_method.map(|payment_method_id| {
            // Implemented Save and re-use payment information for recurring charges
            // For more info: https://docs.stripe.com/recurring-payments#accept-recurring-payments
            // For backward compatibility payment_method_id & connector_mandate_id is being populated with the same value
            let connector_mandate_id = Some(payment_method_id.clone().expose());
            let payment_method_id = Some(payment_method_id.expose());

            let mandate_metadata: Option<Secret<Value>> =
                match item.data.request.get_split_payment_data() {
                    Some(SplitPaymentsRequest::StripeSplitPayment(stripe_split_data)) => {
                        Some(Secret::new(serde_json::json!({
                            "transfer_account_id": stripe_split_data.transfer_account_id,
                            "charge_type": stripe_split_data.charge_type,
                            "application_fees": stripe_split_data.application_fees,
                        })))
                    }
                    _ => None,
                };

            MandateReference {
                connector_mandate_id,
                payment_method_id,
                mandate_metadata,
                connector_mandate_request_reference_id: None,
            }
        });

        //Note: we might have to call retrieve_setup_intent to get the network_transaction_id in case its not sent in PaymentIntentResponse
        // Or we identify the mandate txns before hand and always call SetupIntent in case of mandate payment call
        let network_txn_id = match item.response.latest_charge.as_ref() {
            Some(StripeChargeEnum::ChargeObject(charge_object)) => charge_object
                .payment_method_details
                .as_ref()
                .and_then(|payment_method_details| match payment_method_details {
                    StripePaymentMethodDetailsResponse::Card { card } => {
                        card.network_transaction_id.clone()
                    }
                    _ => None,
                }),
            _ => None,
        };

        let connector_metadata =
            get_connector_metadata(item.response.next_action.as_ref(), item.response.amount)?;

        let status = AttemptStatus::from(item.response.status);

        let response = if is_payment_failure(status) {
            *get_stripe_payments_response_data(
                &item.response.last_payment_error,
                item.http_code,
                item.response.id.clone(),
            )
        } else {
            let charges = item
                .response
                .latest_charge
                .as_ref()
                .map(|charge| match charge {
                    StripeChargeEnum::ChargeId(charges) => charges.clone(),
                    StripeChargeEnum::ChargeObject(charge) => charge.id.clone(),
                })
                .and_then(|charge_id| construct_charge_response(charge_id, &item.data.request));

            Ok(PaymentsResponseData::TransactionResponse {
                resource_id: ResponseId::ConnectorTransactionId(item.response.id.clone()),
                redirection_data: Box::new(redirection_data),
                mandate_reference: Box::new(mandate_reference),
                connector_metadata,
                network_txn_id,
                connector_response_reference_id: Some(item.response.id),
                incremental_authorization_allowed: item
                    .data
                    .request
                    .get_request_incremental_authorization(),
                charges,
            })
        };

        let connector_response_data = item
            .response
            .latest_charge
            .as_ref()
            .and_then(extract_payment_method_connector_response_from_latest_charge);

        Ok(Self {
            status,
            // client_secret: Some(item.response.client_secret.clone().as_str()),
            // description: item.response.description.map(|x| x.as_str()),
            // statement_descriptor_suffix: item.response.statement_descriptor_suffix.map(|x| x.as_str()),
            // three_ds_form,
            response,
            amount_captured: item
                .response
                .amount_received
                .map(|amount| amount.get_amount_as_i64()),
            minor_amount_captured: item.response.amount_received,
            connector_response: connector_response_data,
            ..item.data
        })
    }
}

impl From<StripePaymentStatus> for common_enums::AuthorizationStatus {
    fn from(item: StripePaymentStatus) -> Self {
        match item {
            StripePaymentStatus::Succeeded
            | StripePaymentStatus::RequiresCapture
            | StripePaymentStatus::Chargeable
            | StripePaymentStatus::RequiresCustomerAction
            | StripePaymentStatus::RequiresConfirmation
            | StripePaymentStatus::Consumed => Self::Success,
            StripePaymentStatus::Processing | StripePaymentStatus::Pending => Self::Processing,
            StripePaymentStatus::Failed
            | StripePaymentStatus::Canceled
            | StripePaymentStatus::RequiresPaymentMethod => Self::Failure,
        }
    }
}

impl<F>
    TryFrom<
        ResponseRouterData<
            F,
            PaymentIntentResponse,
            PaymentsIncrementalAuthorizationData,
            PaymentsResponseData,
        >,
    > for RouterData<F, PaymentsIncrementalAuthorizationData, PaymentsResponseData>
{
    type Error = error_stack::Report<ConnectorError>;
    fn try_from(
        item: ResponseRouterData<
            F,
            PaymentIntentResponse,
            PaymentsIncrementalAuthorizationData,
            PaymentsResponseData,
        >,
    ) -> Result<Self, Self::Error> {
        let status = common_enums::AuthorizationStatus::from(item.response.status);
        Ok(Self {
            response: Ok(PaymentsResponseData::IncrementalAuthorizationResponse {
                status,
                error_code: None,
                error_message: None,
                connector_authorization_id: Some(item.response.id),
            }),
            ..item.data
        })
    }
}

pub fn get_connector_metadata(
    next_action: Option<&StripeNextActionResponse>,
    amount: MinorUnit,
) -> CustomResult<Option<Value>, ConnectorError> {
    let next_action_response = next_action
        .and_then(|next_action_response| match next_action_response {
            StripeNextActionResponse::DisplayBankTransferInstructions(response) => {
                match response.financial_addresses.clone() {
                    FinancialInformation::StripeFinancialInformation(financial_addresses) => {
                        let bank_instructions = financial_addresses.first();
                        let (sepa_bank_instructions, bacs_bank_instructions) = bank_instructions
                            .map_or((None, None), |financial_address| {
                                (
                                    financial_address.iban.to_owned().map(
                                        |sepa_financial_details| SepaFinancialDetails {
                                            account_holder_name: sepa_financial_details
                                                .account_holder_name,
                                            bic: sepa_financial_details.bic,
                                            country: sepa_financial_details.country,
                                            iban: sepa_financial_details.iban,
                                            reference: response.reference.to_owned(),
                                        },
                                    ),
                                    financial_address.sort_code.to_owned(),
                                )
                            });
                        let bank_transfer_instructions = SepaAndBacsBankTransferInstructions {
                            sepa_bank_instructions,
                            bacs_bank_instructions,
                            receiver: SepaAndBacsReceiver {
                                amount_received: amount - response.amount_remaining,
                                amount_remaining: response.amount_remaining,
                            },
                        };

                        Some(bank_transfer_instructions.encode_to_value())
                    }
                    FinancialInformation::AchFinancialInformation(financial_addresses) => {
                        let mut ach_financial_information = HashMap::new();
                        for address in financial_addresses {
                            match address.financial_details {
                                AchFinancialDetails::Aba(aba_details) => {
                                    ach_financial_information
                                        .insert("account_number", aba_details.account_number);
                                    ach_financial_information
                                        .insert("bank_name", aba_details.bank_name);
                                    ach_financial_information
                                        .insert("routing_number", aba_details.routing_number);
                                }
                                AchFinancialDetails::Swift(swift_details) => {
                                    ach_financial_information
                                        .insert("swift_code", swift_details.swift_code);
                                }
                            }
                        }

                        let ach_financial_information_value =
                            serde_json::to_value(ach_financial_information).ok()?;

                        let ach_transfer_instruction =
                            serde_json::from_value::<payments::AchTransfer>(
                                ach_financial_information_value,
                            )
                            .ok()?;

                        let bank_transfer_instructions = payments::BankTransferNextStepsData {
                            bank_transfer_instructions:
                                payments::BankTransferInstructions::AchCreditTransfer(Box::new(
                                    ach_transfer_instruction,
                                )),
                            receiver: None,
                        };

                        Some(bank_transfer_instructions.encode_to_value())
                    }
                }
            }
            StripeNextActionResponse::WechatPayDisplayQrCode(response) => {
                let wechat_pay_instructions = QrCodeNextInstructions {
                    image_data_url: response.image_data_url.to_owned(),
                    display_to_timestamp: None,
                };

                Some(wechat_pay_instructions.encode_to_value())
            }
            StripeNextActionResponse::CashappHandleRedirectOrDisplayQrCode(response) => {
                let cashapp_qr_instructions: QrCodeNextInstructions = QrCodeNextInstructions {
                    image_data_url: response.qr_code.image_url_png.to_owned(),
                    display_to_timestamp: response.qr_code.expires_at.to_owned(),
                };
                Some(cashapp_qr_instructions.encode_to_value())
            }
            StripeNextActionResponse::MultibancoDisplayDetails(response) => {
                let multibanco_bank_transfer_instructions = payments::BankTransferNextStepsData {
                    bank_transfer_instructions: payments::BankTransferInstructions::Multibanco(
                        Box::new(payments::MultibancoTransferInstructions {
                            reference: response.clone().reference,
                            entity: response.clone().entity.expose(),
                        }),
                    ),
                    receiver: None,
                };
                Some(multibanco_bank_transfer_instructions.encode_to_value())
            }
            _ => None,
        })
        .transpose()
        .change_context(ConnectorError::ResponseHandlingFailed)?;
    Ok(next_action_response)
}

pub fn get_payment_method_id(
    latest_charge: Option<StripeChargeEnum>,
    payment_method_id_from_intent_root: Secret<String>,
) -> String {
    match latest_charge {
        Some(StripeChargeEnum::ChargeObject(charge)) => match charge.payment_method_details {
            Some(StripePaymentMethodDetailsResponse::Bancontact { bancontact }) => bancontact
                .attached_payment_method
                .map(|attached_payment_method| attached_payment_method.expose())
                .unwrap_or(payment_method_id_from_intent_root.expose()),
            Some(StripePaymentMethodDetailsResponse::Ideal { ideal }) => ideal
                .attached_payment_method
                .map(|attached_payment_method| attached_payment_method.expose())
                .unwrap_or(payment_method_id_from_intent_root.expose()),
            Some(StripePaymentMethodDetailsResponse::Blik)
            | Some(StripePaymentMethodDetailsResponse::Eps)
            | Some(StripePaymentMethodDetailsResponse::Fpx)
            | Some(StripePaymentMethodDetailsResponse::Giropay)
            | Some(StripePaymentMethodDetailsResponse::Przelewy24)
            | Some(StripePaymentMethodDetailsResponse::Card { .. })
            | Some(StripePaymentMethodDetailsResponse::Klarna)
            | Some(StripePaymentMethodDetailsResponse::Affirm)
            | Some(StripePaymentMethodDetailsResponse::AfterpayClearpay)
            | Some(StripePaymentMethodDetailsResponse::AmazonPay)
            | Some(StripePaymentMethodDetailsResponse::ApplePay)
            | Some(StripePaymentMethodDetailsResponse::Ach)
            | Some(StripePaymentMethodDetailsResponse::Sepa)
            | Some(StripePaymentMethodDetailsResponse::Becs)
            | Some(StripePaymentMethodDetailsResponse::Bacs)
            | Some(StripePaymentMethodDetailsResponse::Wechatpay)
            | Some(StripePaymentMethodDetailsResponse::Alipay)
            | Some(StripePaymentMethodDetailsResponse::CustomerBalance)
            | Some(StripePaymentMethodDetailsResponse::Cashapp { .. })
            | Some(StripePaymentMethodDetailsResponse::RevolutPay)
            | None => payment_method_id_from_intent_root.expose(),
        },
        Some(StripeChargeEnum::ChargeId(_)) | None => payment_method_id_from_intent_root.expose(),
    }
}

impl<F, T> TryFrom<ResponseRouterData<F, PaymentIntentSyncResponse, T, PaymentsResponseData>>
    for RouterData<F, T, PaymentsResponseData>
where
    T: SplitPaymentData,
{
    type Error = error_stack::Report<ConnectorError>;
    fn try_from(
        item: ResponseRouterData<F, PaymentIntentSyncResponse, T, PaymentsResponseData>,
    ) -> Result<Self, Self::Error> {
        let redirect_data = item.response.next_action.clone();
        let redirection_data = redirect_data
            .and_then(|redirection_data| redirection_data.get_url())
            .map(|redirection_url| RedirectForm::from((redirection_url, Method::Get)));

        let mandate_reference = item
            .response
            .payment_method
            .clone()
            .map(|payment_method_id| {
                // Implemented Save and re-use payment information for recurring charges
                // For more info: https://docs.stripe.com/recurring-payments#accept-recurring-payments
                // For backward compatibility payment_method_id & connector_mandate_id is being populated with the same value
                let payment_method_id =
                    get_payment_method_id(item.response.latest_charge.clone(), payment_method_id);

                MandateReference {
                    connector_mandate_id: Some(payment_method_id.clone()),
                    payment_method_id: Some(payment_method_id),
                    mandate_metadata: None,
                    connector_mandate_request_reference_id: None,
                }
            });

        let connector_metadata =
            get_connector_metadata(item.response.next_action.as_ref(), item.response.amount)?;

        let status = AttemptStatus::from(item.response.status.to_owned());

        let connector_response_data = item
            .response
            .latest_charge
            .as_ref()
            .and_then(extract_payment_method_connector_response_from_latest_charge);

        let response = if is_payment_failure(status) {
            *get_stripe_payments_response_data(
                &item.response.payment_intent_fields.last_payment_error,
                item.http_code,
                item.response.id.clone(),
            )
        } else {
            let network_transaction_id = match item.response.latest_charge.clone() {
                Some(StripeChargeEnum::ChargeObject(charge_object)) => charge_object
                    .payment_method_details
                    .and_then(|payment_method_details| match payment_method_details {
                        StripePaymentMethodDetailsResponse::Card { card } => {
                            card.network_transaction_id
                        }
                        _ => None,
                    }),
                _ => None,
            };
            let charges = item
                .response
                .latest_charge
                .as_ref()
                .map(|charge| match charge {
                    StripeChargeEnum::ChargeId(charges) => charges.clone(),
                    StripeChargeEnum::ChargeObject(charge) => charge.id.clone(),
                })
                .and_then(|charge_id| construct_charge_response(charge_id, &item.data.request));

            Ok(PaymentsResponseData::TransactionResponse {
                resource_id: ResponseId::ConnectorTransactionId(item.response.id.clone()),
                redirection_data: Box::new(redirection_data),
                mandate_reference: Box::new(mandate_reference),
                connector_metadata,
                network_txn_id: network_transaction_id,
                connector_response_reference_id: Some(item.response.id.clone()),
                incremental_authorization_allowed: None,
                charges,
            })
        };

        Ok(Self {
            status: AttemptStatus::from(item.response.status.to_owned()),
            response,
            amount_captured: item
                .response
                .amount_received
                .map(|amount| amount.get_amount_as_i64()),
            minor_amount_captured: item.response.amount_received,
            connector_response: connector_response_data,
            ..item.data
        })
    }
}

impl<F, T> TryFrom<ResponseRouterData<F, SetupIntentResponse, T, PaymentsResponseData>>
    for RouterData<F, T, PaymentsResponseData>
{
    type Error = error_stack::Report<ConnectorError>;
    fn try_from(
        item: ResponseRouterData<F, SetupIntentResponse, T, PaymentsResponseData>,
    ) -> Result<Self, Self::Error> {
        let redirect_data = item.response.next_action.clone();
        let redirection_data = redirect_data
            .and_then(|redirection_data| redirection_data.get_url())
            .map(|redirection_url| RedirectForm::from((redirection_url, Method::Get)));

        let mandate_reference = item.response.payment_method.map(|payment_method_id| {
            // Implemented Save and re-use payment information for recurring charges
            // For more info: https://docs.stripe.com/recurring-payments#accept-recurring-payments
            // For backward compatibility payment_method_id & connector_mandate_id is being populated with the same value
            let connector_mandate_id = Some(payment_method_id.clone());
            let payment_method_id = Some(payment_method_id);
            MandateReference {
                connector_mandate_id,
                payment_method_id,
                mandate_metadata: None,
                connector_mandate_request_reference_id: None,
            }
        });
        let status = AttemptStatus::from(item.response.status);
        let connector_response_data = item
            .response
            .latest_attempt
            .as_ref()
            .and_then(extract_payment_method_connector_response_from_latest_attempt);

        let response = if is_payment_failure(status) {
            *get_stripe_payments_response_data(
                &item.response.last_setup_error,
                item.http_code,
                item.response.id.clone(),
            )
        } else {
            let network_transaction_id = match item.response.latest_attempt {
                Some(LatestAttempt::PaymentIntentAttempt(attempt)) => attempt
                    .payment_method_details
                    .and_then(|payment_method_details| match payment_method_details {
                        StripePaymentMethodDetailsResponse::Card { card } => {
                            card.network_transaction_id
                        }
                        _ => None,
                    }),
                _ => None,
            };

            Ok(PaymentsResponseData::TransactionResponse {
                resource_id: ResponseId::ConnectorTransactionId(item.response.id.clone()),
                redirection_data: Box::new(redirection_data),
                mandate_reference: Box::new(mandate_reference),
                connector_metadata: None,
                network_txn_id: network_transaction_id,
                connector_response_reference_id: Some(item.response.id),
                incremental_authorization_allowed: None,
                charges: None,
            })
        };

        Ok(Self {
            status,
            response,
            connector_response: connector_response_data,
            ..item.data
        })
    }
}

pub fn stripe_opt_latest_attempt_to_opt_string(
    latest_attempt: Option<LatestAttempt>,
) -> Option<String> {
    match latest_attempt {
        Some(LatestAttempt::PaymentIntentAttempt(attempt)) => attempt
            .payment_method_options
            .and_then(|payment_method_options| match payment_method_options {
                StripePaymentMethodOptions::Card {
                    network_transaction_id,
                    ..
                } => network_transaction_id.map(|network_id| network_id.expose()),
                _ => None,
            }),
        _ => None,
    }
}

#[derive(Clone, Debug, Eq, PartialEq, Deserialize, Serialize)]
#[serde(rename_all = "snake_case", remote = "Self")]
pub enum StripeNextActionResponse {
    CashappHandleRedirectOrDisplayQrCode(StripeCashappQrResponse),
    RedirectToUrl(StripeRedirectToUrlResponse),
    AlipayHandleRedirect(StripeRedirectToUrlResponse),
    VerifyWithMicrodeposits(StripeVerifyWithMicroDepositsResponse),
    WechatPayDisplayQrCode(WechatPayRedirectToQr),
    DisplayBankTransferInstructions(StripeBankTransferDetails),
    MultibancoDisplayDetails(MultibancoCreditTansferResponse),
    NoNextActionBody,
}

impl StripeNextActionResponse {
    fn get_url(&self) -> Option<Url> {
        match self {
            Self::RedirectToUrl(redirect_to_url) | Self::AlipayHandleRedirect(redirect_to_url) => {
                Some(redirect_to_url.url.to_owned())
            }
            Self::WechatPayDisplayQrCode(_) => None,
            Self::VerifyWithMicrodeposits(verify_with_microdeposits) => {
                Some(verify_with_microdeposits.hosted_verification_url.to_owned())
            }
            Self::CashappHandleRedirectOrDisplayQrCode(_) => None,
            Self::DisplayBankTransferInstructions(_) => None,
            Self::MultibancoDisplayDetails(_) => None,
            Self::NoNextActionBody => None,
        }
    }
}

// This impl is required because Stripe's response is of the below format, which is externally
// tagged, but also with an extra 'type' field specifying the enum variant name:
// "next_action": {
//   "redirect_to_url": { "return_url": "...", "url": "..." },
//   "type": "redirect_to_url"
// },
// Reference: https://github.com/serde-rs/serde/issues/1343#issuecomment-409698470
impl<'de> Deserialize<'de> for StripeNextActionResponse {
    fn deserialize<D: serde::Deserializer<'de>>(deserializer: D) -> Result<Self, D::Error> {
        #[derive(Deserialize)]
        struct Wrapper {
            #[serde(rename = "type")]
            _ignore: String,
            #[serde(flatten, with = "StripeNextActionResponse")]
            inner: StripeNextActionResponse,
        }

        // There is some exception in the stripe next action, it usually sends :
        // "next_action": {
        //   "redirect_to_url": { "return_url": "...", "url": "..." },
        //   "type": "redirect_to_url"
        // },
        // But there is a case where it only sends the type and not other field named as it's type
        let stripe_next_action_response =
            Wrapper::deserialize(deserializer).map_or(Self::NoNextActionBody, |w| w.inner);

        Ok(stripe_next_action_response)
    }
}

impl Serialize for StripeNextActionResponse {
    fn serialize<S>(&self, serializer: S) -> Result<S::Ok, S::Error>
    where
        S: serde::Serializer,
    {
        match *self {
            Self::CashappHandleRedirectOrDisplayQrCode(ref i) => {
                Serialize::serialize(i, serializer)
            }
            Self::RedirectToUrl(ref i) => Serialize::serialize(i, serializer),
            Self::AlipayHandleRedirect(ref i) => Serialize::serialize(i, serializer),
            Self::VerifyWithMicrodeposits(ref i) => Serialize::serialize(i, serializer),
            Self::WechatPayDisplayQrCode(ref i) => Serialize::serialize(i, serializer),
            Self::DisplayBankTransferInstructions(ref i) => Serialize::serialize(i, serializer),
            Self::MultibancoDisplayDetails(ref i) => Serialize::serialize(i, serializer),
            Self::NoNextActionBody => Serialize::serialize("NoNextActionBody", serializer),
        }
    }
}

#[derive(Clone, Debug, Eq, PartialEq, Deserialize, Serialize)]
pub struct StripeRedirectToUrlResponse {
    return_url: String,
    url: Url,
}

#[derive(Clone, Debug, Eq, PartialEq, Deserialize, Serialize)]
pub struct WechatPayRedirectToQr {
    // This data contains url, it should be converted to QR code.
    // Note: The url in this data is not redirection url
    data: Url,
    // This is the image source, this image_data_url can directly be used by sdk to show the QR code
    image_data_url: Url,
}

#[derive(Clone, Debug, Eq, PartialEq, Deserialize, Serialize)]
pub struct StripeVerifyWithMicroDepositsResponse {
    hosted_verification_url: Url,
}

#[derive(Clone, Debug, Eq, PartialEq, Deserialize, Serialize)]
#[serde(untagged)]
pub enum FinancialInformation {
    AchFinancialInformation(Vec<AchFinancialInformation>),
    StripeFinancialInformation(Vec<StripeFinancialInformation>),
}

#[derive(Clone, Debug, Eq, PartialEq, Deserialize, Serialize)]
pub struct StripeBankTransferDetails {
    pub amount_remaining: MinorUnit,
    pub currency: String,
    pub financial_addresses: FinancialInformation,
    pub hosted_instructions_url: Option<String>,
    pub reference: Option<String>,
    #[serde(rename = "type")]
    pub bank_transfer_type: Option<String>,
}

#[derive(Clone, Debug, Eq, PartialEq, Deserialize, Serialize)]
pub struct StripeCashappQrResponse {
    pub mobile_auth_url: Url,
    pub qr_code: QrCodeResponse,
    pub hosted_instructions_url: Url,
}

#[derive(Clone, Debug, Eq, PartialEq, Deserialize, Serialize)]
pub struct QrCodeResponse {
    pub expires_at: Option<i64>,
    pub image_url_png: Url,
    pub image_url_svg: Url,
}

#[derive(Clone, Debug, Eq, PartialEq, Deserialize, Serialize)]
pub struct AbaDetails {
    pub account_number: Secret<String>,
    pub bank_name: Secret<String>,
    pub routing_number: Secret<String>,
}

#[derive(Clone, Debug, Eq, PartialEq, Deserialize, Serialize)]
pub struct SwiftDetails {
    pub account_number: Secret<String>,
    pub bank_name: Secret<String>,
    pub swift_code: Secret<String>,
}

#[derive(Clone, Debug, Eq, PartialEq, Deserialize, Serialize)]
#[serde(rename_all = "lowercase")]
pub enum AchFinancialDetails {
    Aba(AbaDetails),
    Swift(SwiftDetails),
}

#[derive(Clone, Debug, Eq, PartialEq, Deserialize, Serialize)]
pub struct StripeFinancialInformation {
    pub iban: Option<SepaFinancialDetails>,
    pub sort_code: Option<BacsFinancialDetails>,
    pub supported_networks: Vec<String>,
    #[serde(rename = "type")]
    pub financial_info_type: String,
}

#[derive(Clone, Debug, Eq, PartialEq, Deserialize, Serialize)]
pub struct AchFinancialInformation {
    #[serde(flatten)]
    pub financial_details: AchFinancialDetails,
    pub supported_networks: Vec<String>,
    #[serde(rename = "type")]
    pub financial_info_type: String,
}

#[derive(Clone, Debug, Eq, PartialEq, Deserialize, Serialize)]
pub struct SepaFinancialDetails {
    pub account_holder_name: Secret<String>,
    pub bic: Secret<String>,
    pub country: Secret<String>,
    pub iban: Secret<String>,
    pub reference: Option<String>,
}

#[derive(Clone, Debug, Eq, PartialEq, Deserialize, Serialize)]
pub struct BacsFinancialDetails {
    pub account_holder_name: Secret<String>,
    pub account_number: Secret<String>,
    pub sort_code: Secret<String>,
}

// REFUND :
// Type definition for Stripe RefundRequest

#[derive(Debug, Serialize)]
pub struct RefundRequest {
    pub amount: Option<MinorUnit>, //amount in cents, hence passed as integer
    pub payment_intent: String,
    #[serde(flatten)]
    pub meta_data: StripeMetadata,
}

impl<F> TryFrom<(&RefundsRouterData<F>, MinorUnit)> for RefundRequest {
    type Error = error_stack::Report<ConnectorError>;
    fn try_from(
        (item, refund_amount): (&RefundsRouterData<F>, MinorUnit),
    ) -> Result<Self, Self::Error> {
        let payment_intent = item.request.connector_transaction_id.clone();
        Ok(Self {
            amount: Some(refund_amount),
            payment_intent,
            meta_data: StripeMetadata {
                order_id: Some(item.request.refund_id.clone()),
                is_refund_id_as_reference: Some("true".to_string()),
            },
        })
    }
}

#[derive(Debug, Serialize)]
pub struct ChargeRefundRequest {
    pub charge: String,
    pub refund_application_fee: Option<bool>,
    pub reverse_transfer: Option<bool>,
    pub amount: Option<MinorUnit>, //amount in cents, hence passed as integer
    #[serde(flatten)]
    pub meta_data: StripeMetadata,
}

impl<F> TryFrom<&RefundsRouterData<F>> for ChargeRefundRequest {
    type Error = error_stack::Report<ConnectorError>;
    fn try_from(item: &RefundsRouterData<F>) -> Result<Self, Self::Error> {
        let amount = item.request.minor_refund_amount;
        match item.request.split_refunds.as_ref() {
            None => Err(ConnectorError::MissingRequiredField {
                field_name: "split_refunds",
            }
            .into()),

            Some(split_refunds) => match split_refunds {
                SplitRefundsRequest::StripeSplitRefund(stripe_refund) => {
                    let (refund_application_fee, reverse_transfer) = match &stripe_refund.options {
                        ChargeRefundsOptions::Direct(DirectChargeRefund {
                            revert_platform_fee,
                        }) => (Some(*revert_platform_fee), None),
                        ChargeRefundsOptions::Destination(DestinationChargeRefund {
                            revert_platform_fee,
                            revert_transfer,
                        }) => (Some(*revert_platform_fee), Some(*revert_transfer)),
                    };

                    Ok(Self {
                        charge: stripe_refund.charge_id.clone(),
                        refund_application_fee,
                        reverse_transfer,
                        amount: Some(amount),
                        meta_data: StripeMetadata {
                            order_id: Some(item.request.refund_id.clone()),
                            is_refund_id_as_reference: Some("true".to_string()),
                        },
                    })
                }
                _ => Err(ConnectorError::MissingRequiredField {
                    field_name: "stripe_split_refund",
                })?,
            },
        }
    }
}

// Type definition for Stripe Refund Response

#[derive(Default, Debug, Serialize, Deserialize, Clone)]
#[serde(rename_all = "snake_case")]
pub enum RefundStatus {
    Succeeded,
    Failed,
    #[default]
    Pending,
    RequiresAction,
}

impl From<RefundStatus> for enums::RefundStatus {
    fn from(item: RefundStatus) -> Self {
        match item {
            RefundStatus::Succeeded => Self::Success,
            RefundStatus::Failed => Self::Failure,
            RefundStatus::Pending => Self::Pending,
            RefundStatus::RequiresAction => Self::ManualReview,
        }
    }
}

#[derive(Default, Debug, Clone, Serialize, Deserialize)]
pub struct RefundResponse {
    pub id: String,
    pub object: String,
    pub amount: MinorUnit,
    pub currency: String,
    pub metadata: StripeMetadata,
    pub payment_intent: String,
    pub status: RefundStatus,
    pub failure_reason: Option<String>,
}

impl TryFrom<RefundsResponseRouterData<Execute, RefundResponse>> for RefundsRouterData<Execute> {
    type Error = error_stack::Report<ConnectorError>;
    fn try_from(
        item: RefundsResponseRouterData<Execute, RefundResponse>,
    ) -> Result<Self, Self::Error> {
        let refund_status = enums::RefundStatus::from(item.response.status);
        let response = if is_refund_failure(refund_status) {
            Err(hyperswitch_domain_models::router_data::ErrorResponse {
                code: consts::NO_ERROR_CODE.to_string(),
                message: item
                    .response
                    .failure_reason
                    .clone()
                    .unwrap_or_else(|| consts::NO_ERROR_MESSAGE.to_string()),
                reason: item.response.failure_reason,
                status_code: item.http_code,
                attempt_status: None,
                connector_transaction_id: Some(item.response.id),
                network_advice_code: None,
                network_decline_code: None,
                network_error_message: None,
            })
        } else {
            Ok(RefundsResponseData {
                connector_refund_id: item.response.id,
                refund_status,
            })
        };

        Ok(Self {
            response,
            ..item.data
        })
    }
}

impl TryFrom<RefundsResponseRouterData<RSync, RefundResponse>> for RefundsRouterData<RSync> {
    type Error = error_stack::Report<ConnectorError>;
    fn try_from(
        item: RefundsResponseRouterData<RSync, RefundResponse>,
    ) -> Result<Self, Self::Error> {
        let refund_status = enums::RefundStatus::from(item.response.status);
        let response = if is_refund_failure(refund_status) {
            Err(hyperswitch_domain_models::router_data::ErrorResponse {
                code: consts::NO_ERROR_CODE.to_string(),
                message: item
                    .response
                    .failure_reason
                    .clone()
                    .unwrap_or_else(|| consts::NO_ERROR_MESSAGE.to_string()),
                reason: item.response.failure_reason,
                status_code: item.http_code,
                attempt_status: None,
                connector_transaction_id: Some(item.response.id),
                network_advice_code: None,
                network_decline_code: None,
                network_error_message: None,
            })
        } else {
            Ok(RefundsResponseData {
                connector_refund_id: item.response.id,
                refund_status,
            })
        };

        Ok(Self {
            response,
            ..item.data
        })
    }
}

#[derive(Clone, Debug, Default, Eq, PartialEq, Deserialize, Serialize)]
pub struct ErrorDetails {
    pub code: Option<String>,
    #[serde(rename = "type")]
    pub error_type: Option<String>,
    pub message: Option<String>,
    pub param: Option<String>,
    pub decline_code: Option<String>,
    pub payment_intent: Option<PaymentIntentErrorResponse>,
    pub network_advice_code: Option<String>,
    pub network_decline_code: Option<String>,
    pub advice_code: Option<String>,
}

#[derive(Clone, Debug, Default, Eq, PartialEq, Deserialize, Serialize)]
pub struct PaymentIntentErrorResponse {
    pub id: String,
}

#[derive(Debug, Default, Eq, PartialEq, Deserialize, Serialize)]
pub struct ErrorResponse {
    pub error: ErrorDetails,
}

#[derive(Debug, Default, Eq, PartialEq, Serialize)]
pub struct StripeShippingAddress {
    #[serde(rename = "shipping[address][city]")]
    pub city: Option<String>,
    #[serde(rename = "shipping[address][country]")]
    pub country: Option<api_enums::CountryAlpha2>,
    #[serde(rename = "shipping[address][line1]")]
    pub line1: Option<Secret<String>>,
    #[serde(rename = "shipping[address][line2]")]
    pub line2: Option<Secret<String>>,
    #[serde(rename = "shipping[address][postal_code]")]
    pub zip: Option<Secret<String>>,
    #[serde(rename = "shipping[address][state]")]
    pub state: Option<Secret<String>>,
    #[serde(rename = "shipping[name]")]
    pub name: Option<Secret<String>>,
    #[serde(rename = "shipping[phone]")]
    pub phone: Option<Secret<String>>,
}

#[derive(Debug, Clone, Default, Eq, PartialEq, Serialize)]
pub struct StripeBillingAddress {
    #[serde(rename = "payment_method_data[billing_details][email]")]
    pub email: Option<Email>,
    #[serde(rename = "payment_method_data[billing_details][address][country]")]
    pub country: Option<api_enums::CountryAlpha2>,
    #[serde(rename = "payment_method_data[billing_details][name]")]
    pub name: Option<Secret<String>>,
    #[serde(rename = "payment_method_data[billing_details][address][city]")]
    pub city: Option<String>,
    #[serde(rename = "payment_method_data[billing_details][address][line1]")]
    pub address_line1: Option<Secret<String>>,
    #[serde(rename = "payment_method_data[billing_details][address][line2]")]
    pub address_line2: Option<Secret<String>>,
    #[serde(rename = "payment_method_data[billing_details][address][postal_code]")]
    pub zip_code: Option<Secret<String>>,
    #[serde(rename = "payment_method_data[billing_details][address][state]")]
    pub state: Option<Secret<String>>,
    #[serde(rename = "payment_method_data[billing_details][phone]")]
    pub phone: Option<Secret<String>>,
}

#[derive(Debug, Clone, serde::Deserialize, Eq, PartialEq)]
pub struct StripeRedirectResponse {
    pub payment_intent: Option<String>,
    pub payment_intent_client_secret: Option<Secret<String>>,
    pub source_redirect_slug: Option<String>,
    pub redirect_status: Option<StripePaymentStatus>,
    pub source_type: Option<Secret<String>>,
}

#[derive(Debug, Serialize)]
pub struct CancelRequest {
    cancellation_reason: Option<String>,
}

impl TryFrom<&PaymentsCancelRouterData> for CancelRequest {
    type Error = error_stack::Report<ConnectorError>;
    fn try_from(item: &PaymentsCancelRouterData) -> Result<Self, Self::Error> {
        Ok(Self {
            cancellation_reason: item.request.cancellation_reason.clone(),
        })
    }
}

#[derive(Debug, Serialize)]
pub struct UpdateMetadataRequest {
    #[serde(flatten)]
    pub metadata: HashMap<String, String>,
}

impl TryFrom<&PaymentsUpdateMetadataRouterData> for UpdateMetadataRequest {
    type Error = error_stack::Report<ConnectorError>;
    fn try_from(item: &PaymentsUpdateMetadataRouterData) -> Result<Self, Self::Error> {
        let metadata = format_metadata_for_request(item.request.metadata.clone());
        Ok(Self { metadata })
    }
}

fn format_metadata_for_request(merchant_metadata: Secret<Value>) -> HashMap<String, String> {
    let mut formatted_metadata = HashMap::new();
    if let Value::Object(metadata_map) = merchant_metadata.expose() {
        for (key, value) in metadata_map {
            formatted_metadata.insert(format!("metadata[{key}]"), value.to_string());
        }
    }
    formatted_metadata
}

#[derive(Serialize, Deserialize, Debug, Clone, Eq, PartialEq)]
#[non_exhaustive]
#[serde(rename_all = "snake_case")]
#[serde(untagged)]
pub enum StripePaymentMethodOptions {
    Card {
        mandate_options: Option<StripeMandateOptions>,
        #[serde(rename = "payment_method_options[card][network_transaction_id]")]
        network_transaction_id: Option<Secret<String>>,
        #[serde(flatten)]
        mit_exemption: Option<MitExemption>, // To be used for MIT mandate txns
    },
    Klarna {},
    Affirm {},
    AfterpayClearpay {},
    AmazonPay {},
    Eps {},
    Giropay {},
    Ideal {},
    Sofort {},
    #[serde(rename = "us_bank_account")]
    Ach {},
    #[serde(rename = "sepa_debit")]
    Sepa {},
    #[serde(rename = "au_becs_debit")]
    Becs {},
    #[serde(rename = "bacs_debit")]
    Bacs {},
    Bancontact {},
    WechatPay {},
    Alipay {},
    #[serde(rename = "p24")]
    Przelewy24 {},
    CustomerBalance {},
    Multibanco {},
    Blik {},
    Cashapp {},
}

#[derive(Clone, Debug, Default, Eq, PartialEq, Serialize, Deserialize)]
pub struct MitExemption {
    #[serde(rename = "payment_method_options[card][mit_exemption][network_transaction_id]")]
    pub network_transaction_id: Secret<String>,
}

#[derive(Clone, Debug, Eq, PartialEq, Deserialize, Serialize)]
#[serde(untagged)]
pub enum LatestAttempt {
    PaymentIntentAttempt(Box<LatestPaymentAttempt>),
    SetupAttempt(String),
}
#[derive(Clone, Debug, Default, Eq, PartialEq, Deserialize, Serialize)]
pub struct LatestPaymentAttempt {
    pub payment_method_options: Option<StripePaymentMethodOptions>,
    pub payment_method_details: Option<StripePaymentMethodDetailsResponse>,
}

// #[derive(Deserialize, Debug, Clone, Eq, PartialEq)]
// pub struct Card
#[derive(serde::Serialize, serde::Deserialize, Clone, Debug, Default, Eq, PartialEq)]
pub struct StripeMandateOptions {
    reference: Secret<String>, // Extendable, But only important field to be captured
}
/// Represents the capture request body for stripe connector.
#[derive(Debug, Serialize, Clone, Copy)]
pub struct CaptureRequest {
    /// If amount_to_capture is None stripe captures the amount in the payment intent.
    amount_to_capture: Option<MinorUnit>,
}

impl TryFrom<MinorUnit> for CaptureRequest {
    type Error = error_stack::Report<ConnectorError>;
    fn try_from(capture_amount: MinorUnit) -> Result<Self, Self::Error> {
        Ok(Self {
            amount_to_capture: Some(capture_amount),
        })
    }
}

impl<F, T> TryFrom<ResponseRouterData<F, StripeSourceResponse, T, PaymentsResponseData>>
    for RouterData<F, T, PaymentsResponseData>
{
    type Error = error_stack::Report<ConnectorError>;
    fn try_from(
        item: ResponseRouterData<F, StripeSourceResponse, T, PaymentsResponseData>,
    ) -> Result<Self, Self::Error> {
        let connector_source_response = item.response.to_owned();
        let connector_metadata = connector_source_response
            .encode_to_value()
            .change_context(ConnectorError::ResponseHandlingFailed)?;
        // We get pending as the status from stripe, but hyperswitch should give it as requires_customer_action as
        // customer has to make payment to the virtual account number given in the source response
        let status = match connector_source_response.status.clone().into() {
            AttemptStatus::Pending => AttemptStatus::AuthenticationPending,
            _ => connector_source_response.status.into(),
        };
        Ok(Self {
            response: Ok(PaymentsResponseData::PreProcessingResponse {
                pre_processing_id: PreprocessingResponseId::PreProcessingId(item.response.id),
                connector_metadata: Some(connector_metadata),
                session_token: None,
                connector_response_reference_id: None,
            }),
            status,
            ..item.data
        })
    }
}

impl TryFrom<(&PaymentsAuthorizeRouterData, MinorUnit)> for ChargesRequest {
    type Error = error_stack::Report<ConnectorError>;

    fn try_from(data: (&PaymentsAuthorizeRouterData, MinorUnit)) -> Result<Self, Self::Error> {
        {
            let value = data.0;
            let amount = data.1;
            let order_id = value.connector_request_reference_id.clone();
            let meta_data = Some(get_transaction_metadata(
                value.request.metadata.clone().map(Into::into),
                order_id,
            ));
            Ok(Self {
                amount,
                currency: value.request.currency.to_string(),
                customer: Secret::new(value.get_connector_customer_id()?),
                source: Secret::new(value.get_preprocessing_id()?),
                meta_data,
            })
        }
    }
}

impl<F, T> TryFrom<ResponseRouterData<F, ChargesResponse, T, PaymentsResponseData>>
    for RouterData<F, T, PaymentsResponseData>
{
    type Error = error_stack::Report<ConnectorError>;
    fn try_from(
        item: ResponseRouterData<F, ChargesResponse, T, PaymentsResponseData>,
    ) -> Result<Self, Self::Error> {
        let connector_source_response = item.response.to_owned();
        let connector_metadata = connector_source_response
            .source
            .encode_to_value()
            .change_context(ConnectorError::ResponseHandlingFailed)?;
        let status = AttemptStatus::from(item.response.status);
        let response = if is_payment_failure(status) {
            Err(hyperswitch_domain_models::router_data::ErrorResponse {
                code: item
                    .response
                    .failure_code
                    .unwrap_or_else(|| consts::NO_ERROR_CODE.to_string()),
                message: item
                    .response
                    .failure_message
                    .clone()
                    .unwrap_or_else(|| consts::NO_ERROR_MESSAGE.to_string()),
                reason: item.response.failure_message,
                status_code: item.http_code,
                attempt_status: Some(status),
                connector_transaction_id: Some(item.response.id),
                network_advice_code: None,
                network_decline_code: None,
                network_error_message: None,
            })
        } else {
            Ok(PaymentsResponseData::TransactionResponse {
                resource_id: ResponseId::ConnectorTransactionId(item.response.id.clone()),
                redirection_data: Box::new(None),
                mandate_reference: Box::new(None),
                connector_metadata: Some(connector_metadata),
                network_txn_id: None,
                connector_response_reference_id: Some(item.response.id.clone()),
                incremental_authorization_allowed: None,
                charges: None,
            })
        };

        Ok(Self {
            status,
            response,
            ..item.data
        })
    }
}

impl<F, T> TryFrom<ResponseRouterData<F, StripeTokenResponse, T, PaymentsResponseData>>
    for RouterData<F, T, PaymentsResponseData>
{
    type Error = error_stack::Report<ConnectorError>;
    fn try_from(
        item: ResponseRouterData<F, StripeTokenResponse, T, PaymentsResponseData>,
    ) -> Result<Self, Self::Error> {
        let token = item.response.id.clone().expose();
        Ok(Self {
            response: Ok(PaymentsResponseData::TokenizationResponse { token }),
            ..item.data
        })
    }
}

impl<F, T> TryFrom<ResponseRouterData<F, StripeCustomerResponse, T, PaymentsResponseData>>
    for RouterData<F, T, PaymentsResponseData>
{
    type Error = error_stack::Report<ConnectorError>;
    fn try_from(
        item: ResponseRouterData<F, StripeCustomerResponse, T, PaymentsResponseData>,
    ) -> Result<Self, Self::Error> {
        Ok(Self {
            response: Ok(PaymentsResponseData::ConnectorCustomerResponse {
                connector_customer_id: item.response.id,
            }),
            ..item.data
        })
    }
}

// #[cfg(test)]
// mod test_stripe_transformers {
//     use super::*;

//     #[test]
//     fn verify_transform_from_router_to_stripe_req() {
//         let router_req = PaymentsRequest {
//             amount: 100.0,
//             currency: "USD".to_string(),
//             ..Default::default()
//         };

//         let stripe_req = PaymentIntentRequest::from(router_req);

//         //metadata is generated everytime. So use the transformed struct to copy uuid

//         let stripe_req_expected = PaymentIntentRequest {
//             amount: 10000,
//             currency: "USD".to_string(),
//             statement_descriptor_suffix: None,
//             metadata_order_id: "Auto generate Order ID".to_string(),
//             metadata_txn_id: "Fetch from Merchant Account_Auto generate Order ID_1".to_string(),
//             metadata_txn_uuid: stripe_req.metadata_txn_uuid.clone(),
//             return_url: "Fetch Url from Merchant Account".to_string(),
//             confirm: false,
//             payment_method_types: "card".to_string(),
//             payment_method_data_type: "card".to_string(),
//             payment_method_data_card_number: None,
//             payment_method_data_card_exp_month: None,
//             payment_method_data_card_exp_year: None,
//             payment_method_data_card_cvc: None,
//             description: None,
//         };
//         assert_eq!(stripe_req_expected, stripe_req);
//     }
// }

#[derive(Debug, Deserialize)]
pub struct WebhookEventDataResource {
    pub object: Value,
}

#[derive(Debug, Deserialize)]
pub struct WebhookEventObjectResource {
    pub data: WebhookEventDataResource,
}

#[derive(Debug, Deserialize)]
pub struct WebhookEvent {
    #[serde(rename = "type")]
    pub event_type: WebhookEventType,
    #[serde(rename = "data")]
    pub event_data: WebhookEventData,
}

#[derive(Debug, Deserialize)]
pub struct WebhookEventTypeBody {
    #[serde(rename = "type")]
    pub event_type: WebhookEventType,
    #[serde(rename = "data")]
    pub event_data: WebhookStatusData,
}

#[derive(Debug, Deserialize)]
pub struct WebhookEventData {
    #[serde(rename = "object")]
    pub event_object: WebhookEventObjectData,
}

#[derive(Debug, Deserialize)]
pub struct WebhookStatusData {
    #[serde(rename = "object")]
    pub event_object: WebhookStatusObjectData,
}

#[derive(Debug, Deserialize)]
pub struct WebhookStatusObjectData {
    pub status: Option<WebhookEventStatus>,
    pub payment_method_details: Option<WebhookPaymentMethodDetails>,
}

#[derive(Debug, Deserialize)]
#[serde(rename_all = "snake_case")]
pub enum WebhookPaymentMethodType {
    AchCreditTransfer,
    MultibancoBankTransfers,
    #[serde(other)]
    Unknown,
}

#[derive(Debug, Deserialize)]
pub struct WebhookPaymentMethodDetails {
    #[serde(rename = "type")]
    pub payment_method: WebhookPaymentMethodType,
}

#[derive(Debug, Clone, Serialize, Deserialize)]
pub struct WebhookEventObjectData {
    pub id: String,
    pub object: WebhookEventObjectType,
    pub amount: Option<MinorUnit>,
    #[serde(default, deserialize_with = "convert_uppercase")]
    pub currency: enums::Currency,
    pub payment_intent: Option<String>,
    pub client_secret: Option<Secret<String>>,
    pub reason: Option<String>,
    #[serde(with = "common_utils::custom_serde::timestamp")]
    pub created: PrimitiveDateTime,
    pub evidence_details: Option<EvidenceDetails>,
    pub status: Option<WebhookEventStatus>,
    pub metadata: Option<StripeMetadata>,
    pub last_payment_error: Option<ErrorDetails>,
}

#[derive(Debug, Clone, Serialize, Deserialize, strum::Display)]
#[serde(rename_all = "snake_case")]
pub enum WebhookEventObjectType {
    PaymentIntent,
    Dispute,
    Charge,
    Source,
    Refund,
}

#[derive(Debug, Deserialize)]
pub enum WebhookEventType {
    #[serde(rename = "payment_intent.payment_failed")]
    PaymentIntentFailed,
    #[serde(rename = "payment_intent.succeeded")]
    PaymentIntentSucceed,
    #[serde(rename = "charge.dispute.created")]
    DisputeCreated,
    #[serde(rename = "charge.dispute.closed")]
    DisputeClosed,
    #[serde(rename = "charge.dispute.updated")]
    DisputeUpdated,
    #[serde(rename = "charge.dispute.funds_reinstated")]
    ChargeDisputeFundsReinstated,
    #[serde(rename = "charge.dispute.funds_withdrawn")]
    ChargeDisputeFundsWithdrawn,
    #[serde(rename = "charge.expired")]
    ChargeExpired,
    #[serde(rename = "charge.failed")]
    ChargeFailed,
    #[serde(rename = "charge.pending")]
    ChargePending,
    #[serde(rename = "charge.captured")]
    ChargeCaptured,
    #[serde(rename = "charge.refund.updated")]
    ChargeRefundUpdated,
    #[serde(rename = "charge.succeeded")]
    ChargeSucceeded,
    #[serde(rename = "charge.updated")]
    ChargeUpdated,
    #[serde(rename = "charge.refunded")]
    ChargeRefunded,
    #[serde(rename = "payment_intent.canceled")]
    PaymentIntentCanceled,
    #[serde(rename = "payment_intent.created")]
    PaymentIntentCreated,
    #[serde(rename = "payment_intent.processing")]
    PaymentIntentProcessing,
    #[serde(rename = "payment_intent.requires_action")]
    PaymentIntentRequiresAction,
    #[serde(rename = "payment_intent.amount_capturable_updated")]
    PaymentIntentAmountCapturableUpdated,
    #[serde(rename = "source.chargeable")]
    SourceChargeable,
    #[serde(rename = "source.transaction.created")]
    SourceTransactionCreated,
    #[serde(rename = "payment_intent.partially_funded")]
    PaymentIntentPartiallyFunded,
    #[serde(other)]
    Unknown,
}

#[derive(Debug, Clone, Serialize, strum::Display, Deserialize, PartialEq)]
#[serde(rename_all = "snake_case")]
pub enum WebhookEventStatus {
    WarningNeedsResponse,
    WarningClosed,
    WarningUnderReview,
    Won,
    Lost,
    NeedsResponse,
    UnderReview,
    ChargeRefunded,
    Succeeded,
    RequiresPaymentMethod,
    RequiresConfirmation,
    RequiresAction,
    Processing,
    RequiresCapture,
    Canceled,
    Chargeable,
    Failed,
    #[serde(other)]
    Unknown,
}

#[derive(Debug, Clone, Serialize, Deserialize, PartialEq)]
pub struct EvidenceDetails {
    #[serde(with = "common_utils::custom_serde::timestamp")]
    pub due_by: PrimitiveDateTime,
}

impl
    TryFrom<(
        &SetupMandateRouterData,
        enums::AuthenticationType,
        StripePaymentMethodType,
    )> for StripePaymentMethodData
{
    type Error = error_stack::Report<ConnectorError>;
    fn try_from(
        (item, auth_type, pm_type): (
            &SetupMandateRouterData,
            enums::AuthenticationType,
            StripePaymentMethodType,
        ),
    ) -> Result<Self, Self::Error> {
        let pm_data = &item.request.payment_method_data;
        match pm_data {
            PaymentMethodData::Card(ref ccard) => {
                let payment_method_auth_type = match auth_type {
                    enums::AuthenticationType::ThreeDs => Auth3ds::Any,
                    enums::AuthenticationType::NoThreeDs => Auth3ds::Automatic,
                };
                Ok(Self::try_from((
                    ccard,
                    payment_method_auth_type,
                    item.request.request_incremental_authorization,
                ))?)
            }
            PaymentMethodData::PayLater(_) => Ok(Self::PayLater(StripePayLaterData {
                payment_method_data_type: pm_type,
            })),
            PaymentMethodData::BankRedirect(ref bank_redirect_data) => {
                Ok(Self::try_from(bank_redirect_data)?)
            }
            PaymentMethodData::Wallet(ref wallet_data) => Ok(Self::try_from((wallet_data, None))?),
            PaymentMethodData::BankDebit(bank_debit_data) => {
                let (_pm_type, bank_data) = get_bank_debit_data(bank_debit_data);

                Ok(Self::BankDebit(StripeBankDebitData {
                    bank_specific_data: bank_data,
                }))
            }
            PaymentMethodData::BankTransfer(bank_transfer_data) => match bank_transfer_data.deref()
            {
                payment_method_data::BankTransferData::AchBankTransfer {} => {
                    Ok(Self::BankTransfer(StripeBankTransferData::AchBankTransfer(
                        Box::new(AchTransferData {
                            payment_method_data_type: StripePaymentMethodType::CustomerBalance,
                            bank_transfer_type: StripeCreditTransferTypes::AchCreditTransfer,
                            payment_method_type: StripePaymentMethodType::CustomerBalance,
                            balance_funding_type: BankTransferType::BankTransfers,
                        }),
                    )))
                }
                payment_method_data::BankTransferData::MultibancoBankTransfer {} => Ok(
                    Self::BankTransfer(StripeBankTransferData::MultibancoBankTransfers(Box::new(
                        MultibancoTransferData {
                            payment_method_data_type: StripeCreditTransferTypes::Multibanco,
                            payment_method_type: StripeCreditTransferTypes::Multibanco,
                            email: item.get_billing_email()?,
                        },
                    ))),
                ),
                payment_method_data::BankTransferData::SepaBankTransfer {} => {
                    Ok(Self::BankTransfer(
                        StripeBankTransferData::SepaBankTransfer(Box::new(SepaBankTransferData {
                            payment_method_data_type: StripePaymentMethodType::CustomerBalance,
                            bank_transfer_type: BankTransferType::EuBankTransfer,
                            balance_funding_type: BankTransferType::BankTransfers,
                            payment_method_type: StripePaymentMethodType::CustomerBalance,
                            country: item.get_billing_country()?,
                        })),
                    ))
                }
                payment_method_data::BankTransferData::BacsBankTransfer { .. } => {
                    Ok(Self::BankTransfer(
                        StripeBankTransferData::BacsBankTransfers(Box::new(BacsBankTransferData {
                            payment_method_data_type: StripePaymentMethodType::CustomerBalance,
                            bank_transfer_type: BankTransferType::GbBankTransfer,
                            balance_funding_type: BankTransferType::BankTransfers,
                            payment_method_type: StripePaymentMethodType::CustomerBalance,
                        })),
                    ))
                }
                payment_method_data::BankTransferData::Pix { .. }
                | payment_method_data::BankTransferData::Pse {}
                | payment_method_data::BankTransferData::PermataBankTransfer { .. }
                | payment_method_data::BankTransferData::BcaBankTransfer { .. }
                | payment_method_data::BankTransferData::BniVaBankTransfer { .. }
                | payment_method_data::BankTransferData::BriVaBankTransfer { .. }
                | payment_method_data::BankTransferData::CimbVaBankTransfer { .. }
                | payment_method_data::BankTransferData::DanamonVaBankTransfer { .. }
                | payment_method_data::BankTransferData::LocalBankTransfer { .. }
                | payment_method_data::BankTransferData::InstantBankTransfer {}
                | payment_method_data::BankTransferData::InstantBankTransferFinland {}
                | payment_method_data::BankTransferData::InstantBankTransferPoland {}
                | payment_method_data::BankTransferData::IndonesianBankTransfer { .. }
                | payment_method_data::BankTransferData::MandiriVaBankTransfer { .. } => {
                    Err(ConnectorError::NotImplemented(
                        get_unimplemented_payment_method_error_message("stripe"),
                    )
                    .into())
                }
            },
            PaymentMethodData::MandatePayment
            | PaymentMethodData::Crypto(_)
            | PaymentMethodData::Reward
            | PaymentMethodData::RealTimePayment(_)
            | PaymentMethodData::MobilePayment(_)
            | PaymentMethodData::GiftCard(_)
            | PaymentMethodData::Upi(_)
            | PaymentMethodData::CardRedirect(_)
            | PaymentMethodData::Voucher(_)
            | PaymentMethodData::OpenBanking(_)
            | PaymentMethodData::CardToken(_)
            | PaymentMethodData::NetworkToken(_)
            | PaymentMethodData::CardDetailsForNetworkTransactionId(_) => {
                Err(ConnectorError::NotImplemented(
                    get_unimplemented_payment_method_error_message("stripe"),
                ))?
            }
        }
    }
}

#[derive(Debug, Deserialize)]
pub struct StripeGpayToken {
    pub id: String,
}

pub fn get_bank_transfer_request_data(
    req: &PaymentsAuthorizeRouterData,
    bank_transfer_data: &payment_method_data::BankTransferData,
    amount: MinorUnit,
) -> CustomResult<RequestContent, ConnectorError> {
    match bank_transfer_data {
        payment_method_data::BankTransferData::AchBankTransfer { .. }
        | payment_method_data::BankTransferData::MultibancoBankTransfer { .. } => {
            let req = ChargesRequest::try_from((req, amount))?;
            Ok(RequestContent::FormUrlEncoded(Box::new(req)))
        }
        _ => {
            let req = PaymentIntentRequest::try_from((req, amount))?;
            Ok(RequestContent::FormUrlEncoded(Box::new(req)))
        }
    }
}

pub fn construct_file_upload_request(
    file_upload_router_data: UploadFileRouterData,
) -> CustomResult<reqwest::multipart::Form, ConnectorError> {
    let request = file_upload_router_data.request;
    let mut multipart = reqwest::multipart::Form::new();
    multipart = multipart.text("purpose", "dispute_evidence");
    let file_data = reqwest::multipart::Part::bytes(request.file)
        .file_name(request.file_key)
        .mime_str(request.file_type.as_ref())
        .map_err(|_| ConnectorError::RequestEncodingFailed)?;
    multipart = multipart.part("file", file_data);
    Ok(multipart)
}

#[derive(Debug, Deserialize, Serialize)]
pub struct FileUploadResponse {
    #[serde(rename = "id")]
    pub file_id: String,
}

#[derive(Debug, Serialize)]
pub struct Evidence {
    #[serde(rename = "evidence[access_activity_log]")]
    pub access_activity_log: Option<String>,
    #[serde(rename = "evidence[billing_address]")]
    pub billing_address: Option<Secret<String>>,
    #[serde(rename = "evidence[cancellation_policy]")]
    pub cancellation_policy: Option<String>,
    #[serde(rename = "evidence[cancellation_policy_disclosure]")]
    pub cancellation_policy_disclosure: Option<String>,
    #[serde(rename = "evidence[cancellation_rebuttal]")]
    pub cancellation_rebuttal: Option<String>,
    #[serde(rename = "evidence[customer_communication]")]
    pub customer_communication: Option<String>,
    #[serde(rename = "evidence[customer_email_address]")]
    pub customer_email_address: Option<Secret<String, pii::EmailStrategy>>,
    #[serde(rename = "evidence[customer_name]")]
    pub customer_name: Option<Secret<String>>,
    #[serde(rename = "evidence[customer_purchase_ip]")]
    pub customer_purchase_ip: Option<Secret<String, pii::IpAddress>>,
    #[serde(rename = "evidence[customer_signature]")]
    pub customer_signature: Option<Secret<String>>,
    #[serde(rename = "evidence[product_description]")]
    pub product_description: Option<String>,
    #[serde(rename = "evidence[receipt]")]
    pub receipt: Option<Secret<String>>,
    #[serde(rename = "evidence[refund_policy]")]
    pub refund_policy: Option<String>,
    #[serde(rename = "evidence[refund_policy_disclosure]")]
    pub refund_policy_disclosure: Option<String>,
    #[serde(rename = "evidence[refund_refusal_explanation]")]
    pub refund_refusal_explanation: Option<String>,
    #[serde(rename = "evidence[service_date]")]
    pub service_date: Option<String>,
    #[serde(rename = "evidence[service_documentation]")]
    pub service_documentation: Option<String>,
    #[serde(rename = "evidence[shipping_address]")]
    pub shipping_address: Option<Secret<String>>,
    #[serde(rename = "evidence[shipping_carrier]")]
    pub shipping_carrier: Option<String>,
    #[serde(rename = "evidence[shipping_date]")]
    pub shipping_date: Option<String>,
    #[serde(rename = "evidence[shipping_documentation]")]
    pub shipping_documentation: Option<Secret<String>>,
    #[serde(rename = "evidence[shipping_tracking_number]")]
    pub shipping_tracking_number: Option<Secret<String>>,
    #[serde(rename = "evidence[uncategorized_file]")]
    pub uncategorized_file: Option<String>,
    #[serde(rename = "evidence[uncategorized_text]")]
    pub uncategorized_text: Option<String>,
    pub submit: bool,
}

// Mandates for bank redirects - ideal happens through sepa direct debit in stripe
fn mandatory_parameters_for_sepa_bank_debit_mandates(
    billing_details: &Option<StripeBillingAddress>,
    is_customer_initiated_mandate_payment: Option<bool>,
) -> Result<StripeBillingAddress, ConnectorError> {
    let billing_name = billing_details
        .clone()
        .and_then(|billing_data| billing_data.name.clone());

    let billing_email = billing_details
        .clone()
        .and_then(|billing_data| billing_data.email.clone());
    match is_customer_initiated_mandate_payment {
        Some(true) => Ok(StripeBillingAddress {
            name: Some(billing_name.ok_or(ConnectorError::MissingRequiredField {
                field_name: "billing_name",
            })?),

            email: Some(billing_email.ok_or(ConnectorError::MissingRequiredField {
                field_name: "billing_email",
            })?),
            ..StripeBillingAddress::default()
        }),
        Some(false) | None => Ok(StripeBillingAddress {
            name: billing_name,
            email: billing_email,
            ..StripeBillingAddress::default()
        }),
    }
}

impl TryFrom<&SubmitEvidenceRouterData> for Evidence {
    type Error = error_stack::Report<ConnectorError>;
    fn try_from(item: &SubmitEvidenceRouterData) -> Result<Self, Self::Error> {
        let submit_evidence_request_data = item.request.clone();
        Ok(Self {
            access_activity_log: submit_evidence_request_data.access_activity_log,
            billing_address: submit_evidence_request_data
                .billing_address
                .map(Secret::new),
            cancellation_policy: submit_evidence_request_data.cancellation_policy_provider_file_id,
            cancellation_policy_disclosure: submit_evidence_request_data
                .cancellation_policy_disclosure,
            cancellation_rebuttal: submit_evidence_request_data.cancellation_rebuttal,
            customer_communication: submit_evidence_request_data
                .customer_communication_provider_file_id,
            customer_email_address: submit_evidence_request_data
                .customer_email_address
                .map(Secret::new),
            customer_name: submit_evidence_request_data.customer_name.map(Secret::new),
            customer_purchase_ip: submit_evidence_request_data
                .customer_purchase_ip
                .map(Secret::new),
            customer_signature: submit_evidence_request_data
                .customer_signature_provider_file_id
                .map(Secret::new),
            product_description: submit_evidence_request_data.product_description,
            receipt: submit_evidence_request_data
                .receipt_provider_file_id
                .map(Secret::new),
            refund_policy: submit_evidence_request_data.refund_policy_provider_file_id,
            refund_policy_disclosure: submit_evidence_request_data.refund_policy_disclosure,
            refund_refusal_explanation: submit_evidence_request_data.refund_refusal_explanation,
            service_date: submit_evidence_request_data.service_date,
            service_documentation: submit_evidence_request_data
                .service_documentation_provider_file_id,
            shipping_address: submit_evidence_request_data
                .shipping_address
                .map(Secret::new),
            shipping_carrier: submit_evidence_request_data.shipping_carrier,
            shipping_date: submit_evidence_request_data.shipping_date,
            shipping_documentation: submit_evidence_request_data
                .shipping_documentation_provider_file_id
                .map(Secret::new),
            shipping_tracking_number: submit_evidence_request_data
                .shipping_tracking_number
                .map(Secret::new),
            uncategorized_file: submit_evidence_request_data.uncategorized_file_provider_file_id,
            uncategorized_text: submit_evidence_request_data.uncategorized_text,
            submit: true,
        })
    }
}

#[derive(Debug, Deserialize, Serialize)]
pub struct DisputeObj {
    #[serde(rename = "id")]
    pub dispute_id: String,
    pub status: String,
}

fn get_transaction_metadata(
    merchant_metadata: Option<Secret<Value>>,
    order_id: String,
) -> HashMap<String, String> {
    let mut meta_data = HashMap::from([("metadata[order_id]".to_string(), order_id)]);
    let mut request_hash_map = HashMap::new();

    if let Some(metadata) = merchant_metadata {
        let hashmap: HashMap<String, Value> =
            serde_json::from_str(&metadata.peek().to_string()).unwrap_or(HashMap::new());

        for (key, value) in hashmap {
            request_hash_map.insert(format!("metadata[{key}]"), value.to_string());
        }

        meta_data.extend(request_hash_map)
    };
    meta_data
}

fn get_stripe_payments_response_data(
    response: &Option<ErrorDetails>,
    http_code: u16,
    response_id: String,
) -> Box<Result<PaymentsResponseData, hyperswitch_domain_models::router_data::ErrorResponse>> {
    let (code, error_message) = match response {
        Some(error_details) => (
            error_details
                .code
                .to_owned()
                .unwrap_or_else(|| consts::NO_ERROR_CODE.to_string()),
            error_details
                .message
                .to_owned()
                .unwrap_or_else(|| consts::NO_ERROR_MESSAGE.to_string()),
        ),
        None => (
            consts::NO_ERROR_CODE.to_string(),
            consts::NO_ERROR_MESSAGE.to_string(),
        ),
    };

    Box::new(Err(hyperswitch_domain_models::router_data::ErrorResponse {
        code,
        message: error_message.clone(),
        reason: response.clone().and_then(|res| {
            res.decline_code
                .clone()
                .map(|decline_code| {
                    format!("message - {error_message}, decline_code - {decline_code}")
                })
                .or(Some(error_message.clone()))
        }),
        status_code: http_code,
        attempt_status: None,
        connector_transaction_id: Some(response_id),
        network_advice_code: response
            .as_ref()
            .and_then(|res| res.network_advice_code.clone()),
        network_decline_code: response
            .as_ref()
            .and_then(|res| res.network_decline_code.clone()),
        network_error_message: response
            .as_ref()
            .and_then(|res| res.decline_code.clone().or(res.advice_code.clone())),
    }))
}

pub(super) fn transform_headers_for_connect_platform(
    charge_type: PaymentChargeType,
    transfer_account_id: String,
    header: &mut Vec<(String, Maskable<String>)>,
) {
    if let PaymentChargeType::Stripe(StripeChargeType::Direct) = charge_type {
        let mut customer_account_header = vec![(
            STRIPE_COMPATIBLE_CONNECT_ACCOUNT.to_string(),
            transfer_account_id.into_masked(),
        )];
        header.append(&mut customer_account_header);
    }
}

pub fn construct_charge_response<T>(
    charge_id: String,
    request: &T,
) -> Option<common_types::payments::ConnectorChargeResponseData>
where
    T: SplitPaymentData,
{
    let charge_request = request.get_split_payment_data();
    if let Some(SplitPaymentsRequest::StripeSplitPayment(stripe_split_payment)) = charge_request {
        let stripe_charge_response = common_types::payments::StripeChargeResponseData {
            charge_id: Some(charge_id),
            charge_type: stripe_split_payment.charge_type,
            application_fees: stripe_split_payment.application_fees,
            transfer_account_id: stripe_split_payment.transfer_account_id,
        };
        Some(
            common_types::payments::ConnectorChargeResponseData::StripeSplitPayment(
                stripe_charge_response,
            ),
        )
    } else {
        None
    }
}

<<<<<<< HEAD
impl TryFrom<&ExternalVaultCard> for StripePaymentMethodData<VaultTokenHolder> {
    type Error = ConnectorError;
    fn try_from(card: &ExternalVaultCard) -> Result<Self, Self::Error> {
        let data = StripeCardData {
            payment_method_data_type: StripePaymentMethodType::Card,
            payment_method_data_card_number: card.card_number.clone(),
            payment_method_data_card_exp_month: card.card_exp_month.clone(),
            payment_method_data_card_exp_year: card.card_exp_year.clone(),
            payment_method_data_card_cvc: card.card_cvc.clone(),
            payment_method_auth_type: Some(Auth3ds::Automatic),
            payment_method_data_card_preferred_network: None,
        };
        Ok(Self::Card(data))
    }
}

impl TryFrom<(&ExternalVaultProxyPaymentsRouterData, MinorUnit)>
    for PaymentIntentRequest<VaultTokenHolder>
{
    type Error = error_stack::Report<ConnectorError>;
    fn try_from(
        data: (&ExternalVaultProxyPaymentsRouterData, MinorUnit),
    ) -> Result<Self, Self::Error> {
        let item = data.0;

        let amount = data.1;
        let order_id = item.connector_request_reference_id.clone();
        let meta_data =
            get_transaction_metadata(item.request.metadata.clone().map(Into::into), order_id);
        let billing_address = StripeBillingAddress {
            city: None,
            country: None,
            address_line1: None,
            address_line2: None,
            zip_code: None,
            state: None,
            name: None,
            email: None,
            phone: None,
        };
        // let y = match item.request.payment_method_data {
        //     ExternalVaultPaymentMethodData::Card(ref card) => {
        //         let payment_method_auth_type = match item.request.authentication_type {
        //             enums::AuthenticationType::ThreeDs => Auth3ds::Any,
        //             enums::AuthenticationType::NoThreeDs => Auth3ds::Automatic,
        //         };
        //         let pm = StripePaymentMethodData::try_from((card, payment_method_auth_type))?;
        //         Self::from_request_data(
        //             item,
        //             amount,
        //             meta_data,
        //             billing_address,
        //             pm,
        //             None,
        //             None,
        //         )
        //     }
        // };

        // let x = StripePaymentMethodData::Card(StripeCardData {
        //                     payment_method_data_type: StripePaymentMethodType::Card,
        //                     payment_method_data_card_number:
        //                         card_details_for_network_transaction_id.card_number.clone(),
        //                     payment_method_data_card_exp_month:
        //                         card_details_for_network_transaction_id
        //                             .card_exp_month
        //                             .clone(),
        //                     payment_method_data_card_exp_year:
        //                         card_details_for_network_transaction_id
        //                             .card_exp_year
        //                             .clone(),
        //                     payment_method_data_card_cvc: None,
        //                     payment_method_auth_type: None,
        //                     payment_method_data_card_preferred_network:
        //                         card_details_for_network_transaction_id
        //                             .card_network
        //                             .clone()
        //                             .and_then(get_stripe_card_network),
        //                 });

        // let pm = match (payment_method, payment_method_token.clone()) {
        //     (Some(method), _) => Some(Secret::new(method)),
        //     (None, Some(token)) => Some(token),
        //     (None, None) => None,

        let payment_data = match item.request.payment_method_data.clone() {
            ExternalVaultPaymentMethodData::Card(card) => {
                StripePaymentMethodData::<VaultTokenHolder>::try_from(&*card)?
            }
            ExternalVaultPaymentMethodData::VaultToken(_) => {
                Err(ConnectorError::MissingRequiredField {
                    field_name: "payment_method_data",
                })?
            }
        };
        // let pm = Some(Secret::new(
        //     "Card".to_string(), // Placeholder, replace with actual payment method ID or token
        // ));
        Ok(Self {
            amount,                                      //hopefully we don't loose some cents here
            currency: item.request.currency.to_string(), //we need to copy the value and not transfer ownership
            statement_descriptor_suffix: None,
            statement_descriptor: None,
            meta_data,
            return_url: item
                .request
                .router_return_url
                .clone()
                .unwrap_or_else(|| "https://juspay.in/".to_string()),
            confirm: true, // Stripe requires confirm to be true if return URL is present
            description: item.description.clone(),
            shipping: None,
            billing: billing_address,
            capture_method: StripeCaptureMethod::from(item.request.capture_method),
            payment_data: Some(payment_data),
            payment_method_options: None,
            payment_method: None,
            customer: None,
            setup_mandate_details: None,
            off_session: item.request.off_session,
            setup_future_usage: None,

            payment_method_types: Some(StripePaymentMethodType::Card),
            expand: Some(ExpandableObjects::LatestCharge),
            browser_info: None,
            charges: None,
        })
    }
}

// impl<F> TryFrom<ResponseRouterData<F, PaymentIntentResponse, ExternalVaultProxyPaymentsData, PaymentsResponseData>>
//     for RouterData<F, ExternalVaultProxyPaymentsData, PaymentsResponseData>
// {
//     type Error = error_stack::Report<ConnectorError>;
//     fn try_from(
//         item: ResponseRouterData<F, PaymentIntentResponse, ExternalVaultProxyPaymentsData, PaymentsResponseData>,
//     ) -> Result<Self, Self::Error> {
//         let redirect_data = item.response.next_action.clone();
//         let redirection_data = redirect_data
//             .and_then(|redirection_data| redirection_data.get_url())
//             .map(|redirection_url| RedirectForm::from((redirection_url, Method::Get)));

//         let mandate_reference = item.response.payment_method.map(|payment_method_id| {
//             // Implemented Save and re-use payment information for recurring charges
//             // For more info: https://docs.stripe.com/recurring-payments#accept-recurring-payments
//             // For backward compatibility payment_method_id & connector_mandate_id is being populated with the same value
//             let connector_mandate_id = Some(payment_method_id.clone().expose());
//             let payment_method_id = Some(payment_method_id.expose());

//             let mandate_metadata: Option<Secret<Value>> =
//                 match item.data.request.get_split_payment_data() {
//                     Some(SplitPaymentsRequest::StripeSplitPayment(stripe_split_data)) => {
//                         Some(Secret::new(serde_json::json!({
//                             "transfer_account_id": stripe_split_data.transfer_account_id,
//                             "charge_type": stripe_split_data.charge_type,
//                             "application_fees": stripe_split_data.application_fees,
//                         })))
//                     }
//                     _ => None,
//                 };

//             MandateReference {
//                 connector_mandate_id,
//                 payment_method_id,
//                 mandate_metadata,
//                 connector_mandate_request_reference_id: None,
//             }
//         });

//         //Note: we might have to call retrieve_setup_intent to get the network_transaction_id in case its not sent in PaymentIntentResponse
//         // Or we identify the mandate txns before hand and always call SetupIntent in case of mandate payment call
//         let network_txn_id = match item.response.latest_charge.as_ref() {
//             Some(StripeChargeEnum::ChargeObject(charge_object)) => charge_object
//                 .payment_method_details
//                 .as_ref()
//                 .and_then(|payment_method_details| match payment_method_details {
//                     StripePaymentMethodDetailsResponse::Card { card } => {
//                         card.network_transaction_id.clone()
//                     }
//                     _ => None,
//                 }),
//             _ => None,
//         };

//         let connector_metadata =
//             get_connector_metadata(item.response.next_action.as_ref(), item.response.amount)?;

//         let status = AttemptStatus::from(item.response.status);

//         let response = if is_payment_failure(status) {
//             *get_stripe_payments_response_data(
//                 &item.response.last_payment_error,
//                 item.http_code,
//                 item.response.id.clone(),
//             )
//         } else {
//             let charges = item
//                 .response
//                 .latest_charge
//                 .as_ref()
//                 .map(|charge| match charge {
//                     StripeChargeEnum::ChargeId(charges) => charges.clone(),
//                     StripeChargeEnum::ChargeObject(charge) => charge.id.clone(),
//                 })
//                 .and_then(|charge_id| construct_charge_response(charge_id, &item.data.request));

//             Ok(PaymentsResponseData::TransactionResponse {
//                 resource_id: ResponseId::ConnectorTransactionId(item.response.id.clone()),
//                 redirection_data: Box::new(redirection_data),
//                 mandate_reference: Box::new(mandate_reference),
//                 connector_metadata,
//                 network_txn_id,
//                 connector_response_reference_id: Some(item.response.id),
//                 incremental_authorization_allowed: None,
//                 charges,
//             })
//         };

//         let connector_response_data = item
//             .response
//             .latest_charge
//             .as_ref()
//             .and_then(extract_payment_method_connector_response_from_latest_charge);

//         Ok(Self {
//             status,
//             // client_secret: Some(item.response.client_secret.clone().as_str()),
//             // description: item.response.description.map(|x| x.as_str()),
//             // statement_descriptor_suffix: item.response.statement_descriptor_suffix.map(|x| x.as_str()),
//             // three_ds_form,
//             response,
//             amount_captured: item
//                 .response
//                 .amount_received
//                 .map(|amount| amount.get_amount_as_i64()),
//             minor_amount_captured: item.response.amount_received,
//             connector_response: connector_response_data,
//             ..item.data
//         })
//     }
// }

=======
>>>>>>> 209969c8
#[cfg(test)]
mod test_validate_shipping_address_against_payment_method {
    #![allow(clippy::unwrap_used)]
    use common_enums::CountryAlpha2;
    use hyperswitch_interfaces::errors::ConnectorError;
    use masking::Secret;

    use crate::connectors::stripe::transformers::{
        validate_shipping_address_against_payment_method, StripePaymentMethodType,
        StripeShippingAddress,
    };

    #[test]
    fn should_return_ok() {
        // Arrange
        let stripe_shipping_address = create_stripe_shipping_address(
            "name".to_string(),
            Some("line1".to_string()),
            Some(CountryAlpha2::AD),
            Some("zip".to_string()),
        );

        let payment_method = &StripePaymentMethodType::AfterpayClearpay;

        //Act
        let result = validate_shipping_address_against_payment_method(
            &Some(stripe_shipping_address),
            Some(payment_method),
        );

        // Assert
        assert!(result.is_ok());
    }

    #[test]
    fn should_return_err_for_empty_line1() {
        // Arrange
        let stripe_shipping_address = create_stripe_shipping_address(
            "name".to_string(),
            None,
            Some(CountryAlpha2::AD),
            Some("zip".to_string()),
        );

        let payment_method = &StripePaymentMethodType::AfterpayClearpay;

        //Act
        let result = validate_shipping_address_against_payment_method(
            &Some(stripe_shipping_address),
            Some(payment_method),
        );

        // Assert
        assert!(result.is_err());
        let missing_fields = get_missing_fields(result.unwrap_err().current_context()).to_owned();
        assert_eq!(missing_fields.len(), 1);
        assert_eq!(*missing_fields.first().unwrap(), "shipping.address.line1");
    }

    #[test]
    fn should_return_err_for_empty_country() {
        // Arrange
        let stripe_shipping_address = create_stripe_shipping_address(
            "name".to_string(),
            Some("line1".to_string()),
            None,
            Some("zip".to_string()),
        );

        let payment_method = &StripePaymentMethodType::AfterpayClearpay;

        //Act
        let result = validate_shipping_address_against_payment_method(
            &Some(stripe_shipping_address),
            Some(payment_method),
        );

        // Assert
        assert!(result.is_err());
        let missing_fields = get_missing_fields(result.unwrap_err().current_context()).to_owned();
        assert_eq!(missing_fields.len(), 1);
        assert_eq!(*missing_fields.first().unwrap(), "shipping.address.country");
    }

    #[test]
    fn should_return_err_for_empty_zip() {
        // Arrange
        let stripe_shipping_address = create_stripe_shipping_address(
            "name".to_string(),
            Some("line1".to_string()),
            Some(CountryAlpha2::AD),
            None,
        );
        let payment_method = &StripePaymentMethodType::AfterpayClearpay;

        //Act
        let result = validate_shipping_address_against_payment_method(
            &Some(stripe_shipping_address),
            Some(payment_method),
        );

        // Assert
        assert!(result.is_err());
        let missing_fields = get_missing_fields(result.unwrap_err().current_context()).to_owned();
        assert_eq!(missing_fields.len(), 1);
        assert_eq!(*missing_fields.first().unwrap(), "shipping.address.zip");
    }

    #[test]
    fn should_return_error_when_missing_multiple_fields() {
        // Arrange
        let expected_missing_field_names: Vec<&'static str> =
            vec!["shipping.address.zip", "shipping.address.country"];
        let stripe_shipping_address = create_stripe_shipping_address(
            "name".to_string(),
            Some("line1".to_string()),
            None,
            None,
        );
        let payment_method = &StripePaymentMethodType::AfterpayClearpay;

        //Act
        let result = validate_shipping_address_against_payment_method(
            &Some(stripe_shipping_address),
            Some(payment_method),
        );

        // Assert
        assert!(result.is_err());
        let missing_fields = get_missing_fields(result.unwrap_err().current_context()).to_owned();
        for field in missing_fields {
            assert!(expected_missing_field_names.contains(&field));
        }
    }

    fn get_missing_fields(connector_error: &ConnectorError) -> Vec<&'static str> {
        if let ConnectorError::MissingRequiredFields { field_names } = connector_error {
            return field_names.to_vec();
        }

        vec![]
    }

    fn create_stripe_shipping_address(
        name: String,
        line1: Option<String>,
        country: Option<CountryAlpha2>,
        zip: Option<String>,
    ) -> StripeShippingAddress {
        StripeShippingAddress {
            name: Some(Secret::new(name)),
            line1: line1.map(Secret::new),
            country,
            zip: zip.map(Secret::new),
            city: Some(String::from("city")),
            line2: Some(Secret::new(String::from("line2"))),
            state: Some(Secret::new(String::from("state"))),
            phone: Some(Secret::new(String::from("pbone number"))),
        }
    }
}<|MERGE_RESOLUTION|>--- conflicted
+++ resolved
@@ -14,14 +14,8 @@
 use error_stack::ResultExt;
 use hyperswitch_domain_models::{
     payment_method_data::{
-<<<<<<< HEAD
-        self, BankRedirectData, Card, CardRedirectData, ExternalVaultCard,
-        ExternalVaultPaymentMethodData, GiftCardData, GooglePayWalletData, PayLaterData,
-        PaymentMethodData, VoucherData, WalletData,
-=======
         self, BankRedirectData, Card, CardRedirectData, GiftCardData, GooglePayWalletData,
         PayLaterData, PaymentMethodData, VoucherData, WalletData,
->>>>>>> 209969c8
     },
     router_data::{
         AdditionalPaymentMethodConnectorResponse, ConnectorAuthType, ConnectorResponseData,
@@ -4551,251 +4545,6 @@
     }
 }
 
-<<<<<<< HEAD
-impl TryFrom<&ExternalVaultCard> for StripePaymentMethodData<VaultTokenHolder> {
-    type Error = ConnectorError;
-    fn try_from(card: &ExternalVaultCard) -> Result<Self, Self::Error> {
-        let data = StripeCardData {
-            payment_method_data_type: StripePaymentMethodType::Card,
-            payment_method_data_card_number: card.card_number.clone(),
-            payment_method_data_card_exp_month: card.card_exp_month.clone(),
-            payment_method_data_card_exp_year: card.card_exp_year.clone(),
-            payment_method_data_card_cvc: card.card_cvc.clone(),
-            payment_method_auth_type: Some(Auth3ds::Automatic),
-            payment_method_data_card_preferred_network: None,
-        };
-        Ok(Self::Card(data))
-    }
-}
-
-impl TryFrom<(&ExternalVaultProxyPaymentsRouterData, MinorUnit)>
-    for PaymentIntentRequest<VaultTokenHolder>
-{
-    type Error = error_stack::Report<ConnectorError>;
-    fn try_from(
-        data: (&ExternalVaultProxyPaymentsRouterData, MinorUnit),
-    ) -> Result<Self, Self::Error> {
-        let item = data.0;
-
-        let amount = data.1;
-        let order_id = item.connector_request_reference_id.clone();
-        let meta_data =
-            get_transaction_metadata(item.request.metadata.clone().map(Into::into), order_id);
-        let billing_address = StripeBillingAddress {
-            city: None,
-            country: None,
-            address_line1: None,
-            address_line2: None,
-            zip_code: None,
-            state: None,
-            name: None,
-            email: None,
-            phone: None,
-        };
-        // let y = match item.request.payment_method_data {
-        //     ExternalVaultPaymentMethodData::Card(ref card) => {
-        //         let payment_method_auth_type = match item.request.authentication_type {
-        //             enums::AuthenticationType::ThreeDs => Auth3ds::Any,
-        //             enums::AuthenticationType::NoThreeDs => Auth3ds::Automatic,
-        //         };
-        //         let pm = StripePaymentMethodData::try_from((card, payment_method_auth_type))?;
-        //         Self::from_request_data(
-        //             item,
-        //             amount,
-        //             meta_data,
-        //             billing_address,
-        //             pm,
-        //             None,
-        //             None,
-        //         )
-        //     }
-        // };
-
-        // let x = StripePaymentMethodData::Card(StripeCardData {
-        //                     payment_method_data_type: StripePaymentMethodType::Card,
-        //                     payment_method_data_card_number:
-        //                         card_details_for_network_transaction_id.card_number.clone(),
-        //                     payment_method_data_card_exp_month:
-        //                         card_details_for_network_transaction_id
-        //                             .card_exp_month
-        //                             .clone(),
-        //                     payment_method_data_card_exp_year:
-        //                         card_details_for_network_transaction_id
-        //                             .card_exp_year
-        //                             .clone(),
-        //                     payment_method_data_card_cvc: None,
-        //                     payment_method_auth_type: None,
-        //                     payment_method_data_card_preferred_network:
-        //                         card_details_for_network_transaction_id
-        //                             .card_network
-        //                             .clone()
-        //                             .and_then(get_stripe_card_network),
-        //                 });
-
-        // let pm = match (payment_method, payment_method_token.clone()) {
-        //     (Some(method), _) => Some(Secret::new(method)),
-        //     (None, Some(token)) => Some(token),
-        //     (None, None) => None,
-
-        let payment_data = match item.request.payment_method_data.clone() {
-            ExternalVaultPaymentMethodData::Card(card) => {
-                StripePaymentMethodData::<VaultTokenHolder>::try_from(&*card)?
-            }
-            ExternalVaultPaymentMethodData::VaultToken(_) => {
-                Err(ConnectorError::MissingRequiredField {
-                    field_name: "payment_method_data",
-                })?
-            }
-        };
-        // let pm = Some(Secret::new(
-        //     "Card".to_string(), // Placeholder, replace with actual payment method ID or token
-        // ));
-        Ok(Self {
-            amount,                                      //hopefully we don't loose some cents here
-            currency: item.request.currency.to_string(), //we need to copy the value and not transfer ownership
-            statement_descriptor_suffix: None,
-            statement_descriptor: None,
-            meta_data,
-            return_url: item
-                .request
-                .router_return_url
-                .clone()
-                .unwrap_or_else(|| "https://juspay.in/".to_string()),
-            confirm: true, // Stripe requires confirm to be true if return URL is present
-            description: item.description.clone(),
-            shipping: None,
-            billing: billing_address,
-            capture_method: StripeCaptureMethod::from(item.request.capture_method),
-            payment_data: Some(payment_data),
-            payment_method_options: None,
-            payment_method: None,
-            customer: None,
-            setup_mandate_details: None,
-            off_session: item.request.off_session,
-            setup_future_usage: None,
-
-            payment_method_types: Some(StripePaymentMethodType::Card),
-            expand: Some(ExpandableObjects::LatestCharge),
-            browser_info: None,
-            charges: None,
-        })
-    }
-}
-
-// impl<F> TryFrom<ResponseRouterData<F, PaymentIntentResponse, ExternalVaultProxyPaymentsData, PaymentsResponseData>>
-//     for RouterData<F, ExternalVaultProxyPaymentsData, PaymentsResponseData>
-// {
-//     type Error = error_stack::Report<ConnectorError>;
-//     fn try_from(
-//         item: ResponseRouterData<F, PaymentIntentResponse, ExternalVaultProxyPaymentsData, PaymentsResponseData>,
-//     ) -> Result<Self, Self::Error> {
-//         let redirect_data = item.response.next_action.clone();
-//         let redirection_data = redirect_data
-//             .and_then(|redirection_data| redirection_data.get_url())
-//             .map(|redirection_url| RedirectForm::from((redirection_url, Method::Get)));
-
-//         let mandate_reference = item.response.payment_method.map(|payment_method_id| {
-//             // Implemented Save and re-use payment information for recurring charges
-//             // For more info: https://docs.stripe.com/recurring-payments#accept-recurring-payments
-//             // For backward compatibility payment_method_id & connector_mandate_id is being populated with the same value
-//             let connector_mandate_id = Some(payment_method_id.clone().expose());
-//             let payment_method_id = Some(payment_method_id.expose());
-
-//             let mandate_metadata: Option<Secret<Value>> =
-//                 match item.data.request.get_split_payment_data() {
-//                     Some(SplitPaymentsRequest::StripeSplitPayment(stripe_split_data)) => {
-//                         Some(Secret::new(serde_json::json!({
-//                             "transfer_account_id": stripe_split_data.transfer_account_id,
-//                             "charge_type": stripe_split_data.charge_type,
-//                             "application_fees": stripe_split_data.application_fees,
-//                         })))
-//                     }
-//                     _ => None,
-//                 };
-
-//             MandateReference {
-//                 connector_mandate_id,
-//                 payment_method_id,
-//                 mandate_metadata,
-//                 connector_mandate_request_reference_id: None,
-//             }
-//         });
-
-//         //Note: we might have to call retrieve_setup_intent to get the network_transaction_id in case its not sent in PaymentIntentResponse
-//         // Or we identify the mandate txns before hand and always call SetupIntent in case of mandate payment call
-//         let network_txn_id = match item.response.latest_charge.as_ref() {
-//             Some(StripeChargeEnum::ChargeObject(charge_object)) => charge_object
-//                 .payment_method_details
-//                 .as_ref()
-//                 .and_then(|payment_method_details| match payment_method_details {
-//                     StripePaymentMethodDetailsResponse::Card { card } => {
-//                         card.network_transaction_id.clone()
-//                     }
-//                     _ => None,
-//                 }),
-//             _ => None,
-//         };
-
-//         let connector_metadata =
-//             get_connector_metadata(item.response.next_action.as_ref(), item.response.amount)?;
-
-//         let status = AttemptStatus::from(item.response.status);
-
-//         let response = if is_payment_failure(status) {
-//             *get_stripe_payments_response_data(
-//                 &item.response.last_payment_error,
-//                 item.http_code,
-//                 item.response.id.clone(),
-//             )
-//         } else {
-//             let charges = item
-//                 .response
-//                 .latest_charge
-//                 .as_ref()
-//                 .map(|charge| match charge {
-//                     StripeChargeEnum::ChargeId(charges) => charges.clone(),
-//                     StripeChargeEnum::ChargeObject(charge) => charge.id.clone(),
-//                 })
-//                 .and_then(|charge_id| construct_charge_response(charge_id, &item.data.request));
-
-//             Ok(PaymentsResponseData::TransactionResponse {
-//                 resource_id: ResponseId::ConnectorTransactionId(item.response.id.clone()),
-//                 redirection_data: Box::new(redirection_data),
-//                 mandate_reference: Box::new(mandate_reference),
-//                 connector_metadata,
-//                 network_txn_id,
-//                 connector_response_reference_id: Some(item.response.id),
-//                 incremental_authorization_allowed: None,
-//                 charges,
-//             })
-//         };
-
-//         let connector_response_data = item
-//             .response
-//             .latest_charge
-//             .as_ref()
-//             .and_then(extract_payment_method_connector_response_from_latest_charge);
-
-//         Ok(Self {
-//             status,
-//             // client_secret: Some(item.response.client_secret.clone().as_str()),
-//             // description: item.response.description.map(|x| x.as_str()),
-//             // statement_descriptor_suffix: item.response.statement_descriptor_suffix.map(|x| x.as_str()),
-//             // three_ds_form,
-//             response,
-//             amount_captured: item
-//                 .response
-//                 .amount_received
-//                 .map(|amount| amount.get_amount_as_i64()),
-//             minor_amount_captured: item.response.amount_received,
-//             connector_response: connector_response_data,
-//             ..item.data
-//         })
-//     }
-// }
-
-=======
->>>>>>> 209969c8
 #[cfg(test)]
 mod test_validate_shipping_address_against_payment_method {
     #![allow(clippy::unwrap_used)]
