--- conflicted
+++ resolved
@@ -301,23 +301,7 @@
         >,
     ) -> Result<Self, Self::Error> {
         Ok(Self {
-<<<<<<< HEAD
-            status: common_enums::AttemptStatus::from(item.response.status),
-            response: Ok(PaymentsResponseData::TransactionResponse {
-                resource_id: ResponseId::ConnectorTransactionId(item.response.id),
-                redirection_data: Box::new(None),
-                mandate_reference: Box::new(None),
-                connector_metadata: None,
-                network_txn_id: None,
-                connector_response_reference_id: None,
-                incremental_authorization_allowed: None,
-                charge_id: None,
-                maximum_capturable_amount: None,
-                overcapture_applied: None,
-            }),
-=======
             response: Ok(UasAuthenticationResponseData::PreAuthentication {}),
->>>>>>> 1fc94105
             ..item.data
         })
     }
