--- conflicted
+++ resolved
@@ -1,12 +1,7 @@
 use common_enums::{enums, MerchantCategoryCode};
-<<<<<<< HEAD
-use common_utils::{ext_traits::OptionExt, types::FloatMajorUnit};
-=======
 use common_types::payments::MerchantCountryCode;
-use common_utils::types::FloatMajorUnit;
->>>>>>> 38c19f30
+use common_utils::{ext_traits::OptionExt as _, types::FloatMajorUnit};
 use hyperswitch_domain_models::{
-    ext_traits::OptionExt,
     router_data::{ConnectorAuthType, RouterData},
     router_request_types::{
         authentication::{AuthNFlowType, ChallengeParams},
@@ -200,11 +195,7 @@
     pub three_ds_requestor_url: Option<String>,
     pub three_ds_requestor_id: Option<String>,
     pub three_ds_requestor_name: Option<String>,
-<<<<<<< HEAD
-    pub merchant_country_code: Option<String>,
-=======
     pub merchant_country_code: Option<MerchantCountryCode>,
->>>>>>> 38c19f30
 }
 
 #[derive(Default, Clone, Debug, Serialize, PartialEq, Deserialize)]
@@ -591,13 +582,9 @@
         let acquirer = Acquirer {
             acquirer_bin: item.request.acquirer_bin.clone(),
             acquirer_merchant_id: item.request.acquirer_merchant_id.clone(),
-<<<<<<< HEAD
-            acquirer_country_code: merchant_data.merchant_country_code.clone(),
-=======
             acquirer_country_code: merchant_data
                 .merchant_country_code
                 .map(|code| code.get_country_code()),
->>>>>>> 38c19f30
         };
 
         let service_details = Some(CtpServiceDetails {
