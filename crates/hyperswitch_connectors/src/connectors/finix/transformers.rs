pub mod request;
pub mod response;
use api_models::payments::MandateReferenceId;
use common_enums::{enums, AttemptStatus, CaptureMethod, CountryAlpha2, CountryAlpha3};
use common_utils::types::MinorUnit;
use error_stack::ResultExt;
use hyperswitch_domain_models::{
    payment_method_data::{PaymentMethodData, WalletData},
    router_data::{ConnectorAuthType, ErrorResponse, PaymentMethodToken, RouterData},
    router_flow_types::{
        self as flows,
        refunds::{Execute, RSync},
        Authorize, Capture,
    },
    router_request_types::{
        ConnectorCustomerData, PaymentMethodTokenizationData, PaymentsAuthorizeData,
        PaymentsCaptureData, RefundsData, ResponseId, SetupMandateRequestData,
    },
    router_response_types::{
        ConnectorCustomerResponseData, MandateReference, PaymentsResponseData, RefundsResponseData,
    },
    types::RefundsRouterData,
};
use hyperswitch_interfaces::{consts, errors::ConnectorError};
use masking::{ExposeInterface, Secret};
pub use request::*;
pub use response::*;

use crate::{
    types::{RefundsResponseRouterData, ResponseRouterData},
    unimplemented_payment_method,
    utils::{
        self, get_unimplemented_payment_method_error_message, AddressDetailsData, CardData,
        RouterData as _,
    },
};

pub struct FinixRouterData<'a, Flow, Req, Res> {
    pub amount: MinorUnit,
    pub router_data: &'a RouterData<Flow, Req, Res>,
    pub merchant_id: Secret<String>,
    pub merchant_identity_id: Secret<String>,
}

impl TryFrom<&Option<common_utils::pii::SecretSerdeValue>> for FinixMeta {
    type Error = error_stack::Report<ConnectorError>;
    fn try_from(
        meta_data: &Option<common_utils::pii::SecretSerdeValue>,
    ) -> Result<Self, Self::Error> {
        let metadata = utils::to_connector_meta_from_secret::<Self>(meta_data.clone())
            .change_context(ConnectorError::InvalidConnectorConfig { config: "metadata" })?;
        Ok(metadata)
    }
}

impl<'a, Flow, Req, Res> TryFrom<(MinorUnit, &'a RouterData<Flow, Req, Res>)>
    for FinixRouterData<'a, Flow, Req, Res>
{
    type Error = error_stack::Report<ConnectorError>;

    fn try_from(value: (MinorUnit, &'a RouterData<Flow, Req, Res>)) -> Result<Self, Self::Error> {
        let (amount, router_data) = value;
        let auth = FinixAuthType::try_from(&router_data.connector_auth_type)?;
        let connector_meta = FinixMeta::try_from(&router_data.connector_meta_data)?;

        Ok(Self {
            amount,
            router_data,
            merchant_id: auth.merchant_id,
            merchant_identity_id: connector_meta.merchant_id,
        })
    }
}

impl
    TryFrom<
        &FinixRouterData<
            '_,
            flows::CreateConnectorCustomer,
            ConnectorCustomerData,
            PaymentsResponseData,
        >,
    > for FinixCreateIdentityRequest
{
    type Error = error_stack::Report<ConnectorError>;
    fn try_from(
        item: &FinixRouterData<
            '_,
            flows::CreateConnectorCustomer,
            ConnectorCustomerData,
            PaymentsResponseData,
        >,
    ) -> Result<Self, Self::Error> {
        let customer_data: &ConnectorCustomerData = &item.router_data.request;
        let personal_address = item.router_data.get_optional_billing().and_then(|address| {
            let billing = address.address.as_ref();
            billing.map(|billing_address| FinixAddress {
                line1: billing_address.get_optional_line1(),
                line2: billing_address.get_optional_line2(),
                city: billing_address.get_optional_city(),
                region: billing_address.get_optional_state(),
                postal_code: billing_address.get_optional_zip(),
                country: billing_address
                    .get_optional_country()
                    .map(CountryAlpha2::from_alpha2_to_alpha3),
            })
        });
        let entity = FinixIdentityEntity {
            phone: customer_data.phone.clone(),
            first_name: item.router_data.get_optional_billing_first_name(),
            last_name: item.router_data.get_optional_billing_last_name(),
            email: item.router_data.get_optional_billing_email(),
            personal_address,
        };

        Ok(Self {
            entity,
            tags: None,
            identity_type: FinixIdentityType::PERSONAL,
        })
    }
}

impl<F, T> TryFrom<ResponseRouterData<F, FinixIdentityResponse, T, PaymentsResponseData>>
    for RouterData<F, T, PaymentsResponseData>
{
    type Error = error_stack::Report<ConnectorError>;
    fn try_from(
        item: ResponseRouterData<F, FinixIdentityResponse, T, PaymentsResponseData>,
    ) -> Result<Self, Self::Error> {
        Ok(Self {
            response: Ok(PaymentsResponseData::ConnectorCustomerResponse(
                ConnectorCustomerResponseData::new_with_customer_id(item.response.id),
            )),
            ..item.data
        })
    }
}

impl TryFrom<&FinixRouterData<'_, Authorize, PaymentsAuthorizeData, PaymentsResponseData>>
    for FinixPaymentsRequest
{
    type Error = error_stack::Report<ConnectorError>;
    fn try_from(
        item: &FinixRouterData<'_, Authorize, PaymentsAuthorizeData, PaymentsResponseData>,
    ) -> Result<Self, Self::Error> {
        if matches!(
            item.router_data.auth_type,
            enums::AuthenticationType::ThreeDs
        ) {
            return Err(ConnectorError::NotImplemented(
                get_unimplemented_payment_method_error_message("finix"),
            )
            .into());
        }
        let source =
            match item.router_data.request.payment_method_data.clone() {
                PaymentMethodData::Card(_) => {
                    let source = item.router_data.get_payment_method_token()?;
                    match source {
                        PaymentMethodToken::Token(token) => token,
                        PaymentMethodToken::ApplePayDecrypt(_) => Err(
                            unimplemented_payment_method!("Apple Pay", "Simplified", "Stax"),
                        )?,
                        PaymentMethodToken::PazeDecrypt(_) => {
                            Err(unimplemented_payment_method!("Paze", "Stax"))?
                        }
                        PaymentMethodToken::GooglePayDecrypt(_) => {
                            Err(unimplemented_payment_method!("Google Pay", "Stax"))?
                        }
<<<<<<< HEAD
                    }
                }
                PaymentMethodData::MandatePayment => Secret::new(
                    item.router_data
                        .request
                        .mandate_id
                        .as_ref()
                        .and_then(|mandate_ids| {
                            mandate_ids
                                .mandate_reference_id
                                .as_ref()
                                .and_then(|mandate_ref_id| match mandate_ref_id {
                                    MandateReferenceId::ConnectorMandateId(id) => {
                                        id.get_connector_mandate_id()
                                    }
                                    _ => None,
                                })
                        })
                        .ok_or(ConnectorError::MissingConnectorMandateID)?,
                ),
                _ => Err(ConnectorError::NotImplemented(
                    "Payment method not supported".to_string(),
                ))?,
            };

        Ok(Self {
            amount: item.amount,
            currency: item.router_data.request.currency,
            source: source,
            merchant: item.merchant_id.clone(),
            tags: None,
            three_d_secure: None,
        })
=======
                    },
                    merchant: item.merchant_id.clone(),
                    tags: None,
                    three_d_secure: None,
                })
            }
            PaymentMethodData::Wallet(WalletData::GooglePay(_)) => {
                let source = item.router_data.get_payment_method_token()?;
                Ok(Self {
                    amount: item.amount,
                    currency: item.router_data.request.currency,
                    source: match source {
                        PaymentMethodToken::Token(token) => token,
                        PaymentMethodToken::ApplePayDecrypt(_) => Err(
                            unimplemented_payment_method!("Apple Pay", "Simplified", "Finix"),
                        )?,
                        PaymentMethodToken::PazeDecrypt(_) => {
                            Err(unimplemented_payment_method!("Paze", "Finix"))?
                        }
                        PaymentMethodToken::GooglePayDecrypt(_) => {
                            Err(unimplemented_payment_method!("Google Pay", "Finix"))?
                        }
                    },
                    merchant: item.merchant_id.clone(),
                    tags: None,
                    three_d_secure: None,
                })
            }
            _ => Err(
                ConnectorError::NotImplemented("Payment method not supported".to_string()).into(),
            ),
        }
>>>>>>> 36fbaa07
    }
}

impl TryFrom<&FinixRouterData<'_, Capture, PaymentsCaptureData, PaymentsResponseData>>
    for FinixCaptureRequest
{
    type Error = error_stack::Report<ConnectorError>;
    fn try_from(
        item: &FinixRouterData<'_, Capture, PaymentsCaptureData, PaymentsResponseData>,
    ) -> Result<Self, Self::Error> {
        Ok(Self {
            capture_amount: item.router_data.request.minor_amount_to_capture,
        })
    }
}

impl
    TryFrom<
        &FinixRouterData<
            '_,
            flows::PaymentMethodToken,
            PaymentMethodTokenizationData,
            PaymentsResponseData,
        >,
    > for FinixCreatePaymentInstrumentRequest
{
    type Error = error_stack::Report<ConnectorError>;
    fn try_from(
        item: &FinixRouterData<
            '_,
            flows::PaymentMethodToken,
            PaymentMethodTokenizationData,
            PaymentsResponseData,
        >,
    ) -> Result<Self, Self::Error> {
        let tokenization_data = &item.router_data.request;

        match &tokenization_data.payment_method_data {
            PaymentMethodData::Card(card_data) => {
                Ok(Self {
                    instrument_type: FinixPaymentInstrumentType::PaymentCard,
                    name: card_data.card_holder_name.clone(),
                    number: Some(Secret::new(card_data.card_number.clone().get_card_no())),
                    security_code: Some(card_data.card_cvc.clone()),
                    expiration_month: Some(card_data.get_expiry_month_as_i8()?),
                    expiration_year: Some(card_data.get_expiry_year_as_4_digit_i32()?),
                    identity: item.router_data.get_connector_customer_id()?, // This would come from a previously created identity
                    tags: None,
                    address: None,
                    card_brand: None, // Finix determines this from the card number
                    card_type: None,  // Finix determines this from the card number
                    additional_data: None,
                    merchant_identity: None,
                    third_party_token: None,
                })
            }
            PaymentMethodData::Wallet(WalletData::GooglePay(google_pay_wallet_data)) => {
                let third_party_token = google_pay_wallet_data
                    .tokenization_data
                    .get_encrypted_google_pay_token()
                    .change_context(ConnectorError::MissingRequiredField {
                        field_name: "google_pay_token",
                    })?;
                Ok(Self {
                    instrument_type: FinixPaymentInstrumentType::GOOGLEPAY,
                    name: item.router_data.get_optional_billing_full_name(),
                    identity: item.router_data.get_connector_customer_id()?,
                    number: None,
                    security_code: None,
                    expiration_month: None,
                    expiration_year: None,
                    tags: None,
                    address: None,
                    card_brand: None,
                    card_type: None,
                    additional_data: None,
                    merchant_identity: Some(item.merchant_identity_id.clone()),
                    third_party_token: Some(Secret::new(third_party_token)),
                })
            }

            _ => Err(ConnectorError::NotImplemented(
                "Payment method not supported for tokenization".to_string(),
            )
            .into()),
        }
    }
}

// Implement response handling for tokenization
impl<F, T> TryFrom<ResponseRouterData<F, FinixInstrumentResponse, T, PaymentsResponseData>>
    for RouterData<F, T, PaymentsResponseData>
{
    type Error = error_stack::Report<ConnectorError>;
    fn try_from(
        item: ResponseRouterData<F, FinixInstrumentResponse, T, PaymentsResponseData>,
    ) -> Result<Self, Self::Error> {
        Ok(Self {
            status: AttemptStatus::Pending,
            response: Ok(PaymentsResponseData::TokenizationResponse {
                token: item.response.id,
            }),
            ..item.data
        })
    }
}

pub(crate) fn get_setup_mandate_router_data<Request>(
    item: ResponseRouterData<
        flows::SetupMandate,
        FinixInstrumentResponse,
        Request,
        PaymentsResponseData,
    >,
) -> Result<
    RouterData<flows::SetupMandate, Request, PaymentsResponseData>,
    error_stack::Report<ConnectorError>,
> {
    Ok(RouterData {
        status: AttemptStatus::Charged,
        response: Ok(PaymentsResponseData::TransactionResponse {
            resource_id: ResponseId::ConnectorTransactionId(item.response.id.clone()),
            redirection_data: Box::new(None),
            mandate_reference: Box::new(Some(MandateReference {
                connector_mandate_id: Some(item.response.id),
                payment_method_id: None,
                mandate_metadata: None,
                connector_mandate_request_reference_id: None,
            })),
            connector_metadata: None,
            network_txn_id: None,
            connector_response_reference_id: None,
            incremental_authorization_allowed: None,
            charges: None,
        }),
        ..item.data
    })
}

//setup mandate

impl
    TryFrom<
        &FinixRouterData<'_, flows::SetupMandate, SetupMandateRequestData, PaymentsResponseData>,
    > for FinixCreatePaymentInstrumentRequest
{
    type Error = error_stack::Report<ConnectorError>;
    fn try_from(
        item: &FinixRouterData<
            '_,
            flows::SetupMandate,
            SetupMandateRequestData,
            PaymentsResponseData,
        >,
    ) -> Result<Self, Self::Error> {
        let tokenization_data = &item.router_data.request;

        match &tokenization_data.payment_method_data {
            PaymentMethodData::Card(card_data) => {
                Ok(Self {
                    instrument_type: FinixPaymentInstrumentType::PaymentCard,
                    name: card_data.card_holder_name.clone(),
                    number: Some(Secret::new(card_data.card_number.clone().get_card_no())),
                    security_code: Some(card_data.card_cvc.clone()),
                    expiration_month: Some(card_data.get_expiry_month_as_i8()?),
                    expiration_year: Some(card_data.get_expiry_year_as_4_digit_i32()?),
                    identity: item.router_data.get_connector_customer_id()?, // This would come from a previously created identity
                    tags: None,
                    address: None,
                    card_brand: None, // Finix determines this from the card number
                    card_type: None,  // Finix determines this from the card number
                    additional_data: None,
                })
            }

            _ => Err(ConnectorError::NotImplemented(
                "Payment method not supported for tokenization".to_string(),
            )
            .into()),
        }
    }
}

// Auth Struct

impl TryFrom<&ConnectorAuthType> for FinixAuthType {
    type Error = error_stack::Report<ConnectorError>;
    fn try_from(auth_type: &ConnectorAuthType) -> Result<Self, Self::Error> {
        match auth_type {
            ConnectorAuthType::SignatureKey {
                api_key,
                key1,
                api_secret,
            } => Ok(Self {
                finix_user_name: api_key.clone(),
                finix_password: api_secret.clone(),
                merchant_id: key1.clone(),
            }),
            _ => Err(ConnectorError::FailedToObtainAuthType.into()),
        }
    }
}

fn get_attempt_status(state: FinixState, flow: FinixFlow, is_void: Option<bool>) -> AttemptStatus {
    if is_void == Some(true) {
        return match state {
            FinixState::FAILED | FinixState::CANCELED | FinixState::UNKNOWN => {
                AttemptStatus::VoidFailed
            }
            FinixState::PENDING => AttemptStatus::Voided,
            FinixState::SUCCEEDED => AttemptStatus::Voided,
        };
    }
    match (flow, state) {
        (FinixFlow::Auth, FinixState::PENDING) => AttemptStatus::AuthenticationPending,
        (FinixFlow::Auth, FinixState::SUCCEEDED) => AttemptStatus::Authorized,
        (FinixFlow::Auth, FinixState::FAILED) => AttemptStatus::AuthorizationFailed,
        (FinixFlow::Auth, FinixState::CANCELED) | (FinixFlow::Auth, FinixState::UNKNOWN) => {
            AttemptStatus::AuthorizationFailed
        }
        (FinixFlow::Transfer, FinixState::PENDING) => AttemptStatus::Pending,
        (FinixFlow::Transfer, FinixState::SUCCEEDED) => AttemptStatus::Charged,
        (FinixFlow::Transfer, FinixState::FAILED)
        | (FinixFlow::Transfer, FinixState::CANCELED)
        | (FinixFlow::Transfer, FinixState::UNKNOWN) => AttemptStatus::Failure,
        (FinixFlow::Capture, FinixState::PENDING) => AttemptStatus::Pending,
        (FinixFlow::Capture, FinixState::SUCCEEDED) => AttemptStatus::Pending, // Psync with Transfer id can determine actuall success
        (FinixFlow::Capture, FinixState::FAILED)
        | (FinixFlow::Capture, FinixState::CANCELED)
        | (FinixFlow::Capture, FinixState::UNKNOWN) => AttemptStatus::Failure,
    }
}

pub(crate) fn get_finix_response<F, T>(
    router_data: ResponseRouterData<F, FinixPaymentsResponse, T, PaymentsResponseData>,
    finix_flow: FinixFlow,
) -> Result<RouterData<F, T, PaymentsResponseData>, error_stack::Report<ConnectorError>> {
    let status = get_attempt_status(
        router_data.response.state.clone(),
        finix_flow,
        router_data.response.is_void,
    );
    Ok(RouterData {
        status,
        response: if router_data.response.state.is_failure() {
            Err(ErrorResponse {
                code: router_data
                    .response
                    .failure_code
                    .unwrap_or(consts::NO_ERROR_CODE.to_string()),
                message: router_data
                    .response
                    .messages
                    .map_or(consts::NO_ERROR_MESSAGE.to_string(), |msg| msg.join(",")),
                reason: router_data.response.failure_message,
                status_code: router_data.http_code,
                attempt_status: Some(status),
                connector_transaction_id: Some(router_data.response.id.clone()),
                network_decline_code: None,
                network_advice_code: None,
                network_error_message: None,
                connector_metadata: None,
            })
        } else {
            Ok(PaymentsResponseData::TransactionResponse {
                resource_id: ResponseId::ConnectorTransactionId(
                    router_data
                        .response
                        .transfer
                        .unwrap_or(router_data.response.id),
                ),
                redirection_data: Box::new(None),
                mandate_reference: Box::new(Some(MandateReference {
                    connector_mandate_id: router_data.response.source.map(|id| id.expose()),
                    payment_method_id: None,
                    mandate_metadata: None,
                    connector_mandate_request_reference_id: None,
                })),
                connector_metadata: None,
                network_txn_id: None,
                connector_response_reference_id: None,
                incremental_authorization_allowed: None,
                charges: None,
            })
        },
        ..router_data.data
    })
}

impl<F> TryFrom<&FinixRouterData<'_, F, RefundsData, RefundsResponseData>>
    for FinixCreateRefundRequest
{
    type Error = error_stack::Report<ConnectorError>;
    fn try_from(
        item: &FinixRouterData<'_, F, RefundsData, RefundsResponseData>,
    ) -> Result<Self, Self::Error> {
        let refund_amount = item.router_data.request.minor_refund_amount;
        Ok(Self::new(refund_amount))
    }
}

impl From<FinixState> for enums::RefundStatus {
    fn from(item: FinixState) -> Self {
        match item {
            FinixState::PENDING => Self::Pending,
            FinixState::SUCCEEDED => Self::Success,
            FinixState::FAILED | FinixState::CANCELED | FinixState::UNKNOWN => Self::Failure,
        }
    }
}

impl TryFrom<RefundsResponseRouterData<Execute, FinixPaymentsResponse>>
    for RefundsRouterData<Execute>
{
    type Error = error_stack::Report<ConnectorError>;
    fn try_from(
        item: RefundsResponseRouterData<Execute, FinixPaymentsResponse>,
    ) -> Result<Self, Self::Error> {
        Ok(Self {
            response: Ok(RefundsResponseData {
                connector_refund_id: item.response.id.to_string(),
                refund_status: enums::RefundStatus::from(item.response.state),
            }),
            ..item.data
        })
    }
}

impl TryFrom<RefundsResponseRouterData<RSync, FinixPaymentsResponse>> for RefundsRouterData<RSync> {
    type Error = error_stack::Report<ConnectorError>;
    fn try_from(
        item: RefundsResponseRouterData<RSync, FinixPaymentsResponse>,
    ) -> Result<Self, Self::Error> {
        Ok(Self {
            response: Ok(RefundsResponseData {
                connector_refund_id: item.response.id.to_string(),
                refund_status: enums::RefundStatus::from(item.response.state),
            }),
            ..item.data
        })
    }
}

impl FinixErrorResponse {
    pub fn get_message(&self) -> String {
        self.embedded
            .as_ref()
            .and_then(|embedded| embedded.errors.as_ref())
            .and_then(|errors| errors.first())
            .and_then(|error| error.message.clone())
            .unwrap_or(consts::NO_ERROR_MESSAGE.to_string())
    }

    pub fn get_code(&self) -> String {
        self.embedded
            .as_ref()
            .and_then(|embedded| embedded.errors.as_ref())
            .and_then(|errors| errors.first())
            .and_then(|error| error.code.clone())
            .unwrap_or(consts::NO_ERROR_MESSAGE.to_string())
    }
}<|MERGE_RESOLUTION|>--- conflicted
+++ resolved
@@ -168,7 +168,6 @@
                         PaymentMethodToken::GooglePayDecrypt(_) => {
                             Err(unimplemented_payment_method!("Google Pay", "Stax"))?
                         }
-<<<<<<< HEAD
                     }
                 }
                 PaymentMethodData::MandatePayment => Secret::new(
@@ -202,40 +201,6 @@
             tags: None,
             three_d_secure: None,
         })
-=======
-                    },
-                    merchant: item.merchant_id.clone(),
-                    tags: None,
-                    three_d_secure: None,
-                })
-            }
-            PaymentMethodData::Wallet(WalletData::GooglePay(_)) => {
-                let source = item.router_data.get_payment_method_token()?;
-                Ok(Self {
-                    amount: item.amount,
-                    currency: item.router_data.request.currency,
-                    source: match source {
-                        PaymentMethodToken::Token(token) => token,
-                        PaymentMethodToken::ApplePayDecrypt(_) => Err(
-                            unimplemented_payment_method!("Apple Pay", "Simplified", "Finix"),
-                        )?,
-                        PaymentMethodToken::PazeDecrypt(_) => {
-                            Err(unimplemented_payment_method!("Paze", "Finix"))?
-                        }
-                        PaymentMethodToken::GooglePayDecrypt(_) => {
-                            Err(unimplemented_payment_method!("Google Pay", "Finix"))?
-                        }
-                    },
-                    merchant: item.merchant_id.clone(),
-                    tags: None,
-                    three_d_secure: None,
-                })
-            }
-            _ => Err(
-                ConnectorError::NotImplemented("Payment method not supported".to_string()).into(),
-            ),
-        }
->>>>>>> 36fbaa07
     }
 }
 
@@ -316,7 +281,6 @@
                     third_party_token: Some(Secret::new(third_party_token)),
                 })
             }
-
             _ => Err(ConnectorError::NotImplemented(
                 "Payment method not supported for tokenization".to_string(),
             )
@@ -408,9 +372,34 @@
                     card_brand: None, // Finix determines this from the card number
                     card_type: None,  // Finix determines this from the card number
                     additional_data: None,
+                    merchant_identity: None,
+                    third_party_token: None,
                 })
             }
-
+            PaymentMethodData::Wallet(WalletData::GooglePay(google_pay_wallet_data)) => {
+                let third_party_token = google_pay_wallet_data
+                    .tokenization_data
+                    .get_encrypted_google_pay_token()
+                    .change_context(ConnectorError::MissingRequiredField {
+                        field_name: "google_pay_token",
+                    })?;
+                Ok(Self {
+                    instrument_type: FinixPaymentInstrumentType::GOOGLEPAY,
+                    name: item.router_data.get_optional_billing_full_name(),
+                    identity: item.router_data.get_connector_customer_id()?,
+                    number: None,
+                    security_code: None,
+                    expiration_month: None,
+                    expiration_year: None,
+                    tags: None,
+                    address: None,
+                    card_brand: None,
+                    card_type: None,
+                    additional_data: None,
+                    merchant_identity: Some(item.merchant_identity_id.clone()),
+                    third_party_token: Some(Secret::new(third_party_token)),
+                })
+            }
             _ => Err(ConnectorError::NotImplemented(
                 "Payment method not supported for tokenization".to_string(),
             )
