pub mod request;
pub mod response;
use common_enums::{enums, AttemptStatus, CaptureMethod, CountryAlpha2, CountryAlpha3};
use common_utils::types::MinorUnit;
use error_stack::ResultExt;
use hyperswitch_domain_models::{
<<<<<<< HEAD
    address::Address,
    payment_method_data::{PaymentMethodData, WalletData},
=======
    payment_method_data::PaymentMethodData,
>>>>>>> 2d276e34
    router_data::{ConnectorAuthType, ErrorResponse, PaymentMethodToken, RouterData},
    router_flow_types::{
        self as flows,
        refunds::{Execute, RSync},
        Authorize, Capture,
    },
    router_request_types::{
        ConnectorCustomerData, PaymentMethodTokenizationData, PaymentsAuthorizeData,
        PaymentsCaptureData, RefundsData, ResponseId,
    },
    router_response_types::{
        ConnectorCustomerResponseData, PaymentsResponseData, RefundsResponseData,
    },
    types::RefundsRouterData,
};
use hyperswitch_interfaces::{consts, errors::ConnectorError};
use masking::Secret;
pub use request::*;
pub use response::*;

use crate::{
    types::{RefundsResponseRouterData, ResponseRouterData},
<<<<<<< HEAD
    unimplemented_payment_method, utils,
    utils::{CardData, RouterData as _},
};

#[derive(Debug, Clone)]
pub enum FinixId {
    Auth(String),
    Transfer(String),
}

impl From<String> for FinixId {
    fn from(id: String) -> Self {
        if id.starts_with("AU") {
            Self::Auth(id)
        } else if id.starts_with("TR") {
            Self::Transfer(id)
        } else {
            // Default to Auth if the prefix doesn't match
            Self::Auth(id)
        }
    }
}

impl std::fmt::Display for FinixId {
    fn fmt(&self, f: &mut std::fmt::Formatter<'_>) -> std::fmt::Result {
        match self {
            Self::Auth(id) => write!(f, "{}", id),
            Self::Transfer(id) => write!(f, "{}", id),
        }
    }
}

#[derive(Debug, Clone, PartialEq, Eq, Serialize, Deserialize)]
pub enum FinixState {
    PENDING,
    SUCCEEDED,
    FAILED,
    CANCELED,
    #[serde(other)]
    UNKNOWN,
    // RETURNED
}
impl FinixState {
    pub fn is_failure(&self) -> bool {
        match self {
            Self::PENDING | Self::SUCCEEDED => false,
            Self::FAILED | Self::CANCELED | Self::UNKNOWN => true,
        }
    }
}
#[derive(Debug, Clone, PartialEq, Eq, Serialize, Deserialize)]
pub enum FinixPaymentType {
    DEBIT,
    CREDIT,
    REVERSAL,
    FEE,
    ADJUSTMENT,
    DISPUTE,
    RESERVE,
    SETTLEMENT,
    #[serde(other)]
    UNKNOWN,
}

#[derive(Debug, Clone, PartialEq, Eq, Serialize, Deserialize)]
pub enum FinixPaymentInstrumentType {
    #[serde(rename = "PAYMENT_CARD")]
    PaymentCard,
    #[serde(rename = "GOOGLE_PAY")]
    GOOGLEPAY,

    #[serde(rename = "BANK_ACCOUNT")]
    BankAccount,
    #[serde(other)]
    Unknown,
}

/// Represents the type of a payment card.
#[derive(Debug, Clone, PartialEq, Eq, Serialize, Deserialize)]
pub enum FinixCardType {
    DEBIT,
    CREDIT,
    PREPAID,
    #[serde(other)]
    UNKNOWN,
}

/// 3D Secure authentication details.
#[derive(Debug, Clone, PartialEq, Serialize, Deserialize)]
pub struct FinixThreeDSecure {
    pub authenticated: Option<bool>,
    pub liability_shift: Option<String>,
    pub version: Option<String>,
    pub eci: Option<String>,
    pub cavv: Option<String>,
    pub xid: Option<String>,
}

/// Key-value pair tags.
pub type FinixTags = HashMap<String, String>;

#[derive(Debug, Clone, PartialEq, Serialize, Deserialize)]
pub struct FinixAddress {
    pub line1: Option<Secret<String>>,
    pub line2: Option<Secret<String>>,
    pub city: Option<String>,
    pub region: Option<Secret<String>>,
    pub postal_code: Option<Secret<String>>,
    pub country: Option<CountryAlpha3>,
}

impl From<&Address> for FinixAddress {
    fn from(address: &Address) -> Self {
        let billing = address.address.as_ref();

        match billing {
            Some(address) => Self {
                line1: address.line1.clone(),
                line2: address.line2.clone(),
                city: address.city.clone(),
                region: address.state.clone(),
                postal_code: address.zip.clone(),
                country: address.country.map(CountryAlpha2::from_alpha2_to_alpha3),
            },
            None => Self {
                line1: None,
                line2: None,
                city: None,
                region: None,
                postal_code: None,
                country: None,
            },
        }
    }
}

/// The type of the business.
#[derive(Debug, Clone, PartialEq, Eq, Serialize, Deserialize)]
pub enum FinixIdentityType {
    PERSONAL,
}

pub enum FinixFlow {
    Auth,
    Transfer,
}

impl FinixFlow {
    pub fn get_flow_for_auth(capture_method: CaptureMethod) -> Self {
        match capture_method {
            CaptureMethod::SequentialAutomatic | CaptureMethod::Automatic => Self::Transfer,
            CaptureMethod::Manual | CaptureMethod::ManualMultiple | CaptureMethod::Scheduled => {
                Self::Auth
            }
        }
    }
}

=======
    unimplemented_payment_method,
    utils::{AddressDetailsData, CardData, RouterData as _},
};

>>>>>>> 2d276e34
pub struct FinixRouterData<'a, Flow, Req, Res> {
    pub amount: MinorUnit,
    pub router_data: &'a RouterData<Flow, Req, Res>,
    pub merchant_id: Secret<String>,
    pub merchant_identity_id: Secret<String>,
}

impl<'a, Flow, Req, Res> TryFrom<(MinorUnit, &'a RouterData<Flow, Req, Res>)>
    for FinixRouterData<'a, Flow, Req, Res>
{
    type Error = error_stack::Report<ConnectorError>;

    fn try_from(value: (MinorUnit, &'a RouterData<Flow, Req, Res>)) -> Result<Self, Self::Error> {
        let (amount, router_data) = value;
        let auth = FinixAuthType::try_from(&router_data.connector_auth_type)?;
        let connector_meta: FinixMeta = utils::to_connector_meta(
            router_data
                .connector_meta_data
                .clone()
                .map(|meta| meta.expose()),
        )
        .change_context(ConnectorError::MissingRequiredField {
            field_name: "metadata",
        })?;

        Ok(Self {
            amount,
            router_data,
            merchant_id: auth.merchant_id,
            merchant_identity_id: connector_meta.merchant_identity_id,
        })
    }
}

impl
    TryFrom<
        &FinixRouterData<
            '_,
            flows::CreateConnectorCustomer,
            ConnectorCustomerData,
            PaymentsResponseData,
        >,
    > for FinixCreateIdentityRequest
{
    type Error = error_stack::Report<ConnectorError>;
    fn try_from(
        item: &FinixRouterData<
            '_,
            flows::CreateConnectorCustomer,
            ConnectorCustomerData,
            PaymentsResponseData,
        >,
    ) -> Result<Self, Self::Error> {
        let customer_data: &ConnectorCustomerData = &item.router_data.request;
        let personal_address = item.router_data.get_optional_billing().and_then(|address| {
            let billing = address.address.as_ref();
            billing.map(|billing_address| FinixAddress {
                line1: billing_address.get_optional_line1(),
                line2: billing_address.get_optional_line2(),
                city: billing_address.get_optional_city(),
                region: billing_address.get_optional_state(),
                postal_code: billing_address.get_optional_zip(),
                country: billing_address
                    .get_optional_country()
                    .map(CountryAlpha2::from_alpha2_to_alpha3),
            })
        });
        let entity = FinixIdentityEntity {
            phone: customer_data.phone.clone(),
            first_name: item.router_data.get_optional_billing_first_name(),
            last_name: item.router_data.get_optional_billing_last_name(),
            email: item.router_data.get_optional_billing_email(),
            personal_address,
        };

        Ok(Self {
            entity,
            tags: None,
            identity_type: FinixIdentityType::PERSONAL,
        })
    }
}

impl<F, T> TryFrom<ResponseRouterData<F, FinixIdentityResponse, T, PaymentsResponseData>>
    for RouterData<F, T, PaymentsResponseData>
{
    type Error = error_stack::Report<ConnectorError>;
    fn try_from(
        item: ResponseRouterData<F, FinixIdentityResponse, T, PaymentsResponseData>,
    ) -> Result<Self, Self::Error> {
        Ok(Self {
            response: Ok(PaymentsResponseData::ConnectorCustomerResponse(
                ConnectorCustomerResponseData::new_with_customer_id(item.response.id),
            )),
            ..item.data
        })
    }
}

impl TryFrom<&FinixRouterData<'_, Authorize, PaymentsAuthorizeData, PaymentsResponseData>>
    for FinixPaymentsRequest
{
    type Error = error_stack::Report<ConnectorError>;
    fn try_from(
        item: &FinixRouterData<'_, Authorize, PaymentsAuthorizeData, PaymentsResponseData>,
    ) -> Result<Self, Self::Error> {
        match item.router_data.request.payment_method_data.clone() {
            PaymentMethodData::Card(_) => {
                let source = item.router_data.get_payment_method_token()?;
                Ok(Self {
                    amount: item.amount,
                    currency: item.router_data.request.currency,
                    source: match source {
                        PaymentMethodToken::Token(token) => token,
                        PaymentMethodToken::ApplePayDecrypt(_) => Err(
                            unimplemented_payment_method!("Apple Pay", "Simplified", "Stax"),
                        )?,
                        PaymentMethodToken::PazeDecrypt(_) => {
                            Err(unimplemented_payment_method!("Paze", "Stax"))?
                        }
                        PaymentMethodToken::GooglePayDecrypt(_) => {
                            Err(unimplemented_payment_method!("Google Pay", "Stax"))?
                        }
                    },
                    merchant: item.merchant_id.clone(),
                    tags: None,
                    three_d_secure: None,
                })
            }
            PaymentMethodData::Wallet(WalletData::GooglePay(_)) => {
                let source = item.router_data.get_payment_method_token()?;
                Ok(Self {
                    amount: item.amount,
                    currency: item.router_data.request.currency,
                    source: match source {
                        PaymentMethodToken::Token(token) => token,
                        PaymentMethodToken::ApplePayDecrypt(_) => Err(
                            unimplemented_payment_method!("Apple Pay", "Simplified", "Finix"),
                        )?,
                        PaymentMethodToken::PazeDecrypt(_) => {
                            Err(unimplemented_payment_method!("Paze", "Finix"))?
                        }
                        PaymentMethodToken::GooglePayDecrypt(_) => {
                            Err(unimplemented_payment_method!("Google Pay", "Finix"))?
                        }
                    },
                    merchant: item.merchant_id.clone(),
                    tags: None,
                    three_d_secure: None,
                })
            }
            _ => Err(
                ConnectorError::NotImplemented("Payment method not supported".to_string()).into(),
            ),
        }
    }
}

impl TryFrom<&FinixRouterData<'_, Capture, PaymentsCaptureData, PaymentsResponseData>>
    for FinixCaptureRequest
{
    type Error = error_stack::Report<ConnectorError>;
    fn try_from(
        item: &FinixRouterData<'_, Capture, PaymentsCaptureData, PaymentsResponseData>,
    ) -> Result<Self, Self::Error> {
        Ok(Self {
            amount: item.router_data.request.minor_amount_to_capture,
        })
    }
}

impl
    TryFrom<
        &FinixRouterData<
            '_,
            flows::PaymentMethodToken,
            PaymentMethodTokenizationData,
            PaymentsResponseData,
        >,
    > for FinixCreatePaymentInstrumentRequest
{
    type Error = error_stack::Report<ConnectorError>;
    fn try_from(
        item: &FinixRouterData<
            '_,
            flows::PaymentMethodToken,
            PaymentMethodTokenizationData,
            PaymentsResponseData,
        >,
    ) -> Result<Self, Self::Error> {
        let tokenization_data = &item.router_data.request;

        match &tokenization_data.payment_method_data {
            PaymentMethodData::Card(card_data) => {
                Ok(Self {
                    instrument_type: FinixPaymentInstrumentType::PaymentCard,
                    name: card_data.card_holder_name.clone(),
                    number: Some(Secret::new(card_data.card_number.clone().get_card_no())),
                    security_code: Some(card_data.card_cvc.clone()),
                    expiration_month: Some(card_data.get_expiry_month_as_i8()?),
                    expiration_year: Some(card_data.get_expiry_year_as_4_digit_i32()?),
                    identity: item.router_data.get_connector_customer_id()?, // This would come from a previously created identity
                    tags: None,
                    address: None,
                    card_brand: None, // Finix determines this from the card number
                    card_type: None,  // Finix determines this from the card number
                    additional_data: None,
                    merchant_identity: None,
                    third_party_token: None,
                })
            }
            PaymentMethodData::Wallet(WalletData::GooglePay(google_pay_wallet_data)) => {
                let third_party_token = google_pay_wallet_data
                    .tokenization_data
                    .get_encrypted_google_pay_token()
                    .change_context(ConnectorError::MissingRequiredField {
                        field_name: "google_pay_token",
                    })?;
                Ok(Self {
                    instrument_type: FinixPaymentInstrumentType::GOOGLEPAY,
                    name: item.router_data.get_optional_billing_full_name(),
                    identity: item.router_data.get_connector_customer_id()?,
                    number: None,
                    security_code: None,
                    expiration_month: None,
                    expiration_year: None,
                    tags: None,
                    address: item
                        .router_data
                        .get_optional_billing()
                        .map(FinixAddress::from),
                    card_brand: None,
                    card_type: None,
                    additional_data: None,
                    merchant_identity: Some(item.merchant_identity_id.clone()),
                    third_party_token: Some(Secret::new(third_party_token)),
                })
            }
            _ => Err(ConnectorError::NotImplemented(
                "Payment method not supported for tokenization".to_string(),
            )
            .into()),
        }
    }
}

// Implement response handling for tokenization
impl<F, T> TryFrom<ResponseRouterData<F, FinixInstrumentResponse, T, PaymentsResponseData>>
    for RouterData<F, T, PaymentsResponseData>
{
    type Error = error_stack::Report<ConnectorError>;
    fn try_from(
        item: ResponseRouterData<F, FinixInstrumentResponse, T, PaymentsResponseData>,
    ) -> Result<Self, Self::Error> {
        Ok(Self {
            status: AttemptStatus::Charged,
            response: Ok(PaymentsResponseData::TokenizationResponse {
                token: item.response.id,
            }),
            ..item.data
        })
    }
}

// Auth Struct

impl TryFrom<&ConnectorAuthType> for FinixAuthType {
    type Error = error_stack::Report<ConnectorError>;
    fn try_from(auth_type: &ConnectorAuthType) -> Result<Self, Self::Error> {
        match auth_type {
            ConnectorAuthType::SignatureKey {
                api_key,
                key1,
                api_secret,
            } => Ok(Self {
                finix_user_name: api_key.clone(),
                finix_password: api_secret.clone(),
                merchant_id: key1.clone(),
            }),
            _ => Err(ConnectorError::FailedToObtainAuthType.into()),
        }
    }
}

fn get_attempt_status(state: FinixState, flow: FinixFlow, is_void: Option<bool>) -> AttemptStatus {
    if is_void == Some(true) {
        return match state {
            FinixState::FAILED | FinixState::CANCELED | FinixState::UNKNOWN => {
                AttemptStatus::VoidFailed
            }
            FinixState::PENDING => AttemptStatus::Voided,
            FinixState::SUCCEEDED => AttemptStatus::Voided,
        };
    }
    match (flow, state) {
        (FinixFlow::Auth, FinixState::PENDING) => AttemptStatus::AuthenticationPending,
        (FinixFlow::Auth, FinixState::SUCCEEDED) => AttemptStatus::Authorized,
        (FinixFlow::Auth, FinixState::FAILED) => AttemptStatus::AuthorizationFailed,
        (FinixFlow::Auth, FinixState::CANCELED) | (FinixFlow::Auth, FinixState::UNKNOWN) => {
            AttemptStatus::AuthorizationFailed
        }

        (FinixFlow::Transfer, FinixState::PENDING) => AttemptStatus::CaptureInitiated,
        (FinixFlow::Transfer, FinixState::SUCCEEDED) => AttemptStatus::Charged,
        (FinixFlow::Transfer, FinixState::FAILED)
        | (FinixFlow::Transfer, FinixState::CANCELED)
        | (FinixFlow::Transfer, FinixState::UNKNOWN) => AttemptStatus::CaptureFailed,
    }
}

pub(crate) fn get_finix_response<F, T>(
    router_data: ResponseRouterData<F, FinixPaymentsResponse, T, PaymentsResponseData>,
    finix_flow: FinixFlow,
) -> Result<RouterData<F, T, PaymentsResponseData>, error_stack::Report<ConnectorError>> {
    let status = get_attempt_status(
        router_data.response.state.clone(),
        finix_flow,
        router_data.response.is_void,
    );
    Ok(RouterData {
        status,
        response: if router_data.response.state.is_failure() {
            Err(ErrorResponse {
                code: router_data
                    .response
                    .failure_code
                    .unwrap_or(consts::NO_ERROR_CODE.to_string()),
                message: router_data
                    .response
                    .messages
                    .map_or(consts::NO_ERROR_MESSAGE.to_string(), |msg| msg.join(",")),
                reason: router_data.response.failure_message,
                status_code: router_data.http_code,
                attempt_status: Some(status),
                connector_transaction_id: Some(router_data.response.id.clone()),
                network_decline_code: None,
                network_advice_code: None,
                network_error_message: None,
                connector_metadata: None,
            })
        } else {
            Ok(PaymentsResponseData::TransactionResponse {
                resource_id: ResponseId::ConnectorTransactionId(router_data.response.id),
                redirection_data: Box::new(None),
                mandate_reference: Box::new(None),
                connector_metadata: None,
                network_txn_id: None,
                connector_response_reference_id: None,
                incremental_authorization_allowed: None,
                charges: None,
            })
        },
        ..router_data.data
    })
}

impl<F> TryFrom<&FinixRouterData<'_, F, RefundsData, RefundsResponseData>>
    for FinixCreateRefundRequest
{
    type Error = error_stack::Report<ConnectorError>;
    fn try_from(
        item: &FinixRouterData<'_, F, RefundsData, RefundsResponseData>,
    ) -> Result<Self, Self::Error> {
        let refund_amount = item.router_data.request.minor_refund_amount;
        Ok(Self::new(refund_amount))
    }
}

impl From<FinixState> for enums::RefundStatus {
    fn from(item: FinixState) -> Self {
        match item {
            FinixState::PENDING => Self::Pending,
            FinixState::SUCCEEDED => Self::Success,
            FinixState::FAILED | FinixState::CANCELED | FinixState::UNKNOWN => Self::Failure,
        }
    }
}

impl TryFrom<RefundsResponseRouterData<Execute, FinixPaymentsResponse>>
    for RefundsRouterData<Execute>
{
    type Error = error_stack::Report<ConnectorError>;
    fn try_from(
        item: RefundsResponseRouterData<Execute, FinixPaymentsResponse>,
    ) -> Result<Self, Self::Error> {
        Ok(Self {
            response: Ok(RefundsResponseData {
                connector_refund_id: item.response.id.to_string(),
                refund_status: enums::RefundStatus::from(item.response.state),
            }),
            ..item.data
        })
    }
}

impl TryFrom<RefundsResponseRouterData<RSync, FinixPaymentsResponse>> for RefundsRouterData<RSync> {
    type Error = error_stack::Report<ConnectorError>;
    fn try_from(
        item: RefundsResponseRouterData<RSync, FinixPaymentsResponse>,
    ) -> Result<Self, Self::Error> {
        Ok(Self {
            response: Ok(RefundsResponseData {
                connector_refund_id: item.response.id.to_string(),
                refund_status: enums::RefundStatus::from(item.response.state),
            }),
            ..item.data
        })
    }
}

impl FinixErrorResponse {
    pub fn get_message(&self) -> String {
        self.embedded
            .as_ref()
            .and_then(|embedded| embedded.errors.as_ref())
            .and_then(|errors| errors.first())
            .and_then(|error| error.message.clone())
            .unwrap_or(consts::NO_ERROR_MESSAGE.to_string())
    }

    pub fn get_code(&self) -> String {
        self.embedded
            .as_ref()
            .and_then(|embedded| embedded.errors.as_ref())
            .and_then(|errors| errors.first())
            .and_then(|error| error.code.clone())
            .unwrap_or(consts::NO_ERROR_MESSAGE.to_string())
    }
}<|MERGE_RESOLUTION|>--- conflicted
+++ resolved
@@ -4,12 +4,7 @@
 use common_utils::types::MinorUnit;
 use error_stack::ResultExt;
 use hyperswitch_domain_models::{
-<<<<<<< HEAD
-    address::Address,
     payment_method_data::{PaymentMethodData, WalletData},
-=======
-    payment_method_data::PaymentMethodData,
->>>>>>> 2d276e34
     router_data::{ConnectorAuthType, ErrorResponse, PaymentMethodToken, RouterData},
     router_flow_types::{
         self as flows,
@@ -26,177 +21,16 @@
     types::RefundsRouterData,
 };
 use hyperswitch_interfaces::{consts, errors::ConnectorError};
-use masking::Secret;
+use masking::{ExposeInterface, Secret};
 pub use request::*;
 pub use response::*;
 
 use crate::{
     types::{RefundsResponseRouterData, ResponseRouterData},
-<<<<<<< HEAD
-    unimplemented_payment_method, utils,
-    utils::{CardData, RouterData as _},
+    unimplemented_payment_method,
+    utils::{self, AddressDetailsData, CardData, RouterData as _},
 };
 
-#[derive(Debug, Clone)]
-pub enum FinixId {
-    Auth(String),
-    Transfer(String),
-}
-
-impl From<String> for FinixId {
-    fn from(id: String) -> Self {
-        if id.starts_with("AU") {
-            Self::Auth(id)
-        } else if id.starts_with("TR") {
-            Self::Transfer(id)
-        } else {
-            // Default to Auth if the prefix doesn't match
-            Self::Auth(id)
-        }
-    }
-}
-
-impl std::fmt::Display for FinixId {
-    fn fmt(&self, f: &mut std::fmt::Formatter<'_>) -> std::fmt::Result {
-        match self {
-            Self::Auth(id) => write!(f, "{}", id),
-            Self::Transfer(id) => write!(f, "{}", id),
-        }
-    }
-}
-
-#[derive(Debug, Clone, PartialEq, Eq, Serialize, Deserialize)]
-pub enum FinixState {
-    PENDING,
-    SUCCEEDED,
-    FAILED,
-    CANCELED,
-    #[serde(other)]
-    UNKNOWN,
-    // RETURNED
-}
-impl FinixState {
-    pub fn is_failure(&self) -> bool {
-        match self {
-            Self::PENDING | Self::SUCCEEDED => false,
-            Self::FAILED | Self::CANCELED | Self::UNKNOWN => true,
-        }
-    }
-}
-#[derive(Debug, Clone, PartialEq, Eq, Serialize, Deserialize)]
-pub enum FinixPaymentType {
-    DEBIT,
-    CREDIT,
-    REVERSAL,
-    FEE,
-    ADJUSTMENT,
-    DISPUTE,
-    RESERVE,
-    SETTLEMENT,
-    #[serde(other)]
-    UNKNOWN,
-}
-
-#[derive(Debug, Clone, PartialEq, Eq, Serialize, Deserialize)]
-pub enum FinixPaymentInstrumentType {
-    #[serde(rename = "PAYMENT_CARD")]
-    PaymentCard,
-    #[serde(rename = "GOOGLE_PAY")]
-    GOOGLEPAY,
-
-    #[serde(rename = "BANK_ACCOUNT")]
-    BankAccount,
-    #[serde(other)]
-    Unknown,
-}
-
-/// Represents the type of a payment card.
-#[derive(Debug, Clone, PartialEq, Eq, Serialize, Deserialize)]
-pub enum FinixCardType {
-    DEBIT,
-    CREDIT,
-    PREPAID,
-    #[serde(other)]
-    UNKNOWN,
-}
-
-/// 3D Secure authentication details.
-#[derive(Debug, Clone, PartialEq, Serialize, Deserialize)]
-pub struct FinixThreeDSecure {
-    pub authenticated: Option<bool>,
-    pub liability_shift: Option<String>,
-    pub version: Option<String>,
-    pub eci: Option<String>,
-    pub cavv: Option<String>,
-    pub xid: Option<String>,
-}
-
-/// Key-value pair tags.
-pub type FinixTags = HashMap<String, String>;
-
-#[derive(Debug, Clone, PartialEq, Serialize, Deserialize)]
-pub struct FinixAddress {
-    pub line1: Option<Secret<String>>,
-    pub line2: Option<Secret<String>>,
-    pub city: Option<String>,
-    pub region: Option<Secret<String>>,
-    pub postal_code: Option<Secret<String>>,
-    pub country: Option<CountryAlpha3>,
-}
-
-impl From<&Address> for FinixAddress {
-    fn from(address: &Address) -> Self {
-        let billing = address.address.as_ref();
-
-        match billing {
-            Some(address) => Self {
-                line1: address.line1.clone(),
-                line2: address.line2.clone(),
-                city: address.city.clone(),
-                region: address.state.clone(),
-                postal_code: address.zip.clone(),
-                country: address.country.map(CountryAlpha2::from_alpha2_to_alpha3),
-            },
-            None => Self {
-                line1: None,
-                line2: None,
-                city: None,
-                region: None,
-                postal_code: None,
-                country: None,
-            },
-        }
-    }
-}
-
-/// The type of the business.
-#[derive(Debug, Clone, PartialEq, Eq, Serialize, Deserialize)]
-pub enum FinixIdentityType {
-    PERSONAL,
-}
-
-pub enum FinixFlow {
-    Auth,
-    Transfer,
-}
-
-impl FinixFlow {
-    pub fn get_flow_for_auth(capture_method: CaptureMethod) -> Self {
-        match capture_method {
-            CaptureMethod::SequentialAutomatic | CaptureMethod::Automatic => Self::Transfer,
-            CaptureMethod::Manual | CaptureMethod::ManualMultiple | CaptureMethod::Scheduled => {
-                Self::Auth
-            }
-        }
-    }
-}
-
-=======
-    unimplemented_payment_method,
-    utils::{AddressDetailsData, CardData, RouterData as _},
-};
-
->>>>>>> 2d276e34
 pub struct FinixRouterData<'a, Flow, Req, Res> {
     pub amount: MinorUnit,
     pub router_data: &'a RouterData<Flow, Req, Res>,
@@ -424,10 +258,7 @@
                     expiration_month: None,
                     expiration_year: None,
                     tags: None,
-                    address: item
-                        .router_data
-                        .get_optional_billing()
-                        .map(FinixAddress::from),
+                    address: None,
                     card_brand: None,
                     card_type: None,
                     additional_data: None,
