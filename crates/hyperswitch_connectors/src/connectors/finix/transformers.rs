pub mod request;
pub mod response;
use common_enums::{enums, AttemptStatus, CaptureMethod, CountryAlpha2, CountryAlpha3};
use common_utils::types::MinorUnit;
use error_stack::ResultExt;
use hyperswitch_domain_models::{
<<<<<<< HEAD
    payment_method_data::{PaymentMethodData, WalletData},
=======
    payment_method_data::PaymentMethodData,
>>>>>>> 5c6635be
    router_data::{ConnectorAuthType, ErrorResponse, PaymentMethodToken, RouterData},
    router_flow_types::{
        self as flows,
        refunds::{Execute, RSync},
        Authorize, Capture,
    },
    router_request_types::{
        ConnectorCustomerData, PaymentMethodTokenizationData, PaymentsAuthorizeData,
        PaymentsCaptureData, RefundsData, ResponseId,
    },
    router_response_types::{
        ConnectorCustomerResponseData, PaymentsResponseData, RefundsResponseData,
    },
    types::RefundsRouterData,
};
use hyperswitch_interfaces::{consts, errors::ConnectorError};
use masking::Secret;
pub use request::*;
pub use response::*;

use crate::{
    types::{RefundsResponseRouterData, ResponseRouterData},
    unimplemented_payment_method,
<<<<<<< HEAD
    utils::{self, AddressDetailsData, CardData, RouterData as _},
};

pub struct FinixRouterData<'a, Flow, Req, Res> {
    pub amount: MinorUnit,
    pub router_data: &'a RouterData<Flow, Req, Res>,
    pub merchant_id: Secret<String>,
    pub merchant_identity_id: Secret<String>,
}

impl TryFrom<&Option<common_utils::pii::SecretSerdeValue>> for FinixMeta {
    type Error = error_stack::Report<ConnectorError>;
    fn try_from(
        meta_data: &Option<common_utils::pii::SecretSerdeValue>,
    ) -> Result<Self, Self::Error> {
        let metadata = utils::to_connector_meta_from_secret::<Self>(meta_data.clone())
            .change_context(ConnectorError::InvalidConnectorConfig { config: "metadata" })?;
        Ok(metadata)
    }
=======
    utils::{
        get_unimplemented_payment_method_error_message, AddressDetailsData, CardData,
        RouterData as _,
    },
};

pub struct FinixRouterData<'a, Flow, Req, Res> {
    pub amount: MinorUnit,
    pub router_data: &'a RouterData<Flow, Req, Res>,
    pub merchant_id: Secret<String>,
>>>>>>> 5c6635be
}

impl<'a, Flow, Req, Res> TryFrom<(MinorUnit, &'a RouterData<Flow, Req, Res>)>
    for FinixRouterData<'a, Flow, Req, Res>
{
    type Error = error_stack::Report<ConnectorError>;

    fn try_from(value: (MinorUnit, &'a RouterData<Flow, Req, Res>)) -> Result<Self, Self::Error> {
        let (amount, router_data) = value;
        let auth = FinixAuthType::try_from(&router_data.connector_auth_type)?;
<<<<<<< HEAD
        let connector_meta = FinixMeta::try_from(&router_data.connector_meta_data)?;
=======
>>>>>>> 5c6635be

        Ok(Self {
            amount,
            router_data,
            merchant_id: auth.merchant_id,
<<<<<<< HEAD
            merchant_identity_id: connector_meta.merchant_id,
=======
>>>>>>> 5c6635be
        })
    }
}

impl
    TryFrom<
        &FinixRouterData<
            '_,
            flows::CreateConnectorCustomer,
            ConnectorCustomerData,
            PaymentsResponseData,
        >,
    > for FinixCreateIdentityRequest
{
    type Error = error_stack::Report<ConnectorError>;
    fn try_from(
        item: &FinixRouterData<
            '_,
            flows::CreateConnectorCustomer,
            ConnectorCustomerData,
            PaymentsResponseData,
        >,
    ) -> Result<Self, Self::Error> {
        let customer_data: &ConnectorCustomerData = &item.router_data.request;
        let personal_address = item.router_data.get_optional_billing().and_then(|address| {
            let billing = address.address.as_ref();
            billing.map(|billing_address| FinixAddress {
                line1: billing_address.get_optional_line1(),
                line2: billing_address.get_optional_line2(),
                city: billing_address.get_optional_city(),
                region: billing_address.get_optional_state(),
                postal_code: billing_address.get_optional_zip(),
                country: billing_address
                    .get_optional_country()
                    .map(CountryAlpha2::from_alpha2_to_alpha3),
            })
        });
        let entity = FinixIdentityEntity {
            phone: customer_data.phone.clone(),
            first_name: item.router_data.get_optional_billing_first_name(),
            last_name: item.router_data.get_optional_billing_last_name(),
            email: item.router_data.get_optional_billing_email(),
            personal_address,
        };

        Ok(Self {
            entity,
            tags: None,
            identity_type: FinixIdentityType::PERSONAL,
        })
    }
}

impl<F, T> TryFrom<ResponseRouterData<F, FinixIdentityResponse, T, PaymentsResponseData>>
    for RouterData<F, T, PaymentsResponseData>
{
    type Error = error_stack::Report<ConnectorError>;
    fn try_from(
        item: ResponseRouterData<F, FinixIdentityResponse, T, PaymentsResponseData>,
    ) -> Result<Self, Self::Error> {
        Ok(Self {
            response: Ok(PaymentsResponseData::ConnectorCustomerResponse(
                ConnectorCustomerResponseData::new_with_customer_id(item.response.id),
            )),
            ..item.data
        })
    }
}

impl TryFrom<&FinixRouterData<'_, Authorize, PaymentsAuthorizeData, PaymentsResponseData>>
    for FinixPaymentsRequest
{
    type Error = error_stack::Report<ConnectorError>;
    fn try_from(
        item: &FinixRouterData<'_, Authorize, PaymentsAuthorizeData, PaymentsResponseData>,
    ) -> Result<Self, Self::Error> {
<<<<<<< HEAD
=======
        if matches!(
            item.router_data.auth_type,
            enums::AuthenticationType::ThreeDs
        ) {
            return Err(ConnectorError::NotImplemented(
                get_unimplemented_payment_method_error_message("finix"),
            )
            .into());
        }
>>>>>>> 5c6635be
        match item.router_data.request.payment_method_data.clone() {
            PaymentMethodData::Card(_) => {
                let source = item.router_data.get_payment_method_token()?;
                Ok(Self {
                    amount: item.amount,
                    currency: item.router_data.request.currency,
                    source: match source {
                        PaymentMethodToken::Token(token) => token,
                        PaymentMethodToken::ApplePayDecrypt(_) => Err(
                            unimplemented_payment_method!("Apple Pay", "Simplified", "Stax"),
                        )?,
                        PaymentMethodToken::PazeDecrypt(_) => {
                            Err(unimplemented_payment_method!("Paze", "Stax"))?
                        }
                        PaymentMethodToken::GooglePayDecrypt(_) => {
                            Err(unimplemented_payment_method!("Google Pay", "Stax"))?
                        }
                    },
                    merchant: item.merchant_id.clone(),
                    tags: None,
                    three_d_secure: None,
                })
            }
<<<<<<< HEAD
            PaymentMethodData::Wallet(WalletData::GooglePay(_)) => {
                let source = item.router_data.get_payment_method_token()?;
                Ok(Self {
                    amount: item.amount,
                    currency: item.router_data.request.currency,
                    source: match source {
                        PaymentMethodToken::Token(token) => token,
                        PaymentMethodToken::ApplePayDecrypt(_) => Err(
                            unimplemented_payment_method!("Apple Pay", "Simplified", "Finix"),
                        )?,
                        PaymentMethodToken::PazeDecrypt(_) => {
                            Err(unimplemented_payment_method!("Paze", "Finix"))?
                        }
                        PaymentMethodToken::GooglePayDecrypt(_) => {
                            Err(unimplemented_payment_method!("Google Pay", "Finix"))?
                        }
                    },
                    merchant: item.merchant_id.clone(),
                    tags: None,
                    three_d_secure: None,
                })
            }
=======
>>>>>>> 5c6635be
            _ => Err(
                ConnectorError::NotImplemented("Payment method not supported".to_string()).into(),
            ),
        }
    }
}

impl TryFrom<&FinixRouterData<'_, Capture, PaymentsCaptureData, PaymentsResponseData>>
    for FinixCaptureRequest
{
    type Error = error_stack::Report<ConnectorError>;
    fn try_from(
        item: &FinixRouterData<'_, Capture, PaymentsCaptureData, PaymentsResponseData>,
    ) -> Result<Self, Self::Error> {
        Ok(Self {
<<<<<<< HEAD
            amount: item.router_data.request.minor_amount_to_capture,
=======
            capture_amount: item.router_data.request.minor_amount_to_capture,
>>>>>>> 5c6635be
        })
    }
}

impl
    TryFrom<
        &FinixRouterData<
            '_,
            flows::PaymentMethodToken,
            PaymentMethodTokenizationData,
            PaymentsResponseData,
        >,
    > for FinixCreatePaymentInstrumentRequest
{
    type Error = error_stack::Report<ConnectorError>;
    fn try_from(
        item: &FinixRouterData<
            '_,
            flows::PaymentMethodToken,
            PaymentMethodTokenizationData,
            PaymentsResponseData,
        >,
    ) -> Result<Self, Self::Error> {
        let tokenization_data = &item.router_data.request;

        match &tokenization_data.payment_method_data {
            PaymentMethodData::Card(card_data) => {
                Ok(Self {
                    instrument_type: FinixPaymentInstrumentType::PaymentCard,
                    name: card_data.card_holder_name.clone(),
                    number: Some(Secret::new(card_data.card_number.clone().get_card_no())),
                    security_code: Some(card_data.card_cvc.clone()),
                    expiration_month: Some(card_data.get_expiry_month_as_i8()?),
                    expiration_year: Some(card_data.get_expiry_year_as_4_digit_i32()?),
                    identity: item.router_data.get_connector_customer_id()?, // This would come from a previously created identity
                    tags: None,
                    address: None,
                    card_brand: None, // Finix determines this from the card number
                    card_type: None,  // Finix determines this from the card number
                    additional_data: None,
<<<<<<< HEAD
                    merchant_identity: None,
                    third_party_token: None,
                })
            }
            PaymentMethodData::Wallet(WalletData::GooglePay(google_pay_wallet_data)) => {
                let third_party_token = google_pay_wallet_data
                    .tokenization_data
                    .get_encrypted_google_pay_token()
                    .change_context(ConnectorError::MissingRequiredField {
                        field_name: "google_pay_token",
                    })?;
                Ok(Self {
                    instrument_type: FinixPaymentInstrumentType::GOOGLEPAY,
                    name: item.router_data.get_optional_billing_full_name(),
                    identity: item.router_data.get_connector_customer_id()?,
                    number: None,
                    security_code: None,
                    expiration_month: None,
                    expiration_year: None,
                    tags: None,
                    address: None,
                    card_brand: None,
                    card_type: None,
                    additional_data: None,
                    merchant_identity: Some(item.merchant_identity_id.clone()),
                    third_party_token: Some(Secret::new(third_party_token)),
=======
>>>>>>> 5c6635be
                })
            }
            _ => Err(ConnectorError::NotImplemented(
                "Payment method not supported for tokenization".to_string(),
            )
            .into()),
        }
    }
}

// Implement response handling for tokenization
impl<F, T> TryFrom<ResponseRouterData<F, FinixInstrumentResponse, T, PaymentsResponseData>>
    for RouterData<F, T, PaymentsResponseData>
{
    type Error = error_stack::Report<ConnectorError>;
    fn try_from(
        item: ResponseRouterData<F, FinixInstrumentResponse, T, PaymentsResponseData>,
    ) -> Result<Self, Self::Error> {
        Ok(Self {
            status: AttemptStatus::Charged,
            response: Ok(PaymentsResponseData::TokenizationResponse {
                token: item.response.id,
            }),
            ..item.data
        })
    }
}

// Auth Struct

impl TryFrom<&ConnectorAuthType> for FinixAuthType {
    type Error = error_stack::Report<ConnectorError>;
    fn try_from(auth_type: &ConnectorAuthType) -> Result<Self, Self::Error> {
        match auth_type {
            ConnectorAuthType::SignatureKey {
                api_key,
                key1,
                api_secret,
            } => Ok(Self {
                finix_user_name: api_key.clone(),
                finix_password: api_secret.clone(),
                merchant_id: key1.clone(),
            }),
            _ => Err(ConnectorError::FailedToObtainAuthType.into()),
        }
    }
}

fn get_attempt_status(state: FinixState, flow: FinixFlow, is_void: Option<bool>) -> AttemptStatus {
    if is_void == Some(true) {
        return match state {
            FinixState::FAILED | FinixState::CANCELED | FinixState::UNKNOWN => {
                AttemptStatus::VoidFailed
            }
            FinixState::PENDING => AttemptStatus::Voided,
            FinixState::SUCCEEDED => AttemptStatus::Voided,
        };
<<<<<<< HEAD
=======
    }
    match (flow, state) {
        (FinixFlow::Auth, FinixState::PENDING) => AttemptStatus::AuthenticationPending,
        (FinixFlow::Auth, FinixState::SUCCEEDED) => AttemptStatus::Authorized,
        (FinixFlow::Auth, FinixState::FAILED) => AttemptStatus::AuthorizationFailed,
        (FinixFlow::Auth, FinixState::CANCELED) | (FinixFlow::Auth, FinixState::UNKNOWN) => {
            AttemptStatus::AuthorizationFailed
        }
        (FinixFlow::Transfer, FinixState::PENDING) => AttemptStatus::Pending,
        (FinixFlow::Transfer, FinixState::SUCCEEDED) => AttemptStatus::Charged,
        (FinixFlow::Transfer, FinixState::FAILED)
        | (FinixFlow::Transfer, FinixState::CANCELED)
        | (FinixFlow::Transfer, FinixState::UNKNOWN) => AttemptStatus::Failure,
        (FinixFlow::Capture, FinixState::PENDING) => AttemptStatus::Pending,
        (FinixFlow::Capture, FinixState::SUCCEEDED) => AttemptStatus::Pending, // Psync with Transfer id can determine actuall success
        (FinixFlow::Capture, FinixState::FAILED)
        | (FinixFlow::Capture, FinixState::CANCELED)
        | (FinixFlow::Capture, FinixState::UNKNOWN) => AttemptStatus::Failure,
>>>>>>> 5c6635be
    }
    match (flow, state) {
        (FinixFlow::Auth, FinixState::PENDING) => AttemptStatus::AuthenticationPending,
        (FinixFlow::Auth, FinixState::SUCCEEDED) => AttemptStatus::Authorized,
        (FinixFlow::Auth, FinixState::FAILED) => AttemptStatus::AuthorizationFailed,
        (FinixFlow::Auth, FinixState::CANCELED) | (FinixFlow::Auth, FinixState::UNKNOWN) => {
            AttemptStatus::AuthorizationFailed
        }

<<<<<<< HEAD
        (FinixFlow::Transfer, FinixState::PENDING) => AttemptStatus::CaptureInitiated,
        (FinixFlow::Transfer, FinixState::SUCCEEDED) => AttemptStatus::Charged,
        (FinixFlow::Transfer, FinixState::FAILED)
        | (FinixFlow::Transfer, FinixState::CANCELED)
        | (FinixFlow::Transfer, FinixState::UNKNOWN) => AttemptStatus::CaptureFailed,
    }
}

=======
>>>>>>> 5c6635be
pub(crate) fn get_finix_response<F, T>(
    router_data: ResponseRouterData<F, FinixPaymentsResponse, T, PaymentsResponseData>,
    finix_flow: FinixFlow,
) -> Result<RouterData<F, T, PaymentsResponseData>, error_stack::Report<ConnectorError>> {
    let status = get_attempt_status(
        router_data.response.state.clone(),
        finix_flow,
        router_data.response.is_void,
    );
    Ok(RouterData {
        status,
        response: if router_data.response.state.is_failure() {
            Err(ErrorResponse {
                code: router_data
                    .response
                    .failure_code
                    .unwrap_or(consts::NO_ERROR_CODE.to_string()),
                message: router_data
                    .response
                    .messages
                    .map_or(consts::NO_ERROR_MESSAGE.to_string(), |msg| msg.join(",")),
                reason: router_data.response.failure_message,
                status_code: router_data.http_code,
                attempt_status: Some(status),
                connector_transaction_id: Some(router_data.response.id.clone()),
                network_decline_code: None,
                network_advice_code: None,
                network_error_message: None,
                connector_metadata: None,
            })
        } else {
            Ok(PaymentsResponseData::TransactionResponse {
<<<<<<< HEAD
                resource_id: ResponseId::ConnectorTransactionId(router_data.response.id),
=======
                resource_id: ResponseId::ConnectorTransactionId(
                    router_data
                        .response
                        .transfer
                        .unwrap_or(router_data.response.id),
                ),
>>>>>>> 5c6635be
                redirection_data: Box::new(None),
                mandate_reference: Box::new(None),
                connector_metadata: None,
                network_txn_id: None,
                connector_response_reference_id: None,
                incremental_authorization_allowed: None,
                charges: None,
            })
        },
        ..router_data.data
    })
}

impl<F> TryFrom<&FinixRouterData<'_, F, RefundsData, RefundsResponseData>>
    for FinixCreateRefundRequest
{
    type Error = error_stack::Report<ConnectorError>;
    fn try_from(
        item: &FinixRouterData<'_, F, RefundsData, RefundsResponseData>,
    ) -> Result<Self, Self::Error> {
        let refund_amount = item.router_data.request.minor_refund_amount;
        Ok(Self::new(refund_amount))
    }
}

impl From<FinixState> for enums::RefundStatus {
    fn from(item: FinixState) -> Self {
        match item {
            FinixState::PENDING => Self::Pending,
            FinixState::SUCCEEDED => Self::Success,
            FinixState::FAILED | FinixState::CANCELED | FinixState::UNKNOWN => Self::Failure,
        }
    }
}

impl TryFrom<RefundsResponseRouterData<Execute, FinixPaymentsResponse>>
    for RefundsRouterData<Execute>
{
    type Error = error_stack::Report<ConnectorError>;
    fn try_from(
        item: RefundsResponseRouterData<Execute, FinixPaymentsResponse>,
    ) -> Result<Self, Self::Error> {
        Ok(Self {
            response: Ok(RefundsResponseData {
                connector_refund_id: item.response.id.to_string(),
                refund_status: enums::RefundStatus::from(item.response.state),
            }),
            ..item.data
        })
    }
}

impl TryFrom<RefundsResponseRouterData<RSync, FinixPaymentsResponse>> for RefundsRouterData<RSync> {
    type Error = error_stack::Report<ConnectorError>;
    fn try_from(
        item: RefundsResponseRouterData<RSync, FinixPaymentsResponse>,
    ) -> Result<Self, Self::Error> {
        Ok(Self {
            response: Ok(RefundsResponseData {
                connector_refund_id: item.response.id.to_string(),
                refund_status: enums::RefundStatus::from(item.response.state),
            }),
            ..item.data
        })
    }
}

impl FinixErrorResponse {
    pub fn get_message(&self) -> String {
        self.embedded
            .as_ref()
            .and_then(|embedded| embedded.errors.as_ref())
            .and_then(|errors| errors.first())
            .and_then(|error| error.message.clone())
            .unwrap_or(consts::NO_ERROR_MESSAGE.to_string())
    }

    pub fn get_code(&self) -> String {
        self.embedded
            .as_ref()
            .and_then(|embedded| embedded.errors.as_ref())
            .and_then(|errors| errors.first())
            .and_then(|error| error.code.clone())
            .unwrap_or(consts::NO_ERROR_MESSAGE.to_string())
    }
}<|MERGE_RESOLUTION|>--- conflicted
+++ resolved
@@ -4,11 +4,7 @@
 use common_utils::types::MinorUnit;
 use error_stack::ResultExt;
 use hyperswitch_domain_models::{
-<<<<<<< HEAD
     payment_method_data::{PaymentMethodData, WalletData},
-=======
-    payment_method_data::PaymentMethodData,
->>>>>>> 5c6635be
     router_data::{ConnectorAuthType, ErrorResponse, PaymentMethodToken, RouterData},
     router_flow_types::{
         self as flows,
@@ -32,8 +28,10 @@
 use crate::{
     types::{RefundsResponseRouterData, ResponseRouterData},
     unimplemented_payment_method,
-<<<<<<< HEAD
-    utils::{self, AddressDetailsData, CardData, RouterData as _},
+    utils::{
+        self, get_unimplemented_payment_method_error_message, AddressDetailsData, CardData,
+        RouterData as _,
+    },
 };
 
 pub struct FinixRouterData<'a, Flow, Req, Res> {
@@ -52,18 +50,6 @@
             .change_context(ConnectorError::InvalidConnectorConfig { config: "metadata" })?;
         Ok(metadata)
     }
-=======
-    utils::{
-        get_unimplemented_payment_method_error_message, AddressDetailsData, CardData,
-        RouterData as _,
-    },
-};
-
-pub struct FinixRouterData<'a, Flow, Req, Res> {
-    pub amount: MinorUnit,
-    pub router_data: &'a RouterData<Flow, Req, Res>,
-    pub merchant_id: Secret<String>,
->>>>>>> 5c6635be
 }
 
 impl<'a, Flow, Req, Res> TryFrom<(MinorUnit, &'a RouterData<Flow, Req, Res>)>
@@ -74,19 +60,13 @@
     fn try_from(value: (MinorUnit, &'a RouterData<Flow, Req, Res>)) -> Result<Self, Self::Error> {
         let (amount, router_data) = value;
         let auth = FinixAuthType::try_from(&router_data.connector_auth_type)?;
-<<<<<<< HEAD
         let connector_meta = FinixMeta::try_from(&router_data.connector_meta_data)?;
-=======
->>>>>>> 5c6635be
 
         Ok(Self {
             amount,
             router_data,
             merchant_id: auth.merchant_id,
-<<<<<<< HEAD
             merchant_identity_id: connector_meta.merchant_id,
-=======
->>>>>>> 5c6635be
         })
     }
 }
@@ -163,8 +143,6 @@
     fn try_from(
         item: &FinixRouterData<'_, Authorize, PaymentsAuthorizeData, PaymentsResponseData>,
     ) -> Result<Self, Self::Error> {
-<<<<<<< HEAD
-=======
         if matches!(
             item.router_data.auth_type,
             enums::AuthenticationType::ThreeDs
@@ -174,7 +152,6 @@
             )
             .into());
         }
->>>>>>> 5c6635be
         match item.router_data.request.payment_method_data.clone() {
             PaymentMethodData::Card(_) => {
                 let source = item.router_data.get_payment_method_token()?;
@@ -198,7 +175,6 @@
                     three_d_secure: None,
                 })
             }
-<<<<<<< HEAD
             PaymentMethodData::Wallet(WalletData::GooglePay(_)) => {
                 let source = item.router_data.get_payment_method_token()?;
                 Ok(Self {
@@ -221,8 +197,6 @@
                     three_d_secure: None,
                 })
             }
-=======
->>>>>>> 5c6635be
             _ => Err(
                 ConnectorError::NotImplemented("Payment method not supported".to_string()).into(),
             ),
@@ -238,11 +212,7 @@
         item: &FinixRouterData<'_, Capture, PaymentsCaptureData, PaymentsResponseData>,
     ) -> Result<Self, Self::Error> {
         Ok(Self {
-<<<<<<< HEAD
-            amount: item.router_data.request.minor_amount_to_capture,
-=======
             capture_amount: item.router_data.request.minor_amount_to_capture,
->>>>>>> 5c6635be
         })
     }
 }
@@ -283,7 +253,6 @@
                     card_brand: None, // Finix determines this from the card number
                     card_type: None,  // Finix determines this from the card number
                     additional_data: None,
-<<<<<<< HEAD
                     merchant_identity: None,
                     third_party_token: None,
                 })
@@ -310,8 +279,6 @@
                     additional_data: None,
                     merchant_identity: Some(item.merchant_identity_id.clone()),
                     third_party_token: Some(Secret::new(third_party_token)),
-=======
->>>>>>> 5c6635be
                 })
             }
             _ => Err(ConnectorError::NotImplemented(
@@ -369,8 +336,6 @@
             FinixState::PENDING => AttemptStatus::Voided,
             FinixState::SUCCEEDED => AttemptStatus::Voided,
         };
-<<<<<<< HEAD
-=======
     }
     match (flow, state) {
         (FinixFlow::Auth, FinixState::PENDING) => AttemptStatus::AuthenticationPending,
@@ -389,27 +354,9 @@
         (FinixFlow::Capture, FinixState::FAILED)
         | (FinixFlow::Capture, FinixState::CANCELED)
         | (FinixFlow::Capture, FinixState::UNKNOWN) => AttemptStatus::Failure,
->>>>>>> 5c6635be
-    }
-    match (flow, state) {
-        (FinixFlow::Auth, FinixState::PENDING) => AttemptStatus::AuthenticationPending,
-        (FinixFlow::Auth, FinixState::SUCCEEDED) => AttemptStatus::Authorized,
-        (FinixFlow::Auth, FinixState::FAILED) => AttemptStatus::AuthorizationFailed,
-        (FinixFlow::Auth, FinixState::CANCELED) | (FinixFlow::Auth, FinixState::UNKNOWN) => {
-            AttemptStatus::AuthorizationFailed
-        }
-
-<<<<<<< HEAD
-        (FinixFlow::Transfer, FinixState::PENDING) => AttemptStatus::CaptureInitiated,
-        (FinixFlow::Transfer, FinixState::SUCCEEDED) => AttemptStatus::Charged,
-        (FinixFlow::Transfer, FinixState::FAILED)
-        | (FinixFlow::Transfer, FinixState::CANCELED)
-        | (FinixFlow::Transfer, FinixState::UNKNOWN) => AttemptStatus::CaptureFailed,
-    }
-}
-
-=======
->>>>>>> 5c6635be
+    }
+}
+
 pub(crate) fn get_finix_response<F, T>(
     router_data: ResponseRouterData<F, FinixPaymentsResponse, T, PaymentsResponseData>,
     finix_flow: FinixFlow,
@@ -442,16 +389,12 @@
             })
         } else {
             Ok(PaymentsResponseData::TransactionResponse {
-<<<<<<< HEAD
-                resource_id: ResponseId::ConnectorTransactionId(router_data.response.id),
-=======
                 resource_id: ResponseId::ConnectorTransactionId(
                     router_data
                         .response
                         .transfer
                         .unwrap_or(router_data.response.id),
                 ),
->>>>>>> 5c6635be
                 redirection_data: Box::new(None),
                 mandate_reference: Box::new(None),
                 connector_metadata: None,
