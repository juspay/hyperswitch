--- conflicted
+++ resolved
@@ -60,14 +60,6 @@
     pub data: RouterData<Flow, Request, Response>,
     pub http_code: u16,
 }
-<<<<<<< HEAD
-
-pub struct ResponseRouterDataV2<Flow, R, ResourceCommonData, Request, Response> {
-    pub response: R,
-    pub data: RouterDataV2<Flow, ResourceCommonData, Request, Response>,
-    pub http_code: u16,
-}
-=======
 pub type FrmFulfillmentRouterData =
     RouterData<Fulfillment, FraudCheckFulfillmentData, FraudCheckResponseData>;
 pub type FrmCheckoutType =
@@ -80,4 +72,9 @@
     dyn ConnectorIntegration<Fulfillment, FraudCheckFulfillmentData, FraudCheckResponseData>;
 pub type FrmCheckoutRouterData =
     RouterData<Checkout, FraudCheckCheckoutData, FraudCheckResponseData>;
->>>>>>> 23ed82cb
+
+pub struct ResponseRouterDataV2<Flow, R, ResourceCommonData, Request, Response> {
+    pub response: R,
+    pub data: RouterDataV2<Flow, ResourceCommonData, Request, Response>,
+    pub http_code: u16,
+}