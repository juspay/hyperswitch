--- conflicted
+++ resolved
@@ -1,17 +1,11 @@
 use hyperswitch_domain_models::{
-<<<<<<< HEAD
     router_data::{AccessToken, RouterData},
-    router_flow_types::AccessTokenAuth,
-    router_request_types::{AccessTokenRequestData, RefundsData},
-    router_response_types::RefundsResponseData,
-=======
-    router_data::RouterData,
-    router_flow_types::{Capture, PSync, Void},
+    router_flow_types::{AccessTokenAuth, Capture, PSync, Void},
     router_request_types::{
-        PaymentsCancelData, PaymentsCaptureData, PaymentsSyncData, RefundsData,
+        AccessTokenRequestData, PaymentsCancelData, PaymentsCaptureData, PaymentsSyncData,
+        RefundsData,
     },
     router_response_types::{PaymentsResponseData, RefundsResponseData},
->>>>>>> 10ac0894
 };
 
 pub type PaymentsSyncResponseRouterData<R> =
