// impl api::PaymentIncrementalAuthorization for Helcim {}
// impl api::ConnectorCustomer for Helcim {}
// impl api::PaymentsPreProcessing for Helcim {}
// impl api::PaymentReject for Helcim {}
// impl api::PaymentApprove for Helcim {}
use common_utils::errors::CustomResult;
#[cfg(feature = "frm")]
use hyperswitch_domain_models::{
    router_flow_types::fraud_check::{Checkout, Fulfillment, RecordReturn, Sale, Transaction},
    router_request_types::fraud_check::{
        FraudCheckCheckoutData, FraudCheckFulfillmentData, FraudCheckRecordReturnData,
        FraudCheckSaleData, FraudCheckTransactionData,
    },
    router_response_types::fraud_check::FraudCheckResponseData,
};
#[cfg(feature = "payouts")]
use hyperswitch_domain_models::{
    router_flow_types::payouts::{
        PoCancel, PoCreate, PoEligibility, PoFulfill, PoQuote, PoRecipient, PoRecipientAccount,
        PoSync,
    },
    router_request_types::PayoutsData,
    router_response_types::PayoutsResponseData,
};
use hyperswitch_domain_models::{
    router_flow_types::{
        dispute::{Accept, Defend, Evidence},
        files::{Retrieve, Upload},
        mandate_revoke::MandateRevoke,
        payments::{
            Approve, AuthorizeSessionToken, CompleteAuthorize, CreateConnectorCustomer,
            IncrementalAuthorization, PostProcessing, PreProcessing, Reject,
        },
        webhooks::VerifyWebhookSource,
    },
    router_request_types::{
        AcceptDisputeRequestData, AuthorizeSessionTokenData, CompleteAuthorizeData,
        ConnectorCustomerData, DefendDisputeRequestData, MandateRevokeRequestData,
        PaymentsApproveData, PaymentsIncrementalAuthorizationData, PaymentsPostProcessingData,
        PaymentsPreProcessingData, PaymentsRejectData, RetrieveFileRequestData,
        SubmitEvidenceRequestData, UploadFileRequestData, VerifyWebhookSourceRequestData,
    },
    router_response_types::{
        AcceptDisputeResponse, DefendDisputeResponse, MandateRevokeResponseData,
        PaymentsResponseData, RetrieveFileResponse, SubmitEvidenceResponse, UploadFileResponse,
        VerifyWebhookSourceResponseData,
    },
};
#[cfg(feature = "frm")]
use hyperswitch_interfaces::api::fraud_check::{
    FraudCheckCheckout, FraudCheckFulfillment, FraudCheckRecordReturn, FraudCheckSale,
    FraudCheckTransaction,
};
#[cfg(feature = "payouts")]
use hyperswitch_interfaces::api::payouts::{
    PayoutCancel, PayoutCreate, PayoutEligibility, PayoutFulfill, PayoutQuote, PayoutRecipient,
    PayoutRecipientAccount, PayoutSync,
};
use hyperswitch_interfaces::{
    api::{
        self,
        disputes::{AcceptDispute, DefendDispute, Dispute, SubmitEvidence},
        files::{FileUpload, RetrieveFile, UploadFile},
        payments::{
            ConnectorCustomer, PaymentApprove, PaymentAuthorizeSessionToken,
            PaymentIncrementalAuthorization, PaymentReject, PaymentsCompleteAuthorize,
            PaymentsPostProcessing, PaymentsPreProcessing,
        },
        ConnectorIntegration, ConnectorMandateRevoke, ConnectorRedirectResponse,
    },
    errors::ConnectorError,
};

macro_rules! default_imp_for_authorize_session_token {
    ($($path:ident::$connector:ident),*) => {
        $( impl PaymentAuthorizeSessionToken for $path::$connector {}
            impl
            ConnectorIntegration<
                AuthorizeSessionToken,
                AuthorizeSessionTokenData,
                PaymentsResponseData
        > for $path::$connector
        {}
    )*
    };
}

default_imp_for_authorize_session_token!(
    connectors::Bambora,
    connectors::Bitpay,
    connectors::Fiserv,
    connectors::Fiservemea,
    connectors::Fiuu,
<<<<<<< HEAD
    connectors::Helcim,
    connectors::Novalnet,
    connectors::Nexixpay,
    connectors::Stax,
    connectors::Taxjar
=======
    connectors::Globepay,
    connectors::Helcim,
    connectors::Novalnet,
    connectors::Nexixpay,
    connectors::Powertranz,
    connectors::Stax,
    connectors::Taxjar,
    connectors::Tsys,
    connectors::Worldline
>>>>>>> f8227309
);

use crate::connectors;
macro_rules! default_imp_for_complete_authorize {
    ($($path:ident::$connector:ident),*) => {
        $(
            impl PaymentsCompleteAuthorize for $path::$connector {}
            impl
            ConnectorIntegration<
            CompleteAuthorize,
            CompleteAuthorizeData,
            PaymentsResponseData,
        > for $path::$connector
        {}
    )*
    };
}

default_imp_for_complete_authorize!(
    connectors::Bitpay,
    connectors::Fiserv,
    connectors::Fiservemea,
    connectors::Fiuu,
<<<<<<< HEAD
=======
    connectors::Globepay,
>>>>>>> f8227309
    connectors::Helcim,
    connectors::Novalnet,
    connectors::Nexixpay,
    connectors::Stax,
<<<<<<< HEAD
    connectors::Taxjar
=======
    connectors::Taxjar,
    connectors::Tsys,
    connectors::Worldline
>>>>>>> f8227309
);

macro_rules! default_imp_for_incremental_authorization {
    ($($path:ident::$connector:ident),*) => {
        $(
            impl PaymentIncrementalAuthorization for $path::$connector {}
            impl
            ConnectorIntegration<
            IncrementalAuthorization,
            PaymentsIncrementalAuthorizationData,
            PaymentsResponseData,
        > for $path::$connector
        {}
    )*
    };
}

default_imp_for_incremental_authorization!(
    connectors::Bambora,
    connectors::Bitpay,
    connectors::Fiserv,
    connectors::Fiservemea,
    connectors::Fiuu,
<<<<<<< HEAD
    connectors::Helcim,
    connectors::Novalnet,
    connectors::Nexixpay,
    connectors::Stax,
    connectors::Taxjar
=======
    connectors::Globepay,
    connectors::Helcim,
    connectors::Novalnet,
    connectors::Nexixpay,
    connectors::Powertranz,
    connectors::Stax,
    connectors::Taxjar,
    connectors::Tsys,
    connectors::Worldline
>>>>>>> f8227309
);

macro_rules! default_imp_for_create_customer {
    ($($path:ident::$connector:ident),*) => {
        $(
            impl ConnectorCustomer for $path::$connector {}
            impl
            ConnectorIntegration<
            CreateConnectorCustomer,
            ConnectorCustomerData,
            PaymentsResponseData,
        > for $path::$connector
        {}
    )*
    };
}

default_imp_for_create_customer!(
    connectors::Bambora,
    connectors::Bitpay,
    connectors::Fiserv,
    connectors::Fiservemea,
    connectors::Fiuu,
<<<<<<< HEAD
    connectors::Helcim,
    connectors::Novalnet,
    connectors::Nexixpay,
    connectors::Taxjar
=======
    connectors::Globepay,
    connectors::Helcim,
    connectors::Novalnet,
    connectors::Nexixpay,
    connectors::Powertranz,
    connectors::Taxjar,
    connectors::Tsys,
    connectors::Worldline
>>>>>>> f8227309
);

macro_rules! default_imp_for_connector_redirect_response {
    ($($path:ident::$connector:ident),*) => {
        $(
            impl ConnectorRedirectResponse for $path::$connector {
                fn get_flow_type(
                    &self,
                    _query_params: &str,
                    _json_payload: Option<serde_json::Value>,
                    _action: common_enums::enums::PaymentAction
                ) -> CustomResult<common_enums::enums::CallConnectorAction, ConnectorError> {
                    Ok(common_enums::enums::CallConnectorAction::Trigger)
                }
            }
    )*
    };
}

default_imp_for_connector_redirect_response!(
    connectors::Bitpay,
    connectors::Fiserv,
    connectors::Fiservemea,
    connectors::Fiuu,
<<<<<<< HEAD
    connectors::Helcim,
    connectors::Novalnet,
    connectors::Nexixpay,
    connectors::Stax,
    connectors::Taxjar
=======
    connectors::Globepay,
    connectors::Helcim,
    connectors::Novalnet,
    connectors::Nexixpay,
    connectors::Powertranz,
    connectors::Stax,
    connectors::Taxjar,
    connectors::Tsys,
    connectors::Worldline
>>>>>>> f8227309
);

macro_rules! default_imp_for_pre_processing_steps{
    ($($path:ident::$connector:ident),*)=> {
        $(
            impl PaymentsPreProcessing for $path::$connector {}
            impl
            ConnectorIntegration<
            PreProcessing,
            PaymentsPreProcessingData,
            PaymentsResponseData,
        > for $path::$connector
        {}
    )*
    };
}

default_imp_for_pre_processing_steps!(
    connectors::Bambora,
    connectors::Bitpay,
    connectors::Fiserv,
    connectors::Fiservemea,
    connectors::Fiuu,
<<<<<<< HEAD
    connectors::Helcim,
    connectors::Novalnet,
    connectors::Nexixpay,
    connectors::Stax,
    connectors::Taxjar
=======
    connectors::Globepay,
    connectors::Helcim,
    connectors::Novalnet,
    connectors::Nexixpay,
    connectors::Powertranz,
    connectors::Stax,
    connectors::Taxjar,
    connectors::Tsys,
    connectors::Worldline
>>>>>>> f8227309
);

macro_rules! default_imp_for_post_processing_steps{
    ($($path:ident::$connector:ident),*)=> {
        $(
            impl PaymentsPostProcessing for $path::$connector {}
            impl
            ConnectorIntegration<
            PostProcessing,
            PaymentsPostProcessingData,
            PaymentsResponseData,
        > for $path::$connector
        {}
    )*
    };
}

default_imp_for_post_processing_steps!(
    connectors::Bambora,
    connectors::Bitpay,
    connectors::Fiserv,
    connectors::Fiservemea,
    connectors::Fiuu,
<<<<<<< HEAD
    connectors::Helcim,
    connectors::Novalnet,
    connectors::Nexixpay,
    connectors::Stax,
    connectors::Taxjar
=======
    connectors::Globepay,
    connectors::Helcim,
    connectors::Novalnet,
    connectors::Nexixpay,
    connectors::Powertranz,
    connectors::Stax,
    connectors::Taxjar,
    connectors::Tsys,
    connectors::Worldline
>>>>>>> f8227309
);

macro_rules! default_imp_for_approve {
    ($($path:ident::$connector:ident),*) => {
        $(
            impl PaymentApprove for $path::$connector {}
            impl
            ConnectorIntegration<
            Approve,
            PaymentsApproveData,
            PaymentsResponseData,
        > for $path::$connector
        {}
    )*
    };
}

default_imp_for_approve!(
    connectors::Bambora,
    connectors::Bitpay,
    connectors::Fiserv,
    connectors::Fiservemea,
    connectors::Fiuu,
<<<<<<< HEAD
    connectors::Helcim,
    connectors::Novalnet,
    connectors::Nexixpay,
    connectors::Stax,
    connectors::Taxjar
=======
    connectors::Globepay,
    connectors::Helcim,
    connectors::Novalnet,
    connectors::Nexixpay,
    connectors::Powertranz,
    connectors::Stax,
    connectors::Taxjar,
    connectors::Tsys,
    connectors::Worldline
>>>>>>> f8227309
);

macro_rules! default_imp_for_reject {
    ($($path:ident::$connector:ident),*) => {
        $(
            impl PaymentReject for $path::$connector {}
            impl
            ConnectorIntegration<
            Reject,
            PaymentsRejectData,
            PaymentsResponseData,
        > for $path::$connector
        {}
    )*
    };
}

default_imp_for_reject!(
    connectors::Bambora,
    connectors::Bitpay,
    connectors::Fiserv,
    connectors::Fiservemea,
    connectors::Fiuu,
<<<<<<< HEAD
    connectors::Helcim,
    connectors::Novalnet,
    connectors::Nexixpay,
    connectors::Stax,
    connectors::Taxjar
=======
    connectors::Globepay,
    connectors::Helcim,
    connectors::Novalnet,
    connectors::Nexixpay,
    connectors::Powertranz,
    connectors::Stax,
    connectors::Taxjar,
    connectors::Tsys,
    connectors::Worldline
>>>>>>> f8227309
);

macro_rules! default_imp_for_webhook_source_verification {
    ($($path:ident::$connector:ident),*) => {
        $(
            impl api::ConnectorVerifyWebhookSource for $path::$connector {}
            impl
            ConnectorIntegration<
            VerifyWebhookSource,
            VerifyWebhookSourceRequestData,
            VerifyWebhookSourceResponseData,
        > for $path::$connector
        {}
    )*
    };
}

default_imp_for_webhook_source_verification!(
    connectors::Bambora,
    connectors::Bitpay,
    connectors::Fiserv,
    connectors::Fiservemea,
    connectors::Fiuu,
<<<<<<< HEAD
    connectors::Helcim,
    connectors::Novalnet,
    connectors::Nexixpay,
    connectors::Stax,
    connectors::Taxjar
=======
    connectors::Globepay,
    connectors::Helcim,
    connectors::Novalnet,
    connectors::Nexixpay,
    connectors::Powertranz,
    connectors::Stax,
    connectors::Taxjar,
    connectors::Tsys,
    connectors::Worldline
>>>>>>> f8227309
);

macro_rules! default_imp_for_accept_dispute {
    ($($path:ident::$connector:ident),*) => {
        $(
            impl Dispute for $path::$connector {}
            impl AcceptDispute for $path::$connector {}
            impl
                ConnectorIntegration<
                Accept,
                AcceptDisputeRequestData,
                AcceptDisputeResponse,
            > for $path::$connector
            {}
    )*
    };
}

default_imp_for_accept_dispute!(
    connectors::Bambora,
    connectors::Bitpay,
    connectors::Fiserv,
    connectors::Fiservemea,
    connectors::Fiuu,
<<<<<<< HEAD
    connectors::Helcim,
    connectors::Novalnet,
    connectors::Nexixpay,
    connectors::Stax,
    connectors::Taxjar
=======
    connectors::Globepay,
    connectors::Helcim,
    connectors::Novalnet,
    connectors::Nexixpay,
    connectors::Powertranz,
    connectors::Stax,
    connectors::Taxjar,
    connectors::Tsys,
    connectors::Worldline
>>>>>>> f8227309
);

macro_rules! default_imp_for_submit_evidence {
    ($($path:ident::$connector:ident),*) => {
        $(
            impl SubmitEvidence for $path::$connector {}
            impl
                ConnectorIntegration<
                Evidence,
                SubmitEvidenceRequestData,
                SubmitEvidenceResponse,
            > for $path::$connector
            {}
    )*
    };
}

default_imp_for_submit_evidence!(
    connectors::Bambora,
    connectors::Bitpay,
    connectors::Fiserv,
    connectors::Fiservemea,
    connectors::Fiuu,
<<<<<<< HEAD
    connectors::Helcim,
    connectors::Novalnet,
    connectors::Nexixpay,
    connectors::Stax,
    connectors::Taxjar
=======
    connectors::Globepay,
    connectors::Helcim,
    connectors::Novalnet,
    connectors::Nexixpay,
    connectors::Powertranz,
    connectors::Stax,
    connectors::Taxjar,
    connectors::Tsys,
    connectors::Worldline
>>>>>>> f8227309
);

macro_rules! default_imp_for_defend_dispute {
    ($($path:ident::$connector:ident),*) => {
        $(
            impl DefendDispute for $path::$connector {}
            impl
                ConnectorIntegration<
                Defend,
                DefendDisputeRequestData,
                DefendDisputeResponse,
            > for $path::$connector
            {}
        )*
    };
}

default_imp_for_defend_dispute!(
    connectors::Bambora,
    connectors::Bitpay,
    connectors::Fiserv,
    connectors::Fiservemea,
    connectors::Fiuu,
<<<<<<< HEAD
    connectors::Helcim,
    connectors::Novalnet,
    connectors::Nexixpay,
    connectors::Stax,
    connectors::Taxjar
=======
    connectors::Globepay,
    connectors::Helcim,
    connectors::Novalnet,
    connectors::Nexixpay,
    connectors::Powertranz,
    connectors::Stax,
    connectors::Taxjar,
    connectors::Tsys,
    connectors::Worldline
>>>>>>> f8227309
);

macro_rules! default_imp_for_file_upload {
    ($($path:ident::$connector:ident),*) => {
        $(
            impl FileUpload for $path::$connector {}
            impl UploadFile for $path::$connector {}
            impl
                ConnectorIntegration<
                Upload,
                UploadFileRequestData,
                UploadFileResponse,
            > for $path::$connector
            {}
            impl RetrieveFile for $path::$connector {}
            impl
                ConnectorIntegration<
                Retrieve,
                RetrieveFileRequestData,
                RetrieveFileResponse,
            > for $path::$connector
            {}
    )*
    };
}

default_imp_for_file_upload!(
    connectors::Bambora,
    connectors::Bitpay,
    connectors::Fiserv,
    connectors::Fiservemea,
    connectors::Fiuu,
<<<<<<< HEAD
    connectors::Helcim,
    connectors::Novalnet,
    connectors::Nexixpay,
    connectors::Stax,
    connectors::Taxjar
=======
    connectors::Globepay,
    connectors::Helcim,
    connectors::Novalnet,
    connectors::Nexixpay,
    connectors::Powertranz,
    connectors::Stax,
    connectors::Taxjar,
    connectors::Tsys,
    connectors::Worldline
>>>>>>> f8227309
);

#[cfg(feature = "payouts")]
macro_rules! default_imp_for_payouts_create {
    ($($path:ident::$connector:ident),*) => {
        $(
            impl PayoutCreate for $path::$connector {}
            impl
            ConnectorIntegration<
            PoCreate,
            PayoutsData,
            PayoutsResponseData,
        > for $path::$connector
        {}
    )*
    };
}

#[cfg(feature = "payouts")]
default_imp_for_payouts_create!(
    connectors::Bambora,
    connectors::Bitpay,
    connectors::Fiserv,
    connectors::Fiservemea,
    connectors::Fiuu,
<<<<<<< HEAD
    connectors::Helcim,
    connectors::Novalnet,
    connectors::Nexixpay,
    connectors::Stax,
    connectors::Taxjar
=======
    connectors::Globepay,
    connectors::Helcim,
    connectors::Novalnet,
    connectors::Nexixpay,
    connectors::Powertranz,
    connectors::Stax,
    connectors::Taxjar,
    connectors::Tsys,
    connectors::Worldline
>>>>>>> f8227309
);

#[cfg(feature = "payouts")]
macro_rules! default_imp_for_payouts_retrieve {
    ($($path:ident::$connector:ident),*) => {
        $(
            impl PayoutSync for $path::$connector {}
            impl
            ConnectorIntegration<
            PoSync,
            PayoutsData,
            PayoutsResponseData,
        > for $path::$connector
        {}
    )*
    };
}

#[cfg(feature = "payouts")]
default_imp_for_payouts_retrieve!(
    connectors::Bambora,
    connectors::Bitpay,
    connectors::Fiserv,
    connectors::Fiservemea,
    connectors::Fiuu,
<<<<<<< HEAD
    connectors::Helcim,
    connectors::Novalnet,
    connectors::Nexixpay,
    connectors::Stax,
    connectors::Taxjar
=======
    connectors::Globepay,
    connectors::Helcim,
    connectors::Novalnet,
    connectors::Nexixpay,
    connectors::Powertranz,
    connectors::Stax,
    connectors::Taxjar,
    connectors::Tsys,
    connectors::Worldline
>>>>>>> f8227309
);

#[cfg(feature = "payouts")]
macro_rules! default_imp_for_payouts_eligibility {
    ($($path:ident::$connector:ident),*) => {
        $(
            impl PayoutEligibility for $path::$connector {}
            impl
            ConnectorIntegration<
            PoEligibility,
            PayoutsData,
            PayoutsResponseData,
        > for $path::$connector
        {}
    )*
    };
}

#[cfg(feature = "payouts")]
default_imp_for_payouts_eligibility!(
    connectors::Bambora,
    connectors::Bitpay,
    connectors::Fiserv,
    connectors::Fiservemea,
    connectors::Fiuu,
<<<<<<< HEAD
    connectors::Helcim,
    connectors::Novalnet,
    connectors::Nexixpay,
    connectors::Stax,
    connectors::Taxjar
=======
    connectors::Globepay,
    connectors::Helcim,
    connectors::Novalnet,
    connectors::Nexixpay,
    connectors::Powertranz,
    connectors::Stax,
    connectors::Taxjar,
    connectors::Tsys,
    connectors::Worldline
>>>>>>> f8227309
);

#[cfg(feature = "payouts")]
macro_rules! default_imp_for_payouts_fulfill {
    ($($path:ident::$connector:ident),*) => {
        $(
            impl PayoutFulfill for $path::$connector {}
            impl
            ConnectorIntegration<
            PoFulfill,
            PayoutsData,
            PayoutsResponseData,
        > for $path::$connector
        {}
    )*
    };
}

#[cfg(feature = "payouts")]
default_imp_for_payouts_fulfill!(
    connectors::Bambora,
    connectors::Bitpay,
    connectors::Fiserv,
    connectors::Fiservemea,
    connectors::Fiuu,
<<<<<<< HEAD
    connectors::Helcim,
    connectors::Novalnet,
    connectors::Nexixpay,
    connectors::Stax,
    connectors::Taxjar
=======
    connectors::Globepay,
    connectors::Helcim,
    connectors::Novalnet,
    connectors::Nexixpay,
    connectors::Powertranz,
    connectors::Stax,
    connectors::Taxjar,
    connectors::Tsys,
    connectors::Worldline
>>>>>>> f8227309
);

#[cfg(feature = "payouts")]
macro_rules! default_imp_for_payouts_cancel {
    ($($path:ident::$connector:ident),*) => {
        $(
            impl PayoutCancel for $path::$connector {}
            impl
            ConnectorIntegration<
            PoCancel,
            PayoutsData,
            PayoutsResponseData,
        > for $path::$connector
        {}
    )*
    };
}

#[cfg(feature = "payouts")]
default_imp_for_payouts_cancel!(
    connectors::Bambora,
    connectors::Bitpay,
    connectors::Fiserv,
    connectors::Fiservemea,
    connectors::Fiuu,
<<<<<<< HEAD
    connectors::Helcim,
    connectors::Novalnet,
    connectors::Nexixpay,
    connectors::Stax,
    connectors::Taxjar
=======
    connectors::Globepay,
    connectors::Helcim,
    connectors::Novalnet,
    connectors::Nexixpay,
    connectors::Powertranz,
    connectors::Stax,
    connectors::Taxjar,
    connectors::Tsys,
    connectors::Worldline
>>>>>>> f8227309
);

#[cfg(feature = "payouts")]
macro_rules! default_imp_for_payouts_quote {
    ($($path:ident::$connector:ident),*) => {
        $(
            impl PayoutQuote for $path::$connector {}
            impl
            ConnectorIntegration<
            PoQuote,
            PayoutsData,
            PayoutsResponseData,
        > for $path::$connector
        {}
    )*
    };
}

#[cfg(feature = "payouts")]
default_imp_for_payouts_quote!(
    connectors::Bambora,
    connectors::Bitpay,
    connectors::Fiserv,
    connectors::Fiservemea,
    connectors::Fiuu,
<<<<<<< HEAD
    connectors::Helcim,
    connectors::Novalnet,
    connectors::Nexixpay,
    connectors::Stax,
    connectors::Taxjar
=======
    connectors::Globepay,
    connectors::Helcim,
    connectors::Novalnet,
    connectors::Nexixpay,
    connectors::Powertranz,
    connectors::Stax,
    connectors::Taxjar,
    connectors::Tsys,
    connectors::Worldline
>>>>>>> f8227309
);

#[cfg(feature = "payouts")]
macro_rules! default_imp_for_payouts_recipient {
    ($($path:ident::$connector:ident),*) => {
        $(
            impl PayoutRecipient for $path::$connector {}
            impl
            ConnectorIntegration<
            PoRecipient,
            PayoutsData,
            PayoutsResponseData,
        > for $path::$connector
        {}
    )*
    };
}

#[cfg(feature = "payouts")]
default_imp_for_payouts_recipient!(
    connectors::Bambora,
    connectors::Bitpay,
    connectors::Fiserv,
    connectors::Fiservemea,
    connectors::Fiuu,
<<<<<<< HEAD
    connectors::Helcim,
    connectors::Novalnet,
    connectors::Nexixpay,
    connectors::Stax,
    connectors::Taxjar
=======
    connectors::Globepay,
    connectors::Helcim,
    connectors::Novalnet,
    connectors::Nexixpay,
    connectors::Powertranz,
    connectors::Stax,
    connectors::Taxjar,
    connectors::Tsys,
    connectors::Worldline
>>>>>>> f8227309
);

#[cfg(feature = "payouts")]
macro_rules! default_imp_for_payouts_recipient_account {
    ($($path:ident::$connector:ident),*) => {
        $(
            impl PayoutRecipientAccount for $path::$connector {}
            impl
            ConnectorIntegration<
            PoRecipientAccount,
            PayoutsData,
            PayoutsResponseData,
        > for $path::$connector
        {}
    )*
    };
}

#[cfg(feature = "payouts")]
default_imp_for_payouts_recipient_account!(
    connectors::Bambora,
    connectors::Bitpay,
    connectors::Fiserv,
    connectors::Fiservemea,
    connectors::Fiuu,
<<<<<<< HEAD
    connectors::Helcim,
    connectors::Novalnet,
    connectors::Nexixpay,
    connectors::Stax,
    connectors::Taxjar
=======
    connectors::Globepay,
    connectors::Helcim,
    connectors::Novalnet,
    connectors::Nexixpay,
    connectors::Powertranz,
    connectors::Stax,
    connectors::Taxjar,
    connectors::Tsys,
    connectors::Worldline
>>>>>>> f8227309
);

#[cfg(feature = "frm")]
macro_rules! default_imp_for_frm_sale {
    ($($path:ident::$connector:ident),*) => {
        $(
            impl FraudCheckSale for $path::$connector {}
            impl
            ConnectorIntegration<
            Sale,
            FraudCheckSaleData,
            FraudCheckResponseData,
        > for $path::$connector
        {}
    )*
    };
}

#[cfg(feature = "frm")]
default_imp_for_frm_sale!(
    connectors::Bambora,
    connectors::Bitpay,
    connectors::Fiserv,
    connectors::Fiservemea,
    connectors::Fiuu,
<<<<<<< HEAD
    connectors::Helcim,
    connectors::Novalnet,
    connectors::Nexixpay,
    connectors::Stax,
    connectors::Taxjar
=======
    connectors::Globepay,
    connectors::Helcim,
    connectors::Novalnet,
    connectors::Nexixpay,
    connectors::Powertranz,
    connectors::Stax,
    connectors::Taxjar,
    connectors::Tsys,
    connectors::Worldline
>>>>>>> f8227309
);

#[cfg(feature = "frm")]
macro_rules! default_imp_for_frm_checkout {
    ($($path:ident::$connector:ident),*) => {
        $(
            impl FraudCheckCheckout for $path::$connector {}
            impl
            ConnectorIntegration<
            Checkout,
            FraudCheckCheckoutData,
            FraudCheckResponseData,
        > for $path::$connector
        {}
    )*
    };
}

#[cfg(feature = "frm")]
default_imp_for_frm_checkout!(
    connectors::Bambora,
    connectors::Bitpay,
    connectors::Fiserv,
    connectors::Fiservemea,
    connectors::Fiuu,
<<<<<<< HEAD
    connectors::Helcim,
    connectors::Novalnet,
    connectors::Nexixpay,
    connectors::Stax,
    connectors::Taxjar
=======
    connectors::Globepay,
    connectors::Helcim,
    connectors::Novalnet,
    connectors::Nexixpay,
    connectors::Powertranz,
    connectors::Stax,
    connectors::Taxjar,
    connectors::Tsys,
    connectors::Worldline
>>>>>>> f8227309
);

#[cfg(feature = "frm")]
macro_rules! default_imp_for_frm_transaction {
    ($($path:ident::$connector:ident),*) => {
        $(
            impl FraudCheckTransaction for $path::$connector {}
            impl
            ConnectorIntegration<
            Transaction,
            FraudCheckTransactionData,
            FraudCheckResponseData,
        > for $path::$connector
        {}
    )*
    };
}

#[cfg(feature = "frm")]
default_imp_for_frm_transaction!(
    connectors::Bambora,
    connectors::Bitpay,
    connectors::Fiserv,
    connectors::Fiservemea,
    connectors::Fiuu,
<<<<<<< HEAD
    connectors::Helcim,
    connectors::Novalnet,
    connectors::Nexixpay,
    connectors::Stax,
    connectors::Taxjar
=======
    connectors::Globepay,
    connectors::Helcim,
    connectors::Novalnet,
    connectors::Nexixpay,
    connectors::Powertranz,
    connectors::Stax,
    connectors::Taxjar,
    connectors::Tsys,
    connectors::Worldline
>>>>>>> f8227309
);

#[cfg(feature = "frm")]
macro_rules! default_imp_for_frm_fulfillment {
    ($($path:ident::$connector:ident),*) => {
        $(
            impl FraudCheckFulfillment for $path::$connector {}
            impl
            ConnectorIntegration<
            Fulfillment,
            FraudCheckFulfillmentData,
            FraudCheckResponseData,
        > for $path::$connector
        {}
    )*
    };
}

#[cfg(feature = "frm")]
default_imp_for_frm_fulfillment!(
    connectors::Bambora,
    connectors::Bitpay,
    connectors::Fiserv,
    connectors::Fiservemea,
    connectors::Fiuu,
<<<<<<< HEAD
    connectors::Helcim,
    connectors::Novalnet,
    connectors::Nexixpay,
    connectors::Stax,
    connectors::Taxjar
=======
    connectors::Globepay,
    connectors::Helcim,
    connectors::Novalnet,
    connectors::Nexixpay,
    connectors::Powertranz,
    connectors::Stax,
    connectors::Taxjar,
    connectors::Tsys,
    connectors::Worldline
>>>>>>> f8227309
);

#[cfg(feature = "frm")]
macro_rules! default_imp_for_frm_record_return {
    ($($path:ident::$connector:ident),*) => {
        $(
            impl FraudCheckRecordReturn for $path::$connector {}
            impl
            ConnectorIntegration<
            RecordReturn,
            FraudCheckRecordReturnData,
            FraudCheckResponseData,
        > for $path::$connector
        {}
    )*
    };
}

#[cfg(feature = "frm")]
default_imp_for_frm_record_return!(
    connectors::Bambora,
    connectors::Bitpay,
    connectors::Fiserv,
    connectors::Fiservemea,
    connectors::Fiuu,
<<<<<<< HEAD
    connectors::Helcim,
    connectors::Novalnet,
    connectors::Nexixpay,
    connectors::Stax,
    connectors::Taxjar
=======
    connectors::Globepay,
    connectors::Helcim,
    connectors::Novalnet,
    connectors::Nexixpay,
    connectors::Powertranz,
    connectors::Stax,
    connectors::Taxjar,
    connectors::Tsys,
    connectors::Worldline
>>>>>>> f8227309
);

macro_rules! default_imp_for_revoking_mandates {
    ($($path:ident::$connector:ident),*) => {
        $( impl ConnectorMandateRevoke for $path::$connector {}
            impl
            ConnectorIntegration<
            MandateRevoke,
            MandateRevokeRequestData,
            MandateRevokeResponseData,
        > for $path::$connector
        {}
    )*
    };
}

default_imp_for_revoking_mandates!(
    connectors::Bambora,
    connectors::Bitpay,
    connectors::Fiserv,
    connectors::Fiservemea,
    connectors::Fiuu,
<<<<<<< HEAD
    connectors::Helcim,
    connectors::Novalnet,
    connectors::Nexixpay,
    connectors::Stax,
    connectors::Taxjar
=======
    connectors::Globepay,
    connectors::Helcim,
    connectors::Novalnet,
    connectors::Nexixpay,
    connectors::Powertranz,
    connectors::Stax,
    connectors::Taxjar,
    connectors::Tsys,
    connectors::Worldline
>>>>>>> f8227309
);<|MERGE_RESOLUTION|>--- conflicted
+++ resolved
@@ -91,23 +91,15 @@
     connectors::Fiserv,
     connectors::Fiservemea,
     connectors::Fiuu,
-<<<<<<< HEAD
-    connectors::Helcim,
-    connectors::Novalnet,
-    connectors::Nexixpay,
-    connectors::Stax,
-    connectors::Taxjar
-=======
-    connectors::Globepay,
-    connectors::Helcim,
-    connectors::Novalnet,
-    connectors::Nexixpay,
-    connectors::Powertranz,
-    connectors::Stax,
-    connectors::Taxjar,
-    connectors::Tsys,
-    connectors::Worldline
->>>>>>> f8227309
+    connectors::Globepay,
+    connectors::Helcim,
+    connectors::Novalnet,
+    connectors::Nexixpay,
+    connectors::Powertranz,
+    connectors::Stax,
+    connectors::Taxjar,
+    connectors::Tsys,
+    connectors::Worldline
 );
 
 use crate::connectors;
@@ -131,21 +123,14 @@
     connectors::Fiserv,
     connectors::Fiservemea,
     connectors::Fiuu,
-<<<<<<< HEAD
-=======
-    connectors::Globepay,
->>>>>>> f8227309
-    connectors::Helcim,
-    connectors::Novalnet,
-    connectors::Nexixpay,
-    connectors::Stax,
-<<<<<<< HEAD
-    connectors::Taxjar
-=======
-    connectors::Taxjar,
-    connectors::Tsys,
-    connectors::Worldline
->>>>>>> f8227309
+    connectors::Globepay,
+    connectors::Helcim,
+    connectors::Novalnet,
+    connectors::Nexixpay,
+    connectors::Stax,
+    connectors::Taxjar,
+    connectors::Tsys,
+    connectors::Worldline
 );
 
 macro_rules! default_imp_for_incremental_authorization {
@@ -169,23 +154,15 @@
     connectors::Fiserv,
     connectors::Fiservemea,
     connectors::Fiuu,
-<<<<<<< HEAD
-    connectors::Helcim,
-    connectors::Novalnet,
-    connectors::Nexixpay,
-    connectors::Stax,
-    connectors::Taxjar
-=======
-    connectors::Globepay,
-    connectors::Helcim,
-    connectors::Novalnet,
-    connectors::Nexixpay,
-    connectors::Powertranz,
-    connectors::Stax,
-    connectors::Taxjar,
-    connectors::Tsys,
-    connectors::Worldline
->>>>>>> f8227309
+    connectors::Globepay,
+    connectors::Helcim,
+    connectors::Novalnet,
+    connectors::Nexixpay,
+    connectors::Powertranz,
+    connectors::Stax,
+    connectors::Taxjar,
+    connectors::Tsys,
+    connectors::Worldline
 );
 
 macro_rules! default_imp_for_create_customer {
@@ -209,21 +186,14 @@
     connectors::Fiserv,
     connectors::Fiservemea,
     connectors::Fiuu,
-<<<<<<< HEAD
-    connectors::Helcim,
-    connectors::Novalnet,
-    connectors::Nexixpay,
-    connectors::Taxjar
-=======
-    connectors::Globepay,
-    connectors::Helcim,
-    connectors::Novalnet,
-    connectors::Nexixpay,
-    connectors::Powertranz,
-    connectors::Taxjar,
-    connectors::Tsys,
-    connectors::Worldline
->>>>>>> f8227309
+    connectors::Globepay,
+    connectors::Helcim,
+    connectors::Novalnet,
+    connectors::Nexixpay,
+    connectors::Powertranz,
+    connectors::Taxjar,
+    connectors::Tsys,
+    connectors::Worldline
 );
 
 macro_rules! default_imp_for_connector_redirect_response {
@@ -248,23 +218,15 @@
     connectors::Fiserv,
     connectors::Fiservemea,
     connectors::Fiuu,
-<<<<<<< HEAD
-    connectors::Helcim,
-    connectors::Novalnet,
-    connectors::Nexixpay,
-    connectors::Stax,
-    connectors::Taxjar
-=======
-    connectors::Globepay,
-    connectors::Helcim,
-    connectors::Novalnet,
-    connectors::Nexixpay,
-    connectors::Powertranz,
-    connectors::Stax,
-    connectors::Taxjar,
-    connectors::Tsys,
-    connectors::Worldline
->>>>>>> f8227309
+    connectors::Globepay,
+    connectors::Helcim,
+    connectors::Novalnet,
+    connectors::Nexixpay,
+    connectors::Powertranz,
+    connectors::Stax,
+    connectors::Taxjar,
+    connectors::Tsys,
+    connectors::Worldline
 );
 
 macro_rules! default_imp_for_pre_processing_steps{
@@ -288,23 +250,15 @@
     connectors::Fiserv,
     connectors::Fiservemea,
     connectors::Fiuu,
-<<<<<<< HEAD
-    connectors::Helcim,
-    connectors::Novalnet,
-    connectors::Nexixpay,
-    connectors::Stax,
-    connectors::Taxjar
-=======
-    connectors::Globepay,
-    connectors::Helcim,
-    connectors::Novalnet,
-    connectors::Nexixpay,
-    connectors::Powertranz,
-    connectors::Stax,
-    connectors::Taxjar,
-    connectors::Tsys,
-    connectors::Worldline
->>>>>>> f8227309
+    connectors::Globepay,
+    connectors::Helcim,
+    connectors::Novalnet,
+    connectors::Nexixpay,
+    connectors::Powertranz,
+    connectors::Stax,
+    connectors::Taxjar,
+    connectors::Tsys,
+    connectors::Worldline
 );
 
 macro_rules! default_imp_for_post_processing_steps{
@@ -328,23 +282,15 @@
     connectors::Fiserv,
     connectors::Fiservemea,
     connectors::Fiuu,
-<<<<<<< HEAD
-    connectors::Helcim,
-    connectors::Novalnet,
-    connectors::Nexixpay,
-    connectors::Stax,
-    connectors::Taxjar
-=======
-    connectors::Globepay,
-    connectors::Helcim,
-    connectors::Novalnet,
-    connectors::Nexixpay,
-    connectors::Powertranz,
-    connectors::Stax,
-    connectors::Taxjar,
-    connectors::Tsys,
-    connectors::Worldline
->>>>>>> f8227309
+    connectors::Globepay,
+    connectors::Helcim,
+    connectors::Novalnet,
+    connectors::Nexixpay,
+    connectors::Powertranz,
+    connectors::Stax,
+    connectors::Taxjar,
+    connectors::Tsys,
+    connectors::Worldline
 );
 
 macro_rules! default_imp_for_approve {
@@ -368,23 +314,15 @@
     connectors::Fiserv,
     connectors::Fiservemea,
     connectors::Fiuu,
-<<<<<<< HEAD
-    connectors::Helcim,
-    connectors::Novalnet,
-    connectors::Nexixpay,
-    connectors::Stax,
-    connectors::Taxjar
-=======
-    connectors::Globepay,
-    connectors::Helcim,
-    connectors::Novalnet,
-    connectors::Nexixpay,
-    connectors::Powertranz,
-    connectors::Stax,
-    connectors::Taxjar,
-    connectors::Tsys,
-    connectors::Worldline
->>>>>>> f8227309
+    connectors::Globepay,
+    connectors::Helcim,
+    connectors::Novalnet,
+    connectors::Nexixpay,
+    connectors::Powertranz,
+    connectors::Stax,
+    connectors::Taxjar,
+    connectors::Tsys,
+    connectors::Worldline
 );
 
 macro_rules! default_imp_for_reject {
@@ -408,23 +346,15 @@
     connectors::Fiserv,
     connectors::Fiservemea,
     connectors::Fiuu,
-<<<<<<< HEAD
-    connectors::Helcim,
-    connectors::Novalnet,
-    connectors::Nexixpay,
-    connectors::Stax,
-    connectors::Taxjar
-=======
-    connectors::Globepay,
-    connectors::Helcim,
-    connectors::Novalnet,
-    connectors::Nexixpay,
-    connectors::Powertranz,
-    connectors::Stax,
-    connectors::Taxjar,
-    connectors::Tsys,
-    connectors::Worldline
->>>>>>> f8227309
+    connectors::Globepay,
+    connectors::Helcim,
+    connectors::Novalnet,
+    connectors::Nexixpay,
+    connectors::Powertranz,
+    connectors::Stax,
+    connectors::Taxjar,
+    connectors::Tsys,
+    connectors::Worldline
 );
 
 macro_rules! default_imp_for_webhook_source_verification {
@@ -448,23 +378,15 @@
     connectors::Fiserv,
     connectors::Fiservemea,
     connectors::Fiuu,
-<<<<<<< HEAD
-    connectors::Helcim,
-    connectors::Novalnet,
-    connectors::Nexixpay,
-    connectors::Stax,
-    connectors::Taxjar
-=======
-    connectors::Globepay,
-    connectors::Helcim,
-    connectors::Novalnet,
-    connectors::Nexixpay,
-    connectors::Powertranz,
-    connectors::Stax,
-    connectors::Taxjar,
-    connectors::Tsys,
-    connectors::Worldline
->>>>>>> f8227309
+    connectors::Globepay,
+    connectors::Helcim,
+    connectors::Novalnet,
+    connectors::Nexixpay,
+    connectors::Powertranz,
+    connectors::Stax,
+    connectors::Taxjar,
+    connectors::Tsys,
+    connectors::Worldline
 );
 
 macro_rules! default_imp_for_accept_dispute {
@@ -489,23 +411,15 @@
     connectors::Fiserv,
     connectors::Fiservemea,
     connectors::Fiuu,
-<<<<<<< HEAD
-    connectors::Helcim,
-    connectors::Novalnet,
-    connectors::Nexixpay,
-    connectors::Stax,
-    connectors::Taxjar
-=======
-    connectors::Globepay,
-    connectors::Helcim,
-    connectors::Novalnet,
-    connectors::Nexixpay,
-    connectors::Powertranz,
-    connectors::Stax,
-    connectors::Taxjar,
-    connectors::Tsys,
-    connectors::Worldline
->>>>>>> f8227309
+    connectors::Globepay,
+    connectors::Helcim,
+    connectors::Novalnet,
+    connectors::Nexixpay,
+    connectors::Powertranz,
+    connectors::Stax,
+    connectors::Taxjar,
+    connectors::Tsys,
+    connectors::Worldline
 );
 
 macro_rules! default_imp_for_submit_evidence {
@@ -529,23 +443,15 @@
     connectors::Fiserv,
     connectors::Fiservemea,
     connectors::Fiuu,
-<<<<<<< HEAD
-    connectors::Helcim,
-    connectors::Novalnet,
-    connectors::Nexixpay,
-    connectors::Stax,
-    connectors::Taxjar
-=======
-    connectors::Globepay,
-    connectors::Helcim,
-    connectors::Novalnet,
-    connectors::Nexixpay,
-    connectors::Powertranz,
-    connectors::Stax,
-    connectors::Taxjar,
-    connectors::Tsys,
-    connectors::Worldline
->>>>>>> f8227309
+    connectors::Globepay,
+    connectors::Helcim,
+    connectors::Novalnet,
+    connectors::Nexixpay,
+    connectors::Powertranz,
+    connectors::Stax,
+    connectors::Taxjar,
+    connectors::Tsys,
+    connectors::Worldline
 );
 
 macro_rules! default_imp_for_defend_dispute {
@@ -569,23 +475,15 @@
     connectors::Fiserv,
     connectors::Fiservemea,
     connectors::Fiuu,
-<<<<<<< HEAD
-    connectors::Helcim,
-    connectors::Novalnet,
-    connectors::Nexixpay,
-    connectors::Stax,
-    connectors::Taxjar
-=======
-    connectors::Globepay,
-    connectors::Helcim,
-    connectors::Novalnet,
-    connectors::Nexixpay,
-    connectors::Powertranz,
-    connectors::Stax,
-    connectors::Taxjar,
-    connectors::Tsys,
-    connectors::Worldline
->>>>>>> f8227309
+    connectors::Globepay,
+    connectors::Helcim,
+    connectors::Novalnet,
+    connectors::Nexixpay,
+    connectors::Powertranz,
+    connectors::Stax,
+    connectors::Taxjar,
+    connectors::Tsys,
+    connectors::Worldline
 );
 
 macro_rules! default_imp_for_file_upload {
@@ -618,23 +516,15 @@
     connectors::Fiserv,
     connectors::Fiservemea,
     connectors::Fiuu,
-<<<<<<< HEAD
-    connectors::Helcim,
-    connectors::Novalnet,
-    connectors::Nexixpay,
-    connectors::Stax,
-    connectors::Taxjar
-=======
-    connectors::Globepay,
-    connectors::Helcim,
-    connectors::Novalnet,
-    connectors::Nexixpay,
-    connectors::Powertranz,
-    connectors::Stax,
-    connectors::Taxjar,
-    connectors::Tsys,
-    connectors::Worldline
->>>>>>> f8227309
+    connectors::Globepay,
+    connectors::Helcim,
+    connectors::Novalnet,
+    connectors::Nexixpay,
+    connectors::Powertranz,
+    connectors::Stax,
+    connectors::Taxjar,
+    connectors::Tsys,
+    connectors::Worldline
 );
 
 #[cfg(feature = "payouts")]
@@ -660,23 +550,15 @@
     connectors::Fiserv,
     connectors::Fiservemea,
     connectors::Fiuu,
-<<<<<<< HEAD
-    connectors::Helcim,
-    connectors::Novalnet,
-    connectors::Nexixpay,
-    connectors::Stax,
-    connectors::Taxjar
-=======
-    connectors::Globepay,
-    connectors::Helcim,
-    connectors::Novalnet,
-    connectors::Nexixpay,
-    connectors::Powertranz,
-    connectors::Stax,
-    connectors::Taxjar,
-    connectors::Tsys,
-    connectors::Worldline
->>>>>>> f8227309
+    connectors::Globepay,
+    connectors::Helcim,
+    connectors::Novalnet,
+    connectors::Nexixpay,
+    connectors::Powertranz,
+    connectors::Stax,
+    connectors::Taxjar,
+    connectors::Tsys,
+    connectors::Worldline
 );
 
 #[cfg(feature = "payouts")]
@@ -702,23 +584,15 @@
     connectors::Fiserv,
     connectors::Fiservemea,
     connectors::Fiuu,
-<<<<<<< HEAD
-    connectors::Helcim,
-    connectors::Novalnet,
-    connectors::Nexixpay,
-    connectors::Stax,
-    connectors::Taxjar
-=======
-    connectors::Globepay,
-    connectors::Helcim,
-    connectors::Novalnet,
-    connectors::Nexixpay,
-    connectors::Powertranz,
-    connectors::Stax,
-    connectors::Taxjar,
-    connectors::Tsys,
-    connectors::Worldline
->>>>>>> f8227309
+    connectors::Globepay,
+    connectors::Helcim,
+    connectors::Novalnet,
+    connectors::Nexixpay,
+    connectors::Powertranz,
+    connectors::Stax,
+    connectors::Taxjar,
+    connectors::Tsys,
+    connectors::Worldline
 );
 
 #[cfg(feature = "payouts")]
@@ -744,23 +618,15 @@
     connectors::Fiserv,
     connectors::Fiservemea,
     connectors::Fiuu,
-<<<<<<< HEAD
-    connectors::Helcim,
-    connectors::Novalnet,
-    connectors::Nexixpay,
-    connectors::Stax,
-    connectors::Taxjar
-=======
-    connectors::Globepay,
-    connectors::Helcim,
-    connectors::Novalnet,
-    connectors::Nexixpay,
-    connectors::Powertranz,
-    connectors::Stax,
-    connectors::Taxjar,
-    connectors::Tsys,
-    connectors::Worldline
->>>>>>> f8227309
+    connectors::Globepay,
+    connectors::Helcim,
+    connectors::Novalnet,
+    connectors::Nexixpay,
+    connectors::Powertranz,
+    connectors::Stax,
+    connectors::Taxjar,
+    connectors::Tsys,
+    connectors::Worldline
 );
 
 #[cfg(feature = "payouts")]
@@ -786,23 +652,15 @@
     connectors::Fiserv,
     connectors::Fiservemea,
     connectors::Fiuu,
-<<<<<<< HEAD
-    connectors::Helcim,
-    connectors::Novalnet,
-    connectors::Nexixpay,
-    connectors::Stax,
-    connectors::Taxjar
-=======
-    connectors::Globepay,
-    connectors::Helcim,
-    connectors::Novalnet,
-    connectors::Nexixpay,
-    connectors::Powertranz,
-    connectors::Stax,
-    connectors::Taxjar,
-    connectors::Tsys,
-    connectors::Worldline
->>>>>>> f8227309
+    connectors::Globepay,
+    connectors::Helcim,
+    connectors::Novalnet,
+    connectors::Nexixpay,
+    connectors::Powertranz,
+    connectors::Stax,
+    connectors::Taxjar,
+    connectors::Tsys,
+    connectors::Worldline
 );
 
 #[cfg(feature = "payouts")]
@@ -828,23 +686,15 @@
     connectors::Fiserv,
     connectors::Fiservemea,
     connectors::Fiuu,
-<<<<<<< HEAD
-    connectors::Helcim,
-    connectors::Novalnet,
-    connectors::Nexixpay,
-    connectors::Stax,
-    connectors::Taxjar
-=======
-    connectors::Globepay,
-    connectors::Helcim,
-    connectors::Novalnet,
-    connectors::Nexixpay,
-    connectors::Powertranz,
-    connectors::Stax,
-    connectors::Taxjar,
-    connectors::Tsys,
-    connectors::Worldline
->>>>>>> f8227309
+    connectors::Globepay,
+    connectors::Helcim,
+    connectors::Novalnet,
+    connectors::Nexixpay,
+    connectors::Powertranz,
+    connectors::Stax,
+    connectors::Taxjar,
+    connectors::Tsys,
+    connectors::Worldline
 );
 
 #[cfg(feature = "payouts")]
@@ -870,23 +720,15 @@
     connectors::Fiserv,
     connectors::Fiservemea,
     connectors::Fiuu,
-<<<<<<< HEAD
-    connectors::Helcim,
-    connectors::Novalnet,
-    connectors::Nexixpay,
-    connectors::Stax,
-    connectors::Taxjar
-=======
-    connectors::Globepay,
-    connectors::Helcim,
-    connectors::Novalnet,
-    connectors::Nexixpay,
-    connectors::Powertranz,
-    connectors::Stax,
-    connectors::Taxjar,
-    connectors::Tsys,
-    connectors::Worldline
->>>>>>> f8227309
+    connectors::Globepay,
+    connectors::Helcim,
+    connectors::Novalnet,
+    connectors::Nexixpay,
+    connectors::Powertranz,
+    connectors::Stax,
+    connectors::Taxjar,
+    connectors::Tsys,
+    connectors::Worldline
 );
 
 #[cfg(feature = "payouts")]
@@ -912,23 +754,15 @@
     connectors::Fiserv,
     connectors::Fiservemea,
     connectors::Fiuu,
-<<<<<<< HEAD
-    connectors::Helcim,
-    connectors::Novalnet,
-    connectors::Nexixpay,
-    connectors::Stax,
-    connectors::Taxjar
-=======
-    connectors::Globepay,
-    connectors::Helcim,
-    connectors::Novalnet,
-    connectors::Nexixpay,
-    connectors::Powertranz,
-    connectors::Stax,
-    connectors::Taxjar,
-    connectors::Tsys,
-    connectors::Worldline
->>>>>>> f8227309
+    connectors::Globepay,
+    connectors::Helcim,
+    connectors::Novalnet,
+    connectors::Nexixpay,
+    connectors::Powertranz,
+    connectors::Stax,
+    connectors::Taxjar,
+    connectors::Tsys,
+    connectors::Worldline
 );
 
 #[cfg(feature = "payouts")]
@@ -954,23 +788,15 @@
     connectors::Fiserv,
     connectors::Fiservemea,
     connectors::Fiuu,
-<<<<<<< HEAD
-    connectors::Helcim,
-    connectors::Novalnet,
-    connectors::Nexixpay,
-    connectors::Stax,
-    connectors::Taxjar
-=======
-    connectors::Globepay,
-    connectors::Helcim,
-    connectors::Novalnet,
-    connectors::Nexixpay,
-    connectors::Powertranz,
-    connectors::Stax,
-    connectors::Taxjar,
-    connectors::Tsys,
-    connectors::Worldline
->>>>>>> f8227309
+    connectors::Globepay,
+    connectors::Helcim,
+    connectors::Novalnet,
+    connectors::Nexixpay,
+    connectors::Powertranz,
+    connectors::Stax,
+    connectors::Taxjar,
+    connectors::Tsys,
+    connectors::Worldline
 );
 
 #[cfg(feature = "frm")]
@@ -996,23 +822,15 @@
     connectors::Fiserv,
     connectors::Fiservemea,
     connectors::Fiuu,
-<<<<<<< HEAD
-    connectors::Helcim,
-    connectors::Novalnet,
-    connectors::Nexixpay,
-    connectors::Stax,
-    connectors::Taxjar
-=======
-    connectors::Globepay,
-    connectors::Helcim,
-    connectors::Novalnet,
-    connectors::Nexixpay,
-    connectors::Powertranz,
-    connectors::Stax,
-    connectors::Taxjar,
-    connectors::Tsys,
-    connectors::Worldline
->>>>>>> f8227309
+    connectors::Globepay,
+    connectors::Helcim,
+    connectors::Novalnet,
+    connectors::Nexixpay,
+    connectors::Powertranz,
+    connectors::Stax,
+    connectors::Taxjar,
+    connectors::Tsys,
+    connectors::Worldline
 );
 
 #[cfg(feature = "frm")]
@@ -1038,23 +856,15 @@
     connectors::Fiserv,
     connectors::Fiservemea,
     connectors::Fiuu,
-<<<<<<< HEAD
-    connectors::Helcim,
-    connectors::Novalnet,
-    connectors::Nexixpay,
-    connectors::Stax,
-    connectors::Taxjar
-=======
-    connectors::Globepay,
-    connectors::Helcim,
-    connectors::Novalnet,
-    connectors::Nexixpay,
-    connectors::Powertranz,
-    connectors::Stax,
-    connectors::Taxjar,
-    connectors::Tsys,
-    connectors::Worldline
->>>>>>> f8227309
+    connectors::Globepay,
+    connectors::Helcim,
+    connectors::Novalnet,
+    connectors::Nexixpay,
+    connectors::Powertranz,
+    connectors::Stax,
+    connectors::Taxjar,
+    connectors::Tsys,
+    connectors::Worldline
 );
 
 #[cfg(feature = "frm")]
@@ -1080,23 +890,15 @@
     connectors::Fiserv,
     connectors::Fiservemea,
     connectors::Fiuu,
-<<<<<<< HEAD
-    connectors::Helcim,
-    connectors::Novalnet,
-    connectors::Nexixpay,
-    connectors::Stax,
-    connectors::Taxjar
-=======
-    connectors::Globepay,
-    connectors::Helcim,
-    connectors::Novalnet,
-    connectors::Nexixpay,
-    connectors::Powertranz,
-    connectors::Stax,
-    connectors::Taxjar,
-    connectors::Tsys,
-    connectors::Worldline
->>>>>>> f8227309
+    connectors::Globepay,
+    connectors::Helcim,
+    connectors::Novalnet,
+    connectors::Nexixpay,
+    connectors::Powertranz,
+    connectors::Stax,
+    connectors::Taxjar,
+    connectors::Tsys,
+    connectors::Worldline
 );
 
 #[cfg(feature = "frm")]
@@ -1122,23 +924,15 @@
     connectors::Fiserv,
     connectors::Fiservemea,
     connectors::Fiuu,
-<<<<<<< HEAD
-    connectors::Helcim,
-    connectors::Novalnet,
-    connectors::Nexixpay,
-    connectors::Stax,
-    connectors::Taxjar
-=======
-    connectors::Globepay,
-    connectors::Helcim,
-    connectors::Novalnet,
-    connectors::Nexixpay,
-    connectors::Powertranz,
-    connectors::Stax,
-    connectors::Taxjar,
-    connectors::Tsys,
-    connectors::Worldline
->>>>>>> f8227309
+    connectors::Globepay,
+    connectors::Helcim,
+    connectors::Novalnet,
+    connectors::Nexixpay,
+    connectors::Powertranz,
+    connectors::Stax,
+    connectors::Taxjar,
+    connectors::Tsys,
+    connectors::Worldline
 );
 
 #[cfg(feature = "frm")]
@@ -1164,23 +958,15 @@
     connectors::Fiserv,
     connectors::Fiservemea,
     connectors::Fiuu,
-<<<<<<< HEAD
-    connectors::Helcim,
-    connectors::Novalnet,
-    connectors::Nexixpay,
-    connectors::Stax,
-    connectors::Taxjar
-=======
-    connectors::Globepay,
-    connectors::Helcim,
-    connectors::Novalnet,
-    connectors::Nexixpay,
-    connectors::Powertranz,
-    connectors::Stax,
-    connectors::Taxjar,
-    connectors::Tsys,
-    connectors::Worldline
->>>>>>> f8227309
+    connectors::Globepay,
+    connectors::Helcim,
+    connectors::Novalnet,
+    connectors::Nexixpay,
+    connectors::Powertranz,
+    connectors::Stax,
+    connectors::Taxjar,
+    connectors::Tsys,
+    connectors::Worldline
 );
 
 macro_rules! default_imp_for_revoking_mandates {
@@ -1203,21 +989,13 @@
     connectors::Fiserv,
     connectors::Fiservemea,
     connectors::Fiuu,
-<<<<<<< HEAD
-    connectors::Helcim,
-    connectors::Novalnet,
-    connectors::Nexixpay,
-    connectors::Stax,
-    connectors::Taxjar
-=======
-    connectors::Globepay,
-    connectors::Helcim,
-    connectors::Novalnet,
-    connectors::Nexixpay,
-    connectors::Powertranz,
-    connectors::Stax,
-    connectors::Taxjar,
-    connectors::Tsys,
-    connectors::Worldline
->>>>>>> f8227309
+    connectors::Globepay,
+    connectors::Helcim,
+    connectors::Novalnet,
+    connectors::Nexixpay,
+    connectors::Powertranz,
+    connectors::Stax,
+    connectors::Taxjar,
+    connectors::Tsys,
+    connectors::Worldline
 );