// impl api::PaymentIncrementalAuthorization for Helcim {}
// impl api::ConnectorCustomer for Helcim {}
// impl api::PaymentsPreProcessing for Helcim {}
// impl api::PaymentReject for Helcim {}
// impl api::PaymentApprove for Helcim {}
use common_utils::errors::CustomResult;
#[cfg(feature = "frm")]
use hyperswitch_domain_models::{
    router_flow_types::fraud_check::{Checkout, Fulfillment, RecordReturn, Sale, Transaction},
    router_request_types::fraud_check::{
        FraudCheckCheckoutData, FraudCheckFulfillmentData, FraudCheckRecordReturnData,
        FraudCheckSaleData, FraudCheckTransactionData,
    },
    router_response_types::fraud_check::FraudCheckResponseData,
};
#[cfg(feature = "payouts")]
use hyperswitch_domain_models::{
    router_flow_types::payouts::{
        PoCancel, PoCreate, PoEligibility, PoFulfill, PoQuote, PoRecipient, PoRecipientAccount,
        PoSync,
    },
    router_request_types::PayoutsData,
    router_response_types::PayoutsResponseData,
};
use hyperswitch_domain_models::{
    router_flow_types::{
        dispute::{Accept, Defend, Evidence},
        files::{Retrieve, Upload},
        mandate_revoke::MandateRevoke,
        payments::{
            Approve, AuthorizeSessionToken, CalculateTax, CompleteAuthorize,
            CreateConnectorCustomer, IncrementalAuthorization, PostProcessing, PostSessionTokens,
            PreProcessing, Reject, SdkSessionUpdate,
        },
        webhooks::VerifyWebhookSource,
    },
    router_request_types::{
        AcceptDisputeRequestData, AuthorizeSessionTokenData, CompleteAuthorizeData,
        ConnectorCustomerData, DefendDisputeRequestData, MandateRevokeRequestData,
        PaymentsApproveData, PaymentsIncrementalAuthorizationData, PaymentsPostProcessingData,
        PaymentsPostSessionTokensData, PaymentsPreProcessingData, PaymentsRejectData,
        PaymentsTaxCalculationData, RetrieveFileRequestData, SdkPaymentsSessionUpdateData,
        SubmitEvidenceRequestData, UploadFileRequestData, VerifyWebhookSourceRequestData,
    },
    router_response_types::{
        AcceptDisputeResponse, DefendDisputeResponse, MandateRevokeResponseData,
        PaymentsResponseData, RetrieveFileResponse, SubmitEvidenceResponse,
        TaxCalculationResponseData, UploadFileResponse, VerifyWebhookSourceResponseData,
    },
};
#[cfg(feature = "frm")]
use hyperswitch_interfaces::api::fraud_check::{
    FraudCheckCheckout, FraudCheckFulfillment, FraudCheckRecordReturn, FraudCheckSale,
    FraudCheckTransaction,
};
#[cfg(feature = "payouts")]
use hyperswitch_interfaces::api::payouts::{
    PayoutCancel, PayoutCreate, PayoutEligibility, PayoutFulfill, PayoutQuote, PayoutRecipient,
    PayoutRecipientAccount, PayoutSync,
};
use hyperswitch_interfaces::{
    api::{
        self,
        disputes::{AcceptDispute, DefendDispute, Dispute, SubmitEvidence},
        files::{FileUpload, RetrieveFile, UploadFile},
        payments::{
            ConnectorCustomer, PaymentApprove, PaymentAuthorizeSessionToken,
            PaymentIncrementalAuthorization, PaymentPostSessionTokens, PaymentReject,
            PaymentSessionUpdate, PaymentsCompleteAuthorize, PaymentsPostProcessing,
            PaymentsPreProcessing, TaxCalculation,
        },
        ConnectorIntegration, ConnectorMandateRevoke, ConnectorRedirectResponse,
    },
    errors::ConnectorError,
};

macro_rules! default_imp_for_authorize_session_token {
    ($($path:ident::$connector:ident),*) => {
        $( impl PaymentAuthorizeSessionToken for $path::$connector {}
            impl
            ConnectorIntegration<
                AuthorizeSessionToken,
                AuthorizeSessionTokenData,
                PaymentsResponseData
        > for $path::$connector
        {}
    )*
    };
}

default_imp_for_authorize_session_token!(
    connectors::Airwallex,
    connectors::Amazonpay,
    connectors::Bambora,
    connectors::Bamboraapac,
    connectors::Billwerk,
    connectors::Bitpay,
    connectors::Bluesnap,
    connectors::Boku,
    connectors::Cashtocode,
    connectors::Coinbase,
    connectors::Cryptopay,
    connectors::Datatrans,
    connectors::Deutschebank,
    connectors::Digitalvirgo,
    connectors::Dlocal,
    connectors::Elavon,
    connectors::Fiserv,
    connectors::Fiservemea,
    connectors::Fiuu,
    connectors::Forte,
    connectors::Globepay,
    connectors::Gocardless,
    connectors::Helcim,
    connectors::Inespay,
    connectors::Jpmorgan,
    connectors::Nomupay,
    connectors::Novalnet,
    connectors::Nexinets,
    connectors::Nexixpay,
    connectors::Paybox,
    connectors::Payeezy,
    connectors::Payu,
    connectors::Placetopay,
    connectors::Powertranz,
    connectors::Prophetpay,
    connectors::Mollie,
    connectors::Multisafepay,
    connectors::Rapyd,
    connectors::Razorpay,
    connectors::Redsys,
    connectors::Shift4,
    connectors::Stax,
    connectors::Taxjar,
    connectors::UnifiedAuthenticationService,
    connectors::Volt,
    connectors::Thunes,
    connectors::Tsys,
    connectors::Worldline,
    connectors::Worldpay,
    connectors::Xendit,
    connectors::Zen,
    connectors::Zsl
);

macro_rules! default_imp_for_calculate_tax {
    ($($path:ident::$connector:ident),*) => {
        $( impl TaxCalculation for $path::$connector {}
            impl
            ConnectorIntegration<
                CalculateTax,
                PaymentsTaxCalculationData,
                TaxCalculationResponseData,
        > for $path::$connector
        {}
    )*
    };
}

default_imp_for_calculate_tax!(
    connectors::Airwallex,
    connectors::Amazonpay,
    connectors::Bambora,
    connectors::Bamboraapac,
    connectors::Billwerk,
    connectors::Bitpay,
    connectors::Bluesnap,
    connectors::Boku,
    connectors::Cashtocode,
    connectors::Coinbase,
    connectors::Cryptopay,
    connectors::Datatrans,
    connectors::Deutschebank,
    connectors::Digitalvirgo,
    connectors::Dlocal,
    connectors::Elavon,
    connectors::Fiserv,
    connectors::Fiservemea,
    connectors::Fiuu,
    connectors::Forte,
    connectors::Globepay,
    connectors::Gocardless,
    connectors::Helcim,
    connectors::Inespay,
    connectors::Jpmorgan,
    connectors::Mollie,
    connectors::Multisafepay,
    connectors::Nexinets,
    connectors::Nexixpay,
    connectors::Paybox,
    connectors::Nomupay,
    connectors::Novalnet,
    connectors::Payeezy,
    connectors::Payu,
    connectors::Placetopay,
    connectors::Powertranz,
    connectors::Prophetpay,
    connectors::Rapyd,
    connectors::Razorpay,
    connectors::Redsys,
    connectors::Shift4,
    connectors::Stax,
    connectors::Square,
    connectors::Thunes,
    connectors::Tsys,
    connectors::UnifiedAuthenticationService,
    connectors::Volt,
    connectors::Worldline,
    connectors::Worldpay,
    connectors::Xendit,
    connectors::Zen,
    connectors::Zsl
);

macro_rules! default_imp_for_session_update {
    ($($path:ident::$connector:ident),*) => {
        $( impl PaymentSessionUpdate for $path::$connector {}
            impl
            ConnectorIntegration<
                SdkSessionUpdate,
                SdkPaymentsSessionUpdateData,
                PaymentsResponseData,
        > for $path::$connector
        {}
    )*
    };
}

default_imp_for_session_update!(
    connectors::Airwallex,
    connectors::Amazonpay,
    connectors::Bambora,
    connectors::Bamboraapac,
    connectors::Billwerk,
    connectors::Bitpay,
    connectors::Bluesnap,
    connectors::Boku,
    connectors::Cashtocode,
    connectors::Coinbase,
    connectors::Cryptopay,
    connectors::Datatrans,
    connectors::Digitalvirgo,
    connectors::Dlocal,
    connectors::Elavon,
    connectors::Fiserv,
    connectors::Fiservemea,
    connectors::Forte,
    connectors::Helcim,
    connectors::Inespay,
    connectors::Jpmorgan,
    connectors::Rapyd,
    connectors::Razorpay,
    connectors::Redsys,
    connectors::Shift4,
    connectors::Stax,
    connectors::Square,
    connectors::Taxjar,
    connectors::Mollie,
    connectors::Multisafepay,
    connectors::Nomupay,
    connectors::Novalnet,
    connectors::Nexinets,
    connectors::Nexixpay,
    connectors::Paybox,
    connectors::Payeezy,
    connectors::Payu,
<<<<<<< HEAD
    connectors::Placetopay,
=======
    connectors::UnifiedAuthenticationService,
>>>>>>> 8777f415
    connectors::Fiuu,
    connectors::Globepay,
    connectors::Gocardless,
    connectors::Worldline,
    connectors::Worldpay,
    connectors::Xendit,
    connectors::Zen,
    connectors::Zsl,
    connectors::Powertranz,
    connectors::Prophetpay,
    connectors::Thunes,
    connectors::Tsys,
    connectors::Deutschebank,
    connectors::Volt
);

macro_rules! default_imp_for_post_session_tokens {
    ($($path:ident::$connector:ident),*) => {
        $( impl PaymentPostSessionTokens for $path::$connector {}
            impl
            ConnectorIntegration<
                PostSessionTokens,
                PaymentsPostSessionTokensData,
                PaymentsResponseData,
        > for $path::$connector
        {}
    )*
    };
}

default_imp_for_post_session_tokens!(
    connectors::Airwallex,
    connectors::Amazonpay,
    connectors::Bambora,
    connectors::Bamboraapac,
    connectors::Bitpay,
    connectors::Bluesnap,
    connectors::Boku,
    connectors::Billwerk,
    connectors::Cashtocode,
    connectors::Coinbase,
    connectors::Cryptopay,
    connectors::Datatrans,
    connectors::Digitalvirgo,
    connectors::Dlocal,
    connectors::Elavon,
    connectors::Square,
    connectors::Fiserv,
    connectors::Fiservemea,
    connectors::Forte,
    connectors::Helcim,
    connectors::Inespay,
    connectors::Jpmorgan,
    connectors::Rapyd,
    connectors::Razorpay,
    connectors::Redsys,
    connectors::Shift4,
    connectors::Stax,
    connectors::Taxjar,
    connectors::Mollie,
    connectors::Multisafepay,
    connectors::Nomupay,
    connectors::Novalnet,
    connectors::Nexinets,
    connectors::Nexixpay,
    connectors::Paybox,
    connectors::Payeezy,
    connectors::Payu,
    connectors::Placetopay,
    connectors::Fiuu,
    connectors::Globepay,
    connectors::Gocardless,
    connectors::Worldline,
    connectors::Worldpay,
    connectors::Xendit,
    connectors::Powertranz,
    connectors::Prophetpay,
    connectors::Thunes,
    connectors::Tsys,
    connectors::UnifiedAuthenticationService,
    connectors::Deutschebank,
    connectors::Volt,
    connectors::Zen,
    connectors::Zsl
);

use crate::connectors;
macro_rules! default_imp_for_complete_authorize {
    ($($path:ident::$connector:ident),*) => {
        $(
            impl PaymentsCompleteAuthorize for $path::$connector {}
            impl
            ConnectorIntegration<
            CompleteAuthorize,
            CompleteAuthorizeData,
            PaymentsResponseData,
        > for $path::$connector
        {}
    )*
    };
}

default_imp_for_complete_authorize!(
    connectors::Amazonpay,
    connectors::Bamboraapac,
    connectors::Billwerk,
    connectors::Bitpay,
    connectors::Boku,
    connectors::Cashtocode,
    connectors::Coinbase,
    connectors::Cryptopay,
    connectors::Datatrans,
    connectors::Dlocal,
    connectors::Elavon,
    connectors::Fiserv,
    connectors::Fiservemea,
    connectors::Fiuu,
    connectors::Forte,
    connectors::Globepay,
    connectors::Gocardless,
    connectors::Helcim,
    connectors::Inespay,
    connectors::Jpmorgan,
    connectors::Multisafepay,
    connectors::Nomupay,
    connectors::Novalnet,
    connectors::Nexinets,
    connectors::Payeezy,
    connectors::Payu,
    connectors::Placetopay,
    connectors::Rapyd,
    connectors::Razorpay,
    connectors::Redsys,
    connectors::Stax,
    connectors::Square,
    connectors::Taxjar,
    connectors::Thunes,
    connectors::Tsys,
    connectors::UnifiedAuthenticationService,
    connectors::Worldline,
    connectors::Volt,
    connectors::Xendit,
    connectors::Zen,
    connectors::Zsl
);

macro_rules! default_imp_for_incremental_authorization {
    ($($path:ident::$connector:ident),*) => {
        $(
            impl PaymentIncrementalAuthorization for $path::$connector {}
            impl
            ConnectorIntegration<
            IncrementalAuthorization,
            PaymentsIncrementalAuthorizationData,
            PaymentsResponseData,
        > for $path::$connector
        {}
    )*
    };
}

default_imp_for_incremental_authorization!(
    connectors::Airwallex,
    connectors::Amazonpay,
    connectors::Bambora,
    connectors::Bamboraapac,
    connectors::Billwerk,
    connectors::Bitpay,
    connectors::Bluesnap,
    connectors::Boku,
    connectors::Cashtocode,
    connectors::Coinbase,
    connectors::Cryptopay,
    connectors::Datatrans,
    connectors::Deutschebank,
    connectors::Digitalvirgo,
    connectors::Dlocal,
    connectors::Elavon,
    connectors::Fiserv,
    connectors::Fiservemea,
    connectors::Fiuu,
    connectors::Forte,
    connectors::Globepay,
    connectors::Gocardless,
    connectors::Helcim,
    connectors::Inespay,
    connectors::Jpmorgan,
    connectors::Nomupay,
    connectors::Novalnet,
    connectors::Nexinets,
    connectors::Nexixpay,
    connectors::Paybox,
    connectors::Payeezy,
    connectors::Payu,
    connectors::Placetopay,
    connectors::Powertranz,
    connectors::Prophetpay,
    connectors::Mollie,
    connectors::Multisafepay,
    connectors::Rapyd,
    connectors::Razorpay,
    connectors::Redsys,
    connectors::Shift4,
    connectors::Stax,
    connectors::Square,
    connectors::Taxjar,
    connectors::Thunes,
    connectors::Tsys,
    connectors::UnifiedAuthenticationService,
    connectors::Worldline,
    connectors::Worldpay,
    connectors::Volt,
    connectors::Xendit,
    connectors::Zen,
    connectors::Zsl
);

macro_rules! default_imp_for_create_customer {
    ($($path:ident::$connector:ident),*) => {
        $(
            impl ConnectorCustomer for $path::$connector {}
            impl
            ConnectorIntegration<
            CreateConnectorCustomer,
            ConnectorCustomerData,
            PaymentsResponseData,
        > for $path::$connector
        {}
    )*
    };
}

default_imp_for_create_customer!(
    connectors::Airwallex,
    connectors::Amazonpay,
    connectors::Bambora,
    connectors::Bamboraapac,
    connectors::Billwerk,
    connectors::Bitpay,
    connectors::Bluesnap,
    connectors::Boku,
    connectors::Cashtocode,
    connectors::Coinbase,
    connectors::Cryptopay,
    connectors::Datatrans,
    connectors::Deutschebank,
    connectors::Digitalvirgo,
    connectors::Dlocal,
    connectors::Elavon,
    connectors::Fiserv,
    connectors::Fiservemea,
    connectors::Fiuu,
    connectors::Forte,
    connectors::Globepay,
    connectors::Helcim,
    connectors::Inespay,
    connectors::Jpmorgan,
    connectors::Mollie,
    connectors::Multisafepay,
    connectors::Nomupay,
    connectors::Novalnet,
    connectors::Nexinets,
    connectors::Nexixpay,
    connectors::Paybox,
    connectors::Payeezy,
    connectors::Payu,
    connectors::Placetopay,
    connectors::Powertranz,
    connectors::Prophetpay,
    connectors::Rapyd,
    connectors::Razorpay,
    connectors::Redsys,
    connectors::Shift4,
    connectors::Square,
    connectors::Taxjar,
    connectors::Thunes,
    connectors::Tsys,
    connectors::UnifiedAuthenticationService,
    connectors::Worldline,
    connectors::Worldpay,
    connectors::Volt,
    connectors::Xendit,
    connectors::Zen,
    connectors::Zsl
);

macro_rules! default_imp_for_connector_redirect_response {
    ($($path:ident::$connector:ident),*) => {
        $(
            impl ConnectorRedirectResponse for $path::$connector {
                fn get_flow_type(
                    &self,
                    _query_params: &str,
                    _json_payload: Option<serde_json::Value>,
                    _action: common_enums::enums::PaymentAction
                ) -> CustomResult<common_enums::enums::CallConnectorAction, ConnectorError> {
                    Ok(common_enums::enums::CallConnectorAction::Trigger)
                }
            }
    )*
    };
}

default_imp_for_connector_redirect_response!(
    connectors::Amazonpay,
    connectors::Billwerk,
    connectors::Bitpay,
    connectors::Boku,
    connectors::Bamboraapac,
    connectors::Cashtocode,
    connectors::Coinbase,
    connectors::Cryptopay,
    connectors::Datatrans,
    connectors::Deutschebank,
    connectors::Dlocal,
    connectors::Elavon,
    connectors::Fiserv,
    connectors::Fiservemea,
    connectors::Fiuu,
    connectors::Forte,
    connectors::Globepay,
    connectors::Gocardless,
    connectors::Helcim,
    connectors::Inespay,
    connectors::Jpmorgan,
    connectors::Multisafepay,
    connectors::Nexinets,
    connectors::Nexixpay,
    connectors::Nomupay,
    connectors::Payeezy,
    connectors::Payu,
    connectors::Placetopay,
    connectors::Powertranz,
    connectors::Prophetpay,
    connectors::Rapyd,
    connectors::Razorpay,
    connectors::Redsys,
    connectors::Shift4,
    connectors::Stax,
    connectors::Square,
    connectors::Taxjar,
    connectors::Thunes,
    connectors::Tsys,
    connectors::UnifiedAuthenticationService,
    connectors::Worldline,
    connectors::Volt,
    connectors::Xendit,
    connectors::Zsl
);

macro_rules! default_imp_for_pre_processing_steps{
    ($($path:ident::$connector:ident),*)=> {
        $(
            impl PaymentsPreProcessing for $path::$connector {}
            impl
            ConnectorIntegration<
            PreProcessing,
            PaymentsPreProcessingData,
            PaymentsResponseData,
        > for $path::$connector
        {}
    )*
    };
}

default_imp_for_pre_processing_steps!(
    connectors::Amazonpay,
    connectors::Bambora,
    connectors::Bamboraapac,
    connectors::Billwerk,
    connectors::Bitpay,
    connectors::Bluesnap,
    connectors::Boku,
    connectors::Cashtocode,
    connectors::Coinbase,
    connectors::Cryptopay,
    connectors::Datatrans,
    connectors::Deutschebank,
    connectors::Digitalvirgo,
    connectors::Dlocal,
    connectors::Elavon,
    connectors::Fiserv,
    connectors::Fiservemea,
    connectors::Fiuu,
    connectors::Forte,
    connectors::Globepay,
    connectors::Helcim,
    connectors::Inespay,
    connectors::Jpmorgan,
    connectors::Nomupay,
    connectors::Novalnet,
    connectors::Nexinets,
    connectors::Paybox,
    connectors::Payeezy,
    connectors::Payu,
    connectors::Placetopay,
    connectors::Powertranz,
    connectors::Prophetpay,
    connectors::Mollie,
    connectors::Multisafepay,
    connectors::Rapyd,
    connectors::Razorpay,
    connectors::Redsys,
    connectors::Stax,
    connectors::Square,
    connectors::Taxjar,
    connectors::Thunes,
    connectors::Tsys,
    connectors::UnifiedAuthenticationService,
    connectors::Worldline,
    connectors::Worldpay,
    connectors::Volt,
    connectors::Xendit,
    connectors::Zen,
    connectors::Zsl
);

macro_rules! default_imp_for_post_processing_steps{
    ($($path:ident::$connector:ident),*)=> {
        $(
            impl PaymentsPostProcessing for $path::$connector {}
            impl
            ConnectorIntegration<
            PostProcessing,
            PaymentsPostProcessingData,
            PaymentsResponseData,
        > for $path::$connector
        {}
    )*
    };
}

default_imp_for_post_processing_steps!(
    connectors::Airwallex,
    connectors::Amazonpay,
    connectors::Bambora,
    connectors::Bamboraapac,
    connectors::Billwerk,
    connectors::Bitpay,
    connectors::Bluesnap,
    connectors::Boku,
    connectors::Cashtocode,
    connectors::Coinbase,
    connectors::Cryptopay,
    connectors::Datatrans,
    connectors::Deutschebank,
    connectors::Digitalvirgo,
    connectors::Dlocal,
    connectors::Elavon,
    connectors::Fiserv,
    connectors::Fiservemea,
    connectors::Fiuu,
    connectors::Forte,
    connectors::Globepay,
    connectors::Gocardless,
    connectors::Helcim,
    connectors::Inespay,
    connectors::Jpmorgan,
    connectors::Nomupay,
    connectors::Novalnet,
    connectors::Nexinets,
    connectors::Nexixpay,
    connectors::Paybox,
    connectors::Payeezy,
    connectors::Payu,
    connectors::Placetopay,
    connectors::Powertranz,
    connectors::Prophetpay,
    connectors::Mollie,
    connectors::Multisafepay,
    connectors::Rapyd,
    connectors::Razorpay,
    connectors::Redsys,
    connectors::Shift4,
    connectors::Stax,
    connectors::Square,
    connectors::Taxjar,
    connectors::Thunes,
    connectors::Tsys,
    connectors::UnifiedAuthenticationService,
    connectors::Worldline,
    connectors::Worldpay,
    connectors::Volt,
    connectors::Xendit,
    connectors::Zen,
    connectors::Zsl
);

macro_rules! default_imp_for_approve {
    ($($path:ident::$connector:ident),*) => {
        $(
            impl PaymentApprove for $path::$connector {}
            impl
            ConnectorIntegration<
            Approve,
            PaymentsApproveData,
            PaymentsResponseData,
        > for $path::$connector
        {}
    )*
    };
}

default_imp_for_approve!(
    connectors::Airwallex,
    connectors::Amazonpay,
    connectors::Bambora,
    connectors::Bamboraapac,
    connectors::Billwerk,
    connectors::Bitpay,
    connectors::Bluesnap,
    connectors::Boku,
    connectors::Cashtocode,
    connectors::Coinbase,
    connectors::Cryptopay,
    connectors::Datatrans,
    connectors::Deutschebank,
    connectors::Digitalvirgo,
    connectors::Dlocal,
    connectors::Elavon,
    connectors::Fiserv,
    connectors::Fiservemea,
    connectors::Fiuu,
    connectors::Forte,
    connectors::Globepay,
    connectors::Gocardless,
    connectors::Helcim,
    connectors::Inespay,
    connectors::Jpmorgan,
    connectors::Nomupay,
    connectors::Novalnet,
    connectors::Nexinets,
    connectors::Nexixpay,
    connectors::Paybox,
    connectors::Payeezy,
    connectors::Payu,
    connectors::Placetopay,
    connectors::Powertranz,
    connectors::Prophetpay,
    connectors::Mollie,
    connectors::Multisafepay,
    connectors::Rapyd,
    connectors::Razorpay,
    connectors::Redsys,
    connectors::Shift4,
    connectors::Stax,
    connectors::Square,
    connectors::Taxjar,
    connectors::Thunes,
    connectors::Tsys,
    connectors::UnifiedAuthenticationService,
    connectors::Worldline,
    connectors::Worldpay,
    connectors::Volt,
    connectors::Xendit,
    connectors::Zen,
    connectors::Zsl
);

macro_rules! default_imp_for_reject {
    ($($path:ident::$connector:ident),*) => {
        $(
            impl PaymentReject for $path::$connector {}
            impl
            ConnectorIntegration<
            Reject,
            PaymentsRejectData,
            PaymentsResponseData,
        > for $path::$connector
        {}
    )*
    };
}

default_imp_for_reject!(
    connectors::Airwallex,
    connectors::Amazonpay,
    connectors::Bambora,
    connectors::Bamboraapac,
    connectors::Billwerk,
    connectors::Bitpay,
    connectors::Bluesnap,
    connectors::Boku,
    connectors::Cashtocode,
    connectors::Coinbase,
    connectors::Cryptopay,
    connectors::Datatrans,
    connectors::Deutschebank,
    connectors::Digitalvirgo,
    connectors::Dlocal,
    connectors::Elavon,
    connectors::Fiserv,
    connectors::Fiservemea,
    connectors::Fiuu,
    connectors::Forte,
    connectors::Globepay,
    connectors::Gocardless,
    connectors::Helcim,
    connectors::Inespay,
    connectors::Jpmorgan,
    connectors::Nomupay,
    connectors::Novalnet,
    connectors::Nexinets,
    connectors::Nexixpay,
    connectors::Paybox,
    connectors::Payeezy,
    connectors::Payu,
    connectors::Placetopay,
    connectors::Powertranz,
    connectors::Prophetpay,
    connectors::Mollie,
    connectors::Multisafepay,
    connectors::Rapyd,
    connectors::Razorpay,
    connectors::Redsys,
    connectors::Shift4,
    connectors::Stax,
    connectors::Square,
    connectors::Taxjar,
    connectors::Thunes,
    connectors::Tsys,
    connectors::UnifiedAuthenticationService,
    connectors::Worldline,
    connectors::Worldpay,
    connectors::Volt,
    connectors::Xendit,
    connectors::Zen,
    connectors::Zsl
);

macro_rules! default_imp_for_webhook_source_verification {
    ($($path:ident::$connector:ident),*) => {
        $(
            impl api::ConnectorVerifyWebhookSource for $path::$connector {}
            impl
            ConnectorIntegration<
            VerifyWebhookSource,
            VerifyWebhookSourceRequestData,
            VerifyWebhookSourceResponseData,
        > for $path::$connector
        {}
    )*
    };
}

default_imp_for_webhook_source_verification!(
    connectors::Airwallex,
    connectors::Amazonpay,
    connectors::Bambora,
    connectors::Bamboraapac,
    connectors::Billwerk,
    connectors::Bitpay,
    connectors::Bluesnap,
    connectors::Boku,
    connectors::Cashtocode,
    connectors::Coinbase,
    connectors::Cryptopay,
    connectors::Datatrans,
    connectors::Deutschebank,
    connectors::Digitalvirgo,
    connectors::Dlocal,
    connectors::Elavon,
    connectors::Fiserv,
    connectors::Fiservemea,
    connectors::Fiuu,
    connectors::Forte,
    connectors::Globepay,
    connectors::Gocardless,
    connectors::Helcim,
    connectors::Inespay,
    connectors::Jpmorgan,
    connectors::Nomupay,
    connectors::Novalnet,
    connectors::Nexinets,
    connectors::Nexixpay,
    connectors::Paybox,
    connectors::Payeezy,
    connectors::Payu,
    connectors::Placetopay,
    connectors::Powertranz,
    connectors::Prophetpay,
    connectors::Mollie,
    connectors::Multisafepay,
    connectors::Rapyd,
    connectors::Razorpay,
    connectors::Redsys,
    connectors::Shift4,
    connectors::Stax,
    connectors::Square,
    connectors::Taxjar,
    connectors::Thunes,
    connectors::Tsys,
    connectors::UnifiedAuthenticationService,
    connectors::Worldline,
    connectors::Worldpay,
    connectors::Volt,
    connectors::Xendit,
    connectors::Zen,
    connectors::Zsl
);

macro_rules! default_imp_for_accept_dispute {
    ($($path:ident::$connector:ident),*) => {
        $(
            impl Dispute for $path::$connector {}
            impl AcceptDispute for $path::$connector {}
            impl
                ConnectorIntegration<
                Accept,
                AcceptDisputeRequestData,
                AcceptDisputeResponse,
            > for $path::$connector
            {}
    )*
    };
}

default_imp_for_accept_dispute!(
    connectors::Airwallex,
    connectors::Amazonpay,
    connectors::Bambora,
    connectors::Bamboraapac,
    connectors::Billwerk,
    connectors::Bitpay,
    connectors::Bluesnap,
    connectors::Boku,
    connectors::Cashtocode,
    connectors::Coinbase,
    connectors::Cryptopay,
    connectors::Datatrans,
    connectors::Deutschebank,
    connectors::Digitalvirgo,
    connectors::Dlocal,
    connectors::Elavon,
    connectors::Fiserv,
    connectors::Fiservemea,
    connectors::Fiuu,
    connectors::Forte,
    connectors::Globepay,
    connectors::Gocardless,
    connectors::Helcim,
    connectors::Inespay,
    connectors::Jpmorgan,
    connectors::Nomupay,
    connectors::Novalnet,
    connectors::Nexinets,
    connectors::Nexixpay,
    connectors::Paybox,
    connectors::Payeezy,
    connectors::Payu,
    connectors::Placetopay,
    connectors::Powertranz,
    connectors::Prophetpay,
    connectors::Mollie,
    connectors::Multisafepay,
    connectors::Rapyd,
    connectors::Razorpay,
    connectors::Redsys,
    connectors::Shift4,
    connectors::Stax,
    connectors::Square,
    connectors::Taxjar,
    connectors::Thunes,
    connectors::Tsys,
    connectors::UnifiedAuthenticationService,
    connectors::Worldline,
    connectors::Worldpay,
    connectors::Volt,
    connectors::Xendit,
    connectors::Zen,
    connectors::Zsl
);

macro_rules! default_imp_for_submit_evidence {
    ($($path:ident::$connector:ident),*) => {
        $(
            impl SubmitEvidence for $path::$connector {}
            impl
                ConnectorIntegration<
                Evidence,
                SubmitEvidenceRequestData,
                SubmitEvidenceResponse,
            > for $path::$connector
            {}
    )*
    };
}

default_imp_for_submit_evidence!(
    connectors::Airwallex,
    connectors::Amazonpay,
    connectors::Bambora,
    connectors::Bamboraapac,
    connectors::Billwerk,
    connectors::Bitpay,
    connectors::Bluesnap,
    connectors::Boku,
    connectors::Cashtocode,
    connectors::Coinbase,
    connectors::Cryptopay,
    connectors::Datatrans,
    connectors::Deutschebank,
    connectors::Digitalvirgo,
    connectors::Dlocal,
    connectors::Elavon,
    connectors::Fiserv,
    connectors::Fiservemea,
    connectors::Fiuu,
    connectors::Forte,
    connectors::Globepay,
    connectors::Gocardless,
    connectors::Helcim,
    connectors::Inespay,
    connectors::Jpmorgan,
    connectors::Nomupay,
    connectors::Novalnet,
    connectors::Nexinets,
    connectors::Nexixpay,
    connectors::Paybox,
    connectors::Payeezy,
    connectors::Payu,
    connectors::Placetopay,
    connectors::Powertranz,
    connectors::Prophetpay,
    connectors::Mollie,
    connectors::Multisafepay,
    connectors::Rapyd,
    connectors::Razorpay,
    connectors::Redsys,
    connectors::Shift4,
    connectors::Stax,
    connectors::Square,
    connectors::Taxjar,
    connectors::Thunes,
    connectors::Tsys,
    connectors::UnifiedAuthenticationService,
    connectors::Worldline,
    connectors::Worldpay,
    connectors::Volt,
    connectors::Xendit,
    connectors::Zen,
    connectors::Zsl
);

macro_rules! default_imp_for_defend_dispute {
    ($($path:ident::$connector:ident),*) => {
        $(
            impl DefendDispute for $path::$connector {}
            impl
                ConnectorIntegration<
                Defend,
                DefendDisputeRequestData,
                DefendDisputeResponse,
            > for $path::$connector
            {}
        )*
    };
}

default_imp_for_defend_dispute!(
    connectors::Airwallex,
    connectors::Amazonpay,
    connectors::Bambora,
    connectors::Bamboraapac,
    connectors::Billwerk,
    connectors::Bitpay,
    connectors::Bluesnap,
    connectors::Boku,
    connectors::Cashtocode,
    connectors::Coinbase,
    connectors::Cryptopay,
    connectors::Datatrans,
    connectors::Deutschebank,
    connectors::Digitalvirgo,
    connectors::Dlocal,
    connectors::Elavon,
    connectors::Fiserv,
    connectors::Fiservemea,
    connectors::Fiuu,
    connectors::Forte,
    connectors::Globepay,
    connectors::Gocardless,
    connectors::Inespay,
    connectors::Jpmorgan,
    connectors::Helcim,
    connectors::Nomupay,
    connectors::Novalnet,
    connectors::Nexinets,
    connectors::Nexixpay,
    connectors::Paybox,
    connectors::Payeezy,
    connectors::Payu,
    connectors::Placetopay,
    connectors::Powertranz,
    connectors::Prophetpay,
    connectors::Mollie,
    connectors::Multisafepay,
    connectors::Rapyd,
    connectors::Razorpay,
    connectors::Redsys,
    connectors::Shift4,
    connectors::Stax,
    connectors::Square,
    connectors::Taxjar,
    connectors::Thunes,
    connectors::Tsys,
    connectors::UnifiedAuthenticationService,
    connectors::Worldline,
    connectors::Worldpay,
    connectors::Volt,
    connectors::Xendit,
    connectors::Zen,
    connectors::Zsl
);

macro_rules! default_imp_for_file_upload {
    ($($path:ident::$connector:ident),*) => {
        $(
            impl FileUpload for $path::$connector {}
            impl UploadFile for $path::$connector {}
            impl
                ConnectorIntegration<
                Upload,
                UploadFileRequestData,
                UploadFileResponse,
            > for $path::$connector
            {}
            impl RetrieveFile for $path::$connector {}
            impl
                ConnectorIntegration<
                Retrieve,
                RetrieveFileRequestData,
                RetrieveFileResponse,
            > for $path::$connector
            {}
    )*
    };
}

default_imp_for_file_upload!(
    connectors::Airwallex,
    connectors::Amazonpay,
    connectors::Bambora,
    connectors::Bamboraapac,
    connectors::Billwerk,
    connectors::Bitpay,
    connectors::Bluesnap,
    connectors::Boku,
    connectors::Cashtocode,
    connectors::Coinbase,
    connectors::Cryptopay,
    connectors::Datatrans,
    connectors::Deutschebank,
    connectors::Digitalvirgo,
    connectors::Dlocal,
    connectors::Elavon,
    connectors::Fiserv,
    connectors::Fiservemea,
    connectors::Fiuu,
    connectors::Forte,
    connectors::Globepay,
    connectors::Gocardless,
    connectors::Helcim,
    connectors::Inespay,
    connectors::Jpmorgan,
    connectors::Nomupay,
    connectors::Novalnet,
    connectors::Nexinets,
    connectors::Nexixpay,
    connectors::Paybox,
    connectors::Payeezy,
    connectors::Payu,
    connectors::Placetopay,
    connectors::Powertranz,
    connectors::Prophetpay,
    connectors::Mollie,
    connectors::Multisafepay,
    connectors::Rapyd,
    connectors::Razorpay,
    connectors::Redsys,
    connectors::Shift4,
    connectors::Stax,
    connectors::Square,
    connectors::Taxjar,
    connectors::Thunes,
    connectors::Tsys,
    connectors::UnifiedAuthenticationService,
    connectors::Worldline,
    connectors::Worldpay,
    connectors::Volt,
    connectors::Xendit,
    connectors::Zen,
    connectors::Zsl
);

macro_rules! default_imp_for_payouts {
    ($($path:ident::$connector:ident),*) => {
        $(
            impl api::Payouts for $path::$connector {}
    )*
    };
}

default_imp_for_payouts!(
    connectors::Airwallex,
    connectors::Amazonpay,
    connectors::Bambora,
    connectors::Bamboraapac,
    connectors::Billwerk,
    connectors::Bitpay,
    connectors::Bluesnap,
    connectors::Boku,
    connectors::Cashtocode,
    connectors::Cryptopay,
    connectors::Datatrans,
    connectors::Coinbase,
    connectors::Deutschebank,
    connectors::Digitalvirgo,
    connectors::Dlocal,
    connectors::Elavon,
    connectors::Fiserv,
    connectors::Fiservemea,
    connectors::Fiuu,
    connectors::Forte,
    connectors::Globepay,
    connectors::Gocardless,
    connectors::Helcim,
    connectors::Inespay,
    connectors::Jpmorgan,
    connectors::Mollie,
    connectors::Multisafepay,
    connectors::Nexinets,
    connectors::Nexixpay,
    connectors::Paybox,
    connectors::Nomupay,
    connectors::Novalnet,
    connectors::Payeezy,
    connectors::Payu,
    connectors::Placetopay,
    connectors::Powertranz,
    connectors::Prophetpay,
    connectors::Rapyd,
    connectors::Razorpay,
    connectors::Redsys,
    connectors::Shift4,
    connectors::Square,
    connectors::Stax,
    connectors::Taxjar,
    connectors::Tsys,
    connectors::UnifiedAuthenticationService,
    connectors::Volt,
    connectors::Worldline,
    connectors::Worldpay,
    connectors::Xendit,
    connectors::Zen,
    connectors::Zsl
);

#[cfg(feature = "payouts")]
macro_rules! default_imp_for_payouts_create {
    ($($path:ident::$connector:ident),*) => {
        $(
            impl PayoutCreate for $path::$connector {}
            impl
            ConnectorIntegration<
            PoCreate,
            PayoutsData,
            PayoutsResponseData,
        > for $path::$connector
        {}
    )*
    };
}

#[cfg(feature = "payouts")]
default_imp_for_payouts_create!(
    connectors::Airwallex,
    connectors::Amazonpay,
    connectors::Bambora,
    connectors::Bamboraapac,
    connectors::Billwerk,
    connectors::Bitpay,
    connectors::Bluesnap,
    connectors::Boku,
    connectors::Cashtocode,
    connectors::Coinbase,
    connectors::Cryptopay,
    connectors::Datatrans,
    connectors::Deutschebank,
    connectors::Digitalvirgo,
    connectors::Dlocal,
    connectors::Elavon,
    connectors::Fiserv,
    connectors::Fiservemea,
    connectors::Fiuu,
    connectors::Forte,
    connectors::Globepay,
    connectors::Gocardless,
    connectors::Helcim,
    connectors::Inespay,
    connectors::Jpmorgan,
    connectors::Nomupay,
    connectors::Novalnet,
    connectors::Nexinets,
    connectors::Nexixpay,
    connectors::Paybox,
    connectors::Payeezy,
    connectors::Payu,
    connectors::Placetopay,
    connectors::Powertranz,
    connectors::Prophetpay,
    connectors::Mollie,
    connectors::Multisafepay,
    connectors::Rapyd,
    connectors::Razorpay,
    connectors::Redsys,
    connectors::Shift4,
    connectors::Stax,
    connectors::Square,
    connectors::Taxjar,
    connectors::Thunes,
    connectors::Tsys,
    connectors::UnifiedAuthenticationService,
    connectors::Worldline,
    connectors::Worldpay,
    connectors::Volt,
    connectors::Xendit,
    connectors::Zen,
    connectors::Zsl
);

#[cfg(feature = "payouts")]
macro_rules! default_imp_for_payouts_retrieve {
    ($($path:ident::$connector:ident),*) => {
        $(
            impl PayoutSync for $path::$connector {}
            impl
            ConnectorIntegration<
            PoSync,
            PayoutsData,
            PayoutsResponseData,
        > for $path::$connector
        {}
    )*
    };
}

#[cfg(feature = "payouts")]
default_imp_for_payouts_retrieve!(
    connectors::Airwallex,
    connectors::Amazonpay,
    connectors::Bambora,
    connectors::Bamboraapac,
    connectors::Billwerk,
    connectors::Bitpay,
    connectors::Bluesnap,
    connectors::Boku,
    connectors::Cashtocode,
    connectors::Coinbase,
    connectors::Cryptopay,
    connectors::Datatrans,
    connectors::Deutschebank,
    connectors::Digitalvirgo,
    connectors::Dlocal,
    connectors::Elavon,
    connectors::Fiserv,
    connectors::Fiservemea,
    connectors::Fiuu,
    connectors::Forte,
    connectors::Globepay,
    connectors::Gocardless,
    connectors::Helcim,
    connectors::Inespay,
    connectors::Jpmorgan,
    connectors::Nomupay,
    connectors::Novalnet,
    connectors::Nexinets,
    connectors::Nexixpay,
    connectors::Paybox,
    connectors::Payeezy,
    connectors::Payu,
    connectors::Placetopay,
    connectors::Powertranz,
    connectors::Prophetpay,
    connectors::Mollie,
    connectors::Multisafepay,
    connectors::Rapyd,
    connectors::Razorpay,
    connectors::Redsys,
    connectors::Shift4,
    connectors::Stax,
    connectors::Square,
    connectors::Taxjar,
    connectors::Thunes,
    connectors::Tsys,
    connectors::UnifiedAuthenticationService,
    connectors::Worldline,
    connectors::Worldpay,
    connectors::Volt,
    connectors::Xendit,
    connectors::Zen,
    connectors::Zsl
);

#[cfg(feature = "payouts")]
macro_rules! default_imp_for_payouts_eligibility {
    ($($path:ident::$connector:ident),*) => {
        $(
            impl PayoutEligibility for $path::$connector {}
            impl
            ConnectorIntegration<
            PoEligibility,
            PayoutsData,
            PayoutsResponseData,
        > for $path::$connector
        {}
    )*
    };
}

#[cfg(feature = "payouts")]
default_imp_for_payouts_eligibility!(
    connectors::Airwallex,
    connectors::Amazonpay,
    connectors::Bambora,
    connectors::Bamboraapac,
    connectors::Billwerk,
    connectors::Bitpay,
    connectors::Bluesnap,
    connectors::Boku,
    connectors::Cashtocode,
    connectors::Coinbase,
    connectors::Cryptopay,
    connectors::Datatrans,
    connectors::Deutschebank,
    connectors::Digitalvirgo,
    connectors::Dlocal,
    connectors::Elavon,
    connectors::Fiserv,
    connectors::Fiservemea,
    connectors::Fiuu,
    connectors::Forte,
    connectors::Globepay,
    connectors::Gocardless,
    connectors::Helcim,
    connectors::Inespay,
    connectors::Jpmorgan,
    connectors::Nomupay,
    connectors::Novalnet,
    connectors::Nexinets,
    connectors::Nexixpay,
    connectors::Paybox,
    connectors::Payeezy,
    connectors::Payu,
    connectors::Placetopay,
    connectors::Powertranz,
    connectors::Prophetpay,
    connectors::Mollie,
    connectors::Multisafepay,
    connectors::Rapyd,
    connectors::Razorpay,
    connectors::Redsys,
    connectors::Shift4,
    connectors::Stax,
    connectors::Square,
    connectors::Taxjar,
    connectors::Thunes,
    connectors::Tsys,
    connectors::UnifiedAuthenticationService,
    connectors::Worldline,
    connectors::Worldpay,
    connectors::Volt,
    connectors::Xendit,
    connectors::Zen,
    connectors::Zsl
);

#[cfg(feature = "payouts")]
macro_rules! default_imp_for_payouts_fulfill {
    ($($path:ident::$connector:ident),*) => {
        $(
            impl PayoutFulfill for $path::$connector {}
            impl
            ConnectorIntegration<
            PoFulfill,
            PayoutsData,
            PayoutsResponseData,
        > for $path::$connector
        {}
    )*
    };
}

#[cfg(feature = "payouts")]
default_imp_for_payouts_fulfill!(
    connectors::Airwallex,
    connectors::Amazonpay,
    connectors::Bambora,
    connectors::Bamboraapac,
    connectors::Billwerk,
    connectors::Bitpay,
    connectors::Bluesnap,
    connectors::Boku,
    connectors::Cashtocode,
    connectors::Coinbase,
    connectors::Cryptopay,
    connectors::Datatrans,
    connectors::Deutschebank,
    connectors::Digitalvirgo,
    connectors::Dlocal,
    connectors::Elavon,
    connectors::Fiserv,
    connectors::Fiservemea,
    connectors::Fiuu,
    connectors::Forte,
    connectors::Globepay,
    connectors::Gocardless,
    connectors::Helcim,
    connectors::Inespay,
    connectors::Jpmorgan,
    connectors::Nomupay,
    connectors::Novalnet,
    connectors::Nexinets,
    connectors::Nexixpay,
    connectors::Paybox,
    connectors::Payeezy,
    connectors::Payu,
    connectors::Placetopay,
    connectors::Powertranz,
    connectors::Prophetpay,
    connectors::Mollie,
    connectors::Multisafepay,
    connectors::Rapyd,
    connectors::Razorpay,
    connectors::Redsys,
    connectors::Shift4,
    connectors::Stax,
    connectors::Square,
    connectors::Taxjar,
    connectors::Thunes,
    connectors::Tsys,
    connectors::UnifiedAuthenticationService,
    connectors::Worldline,
    connectors::Worldpay,
    connectors::Volt,
    connectors::Xendit,
    connectors::Zen,
    connectors::Zsl
);

#[cfg(feature = "payouts")]
macro_rules! default_imp_for_payouts_cancel {
    ($($path:ident::$connector:ident),*) => {
        $(
            impl PayoutCancel for $path::$connector {}
            impl
            ConnectorIntegration<
            PoCancel,
            PayoutsData,
            PayoutsResponseData,
        > for $path::$connector
        {}
    )*
    };
}

#[cfg(feature = "payouts")]
default_imp_for_payouts_cancel!(
    connectors::Airwallex,
    connectors::Amazonpay,
    connectors::Bambora,
    connectors::Bamboraapac,
    connectors::Billwerk,
    connectors::Bitpay,
    connectors::Bluesnap,
    connectors::Boku,
    connectors::Cashtocode,
    connectors::Coinbase,
    connectors::Cryptopay,
    connectors::Datatrans,
    connectors::Deutschebank,
    connectors::Digitalvirgo,
    connectors::Dlocal,
    connectors::Elavon,
    connectors::Fiserv,
    connectors::Fiservemea,
    connectors::Fiuu,
    connectors::Forte,
    connectors::Globepay,
    connectors::Gocardless,
    connectors::Helcim,
    connectors::Inespay,
    connectors::Jpmorgan,
    connectors::Nomupay,
    connectors::Novalnet,
    connectors::Nexinets,
    connectors::Nexixpay,
    connectors::Paybox,
    connectors::Payeezy,
    connectors::Payu,
    connectors::Placetopay,
    connectors::Powertranz,
    connectors::Prophetpay,
    connectors::Mollie,
    connectors::Multisafepay,
    connectors::Rapyd,
    connectors::Razorpay,
    connectors::Redsys,
    connectors::Shift4,
    connectors::Stax,
    connectors::Square,
    connectors::Taxjar,
    connectors::Thunes,
    connectors::Tsys,
    connectors::UnifiedAuthenticationService,
    connectors::Worldline,
    connectors::Worldpay,
    connectors::Volt,
    connectors::Xendit,
    connectors::Zen,
    connectors::Zsl
);

#[cfg(feature = "payouts")]
macro_rules! default_imp_for_payouts_quote {
    ($($path:ident::$connector:ident),*) => {
        $(
            impl PayoutQuote for $path::$connector {}
            impl
            ConnectorIntegration<
            PoQuote,
            PayoutsData,
            PayoutsResponseData,
        > for $path::$connector
        {}
    )*
    };
}

#[cfg(feature = "payouts")]
default_imp_for_payouts_quote!(
    connectors::Airwallex,
    connectors::Amazonpay,
    connectors::Bambora,
    connectors::Bamboraapac,
    connectors::Billwerk,
    connectors::Bitpay,
    connectors::Bluesnap,
    connectors::Boku,
    connectors::Cashtocode,
    connectors::Coinbase,
    connectors::Cryptopay,
    connectors::Datatrans,
    connectors::Deutschebank,
    connectors::Digitalvirgo,
    connectors::Dlocal,
    connectors::Elavon,
    connectors::Fiserv,
    connectors::Fiservemea,
    connectors::Fiuu,
    connectors::Forte,
    connectors::Globepay,
    connectors::Gocardless,
    connectors::Helcim,
    connectors::Inespay,
    connectors::Jpmorgan,
    connectors::Nomupay,
    connectors::Novalnet,
    connectors::Nexinets,
    connectors::Nexixpay,
    connectors::Paybox,
    connectors::Payeezy,
    connectors::Payu,
    connectors::Placetopay,
    connectors::Powertranz,
    connectors::Prophetpay,
    connectors::Mollie,
    connectors::Multisafepay,
    connectors::Rapyd,
    connectors::Razorpay,
    connectors::Redsys,
    connectors::Shift4,
    connectors::Stax,
    connectors::Square,
    connectors::Taxjar,
    connectors::Thunes,
    connectors::Tsys,
    connectors::UnifiedAuthenticationService,
    connectors::Worldline,
    connectors::Worldpay,
    connectors::Volt,
    connectors::Xendit,
    connectors::Zen,
    connectors::Zsl
);

#[cfg(feature = "payouts")]
macro_rules! default_imp_for_payouts_recipient {
    ($($path:ident::$connector:ident),*) => {
        $(
            impl PayoutRecipient for $path::$connector {}
            impl
            ConnectorIntegration<
            PoRecipient,
            PayoutsData,
            PayoutsResponseData,
        > for $path::$connector
        {}
    )*
    };
}

#[cfg(feature = "payouts")]
default_imp_for_payouts_recipient!(
    connectors::Airwallex,
    connectors::Amazonpay,
    connectors::Bambora,
    connectors::Bamboraapac,
    connectors::Billwerk,
    connectors::Bitpay,
    connectors::Bluesnap,
    connectors::Boku,
    connectors::Cashtocode,
    connectors::Coinbase,
    connectors::Cryptopay,
    connectors::Datatrans,
    connectors::Deutschebank,
    connectors::Digitalvirgo,
    connectors::Dlocal,
    connectors::Elavon,
    connectors::Fiserv,
    connectors::Fiservemea,
    connectors::Fiuu,
    connectors::Forte,
    connectors::Globepay,
    connectors::Gocardless,
    connectors::Helcim,
    connectors::Inespay,
    connectors::Jpmorgan,
    connectors::Nomupay,
    connectors::Novalnet,
    connectors::Nexinets,
    connectors::Nexixpay,
    connectors::Paybox,
    connectors::Payeezy,
    connectors::Payu,
    connectors::Placetopay,
    connectors::Powertranz,
    connectors::Prophetpay,
    connectors::Mollie,
    connectors::Multisafepay,
    connectors::Rapyd,
    connectors::Razorpay,
    connectors::Redsys,
    connectors::Shift4,
    connectors::Stax,
    connectors::Square,
    connectors::Taxjar,
    connectors::Thunes,
    connectors::Tsys,
    connectors::UnifiedAuthenticationService,
    connectors::Worldline,
    connectors::Worldpay,
    connectors::Volt,
    connectors::Xendit,
    connectors::Zen,
    connectors::Zsl
);

#[cfg(feature = "payouts")]
macro_rules! default_imp_for_payouts_recipient_account {
    ($($path:ident::$connector:ident),*) => {
        $(
            impl PayoutRecipientAccount for $path::$connector {}
            impl
            ConnectorIntegration<
            PoRecipientAccount,
            PayoutsData,
            PayoutsResponseData,
        > for $path::$connector
        {}
    )*
    };
}

#[cfg(feature = "payouts")]
default_imp_for_payouts_recipient_account!(
    connectors::Airwallex,
    connectors::Amazonpay,
    connectors::Bambora,
    connectors::Bamboraapac,
    connectors::Billwerk,
    connectors::Bitpay,
    connectors::Bluesnap,
    connectors::Boku,
    connectors::Cashtocode,
    connectors::Coinbase,
    connectors::Cryptopay,
    connectors::Datatrans,
    connectors::Deutschebank,
    connectors::Digitalvirgo,
    connectors::Dlocal,
    connectors::Elavon,
    connectors::Fiserv,
    connectors::Fiservemea,
    connectors::Fiuu,
    connectors::Forte,
    connectors::Globepay,
    connectors::Gocardless,
    connectors::Helcim,
    connectors::Inespay,
    connectors::Jpmorgan,
    connectors::Nomupay,
    connectors::Novalnet,
    connectors::Nexinets,
    connectors::Nexixpay,
    connectors::Paybox,
    connectors::Payeezy,
    connectors::Payu,
    connectors::Placetopay,
    connectors::Powertranz,
    connectors::Prophetpay,
    connectors::Mollie,
    connectors::Multisafepay,
    connectors::Rapyd,
    connectors::Razorpay,
    connectors::Redsys,
    connectors::Shift4,
    connectors::Stax,
    connectors::Square,
    connectors::Taxjar,
    connectors::Thunes,
    connectors::Tsys,
    connectors::UnifiedAuthenticationService,
    connectors::Worldline,
    connectors::Worldpay,
    connectors::Volt,
    connectors::Xendit,
    connectors::Zen,
    connectors::Zsl
);

#[cfg(feature = "frm")]
macro_rules! default_imp_for_frm_sale {
    ($($path:ident::$connector:ident),*) => {
        $(
            impl FraudCheckSale for $path::$connector {}
            impl
            ConnectorIntegration<
            Sale,
            FraudCheckSaleData,
            FraudCheckResponseData,
        > for $path::$connector
        {}
    )*
    };
}

#[cfg(feature = "frm")]
default_imp_for_frm_sale!(
    connectors::Airwallex,
    connectors::Amazonpay,
    connectors::Bambora,
    connectors::Bamboraapac,
    connectors::Billwerk,
    connectors::Bitpay,
    connectors::Bluesnap,
    connectors::Boku,
    connectors::Cashtocode,
    connectors::Coinbase,
    connectors::Cryptopay,
    connectors::Datatrans,
    connectors::Deutschebank,
    connectors::Digitalvirgo,
    connectors::Dlocal,
    connectors::Elavon,
    connectors::Fiserv,
    connectors::Fiservemea,
    connectors::Fiuu,
    connectors::Forte,
    connectors::Globepay,
    connectors::Gocardless,
    connectors::Helcim,
    connectors::Inespay,
    connectors::Jpmorgan,
    connectors::Nomupay,
    connectors::Novalnet,
    connectors::Nexinets,
    connectors::Nexixpay,
    connectors::Paybox,
    connectors::Payeezy,
    connectors::Payu,
    connectors::Placetopay,
    connectors::Powertranz,
    connectors::Prophetpay,
    connectors::Mollie,
    connectors::Multisafepay,
    connectors::Rapyd,
    connectors::Razorpay,
    connectors::Redsys,
    connectors::Shift4,
    connectors::Stax,
    connectors::Square,
    connectors::Taxjar,
    connectors::Thunes,
    connectors::Tsys,
    connectors::UnifiedAuthenticationService,
    connectors::Worldline,
    connectors::Worldpay,
    connectors::Volt,
    connectors::Xendit,
    connectors::Zen,
    connectors::Zsl
);

#[cfg(feature = "frm")]
macro_rules! default_imp_for_frm_checkout {
    ($($path:ident::$connector:ident),*) => {
        $(
            impl FraudCheckCheckout for $path::$connector {}
            impl
            ConnectorIntegration<
            Checkout,
            FraudCheckCheckoutData,
            FraudCheckResponseData,
        > for $path::$connector
        {}
    )*
    };
}

#[cfg(feature = "frm")]
default_imp_for_frm_checkout!(
    connectors::Airwallex,
    connectors::Amazonpay,
    connectors::Bambora,
    connectors::Bamboraapac,
    connectors::Billwerk,
    connectors::Bitpay,
    connectors::Bluesnap,
    connectors::Boku,
    connectors::Cashtocode,
    connectors::Coinbase,
    connectors::Cryptopay,
    connectors::Datatrans,
    connectors::Deutschebank,
    connectors::Digitalvirgo,
    connectors::Dlocal,
    connectors::Elavon,
    connectors::Fiserv,
    connectors::Fiservemea,
    connectors::Fiuu,
    connectors::Forte,
    connectors::Globepay,
    connectors::Gocardless,
    connectors::Helcim,
    connectors::Inespay,
    connectors::Jpmorgan,
    connectors::Nomupay,
    connectors::Novalnet,
    connectors::Nexinets,
    connectors::Nexixpay,
    connectors::Paybox,
    connectors::Payeezy,
    connectors::Payu,
    connectors::Placetopay,
    connectors::Powertranz,
    connectors::Prophetpay,
    connectors::Mollie,
    connectors::Multisafepay,
    connectors::Rapyd,
    connectors::Razorpay,
    connectors::Redsys,
    connectors::Shift4,
    connectors::Stax,
    connectors::Square,
    connectors::Taxjar,
    connectors::Thunes,
    connectors::Tsys,
    connectors::UnifiedAuthenticationService,
    connectors::Worldline,
    connectors::Worldpay,
    connectors::Volt,
    connectors::Xendit,
    connectors::Zen,
    connectors::Zsl
);

#[cfg(feature = "frm")]
macro_rules! default_imp_for_frm_transaction {
    ($($path:ident::$connector:ident),*) => {
        $(
            impl FraudCheckTransaction for $path::$connector {}
            impl
            ConnectorIntegration<
            Transaction,
            FraudCheckTransactionData,
            FraudCheckResponseData,
        > for $path::$connector
        {}
    )*
    };
}

#[cfg(feature = "frm")]
default_imp_for_frm_transaction!(
    connectors::Airwallex,
    connectors::Amazonpay,
    connectors::Bambora,
    connectors::Bamboraapac,
    connectors::Billwerk,
    connectors::Bitpay,
    connectors::Bluesnap,
    connectors::Boku,
    connectors::Cashtocode,
    connectors::Coinbase,
    connectors::Cryptopay,
    connectors::Datatrans,
    connectors::Deutschebank,
    connectors::Digitalvirgo,
    connectors::Dlocal,
    connectors::Elavon,
    connectors::Fiserv,
    connectors::Fiservemea,
    connectors::Fiuu,
    connectors::Forte,
    connectors::Globepay,
    connectors::Gocardless,
    connectors::Helcim,
    connectors::Inespay,
    connectors::Jpmorgan,
    connectors::Nomupay,
    connectors::Novalnet,
    connectors::Nexinets,
    connectors::Nexixpay,
    connectors::Paybox,
    connectors::Payeezy,
    connectors::Payu,
    connectors::Placetopay,
    connectors::Powertranz,
    connectors::Prophetpay,
    connectors::Mollie,
    connectors::Multisafepay,
    connectors::Rapyd,
    connectors::Razorpay,
    connectors::Redsys,
    connectors::Shift4,
    connectors::Stax,
    connectors::Square,
    connectors::Taxjar,
    connectors::Thunes,
    connectors::Tsys,
    connectors::UnifiedAuthenticationService,
    connectors::Worldline,
    connectors::Worldpay,
    connectors::Volt,
    connectors::Xendit,
    connectors::Zen,
    connectors::Zsl
);

#[cfg(feature = "frm")]
macro_rules! default_imp_for_frm_fulfillment {
    ($($path:ident::$connector:ident),*) => {
        $(
            impl FraudCheckFulfillment for $path::$connector {}
            impl
            ConnectorIntegration<
            Fulfillment,
            FraudCheckFulfillmentData,
            FraudCheckResponseData,
        > for $path::$connector
        {}
    )*
    };
}

#[cfg(feature = "frm")]
default_imp_for_frm_fulfillment!(
    connectors::Airwallex,
    connectors::Amazonpay,
    connectors::Bambora,
    connectors::Bamboraapac,
    connectors::Billwerk,
    connectors::Bitpay,
    connectors::Bluesnap,
    connectors::Boku,
    connectors::Cashtocode,
    connectors::Coinbase,
    connectors::Cryptopay,
    connectors::Datatrans,
    connectors::Deutschebank,
    connectors::Digitalvirgo,
    connectors::Dlocal,
    connectors::Elavon,
    connectors::Fiserv,
    connectors::Fiservemea,
    connectors::Fiuu,
    connectors::Forte,
    connectors::Globepay,
    connectors::Gocardless,
    connectors::Helcim,
    connectors::Inespay,
    connectors::Jpmorgan,
    connectors::Nomupay,
    connectors::Novalnet,
    connectors::Nexinets,
    connectors::Nexixpay,
    connectors::Paybox,
    connectors::Payeezy,
    connectors::Payu,
    connectors::Placetopay,
    connectors::Powertranz,
    connectors::Prophetpay,
    connectors::Mollie,
    connectors::Multisafepay,
    connectors::Rapyd,
    connectors::Razorpay,
    connectors::Redsys,
    connectors::Shift4,
    connectors::Stax,
    connectors::Square,
    connectors::Taxjar,
    connectors::Thunes,
    connectors::Tsys,
    connectors::UnifiedAuthenticationService,
    connectors::Worldline,
    connectors::Worldpay,
    connectors::Volt,
    connectors::Xendit,
    connectors::Zen,
    connectors::Zsl
);

#[cfg(feature = "frm")]
macro_rules! default_imp_for_frm_record_return {
    ($($path:ident::$connector:ident),*) => {
        $(
            impl FraudCheckRecordReturn for $path::$connector {}
            impl
            ConnectorIntegration<
            RecordReturn,
            FraudCheckRecordReturnData,
            FraudCheckResponseData,
        > for $path::$connector
        {}
    )*
    };
}

#[cfg(feature = "frm")]
default_imp_for_frm_record_return!(
    connectors::Airwallex,
    connectors::Amazonpay,
    connectors::Bambora,
    connectors::Bamboraapac,
    connectors::Billwerk,
    connectors::Bitpay,
    connectors::Bluesnap,
    connectors::Boku,
    connectors::Cashtocode,
    connectors::Coinbase,
    connectors::Cryptopay,
    connectors::Datatrans,
    connectors::Deutschebank,
    connectors::Digitalvirgo,
    connectors::Dlocal,
    connectors::Elavon,
    connectors::Fiserv,
    connectors::Fiservemea,
    connectors::Fiuu,
    connectors::Forte,
    connectors::Globepay,
    connectors::Gocardless,
    connectors::Helcim,
    connectors::Inespay,
    connectors::Jpmorgan,
    connectors::Nomupay,
    connectors::Novalnet,
    connectors::Nexinets,
    connectors::Nexixpay,
    connectors::Paybox,
    connectors::Payeezy,
    connectors::Payu,
    connectors::Placetopay,
    connectors::Powertranz,
    connectors::Prophetpay,
    connectors::Mollie,
    connectors::Multisafepay,
    connectors::Rapyd,
    connectors::Razorpay,
    connectors::Redsys,
    connectors::Shift4,
    connectors::Stax,
    connectors::Square,
    connectors::Taxjar,
    connectors::Thunes,
    connectors::Tsys,
    connectors::UnifiedAuthenticationService,
    connectors::Worldline,
    connectors::Worldpay,
    connectors::Volt,
    connectors::Xendit,
    connectors::Zen,
    connectors::Zsl
);

macro_rules! default_imp_for_revoking_mandates {
    ($($path:ident::$connector:ident),*) => {
        $( impl ConnectorMandateRevoke for $path::$connector {}
            impl
            ConnectorIntegration<
            MandateRevoke,
            MandateRevokeRequestData,
            MandateRevokeResponseData,
        > for $path::$connector
        {}
    )*
    };
}

default_imp_for_revoking_mandates!(
    connectors::Airwallex,
    connectors::Amazonpay,
    connectors::Bambora,
    connectors::Bamboraapac,
    connectors::Billwerk,
    connectors::Bitpay,
    connectors::Bluesnap,
    connectors::Boku,
    connectors::Cashtocode,
    connectors::Coinbase,
    connectors::Cryptopay,
    connectors::Datatrans,
    connectors::Deutschebank,
    connectors::Digitalvirgo,
    connectors::Dlocal,
    connectors::Elavon,
    connectors::Fiserv,
    connectors::Fiservemea,
    connectors::Fiuu,
    connectors::Forte,
    connectors::Globepay,
    connectors::Gocardless,
    connectors::Helcim,
    connectors::Inespay,
    connectors::Jpmorgan,
    connectors::Nomupay,
    connectors::Novalnet,
    connectors::Nexinets,
    connectors::Nexixpay,
    connectors::Paybox,
    connectors::Payeezy,
    connectors::Payu,
    connectors::Placetopay,
    connectors::Powertranz,
    connectors::Prophetpay,
    connectors::Mollie,
    connectors::Multisafepay,
    connectors::Rapyd,
    connectors::Razorpay,
    connectors::Redsys,
    connectors::Shift4,
    connectors::Stax,
    connectors::Square,
    connectors::Taxjar,
    connectors::Thunes,
    connectors::Tsys,
    connectors::UnifiedAuthenticationService,
    connectors::Worldline,
    connectors::Worldpay,
    connectors::Volt,
    connectors::Xendit,
    connectors::Zen,
    connectors::Zsl
);<|MERGE_RESOLUTION|>--- conflicted
+++ resolved
@@ -264,11 +264,8 @@
     connectors::Paybox,
     connectors::Payeezy,
     connectors::Payu,
-<<<<<<< HEAD
-    connectors::Placetopay,
-=======
-    connectors::UnifiedAuthenticationService,
->>>>>>> 8777f415
+    connectors::Placetopay,
+    connectors::UnifiedAuthenticationService,
     connectors::Fiuu,
     connectors::Globepay,
     connectors::Gocardless,
