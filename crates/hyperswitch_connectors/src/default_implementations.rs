--- conflicted
+++ resolved
@@ -95,11 +95,8 @@
     connectors::Coinbase,
     connectors::Cryptopay,
     connectors::Deutschebank,
-<<<<<<< HEAD
-    connectors::Digitalvirgo,
-=======
-    connectors::Dlocal,
->>>>>>> 05080259
+    connectors::Digitalvirgo,
+    connectors::Dlocal,
     connectors::Fiserv,
     connectors::Fiservemea,
     connectors::Fiuu,
@@ -137,11 +134,8 @@
     connectors::Cashtocode,
     connectors::Coinbase,
     connectors::Cryptopay,
-<<<<<<< HEAD
-    connectors::Digitalvirgo,
-=======
-    connectors::Dlocal,
->>>>>>> 05080259
+    connectors::Digitalvirgo,
+    connectors::Dlocal,
     connectors::Fiserv,
     connectors::Fiservemea,
     connectors::Helcim,
@@ -180,11 +174,8 @@
     connectors::Cashtocode,
     connectors::Coinbase,
     connectors::Cryptopay,
-<<<<<<< HEAD
-    connectors::Digitalvirgo,
-=======
-    connectors::Dlocal,
->>>>>>> 05080259
+    connectors::Digitalvirgo,
+    connectors::Dlocal,
     connectors::Fiserv,
     connectors::Fiservemea,
     connectors::Helcim,
@@ -225,11 +216,8 @@
     connectors::Cashtocode,
     connectors::Coinbase,
     connectors::Cryptopay,
-<<<<<<< HEAD
-    connectors::Digitalvirgo,
-=======
-    connectors::Dlocal,
->>>>>>> 05080259
+    connectors::Digitalvirgo,
+    connectors::Dlocal,
     connectors::Fiserv,
     connectors::Fiservemea,
     connectors::Fiuu,
@@ -268,11 +256,8 @@
     connectors::Coinbase,
     connectors::Cryptopay,
     connectors::Deutschebank,
-<<<<<<< HEAD
-    connectors::Digitalvirgo,
-=======
-    connectors::Dlocal,
->>>>>>> 05080259
+    connectors::Digitalvirgo,
+    connectors::Dlocal,
     connectors::Fiserv,
     connectors::Fiservemea,
     connectors::Fiuu,
@@ -313,11 +298,8 @@
     connectors::Coinbase,
     connectors::Cryptopay,
     connectors::Deutschebank,
-<<<<<<< HEAD
-    connectors::Digitalvirgo,
-=======
-    connectors::Dlocal,
->>>>>>> 05080259
+    connectors::Digitalvirgo,
+    connectors::Dlocal,
     connectors::Fiserv,
     connectors::Fiservemea,
     connectors::Fiuu,
@@ -358,11 +340,8 @@
     connectors::Coinbase,
     connectors::Cryptopay,
     connectors::Deutschebank,
-<<<<<<< HEAD
-    connectors::Digitalvirgo,
-=======
-    connectors::Dlocal,
->>>>>>> 05080259
+    connectors::Digitalvirgo,
+    connectors::Dlocal,
     connectors::Fiserv,
     connectors::Fiservemea,
     connectors::Fiuu,
@@ -401,11 +380,8 @@
     connectors::Coinbase,
     connectors::Cryptopay,
     connectors::Deutschebank,
-<<<<<<< HEAD
-    connectors::Digitalvirgo,
-=======
-    connectors::Dlocal,
->>>>>>> 05080259
+    connectors::Digitalvirgo,
+    connectors::Dlocal,
     connectors::Fiserv,
     connectors::Fiservemea,
     connectors::Fiuu,
@@ -446,11 +422,8 @@
     connectors::Coinbase,
     connectors::Cryptopay,
     connectors::Deutschebank,
-<<<<<<< HEAD
-    connectors::Digitalvirgo,
-=======
-    connectors::Dlocal,
->>>>>>> 05080259
+    connectors::Digitalvirgo,
+    connectors::Dlocal,
     connectors::Fiserv,
     connectors::Fiservemea,
     connectors::Fiuu,
@@ -491,11 +464,8 @@
     connectors::Coinbase,
     connectors::Cryptopay,
     connectors::Deutschebank,
-<<<<<<< HEAD
-    connectors::Digitalvirgo,
-=======
-    connectors::Dlocal,
->>>>>>> 05080259
+    connectors::Digitalvirgo,
+    connectors::Dlocal,
     connectors::Fiserv,
     connectors::Fiservemea,
     connectors::Fiuu,
@@ -536,11 +506,8 @@
     connectors::Coinbase,
     connectors::Cryptopay,
     connectors::Deutschebank,
-<<<<<<< HEAD
-    connectors::Digitalvirgo,
-=======
-    connectors::Dlocal,
->>>>>>> 05080259
+    connectors::Digitalvirgo,
+    connectors::Dlocal,
     connectors::Fiserv,
     connectors::Fiservemea,
     connectors::Fiuu,
@@ -581,11 +548,8 @@
     connectors::Coinbase,
     connectors::Cryptopay,
     connectors::Deutschebank,
-<<<<<<< HEAD
-    connectors::Digitalvirgo,
-=======
-    connectors::Dlocal,
->>>>>>> 05080259
+    connectors::Digitalvirgo,
+    connectors::Dlocal,
     connectors::Fiserv,
     connectors::Fiservemea,
     connectors::Fiuu,
@@ -627,11 +591,8 @@
     connectors::Coinbase,
     connectors::Cryptopay,
     connectors::Deutschebank,
-<<<<<<< HEAD
-    connectors::Digitalvirgo,
-=======
-    connectors::Dlocal,
->>>>>>> 05080259
+    connectors::Digitalvirgo,
+    connectors::Dlocal,
     connectors::Fiserv,
     connectors::Fiservemea,
     connectors::Fiuu,
@@ -672,11 +633,8 @@
     connectors::Coinbase,
     connectors::Cryptopay,
     connectors::Deutschebank,
-<<<<<<< HEAD
-    connectors::Digitalvirgo,
-=======
-    connectors::Dlocal,
->>>>>>> 05080259
+    connectors::Digitalvirgo,
+    connectors::Dlocal,
     connectors::Fiserv,
     connectors::Fiservemea,
     connectors::Fiuu,
@@ -717,11 +675,8 @@
     connectors::Coinbase,
     connectors::Cryptopay,
     connectors::Deutschebank,
-<<<<<<< HEAD
-    connectors::Digitalvirgo,
-=======
-    connectors::Dlocal,
->>>>>>> 05080259
+    connectors::Digitalvirgo,
+    connectors::Dlocal,
     connectors::Fiserv,
     connectors::Fiservemea,
     connectors::Fiuu,
@@ -771,11 +726,8 @@
     connectors::Coinbase,
     connectors::Cryptopay,
     connectors::Deutschebank,
-<<<<<<< HEAD
-    connectors::Digitalvirgo,
-=======
-    connectors::Dlocal,
->>>>>>> 05080259
+    connectors::Digitalvirgo,
+    connectors::Dlocal,
     connectors::Fiserv,
     connectors::Fiservemea,
     connectors::Fiuu,
@@ -818,11 +770,8 @@
     connectors::Coinbase,
     connectors::Cryptopay,
     connectors::Deutschebank,
-<<<<<<< HEAD
-    connectors::Digitalvirgo,
-=======
-    connectors::Dlocal,
->>>>>>> 05080259
+    connectors::Digitalvirgo,
+    connectors::Dlocal,
     connectors::Fiserv,
     connectors::Fiservemea,
     connectors::Fiuu,
@@ -865,11 +814,8 @@
     connectors::Coinbase,
     connectors::Cryptopay,
     connectors::Deutschebank,
-<<<<<<< HEAD
-    connectors::Digitalvirgo,
-=======
-    connectors::Dlocal,
->>>>>>> 05080259
+    connectors::Digitalvirgo,
+    connectors::Dlocal,
     connectors::Fiserv,
     connectors::Fiservemea,
     connectors::Fiuu,
@@ -912,11 +858,8 @@
     connectors::Coinbase,
     connectors::Cryptopay,
     connectors::Deutschebank,
-<<<<<<< HEAD
-    connectors::Digitalvirgo,
-=======
-    connectors::Dlocal,
->>>>>>> 05080259
+    connectors::Digitalvirgo,
+    connectors::Dlocal,
     connectors::Fiserv,
     connectors::Fiservemea,
     connectors::Fiuu,
@@ -959,11 +902,8 @@
     connectors::Coinbase,
     connectors::Cryptopay,
     connectors::Deutschebank,
-<<<<<<< HEAD
-    connectors::Digitalvirgo,
-=======
-    connectors::Dlocal,
->>>>>>> 05080259
+    connectors::Digitalvirgo,
+    connectors::Dlocal,
     connectors::Fiserv,
     connectors::Fiservemea,
     connectors::Fiuu,
@@ -1006,11 +946,8 @@
     connectors::Coinbase,
     connectors::Cryptopay,
     connectors::Deutschebank,
-<<<<<<< HEAD
-    connectors::Digitalvirgo,
-=======
-    connectors::Dlocal,
->>>>>>> 05080259
+    connectors::Digitalvirgo,
+    connectors::Dlocal,
     connectors::Fiserv,
     connectors::Fiservemea,
     connectors::Fiuu,
@@ -1053,11 +990,8 @@
     connectors::Coinbase,
     connectors::Cryptopay,
     connectors::Deutschebank,
-<<<<<<< HEAD
-    connectors::Digitalvirgo,
-=======
-    connectors::Dlocal,
->>>>>>> 05080259
+    connectors::Digitalvirgo,
+    connectors::Dlocal,
     connectors::Fiserv,
     connectors::Fiservemea,
     connectors::Fiuu,
@@ -1100,11 +1034,8 @@
     connectors::Coinbase,
     connectors::Cryptopay,
     connectors::Deutschebank,
-<<<<<<< HEAD
-    connectors::Digitalvirgo,
-=======
-    connectors::Dlocal,
->>>>>>> 05080259
+    connectors::Digitalvirgo,
+    connectors::Dlocal,
     connectors::Fiserv,
     connectors::Fiservemea,
     connectors::Fiuu,
@@ -1147,11 +1078,8 @@
     connectors::Coinbase,
     connectors::Cryptopay,
     connectors::Deutschebank,
-<<<<<<< HEAD
-    connectors::Digitalvirgo,
-=======
-    connectors::Dlocal,
->>>>>>> 05080259
+    connectors::Digitalvirgo,
+    connectors::Dlocal,
     connectors::Fiserv,
     connectors::Fiservemea,
     connectors::Fiuu,
@@ -1194,11 +1122,8 @@
     connectors::Coinbase,
     connectors::Cryptopay,
     connectors::Deutschebank,
-<<<<<<< HEAD
-    connectors::Digitalvirgo,
-=======
-    connectors::Dlocal,
->>>>>>> 05080259
+    connectors::Digitalvirgo,
+    connectors::Dlocal,
     connectors::Fiserv,
     connectors::Fiservemea,
     connectors::Fiuu,
@@ -1241,11 +1166,8 @@
     connectors::Coinbase,
     connectors::Cryptopay,
     connectors::Deutschebank,
-<<<<<<< HEAD
-    connectors::Digitalvirgo,
-=======
-    connectors::Dlocal,
->>>>>>> 05080259
+    connectors::Digitalvirgo,
+    connectors::Dlocal,
     connectors::Fiserv,
     connectors::Fiservemea,
     connectors::Fiuu,
@@ -1288,11 +1210,8 @@
     connectors::Coinbase,
     connectors::Cryptopay,
     connectors::Deutschebank,
-<<<<<<< HEAD
-    connectors::Digitalvirgo,
-=======
-    connectors::Dlocal,
->>>>>>> 05080259
+    connectors::Digitalvirgo,
+    connectors::Dlocal,
     connectors::Fiserv,
     connectors::Fiservemea,
     connectors::Fiuu,
@@ -1335,11 +1254,8 @@
     connectors::Coinbase,
     connectors::Cryptopay,
     connectors::Deutschebank,
-<<<<<<< HEAD
-    connectors::Digitalvirgo,
-=======
-    connectors::Dlocal,
->>>>>>> 05080259
+    connectors::Digitalvirgo,
+    connectors::Dlocal,
     connectors::Fiserv,
     connectors::Fiservemea,
     connectors::Fiuu,
@@ -1382,11 +1298,8 @@
     connectors::Coinbase,
     connectors::Cryptopay,
     connectors::Deutschebank,
-<<<<<<< HEAD
-    connectors::Digitalvirgo,
-=======
-    connectors::Dlocal,
->>>>>>> 05080259
+    connectors::Digitalvirgo,
+    connectors::Dlocal,
     connectors::Fiserv,
     connectors::Fiservemea,
     connectors::Fiuu,
@@ -1426,11 +1339,8 @@
     connectors::Coinbase,
     connectors::Cryptopay,
     connectors::Deutschebank,
-<<<<<<< HEAD
-    connectors::Digitalvirgo,
-=======
-    connectors::Dlocal,
->>>>>>> 05080259
+    connectors::Digitalvirgo,
+    connectors::Dlocal,
     connectors::Fiserv,
     connectors::Fiservemea,
     connectors::Fiuu,
