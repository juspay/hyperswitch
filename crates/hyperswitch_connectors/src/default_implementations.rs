--- conflicted
+++ resolved
@@ -33,21 +33,13 @@
             PreProcessing, Reject, SdkSessionUpdate,
         },
         webhooks::VerifyWebhookSource,
-<<<<<<< HEAD
         Authenticate, AuthenticationConfirmation, PostAuthenticate, PreAuthenticate,
-=======
-        Authenticate, PostAuthenticate, PreAuthenticate,
->>>>>>> 55bb284b
     },
     router_request_types::{
         unified_authentication_service::{
             UasAuthenticationRequestData, UasAuthenticationResponseData,
-<<<<<<< HEAD
             UasConfirmationRequestData, UasPostAuthenticationRequestData,
             UasPreAuthenticationRequestData,
-=======
-            UasPostAuthenticationRequestData, UasPreAuthenticationRequestData,
->>>>>>> 55bb284b
         },
         AcceptDisputeRequestData, AuthorizeSessionTokenData, CompleteAuthorizeData,
         ConnectorCustomerData, DefendDisputeRequestData, MandateRevokeRequestData,
@@ -84,12 +76,8 @@
             PaymentsPreProcessing, TaxCalculation,
         },
         ConnectorIntegration, ConnectorMandateRevoke, ConnectorRedirectResponse, UasAuthentication,
-<<<<<<< HEAD
         UasAuthenticationConfirmation, UasPostAuthentication, UasPreAuthentication,
         UnifiedAuthenticationService,
-=======
-        UasPostAuthentication, UasPreAuthentication, UnifiedAuthenticationService,
->>>>>>> 55bb284b
     },
     errors::ConnectorError,
 };
@@ -2688,7 +2676,7 @@
     connectors::Bluesnap,
     connectors::Boku,
     connectors::Cashtocode,
-<<<<<<< HEAD
+    connectors::Chargebee,
     connectors::Coinbase,
     connectors::Cryptopay,
     connectors::CtpMastercard,
@@ -2763,9 +2751,7 @@
     connectors::Bluesnap,
     connectors::Boku,
     connectors::Cashtocode,
-=======
-    connectors::Chargebee,
->>>>>>> 55bb284b
+    connectors::Chargebee,
     connectors::Coinbase,
     connectors::Cryptopay,
     connectors::CtpMastercard,
