--- conflicted
+++ resolved
@@ -205,7 +205,6 @@
 }
 
 default_imp_for_new_connector_integration_payment!(
-	connectors::Stripebilling,
     connectors::Airwallex,
     connectors::Amazonpay,
     connectors::Bambora,
@@ -261,6 +260,7 @@
     connectors::Shift4,
     connectors::Stax,
     connectors::Square,
+	connectors::Stripebilling,
     connectors::Taxjar,
     connectors::Thunes,
     connectors::Tsys,
@@ -291,11 +291,7 @@
 }
 
 default_imp_for_new_connector_integration_refund!(
-<<<<<<< HEAD
-	connectors::Stripebilling,
-=======
     connectors::Aci,
->>>>>>> 7dfe4004
     connectors::Airwallex,
     connectors::Amazonpay,
     connectors::Bambora,
@@ -350,6 +346,7 @@
     connectors::Redsys,
     connectors::Shift4,
     connectors::Stax,
+	connectors::Stripebilling,
     connectors::Square,
     connectors::Taxjar,
     connectors::Thunes,
@@ -376,11 +373,7 @@
 }
 
 default_imp_for_new_connector_integration_connector_access_token!(
-<<<<<<< HEAD
-	connectors::Stripebilling,
-=======
     connectors::Aci,
->>>>>>> 7dfe4004
     connectors::Airwallex,
     connectors::Amazonpay,
     connectors::Bambora,
@@ -435,6 +428,7 @@
     connectors::Redsys,
     connectors::Shift4,
     connectors::Stax,
+	connectors::Stripebilling,
     connectors::Square,
     connectors::Taxjar,
     connectors::Thunes,
@@ -467,11 +461,7 @@
 }
 
 default_imp_for_new_connector_integration_accept_dispute!(
-<<<<<<< HEAD
-	connectors::Stripebilling,
-=======
     connectors::Aci,
->>>>>>> 7dfe4004
     connectors::Airwallex,
     connectors::Amazonpay,
     connectors::Bambora,
@@ -556,11 +546,7 @@
 }
 
 default_imp_for_new_connector_integration_submit_evidence!(
-<<<<<<< HEAD
-	connectors::Stripebilling,
-=======
     connectors::Aci,
->>>>>>> 7dfe4004
     connectors::Airwallex,
     connectors::Amazonpay,
     connectors::Bambora,
@@ -645,11 +631,193 @@
 }
 
 default_imp_for_new_connector_integration_defend_dispute!(
-<<<<<<< HEAD
+    connectors::Aci,
+    connectors::Airwallex,
+    connectors::Amazonpay,
+    connectors::Bambora,
+    connectors::Bamboraapac,
+    connectors::Bankofamerica,
+    connectors::Billwerk,
+    connectors::Bitpay,
+    connectors::Bluesnap,
+    connectors::Braintree,
+    connectors::Boku,
+    connectors::Cashtocode,
+    connectors::Chargebee,
+    connectors::Coinbase,
+    connectors::Coingate,
+    connectors::Cryptopay,
+    connectors::CtpMastercard,
+    connectors::Cybersource,
+    connectors::Datatrans,
+    connectors::Deutschebank,
+    connectors::Digitalvirgo,
+    connectors::Dlocal,
+    connectors::Elavon,
+    connectors::Fiserv,
+    connectors::Fiservemea,
+    connectors::Fiuu,
+    connectors::Forte,
+    connectors::Globalpay,
+    connectors::Globepay,
+    connectors::Gocardless,
+    connectors::Helcim,
+    connectors::Iatapay,
+    connectors::Inespay,
+    connectors::Itaubank,
+    connectors::Jpmorgan,
+    connectors::Klarna,
+    connectors::Nomupay,
+    connectors::Novalnet,
+    connectors::Nexinets,
+    connectors::Nexixpay,
+    connectors::Nuvei,
+    connectors::Paybox,
+    connectors::Payeezy,
+    connectors::Payu,
+    connectors::Placetopay,
+    connectors::Powertranz,
+    connectors::Prophetpay,
+    connectors::Mifinity,
+    connectors::Mollie,
+    connectors::Multisafepay,
+    connectors::Rapyd,
+    connectors::Razorpay,
+    connectors::Redsys,
+    connectors::Shift4,
+    connectors::Stax,
 	connectors::Stripebilling,
-=======
+    connectors::Square,
+    connectors::Taxjar,
+    connectors::Thunes,
+    connectors::Tsys,
+    connectors::UnifiedAuthenticationService,
+    connectors::Worldline,
+    connectors::Volt,
+    connectors::Worldpay,
+    connectors::Wellsfargo,
+    connectors::Xendit,
+    connectors::Zen,
+    connectors::Zsl
+);
+
+macro_rules! default_imp_for_new_connector_integration_file_upload {
+    ($($path:ident::$connector:ident),*) => {
+        $(
+            impl FileUploadV2 for $path::$connector {}
+            impl UploadFileV2 for $path::$connector {}
+            impl
+                ConnectorIntegrationV2<
+                Upload,
+                FilesFlowData,
+                UploadFileRequestData,
+                UploadFileResponse,
+            > for $path::$connector
+            {}
+            impl RetrieveFileV2 for $path::$connector {}
+            impl
+                ConnectorIntegrationV2<
+                Retrieve,
+                FilesFlowData,
+                RetrieveFileRequestData,
+                RetrieveFileResponse,
+            > for $path::$connector
+            {}
+    )*
+    };
+}
+
+default_imp_for_new_connector_integration_file_upload!(
     connectors::Aci,
->>>>>>> 7dfe4004
+    connectors::Airwallex,
+    connectors::Amazonpay,
+    connectors::Bambora,
+    connectors::Bamboraapac,
+    connectors::Bankofamerica,
+    connectors::Billwerk,
+    connectors::Bitpay,
+    connectors::Bluesnap,
+    connectors::Braintree,
+    connectors::Boku,
+    connectors::Cashtocode,
+    connectors::Chargebee,
+    connectors::Coinbase,
+    connectors::Coingate,
+    connectors::Cryptopay,
+    connectors::CtpMastercard,
+    connectors::Cybersource,
+    connectors::Datatrans,
+    connectors::Deutschebank,
+    connectors::Digitalvirgo,
+    connectors::Dlocal,
+    connectors::Elavon,
+    connectors::Fiserv,
+    connectors::Fiservemea,
+    connectors::Fiuu,
+    connectors::Forte,
+    connectors::Globalpay,
+    connectors::Globepay,
+    connectors::Gocardless,
+    connectors::Helcim,
+    connectors::Iatapay,
+    connectors::Inespay,
+    connectors::Itaubank,
+    connectors::Jpmorgan,
+    connectors::Klarna,
+    connectors::Nomupay,
+    connectors::Novalnet,
+    connectors::Nexinets,
+    connectors::Nexixpay,
+    connectors::Nuvei,
+    connectors::Paybox,
+    connectors::Payeezy,
+    connectors::Payu,
+    connectors::Placetopay,
+    connectors::Powertranz,
+    connectors::Prophetpay,
+    connectors::Mifinity,
+    connectors::Mollie,
+    connectors::Multisafepay,
+    connectors::Rapyd,
+    connectors::Razorpay,
+    connectors::Redsys,
+    connectors::Shift4,
+    connectors::Stax,
+	connectors::Stripebilling,
+    connectors::Square,
+    connectors::Taxjar,
+    connectors::Thunes,
+    connectors::Tsys,
+    connectors::UnifiedAuthenticationService,
+    connectors::Worldline,
+    connectors::Volt,
+    connectors::Worldpay,
+    connectors::Wellsfargo,
+    connectors::Xendit,
+    connectors::Zen,
+    connectors::Zsl
+);
+
+#[cfg(feature = "payouts")]
+macro_rules! default_imp_for_new_connector_integration_payouts_create {
+    ($($path:ident::$connector:ident),*) => {
+        $(
+            impl PayoutCreateV2 for $path::$connector {}
+            impl
+            ConnectorIntegrationV2<
+            PoCreate,
+            PayoutFlowData,
+            PayoutsData,
+            PayoutsResponseData,
+        > for $path::$connector
+        {}
+    )*
+    };
+}
+
+#[cfg(feature = "payouts")]
+default_imp_for_new_connector_integration_payouts_create!(
+    connectors::Aci,
     connectors::Airwallex,
     connectors::Amazonpay,
     connectors::Bambora,
@@ -705,6 +873,7 @@
     connectors::Shift4,
     connectors::Stax,
     connectors::Square,
+	connectors::Stripebilling,
     connectors::Taxjar,
     connectors::Thunes,
     connectors::Tsys,
@@ -718,38 +887,26 @@
     connectors::Zsl
 );
 
-macro_rules! default_imp_for_new_connector_integration_file_upload {
+#[cfg(feature = "payouts")]
+macro_rules! default_imp_for_new_connector_integration_payouts_eligibility {
     ($($path:ident::$connector:ident),*) => {
         $(
-            impl FileUploadV2 for $path::$connector {}
-            impl UploadFileV2 for $path::$connector {}
-            impl
-                ConnectorIntegrationV2<
-                Upload,
-                FilesFlowData,
-                UploadFileRequestData,
-                UploadFileResponse,
-            > for $path::$connector
-            {}
-            impl RetrieveFileV2 for $path::$connector {}
-            impl
-                ConnectorIntegrationV2<
-                Retrieve,
-                FilesFlowData,
-                RetrieveFileRequestData,
-                RetrieveFileResponse,
-            > for $path::$connector
-            {}
+            impl PayoutEligibilityV2 for $path::$connector {}
+            impl
+            ConnectorIntegrationV2<
+            PoEligibility,
+            PayoutFlowData,
+            PayoutsData,
+            PayoutsResponseData,
+        > for $path::$connector
+        {}
     )*
     };
 }
 
-default_imp_for_new_connector_integration_file_upload!(
-<<<<<<< HEAD
-	connectors::Stripebilling,
-=======
+#[cfg(feature = "payouts")]
+default_imp_for_new_connector_integration_payouts_eligibility!(
     connectors::Aci,
->>>>>>> 7dfe4004
     connectors::Airwallex,
     connectors::Amazonpay,
     connectors::Bambora,
@@ -805,6 +962,7 @@
     connectors::Shift4,
     connectors::Stax,
     connectors::Square,
+	connectors::Stripebilling,
     connectors::Taxjar,
     connectors::Thunes,
     connectors::Tsys,
@@ -819,13 +977,13 @@
 );
 
 #[cfg(feature = "payouts")]
-macro_rules! default_imp_for_new_connector_integration_payouts_create {
+macro_rules! default_imp_for_new_connector_integration_payouts_fulfill {
     ($($path:ident::$connector:ident),*) => {
         $(
-            impl PayoutCreateV2 for $path::$connector {}
+            impl PayoutFulfillV2 for $path::$connector {}
             impl
             ConnectorIntegrationV2<
-            PoCreate,
+            PoFulfill,
             PayoutFlowData,
             PayoutsData,
             PayoutsResponseData,
@@ -836,12 +994,8 @@
 }
 
 #[cfg(feature = "payouts")]
-default_imp_for_new_connector_integration_payouts_create!(
-<<<<<<< HEAD
-	connectors::Stripebilling,
-=======
+default_imp_for_new_connector_integration_payouts_fulfill!(
     connectors::Aci,
->>>>>>> 7dfe4004
     connectors::Airwallex,
     connectors::Amazonpay,
     connectors::Bambora,
@@ -897,6 +1051,7 @@
     connectors::Shift4,
     connectors::Stax,
     connectors::Square,
+	connectors::Stripebilling,
     connectors::Taxjar,
     connectors::Thunes,
     connectors::Tsys,
@@ -911,13 +1066,13 @@
 );
 
 #[cfg(feature = "payouts")]
-macro_rules! default_imp_for_new_connector_integration_payouts_eligibility {
+macro_rules! default_imp_for_new_connector_integration_payouts_cancel {
     ($($path:ident::$connector:ident),*) => {
         $(
-            impl PayoutEligibilityV2 for $path::$connector {}
+            impl PayoutCancelV2 for $path::$connector {}
             impl
             ConnectorIntegrationV2<
-            PoEligibility,
+            PoCancel,
             PayoutFlowData,
             PayoutsData,
             PayoutsResponseData,
@@ -928,12 +1083,8 @@
 }
 
 #[cfg(feature = "payouts")]
-default_imp_for_new_connector_integration_payouts_eligibility!(
-<<<<<<< HEAD
-	connectors::Stripebilling,
-=======
+default_imp_for_new_connector_integration_payouts_cancel!(
     connectors::Aci,
->>>>>>> 7dfe4004
     connectors::Airwallex,
     connectors::Amazonpay,
     connectors::Bambora,
@@ -989,6 +1140,7 @@
     connectors::Shift4,
     connectors::Stax,
     connectors::Square,
+	connectors::Stripebilling,
     connectors::Taxjar,
     connectors::Thunes,
     connectors::Tsys,
@@ -1003,13 +1155,13 @@
 );
 
 #[cfg(feature = "payouts")]
-macro_rules! default_imp_for_new_connector_integration_payouts_fulfill {
+macro_rules! default_imp_for_new_connector_integration_payouts_quote {
     ($($path:ident::$connector:ident),*) => {
         $(
-            impl PayoutFulfillV2 for $path::$connector {}
+            impl PayoutQuoteV2 for $path::$connector {}
             impl
             ConnectorIntegrationV2<
-            PoFulfill,
+            PoQuote,
             PayoutFlowData,
             PayoutsData,
             PayoutsResponseData,
@@ -1020,12 +1172,8 @@
 }
 
 #[cfg(feature = "payouts")]
-default_imp_for_new_connector_integration_payouts_fulfill!(
-<<<<<<< HEAD
-	connectors::Stripebilling,
-=======
+default_imp_for_new_connector_integration_payouts_quote!(
     connectors::Aci,
->>>>>>> 7dfe4004
     connectors::Airwallex,
     connectors::Amazonpay,
     connectors::Bambora,
@@ -1081,6 +1229,7 @@
     connectors::Shift4,
     connectors::Stax,
     connectors::Square,
+	connectors::Stripebilling,
     connectors::Taxjar,
     connectors::Thunes,
     connectors::Tsys,
@@ -1095,13 +1244,13 @@
 );
 
 #[cfg(feature = "payouts")]
-macro_rules! default_imp_for_new_connector_integration_payouts_cancel {
+macro_rules! default_imp_for_new_connector_integration_payouts_recipient {
     ($($path:ident::$connector:ident),*) => {
         $(
-            impl PayoutCancelV2 for $path::$connector {}
+            impl PayoutRecipientV2 for $path::$connector {}
             impl
             ConnectorIntegrationV2<
-            PoCancel,
+            PoRecipient,
             PayoutFlowData,
             PayoutsData,
             PayoutsResponseData,
@@ -1112,12 +1261,8 @@
 }
 
 #[cfg(feature = "payouts")]
-default_imp_for_new_connector_integration_payouts_cancel!(
-<<<<<<< HEAD
-	connectors::Stripebilling,
-=======
+default_imp_for_new_connector_integration_payouts_recipient!(
     connectors::Aci,
->>>>>>> 7dfe4004
     connectors::Airwallex,
     connectors::Amazonpay,
     connectors::Bambora,
@@ -1173,6 +1318,7 @@
     connectors::Shift4,
     connectors::Stax,
     connectors::Square,
+	connectors::Stripebilling,
     connectors::Taxjar,
     connectors::Thunes,
     connectors::Tsys,
@@ -1187,13 +1333,13 @@
 );
 
 #[cfg(feature = "payouts")]
-macro_rules! default_imp_for_new_connector_integration_payouts_quote {
+macro_rules! default_imp_for_new_connector_integration_payouts_sync {
     ($($path:ident::$connector:ident),*) => {
         $(
-            impl PayoutQuoteV2 for $path::$connector {}
+            impl PayoutSyncV2 for $path::$connector {}
             impl
             ConnectorIntegrationV2<
-            PoQuote,
+            PoSync,
             PayoutFlowData,
             PayoutsData,
             PayoutsResponseData,
@@ -1204,12 +1350,8 @@
 }
 
 #[cfg(feature = "payouts")]
-default_imp_for_new_connector_integration_payouts_quote!(
-<<<<<<< HEAD
-	connectors::Stripebilling,
-=======
+default_imp_for_new_connector_integration_payouts_sync!(
     connectors::Aci,
->>>>>>> 7dfe4004
     connectors::Airwallex,
     connectors::Amazonpay,
     connectors::Bambora,
@@ -1265,6 +1407,7 @@
     connectors::Shift4,
     connectors::Stax,
     connectors::Square,
+	connectors::Stripebilling,
     connectors::Taxjar,
     connectors::Thunes,
     connectors::Tsys,
@@ -1279,13 +1422,13 @@
 );
 
 #[cfg(feature = "payouts")]
-macro_rules! default_imp_for_new_connector_integration_payouts_recipient {
+macro_rules! default_imp_for_new_connector_integration_payouts_recipient_account {
     ($($path:ident::$connector:ident),*) => {
         $(
-            impl PayoutRecipientV2 for $path::$connector {}
+            impl PayoutRecipientAccountV2 for $path::$connector {}
             impl
             ConnectorIntegrationV2<
-            PoRecipient,
+            PoRecipientAccount,
             PayoutFlowData,
             PayoutsData,
             PayoutsResponseData,
@@ -1296,12 +1439,95 @@
 }
 
 #[cfg(feature = "payouts")]
-default_imp_for_new_connector_integration_payouts_recipient!(
-<<<<<<< HEAD
+default_imp_for_new_connector_integration_payouts_recipient_account!(
+    connectors::Aci,
+    connectors::Airwallex,
+    connectors::Amazonpay,
+    connectors::Bambora,
+    connectors::Bamboraapac,
+    connectors::Bankofamerica,
+    connectors::Billwerk,
+    connectors::Bitpay,
+    connectors::Bluesnap,
+    connectors::Braintree,
+    connectors::Boku,
+    connectors::Cashtocode,
+    connectors::Chargebee,
+    connectors::Coinbase,
+    connectors::Coingate,
+    connectors::Cryptopay,
+    connectors::CtpMastercard,
+    connectors::Cybersource,
+    connectors::Datatrans,
+    connectors::Deutschebank,
+    connectors::Digitalvirgo,
+    connectors::Dlocal,
+    connectors::Elavon,
+    connectors::Fiserv,
+    connectors::Fiservemea,
+    connectors::Fiuu,
+    connectors::Forte,
+    connectors::Globalpay,
+    connectors::Globepay,
+    connectors::Gocardless,
+    connectors::Helcim,
+    connectors::Iatapay,
+    connectors::Inespay,
+    connectors::Itaubank,
+    connectors::Jpmorgan,
+    connectors::Klarna,
+    connectors::Nomupay,
+    connectors::Novalnet,
+    connectors::Nexinets,
+    connectors::Nexixpay,
+    connectors::Nuvei,
+    connectors::Paybox,
+    connectors::Payeezy,
+    connectors::Payu,
+    connectors::Placetopay,
+    connectors::Powertranz,
+    connectors::Prophetpay,
+    connectors::Mifinity,
+    connectors::Mollie,
+    connectors::Multisafepay,
+    connectors::Rapyd,
+    connectors::Razorpay,
+    connectors::Redsys,
+    connectors::Shift4,
+    connectors::Stax,
 	connectors::Stripebilling,
-=======
+    connectors::Square,
+    connectors::Taxjar,
+    connectors::Thunes,
+    connectors::Tsys,
+    connectors::UnifiedAuthenticationService,
+    connectors::Worldline,
+    connectors::Volt,
+    connectors::Worldpay,
+    connectors::Wellsfargo,
+    connectors::Xendit,
+    connectors::Zen,
+    connectors::Zsl
+);
+
+macro_rules! default_imp_for_new_connector_integration_webhook_source_verification {
+    ($($path:ident::$connector:ident),*) => {
+        $(
+            impl ConnectorVerifyWebhookSourceV2 for $path::$connector {}
+            impl
+            ConnectorIntegrationV2<
+            VerifyWebhookSource,
+            WebhookSourceVerifyData,
+            VerifyWebhookSourceRequestData,
+            VerifyWebhookSourceResponseData,
+        > for $path::$connector
+        {}
+    )*
+    };
+}
+
+default_imp_for_new_connector_integration_webhook_source_verification!(
     connectors::Aci,
->>>>>>> 7dfe4004
     connectors::Airwallex,
     connectors::Amazonpay,
     connectors::Bambora,
@@ -1357,6 +1583,7 @@
     connectors::Shift4,
     connectors::Stax,
     connectors::Square,
+	connectors::Stripebilling,
     connectors::Taxjar,
     connectors::Thunes,
     connectors::Tsys,
@@ -1370,30 +1597,26 @@
     connectors::Zsl
 );
 
-#[cfg(feature = "payouts")]
-macro_rules! default_imp_for_new_connector_integration_payouts_sync {
+#[cfg(feature = "frm")]
+macro_rules! default_imp_for_new_connector_integration_frm_sale {
     ($($path:ident::$connector:ident),*) => {
         $(
-            impl PayoutSyncV2 for $path::$connector {}
+            impl FraudCheckSaleV2 for $path::$connector {}
             impl
             ConnectorIntegrationV2<
-            PoSync,
-            PayoutFlowData,
-            PayoutsData,
-            PayoutsResponseData,
+            Sale,
+            FrmFlowData,
+            FraudCheckSaleData,
+            FraudCheckResponseData,
         > for $path::$connector
         {}
     )*
     };
 }
 
-#[cfg(feature = "payouts")]
-default_imp_for_new_connector_integration_payouts_sync!(
-<<<<<<< HEAD
-	connectors::Stripebilling,
-=======
+#[cfg(feature = "frm")]
+default_imp_for_new_connector_integration_frm_sale!(
     connectors::Aci,
->>>>>>> 7dfe4004
     connectors::Airwallex,
     connectors::Amazonpay,
     connectors::Bambora,
@@ -1449,6 +1672,7 @@
     connectors::Shift4,
     connectors::Stax,
     connectors::Square,
+	connectors::Stripebilling,
     connectors::Taxjar,
     connectors::Thunes,
     connectors::Tsys,
@@ -1462,30 +1686,26 @@
     connectors::Zsl
 );
 
-#[cfg(feature = "payouts")]
-macro_rules! default_imp_for_new_connector_integration_payouts_recipient_account {
+#[cfg(feature = "frm")]
+macro_rules! default_imp_for_new_connector_integration_frm_checkout {
     ($($path:ident::$connector:ident),*) => {
         $(
-            impl PayoutRecipientAccountV2 for $path::$connector {}
+            impl FraudCheckCheckoutV2 for $path::$connector {}
             impl
             ConnectorIntegrationV2<
-            PoRecipientAccount,
-            PayoutFlowData,
-            PayoutsData,
-            PayoutsResponseData,
+            Checkout,
+            FrmFlowData,
+            FraudCheckCheckoutData,
+            FraudCheckResponseData,
         > for $path::$connector
         {}
     )*
     };
 }
 
-#[cfg(feature = "payouts")]
-default_imp_for_new_connector_integration_payouts_recipient_account!(
-<<<<<<< HEAD
-	connectors::Stripebilling,
-=======
+#[cfg(feature = "frm")]
+default_imp_for_new_connector_integration_frm_checkout!(
     connectors::Aci,
->>>>>>> 7dfe4004
     connectors::Airwallex,
     connectors::Amazonpay,
     connectors::Bambora,
@@ -1541,6 +1761,7 @@
     connectors::Shift4,
     connectors::Stax,
     connectors::Square,
+	connectors::Stripebilling,
     connectors::Taxjar,
     connectors::Thunes,
     connectors::Tsys,
@@ -1554,28 +1775,26 @@
     connectors::Zsl
 );
 
-macro_rules! default_imp_for_new_connector_integration_webhook_source_verification {
+#[cfg(feature = "frm")]
+macro_rules! default_imp_for_new_connector_integration_frm_transaction {
     ($($path:ident::$connector:ident),*) => {
         $(
-            impl ConnectorVerifyWebhookSourceV2 for $path::$connector {}
+            impl FraudCheckTransactionV2 for $path::$connector {}
             impl
             ConnectorIntegrationV2<
-            VerifyWebhookSource,
-            WebhookSourceVerifyData,
-            VerifyWebhookSourceRequestData,
-            VerifyWebhookSourceResponseData,
+            Transaction,
+            FrmFlowData,
+            FraudCheckTransactionData,
+            FraudCheckResponseData,
         > for $path::$connector
         {}
     )*
     };
 }
 
-default_imp_for_new_connector_integration_webhook_source_verification!(
-<<<<<<< HEAD
-	connectors::Stripebilling,
-=======
+#[cfg(feature = "frm")]
+default_imp_for_new_connector_integration_frm_transaction!(
     connectors::Aci,
->>>>>>> 7dfe4004
     connectors::Airwallex,
     connectors::Amazonpay,
     connectors::Bambora,
@@ -1631,6 +1850,7 @@
     connectors::Shift4,
     connectors::Stax,
     connectors::Square,
+	connectors::Stripebilling,
     connectors::Taxjar,
     connectors::Thunes,
     connectors::Tsys,
@@ -1645,15 +1865,15 @@
 );
 
 #[cfg(feature = "frm")]
-macro_rules! default_imp_for_new_connector_integration_frm_sale {
+macro_rules! default_imp_for_new_connector_integration_frm_fulfillment {
     ($($path:ident::$connector:ident),*) => {
         $(
-            impl FraudCheckSaleV2 for $path::$connector {}
+            impl FraudCheckFulfillmentV2 for $path::$connector {}
             impl
             ConnectorIntegrationV2<
-            Sale,
+            Fulfillment,
             FrmFlowData,
-            FraudCheckSaleData,
+            FraudCheckFulfillmentData,
             FraudCheckResponseData,
         > for $path::$connector
         {}
@@ -1662,12 +1882,8 @@
 }
 
 #[cfg(feature = "frm")]
-default_imp_for_new_connector_integration_frm_sale!(
-<<<<<<< HEAD
-	connectors::Stripebilling,
-=======
+default_imp_for_new_connector_integration_frm_fulfillment!(
     connectors::Aci,
->>>>>>> 7dfe4004
     connectors::Airwallex,
     connectors::Amazonpay,
     connectors::Bambora,
@@ -1723,6 +1939,7 @@
     connectors::Shift4,
     connectors::Stax,
     connectors::Square,
+	connectors::Stripebilling,
     connectors::Taxjar,
     connectors::Thunes,
     connectors::Tsys,
@@ -1737,15 +1954,15 @@
 );
 
 #[cfg(feature = "frm")]
-macro_rules! default_imp_for_new_connector_integration_frm_checkout {
+macro_rules! default_imp_for_new_connector_integration_frm_record_return {
     ($($path:ident::$connector:ident),*) => {
         $(
-            impl FraudCheckCheckoutV2 for $path::$connector {}
+            impl FraudCheckRecordReturnV2 for $path::$connector {}
             impl
             ConnectorIntegrationV2<
-            Checkout,
+            RecordReturn,
             FrmFlowData,
-            FraudCheckCheckoutData,
+            FraudCheckRecordReturnData,
             FraudCheckResponseData,
         > for $path::$connector
         {}
@@ -1754,12 +1971,8 @@
 }
 
 #[cfg(feature = "frm")]
-default_imp_for_new_connector_integration_frm_checkout!(
-<<<<<<< HEAD
-	connectors::Stripebilling,
-=======
+default_imp_for_new_connector_integration_frm_record_return!(
     connectors::Aci,
->>>>>>> 7dfe4004
     connectors::Airwallex,
     connectors::Amazonpay,
     connectors::Bambora,
@@ -1815,6 +2028,7 @@
     connectors::Shift4,
     connectors::Stax,
     connectors::Square,
+	connectors::Stripebilling,
     connectors::Taxjar,
     connectors::Thunes,
     connectors::Tsys,
@@ -1828,30 +2042,23 @@
     connectors::Zsl
 );
 
-#[cfg(feature = "frm")]
-macro_rules! default_imp_for_new_connector_integration_frm_transaction {
+macro_rules! default_imp_for_new_connector_integration_revoking_mandates {
     ($($path:ident::$connector:ident),*) => {
-        $(
-            impl FraudCheckTransactionV2 for $path::$connector {}
+        $( impl ConnectorMandateRevokeV2 for $path::$connector {}
             impl
             ConnectorIntegrationV2<
-            Transaction,
-            FrmFlowData,
-            FraudCheckTransactionData,
-            FraudCheckResponseData,
+            MandateRevoke,
+            MandateRevokeFlowData,
+            MandateRevokeRequestData,
+            MandateRevokeResponseData,
         > for $path::$connector
         {}
     )*
     };
 }
 
-#[cfg(feature = "frm")]
-default_imp_for_new_connector_integration_frm_transaction!(
-<<<<<<< HEAD
-	connectors::Stripebilling,
-=======
+default_imp_for_new_connector_integration_revoking_mandates!(
     connectors::Aci,
->>>>>>> 7dfe4004
     connectors::Airwallex,
     connectors::Amazonpay,
     connectors::Bambora,
@@ -1907,279 +2114,7 @@
     connectors::Shift4,
     connectors::Stax,
     connectors::Square,
-    connectors::Taxjar,
-    connectors::Thunes,
-    connectors::Tsys,
-    connectors::UnifiedAuthenticationService,
-    connectors::Worldline,
-    connectors::Volt,
-    connectors::Worldpay,
-    connectors::Wellsfargo,
-    connectors::Xendit,
-    connectors::Zen,
-    connectors::Zsl
-);
-
-#[cfg(feature = "frm")]
-macro_rules! default_imp_for_new_connector_integration_frm_fulfillment {
-    ($($path:ident::$connector:ident),*) => {
-        $(
-            impl FraudCheckFulfillmentV2 for $path::$connector {}
-            impl
-            ConnectorIntegrationV2<
-            Fulfillment,
-            FrmFlowData,
-            FraudCheckFulfillmentData,
-            FraudCheckResponseData,
-        > for $path::$connector
-        {}
-    )*
-    };
-}
-
-#[cfg(feature = "frm")]
-default_imp_for_new_connector_integration_frm_fulfillment!(
-<<<<<<< HEAD
 	connectors::Stripebilling,
-=======
-    connectors::Aci,
->>>>>>> 7dfe4004
-    connectors::Airwallex,
-    connectors::Amazonpay,
-    connectors::Bambora,
-    connectors::Bamboraapac,
-    connectors::Bankofamerica,
-    connectors::Billwerk,
-    connectors::Bitpay,
-    connectors::Bluesnap,
-    connectors::Braintree,
-    connectors::Boku,
-    connectors::Cashtocode,
-    connectors::Chargebee,
-    connectors::Coinbase,
-    connectors::Coingate,
-    connectors::Cryptopay,
-    connectors::CtpMastercard,
-    connectors::Cybersource,
-    connectors::Datatrans,
-    connectors::Deutschebank,
-    connectors::Digitalvirgo,
-    connectors::Dlocal,
-    connectors::Elavon,
-    connectors::Fiserv,
-    connectors::Fiservemea,
-    connectors::Fiuu,
-    connectors::Forte,
-    connectors::Globalpay,
-    connectors::Globepay,
-    connectors::Gocardless,
-    connectors::Helcim,
-    connectors::Iatapay,
-    connectors::Inespay,
-    connectors::Itaubank,
-    connectors::Jpmorgan,
-    connectors::Klarna,
-    connectors::Nomupay,
-    connectors::Novalnet,
-    connectors::Nexinets,
-    connectors::Nexixpay,
-    connectors::Nuvei,
-    connectors::Paybox,
-    connectors::Payeezy,
-    connectors::Payu,
-    connectors::Placetopay,
-    connectors::Powertranz,
-    connectors::Prophetpay,
-    connectors::Mifinity,
-    connectors::Mollie,
-    connectors::Multisafepay,
-    connectors::Rapyd,
-    connectors::Razorpay,
-    connectors::Redsys,
-    connectors::Shift4,
-    connectors::Stax,
-    connectors::Square,
-    connectors::Taxjar,
-    connectors::Thunes,
-    connectors::Tsys,
-    connectors::UnifiedAuthenticationService,
-    connectors::Worldline,
-    connectors::Volt,
-    connectors::Worldpay,
-    connectors::Wellsfargo,
-    connectors::Xendit,
-    connectors::Zen,
-    connectors::Zsl
-);
-
-#[cfg(feature = "frm")]
-macro_rules! default_imp_for_new_connector_integration_frm_record_return {
-    ($($path:ident::$connector:ident),*) => {
-        $(
-            impl FraudCheckRecordReturnV2 for $path::$connector {}
-            impl
-            ConnectorIntegrationV2<
-            RecordReturn,
-            FrmFlowData,
-            FraudCheckRecordReturnData,
-            FraudCheckResponseData,
-        > for $path::$connector
-        {}
-    )*
-    };
-}
-
-#[cfg(feature = "frm")]
-default_imp_for_new_connector_integration_frm_record_return!(
-<<<<<<< HEAD
-	connectors::Stripebilling,
-=======
-    connectors::Aci,
->>>>>>> 7dfe4004
-    connectors::Airwallex,
-    connectors::Amazonpay,
-    connectors::Bambora,
-    connectors::Bamboraapac,
-    connectors::Bankofamerica,
-    connectors::Billwerk,
-    connectors::Bitpay,
-    connectors::Bluesnap,
-    connectors::Braintree,
-    connectors::Boku,
-    connectors::Cashtocode,
-    connectors::Chargebee,
-    connectors::Coinbase,
-    connectors::Coingate,
-    connectors::Cryptopay,
-    connectors::CtpMastercard,
-    connectors::Cybersource,
-    connectors::Datatrans,
-    connectors::Deutschebank,
-    connectors::Digitalvirgo,
-    connectors::Dlocal,
-    connectors::Elavon,
-    connectors::Fiserv,
-    connectors::Fiservemea,
-    connectors::Fiuu,
-    connectors::Forte,
-    connectors::Globalpay,
-    connectors::Globepay,
-    connectors::Gocardless,
-    connectors::Helcim,
-    connectors::Iatapay,
-    connectors::Inespay,
-    connectors::Itaubank,
-    connectors::Jpmorgan,
-    connectors::Klarna,
-    connectors::Nomupay,
-    connectors::Novalnet,
-    connectors::Nexinets,
-    connectors::Nexixpay,
-    connectors::Nuvei,
-    connectors::Paybox,
-    connectors::Payeezy,
-    connectors::Payu,
-    connectors::Placetopay,
-    connectors::Powertranz,
-    connectors::Prophetpay,
-    connectors::Mifinity,
-    connectors::Mollie,
-    connectors::Multisafepay,
-    connectors::Rapyd,
-    connectors::Razorpay,
-    connectors::Redsys,
-    connectors::Shift4,
-    connectors::Stax,
-    connectors::Square,
-    connectors::Taxjar,
-    connectors::Thunes,
-    connectors::Tsys,
-    connectors::UnifiedAuthenticationService,
-    connectors::Worldline,
-    connectors::Volt,
-    connectors::Worldpay,
-    connectors::Wellsfargo,
-    connectors::Xendit,
-    connectors::Zen,
-    connectors::Zsl
-);
-
-macro_rules! default_imp_for_new_connector_integration_revoking_mandates {
-    ($($path:ident::$connector:ident),*) => {
-        $( impl ConnectorMandateRevokeV2 for $path::$connector {}
-            impl
-            ConnectorIntegrationV2<
-            MandateRevoke,
-            MandateRevokeFlowData,
-            MandateRevokeRequestData,
-            MandateRevokeResponseData,
-        > for $path::$connector
-        {}
-    )*
-    };
-}
-
-default_imp_for_new_connector_integration_revoking_mandates!(
-<<<<<<< HEAD
-	connectors::Stripebilling,
-=======
-    connectors::Aci,
->>>>>>> 7dfe4004
-    connectors::Airwallex,
-    connectors::Amazonpay,
-    connectors::Bambora,
-    connectors::Bamboraapac,
-    connectors::Bankofamerica,
-    connectors::Billwerk,
-    connectors::Bitpay,
-    connectors::Bluesnap,
-    connectors::Braintree,
-    connectors::Boku,
-    connectors::Cashtocode,
-    connectors::Chargebee,
-    connectors::Coinbase,
-    connectors::Coingate,
-    connectors::Cryptopay,
-    connectors::CtpMastercard,
-    connectors::Cybersource,
-    connectors::Datatrans,
-    connectors::Deutschebank,
-    connectors::Digitalvirgo,
-    connectors::Dlocal,
-    connectors::Elavon,
-    connectors::Fiserv,
-    connectors::Fiservemea,
-    connectors::Fiuu,
-    connectors::Forte,
-    connectors::Globalpay,
-    connectors::Globepay,
-    connectors::Gocardless,
-    connectors::Helcim,
-    connectors::Iatapay,
-    connectors::Inespay,
-    connectors::Itaubank,
-    connectors::Jpmorgan,
-    connectors::Klarna,
-    connectors::Nomupay,
-    connectors::Novalnet,
-    connectors::Nexinets,
-    connectors::Nexixpay,
-    connectors::Nuvei,
-    connectors::Paybox,
-    connectors::Payeezy,
-    connectors::Payu,
-    connectors::Placetopay,
-    connectors::Powertranz,
-    connectors::Prophetpay,
-    connectors::Mifinity,
-    connectors::Mollie,
-    connectors::Multisafepay,
-    connectors::Rapyd,
-    connectors::Razorpay,
-    connectors::Redsys,
-    connectors::Shift4,
-    connectors::Stax,
-    connectors::Square,
     connectors::Taxjar,
     connectors::Thunes,
     connectors::Tsys,
