--- conflicted
+++ resolved
@@ -205,7 +205,6 @@
 }
 
 default_imp_for_new_connector_integration_payment!(
-    connectors::Moneris,
     connectors::Airwallex,
     connectors::Amazonpay,
     connectors::Bambora,
@@ -254,6 +253,7 @@
     connectors::Prophetpay,
     connectors::Mifinity,
     connectors::Mollie,
+    connectors::Moneris,
     connectors::Multisafepay,
     connectors::Rapyd,
     connectors::Razorpay,
@@ -291,11 +291,7 @@
 }
 
 default_imp_for_new_connector_integration_refund!(
-<<<<<<< HEAD
-    connectors::Moneris,
-=======
     connectors::Aci,
->>>>>>> 7dfe4004
     connectors::Airwallex,
     connectors::Amazonpay,
     connectors::Bambora,
@@ -344,6 +340,7 @@
     connectors::Prophetpay,
     connectors::Mifinity,
     connectors::Mollie,
+    connectors::Moneris,
     connectors::Multisafepay,
     connectors::Rapyd,
     connectors::Razorpay,
@@ -376,11 +373,7 @@
 }
 
 default_imp_for_new_connector_integration_connector_access_token!(
-<<<<<<< HEAD
-    connectors::Moneris,
-=======
     connectors::Aci,
->>>>>>> 7dfe4004
     connectors::Airwallex,
     connectors::Amazonpay,
     connectors::Bambora,
@@ -429,6 +422,7 @@
     connectors::Prophetpay,
     connectors::Mifinity,
     connectors::Mollie,
+    connectors::Moneris,
     connectors::Multisafepay,
     connectors::Rapyd,
     connectors::Razorpay,
@@ -467,11 +461,7 @@
 }
 
 default_imp_for_new_connector_integration_accept_dispute!(
-<<<<<<< HEAD
-    connectors::Moneris,
-=======
     connectors::Aci,
->>>>>>> 7dfe4004
     connectors::Airwallex,
     connectors::Amazonpay,
     connectors::Bambora,
@@ -519,6 +509,7 @@
     connectors::Prophetpay,
     connectors::Mifinity,
     connectors::Mollie,
+    connectors::Moneris,
     connectors::Multisafepay,
     connectors::Rapyd,
     connectors::Razorpay,
@@ -556,11 +547,7 @@
 }
 
 default_imp_for_new_connector_integration_submit_evidence!(
-<<<<<<< HEAD
-    connectors::Moneris,
-=======
     connectors::Aci,
->>>>>>> 7dfe4004
     connectors::Airwallex,
     connectors::Amazonpay,
     connectors::Bambora,
@@ -608,6 +595,7 @@
     connectors::Prophetpay,
     connectors::Mifinity,
     connectors::Mollie,
+    connectors::Moneris,
     connectors::Multisafepay,
     connectors::Rapyd,
     connectors::Razorpay,
@@ -645,11 +633,7 @@
 }
 
 default_imp_for_new_connector_integration_defend_dispute!(
-<<<<<<< HEAD
-    connectors::Moneris,
-=======
     connectors::Aci,
->>>>>>> 7dfe4004
     connectors::Airwallex,
     connectors::Amazonpay,
     connectors::Bambora,
@@ -698,6 +682,7 @@
     connectors::Prophetpay,
     connectors::Mifinity,
     connectors::Mollie,
+    connectors::Moneris,
     connectors::Multisafepay,
     connectors::Rapyd,
     connectors::Razorpay,
@@ -745,11 +730,7 @@
 }
 
 default_imp_for_new_connector_integration_file_upload!(
-<<<<<<< HEAD
-    connectors::Moneris,
-=======
     connectors::Aci,
->>>>>>> 7dfe4004
     connectors::Airwallex,
     connectors::Amazonpay,
     connectors::Bambora,
@@ -798,6 +779,7 @@
     connectors::Prophetpay,
     connectors::Mifinity,
     connectors::Mollie,
+    connectors::Moneris,
     connectors::Multisafepay,
     connectors::Rapyd,
     connectors::Razorpay,
@@ -837,11 +819,7 @@
 
 #[cfg(feature = "payouts")]
 default_imp_for_new_connector_integration_payouts_create!(
-<<<<<<< HEAD
-    connectors::Moneris,
-=======
     connectors::Aci,
->>>>>>> 7dfe4004
     connectors::Airwallex,
     connectors::Amazonpay,
     connectors::Bambora,
@@ -890,6 +868,7 @@
     connectors::Prophetpay,
     connectors::Mifinity,
     connectors::Mollie,
+    connectors::Moneris,
     connectors::Multisafepay,
     connectors::Rapyd,
     connectors::Razorpay,
@@ -929,11 +908,7 @@
 
 #[cfg(feature = "payouts")]
 default_imp_for_new_connector_integration_payouts_eligibility!(
-<<<<<<< HEAD
-    connectors::Moneris,
-=======
     connectors::Aci,
->>>>>>> 7dfe4004
     connectors::Airwallex,
     connectors::Amazonpay,
     connectors::Bambora,
@@ -982,6 +957,7 @@
     connectors::Prophetpay,
     connectors::Mifinity,
     connectors::Mollie,
+    connectors::Moneris,
     connectors::Multisafepay,
     connectors::Rapyd,
     connectors::Razorpay,
@@ -1021,11 +997,7 @@
 
 #[cfg(feature = "payouts")]
 default_imp_for_new_connector_integration_payouts_fulfill!(
-<<<<<<< HEAD
-    connectors::Moneris,
-=======
     connectors::Aci,
->>>>>>> 7dfe4004
     connectors::Airwallex,
     connectors::Amazonpay,
     connectors::Bambora,
@@ -1074,6 +1046,7 @@
     connectors::Prophetpay,
     connectors::Mifinity,
     connectors::Mollie,
+    connectors::Moneris,
     connectors::Multisafepay,
     connectors::Rapyd,
     connectors::Razorpay,
@@ -1113,11 +1086,7 @@
 
 #[cfg(feature = "payouts")]
 default_imp_for_new_connector_integration_payouts_cancel!(
-<<<<<<< HEAD
-    connectors::Moneris,
-=======
     connectors::Aci,
->>>>>>> 7dfe4004
     connectors::Airwallex,
     connectors::Amazonpay,
     connectors::Bambora,
@@ -1166,6 +1135,7 @@
     connectors::Prophetpay,
     connectors::Mifinity,
     connectors::Mollie,
+    connectors::Moneris,
     connectors::Multisafepay,
     connectors::Rapyd,
     connectors::Razorpay,
@@ -1205,11 +1175,7 @@
 
 #[cfg(feature = "payouts")]
 default_imp_for_new_connector_integration_payouts_quote!(
-<<<<<<< HEAD
-    connectors::Moneris,
-=======
     connectors::Aci,
->>>>>>> 7dfe4004
     connectors::Airwallex,
     connectors::Amazonpay,
     connectors::Bambora,
@@ -1258,6 +1224,7 @@
     connectors::Prophetpay,
     connectors::Mifinity,
     connectors::Mollie,
+    connectors::Moneris,
     connectors::Multisafepay,
     connectors::Rapyd,
     connectors::Razorpay,
@@ -1297,11 +1264,7 @@
 
 #[cfg(feature = "payouts")]
 default_imp_for_new_connector_integration_payouts_recipient!(
-<<<<<<< HEAD
-    connectors::Moneris,
-=======
     connectors::Aci,
->>>>>>> 7dfe4004
     connectors::Airwallex,
     connectors::Amazonpay,
     connectors::Bambora,
@@ -1350,6 +1313,7 @@
     connectors::Prophetpay,
     connectors::Mifinity,
     connectors::Mollie,
+    connectors::Moneris,
     connectors::Multisafepay,
     connectors::Rapyd,
     connectors::Razorpay,
@@ -1389,11 +1353,7 @@
 
 #[cfg(feature = "payouts")]
 default_imp_for_new_connector_integration_payouts_sync!(
-<<<<<<< HEAD
-    connectors::Moneris,
-=======
     connectors::Aci,
->>>>>>> 7dfe4004
     connectors::Airwallex,
     connectors::Amazonpay,
     connectors::Bambora,
@@ -1442,6 +1402,7 @@
     connectors::Prophetpay,
     connectors::Mifinity,
     connectors::Mollie,
+    connectors::Moneris,
     connectors::Multisafepay,
     connectors::Rapyd,
     connectors::Razorpay,
@@ -1481,11 +1442,7 @@
 
 #[cfg(feature = "payouts")]
 default_imp_for_new_connector_integration_payouts_recipient_account!(
-<<<<<<< HEAD
-    connectors::Moneris,
-=======
     connectors::Aci,
->>>>>>> 7dfe4004
     connectors::Airwallex,
     connectors::Amazonpay,
     connectors::Bambora,
@@ -1534,6 +1491,7 @@
     connectors::Prophetpay,
     connectors::Mifinity,
     connectors::Mollie,
+    connectors::Moneris,
     connectors::Multisafepay,
     connectors::Rapyd,
     connectors::Razorpay,
@@ -1571,11 +1529,7 @@
 }
 
 default_imp_for_new_connector_integration_webhook_source_verification!(
-<<<<<<< HEAD
-    connectors::Moneris,
-=======
     connectors::Aci,
->>>>>>> 7dfe4004
     connectors::Airwallex,
     connectors::Amazonpay,
     connectors::Bambora,
@@ -1624,6 +1578,7 @@
     connectors::Prophetpay,
     connectors::Mifinity,
     connectors::Mollie,
+    connectors::Moneris,
     connectors::Multisafepay,
     connectors::Rapyd,
     connectors::Razorpay,
@@ -1663,11 +1618,7 @@
 
 #[cfg(feature = "frm")]
 default_imp_for_new_connector_integration_frm_sale!(
-<<<<<<< HEAD
-    connectors::Moneris,
-=======
     connectors::Aci,
->>>>>>> 7dfe4004
     connectors::Airwallex,
     connectors::Amazonpay,
     connectors::Bambora,
@@ -1716,6 +1667,7 @@
     connectors::Prophetpay,
     connectors::Mifinity,
     connectors::Mollie,
+    connectors::Moneris,
     connectors::Multisafepay,
     connectors::Rapyd,
     connectors::Razorpay,
@@ -1755,11 +1707,7 @@
 
 #[cfg(feature = "frm")]
 default_imp_for_new_connector_integration_frm_checkout!(
-<<<<<<< HEAD
-    connectors::Moneris,
-=======
     connectors::Aci,
->>>>>>> 7dfe4004
     connectors::Airwallex,
     connectors::Amazonpay,
     connectors::Bambora,
@@ -1808,6 +1756,7 @@
     connectors::Prophetpay,
     connectors::Mifinity,
     connectors::Mollie,
+    connectors::Moneris,
     connectors::Multisafepay,
     connectors::Rapyd,
     connectors::Razorpay,
@@ -1847,11 +1796,7 @@
 
 #[cfg(feature = "frm")]
 default_imp_for_new_connector_integration_frm_transaction!(
-<<<<<<< HEAD
-    connectors::Moneris,
-=======
     connectors::Aci,
->>>>>>> 7dfe4004
     connectors::Airwallex,
     connectors::Amazonpay,
     connectors::Bambora,
@@ -1900,6 +1845,7 @@
     connectors::Prophetpay,
     connectors::Mifinity,
     connectors::Mollie,
+    connectors::Moneris,
     connectors::Multisafepay,
     connectors::Rapyd,
     connectors::Razorpay,
@@ -1939,11 +1885,7 @@
 
 #[cfg(feature = "frm")]
 default_imp_for_new_connector_integration_frm_fulfillment!(
-<<<<<<< HEAD
-    connectors::Moneris,
-=======
     connectors::Aci,
->>>>>>> 7dfe4004
     connectors::Airwallex,
     connectors::Amazonpay,
     connectors::Bambora,
@@ -1992,6 +1934,7 @@
     connectors::Prophetpay,
     connectors::Mifinity,
     connectors::Mollie,
+    connectors::Moneris,
     connectors::Multisafepay,
     connectors::Rapyd,
     connectors::Razorpay,
@@ -2031,11 +1974,7 @@
 
 #[cfg(feature = "frm")]
 default_imp_for_new_connector_integration_frm_record_return!(
-<<<<<<< HEAD
-    connectors::Moneris,
-=======
     connectors::Aci,
->>>>>>> 7dfe4004
     connectors::Airwallex,
     connectors::Amazonpay,
     connectors::Bambora,
@@ -2084,6 +2023,7 @@
     connectors::Prophetpay,
     connectors::Mifinity,
     connectors::Mollie,
+    connectors::Moneris,
     connectors::Multisafepay,
     connectors::Rapyd,
     connectors::Razorpay,
@@ -2120,11 +2060,7 @@
 }
 
 default_imp_for_new_connector_integration_revoking_mandates!(
-<<<<<<< HEAD
-    connectors::Moneris,
-=======
     connectors::Aci,
->>>>>>> 7dfe4004
     connectors::Airwallex,
     connectors::Amazonpay,
     connectors::Bambora,
@@ -2173,6 +2109,7 @@
     connectors::Prophetpay,
     connectors::Mifinity,
     connectors::Mollie,
+    connectors::Moneris,
     connectors::Multisafepay,
     connectors::Rapyd,
     connectors::Razorpay,
