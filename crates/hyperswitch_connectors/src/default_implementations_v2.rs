use hyperswitch_domain_models::{
    router_data::AccessToken,
    router_data_v2::{
        flow_common_types::{
            DisputesFlowData, MandateRevokeFlowData, PaymentFlowData, RefundFlowData,
            WebhookSourceVerifyData,
        },
        AccessTokenFlowData, FilesFlowData,
    },
    router_flow_types::{
        dispute::{Accept, Defend, Evidence},
        files::{Retrieve, Upload},
        mandate_revoke::MandateRevoke,
        payments::{
            Approve, Authorize, AuthorizeSessionToken, CalculateTax, Capture, CompleteAuthorize,
            CreateConnectorCustomer, IncrementalAuthorization, PSync, PaymentMethodToken,
            PostProcessing, PostSessionTokens, PreProcessing, Reject, SdkSessionUpdate, Session,
            SetupMandate, Void,
        },
        refunds::{Execute, RSync},
        webhooks::VerifyWebhookSource,
        AccessTokenAuth,
    },
    router_request_types::{
        AcceptDisputeRequestData, AccessTokenRequestData, AuthorizeSessionTokenData,
        CompleteAuthorizeData, ConnectorCustomerData, DefendDisputeRequestData,
        MandateRevokeRequestData, PaymentMethodTokenizationData, PaymentsApproveData,
        PaymentsAuthorizeData, PaymentsCancelData, PaymentsCaptureData,
        PaymentsIncrementalAuthorizationData, PaymentsPostProcessingData,
        PaymentsPostSessionTokensData, PaymentsPreProcessingData, PaymentsRejectData,
        PaymentsSessionData, PaymentsSyncData, PaymentsTaxCalculationData, RefundsData,
        RetrieveFileRequestData, SdkPaymentsSessionUpdateData, SetupMandateRequestData,
        SubmitEvidenceRequestData, UploadFileRequestData, VerifyWebhookSourceRequestData,
    },
    router_response_types::{
        AcceptDisputeResponse, DefendDisputeResponse, MandateRevokeResponseData,
        PaymentsResponseData, RefundsResponseData, RetrieveFileResponse, SubmitEvidenceResponse,
        TaxCalculationResponseData, UploadFileResponse, VerifyWebhookSourceResponseData,
    },
};
#[cfg(feature = "frm")]
use hyperswitch_domain_models::{
    router_data_v2::FrmFlowData,
    router_flow_types::fraud_check::{Checkout, Fulfillment, RecordReturn, Sale, Transaction},
    router_request_types::fraud_check::{
        FraudCheckCheckoutData, FraudCheckFulfillmentData, FraudCheckRecordReturnData,
        FraudCheckSaleData, FraudCheckTransactionData,
    },
    router_response_types::fraud_check::FraudCheckResponseData,
};
#[cfg(feature = "payouts")]
use hyperswitch_domain_models::{
    router_data_v2::PayoutFlowData,
    router_flow_types::payouts::{
        PoCancel, PoCreate, PoEligibility, PoFulfill, PoQuote, PoRecipient, PoRecipientAccount,
        PoSync,
    },
    router_request_types::PayoutsData,
    router_response_types::PayoutsResponseData,
};
#[cfg(feature = "frm")]
use hyperswitch_interfaces::api::fraud_check_v2::{
    FraudCheckCheckoutV2, FraudCheckFulfillmentV2, FraudCheckRecordReturnV2, FraudCheckSaleV2,
    FraudCheckTransactionV2,
};
#[cfg(feature = "payouts")]
use hyperswitch_interfaces::api::payouts_v2::{
    PayoutCancelV2, PayoutCreateV2, PayoutEligibilityV2, PayoutFulfillV2, PayoutQuoteV2,
    PayoutRecipientAccountV2, PayoutRecipientV2, PayoutSyncV2,
};
use hyperswitch_interfaces::{
    api::{
        disputes_v2::{AcceptDisputeV2, DefendDisputeV2, DisputeV2, SubmitEvidenceV2},
        files_v2::{FileUploadV2, RetrieveFileV2, UploadFileV2},
        payments_v2::{
            ConnectorCustomerV2, MandateSetupV2, PaymentApproveV2, PaymentAuthorizeSessionTokenV2,
            PaymentAuthorizeV2, PaymentCaptureV2, PaymentIncrementalAuthorizationV2,
            PaymentPostSessionTokensV2, PaymentRejectV2, PaymentSessionUpdateV2, PaymentSessionV2,
            PaymentSyncV2, PaymentTokenV2, PaymentV2, PaymentVoidV2, PaymentsCompleteAuthorizeV2,
            PaymentsPostProcessingV2, PaymentsPreProcessingV2, TaxCalculationV2,
        },
        refunds_v2::{RefundExecuteV2, RefundSyncV2, RefundV2},
        ConnectorAccessTokenV2, ConnectorMandateRevokeV2, ConnectorVerifyWebhookSourceV2,
    },
    connector_integration_v2::ConnectorIntegrationV2,
};

use crate::connectors;

macro_rules! default_imp_for_new_connector_integration_payment {
    ($($path:ident::$connector:ident),*) => {
        $(
            impl PaymentV2 for $path::$connector{}
            impl PaymentAuthorizeV2 for $path::$connector{}
            impl PaymentAuthorizeSessionTokenV2 for $path::$connector{}
            impl PaymentSyncV2 for $path::$connector{}
            impl PaymentVoidV2 for $path::$connector{}
            impl PaymentApproveV2 for $path::$connector{}
            impl PaymentRejectV2 for $path::$connector{}
            impl PaymentCaptureV2 for $path::$connector{}
            impl PaymentSessionV2 for $path::$connector{}
            impl MandateSetupV2 for $path::$connector{}
            impl PaymentIncrementalAuthorizationV2 for $path::$connector{}
            impl PaymentsCompleteAuthorizeV2 for $path::$connector{}
            impl PaymentTokenV2 for $path::$connector{}
            impl ConnectorCustomerV2 for $path::$connector{}
            impl PaymentsPreProcessingV2 for $path::$connector{}
            impl PaymentsPostProcessingV2 for $path::$connector{}
            impl TaxCalculationV2 for $path::$connector{}
            impl PaymentSessionUpdateV2 for $path::$connector{}
            impl PaymentPostSessionTokensV2 for $path::$connector{}
            impl
            ConnectorIntegrationV2<Authorize,PaymentFlowData, PaymentsAuthorizeData, PaymentsResponseData>
            for $path::$connector{}
            impl
            ConnectorIntegrationV2<PSync,PaymentFlowData, PaymentsSyncData, PaymentsResponseData>
            for $path::$connector{}
            impl
            ConnectorIntegrationV2<Void, PaymentFlowData, PaymentsCancelData, PaymentsResponseData>
            for $path::$connector{}
            impl
            ConnectorIntegrationV2<Approve,PaymentFlowData, PaymentsApproveData, PaymentsResponseData>
            for $path::$connector{}
            impl
            ConnectorIntegrationV2<Reject,PaymentFlowData, PaymentsRejectData, PaymentsResponseData>
            for $path::$connector{}
            impl
            ConnectorIntegrationV2<Capture,PaymentFlowData, PaymentsCaptureData, PaymentsResponseData>
            for $path::$connector{}
            impl
            ConnectorIntegrationV2<Session,PaymentFlowData, PaymentsSessionData, PaymentsResponseData>
            for $path::$connector{}
            impl
            ConnectorIntegrationV2<SetupMandate,PaymentFlowData, SetupMandateRequestData, PaymentsResponseData>
            for $path::$connector{}
            impl
            ConnectorIntegrationV2<
            IncrementalAuthorization,
                PaymentFlowData,
                PaymentsIncrementalAuthorizationData,
                PaymentsResponseData,
            >
            for $path::$connector{}
            impl
            ConnectorIntegrationV2<
            CompleteAuthorize,
            PaymentFlowData,
                CompleteAuthorizeData,
                PaymentsResponseData,
            >            for $path::$connector{}
            impl
            ConnectorIntegrationV2<
            PaymentMethodToken,
            PaymentFlowData,
                PaymentMethodTokenizationData,
                PaymentsResponseData,
            > for   $path::$connector{}
            impl
            ConnectorIntegrationV2<
            CreateConnectorCustomer,
            PaymentFlowData,
                ConnectorCustomerData,
                PaymentsResponseData,
            > for $path::$connector{}
            impl ConnectorIntegrationV2<
            PreProcessing,
            PaymentFlowData,
                PaymentsPreProcessingData,
                PaymentsResponseData,
            > for $path::$connector{}
            impl ConnectorIntegrationV2<
            PostProcessing,
            PaymentFlowData,
                PaymentsPostProcessingData,
                PaymentsResponseData,
            > for $path::$connector{}
            impl
            ConnectorIntegrationV2<
                AuthorizeSessionToken,
                PaymentFlowData,
                AuthorizeSessionTokenData,
                PaymentsResponseData
        > for $path::$connector{}
        impl ConnectorIntegrationV2<
            CalculateTax,
            PaymentFlowData,
            PaymentsTaxCalculationData,
            TaxCalculationResponseData,
            > for $path::$connector{}
         impl ConnectorIntegrationV2<
            SdkSessionUpdate,
            PaymentFlowData,
            SdkPaymentsSessionUpdateData,
            PaymentsResponseData,
            > for $path::$connector{}
        impl
            ConnectorIntegrationV2<
            PostSessionTokens,
            PaymentFlowData,
            PaymentsPostSessionTokensData,
            PaymentsResponseData,
            > for $path::$connector{}
    )*
    };
}

default_imp_for_new_connector_integration_payment!(
    connectors::Airwallex,
    connectors::Amazonpay,
    connectors::Bambora,
    connectors::Bamboraapac,
    connectors::Billwerk,
    connectors::Bitpay,
    connectors::Bluesnap,
    connectors::Boku,
    connectors::Cashtocode,
    connectors::Coinbase,
    connectors::Cryptopay,
<<<<<<< HEAD
    connectors::CtpMastercard,
=======
    connectors::Datatrans,
>>>>>>> da5c34a3
    connectors::Deutschebank,
    connectors::Digitalvirgo,
    connectors::Dlocal,
    connectors::Elavon,
    connectors::Fiserv,
    connectors::Fiservemea,
    connectors::Fiuu,
    connectors::Forte,
    connectors::Globepay,
    connectors::Gocardless,
    connectors::Helcim,
    connectors::Inespay,
    connectors::Jpmorgan,
    connectors::Nomupay,
    connectors::Novalnet,
    connectors::Nexinets,
    connectors::Nexixpay,
    connectors::Paybox,
    connectors::Payeezy,
    connectors::Payu,
    connectors::Placetopay,
    connectors::Powertranz,
    connectors::Prophetpay,
    connectors::Mollie,
    connectors::Multisafepay,
    connectors::Rapyd,
    connectors::Razorpay,
    connectors::Redsys,
    connectors::Shift4,
    connectors::Stax,
    connectors::Square,
    connectors::Taxjar,
    connectors::Thunes,
    connectors::Tsys,
    connectors::UnifiedAuthenticationService,
    connectors::Worldline,
    connectors::Volt,
    connectors::Worldpay,
    connectors::Xendit,
    connectors::Zen,
    connectors::Zsl
);

macro_rules! default_imp_for_new_connector_integration_refund {
    ($($path:ident::$connector:ident),*) => {
        $(
            impl RefundV2 for $path::$connector{}
            impl RefundExecuteV2 for $path::$connector{}
            impl RefundSyncV2 for $path::$connector{}
            impl
            ConnectorIntegrationV2<Execute, RefundFlowData, RefundsData, RefundsResponseData>
            for $path::$connector{}
            impl
            ConnectorIntegrationV2<RSync, RefundFlowData, RefundsData, RefundsResponseData>
            for $path::$connector{}
    )*
    };
}

default_imp_for_new_connector_integration_refund!(
    connectors::Airwallex,
    connectors::Amazonpay,
    connectors::Bambora,
    connectors::Bamboraapac,
    connectors::Billwerk,
    connectors::Bitpay,
    connectors::Bluesnap,
    connectors::Boku,
    connectors::Cashtocode,
    connectors::Coinbase,
    connectors::Cryptopay,
<<<<<<< HEAD
    connectors::CtpMastercard,
=======
    connectors::Datatrans,
>>>>>>> da5c34a3
    connectors::Deutschebank,
    connectors::Digitalvirgo,
    connectors::Dlocal,
    connectors::Elavon,
    connectors::Fiserv,
    connectors::Fiservemea,
    connectors::Fiuu,
    connectors::Forte,
    connectors::Globepay,
    connectors::Gocardless,
    connectors::Helcim,
    connectors::Inespay,
    connectors::Jpmorgan,
    connectors::Nomupay,
    connectors::Novalnet,
    connectors::Nexinets,
    connectors::Nexixpay,
    connectors::Paybox,
    connectors::Payeezy,
    connectors::Payu,
    connectors::Placetopay,
    connectors::Powertranz,
    connectors::Prophetpay,
    connectors::Mollie,
    connectors::Multisafepay,
    connectors::Rapyd,
    connectors::Razorpay,
    connectors::Redsys,
    connectors::Shift4,
    connectors::Stax,
    connectors::Square,
    connectors::Taxjar,
    connectors::Thunes,
    connectors::Tsys,
    connectors::UnifiedAuthenticationService,
    connectors::Worldline,
    connectors::Volt,
    connectors::Worldpay,
    connectors::Xendit,
    connectors::Zen,
    connectors::Zsl
);

macro_rules! default_imp_for_new_connector_integration_connector_access_token {
    ($($path:ident::$connector:ident),*) => {
        $(
            impl ConnectorAccessTokenV2 for $path::$connector{}
            impl
            ConnectorIntegrationV2<AccessTokenAuth, AccessTokenFlowData, AccessTokenRequestData, AccessToken>
            for $path::$connector{}
    )*
    };
}

default_imp_for_new_connector_integration_connector_access_token!(
    connectors::Airwallex,
    connectors::Amazonpay,
    connectors::Bambora,
    connectors::Bamboraapac,
    connectors::Billwerk,
    connectors::Bitpay,
    connectors::Bluesnap,
    connectors::Boku,
    connectors::Cashtocode,
    connectors::Coinbase,
    connectors::Cryptopay,
<<<<<<< HEAD
    connectors::CtpMastercard,
=======
    connectors::Datatrans,
>>>>>>> da5c34a3
    connectors::Deutschebank,
    connectors::Digitalvirgo,
    connectors::Dlocal,
    connectors::Elavon,
    connectors::Fiserv,
    connectors::Fiservemea,
    connectors::Fiuu,
    connectors::Forte,
    connectors::Globepay,
    connectors::Gocardless,
    connectors::Helcim,
    connectors::Inespay,
    connectors::Jpmorgan,
    connectors::Nomupay,
    connectors::Novalnet,
    connectors::Nexinets,
    connectors::Nexixpay,
    connectors::Paybox,
    connectors::Payeezy,
    connectors::Payu,
    connectors::Placetopay,
    connectors::Powertranz,
    connectors::Prophetpay,
    connectors::Mollie,
    connectors::Multisafepay,
    connectors::Rapyd,
    connectors::Razorpay,
    connectors::Redsys,
    connectors::Shift4,
    connectors::Stax,
    connectors::Square,
    connectors::Taxjar,
    connectors::Thunes,
    connectors::Tsys,
    connectors::UnifiedAuthenticationService,
    connectors::Worldline,
    connectors::Volt,
    connectors::Worldpay,
    connectors::Xendit,
    connectors::Zen,
    connectors::Zsl
);

macro_rules! default_imp_for_new_connector_integration_accept_dispute {
    ($($path:ident::$connector:ident),*) => {
        $(
            impl DisputeV2 for $path::$connector {}
            impl AcceptDisputeV2 for $path::$connector {}
            impl
                ConnectorIntegrationV2<
                Accept,
                DisputesFlowData,
                AcceptDisputeRequestData,
                AcceptDisputeResponse,
            > for $path::$connector
            {}
    )*
    };
}

default_imp_for_new_connector_integration_accept_dispute!(
    connectors::Airwallex,
    connectors::Amazonpay,
    connectors::Bambora,
    connectors::Bamboraapac,
    connectors::Billwerk,
    connectors::Bitpay,
    connectors::Bluesnap,
    connectors::Boku,
    connectors::Cashtocode,
    connectors::Coinbase,
    connectors::Cryptopay,
<<<<<<< HEAD
    connectors::CtpMastercard,
=======
    connectors::Datatrans,
>>>>>>> da5c34a3
    connectors::Deutschebank,
    connectors::Digitalvirgo,
    connectors::Dlocal,
    connectors::Elavon,
    connectors::Fiserv,
    connectors::Fiservemea,
    connectors::Fiuu,
    connectors::Forte,
    connectors::Globepay,
    connectors::Gocardless,
    connectors::Helcim,
    connectors::Inespay,
    connectors::Jpmorgan,
    connectors::Nomupay,
    connectors::Novalnet,
    connectors::Nexinets,
    connectors::Nexixpay,
    connectors::Paybox,
    connectors::Payeezy,
    connectors::Payu,
    connectors::Placetopay,
    connectors::Powertranz,
    connectors::Prophetpay,
    connectors::Mollie,
    connectors::Multisafepay,
    connectors::Rapyd,
    connectors::Razorpay,
    connectors::Redsys,
    connectors::Shift4,
    connectors::Stax,
    connectors::Square,
    connectors::Taxjar,
    connectors::Thunes,
    connectors::Tsys,
    connectors::UnifiedAuthenticationService,
    connectors::Worldline,
    connectors::Volt,
    connectors::Worldpay,
    connectors::Xendit,
    connectors::Zen,
    connectors::Zsl
);

macro_rules! default_imp_for_new_connector_integration_submit_evidence {
    ($($path:ident::$connector:ident),*) => {
        $(
            impl SubmitEvidenceV2 for $path::$connector {}
            impl
                ConnectorIntegrationV2<
                Evidence,
                DisputesFlowData,
                SubmitEvidenceRequestData,
                SubmitEvidenceResponse,
            > for $path::$connector
            {}
    )*
    };
}

default_imp_for_new_connector_integration_submit_evidence!(
    connectors::Airwallex,
    connectors::Amazonpay,
    connectors::Bambora,
    connectors::Bamboraapac,
    connectors::Billwerk,
    connectors::Bitpay,
    connectors::Bluesnap,
    connectors::Boku,
    connectors::Cashtocode,
    connectors::Coinbase,
    connectors::Cryptopay,
<<<<<<< HEAD
    connectors::CtpMastercard,
=======
    connectors::Datatrans,
>>>>>>> da5c34a3
    connectors::Deutschebank,
    connectors::Digitalvirgo,
    connectors::Dlocal,
    connectors::Elavon,
    connectors::Fiserv,
    connectors::Fiservemea,
    connectors::Fiuu,
    connectors::Forte,
    connectors::Globepay,
    connectors::Gocardless,
    connectors::Helcim,
    connectors::Inespay,
    connectors::Jpmorgan,
    connectors::Nomupay,
    connectors::Novalnet,
    connectors::Nexinets,
    connectors::Nexixpay,
    connectors::Paybox,
    connectors::Payeezy,
    connectors::Payu,
    connectors::Placetopay,
    connectors::Powertranz,
    connectors::Prophetpay,
    connectors::Mollie,
    connectors::Multisafepay,
    connectors::Rapyd,
    connectors::Razorpay,
    connectors::Redsys,
    connectors::Shift4,
    connectors::Stax,
    connectors::Square,
    connectors::Taxjar,
    connectors::Thunes,
    connectors::Tsys,
    connectors::UnifiedAuthenticationService,
    connectors::Worldline,
    connectors::Volt,
    connectors::Worldpay,
    connectors::Xendit,
    connectors::Zen,
    connectors::Zsl
);

macro_rules! default_imp_for_new_connector_integration_defend_dispute {
    ($($path:ident::$connector:ident),*) => {
        $(
            impl DefendDisputeV2 for $path::$connector {}
            impl
                ConnectorIntegrationV2<
                Defend,
                DisputesFlowData,
                DefendDisputeRequestData,
                DefendDisputeResponse,
            > for $path::$connector
            {}
        )*
    };
}

default_imp_for_new_connector_integration_defend_dispute!(
    connectors::Airwallex,
    connectors::Amazonpay,
    connectors::Bambora,
    connectors::Bamboraapac,
    connectors::Billwerk,
    connectors::Bitpay,
    connectors::Bluesnap,
    connectors::Boku,
    connectors::Cashtocode,
    connectors::Coinbase,
    connectors::Cryptopay,
<<<<<<< HEAD
    connectors::CtpMastercard,
=======
    connectors::Datatrans,
>>>>>>> da5c34a3
    connectors::Deutschebank,
    connectors::Digitalvirgo,
    connectors::Dlocal,
    connectors::Elavon,
    connectors::Fiserv,
    connectors::Fiservemea,
    connectors::Fiuu,
    connectors::Forte,
    connectors::Globepay,
    connectors::Gocardless,
    connectors::Helcim,
    connectors::Inespay,
    connectors::Jpmorgan,
    connectors::Nomupay,
    connectors::Novalnet,
    connectors::Nexinets,
    connectors::Nexixpay,
    connectors::Paybox,
    connectors::Payeezy,
    connectors::Payu,
    connectors::Placetopay,
    connectors::Powertranz,
    connectors::Prophetpay,
    connectors::Mollie,
    connectors::Multisafepay,
    connectors::Rapyd,
    connectors::Razorpay,
    connectors::Redsys,
    connectors::Shift4,
    connectors::Stax,
    connectors::Square,
    connectors::Taxjar,
    connectors::Thunes,
    connectors::Tsys,
    connectors::UnifiedAuthenticationService,
    connectors::Worldline,
    connectors::Volt,
    connectors::Worldpay,
    connectors::Xendit,
    connectors::Zen,
    connectors::Zsl
);

macro_rules! default_imp_for_new_connector_integration_file_upload {
    ($($path:ident::$connector:ident),*) => {
        $(
            impl FileUploadV2 for $path::$connector {}
            impl UploadFileV2 for $path::$connector {}
            impl
                ConnectorIntegrationV2<
                Upload,
                FilesFlowData,
                UploadFileRequestData,
                UploadFileResponse,
            > for $path::$connector
            {}
            impl RetrieveFileV2 for $path::$connector {}
            impl
                ConnectorIntegrationV2<
                Retrieve,
                FilesFlowData,
                RetrieveFileRequestData,
                RetrieveFileResponse,
            > for $path::$connector
            {}
    )*
    };
}

default_imp_for_new_connector_integration_file_upload!(
    connectors::Airwallex,
    connectors::Amazonpay,
    connectors::Bambora,
    connectors::Bamboraapac,
    connectors::Billwerk,
    connectors::Bitpay,
    connectors::Bluesnap,
    connectors::Boku,
    connectors::Cashtocode,
    connectors::Coinbase,
    connectors::Cryptopay,
<<<<<<< HEAD
    connectors::CtpMastercard,
=======
    connectors::Datatrans,
>>>>>>> da5c34a3
    connectors::Deutschebank,
    connectors::Digitalvirgo,
    connectors::Dlocal,
    connectors::Elavon,
    connectors::Fiserv,
    connectors::Fiservemea,
    connectors::Fiuu,
    connectors::Forte,
    connectors::Globepay,
    connectors::Gocardless,
    connectors::Helcim,
    connectors::Inespay,
    connectors::Jpmorgan,
    connectors::Nomupay,
    connectors::Novalnet,
    connectors::Nexinets,
    connectors::Nexixpay,
    connectors::Paybox,
    connectors::Payeezy,
    connectors::Payu,
    connectors::Placetopay,
    connectors::Powertranz,
    connectors::Prophetpay,
    connectors::Mollie,
    connectors::Multisafepay,
    connectors::Rapyd,
    connectors::Razorpay,
    connectors::Redsys,
    connectors::Shift4,
    connectors::Stax,
    connectors::Square,
    connectors::Taxjar,
    connectors::Thunes,
    connectors::Tsys,
    connectors::UnifiedAuthenticationService,
    connectors::Worldline,
    connectors::Volt,
    connectors::Worldpay,
    connectors::Xendit,
    connectors::Zen,
    connectors::Zsl
);

#[cfg(feature = "payouts")]
macro_rules! default_imp_for_new_connector_integration_payouts_create {
    ($($path:ident::$connector:ident),*) => {
        $(
            impl PayoutCreateV2 for $path::$connector {}
            impl
            ConnectorIntegrationV2<
            PoCreate,
            PayoutFlowData,
            PayoutsData,
            PayoutsResponseData,
        > for $path::$connector
        {}
    )*
    };
}

#[cfg(feature = "payouts")]
default_imp_for_new_connector_integration_payouts_create!(
    connectors::Airwallex,
    connectors::Amazonpay,
    connectors::Bambora,
    connectors::Bamboraapac,
    connectors::Billwerk,
    connectors::Bitpay,
    connectors::Bluesnap,
    connectors::Boku,
    connectors::Cashtocode,
    connectors::Coinbase,
    connectors::Cryptopay,
<<<<<<< HEAD
    connectors::CtpMastercard,
=======
    connectors::Datatrans,
>>>>>>> da5c34a3
    connectors::Deutschebank,
    connectors::Digitalvirgo,
    connectors::Dlocal,
    connectors::Elavon,
    connectors::Fiserv,
    connectors::Fiservemea,
    connectors::Fiuu,
    connectors::Forte,
    connectors::Globepay,
    connectors::Gocardless,
    connectors::Helcim,
    connectors::Inespay,
    connectors::Jpmorgan,
    connectors::Nomupay,
    connectors::Novalnet,
    connectors::Nexinets,
    connectors::Nexixpay,
    connectors::Paybox,
    connectors::Payeezy,
    connectors::Payu,
    connectors::Placetopay,
    connectors::Powertranz,
    connectors::Prophetpay,
    connectors::Mollie,
    connectors::Multisafepay,
    connectors::Rapyd,
    connectors::Razorpay,
    connectors::Redsys,
    connectors::Shift4,
    connectors::Stax,
    connectors::Square,
    connectors::Taxjar,
    connectors::Thunes,
    connectors::Tsys,
    connectors::UnifiedAuthenticationService,
    connectors::Worldline,
    connectors::Volt,
    connectors::Worldpay,
    connectors::Xendit,
    connectors::Zen,
    connectors::Zsl
);

#[cfg(feature = "payouts")]
macro_rules! default_imp_for_new_connector_integration_payouts_eligibility {
    ($($path:ident::$connector:ident),*) => {
        $(
            impl PayoutEligibilityV2 for $path::$connector {}
            impl
            ConnectorIntegrationV2<
            PoEligibility,
            PayoutFlowData,
            PayoutsData,
            PayoutsResponseData,
        > for $path::$connector
        {}
    )*
    };
}

#[cfg(feature = "payouts")]
default_imp_for_new_connector_integration_payouts_eligibility!(
    connectors::Airwallex,
    connectors::Amazonpay,
    connectors::Bambora,
    connectors::Bamboraapac,
    connectors::Billwerk,
    connectors::Bitpay,
    connectors::Bluesnap,
    connectors::Boku,
    connectors::Cashtocode,
    connectors::Coinbase,
    connectors::Cryptopay,
<<<<<<< HEAD
    connectors::CtpMastercard,
=======
    connectors::Datatrans,
>>>>>>> da5c34a3
    connectors::Deutschebank,
    connectors::Digitalvirgo,
    connectors::Dlocal,
    connectors::Elavon,
    connectors::Fiserv,
    connectors::Fiservemea,
    connectors::Fiuu,
    connectors::Forte,
    connectors::Globepay,
    connectors::Gocardless,
    connectors::Helcim,
    connectors::Inespay,
    connectors::Jpmorgan,
    connectors::Nomupay,
    connectors::Novalnet,
    connectors::Nexinets,
    connectors::Nexixpay,
    connectors::Paybox,
    connectors::Payeezy,
    connectors::Payu,
    connectors::Placetopay,
    connectors::Powertranz,
    connectors::Prophetpay,
    connectors::Mollie,
    connectors::Multisafepay,
    connectors::Rapyd,
    connectors::Razorpay,
    connectors::Redsys,
    connectors::Shift4,
    connectors::Stax,
    connectors::Square,
    connectors::Taxjar,
    connectors::Thunes,
    connectors::Tsys,
    connectors::UnifiedAuthenticationService,
    connectors::Worldline,
    connectors::Volt,
    connectors::Worldpay,
    connectors::Xendit,
    connectors::Zen,
    connectors::Zsl
);

#[cfg(feature = "payouts")]
macro_rules! default_imp_for_new_connector_integration_payouts_fulfill {
    ($($path:ident::$connector:ident),*) => {
        $(
            impl PayoutFulfillV2 for $path::$connector {}
            impl
            ConnectorIntegrationV2<
            PoFulfill,
            PayoutFlowData,
            PayoutsData,
            PayoutsResponseData,
        > for $path::$connector
        {}
    )*
    };
}

#[cfg(feature = "payouts")]
default_imp_for_new_connector_integration_payouts_fulfill!(
    connectors::Airwallex,
    connectors::Amazonpay,
    connectors::Bambora,
    connectors::Bamboraapac,
    connectors::Billwerk,
    connectors::Bitpay,
    connectors::Bluesnap,
    connectors::Boku,
    connectors::Cashtocode,
    connectors::Coinbase,
    connectors::Cryptopay,
<<<<<<< HEAD
    connectors::CtpMastercard,
=======
    connectors::Datatrans,
>>>>>>> da5c34a3
    connectors::Deutschebank,
    connectors::Digitalvirgo,
    connectors::Dlocal,
    connectors::Elavon,
    connectors::Fiserv,
    connectors::Fiservemea,
    connectors::Fiuu,
    connectors::Forte,
    connectors::Globepay,
    connectors::Gocardless,
    connectors::Helcim,
    connectors::Inespay,
    connectors::Jpmorgan,
    connectors::Nomupay,
    connectors::Novalnet,
    connectors::Nexinets,
    connectors::Nexixpay,
    connectors::Paybox,
    connectors::Payeezy,
    connectors::Payu,
    connectors::Placetopay,
    connectors::Powertranz,
    connectors::Prophetpay,
    connectors::Mollie,
    connectors::Multisafepay,
    connectors::Rapyd,
    connectors::Razorpay,
    connectors::Redsys,
    connectors::Shift4,
    connectors::Stax,
    connectors::Square,
    connectors::Taxjar,
    connectors::Thunes,
    connectors::Tsys,
    connectors::UnifiedAuthenticationService,
    connectors::Worldline,
    connectors::Volt,
    connectors::Worldpay,
    connectors::Xendit,
    connectors::Zen,
    connectors::Zsl
);

#[cfg(feature = "payouts")]
macro_rules! default_imp_for_new_connector_integration_payouts_cancel {
    ($($path:ident::$connector:ident),*) => {
        $(
            impl PayoutCancelV2 for $path::$connector {}
            impl
            ConnectorIntegrationV2<
            PoCancel,
            PayoutFlowData,
            PayoutsData,
            PayoutsResponseData,
        > for $path::$connector
        {}
    )*
    };
}

#[cfg(feature = "payouts")]
default_imp_for_new_connector_integration_payouts_cancel!(
    connectors::Airwallex,
    connectors::Amazonpay,
    connectors::Bambora,
    connectors::Bamboraapac,
    connectors::Billwerk,
    connectors::Bitpay,
    connectors::Bluesnap,
    connectors::Boku,
    connectors::Cashtocode,
    connectors::Coinbase,
    connectors::Cryptopay,
<<<<<<< HEAD
    connectors::CtpMastercard,
=======
    connectors::Datatrans,
>>>>>>> da5c34a3
    connectors::Deutschebank,
    connectors::Digitalvirgo,
    connectors::Dlocal,
    connectors::Elavon,
    connectors::Fiserv,
    connectors::Fiservemea,
    connectors::Fiuu,
    connectors::Forte,
    connectors::Globepay,
    connectors::Gocardless,
    connectors::Helcim,
    connectors::Inespay,
    connectors::Jpmorgan,
    connectors::Nomupay,
    connectors::Novalnet,
    connectors::Nexinets,
    connectors::Nexixpay,
    connectors::Paybox,
    connectors::Payeezy,
    connectors::Payu,
    connectors::Placetopay,
    connectors::Powertranz,
    connectors::Prophetpay,
    connectors::Mollie,
    connectors::Multisafepay,
    connectors::Rapyd,
    connectors::Razorpay,
    connectors::Redsys,
    connectors::Shift4,
    connectors::Stax,
    connectors::Square,
    connectors::Taxjar,
    connectors::Thunes,
    connectors::Tsys,
    connectors::UnifiedAuthenticationService,
    connectors::Worldline,
    connectors::Volt,
    connectors::Worldpay,
    connectors::Xendit,
    connectors::Zen,
    connectors::Zsl
);

#[cfg(feature = "payouts")]
macro_rules! default_imp_for_new_connector_integration_payouts_quote {
    ($($path:ident::$connector:ident),*) => {
        $(
            impl PayoutQuoteV2 for $path::$connector {}
            impl
            ConnectorIntegrationV2<
            PoQuote,
            PayoutFlowData,
            PayoutsData,
            PayoutsResponseData,
        > for $path::$connector
        {}
    )*
    };
}

#[cfg(feature = "payouts")]
default_imp_for_new_connector_integration_payouts_quote!(
    connectors::Airwallex,
    connectors::Amazonpay,
    connectors::Bambora,
    connectors::Bamboraapac,
    connectors::Billwerk,
    connectors::Bitpay,
    connectors::Bluesnap,
    connectors::Boku,
    connectors::Cashtocode,
    connectors::Coinbase,
    connectors::Cryptopay,
<<<<<<< HEAD
    connectors::CtpMastercard,
=======
    connectors::Datatrans,
>>>>>>> da5c34a3
    connectors::Deutschebank,
    connectors::Digitalvirgo,
    connectors::Dlocal,
    connectors::Elavon,
    connectors::Fiserv,
    connectors::Fiservemea,
    connectors::Fiuu,
    connectors::Forte,
    connectors::Globepay,
    connectors::Gocardless,
    connectors::Helcim,
    connectors::Inespay,
    connectors::Jpmorgan,
    connectors::Nomupay,
    connectors::Novalnet,
    connectors::Nexinets,
    connectors::Nexixpay,
    connectors::Paybox,
    connectors::Payeezy,
    connectors::Payu,
    connectors::Placetopay,
    connectors::Powertranz,
    connectors::Prophetpay,
    connectors::Mollie,
    connectors::Multisafepay,
    connectors::Rapyd,
    connectors::Razorpay,
    connectors::Redsys,
    connectors::Shift4,
    connectors::Stax,
    connectors::Square,
    connectors::Taxjar,
    connectors::Thunes,
    connectors::Tsys,
    connectors::UnifiedAuthenticationService,
    connectors::Worldline,
    connectors::Volt,
    connectors::Worldpay,
    connectors::Xendit,
    connectors::Zen,
    connectors::Zsl
);

#[cfg(feature = "payouts")]
macro_rules! default_imp_for_new_connector_integration_payouts_recipient {
    ($($path:ident::$connector:ident),*) => {
        $(
            impl PayoutRecipientV2 for $path::$connector {}
            impl
            ConnectorIntegrationV2<
            PoRecipient,
            PayoutFlowData,
            PayoutsData,
            PayoutsResponseData,
        > for $path::$connector
        {}
    )*
    };
}

#[cfg(feature = "payouts")]
default_imp_for_new_connector_integration_payouts_recipient!(
    connectors::Airwallex,
    connectors::Amazonpay,
    connectors::Bambora,
    connectors::Bamboraapac,
    connectors::Billwerk,
    connectors::Bitpay,
    connectors::Bluesnap,
    connectors::Boku,
    connectors::Cashtocode,
    connectors::Coinbase,
    connectors::Cryptopay,
<<<<<<< HEAD
    connectors::CtpMastercard,
=======
    connectors::Datatrans,
>>>>>>> da5c34a3
    connectors::Deutschebank,
    connectors::Digitalvirgo,
    connectors::Dlocal,
    connectors::Elavon,
    connectors::Fiserv,
    connectors::Fiservemea,
    connectors::Fiuu,
    connectors::Forte,
    connectors::Globepay,
    connectors::Gocardless,
    connectors::Helcim,
    connectors::Inespay,
    connectors::Jpmorgan,
    connectors::Nomupay,
    connectors::Novalnet,
    connectors::Nexinets,
    connectors::Nexixpay,
    connectors::Paybox,
    connectors::Payeezy,
    connectors::Payu,
    connectors::Placetopay,
    connectors::Powertranz,
    connectors::Prophetpay,
    connectors::Mollie,
    connectors::Multisafepay,
    connectors::Rapyd,
    connectors::Razorpay,
    connectors::Redsys,
    connectors::Shift4,
    connectors::Stax,
    connectors::Square,
    connectors::Taxjar,
    connectors::Thunes,
    connectors::Tsys,
    connectors::UnifiedAuthenticationService,
    connectors::Worldline,
    connectors::Volt,
    connectors::Worldpay,
    connectors::Xendit,
    connectors::Zen,
    connectors::Zsl
);

#[cfg(feature = "payouts")]
macro_rules! default_imp_for_new_connector_integration_payouts_sync {
    ($($path:ident::$connector:ident),*) => {
        $(
            impl PayoutSyncV2 for $path::$connector {}
            impl
            ConnectorIntegrationV2<
            PoSync,
            PayoutFlowData,
            PayoutsData,
            PayoutsResponseData,
        > for $path::$connector
        {}
    )*
    };
}

#[cfg(feature = "payouts")]
default_imp_for_new_connector_integration_payouts_sync!(
    connectors::Airwallex,
    connectors::Amazonpay,
    connectors::Bambora,
    connectors::Bamboraapac,
    connectors::Billwerk,
    connectors::Bitpay,
    connectors::Bluesnap,
    connectors::Boku,
    connectors::Cashtocode,
    connectors::Coinbase,
    connectors::Cryptopay,
<<<<<<< HEAD
    connectors::CtpMastercard,
=======
    connectors::Datatrans,
>>>>>>> da5c34a3
    connectors::Deutschebank,
    connectors::Digitalvirgo,
    connectors::Dlocal,
    connectors::Elavon,
    connectors::Fiserv,
    connectors::Fiservemea,
    connectors::Fiuu,
    connectors::Forte,
    connectors::Globepay,
    connectors::Gocardless,
    connectors::Helcim,
    connectors::Inespay,
    connectors::Jpmorgan,
    connectors::Nomupay,
    connectors::Novalnet,
    connectors::Nexinets,
    connectors::Nexixpay,
    connectors::Paybox,
    connectors::Payeezy,
    connectors::Payu,
    connectors::Placetopay,
    connectors::Powertranz,
    connectors::Prophetpay,
    connectors::Mollie,
    connectors::Multisafepay,
    connectors::Rapyd,
    connectors::Razorpay,
    connectors::Redsys,
    connectors::Shift4,
    connectors::Stax,
    connectors::Square,
    connectors::Taxjar,
    connectors::Thunes,
    connectors::Tsys,
    connectors::UnifiedAuthenticationService,
    connectors::Worldline,
    connectors::Volt,
    connectors::Worldpay,
    connectors::Xendit,
    connectors::Zen,
    connectors::Zsl
);

#[cfg(feature = "payouts")]
macro_rules! default_imp_for_new_connector_integration_payouts_recipient_account {
    ($($path:ident::$connector:ident),*) => {
        $(
            impl PayoutRecipientAccountV2 for $path::$connector {}
            impl
            ConnectorIntegrationV2<
            PoRecipientAccount,
            PayoutFlowData,
            PayoutsData,
            PayoutsResponseData,
        > for $path::$connector
        {}
    )*
    };
}

#[cfg(feature = "payouts")]
default_imp_for_new_connector_integration_payouts_recipient_account!(
    connectors::Airwallex,
    connectors::Amazonpay,
    connectors::Bambora,
    connectors::Bamboraapac,
    connectors::Billwerk,
    connectors::Bitpay,
    connectors::Bluesnap,
    connectors::Boku,
    connectors::Cashtocode,
    connectors::Coinbase,
    connectors::Cryptopay,
<<<<<<< HEAD
    connectors::CtpMastercard,
=======
    connectors::Datatrans,
>>>>>>> da5c34a3
    connectors::Deutschebank,
    connectors::Digitalvirgo,
    connectors::Dlocal,
    connectors::Elavon,
    connectors::Fiserv,
    connectors::Fiservemea,
    connectors::Fiuu,
    connectors::Forte,
    connectors::Globepay,
    connectors::Gocardless,
    connectors::Helcim,
    connectors::Inespay,
    connectors::Jpmorgan,
    connectors::Nomupay,
    connectors::Novalnet,
    connectors::Nexinets,
    connectors::Nexixpay,
    connectors::Paybox,
    connectors::Payeezy,
    connectors::Payu,
    connectors::Placetopay,
    connectors::Powertranz,
    connectors::Prophetpay,
    connectors::Mollie,
    connectors::Multisafepay,
    connectors::Rapyd,
    connectors::Razorpay,
    connectors::Redsys,
    connectors::Shift4,
    connectors::Stax,
    connectors::Square,
    connectors::Taxjar,
    connectors::Thunes,
    connectors::Tsys,
    connectors::UnifiedAuthenticationService,
    connectors::Worldline,
    connectors::Volt,
    connectors::Worldpay,
    connectors::Xendit,
    connectors::Zen,
    connectors::Zsl
);

macro_rules! default_imp_for_new_connector_integration_webhook_source_verification {
    ($($path:ident::$connector:ident),*) => {
        $(
            impl ConnectorVerifyWebhookSourceV2 for $path::$connector {}
            impl
            ConnectorIntegrationV2<
            VerifyWebhookSource,
            WebhookSourceVerifyData,
            VerifyWebhookSourceRequestData,
            VerifyWebhookSourceResponseData,
        > for $path::$connector
        {}
    )*
    };
}

default_imp_for_new_connector_integration_webhook_source_verification!(
    connectors::Airwallex,
    connectors::Amazonpay,
    connectors::Bambora,
    connectors::Bamboraapac,
    connectors::Billwerk,
    connectors::Bitpay,
    connectors::Bluesnap,
    connectors::Boku,
    connectors::Cashtocode,
    connectors::Coinbase,
    connectors::Cryptopay,
<<<<<<< HEAD
    connectors::CtpMastercard,
=======
    connectors::Datatrans,
>>>>>>> da5c34a3
    connectors::Deutschebank,
    connectors::Digitalvirgo,
    connectors::Dlocal,
    connectors::Elavon,
    connectors::Fiserv,
    connectors::Fiservemea,
    connectors::Fiuu,
    connectors::Forte,
    connectors::Globepay,
    connectors::Gocardless,
    connectors::Helcim,
    connectors::Inespay,
    connectors::Jpmorgan,
    connectors::Nomupay,
    connectors::Novalnet,
    connectors::Nexinets,
    connectors::Nexixpay,
    connectors::Paybox,
    connectors::Payeezy,
    connectors::Payu,
    connectors::Placetopay,
    connectors::Powertranz,
    connectors::Prophetpay,
    connectors::Mollie,
    connectors::Multisafepay,
    connectors::Rapyd,
    connectors::Razorpay,
    connectors::Redsys,
    connectors::Shift4,
    connectors::Stax,
    connectors::Square,
    connectors::Taxjar,
    connectors::Thunes,
    connectors::Tsys,
    connectors::UnifiedAuthenticationService,
    connectors::Worldline,
    connectors::Volt,
    connectors::Worldpay,
    connectors::Xendit,
    connectors::Zen,
    connectors::Zsl
);

#[cfg(feature = "frm")]
macro_rules! default_imp_for_new_connector_integration_frm_sale {
    ($($path:ident::$connector:ident),*) => {
        $(
            impl FraudCheckSaleV2 for $path::$connector {}
            impl
            ConnectorIntegrationV2<
            Sale,
            FrmFlowData,
            FraudCheckSaleData,
            FraudCheckResponseData,
        > for $path::$connector
        {}
    )*
    };
}

#[cfg(feature = "frm")]
default_imp_for_new_connector_integration_frm_sale!(
    connectors::Airwallex,
    connectors::Amazonpay,
    connectors::Bambora,
    connectors::Bamboraapac,
    connectors::Billwerk,
    connectors::Bitpay,
    connectors::Bluesnap,
    connectors::Boku,
    connectors::Cashtocode,
    connectors::Coinbase,
    connectors::Cryptopay,
<<<<<<< HEAD
    connectors::CtpMastercard,
=======
    connectors::Datatrans,
>>>>>>> da5c34a3
    connectors::Deutschebank,
    connectors::Digitalvirgo,
    connectors::Dlocal,
    connectors::Elavon,
    connectors::Fiserv,
    connectors::Fiservemea,
    connectors::Fiuu,
    connectors::Forte,
    connectors::Globepay,
    connectors::Gocardless,
    connectors::Helcim,
    connectors::Inespay,
    connectors::Jpmorgan,
    connectors::Nomupay,
    connectors::Novalnet,
    connectors::Nexinets,
    connectors::Nexixpay,
    connectors::Paybox,
    connectors::Payeezy,
    connectors::Payu,
    connectors::Placetopay,
    connectors::Powertranz,
    connectors::Prophetpay,
    connectors::Mollie,
    connectors::Multisafepay,
    connectors::Rapyd,
    connectors::Razorpay,
    connectors::Redsys,
    connectors::Shift4,
    connectors::Stax,
    connectors::Square,
    connectors::Taxjar,
    connectors::Thunes,
    connectors::Tsys,
    connectors::UnifiedAuthenticationService,
    connectors::Worldline,
    connectors::Volt,
    connectors::Worldpay,
    connectors::Xendit,
    connectors::Zen,
    connectors::Zsl
);

#[cfg(feature = "frm")]
macro_rules! default_imp_for_new_connector_integration_frm_checkout {
    ($($path:ident::$connector:ident),*) => {
        $(
            impl FraudCheckCheckoutV2 for $path::$connector {}
            impl
            ConnectorIntegrationV2<
            Checkout,
            FrmFlowData,
            FraudCheckCheckoutData,
            FraudCheckResponseData,
        > for $path::$connector
        {}
    )*
    };
}

#[cfg(feature = "frm")]
default_imp_for_new_connector_integration_frm_checkout!(
    connectors::Airwallex,
    connectors::Amazonpay,
    connectors::Bambora,
    connectors::Bamboraapac,
    connectors::Billwerk,
    connectors::Bitpay,
    connectors::Bluesnap,
    connectors::Boku,
    connectors::Cashtocode,
    connectors::Coinbase,
    connectors::Cryptopay,
<<<<<<< HEAD
    connectors::CtpMastercard,
=======
    connectors::Datatrans,
>>>>>>> da5c34a3
    connectors::Deutschebank,
    connectors::Digitalvirgo,
    connectors::Dlocal,
    connectors::Elavon,
    connectors::Fiserv,
    connectors::Fiservemea,
    connectors::Fiuu,
    connectors::Forte,
    connectors::Globepay,
    connectors::Gocardless,
    connectors::Helcim,
    connectors::Inespay,
    connectors::Jpmorgan,
    connectors::Nomupay,
    connectors::Novalnet,
    connectors::Nexinets,
    connectors::Nexixpay,
    connectors::Paybox,
    connectors::Payeezy,
    connectors::Payu,
    connectors::Placetopay,
    connectors::Powertranz,
    connectors::Prophetpay,
    connectors::Mollie,
    connectors::Multisafepay,
    connectors::Rapyd,
    connectors::Razorpay,
    connectors::Redsys,
    connectors::Shift4,
    connectors::Stax,
    connectors::Square,
    connectors::Taxjar,
    connectors::Thunes,
    connectors::Tsys,
    connectors::UnifiedAuthenticationService,
    connectors::Worldline,
    connectors::Volt,
    connectors::Worldpay,
    connectors::Xendit,
    connectors::Zen,
    connectors::Zsl
);

#[cfg(feature = "frm")]
macro_rules! default_imp_for_new_connector_integration_frm_transaction {
    ($($path:ident::$connector:ident),*) => {
        $(
            impl FraudCheckTransactionV2 for $path::$connector {}
            impl
            ConnectorIntegrationV2<
            Transaction,
            FrmFlowData,
            FraudCheckTransactionData,
            FraudCheckResponseData,
        > for $path::$connector
        {}
    )*
    };
}

#[cfg(feature = "frm")]
default_imp_for_new_connector_integration_frm_transaction!(
    connectors::Airwallex,
    connectors::Amazonpay,
    connectors::Bambora,
    connectors::Bamboraapac,
    connectors::Billwerk,
    connectors::Bitpay,
    connectors::Bluesnap,
    connectors::Boku,
    connectors::Cashtocode,
    connectors::Coinbase,
    connectors::Cryptopay,
<<<<<<< HEAD
    connectors::CtpMastercard,
=======
    connectors::Datatrans,
>>>>>>> da5c34a3
    connectors::Deutschebank,
    connectors::Digitalvirgo,
    connectors::Dlocal,
    connectors::Elavon,
    connectors::Fiserv,
    connectors::Fiservemea,
    connectors::Fiuu,
    connectors::Forte,
    connectors::Globepay,
    connectors::Gocardless,
    connectors::Helcim,
    connectors::Inespay,
    connectors::Jpmorgan,
    connectors::Nomupay,
    connectors::Novalnet,
    connectors::Nexinets,
    connectors::Nexixpay,
    connectors::Paybox,
    connectors::Payeezy,
    connectors::Payu,
    connectors::Placetopay,
    connectors::Powertranz,
    connectors::Prophetpay,
    connectors::Mollie,
    connectors::Multisafepay,
    connectors::Rapyd,
    connectors::Razorpay,
    connectors::Redsys,
    connectors::Shift4,
    connectors::Stax,
    connectors::Square,
    connectors::Taxjar,
    connectors::Thunes,
    connectors::Tsys,
    connectors::UnifiedAuthenticationService,
    connectors::Worldline,
    connectors::Volt,
    connectors::Worldpay,
    connectors::Xendit,
    connectors::Zen,
    connectors::Zsl
);

#[cfg(feature = "frm")]
macro_rules! default_imp_for_new_connector_integration_frm_fulfillment {
    ($($path:ident::$connector:ident),*) => {
        $(
            impl FraudCheckFulfillmentV2 for $path::$connector {}
            impl
            ConnectorIntegrationV2<
            Fulfillment,
            FrmFlowData,
            FraudCheckFulfillmentData,
            FraudCheckResponseData,
        > for $path::$connector
        {}
    )*
    };
}

#[cfg(feature = "frm")]
default_imp_for_new_connector_integration_frm_fulfillment!(
    connectors::Airwallex,
    connectors::Amazonpay,
    connectors::Bambora,
    connectors::Bamboraapac,
    connectors::Billwerk,
    connectors::Bitpay,
    connectors::Bluesnap,
    connectors::Boku,
    connectors::Cashtocode,
    connectors::Coinbase,
    connectors::Cryptopay,
<<<<<<< HEAD
    connectors::CtpMastercard,
=======
    connectors::Datatrans,
>>>>>>> da5c34a3
    connectors::Deutschebank,
    connectors::Digitalvirgo,
    connectors::Dlocal,
    connectors::Elavon,
    connectors::Fiserv,
    connectors::Fiservemea,
    connectors::Fiuu,
    connectors::Forte,
    connectors::Globepay,
    connectors::Gocardless,
    connectors::Helcim,
    connectors::Inespay,
    connectors::Jpmorgan,
    connectors::Nomupay,
    connectors::Novalnet,
    connectors::Nexinets,
    connectors::Nexixpay,
    connectors::Paybox,
    connectors::Payeezy,
    connectors::Payu,
    connectors::Placetopay,
    connectors::Powertranz,
    connectors::Prophetpay,
    connectors::Mollie,
    connectors::Multisafepay,
    connectors::Rapyd,
    connectors::Razorpay,
    connectors::Redsys,
    connectors::Shift4,
    connectors::Stax,
    connectors::Square,
    connectors::Taxjar,
    connectors::Thunes,
    connectors::Tsys,
    connectors::UnifiedAuthenticationService,
    connectors::Worldline,
    connectors::Volt,
    connectors::Worldpay,
    connectors::Xendit,
    connectors::Zen,
    connectors::Zsl
);

#[cfg(feature = "frm")]
macro_rules! default_imp_for_new_connector_integration_frm_record_return {
    ($($path:ident::$connector:ident),*) => {
        $(
            impl FraudCheckRecordReturnV2 for $path::$connector {}
            impl
            ConnectorIntegrationV2<
            RecordReturn,
            FrmFlowData,
            FraudCheckRecordReturnData,
            FraudCheckResponseData,
        > for $path::$connector
        {}
    )*
    };
}

#[cfg(feature = "frm")]
default_imp_for_new_connector_integration_frm_record_return!(
    connectors::Airwallex,
    connectors::Amazonpay,
    connectors::Bambora,
    connectors::Bamboraapac,
    connectors::Billwerk,
    connectors::Bitpay,
    connectors::Bluesnap,
    connectors::Boku,
    connectors::Cashtocode,
    connectors::Coinbase,
    connectors::Cryptopay,
<<<<<<< HEAD
    connectors::CtpMastercard,
=======
    connectors::Datatrans,
>>>>>>> da5c34a3
    connectors::Deutschebank,
    connectors::Digitalvirgo,
    connectors::Dlocal,
    connectors::Elavon,
    connectors::Fiserv,
    connectors::Fiservemea,
    connectors::Fiuu,
    connectors::Forte,
    connectors::Globepay,
    connectors::Gocardless,
    connectors::Helcim,
    connectors::Inespay,
    connectors::Jpmorgan,
    connectors::Nomupay,
    connectors::Novalnet,
    connectors::Nexinets,
    connectors::Nexixpay,
    connectors::Paybox,
    connectors::Payeezy,
    connectors::Payu,
    connectors::Placetopay,
    connectors::Powertranz,
    connectors::Prophetpay,
    connectors::Mollie,
    connectors::Multisafepay,
    connectors::Rapyd,
    connectors::Razorpay,
    connectors::Redsys,
    connectors::Shift4,
    connectors::Stax,
    connectors::Square,
    connectors::Taxjar,
    connectors::Thunes,
    connectors::Tsys,
    connectors::UnifiedAuthenticationService,
    connectors::Worldline,
    connectors::Volt,
    connectors::Worldpay,
    connectors::Xendit,
    connectors::Zen,
    connectors::Zsl
);

macro_rules! default_imp_for_new_connector_integration_revoking_mandates {
    ($($path:ident::$connector:ident),*) => {
        $( impl ConnectorMandateRevokeV2 for $path::$connector {}
            impl
            ConnectorIntegrationV2<
            MandateRevoke,
            MandateRevokeFlowData,
            MandateRevokeRequestData,
            MandateRevokeResponseData,
        > for $path::$connector
        {}
    )*
    };
}

default_imp_for_new_connector_integration_revoking_mandates!(
    connectors::Airwallex,
    connectors::Amazonpay,
    connectors::Bambora,
    connectors::Bamboraapac,
    connectors::Billwerk,
    connectors::Bitpay,
    connectors::Bluesnap,
    connectors::Boku,
    connectors::Cashtocode,
    connectors::Coinbase,
    connectors::Cryptopay,
<<<<<<< HEAD
    connectors::CtpMastercard,
=======
    connectors::Datatrans,
>>>>>>> da5c34a3
    connectors::Deutschebank,
    connectors::Digitalvirgo,
    connectors::Dlocal,
    connectors::Elavon,
    connectors::Fiserv,
    connectors::Fiservemea,
    connectors::Fiuu,
    connectors::Forte,
    connectors::Globepay,
    connectors::Gocardless,
    connectors::Helcim,
    connectors::Inespay,
    connectors::Jpmorgan,
    connectors::Nomupay,
    connectors::Novalnet,
    connectors::Nexinets,
    connectors::Nexixpay,
    connectors::Paybox,
    connectors::Payeezy,
    connectors::Payu,
    connectors::Placetopay,
    connectors::Powertranz,
    connectors::Prophetpay,
    connectors::Mollie,
    connectors::Multisafepay,
    connectors::Rapyd,
    connectors::Razorpay,
    connectors::Redsys,
    connectors::Shift4,
    connectors::Stax,
    connectors::Square,
    connectors::Taxjar,
    connectors::Thunes,
    connectors::Tsys,
    connectors::UnifiedAuthenticationService,
    connectors::Worldline,
    connectors::Volt,
    connectors::Worldpay,
    connectors::Xendit,
    connectors::Zen,
    connectors::Zsl
);<|MERGE_RESOLUTION|>--- conflicted
+++ resolved
@@ -216,11 +216,8 @@
     connectors::Cashtocode,
     connectors::Coinbase,
     connectors::Cryptopay,
-<<<<<<< HEAD
-    connectors::CtpMastercard,
-=======
-    connectors::Datatrans,
->>>>>>> da5c34a3
+    connectors::CtpMastercard,
+    connectors::Datatrans,
     connectors::Deutschebank,
     connectors::Digitalvirgo,
     connectors::Dlocal,
@@ -292,11 +289,8 @@
     connectors::Cashtocode,
     connectors::Coinbase,
     connectors::Cryptopay,
-<<<<<<< HEAD
-    connectors::CtpMastercard,
-=======
-    connectors::Datatrans,
->>>>>>> da5c34a3
+    connectors::CtpMastercard,
+    connectors::Datatrans,
     connectors::Deutschebank,
     connectors::Digitalvirgo,
     connectors::Dlocal,
@@ -363,11 +357,8 @@
     connectors::Cashtocode,
     connectors::Coinbase,
     connectors::Cryptopay,
-<<<<<<< HEAD
-    connectors::CtpMastercard,
-=======
-    connectors::Datatrans,
->>>>>>> da5c34a3
+    connectors::CtpMastercard,
+    connectors::Datatrans,
     connectors::Deutschebank,
     connectors::Digitalvirgo,
     connectors::Dlocal,
@@ -440,11 +431,8 @@
     connectors::Cashtocode,
     connectors::Coinbase,
     connectors::Cryptopay,
-<<<<<<< HEAD
-    connectors::CtpMastercard,
-=======
-    connectors::Datatrans,
->>>>>>> da5c34a3
+    connectors::CtpMastercard,
+    connectors::Datatrans,
     connectors::Deutschebank,
     connectors::Digitalvirgo,
     connectors::Dlocal,
@@ -516,11 +504,8 @@
     connectors::Cashtocode,
     connectors::Coinbase,
     connectors::Cryptopay,
-<<<<<<< HEAD
-    connectors::CtpMastercard,
-=======
-    connectors::Datatrans,
->>>>>>> da5c34a3
+    connectors::CtpMastercard,
+    connectors::Datatrans,
     connectors::Deutschebank,
     connectors::Digitalvirgo,
     connectors::Dlocal,
@@ -592,11 +577,8 @@
     connectors::Cashtocode,
     connectors::Coinbase,
     connectors::Cryptopay,
-<<<<<<< HEAD
-    connectors::CtpMastercard,
-=======
-    connectors::Datatrans,
->>>>>>> da5c34a3
+    connectors::CtpMastercard,
+    connectors::Datatrans,
     connectors::Deutschebank,
     connectors::Digitalvirgo,
     connectors::Dlocal,
@@ -678,11 +660,8 @@
     connectors::Cashtocode,
     connectors::Coinbase,
     connectors::Cryptopay,
-<<<<<<< HEAD
-    connectors::CtpMastercard,
-=======
-    connectors::Datatrans,
->>>>>>> da5c34a3
+    connectors::CtpMastercard,
+    connectors::Datatrans,
     connectors::Deutschebank,
     connectors::Digitalvirgo,
     connectors::Dlocal,
@@ -756,11 +735,8 @@
     connectors::Cashtocode,
     connectors::Coinbase,
     connectors::Cryptopay,
-<<<<<<< HEAD
-    connectors::CtpMastercard,
-=======
-    connectors::Datatrans,
->>>>>>> da5c34a3
+    connectors::CtpMastercard,
+    connectors::Datatrans,
     connectors::Deutschebank,
     connectors::Digitalvirgo,
     connectors::Dlocal,
@@ -834,11 +810,8 @@
     connectors::Cashtocode,
     connectors::Coinbase,
     connectors::Cryptopay,
-<<<<<<< HEAD
-    connectors::CtpMastercard,
-=======
-    connectors::Datatrans,
->>>>>>> da5c34a3
+    connectors::CtpMastercard,
+    connectors::Datatrans,
     connectors::Deutschebank,
     connectors::Digitalvirgo,
     connectors::Dlocal,
@@ -912,11 +885,8 @@
     connectors::Cashtocode,
     connectors::Coinbase,
     connectors::Cryptopay,
-<<<<<<< HEAD
-    connectors::CtpMastercard,
-=======
-    connectors::Datatrans,
->>>>>>> da5c34a3
+    connectors::CtpMastercard,
+    connectors::Datatrans,
     connectors::Deutschebank,
     connectors::Digitalvirgo,
     connectors::Dlocal,
@@ -990,11 +960,8 @@
     connectors::Cashtocode,
     connectors::Coinbase,
     connectors::Cryptopay,
-<<<<<<< HEAD
-    connectors::CtpMastercard,
-=======
-    connectors::Datatrans,
->>>>>>> da5c34a3
+    connectors::CtpMastercard,
+    connectors::Datatrans,
     connectors::Deutschebank,
     connectors::Digitalvirgo,
     connectors::Dlocal,
@@ -1068,11 +1035,8 @@
     connectors::Cashtocode,
     connectors::Coinbase,
     connectors::Cryptopay,
-<<<<<<< HEAD
-    connectors::CtpMastercard,
-=======
-    connectors::Datatrans,
->>>>>>> da5c34a3
+    connectors::CtpMastercard,
+    connectors::Datatrans,
     connectors::Deutschebank,
     connectors::Digitalvirgo,
     connectors::Dlocal,
@@ -1146,11 +1110,8 @@
     connectors::Cashtocode,
     connectors::Coinbase,
     connectors::Cryptopay,
-<<<<<<< HEAD
-    connectors::CtpMastercard,
-=======
-    connectors::Datatrans,
->>>>>>> da5c34a3
+    connectors::CtpMastercard,
+    connectors::Datatrans,
     connectors::Deutschebank,
     connectors::Digitalvirgo,
     connectors::Dlocal,
@@ -1224,11 +1185,8 @@
     connectors::Cashtocode,
     connectors::Coinbase,
     connectors::Cryptopay,
-<<<<<<< HEAD
-    connectors::CtpMastercard,
-=======
-    connectors::Datatrans,
->>>>>>> da5c34a3
+    connectors::CtpMastercard,
+    connectors::Datatrans,
     connectors::Deutschebank,
     connectors::Digitalvirgo,
     connectors::Dlocal,
@@ -1302,11 +1260,8 @@
     connectors::Cashtocode,
     connectors::Coinbase,
     connectors::Cryptopay,
-<<<<<<< HEAD
-    connectors::CtpMastercard,
-=======
-    connectors::Datatrans,
->>>>>>> da5c34a3
+    connectors::CtpMastercard,
+    connectors::Datatrans,
     connectors::Deutschebank,
     connectors::Digitalvirgo,
     connectors::Dlocal,
@@ -1378,11 +1333,8 @@
     connectors::Cashtocode,
     connectors::Coinbase,
     connectors::Cryptopay,
-<<<<<<< HEAD
-    connectors::CtpMastercard,
-=======
-    connectors::Datatrans,
->>>>>>> da5c34a3
+    connectors::CtpMastercard,
+    connectors::Datatrans,
     connectors::Deutschebank,
     connectors::Digitalvirgo,
     connectors::Dlocal,
@@ -1456,11 +1408,8 @@
     connectors::Cashtocode,
     connectors::Coinbase,
     connectors::Cryptopay,
-<<<<<<< HEAD
-    connectors::CtpMastercard,
-=======
-    connectors::Datatrans,
->>>>>>> da5c34a3
+    connectors::CtpMastercard,
+    connectors::Datatrans,
     connectors::Deutschebank,
     connectors::Digitalvirgo,
     connectors::Dlocal,
@@ -1534,11 +1483,8 @@
     connectors::Cashtocode,
     connectors::Coinbase,
     connectors::Cryptopay,
-<<<<<<< HEAD
-    connectors::CtpMastercard,
-=======
-    connectors::Datatrans,
->>>>>>> da5c34a3
+    connectors::CtpMastercard,
+    connectors::Datatrans,
     connectors::Deutschebank,
     connectors::Digitalvirgo,
     connectors::Dlocal,
@@ -1612,11 +1558,8 @@
     connectors::Cashtocode,
     connectors::Coinbase,
     connectors::Cryptopay,
-<<<<<<< HEAD
-    connectors::CtpMastercard,
-=======
-    connectors::Datatrans,
->>>>>>> da5c34a3
+    connectors::CtpMastercard,
+    connectors::Datatrans,
     connectors::Deutschebank,
     connectors::Digitalvirgo,
     connectors::Dlocal,
@@ -1690,11 +1633,8 @@
     connectors::Cashtocode,
     connectors::Coinbase,
     connectors::Cryptopay,
-<<<<<<< HEAD
-    connectors::CtpMastercard,
-=======
-    connectors::Datatrans,
->>>>>>> da5c34a3
+    connectors::CtpMastercard,
+    connectors::Datatrans,
     connectors::Deutschebank,
     connectors::Digitalvirgo,
     connectors::Dlocal,
@@ -1768,11 +1708,8 @@
     connectors::Cashtocode,
     connectors::Coinbase,
     connectors::Cryptopay,
-<<<<<<< HEAD
-    connectors::CtpMastercard,
-=======
-    connectors::Datatrans,
->>>>>>> da5c34a3
+    connectors::CtpMastercard,
+    connectors::Datatrans,
     connectors::Deutschebank,
     connectors::Digitalvirgo,
     connectors::Dlocal,
@@ -1843,11 +1780,8 @@
     connectors::Cashtocode,
     connectors::Coinbase,
     connectors::Cryptopay,
-<<<<<<< HEAD
-    connectors::CtpMastercard,
-=======
-    connectors::Datatrans,
->>>>>>> da5c34a3
+    connectors::CtpMastercard,
+    connectors::Datatrans,
     connectors::Deutschebank,
     connectors::Digitalvirgo,
     connectors::Dlocal,
