use hyperswitch_domain_models::{
    router_data::AccessToken,
    router_data_v2::{
        flow_common_types::{
            DisputesFlowData, MandateRevokeFlowData, PaymentFlowData, RefundFlowData,
            WebhookSourceVerifyData,
        },
        AccessTokenFlowData, FilesFlowData,
    },
    router_flow_types::{
        dispute::{Accept, Defend, Evidence},
        files::{Retrieve, Upload},
        mandate_revoke::MandateRevoke,
        payments::{
            Approve, Authorize, AuthorizeSessionToken, CalculateTax, Capture, CompleteAuthorize,
            CreateConnectorCustomer, IncrementalAuthorization, PSync, PaymentMethodToken,
            PostProcessing, PostSessionTokens, PreProcessing, Reject, SdkSessionUpdate, Session,
            SetupMandate, Void,
        },
        refunds::{Execute, RSync},
        webhooks::VerifyWebhookSource,
        AccessTokenAuth,
    },
    router_request_types::{
        AcceptDisputeRequestData, AccessTokenRequestData, AuthorizeSessionTokenData,
        CompleteAuthorizeData, ConnectorCustomerData, DefendDisputeRequestData,
        MandateRevokeRequestData, PaymentMethodTokenizationData, PaymentsApproveData,
        PaymentsAuthorizeData, PaymentsCancelData, PaymentsCaptureData,
        PaymentsIncrementalAuthorizationData, PaymentsPostProcessingData,
        PaymentsPostSessionTokensData, PaymentsPreProcessingData, PaymentsRejectData,
        PaymentsSessionData, PaymentsSyncData, PaymentsTaxCalculationData, RefundsData,
        RetrieveFileRequestData, SdkPaymentsSessionUpdateData, SetupMandateRequestData,
        SubmitEvidenceRequestData, UploadFileRequestData, VerifyWebhookSourceRequestData,
    },
    router_response_types::{
        AcceptDisputeResponse, DefendDisputeResponse, MandateRevokeResponseData,
        PaymentsResponseData, RefundsResponseData, RetrieveFileResponse, SubmitEvidenceResponse,
        TaxCalculationResponseData, UploadFileResponse, VerifyWebhookSourceResponseData,
    },
};
#[cfg(feature = "frm")]
use hyperswitch_domain_models::{
    router_data_v2::FrmFlowData,
    router_flow_types::fraud_check::{Checkout, Fulfillment, RecordReturn, Sale, Transaction},
    router_request_types::fraud_check::{
        FraudCheckCheckoutData, FraudCheckFulfillmentData, FraudCheckRecordReturnData,
        FraudCheckSaleData, FraudCheckTransactionData,
    },
    router_response_types::fraud_check::FraudCheckResponseData,
};
#[cfg(feature = "payouts")]
use hyperswitch_domain_models::{
    router_data_v2::PayoutFlowData,
    router_flow_types::payouts::{
        PoCancel, PoCreate, PoEligibility, PoFulfill, PoQuote, PoRecipient, PoRecipientAccount,
        PoSync,
    },
    router_request_types::PayoutsData,
    router_response_types::PayoutsResponseData,
};
#[cfg(feature = "frm")]
use hyperswitch_interfaces::api::fraud_check_v2::{
    FraudCheckCheckoutV2, FraudCheckFulfillmentV2, FraudCheckRecordReturnV2, FraudCheckSaleV2,
    FraudCheckTransactionV2,
};
#[cfg(feature = "payouts")]
use hyperswitch_interfaces::api::payouts_v2::{
    PayoutCancelV2, PayoutCreateV2, PayoutEligibilityV2, PayoutFulfillV2, PayoutQuoteV2,
    PayoutRecipientAccountV2, PayoutRecipientV2, PayoutSyncV2,
};
use hyperswitch_interfaces::{
    api::{
        disputes_v2::{AcceptDisputeV2, DefendDisputeV2, DisputeV2, SubmitEvidenceV2},
        files_v2::{FileUploadV2, RetrieveFileV2, UploadFileV2},
        payments_v2::{
            ConnectorCustomerV2, MandateSetupV2, PaymentApproveV2, PaymentAuthorizeSessionTokenV2,
            PaymentAuthorizeV2, PaymentCaptureV2, PaymentIncrementalAuthorizationV2,
            PaymentPostSessionTokensV2, PaymentRejectV2, PaymentSessionUpdateV2, PaymentSessionV2,
            PaymentSyncV2, PaymentTokenV2, PaymentV2, PaymentVoidV2, PaymentsCompleteAuthorizeV2,
            PaymentsPostProcessingV2, PaymentsPreProcessingV2, TaxCalculationV2,
        },
        refunds_v2::{RefundExecuteV2, RefundSyncV2, RefundV2},
        ConnectorAccessTokenV2, ConnectorMandateRevokeV2, ConnectorVerifyWebhookSourceV2,
    },
    connector_integration_v2::ConnectorIntegrationV2,
};

use crate::connectors;

macro_rules! default_imp_for_new_connector_integration_payment {
    ($($path:ident::$connector:ident),*) => {
        $(
            impl PaymentV2 for $path::$connector{}
            impl PaymentAuthorizeV2 for $path::$connector{}
            impl PaymentAuthorizeSessionTokenV2 for $path::$connector{}
            impl PaymentSyncV2 for $path::$connector{}
            impl PaymentVoidV2 for $path::$connector{}
            impl PaymentApproveV2 for $path::$connector{}
            impl PaymentRejectV2 for $path::$connector{}
            impl PaymentCaptureV2 for $path::$connector{}
            impl PaymentSessionV2 for $path::$connector{}
            impl MandateSetupV2 for $path::$connector{}
            impl PaymentIncrementalAuthorizationV2 for $path::$connector{}
            impl PaymentsCompleteAuthorizeV2 for $path::$connector{}
            impl PaymentTokenV2 for $path::$connector{}
            impl ConnectorCustomerV2 for $path::$connector{}
            impl PaymentsPreProcessingV2 for $path::$connector{}
            impl PaymentsPostProcessingV2 for $path::$connector{}
            impl TaxCalculationV2 for $path::$connector{}
            impl PaymentSessionUpdateV2 for $path::$connector{}
            impl PaymentPostSessionTokensV2 for $path::$connector{}
            impl
            ConnectorIntegrationV2<Authorize,PaymentFlowData, PaymentsAuthorizeData, PaymentsResponseData>
            for $path::$connector{}
            impl
            ConnectorIntegrationV2<PSync,PaymentFlowData, PaymentsSyncData, PaymentsResponseData>
            for $path::$connector{}
            impl
            ConnectorIntegrationV2<Void, PaymentFlowData, PaymentsCancelData, PaymentsResponseData>
            for $path::$connector{}
            impl
            ConnectorIntegrationV2<Approve,PaymentFlowData, PaymentsApproveData, PaymentsResponseData>
            for $path::$connector{}
            impl
            ConnectorIntegrationV2<Reject,PaymentFlowData, PaymentsRejectData, PaymentsResponseData>
            for $path::$connector{}
            impl
            ConnectorIntegrationV2<Capture,PaymentFlowData, PaymentsCaptureData, PaymentsResponseData>
            for $path::$connector{}
            impl
            ConnectorIntegrationV2<Session,PaymentFlowData, PaymentsSessionData, PaymentsResponseData>
            for $path::$connector{}
            impl
            ConnectorIntegrationV2<SetupMandate,PaymentFlowData, SetupMandateRequestData, PaymentsResponseData>
            for $path::$connector{}
            impl
            ConnectorIntegrationV2<
            IncrementalAuthorization,
                PaymentFlowData,
                PaymentsIncrementalAuthorizationData,
                PaymentsResponseData,
            >
            for $path::$connector{}
            impl
            ConnectorIntegrationV2<
            CompleteAuthorize,
            PaymentFlowData,
                CompleteAuthorizeData,
                PaymentsResponseData,
            >            for $path::$connector{}
            impl
            ConnectorIntegrationV2<
            PaymentMethodToken,
            PaymentFlowData,
                PaymentMethodTokenizationData,
                PaymentsResponseData,
            > for   $path::$connector{}
            impl
            ConnectorIntegrationV2<
            CreateConnectorCustomer,
            PaymentFlowData,
                ConnectorCustomerData,
                PaymentsResponseData,
            > for $path::$connector{}
            impl ConnectorIntegrationV2<
            PreProcessing,
            PaymentFlowData,
                PaymentsPreProcessingData,
                PaymentsResponseData,
            > for $path::$connector{}
            impl ConnectorIntegrationV2<
            PostProcessing,
            PaymentFlowData,
                PaymentsPostProcessingData,
                PaymentsResponseData,
            > for $path::$connector{}
            impl
            ConnectorIntegrationV2<
                AuthorizeSessionToken,
                PaymentFlowData,
                AuthorizeSessionTokenData,
                PaymentsResponseData
        > for $path::$connector{}
        impl ConnectorIntegrationV2<
            CalculateTax,
            PaymentFlowData,
            PaymentsTaxCalculationData,
            TaxCalculationResponseData,
            > for $path::$connector{}
         impl ConnectorIntegrationV2<
            SdkSessionUpdate,
            PaymentFlowData,
            SdkPaymentsSessionUpdateData,
            PaymentsResponseData,
            > for $path::$connector{}
        impl
            ConnectorIntegrationV2<
            PostSessionTokens,
            PaymentFlowData,
            PaymentsPostSessionTokensData,
            PaymentsResponseData,
            > for $path::$connector{}
    )*
    };
}

default_imp_for_new_connector_integration_payment!(
    connectors::Airwallex,
    connectors::Amazonpay,
    connectors::Authorizedotnet,
    connectors::Bambora,
    connectors::Bamboraapac,
    connectors::Bankofamerica,
    connectors::Billwerk,
    connectors::Bitpay,
    connectors::Bluesnap,
    connectors::Braintree,
    connectors::Boku,
    connectors::Cashtocode,
    connectors::Chargebee,
    connectors::Checkout,
    connectors::Coinbase,
    connectors::Coingate,
    connectors::Cryptopay,
    connectors::CtpMastercard,
    connectors::Cybersource,
    connectors::Datatrans,
    connectors::Deutschebank,
    connectors::Digitalvirgo,
    connectors::Dlocal,
    connectors::Elavon,
    connectors::Fiserv,
    connectors::Fiservemea,
    connectors::Fiuu,
    connectors::Forte,
    connectors::Getnet,
    connectors::Globalpay,
    connectors::Globepay,
    connectors::Gocardless,
    connectors::Helcim,
    connectors::Iatapay,
    connectors::Inespay,
    connectors::Itaubank,
    connectors::Jpmorgan,
    connectors::Klarna,
    connectors::Nomupay,
    connectors::Noon,
    connectors::Novalnet,
    connectors::Nexinets,
    connectors::Nexixpay,
    connectors::Opayo,
    connectors::Opennode,
    connectors::Nuvei,
    connectors::Paybox,
    connectors::Payeezy,
<<<<<<< HEAD
    connectors::Payme,
=======
    connectors::Paystack,
>>>>>>> 44eec7a9
    connectors::Payu,
    connectors::Placetopay,
    connectors::Powertranz,
    connectors::Prophetpay,
    connectors::Mifinity,
    connectors::Mollie,
    connectors::Moneris,
    connectors::Multisafepay,
    connectors::Rapyd,
    connectors::Razorpay,
    connectors::Redsys,
    connectors::Shift4,
    connectors::Stax,
    connectors::Square,
    connectors::Taxjar,
    connectors::Thunes,
    connectors::Trustpay,
    connectors::Tsys,
    connectors::UnifiedAuthenticationService,
    connectors::Worldline,
    connectors::Volt,
    connectors::Worldpay,
    connectors::Wellsfargo,
    connectors::Xendit,
    connectors::Zen,
    connectors::Zsl
);

macro_rules! default_imp_for_new_connector_integration_refund {
    ($($path:ident::$connector:ident),*) => {
        $(
            impl RefundV2 for $path::$connector{}
            impl RefundExecuteV2 for $path::$connector{}
            impl RefundSyncV2 for $path::$connector{}
            impl
            ConnectorIntegrationV2<Execute, RefundFlowData, RefundsData, RefundsResponseData>
            for $path::$connector{}
            impl
            ConnectorIntegrationV2<RSync, RefundFlowData, RefundsData, RefundsResponseData>
            for $path::$connector{}
    )*
    };
}

default_imp_for_new_connector_integration_refund!(
    connectors::Aci,
    connectors::Airwallex,
    connectors::Amazonpay,
    connectors::Authorizedotnet,
    connectors::Bambora,
    connectors::Bamboraapac,
    connectors::Bankofamerica,
    connectors::Billwerk,
    connectors::Bitpay,
    connectors::Bluesnap,
    connectors::Braintree,
    connectors::Boku,
    connectors::Cashtocode,
    connectors::Chargebee,
    connectors::Checkout,
    connectors::Coinbase,
    connectors::Coingate,
    connectors::Cryptopay,
    connectors::CtpMastercard,
    connectors::Cybersource,
    connectors::Datatrans,
    connectors::Deutschebank,
    connectors::Digitalvirgo,
    connectors::Dlocal,
    connectors::Elavon,
    connectors::Fiserv,
    connectors::Fiservemea,
    connectors::Fiuu,
    connectors::Forte,
    connectors::Getnet,
    connectors::Globalpay,
    connectors::Globepay,
    connectors::Gocardless,
    connectors::Helcim,
    connectors::Iatapay,
    connectors::Inespay,
    connectors::Itaubank,
    connectors::Jpmorgan,
    connectors::Klarna,
    connectors::Nomupay,
    connectors::Noon,
    connectors::Novalnet,
    connectors::Nexinets,
    connectors::Nexixpay,
    connectors::Opayo,
    connectors::Opennode,
    connectors::Nuvei,
    connectors::Paybox,
    connectors::Payeezy,
<<<<<<< HEAD
    connectors::Payme,
=======
    connectors::Paystack,
>>>>>>> 44eec7a9
    connectors::Payu,
    connectors::Placetopay,
    connectors::Powertranz,
    connectors::Prophetpay,
    connectors::Mifinity,
    connectors::Mollie,
    connectors::Moneris,
    connectors::Multisafepay,
    connectors::Rapyd,
    connectors::Razorpay,
    connectors::Redsys,
    connectors::Shift4,
    connectors::Stax,
    connectors::Square,
    connectors::Taxjar,
    connectors::Thunes,
    connectors::Trustpay,
    connectors::Tsys,
    connectors::UnifiedAuthenticationService,
    connectors::Wellsfargo,
    connectors::Worldline,
    connectors::Volt,
    connectors::Worldpay,
    connectors::Xendit,
    connectors::Zen,
    connectors::Zsl
);

macro_rules! default_imp_for_new_connector_integration_connector_access_token {
    ($($path:ident::$connector:ident),*) => {
        $(
            impl ConnectorAccessTokenV2 for $path::$connector{}
            impl
            ConnectorIntegrationV2<AccessTokenAuth, AccessTokenFlowData, AccessTokenRequestData, AccessToken>
            for $path::$connector{}
    )*
    };
}

default_imp_for_new_connector_integration_connector_access_token!(
    connectors::Aci,
    connectors::Airwallex,
    connectors::Amazonpay,
    connectors::Authorizedotnet,
    connectors::Bambora,
    connectors::Bamboraapac,
    connectors::Bankofamerica,
    connectors::Billwerk,
    connectors::Bitpay,
    connectors::Bluesnap,
    connectors::Braintree,
    connectors::Boku,
    connectors::Cashtocode,
    connectors::Chargebee,
    connectors::Checkout,
    connectors::Coinbase,
    connectors::Coingate,
    connectors::Cryptopay,
    connectors::CtpMastercard,
    connectors::Cybersource,
    connectors::Datatrans,
    connectors::Deutschebank,
    connectors::Digitalvirgo,
    connectors::Dlocal,
    connectors::Elavon,
    connectors::Fiserv,
    connectors::Fiservemea,
    connectors::Fiuu,
    connectors::Forte,
    connectors::Getnet,
    connectors::Globalpay,
    connectors::Globepay,
    connectors::Gocardless,
    connectors::Helcim,
    connectors::Iatapay,
    connectors::Inespay,
    connectors::Itaubank,
    connectors::Jpmorgan,
    connectors::Klarna,
    connectors::Nomupay,
    connectors::Noon,
    connectors::Novalnet,
    connectors::Nexinets,
    connectors::Nexixpay,
    connectors::Opayo,
    connectors::Opennode,
    connectors::Nuvei,
    connectors::Paybox,
    connectors::Payeezy,
<<<<<<< HEAD
    connectors::Payme,
=======
    connectors::Paystack,
>>>>>>> 44eec7a9
    connectors::Payu,
    connectors::Placetopay,
    connectors::Powertranz,
    connectors::Prophetpay,
    connectors::Mifinity,
    connectors::Mollie,
    connectors::Moneris,
    connectors::Multisafepay,
    connectors::Rapyd,
    connectors::Razorpay,
    connectors::Redsys,
    connectors::Shift4,
    connectors::Stax,
    connectors::Square,
    connectors::Taxjar,
    connectors::Thunes,
    connectors::Trustpay,
    connectors::Tsys,
    connectors::UnifiedAuthenticationService,
    connectors::Worldline,
    connectors::Volt,
    connectors::Worldpay,
    connectors::Wellsfargo,
    connectors::Xendit,
    connectors::Zen,
    connectors::Zsl
);

macro_rules! default_imp_for_new_connector_integration_accept_dispute {
    ($($path:ident::$connector:ident),*) => {
        $(
            impl DisputeV2 for $path::$connector {}
            impl AcceptDisputeV2 for $path::$connector {}
            impl
                ConnectorIntegrationV2<
                Accept,
                DisputesFlowData,
                AcceptDisputeRequestData,
                AcceptDisputeResponse,
            > for $path::$connector
            {}
    )*
    };
}

default_imp_for_new_connector_integration_accept_dispute!(
    connectors::Aci,
    connectors::Airwallex,
    connectors::Amazonpay,
    connectors::Authorizedotnet,
    connectors::Bambora,
    connectors::Bamboraapac,
    connectors::Bankofamerica,
    connectors::Billwerk,
    connectors::Bitpay,
    connectors::Bluesnap,
    connectors::Braintree,
    connectors::Boku,
    connectors::Cashtocode,
    connectors::Chargebee,
    connectors::Checkout,
    connectors::Coinbase,
    connectors::Coingate,
    connectors::Cryptopay,
    connectors::CtpMastercard,
    connectors::Datatrans,
    connectors::Deutschebank,
    connectors::Digitalvirgo,
    connectors::Dlocal,
    connectors::Elavon,
    connectors::Fiserv,
    connectors::Fiservemea,
    connectors::Fiuu,
    connectors::Forte,
    connectors::Getnet,
    connectors::Globalpay,
    connectors::Globepay,
    connectors::Gocardless,
    connectors::Helcim,
    connectors::Iatapay,
    connectors::Inespay,
    connectors::Itaubank,
    connectors::Jpmorgan,
    connectors::Klarna,
    connectors::Nomupay,
    connectors::Noon,
    connectors::Novalnet,
    connectors::Nexinets,
    connectors::Nexixpay,
    connectors::Opayo,
    connectors::Opennode,
    connectors::Nuvei,
    connectors::Paybox,
    connectors::Payeezy,
<<<<<<< HEAD
    connectors::Payme,
=======
    connectors::Paystack,
>>>>>>> 44eec7a9
    connectors::Payu,
    connectors::Placetopay,
    connectors::Powertranz,
    connectors::Prophetpay,
    connectors::Mifinity,
    connectors::Mollie,
    connectors::Moneris,
    connectors::Multisafepay,
    connectors::Rapyd,
    connectors::Razorpay,
    connectors::Redsys,
    connectors::Shift4,
    connectors::Stax,
    connectors::Square,
    connectors::Taxjar,
    connectors::Thunes,
    connectors::Trustpay,
    connectors::Tsys,
    connectors::UnifiedAuthenticationService,
    connectors::Worldline,
    connectors::Volt,
    connectors::Worldpay,
    connectors::Wellsfargo,
    connectors::Xendit,
    connectors::Zen,
    connectors::Zsl
);

macro_rules! default_imp_for_new_connector_integration_submit_evidence {
    ($($path:ident::$connector:ident),*) => {
        $(
            impl SubmitEvidenceV2 for $path::$connector {}
            impl
                ConnectorIntegrationV2<
                Evidence,
                DisputesFlowData,
                SubmitEvidenceRequestData,
                SubmitEvidenceResponse,
            > for $path::$connector
            {}
    )*
    };
}

default_imp_for_new_connector_integration_submit_evidence!(
    connectors::Aci,
    connectors::Airwallex,
    connectors::Amazonpay,
    connectors::Authorizedotnet,
    connectors::Bambora,
    connectors::Bamboraapac,
    connectors::Bankofamerica,
    connectors::Billwerk,
    connectors::Bitpay,
    connectors::Bluesnap,
    connectors::Braintree,
    connectors::Boku,
    connectors::Cashtocode,
    connectors::Chargebee,
    connectors::Checkout,
    connectors::Coinbase,
    connectors::Coingate,
    connectors::Cryptopay,
    connectors::CtpMastercard,
    connectors::Datatrans,
    connectors::Deutschebank,
    connectors::Digitalvirgo,
    connectors::Dlocal,
    connectors::Elavon,
    connectors::Fiserv,
    connectors::Fiservemea,
    connectors::Fiuu,
    connectors::Forte,
    connectors::Getnet,
    connectors::Globalpay,
    connectors::Globepay,
    connectors::Gocardless,
    connectors::Helcim,
    connectors::Iatapay,
    connectors::Inespay,
    connectors::Itaubank,
    connectors::Jpmorgan,
    connectors::Klarna,
    connectors::Nomupay,
    connectors::Noon,
    connectors::Novalnet,
    connectors::Nexinets,
    connectors::Nexixpay,
    connectors::Opayo,
    connectors::Opennode,
    connectors::Nuvei,
    connectors::Paybox,
    connectors::Payeezy,
<<<<<<< HEAD
    connectors::Payme,
=======
    connectors::Paystack,
>>>>>>> 44eec7a9
    connectors::Payu,
    connectors::Placetopay,
    connectors::Powertranz,
    connectors::Prophetpay,
    connectors::Mifinity,
    connectors::Mollie,
    connectors::Moneris,
    connectors::Multisafepay,
    connectors::Rapyd,
    connectors::Razorpay,
    connectors::Redsys,
    connectors::Shift4,
    connectors::Stax,
    connectors::Square,
    connectors::Taxjar,
    connectors::Thunes,
    connectors::Trustpay,
    connectors::Tsys,
    connectors::UnifiedAuthenticationService,
    connectors::Worldline,
    connectors::Volt,
    connectors::Worldpay,
    connectors::Wellsfargo,
    connectors::Xendit,
    connectors::Zen,
    connectors::Zsl
);

macro_rules! default_imp_for_new_connector_integration_defend_dispute {
    ($($path:ident::$connector:ident),*) => {
        $(
            impl DefendDisputeV2 for $path::$connector {}
            impl
                ConnectorIntegrationV2<
                Defend,
                DisputesFlowData,
                DefendDisputeRequestData,
                DefendDisputeResponse,
            > for $path::$connector
            {}
        )*
    };
}

default_imp_for_new_connector_integration_defend_dispute!(
    connectors::Aci,
    connectors::Airwallex,
    connectors::Amazonpay,
    connectors::Authorizedotnet,
    connectors::Bambora,
    connectors::Bamboraapac,
    connectors::Bankofamerica,
    connectors::Billwerk,
    connectors::Bitpay,
    connectors::Bluesnap,
    connectors::Braintree,
    connectors::Boku,
    connectors::Cashtocode,
    connectors::Chargebee,
    connectors::Checkout,
    connectors::Coinbase,
    connectors::Coingate,
    connectors::Cryptopay,
    connectors::CtpMastercard,
    connectors::Cybersource,
    connectors::Datatrans,
    connectors::Deutschebank,
    connectors::Digitalvirgo,
    connectors::Dlocal,
    connectors::Elavon,
    connectors::Fiserv,
    connectors::Fiservemea,
    connectors::Fiuu,
    connectors::Forte,
    connectors::Getnet,
    connectors::Globalpay,
    connectors::Globepay,
    connectors::Gocardless,
    connectors::Helcim,
    connectors::Iatapay,
    connectors::Inespay,
    connectors::Itaubank,
    connectors::Jpmorgan,
    connectors::Klarna,
    connectors::Nomupay,
    connectors::Noon,
    connectors::Novalnet,
    connectors::Nexinets,
    connectors::Nexixpay,
    connectors::Opayo,
    connectors::Opennode,
    connectors::Nuvei,
    connectors::Paybox,
    connectors::Payeezy,
<<<<<<< HEAD
    connectors::Payme,
=======
    connectors::Paystack,
>>>>>>> 44eec7a9
    connectors::Payu,
    connectors::Placetopay,
    connectors::Powertranz,
    connectors::Prophetpay,
    connectors::Mifinity,
    connectors::Mollie,
    connectors::Moneris,
    connectors::Multisafepay,
    connectors::Rapyd,
    connectors::Razorpay,
    connectors::Redsys,
    connectors::Shift4,
    connectors::Stax,
    connectors::Square,
    connectors::Taxjar,
    connectors::Thunes,
    connectors::Trustpay,
    connectors::Tsys,
    connectors::UnifiedAuthenticationService,
    connectors::Worldline,
    connectors::Volt,
    connectors::Worldpay,
    connectors::Wellsfargo,
    connectors::Xendit,
    connectors::Zen,
    connectors::Zsl
);

macro_rules! default_imp_for_new_connector_integration_file_upload {
    ($($path:ident::$connector:ident),*) => {
        $(
            impl FileUploadV2 for $path::$connector {}
            impl UploadFileV2 for $path::$connector {}
            impl
                ConnectorIntegrationV2<
                Upload,
                FilesFlowData,
                UploadFileRequestData,
                UploadFileResponse,
            > for $path::$connector
            {}
            impl RetrieveFileV2 for $path::$connector {}
            impl
                ConnectorIntegrationV2<
                Retrieve,
                FilesFlowData,
                RetrieveFileRequestData,
                RetrieveFileResponse,
            > for $path::$connector
            {}
    )*
    };
}

default_imp_for_new_connector_integration_file_upload!(
    connectors::Aci,
    connectors::Airwallex,
    connectors::Amazonpay,
    connectors::Authorizedotnet,
    connectors::Bambora,
    connectors::Bamboraapac,
    connectors::Bankofamerica,
    connectors::Billwerk,
    connectors::Bitpay,
    connectors::Bluesnap,
    connectors::Braintree,
    connectors::Boku,
    connectors::Cashtocode,
    connectors::Chargebee,
    connectors::Checkout,
    connectors::Coinbase,
    connectors::Coingate,
    connectors::Cryptopay,
    connectors::CtpMastercard,
    connectors::Cybersource,
    connectors::Datatrans,
    connectors::Deutschebank,
    connectors::Digitalvirgo,
    connectors::Dlocal,
    connectors::Elavon,
    connectors::Fiserv,
    connectors::Fiservemea,
    connectors::Fiuu,
    connectors::Forte,
    connectors::Getnet,
    connectors::Globalpay,
    connectors::Globepay,
    connectors::Gocardless,
    connectors::Helcim,
    connectors::Iatapay,
    connectors::Inespay,
    connectors::Itaubank,
    connectors::Jpmorgan,
    connectors::Klarna,
    connectors::Nomupay,
    connectors::Noon,
    connectors::Novalnet,
    connectors::Nexinets,
    connectors::Nexixpay,
    connectors::Opayo,
    connectors::Opennode,
    connectors::Nuvei,
    connectors::Paybox,
    connectors::Payeezy,
<<<<<<< HEAD
    connectors::Payme,
=======
    connectors::Paystack,
>>>>>>> 44eec7a9
    connectors::Payu,
    connectors::Placetopay,
    connectors::Powertranz,
    connectors::Prophetpay,
    connectors::Mifinity,
    connectors::Mollie,
    connectors::Moneris,
    connectors::Multisafepay,
    connectors::Rapyd,
    connectors::Razorpay,
    connectors::Redsys,
    connectors::Shift4,
    connectors::Stax,
    connectors::Square,
    connectors::Taxjar,
    connectors::Thunes,
    connectors::Trustpay,
    connectors::Tsys,
    connectors::UnifiedAuthenticationService,
    connectors::Worldline,
    connectors::Volt,
    connectors::Worldpay,
    connectors::Wellsfargo,
    connectors::Xendit,
    connectors::Zen,
    connectors::Zsl
);

#[cfg(feature = "payouts")]
macro_rules! default_imp_for_new_connector_integration_payouts_create {
    ($($path:ident::$connector:ident),*) => {
        $(
            impl PayoutCreateV2 for $path::$connector {}
            impl
            ConnectorIntegrationV2<
            PoCreate,
            PayoutFlowData,
            PayoutsData,
            PayoutsResponseData,
        > for $path::$connector
        {}
    )*
    };
}

#[cfg(feature = "payouts")]
default_imp_for_new_connector_integration_payouts_create!(
    connectors::Aci,
    connectors::Airwallex,
    connectors::Amazonpay,
    connectors::Authorizedotnet,
    connectors::Bambora,
    connectors::Bamboraapac,
    connectors::Bankofamerica,
    connectors::Billwerk,
    connectors::Bitpay,
    connectors::Bluesnap,
    connectors::Braintree,
    connectors::Boku,
    connectors::Cashtocode,
    connectors::Chargebee,
    connectors::Checkout,
    connectors::Coinbase,
    connectors::Coingate,
    connectors::Cryptopay,
    connectors::CtpMastercard,
    connectors::Cybersource,
    connectors::Datatrans,
    connectors::Deutschebank,
    connectors::Digitalvirgo,
    connectors::Dlocal,
    connectors::Elavon,
    connectors::Fiserv,
    connectors::Fiservemea,
    connectors::Fiuu,
    connectors::Forte,
    connectors::Getnet,
    connectors::Globalpay,
    connectors::Globepay,
    connectors::Gocardless,
    connectors::Helcim,
    connectors::Iatapay,
    connectors::Inespay,
    connectors::Itaubank,
    connectors::Jpmorgan,
    connectors::Klarna,
    connectors::Nomupay,
    connectors::Noon,
    connectors::Novalnet,
    connectors::Nexinets,
    connectors::Nexixpay,
    connectors::Opayo,
    connectors::Opennode,
    connectors::Nuvei,
    connectors::Paybox,
    connectors::Payeezy,
<<<<<<< HEAD
    connectors::Payme,
=======
    connectors::Paystack,
>>>>>>> 44eec7a9
    connectors::Payu,
    connectors::Placetopay,
    connectors::Powertranz,
    connectors::Prophetpay,
    connectors::Mifinity,
    connectors::Mollie,
    connectors::Moneris,
    connectors::Multisafepay,
    connectors::Rapyd,
    connectors::Razorpay,
    connectors::Redsys,
    connectors::Shift4,
    connectors::Stax,
    connectors::Square,
    connectors::Taxjar,
    connectors::Thunes,
    connectors::Trustpay,
    connectors::Tsys,
    connectors::UnifiedAuthenticationService,
    connectors::Worldline,
    connectors::Volt,
    connectors::Worldpay,
    connectors::Wellsfargo,
    connectors::Xendit,
    connectors::Zen,
    connectors::Zsl
);

#[cfg(feature = "payouts")]
macro_rules! default_imp_for_new_connector_integration_payouts_eligibility {
    ($($path:ident::$connector:ident),*) => {
        $(
            impl PayoutEligibilityV2 for $path::$connector {}
            impl
            ConnectorIntegrationV2<
            PoEligibility,
            PayoutFlowData,
            PayoutsData,
            PayoutsResponseData,
        > for $path::$connector
        {}
    )*
    };
}

#[cfg(feature = "payouts")]
default_imp_for_new_connector_integration_payouts_eligibility!(
    connectors::Aci,
    connectors::Airwallex,
    connectors::Amazonpay,
    connectors::Authorizedotnet,
    connectors::Bambora,
    connectors::Bamboraapac,
    connectors::Bankofamerica,
    connectors::Billwerk,
    connectors::Bitpay,
    connectors::Bluesnap,
    connectors::Braintree,
    connectors::Boku,
    connectors::Cashtocode,
    connectors::Chargebee,
    connectors::Checkout,
    connectors::Coinbase,
    connectors::Coingate,
    connectors::Cryptopay,
    connectors::CtpMastercard,
    connectors::Cybersource,
    connectors::Datatrans,
    connectors::Deutschebank,
    connectors::Digitalvirgo,
    connectors::Dlocal,
    connectors::Elavon,
    connectors::Fiserv,
    connectors::Fiservemea,
    connectors::Fiuu,
    connectors::Forte,
    connectors::Getnet,
    connectors::Globalpay,
    connectors::Globepay,
    connectors::Gocardless,
    connectors::Helcim,
    connectors::Iatapay,
    connectors::Inespay,
    connectors::Itaubank,
    connectors::Jpmorgan,
    connectors::Klarna,
    connectors::Nomupay,
    connectors::Noon,
    connectors::Novalnet,
    connectors::Nexinets,
    connectors::Nexixpay,
    connectors::Opayo,
    connectors::Opennode,
    connectors::Nuvei,
    connectors::Paybox,
    connectors::Payeezy,
<<<<<<< HEAD
    connectors::Payme,
=======
    connectors::Paystack,
>>>>>>> 44eec7a9
    connectors::Payu,
    connectors::Placetopay,
    connectors::Powertranz,
    connectors::Prophetpay,
    connectors::Mifinity,
    connectors::Mollie,
    connectors::Moneris,
    connectors::Multisafepay,
    connectors::Rapyd,
    connectors::Razorpay,
    connectors::Redsys,
    connectors::Shift4,
    connectors::Stax,
    connectors::Square,
    connectors::Taxjar,
    connectors::Thunes,
    connectors::Trustpay,
    connectors::Tsys,
    connectors::UnifiedAuthenticationService,
    connectors::Worldline,
    connectors::Volt,
    connectors::Worldpay,
    connectors::Wellsfargo,
    connectors::Xendit,
    connectors::Zen,
    connectors::Zsl
);

#[cfg(feature = "payouts")]
macro_rules! default_imp_for_new_connector_integration_payouts_fulfill {
    ($($path:ident::$connector:ident),*) => {
        $(
            impl PayoutFulfillV2 for $path::$connector {}
            impl
            ConnectorIntegrationV2<
            PoFulfill,
            PayoutFlowData,
            PayoutsData,
            PayoutsResponseData,
        > for $path::$connector
        {}
    )*
    };
}

#[cfg(feature = "payouts")]
default_imp_for_new_connector_integration_payouts_fulfill!(
    connectors::Aci,
    connectors::Airwallex,
    connectors::Amazonpay,
    connectors::Authorizedotnet,
    connectors::Bambora,
    connectors::Bamboraapac,
    connectors::Bankofamerica,
    connectors::Billwerk,
    connectors::Bitpay,
    connectors::Bluesnap,
    connectors::Braintree,
    connectors::Boku,
    connectors::Cashtocode,
    connectors::Chargebee,
    connectors::Checkout,
    connectors::Coinbase,
    connectors::Coingate,
    connectors::Cryptopay,
    connectors::CtpMastercard,
    connectors::Cybersource,
    connectors::Datatrans,
    connectors::Deutschebank,
    connectors::Digitalvirgo,
    connectors::Dlocal,
    connectors::Elavon,
    connectors::Fiserv,
    connectors::Fiservemea,
    connectors::Fiuu,
    connectors::Forte,
    connectors::Getnet,
    connectors::Globalpay,
    connectors::Globepay,
    connectors::Gocardless,
    connectors::Helcim,
    connectors::Iatapay,
    connectors::Inespay,
    connectors::Itaubank,
    connectors::Jpmorgan,
    connectors::Klarna,
    connectors::Nomupay,
    connectors::Noon,
    connectors::Novalnet,
    connectors::Nexinets,
    connectors::Nexixpay,
    connectors::Opayo,
    connectors::Opennode,
    connectors::Nuvei,
    connectors::Paybox,
    connectors::Payeezy,
<<<<<<< HEAD
    connectors::Payme,
=======
    connectors::Paystack,
>>>>>>> 44eec7a9
    connectors::Payu,
    connectors::Placetopay,
    connectors::Powertranz,
    connectors::Prophetpay,
    connectors::Mifinity,
    connectors::Mollie,
    connectors::Moneris,
    connectors::Multisafepay,
    connectors::Rapyd,
    connectors::Razorpay,
    connectors::Redsys,
    connectors::Shift4,
    connectors::Stax,
    connectors::Square,
    connectors::Taxjar,
    connectors::Thunes,
    connectors::Trustpay,
    connectors::Tsys,
    connectors::UnifiedAuthenticationService,
    connectors::Worldline,
    connectors::Volt,
    connectors::Worldpay,
    connectors::Wellsfargo,
    connectors::Xendit,
    connectors::Zen,
    connectors::Zsl
);

#[cfg(feature = "payouts")]
macro_rules! default_imp_for_new_connector_integration_payouts_cancel {
    ($($path:ident::$connector:ident),*) => {
        $(
            impl PayoutCancelV2 for $path::$connector {}
            impl
            ConnectorIntegrationV2<
            PoCancel,
            PayoutFlowData,
            PayoutsData,
            PayoutsResponseData,
        > for $path::$connector
        {}
    )*
    };
}

#[cfg(feature = "payouts")]
default_imp_for_new_connector_integration_payouts_cancel!(
    connectors::Aci,
    connectors::Airwallex,
    connectors::Amazonpay,
    connectors::Authorizedotnet,
    connectors::Bambora,
    connectors::Bamboraapac,
    connectors::Bankofamerica,
    connectors::Billwerk,
    connectors::Bitpay,
    connectors::Bluesnap,
    connectors::Braintree,
    connectors::Boku,
    connectors::Cashtocode,
    connectors::Chargebee,
    connectors::Checkout,
    connectors::Coinbase,
    connectors::Coingate,
    connectors::Cryptopay,
    connectors::CtpMastercard,
    connectors::Cybersource,
    connectors::Datatrans,
    connectors::Deutschebank,
    connectors::Digitalvirgo,
    connectors::Dlocal,
    connectors::Elavon,
    connectors::Fiserv,
    connectors::Fiservemea,
    connectors::Fiuu,
    connectors::Forte,
    connectors::Getnet,
    connectors::Globalpay,
    connectors::Globepay,
    connectors::Gocardless,
    connectors::Helcim,
    connectors::Iatapay,
    connectors::Inespay,
    connectors::Itaubank,
    connectors::Jpmorgan,
    connectors::Klarna,
    connectors::Nomupay,
    connectors::Noon,
    connectors::Novalnet,
    connectors::Nexinets,
    connectors::Nexixpay,
    connectors::Opayo,
    connectors::Opennode,
    connectors::Nuvei,
    connectors::Paybox,
    connectors::Payeezy,
<<<<<<< HEAD
    connectors::Payme,
=======
    connectors::Paystack,
>>>>>>> 44eec7a9
    connectors::Payu,
    connectors::Placetopay,
    connectors::Powertranz,
    connectors::Prophetpay,
    connectors::Mifinity,
    connectors::Mollie,
    connectors::Moneris,
    connectors::Multisafepay,
    connectors::Rapyd,
    connectors::Razorpay,
    connectors::Redsys,
    connectors::Shift4,
    connectors::Stax,
    connectors::Square,
    connectors::Taxjar,
    connectors::Thunes,
    connectors::Trustpay,
    connectors::Tsys,
    connectors::UnifiedAuthenticationService,
    connectors::Worldline,
    connectors::Volt,
    connectors::Worldpay,
    connectors::Wellsfargo,
    connectors::Xendit,
    connectors::Zen,
    connectors::Zsl
);

#[cfg(feature = "payouts")]
macro_rules! default_imp_for_new_connector_integration_payouts_quote {
    ($($path:ident::$connector:ident),*) => {
        $(
            impl PayoutQuoteV2 for $path::$connector {}
            impl
            ConnectorIntegrationV2<
            PoQuote,
            PayoutFlowData,
            PayoutsData,
            PayoutsResponseData,
        > for $path::$connector
        {}
    )*
    };
}

#[cfg(feature = "payouts")]
default_imp_for_new_connector_integration_payouts_quote!(
    connectors::Aci,
    connectors::Airwallex,
    connectors::Amazonpay,
    connectors::Authorizedotnet,
    connectors::Bambora,
    connectors::Bamboraapac,
    connectors::Bankofamerica,
    connectors::Billwerk,
    connectors::Bitpay,
    connectors::Bluesnap,
    connectors::Braintree,
    connectors::Boku,
    connectors::Cashtocode,
    connectors::Chargebee,
    connectors::Checkout,
    connectors::Coinbase,
    connectors::Coingate,
    connectors::Cryptopay,
    connectors::CtpMastercard,
    connectors::Cybersource,
    connectors::Datatrans,
    connectors::Deutschebank,
    connectors::Digitalvirgo,
    connectors::Dlocal,
    connectors::Elavon,
    connectors::Fiserv,
    connectors::Fiservemea,
    connectors::Fiuu,
    connectors::Forte,
    connectors::Getnet,
    connectors::Globalpay,
    connectors::Globepay,
    connectors::Gocardless,
    connectors::Helcim,
    connectors::Iatapay,
    connectors::Inespay,
    connectors::Itaubank,
    connectors::Jpmorgan,
    connectors::Klarna,
    connectors::Nomupay,
    connectors::Noon,
    connectors::Novalnet,
    connectors::Nexinets,
    connectors::Nexixpay,
    connectors::Opayo,
    connectors::Opennode,
    connectors::Nuvei,
    connectors::Paybox,
    connectors::Payeezy,
<<<<<<< HEAD
    connectors::Payme,
=======
    connectors::Paystack,
>>>>>>> 44eec7a9
    connectors::Payu,
    connectors::Placetopay,
    connectors::Powertranz,
    connectors::Prophetpay,
    connectors::Mifinity,
    connectors::Mollie,
    connectors::Moneris,
    connectors::Multisafepay,
    connectors::Rapyd,
    connectors::Razorpay,
    connectors::Redsys,
    connectors::Shift4,
    connectors::Stax,
    connectors::Square,
    connectors::Taxjar,
    connectors::Thunes,
    connectors::Trustpay,
    connectors::Tsys,
    connectors::UnifiedAuthenticationService,
    connectors::Worldline,
    connectors::Volt,
    connectors::Worldpay,
    connectors::Wellsfargo,
    connectors::Xendit,
    connectors::Zen,
    connectors::Zsl
);

#[cfg(feature = "payouts")]
macro_rules! default_imp_for_new_connector_integration_payouts_recipient {
    ($($path:ident::$connector:ident),*) => {
        $(
            impl PayoutRecipientV2 for $path::$connector {}
            impl
            ConnectorIntegrationV2<
            PoRecipient,
            PayoutFlowData,
            PayoutsData,
            PayoutsResponseData,
        > for $path::$connector
        {}
    )*
    };
}

#[cfg(feature = "payouts")]
default_imp_for_new_connector_integration_payouts_recipient!(
    connectors::Aci,
    connectors::Airwallex,
    connectors::Amazonpay,
    connectors::Authorizedotnet,
    connectors::Bambora,
    connectors::Bamboraapac,
    connectors::Bankofamerica,
    connectors::Billwerk,
    connectors::Bitpay,
    connectors::Bluesnap,
    connectors::Braintree,
    connectors::Boku,
    connectors::Cashtocode,
    connectors::Chargebee,
    connectors::Checkout,
    connectors::Coinbase,
    connectors::Coingate,
    connectors::Cryptopay,
    connectors::CtpMastercard,
    connectors::Cybersource,
    connectors::Datatrans,
    connectors::Deutschebank,
    connectors::Digitalvirgo,
    connectors::Dlocal,
    connectors::Elavon,
    connectors::Fiserv,
    connectors::Fiservemea,
    connectors::Fiuu,
    connectors::Forte,
    connectors::Getnet,
    connectors::Globalpay,
    connectors::Globepay,
    connectors::Gocardless,
    connectors::Helcim,
    connectors::Iatapay,
    connectors::Inespay,
    connectors::Itaubank,
    connectors::Jpmorgan,
    connectors::Klarna,
    connectors::Nomupay,
    connectors::Noon,
    connectors::Novalnet,
    connectors::Nexinets,
    connectors::Nexixpay,
    connectors::Opayo,
    connectors::Opennode,
    connectors::Nuvei,
    connectors::Paybox,
    connectors::Payeezy,
<<<<<<< HEAD
    connectors::Payme,
=======
    connectors::Paystack,
>>>>>>> 44eec7a9
    connectors::Payu,
    connectors::Placetopay,
    connectors::Powertranz,
    connectors::Prophetpay,
    connectors::Mifinity,
    connectors::Mollie,
    connectors::Moneris,
    connectors::Multisafepay,
    connectors::Rapyd,
    connectors::Razorpay,
    connectors::Redsys,
    connectors::Shift4,
    connectors::Stax,
    connectors::Square,
    connectors::Taxjar,
    connectors::Thunes,
    connectors::Trustpay,
    connectors::Tsys,
    connectors::UnifiedAuthenticationService,
    connectors::Worldline,
    connectors::Volt,
    connectors::Worldpay,
    connectors::Wellsfargo,
    connectors::Xendit,
    connectors::Zen,
    connectors::Zsl
);

#[cfg(feature = "payouts")]
macro_rules! default_imp_for_new_connector_integration_payouts_sync {
    ($($path:ident::$connector:ident),*) => {
        $(
            impl PayoutSyncV2 for $path::$connector {}
            impl
            ConnectorIntegrationV2<
            PoSync,
            PayoutFlowData,
            PayoutsData,
            PayoutsResponseData,
        > for $path::$connector
        {}
    )*
    };
}

#[cfg(feature = "payouts")]
default_imp_for_new_connector_integration_payouts_sync!(
    connectors::Aci,
    connectors::Airwallex,
    connectors::Amazonpay,
    connectors::Authorizedotnet,
    connectors::Bambora,
    connectors::Bamboraapac,
    connectors::Bankofamerica,
    connectors::Billwerk,
    connectors::Bitpay,
    connectors::Bluesnap,
    connectors::Braintree,
    connectors::Boku,
    connectors::Cashtocode,
    connectors::Chargebee,
    connectors::Checkout,
    connectors::Coinbase,
    connectors::Coingate,
    connectors::Cryptopay,
    connectors::CtpMastercard,
    connectors::Cybersource,
    connectors::Datatrans,
    connectors::Deutschebank,
    connectors::Digitalvirgo,
    connectors::Dlocal,
    connectors::Elavon,
    connectors::Fiserv,
    connectors::Fiservemea,
    connectors::Fiuu,
    connectors::Forte,
    connectors::Getnet,
    connectors::Globalpay,
    connectors::Globepay,
    connectors::Gocardless,
    connectors::Helcim,
    connectors::Iatapay,
    connectors::Inespay,
    connectors::Itaubank,
    connectors::Jpmorgan,
    connectors::Klarna,
    connectors::Nomupay,
    connectors::Noon,
    connectors::Novalnet,
    connectors::Nexinets,
    connectors::Nexixpay,
    connectors::Opayo,
    connectors::Opennode,
    connectors::Nuvei,
    connectors::Paybox,
    connectors::Payeezy,
<<<<<<< HEAD
    connectors::Payme,
=======
    connectors::Paystack,
>>>>>>> 44eec7a9
    connectors::Payu,
    connectors::Placetopay,
    connectors::Powertranz,
    connectors::Prophetpay,
    connectors::Mifinity,
    connectors::Mollie,
    connectors::Moneris,
    connectors::Multisafepay,
    connectors::Rapyd,
    connectors::Razorpay,
    connectors::Redsys,
    connectors::Shift4,
    connectors::Stax,
    connectors::Square,
    connectors::Taxjar,
    connectors::Thunes,
    connectors::Trustpay,
    connectors::Tsys,
    connectors::UnifiedAuthenticationService,
    connectors::Worldline,
    connectors::Volt,
    connectors::Worldpay,
    connectors::Wellsfargo,
    connectors::Xendit,
    connectors::Zen,
    connectors::Zsl
);

#[cfg(feature = "payouts")]
macro_rules! default_imp_for_new_connector_integration_payouts_recipient_account {
    ($($path:ident::$connector:ident),*) => {
        $(
            impl PayoutRecipientAccountV2 for $path::$connector {}
            impl
            ConnectorIntegrationV2<
            PoRecipientAccount,
            PayoutFlowData,
            PayoutsData,
            PayoutsResponseData,
        > for $path::$connector
        {}
    )*
    };
}

#[cfg(feature = "payouts")]
default_imp_for_new_connector_integration_payouts_recipient_account!(
    connectors::Aci,
    connectors::Airwallex,
    connectors::Amazonpay,
    connectors::Authorizedotnet,
    connectors::Bambora,
    connectors::Bamboraapac,
    connectors::Bankofamerica,
    connectors::Billwerk,
    connectors::Bitpay,
    connectors::Bluesnap,
    connectors::Braintree,
    connectors::Boku,
    connectors::Cashtocode,
    connectors::Chargebee,
    connectors::Checkout,
    connectors::Coinbase,
    connectors::Coingate,
    connectors::Cryptopay,
    connectors::CtpMastercard,
    connectors::Cybersource,
    connectors::Datatrans,
    connectors::Deutschebank,
    connectors::Digitalvirgo,
    connectors::Dlocal,
    connectors::Elavon,
    connectors::Fiserv,
    connectors::Fiservemea,
    connectors::Fiuu,
    connectors::Forte,
    connectors::Getnet,
    connectors::Globalpay,
    connectors::Globepay,
    connectors::Gocardless,
    connectors::Helcim,
    connectors::Iatapay,
    connectors::Inespay,
    connectors::Itaubank,
    connectors::Jpmorgan,
    connectors::Klarna,
    connectors::Nomupay,
    connectors::Noon,
    connectors::Novalnet,
    connectors::Nexinets,
    connectors::Nexixpay,
    connectors::Opayo,
    connectors::Opennode,
    connectors::Nuvei,
    connectors::Paybox,
    connectors::Payeezy,
<<<<<<< HEAD
    connectors::Payme,
=======
    connectors::Paystack,
>>>>>>> 44eec7a9
    connectors::Payu,
    connectors::Placetopay,
    connectors::Powertranz,
    connectors::Prophetpay,
    connectors::Mifinity,
    connectors::Mollie,
    connectors::Moneris,
    connectors::Multisafepay,
    connectors::Rapyd,
    connectors::Razorpay,
    connectors::Redsys,
    connectors::Shift4,
    connectors::Stax,
    connectors::Square,
    connectors::Taxjar,
    connectors::Thunes,
    connectors::Trustpay,
    connectors::Tsys,
    connectors::UnifiedAuthenticationService,
    connectors::Worldline,
    connectors::Volt,
    connectors::Worldpay,
    connectors::Wellsfargo,
    connectors::Xendit,
    connectors::Zen,
    connectors::Zsl
);

macro_rules! default_imp_for_new_connector_integration_webhook_source_verification {
    ($($path:ident::$connector:ident),*) => {
        $(
            impl ConnectorVerifyWebhookSourceV2 for $path::$connector {}
            impl
            ConnectorIntegrationV2<
            VerifyWebhookSource,
            WebhookSourceVerifyData,
            VerifyWebhookSourceRequestData,
            VerifyWebhookSourceResponseData,
        > for $path::$connector
        {}
    )*
    };
}

default_imp_for_new_connector_integration_webhook_source_verification!(
    connectors::Aci,
    connectors::Airwallex,
    connectors::Amazonpay,
    connectors::Authorizedotnet,
    connectors::Bambora,
    connectors::Bamboraapac,
    connectors::Bankofamerica,
    connectors::Billwerk,
    connectors::Bitpay,
    connectors::Bluesnap,
    connectors::Braintree,
    connectors::Boku,
    connectors::Cashtocode,
    connectors::Chargebee,
    connectors::Checkout,
    connectors::Coinbase,
    connectors::Coingate,
    connectors::Cryptopay,
    connectors::CtpMastercard,
    connectors::Cybersource,
    connectors::Datatrans,
    connectors::Deutschebank,
    connectors::Digitalvirgo,
    connectors::Dlocal,
    connectors::Elavon,
    connectors::Fiserv,
    connectors::Fiservemea,
    connectors::Fiuu,
    connectors::Forte,
    connectors::Getnet,
    connectors::Globalpay,
    connectors::Globepay,
    connectors::Gocardless,
    connectors::Helcim,
    connectors::Iatapay,
    connectors::Inespay,
    connectors::Itaubank,
    connectors::Jpmorgan,
    connectors::Klarna,
    connectors::Nomupay,
    connectors::Noon,
    connectors::Novalnet,
    connectors::Nexinets,
    connectors::Nexixpay,
    connectors::Opayo,
    connectors::Opennode,
    connectors::Nuvei,
    connectors::Paybox,
    connectors::Payeezy,
<<<<<<< HEAD
    connectors::Payme,
=======
    connectors::Paystack,
>>>>>>> 44eec7a9
    connectors::Payu,
    connectors::Placetopay,
    connectors::Powertranz,
    connectors::Prophetpay,
    connectors::Mifinity,
    connectors::Mollie,
    connectors::Moneris,
    connectors::Multisafepay,
    connectors::Rapyd,
    connectors::Razorpay,
    connectors::Redsys,
    connectors::Shift4,
    connectors::Stax,
    connectors::Square,
    connectors::Taxjar,
    connectors::Thunes,
    connectors::Trustpay,
    connectors::Tsys,
    connectors::UnifiedAuthenticationService,
    connectors::Worldline,
    connectors::Volt,
    connectors::Worldpay,
    connectors::Wellsfargo,
    connectors::Xendit,
    connectors::Zen,
    connectors::Zsl
);

#[cfg(feature = "frm")]
macro_rules! default_imp_for_new_connector_integration_frm_sale {
    ($($path:ident::$connector:ident),*) => {
        $(
            impl FraudCheckSaleV2 for $path::$connector {}
            impl
            ConnectorIntegrationV2<
            Sale,
            FrmFlowData,
            FraudCheckSaleData,
            FraudCheckResponseData,
        > for $path::$connector
        {}
    )*
    };
}

#[cfg(feature = "frm")]
default_imp_for_new_connector_integration_frm_sale!(
    connectors::Aci,
    connectors::Airwallex,
    connectors::Amazonpay,
    connectors::Authorizedotnet,
    connectors::Bambora,
    connectors::Bamboraapac,
    connectors::Bankofamerica,
    connectors::Billwerk,
    connectors::Bitpay,
    connectors::Bluesnap,
    connectors::Braintree,
    connectors::Boku,
    connectors::Cashtocode,
    connectors::Chargebee,
    connectors::Checkout,
    connectors::Coinbase,
    connectors::Coingate,
    connectors::Cryptopay,
    connectors::CtpMastercard,
    connectors::Cybersource,
    connectors::Datatrans,
    connectors::Deutschebank,
    connectors::Digitalvirgo,
    connectors::Dlocal,
    connectors::Elavon,
    connectors::Fiserv,
    connectors::Fiservemea,
    connectors::Fiuu,
    connectors::Forte,
    connectors::Getnet,
    connectors::Globalpay,
    connectors::Globepay,
    connectors::Gocardless,
    connectors::Helcim,
    connectors::Iatapay,
    connectors::Inespay,
    connectors::Itaubank,
    connectors::Jpmorgan,
    connectors::Klarna,
    connectors::Nomupay,
    connectors::Noon,
    connectors::Novalnet,
    connectors::Nexinets,
    connectors::Nexixpay,
    connectors::Opayo,
    connectors::Opennode,
    connectors::Nuvei,
    connectors::Paybox,
    connectors::Payeezy,
<<<<<<< HEAD
    connectors::Payme,
=======
    connectors::Paystack,
>>>>>>> 44eec7a9
    connectors::Payu,
    connectors::Placetopay,
    connectors::Powertranz,
    connectors::Prophetpay,
    connectors::Mifinity,
    connectors::Mollie,
    connectors::Moneris,
    connectors::Multisafepay,
    connectors::Rapyd,
    connectors::Razorpay,
    connectors::Redsys,
    connectors::Shift4,
    connectors::Stax,
    connectors::Square,
    connectors::Taxjar,
    connectors::Thunes,
    connectors::Trustpay,
    connectors::Tsys,
    connectors::UnifiedAuthenticationService,
    connectors::Worldline,
    connectors::Volt,
    connectors::Worldpay,
    connectors::Wellsfargo,
    connectors::Xendit,
    connectors::Zen,
    connectors::Zsl
);

#[cfg(feature = "frm")]
macro_rules! default_imp_for_new_connector_integration_frm_checkout {
    ($($path:ident::$connector:ident),*) => {
        $(
            impl FraudCheckCheckoutV2 for $path::$connector {}
            impl
            ConnectorIntegrationV2<
            Checkout,
            FrmFlowData,
            FraudCheckCheckoutData,
            FraudCheckResponseData,
        > for $path::$connector
        {}
    )*
    };
}

#[cfg(feature = "frm")]
default_imp_for_new_connector_integration_frm_checkout!(
    connectors::Aci,
    connectors::Airwallex,
    connectors::Amazonpay,
    connectors::Authorizedotnet,
    connectors::Bambora,
    connectors::Bamboraapac,
    connectors::Bankofamerica,
    connectors::Billwerk,
    connectors::Bitpay,
    connectors::Bluesnap,
    connectors::Braintree,
    connectors::Boku,
    connectors::Cashtocode,
    connectors::Chargebee,
    connectors::Checkout,
    connectors::Coinbase,
    connectors::Coingate,
    connectors::Cryptopay,
    connectors::CtpMastercard,
    connectors::Cybersource,
    connectors::Datatrans,
    connectors::Deutschebank,
    connectors::Digitalvirgo,
    connectors::Dlocal,
    connectors::Elavon,
    connectors::Fiserv,
    connectors::Fiservemea,
    connectors::Fiuu,
    connectors::Forte,
    connectors::Getnet,
    connectors::Globalpay,
    connectors::Globepay,
    connectors::Gocardless,
    connectors::Helcim,
    connectors::Iatapay,
    connectors::Inespay,
    connectors::Itaubank,
    connectors::Jpmorgan,
    connectors::Klarna,
    connectors::Nomupay,
    connectors::Noon,
    connectors::Novalnet,
    connectors::Nexinets,
    connectors::Nexixpay,
    connectors::Opayo,
    connectors::Opennode,
    connectors::Nuvei,
    connectors::Paybox,
    connectors::Payeezy,
<<<<<<< HEAD
    connectors::Payme,
=======
    connectors::Paystack,
>>>>>>> 44eec7a9
    connectors::Payu,
    connectors::Placetopay,
    connectors::Powertranz,
    connectors::Prophetpay,
    connectors::Mifinity,
    connectors::Mollie,
    connectors::Moneris,
    connectors::Multisafepay,
    connectors::Rapyd,
    connectors::Razorpay,
    connectors::Redsys,
    connectors::Shift4,
    connectors::Stax,
    connectors::Square,
    connectors::Taxjar,
    connectors::Thunes,
    connectors::Trustpay,
    connectors::Tsys,
    connectors::UnifiedAuthenticationService,
    connectors::Worldline,
    connectors::Volt,
    connectors::Worldpay,
    connectors::Wellsfargo,
    connectors::Xendit,
    connectors::Zen,
    connectors::Zsl
);

#[cfg(feature = "frm")]
macro_rules! default_imp_for_new_connector_integration_frm_transaction {
    ($($path:ident::$connector:ident),*) => {
        $(
            impl FraudCheckTransactionV2 for $path::$connector {}
            impl
            ConnectorIntegrationV2<
            Transaction,
            FrmFlowData,
            FraudCheckTransactionData,
            FraudCheckResponseData,
        > for $path::$connector
        {}
    )*
    };
}

#[cfg(feature = "frm")]
default_imp_for_new_connector_integration_frm_transaction!(
    connectors::Aci,
    connectors::Airwallex,
    connectors::Amazonpay,
    connectors::Authorizedotnet,
    connectors::Bambora,
    connectors::Bamboraapac,
    connectors::Bankofamerica,
    connectors::Billwerk,
    connectors::Bitpay,
    connectors::Bluesnap,
    connectors::Braintree,
    connectors::Boku,
    connectors::Cashtocode,
    connectors::Chargebee,
    connectors::Checkout,
    connectors::Coinbase,
    connectors::Coingate,
    connectors::Cryptopay,
    connectors::CtpMastercard,
    connectors::Cybersource,
    connectors::Datatrans,
    connectors::Deutschebank,
    connectors::Digitalvirgo,
    connectors::Dlocal,
    connectors::Elavon,
    connectors::Fiserv,
    connectors::Fiservemea,
    connectors::Fiuu,
    connectors::Forte,
    connectors::Getnet,
    connectors::Globalpay,
    connectors::Globepay,
    connectors::Gocardless,
    connectors::Helcim,
    connectors::Iatapay,
    connectors::Inespay,
    connectors::Itaubank,
    connectors::Jpmorgan,
    connectors::Klarna,
    connectors::Nomupay,
    connectors::Noon,
    connectors::Novalnet,
    connectors::Nexinets,
    connectors::Nexixpay,
    connectors::Opayo,
    connectors::Opennode,
    connectors::Nuvei,
    connectors::Paybox,
    connectors::Payeezy,
<<<<<<< HEAD
    connectors::Payme,
=======
    connectors::Paystack,
>>>>>>> 44eec7a9
    connectors::Payu,
    connectors::Placetopay,
    connectors::Powertranz,
    connectors::Prophetpay,
    connectors::Mifinity,
    connectors::Mollie,
    connectors::Moneris,
    connectors::Multisafepay,
    connectors::Rapyd,
    connectors::Razorpay,
    connectors::Redsys,
    connectors::Shift4,
    connectors::Stax,
    connectors::Square,
    connectors::Taxjar,
    connectors::Thunes,
    connectors::Trustpay,
    connectors::Tsys,
    connectors::UnifiedAuthenticationService,
    connectors::Worldline,
    connectors::Volt,
    connectors::Worldpay,
    connectors::Wellsfargo,
    connectors::Xendit,
    connectors::Zen,
    connectors::Zsl
);

#[cfg(feature = "frm")]
macro_rules! default_imp_for_new_connector_integration_frm_fulfillment {
    ($($path:ident::$connector:ident),*) => {
        $(
            impl FraudCheckFulfillmentV2 for $path::$connector {}
            impl
            ConnectorIntegrationV2<
            Fulfillment,
            FrmFlowData,
            FraudCheckFulfillmentData,
            FraudCheckResponseData,
        > for $path::$connector
        {}
    )*
    };
}

#[cfg(feature = "frm")]
default_imp_for_new_connector_integration_frm_fulfillment!(
    connectors::Aci,
    connectors::Airwallex,
    connectors::Amazonpay,
    connectors::Authorizedotnet,
    connectors::Bambora,
    connectors::Bamboraapac,
    connectors::Bankofamerica,
    connectors::Billwerk,
    connectors::Bitpay,
    connectors::Bluesnap,
    connectors::Braintree,
    connectors::Boku,
    connectors::Cashtocode,
    connectors::Chargebee,
    connectors::Checkout,
    connectors::Coinbase,
    connectors::Coingate,
    connectors::Cryptopay,
    connectors::CtpMastercard,
    connectors::Cybersource,
    connectors::Datatrans,
    connectors::Deutschebank,
    connectors::Digitalvirgo,
    connectors::Dlocal,
    connectors::Elavon,
    connectors::Fiserv,
    connectors::Fiservemea,
    connectors::Fiuu,
    connectors::Forte,
    connectors::Getnet,
    connectors::Globalpay,
    connectors::Globepay,
    connectors::Gocardless,
    connectors::Helcim,
    connectors::Iatapay,
    connectors::Inespay,
    connectors::Itaubank,
    connectors::Jpmorgan,
    connectors::Klarna,
    connectors::Nomupay,
    connectors::Noon,
    connectors::Novalnet,
    connectors::Nexinets,
    connectors::Nexixpay,
    connectors::Opayo,
    connectors::Opennode,
    connectors::Nuvei,
    connectors::Paybox,
    connectors::Payeezy,
<<<<<<< HEAD
    connectors::Payme,
=======
    connectors::Paystack,
>>>>>>> 44eec7a9
    connectors::Payu,
    connectors::Placetopay,
    connectors::Powertranz,
    connectors::Prophetpay,
    connectors::Mifinity,
    connectors::Mollie,
    connectors::Moneris,
    connectors::Multisafepay,
    connectors::Rapyd,
    connectors::Razorpay,
    connectors::Redsys,
    connectors::Shift4,
    connectors::Stax,
    connectors::Square,
    connectors::Taxjar,
    connectors::Thunes,
    connectors::Trustpay,
    connectors::Tsys,
    connectors::UnifiedAuthenticationService,
    connectors::Worldline,
    connectors::Volt,
    connectors::Worldpay,
    connectors::Wellsfargo,
    connectors::Xendit,
    connectors::Zen,
    connectors::Zsl
);

#[cfg(feature = "frm")]
macro_rules! default_imp_for_new_connector_integration_frm_record_return {
    ($($path:ident::$connector:ident),*) => {
        $(
            impl FraudCheckRecordReturnV2 for $path::$connector {}
            impl
            ConnectorIntegrationV2<
            RecordReturn,
            FrmFlowData,
            FraudCheckRecordReturnData,
            FraudCheckResponseData,
        > for $path::$connector
        {}
    )*
    };
}

#[cfg(feature = "frm")]
default_imp_for_new_connector_integration_frm_record_return!(
    connectors::Aci,
    connectors::Airwallex,
    connectors::Amazonpay,
    connectors::Authorizedotnet,
    connectors::Bambora,
    connectors::Bamboraapac,
    connectors::Bankofamerica,
    connectors::Billwerk,
    connectors::Bitpay,
    connectors::Bluesnap,
    connectors::Braintree,
    connectors::Boku,
    connectors::Cashtocode,
    connectors::Chargebee,
    connectors::Checkout,
    connectors::Coinbase,
    connectors::Coingate,
    connectors::Cryptopay,
    connectors::CtpMastercard,
    connectors::Cybersource,
    connectors::Datatrans,
    connectors::Deutschebank,
    connectors::Digitalvirgo,
    connectors::Dlocal,
    connectors::Elavon,
    connectors::Fiserv,
    connectors::Fiservemea,
    connectors::Fiuu,
    connectors::Forte,
    connectors::Getnet,
    connectors::Globalpay,
    connectors::Globepay,
    connectors::Gocardless,
    connectors::Helcim,
    connectors::Iatapay,
    connectors::Inespay,
    connectors::Itaubank,
    connectors::Jpmorgan,
    connectors::Klarna,
    connectors::Nomupay,
    connectors::Noon,
    connectors::Novalnet,
    connectors::Nexinets,
    connectors::Nexixpay,
    connectors::Opayo,
    connectors::Opennode,
    connectors::Nuvei,
    connectors::Paybox,
    connectors::Payeezy,
<<<<<<< HEAD
    connectors::Payme,
=======
    connectors::Paystack,
>>>>>>> 44eec7a9
    connectors::Payu,
    connectors::Placetopay,
    connectors::Powertranz,
    connectors::Prophetpay,
    connectors::Mifinity,
    connectors::Mollie,
    connectors::Moneris,
    connectors::Multisafepay,
    connectors::Rapyd,
    connectors::Razorpay,
    connectors::Redsys,
    connectors::Shift4,
    connectors::Stax,
    connectors::Square,
    connectors::Taxjar,
    connectors::Thunes,
    connectors::Trustpay,
    connectors::Tsys,
    connectors::UnifiedAuthenticationService,
    connectors::Worldline,
    connectors::Volt,
    connectors::Worldpay,
    connectors::Wellsfargo,
    connectors::Xendit,
    connectors::Zen,
    connectors::Zsl
);

macro_rules! default_imp_for_new_connector_integration_revoking_mandates {
    ($($path:ident::$connector:ident),*) => {
        $( impl ConnectorMandateRevokeV2 for $path::$connector {}
            impl
            ConnectorIntegrationV2<
            MandateRevoke,
            MandateRevokeFlowData,
            MandateRevokeRequestData,
            MandateRevokeResponseData,
        > for $path::$connector
        {}
    )*
    };
}

default_imp_for_new_connector_integration_revoking_mandates!(
    connectors::Aci,
    connectors::Airwallex,
    connectors::Amazonpay,
    connectors::Authorizedotnet,
    connectors::Bambora,
    connectors::Bamboraapac,
    connectors::Bankofamerica,
    connectors::Billwerk,
    connectors::Bitpay,
    connectors::Bluesnap,
    connectors::Braintree,
    connectors::Boku,
    connectors::Cashtocode,
    connectors::Chargebee,
    connectors::Checkout,
    connectors::Coinbase,
    connectors::Coingate,
    connectors::Cryptopay,
    connectors::CtpMastercard,
    connectors::Cybersource,
    connectors::Datatrans,
    connectors::Deutschebank,
    connectors::Digitalvirgo,
    connectors::Dlocal,
    connectors::Elavon,
    connectors::Fiserv,
    connectors::Fiservemea,
    connectors::Fiuu,
    connectors::Forte,
    connectors::Getnet,
    connectors::Globalpay,
    connectors::Globepay,
    connectors::Gocardless,
    connectors::Helcim,
    connectors::Iatapay,
    connectors::Inespay,
    connectors::Itaubank,
    connectors::Jpmorgan,
    connectors::Klarna,
    connectors::Nomupay,
    connectors::Noon,
    connectors::Novalnet,
    connectors::Nexinets,
    connectors::Nexixpay,
    connectors::Opayo,
    connectors::Opennode,
    connectors::Nuvei,
    connectors::Paybox,
    connectors::Payeezy,
<<<<<<< HEAD
    connectors::Payme,
=======
    connectors::Paystack,
>>>>>>> 44eec7a9
    connectors::Payu,
    connectors::Placetopay,
    connectors::Powertranz,
    connectors::Prophetpay,
    connectors::Mifinity,
    connectors::Mollie,
    connectors::Moneris,
    connectors::Multisafepay,
    connectors::Rapyd,
    connectors::Razorpay,
    connectors::Redsys,
    connectors::Shift4,
    connectors::Stax,
    connectors::Square,
    connectors::Taxjar,
    connectors::Thunes,
    connectors::Trustpay,
    connectors::Tsys,
    connectors::UnifiedAuthenticationService,
    connectors::Worldline,
    connectors::Volt,
    connectors::Worldpay,
    connectors::Wellsfargo,
    connectors::Xendit,
    connectors::Zen,
    connectors::Zsl
);<|MERGE_RESOLUTION|>--- conflicted
+++ resolved
@@ -253,11 +253,8 @@
     connectors::Nuvei,
     connectors::Paybox,
     connectors::Payeezy,
-<<<<<<< HEAD
     connectors::Payme,
-=======
     connectors::Paystack,
->>>>>>> 44eec7a9
     connectors::Payu,
     connectors::Placetopay,
     connectors::Powertranz,
@@ -352,11 +349,8 @@
     connectors::Nuvei,
     connectors::Paybox,
     connectors::Payeezy,
-<<<<<<< HEAD
     connectors::Payme,
-=======
     connectors::Paystack,
->>>>>>> 44eec7a9
     connectors::Payu,
     connectors::Placetopay,
     connectors::Powertranz,
@@ -446,11 +440,8 @@
     connectors::Nuvei,
     connectors::Paybox,
     connectors::Payeezy,
-<<<<<<< HEAD
     connectors::Payme,
-=======
     connectors::Paystack,
->>>>>>> 44eec7a9
     connectors::Payu,
     connectors::Placetopay,
     connectors::Powertranz,
@@ -545,11 +536,8 @@
     connectors::Nuvei,
     connectors::Paybox,
     connectors::Payeezy,
-<<<<<<< HEAD
     connectors::Payme,
-=======
     connectors::Paystack,
->>>>>>> 44eec7a9
     connectors::Payu,
     connectors::Placetopay,
     connectors::Powertranz,
@@ -643,11 +631,8 @@
     connectors::Nuvei,
     connectors::Paybox,
     connectors::Payeezy,
-<<<<<<< HEAD
     connectors::Payme,
-=======
     connectors::Paystack,
->>>>>>> 44eec7a9
     connectors::Payu,
     connectors::Placetopay,
     connectors::Powertranz,
@@ -742,11 +727,8 @@
     connectors::Nuvei,
     connectors::Paybox,
     connectors::Payeezy,
-<<<<<<< HEAD
     connectors::Payme,
-=======
     connectors::Paystack,
->>>>>>> 44eec7a9
     connectors::Payu,
     connectors::Placetopay,
     connectors::Powertranz,
@@ -851,11 +833,8 @@
     connectors::Nuvei,
     connectors::Paybox,
     connectors::Payeezy,
-<<<<<<< HEAD
     connectors::Payme,
-=======
     connectors::Paystack,
->>>>>>> 44eec7a9
     connectors::Payu,
     connectors::Placetopay,
     connectors::Powertranz,
@@ -952,11 +931,8 @@
     connectors::Nuvei,
     connectors::Paybox,
     connectors::Payeezy,
-<<<<<<< HEAD
     connectors::Payme,
-=======
     connectors::Paystack,
->>>>>>> 44eec7a9
     connectors::Payu,
     connectors::Placetopay,
     connectors::Powertranz,
@@ -1053,11 +1029,8 @@
     connectors::Nuvei,
     connectors::Paybox,
     connectors::Payeezy,
-<<<<<<< HEAD
     connectors::Payme,
-=======
     connectors::Paystack,
->>>>>>> 44eec7a9
     connectors::Payu,
     connectors::Placetopay,
     connectors::Powertranz,
@@ -1154,11 +1127,8 @@
     connectors::Nuvei,
     connectors::Paybox,
     connectors::Payeezy,
-<<<<<<< HEAD
     connectors::Payme,
-=======
     connectors::Paystack,
->>>>>>> 44eec7a9
     connectors::Payu,
     connectors::Placetopay,
     connectors::Powertranz,
@@ -1255,11 +1225,8 @@
     connectors::Nuvei,
     connectors::Paybox,
     connectors::Payeezy,
-<<<<<<< HEAD
     connectors::Payme,
-=======
     connectors::Paystack,
->>>>>>> 44eec7a9
     connectors::Payu,
     connectors::Placetopay,
     connectors::Powertranz,
@@ -1356,11 +1323,8 @@
     connectors::Nuvei,
     connectors::Paybox,
     connectors::Payeezy,
-<<<<<<< HEAD
     connectors::Payme,
-=======
     connectors::Paystack,
->>>>>>> 44eec7a9
     connectors::Payu,
     connectors::Placetopay,
     connectors::Powertranz,
@@ -1457,11 +1421,8 @@
     connectors::Nuvei,
     connectors::Paybox,
     connectors::Payeezy,
-<<<<<<< HEAD
     connectors::Payme,
-=======
     connectors::Paystack,
->>>>>>> 44eec7a9
     connectors::Payu,
     connectors::Placetopay,
     connectors::Powertranz,
@@ -1558,11 +1519,8 @@
     connectors::Nuvei,
     connectors::Paybox,
     connectors::Payeezy,
-<<<<<<< HEAD
     connectors::Payme,
-=======
     connectors::Paystack,
->>>>>>> 44eec7a9
     connectors::Payu,
     connectors::Placetopay,
     connectors::Powertranz,
@@ -1659,11 +1617,8 @@
     connectors::Nuvei,
     connectors::Paybox,
     connectors::Payeezy,
-<<<<<<< HEAD
     connectors::Payme,
-=======
     connectors::Paystack,
->>>>>>> 44eec7a9
     connectors::Payu,
     connectors::Placetopay,
     connectors::Powertranz,
@@ -1758,11 +1713,8 @@
     connectors::Nuvei,
     connectors::Paybox,
     connectors::Payeezy,
-<<<<<<< HEAD
     connectors::Payme,
-=======
     connectors::Paystack,
->>>>>>> 44eec7a9
     connectors::Payu,
     connectors::Placetopay,
     connectors::Powertranz,
@@ -1859,11 +1811,8 @@
     connectors::Nuvei,
     connectors::Paybox,
     connectors::Payeezy,
-<<<<<<< HEAD
     connectors::Payme,
-=======
     connectors::Paystack,
->>>>>>> 44eec7a9
     connectors::Payu,
     connectors::Placetopay,
     connectors::Powertranz,
@@ -1960,11 +1909,8 @@
     connectors::Nuvei,
     connectors::Paybox,
     connectors::Payeezy,
-<<<<<<< HEAD
     connectors::Payme,
-=======
     connectors::Paystack,
->>>>>>> 44eec7a9
     connectors::Payu,
     connectors::Placetopay,
     connectors::Powertranz,
@@ -2061,11 +2007,8 @@
     connectors::Nuvei,
     connectors::Paybox,
     connectors::Payeezy,
-<<<<<<< HEAD
     connectors::Payme,
-=======
     connectors::Paystack,
->>>>>>> 44eec7a9
     connectors::Payu,
     connectors::Placetopay,
     connectors::Powertranz,
@@ -2162,11 +2105,8 @@
     connectors::Nuvei,
     connectors::Paybox,
     connectors::Payeezy,
-<<<<<<< HEAD
     connectors::Payme,
-=======
     connectors::Paystack,
->>>>>>> 44eec7a9
     connectors::Payu,
     connectors::Placetopay,
     connectors::Powertranz,
@@ -2263,11 +2203,8 @@
     connectors::Nuvei,
     connectors::Paybox,
     connectors::Payeezy,
-<<<<<<< HEAD
     connectors::Payme,
-=======
     connectors::Paystack,
->>>>>>> 44eec7a9
     connectors::Payu,
     connectors::Placetopay,
     connectors::Powertranz,
@@ -2361,11 +2298,8 @@
     connectors::Nuvei,
     connectors::Paybox,
     connectors::Payeezy,
-<<<<<<< HEAD
     connectors::Payme,
-=======
     connectors::Paystack,
->>>>>>> 44eec7a9
     connectors::Payu,
     connectors::Placetopay,
     connectors::Powertranz,
