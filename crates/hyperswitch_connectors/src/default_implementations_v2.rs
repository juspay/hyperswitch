--- conflicted
+++ resolved
@@ -204,21 +204,16 @@
     connectors::Fiuu,
     connectors::Globepay,
     connectors::Helcim,
-<<<<<<< HEAD
-    connectors::Mollie,
-    connectors::Stax,
-    connectors::Taxjar,
-    connectors::Volt
-=======
-    connectors::Novalnet,
-    connectors::Nexixpay,
-    connectors::Powertranz,
-    connectors::Stax,
-    connectors::Taxjar,
-    connectors::Thunes,
-    connectors::Tsys,
-    connectors::Worldline
->>>>>>> 10ac0894
+    connectors::Novalnet,
+    connectors::Nexixpay,
+    connectors::Powertranz,
+    connectors::Mollie,
+    connectors::Stax,
+    connectors::Taxjar,
+    connectors::Thunes,
+    connectors::Tsys,
+    connectors::Worldline,
+    connectors::Volt
 );
 
 macro_rules! default_imp_for_new_connector_integration_refund {
@@ -246,21 +241,16 @@
     connectors::Fiuu,
     connectors::Globepay,
     connectors::Helcim,
-<<<<<<< HEAD
-    connectors::Mollie,
-    connectors::Stax,
-    connectors::Taxjar,
-    connectors::Volt
-=======
-    connectors::Novalnet,
-    connectors::Nexixpay,
-    connectors::Powertranz,
-    connectors::Stax,
-    connectors::Taxjar,
-    connectors::Thunes,
-    connectors::Tsys,
-    connectors::Worldline
->>>>>>> 10ac0894
+    connectors::Novalnet,
+    connectors::Nexixpay,
+    connectors::Powertranz,
+    connectors::Mollie,
+    connectors::Stax,
+    connectors::Taxjar,
+    connectors::Thunes,
+    connectors::Tsys,
+    connectors::Worldline,
+    connectors::Volt
 );
 
 macro_rules! default_imp_for_new_connector_integration_connector_access_token {
@@ -283,21 +273,16 @@
     connectors::Fiuu,
     connectors::Globepay,
     connectors::Helcim,
-<<<<<<< HEAD
-    connectors::Mollie,
-    connectors::Stax,
-    connectors::Taxjar,
-    connectors::Volt
-=======
-    connectors::Novalnet,
-    connectors::Nexixpay,
-    connectors::Powertranz,
-    connectors::Stax,
-    connectors::Taxjar,
-    connectors::Thunes,
-    connectors::Tsys,
-    connectors::Worldline
->>>>>>> 10ac0894
+    connectors::Novalnet,
+    connectors::Nexixpay,
+    connectors::Powertranz,
+    connectors::Mollie,
+    connectors::Stax,
+    connectors::Taxjar,
+    connectors::Thunes,
+    connectors::Tsys,
+    connectors::Worldline,
+    connectors::Volt
 );
 
 macro_rules! default_imp_for_new_connector_integration_accept_dispute {
@@ -326,21 +311,16 @@
     connectors::Fiuu,
     connectors::Globepay,
     connectors::Helcim,
-<<<<<<< HEAD
-    connectors::Mollie,
-    connectors::Stax,
-    connectors::Taxjar,
-    connectors::Volt
-=======
-    connectors::Novalnet,
-    connectors::Nexixpay,
-    connectors::Powertranz,
-    connectors::Stax,
-    connectors::Taxjar,
-    connectors::Thunes,
-    connectors::Tsys,
-    connectors::Worldline
->>>>>>> 10ac0894
+    connectors::Novalnet,
+    connectors::Nexixpay,
+    connectors::Powertranz,
+    connectors::Mollie,
+    connectors::Stax,
+    connectors::Taxjar,
+    connectors::Thunes,
+    connectors::Tsys,
+    connectors::Worldline,
+    connectors::Volt
 );
 
 macro_rules! default_imp_for_new_connector_integration_submit_evidence {
@@ -368,21 +348,16 @@
     connectors::Fiuu,
     connectors::Globepay,
     connectors::Helcim,
-<<<<<<< HEAD
-    connectors::Mollie,
-    connectors::Stax,
-    connectors::Taxjar,
-    connectors::Volt
-=======
-    connectors::Novalnet,
-    connectors::Nexixpay,
-    connectors::Powertranz,
-    connectors::Stax,
-    connectors::Taxjar,
-    connectors::Thunes,
-    connectors::Tsys,
-    connectors::Worldline
->>>>>>> 10ac0894
+    connectors::Novalnet,
+    connectors::Nexixpay,
+    connectors::Powertranz,
+    connectors::Mollie,
+    connectors::Stax,
+    connectors::Taxjar,
+    connectors::Thunes,
+    connectors::Tsys,
+    connectors::Worldline,
+    connectors::Volt
 );
 
 macro_rules! default_imp_for_new_connector_integration_defend_dispute {
@@ -410,21 +385,16 @@
     connectors::Fiuu,
     connectors::Globepay,
     connectors::Helcim,
-<<<<<<< HEAD
-    connectors::Mollie,
-    connectors::Stax,
-    connectors::Taxjar,
-    connectors::Volt
-=======
-    connectors::Novalnet,
-    connectors::Nexixpay,
-    connectors::Powertranz,
-    connectors::Stax,
-    connectors::Taxjar,
-    connectors::Thunes,
-    connectors::Tsys,
-    connectors::Worldline
->>>>>>> 10ac0894
+    connectors::Novalnet,
+    connectors::Nexixpay,
+    connectors::Powertranz,
+    connectors::Mollie,
+    connectors::Stax,
+    connectors::Taxjar,
+    connectors::Thunes,
+    connectors::Tsys,
+    connectors::Worldline,
+    connectors::Volt
 );
 
 macro_rules! default_imp_for_new_connector_integration_file_upload {
@@ -462,21 +432,16 @@
     connectors::Fiuu,
     connectors::Globepay,
     connectors::Helcim,
-<<<<<<< HEAD
-    connectors::Mollie,
-    connectors::Stax,
-    connectors::Taxjar,
-    connectors::Volt
-=======
-    connectors::Novalnet,
-    connectors::Nexixpay,
-    connectors::Powertranz,
-    connectors::Stax,
-    connectors::Taxjar,
-    connectors::Thunes,
-    connectors::Tsys,
-    connectors::Worldline
->>>>>>> 10ac0894
+    connectors::Novalnet,
+    connectors::Nexixpay,
+    connectors::Powertranz,
+    connectors::Mollie,
+    connectors::Stax,
+    connectors::Taxjar,
+    connectors::Thunes,
+    connectors::Tsys,
+    connectors::Worldline,
+    connectors::Volt
 );
 
 #[cfg(feature = "payouts")]
@@ -506,21 +471,16 @@
     connectors::Fiuu,
     connectors::Globepay,
     connectors::Helcim,
-<<<<<<< HEAD
-    connectors::Mollie,
-    connectors::Stax,
-    connectors::Taxjar,
-    connectors::Volt
-=======
-    connectors::Novalnet,
-    connectors::Nexixpay,
-    connectors::Powertranz,
-    connectors::Stax,
-    connectors::Taxjar,
-    connectors::Thunes,
-    connectors::Tsys,
-    connectors::Worldline
->>>>>>> 10ac0894
+    connectors::Novalnet,
+    connectors::Nexixpay,
+    connectors::Powertranz,
+    connectors::Mollie,
+    connectors::Stax,
+    connectors::Taxjar,
+    connectors::Thunes,
+    connectors::Tsys,
+    connectors::Worldline,
+    connectors::Volt
 );
 
 #[cfg(feature = "payouts")]
@@ -550,21 +510,16 @@
     connectors::Fiuu,
     connectors::Globepay,
     connectors::Helcim,
-<<<<<<< HEAD
-    connectors::Mollie,
-    connectors::Stax,
-    connectors::Taxjar,
-    connectors::Volt
-=======
-    connectors::Novalnet,
-    connectors::Nexixpay,
-    connectors::Powertranz,
-    connectors::Stax,
-    connectors::Taxjar,
-    connectors::Thunes,
-    connectors::Tsys,
-    connectors::Worldline
->>>>>>> 10ac0894
+    connectors::Novalnet,
+    connectors::Nexixpay,
+    connectors::Powertranz,
+    connectors::Mollie,
+    connectors::Stax,
+    connectors::Taxjar,
+    connectors::Thunes,
+    connectors::Tsys,
+    connectors::Worldline,
+    connectors::Volt
 );
 
 #[cfg(feature = "payouts")]
@@ -594,21 +549,16 @@
     connectors::Fiuu,
     connectors::Globepay,
     connectors::Helcim,
-<<<<<<< HEAD
-    connectors::Mollie,
-    connectors::Stax,
-    connectors::Taxjar,
-    connectors::Volt
-=======
-    connectors::Novalnet,
-    connectors::Nexixpay,
-    connectors::Powertranz,
-    connectors::Stax,
-    connectors::Taxjar,
-    connectors::Thunes,
-    connectors::Tsys,
-    connectors::Worldline
->>>>>>> 10ac0894
+    connectors::Novalnet,
+    connectors::Nexixpay,
+    connectors::Powertranz,
+    connectors::Mollie,
+    connectors::Stax,
+    connectors::Taxjar,
+    connectors::Thunes,
+    connectors::Tsys,
+    connectors::Worldline,
+    connectors::Volt
 );
 
 #[cfg(feature = "payouts")]
@@ -638,21 +588,16 @@
     connectors::Fiuu,
     connectors::Globepay,
     connectors::Helcim,
-<<<<<<< HEAD
-    connectors::Mollie,
-    connectors::Stax,
-    connectors::Taxjar,
-    connectors::Volt
-=======
-    connectors::Novalnet,
-    connectors::Nexixpay,
-    connectors::Powertranz,
-    connectors::Stax,
-    connectors::Taxjar,
-    connectors::Thunes,
-    connectors::Tsys,
-    connectors::Worldline
->>>>>>> 10ac0894
+    connectors::Novalnet,
+    connectors::Nexixpay,
+    connectors::Powertranz,
+    connectors::Mollie,
+    connectors::Stax,
+    connectors::Taxjar,
+    connectors::Thunes,
+    connectors::Tsys,
+    connectors::Worldline,
+    connectors::Volt
 );
 
 #[cfg(feature = "payouts")]
@@ -682,21 +627,16 @@
     connectors::Fiuu,
     connectors::Globepay,
     connectors::Helcim,
-<<<<<<< HEAD
-    connectors::Mollie,
-    connectors::Stax,
-    connectors::Taxjar,
-    connectors::Volt
-=======
-    connectors::Novalnet,
-    connectors::Nexixpay,
-    connectors::Powertranz,
-    connectors::Stax,
-    connectors::Taxjar,
-    connectors::Thunes,
-    connectors::Tsys,
-    connectors::Worldline
->>>>>>> 10ac0894
+    connectors::Novalnet,
+    connectors::Nexixpay,
+    connectors::Powertranz,
+    connectors::Mollie,
+    connectors::Stax,
+    connectors::Taxjar,
+    connectors::Thunes,
+    connectors::Tsys,
+    connectors::Worldline,
+    connectors::Volt
 );
 
 #[cfg(feature = "payouts")]
@@ -726,21 +666,16 @@
     connectors::Fiuu,
     connectors::Globepay,
     connectors::Helcim,
-<<<<<<< HEAD
-    connectors::Mollie,
-    connectors::Stax,
-    connectors::Taxjar,
-    connectors::Volt
-=======
-    connectors::Novalnet,
-    connectors::Nexixpay,
-    connectors::Powertranz,
-    connectors::Stax,
-    connectors::Taxjar,
-    connectors::Thunes,
-    connectors::Tsys,
-    connectors::Worldline
->>>>>>> 10ac0894
+    connectors::Novalnet,
+    connectors::Nexixpay,
+    connectors::Powertranz,
+    connectors::Mollie,
+    connectors::Stax,
+    connectors::Taxjar,
+    connectors::Thunes,
+    connectors::Tsys,
+    connectors::Worldline,
+    connectors::Volt
 );
 
 #[cfg(feature = "payouts")]
@@ -770,21 +705,16 @@
     connectors::Fiuu,
     connectors::Globepay,
     connectors::Helcim,
-<<<<<<< HEAD
-    connectors::Mollie,
-    connectors::Stax,
-    connectors::Taxjar,
-    connectors::Volt
-=======
-    connectors::Novalnet,
-    connectors::Nexixpay,
-    connectors::Powertranz,
-    connectors::Stax,
-    connectors::Taxjar,
-    connectors::Thunes,
-    connectors::Tsys,
-    connectors::Worldline
->>>>>>> 10ac0894
+    connectors::Novalnet,
+    connectors::Nexixpay,
+    connectors::Powertranz,
+    connectors::Mollie,
+    connectors::Stax,
+    connectors::Taxjar,
+    connectors::Thunes,
+    connectors::Tsys,
+    connectors::Worldline,
+    connectors::Volt
 );
 
 #[cfg(feature = "payouts")]
@@ -814,21 +744,16 @@
     connectors::Fiuu,
     connectors::Globepay,
     connectors::Helcim,
-<<<<<<< HEAD
-    connectors::Mollie,
-    connectors::Stax,
-    connectors::Taxjar,
-    connectors::Volt
-=======
-    connectors::Novalnet,
-    connectors::Nexixpay,
-    connectors::Powertranz,
-    connectors::Stax,
-    connectors::Taxjar,
-    connectors::Thunes,
-    connectors::Tsys,
-    connectors::Worldline
->>>>>>> 10ac0894
+    connectors::Novalnet,
+    connectors::Nexixpay,
+    connectors::Powertranz,
+    connectors::Mollie,
+    connectors::Stax,
+    connectors::Taxjar,
+    connectors::Thunes,
+    connectors::Tsys,
+    connectors::Worldline,
+    connectors::Volt
 );
 
 macro_rules! default_imp_for_new_connector_integration_webhook_source_verification {
@@ -856,21 +781,16 @@
     connectors::Fiuu,
     connectors::Globepay,
     connectors::Helcim,
-<<<<<<< HEAD
-    connectors::Mollie,
-    connectors::Stax,
-    connectors::Taxjar,
-    connectors::Volt
-=======
-    connectors::Novalnet,
-    connectors::Nexixpay,
-    connectors::Powertranz,
-    connectors::Stax,
-    connectors::Taxjar,
-    connectors::Thunes,
-    connectors::Tsys,
-    connectors::Worldline
->>>>>>> 10ac0894
+    connectors::Novalnet,
+    connectors::Nexixpay,
+    connectors::Powertranz,
+    connectors::Mollie,
+    connectors::Stax,
+    connectors::Taxjar,
+    connectors::Thunes,
+    connectors::Tsys,
+    connectors::Worldline,
+    connectors::Volt
 );
 
 #[cfg(feature = "frm")]
@@ -900,21 +820,16 @@
     connectors::Fiuu,
     connectors::Globepay,
     connectors::Helcim,
-<<<<<<< HEAD
-    connectors::Mollie,
-    connectors::Stax,
-    connectors::Taxjar,
-    connectors::Volt
-=======
-    connectors::Novalnet,
-    connectors::Nexixpay,
-    connectors::Powertranz,
-    connectors::Stax,
-    connectors::Taxjar,
-    connectors::Thunes,
-    connectors::Tsys,
-    connectors::Worldline
->>>>>>> 10ac0894
+    connectors::Novalnet,
+    connectors::Nexixpay,
+    connectors::Powertranz,
+    connectors::Mollie,
+    connectors::Stax,
+    connectors::Taxjar,
+    connectors::Thunes,
+    connectors::Tsys,
+    connectors::Worldline,
+    connectors::Volt
 );
 
 #[cfg(feature = "frm")]
@@ -944,21 +859,16 @@
     connectors::Fiuu,
     connectors::Globepay,
     connectors::Helcim,
-<<<<<<< HEAD
-    connectors::Mollie,
-    connectors::Stax,
-    connectors::Taxjar,
-    connectors::Volt
-=======
-    connectors::Novalnet,
-    connectors::Nexixpay,
-    connectors::Powertranz,
-    connectors::Stax,
-    connectors::Taxjar,
-    connectors::Thunes,
-    connectors::Tsys,
-    connectors::Worldline
->>>>>>> 10ac0894
+    connectors::Novalnet,
+    connectors::Nexixpay,
+    connectors::Powertranz,
+    connectors::Mollie,
+    connectors::Stax,
+    connectors::Taxjar,
+    connectors::Thunes,
+    connectors::Tsys,
+    connectors::Worldline,
+    connectors::Volt
 );
 
 #[cfg(feature = "frm")]
@@ -988,21 +898,16 @@
     connectors::Fiuu,
     connectors::Globepay,
     connectors::Helcim,
-<<<<<<< HEAD
-    connectors::Mollie,
-    connectors::Stax,
-    connectors::Taxjar,
-    connectors::Volt
-=======
-    connectors::Novalnet,
-    connectors::Nexixpay,
-    connectors::Powertranz,
-    connectors::Stax,
-    connectors::Taxjar,
-    connectors::Thunes,
-    connectors::Tsys,
-    connectors::Worldline
->>>>>>> 10ac0894
+    connectors::Novalnet,
+    connectors::Nexixpay,
+    connectors::Powertranz,
+    connectors::Mollie,
+    connectors::Stax,
+    connectors::Taxjar,
+    connectors::Thunes,
+    connectors::Tsys,
+    connectors::Worldline,
+    connectors::Volt
 );
 
 #[cfg(feature = "frm")]
@@ -1032,21 +937,16 @@
     connectors::Fiuu,
     connectors::Globepay,
     connectors::Helcim,
-<<<<<<< HEAD
-    connectors::Mollie,
-    connectors::Stax,
-    connectors::Taxjar,
-    connectors::Volt
-=======
-    connectors::Novalnet,
-    connectors::Nexixpay,
-    connectors::Powertranz,
-    connectors::Stax,
-    connectors::Taxjar,
-    connectors::Thunes,
-    connectors::Tsys,
-    connectors::Worldline
->>>>>>> 10ac0894
+    connectors::Novalnet,
+    connectors::Nexixpay,
+    connectors::Powertranz,
+    connectors::Mollie,
+    connectors::Stax,
+    connectors::Taxjar,
+    connectors::Thunes,
+    connectors::Tsys,
+    connectors::Worldline,
+    connectors::Volt
 );
 
 #[cfg(feature = "frm")]
@@ -1076,21 +976,16 @@
     connectors::Fiuu,
     connectors::Globepay,
     connectors::Helcim,
-<<<<<<< HEAD
-    connectors::Mollie,
-    connectors::Stax,
-    connectors::Taxjar,
-    connectors::Volt
-=======
-    connectors::Novalnet,
-    connectors::Nexixpay,
-    connectors::Powertranz,
-    connectors::Stax,
-    connectors::Taxjar,
-    connectors::Thunes,
-    connectors::Tsys,
-    connectors::Worldline
->>>>>>> 10ac0894
+    connectors::Novalnet,
+    connectors::Nexixpay,
+    connectors::Powertranz,
+    connectors::Mollie,
+    connectors::Stax,
+    connectors::Taxjar,
+    connectors::Thunes,
+    connectors::Tsys,
+    connectors::Worldline,
+    connectors::Volt
 );
 
 macro_rules! default_imp_for_new_connector_integration_revoking_mandates {
@@ -1117,19 +1012,14 @@
     connectors::Fiuu,
     connectors::Globepay,
     connectors::Helcim,
-<<<<<<< HEAD
-    connectors::Mollie,
-    connectors::Stax,
-    connectors::Taxjar,
-    connectors::Volt
-=======
-    connectors::Novalnet,
-    connectors::Nexixpay,
-    connectors::Powertranz,
-    connectors::Stax,
-    connectors::Taxjar,
-    connectors::Thunes,
-    connectors::Tsys,
-    connectors::Worldline
->>>>>>> 10ac0894
+    connectors::Novalnet,
+    connectors::Nexixpay,
+    connectors::Powertranz,
+    connectors::Mollie,
+    connectors::Stax,
+    connectors::Taxjar,
+    connectors::Thunes,
+    connectors::Tsys,
+    connectors::Worldline,
+    connectors::Volt
 );