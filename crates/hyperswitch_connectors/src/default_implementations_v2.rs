--- conflicted
+++ resolved
@@ -187,11 +187,8 @@
     connectors::Fiservemea,
     connectors::Helcim,
     connectors::Stax,
-<<<<<<< HEAD
-    connectors::Volt
-=======
-    connectors::Taxjar
->>>>>>> 46511479
+    connectors::Taxjar,
+    connectors::Volt
 );
 
 macro_rules! default_imp_for_new_connector_integration_refund {
@@ -217,11 +214,8 @@
     connectors::Fiservemea,
     connectors::Helcim,
     connectors::Stax,
-<<<<<<< HEAD
-    connectors::Volt
-=======
-    connectors::Taxjar
->>>>>>> 46511479
+    connectors::Taxjar,
+    connectors::Volt
 );
 
 macro_rules! default_imp_for_new_connector_integration_connector_access_token {
@@ -242,11 +236,8 @@
     connectors::Fiservemea,
     connectors::Helcim,
     connectors::Stax,
-<<<<<<< HEAD
-    connectors::Volt
-=======
-    connectors::Taxjar
->>>>>>> 46511479
+    connectors::Taxjar,
+    connectors::Volt
 );
 
 macro_rules! default_imp_for_new_connector_integration_accept_dispute {
@@ -273,11 +264,8 @@
     connectors::Fiservemea,
     connectors::Helcim,
     connectors::Stax,
-<<<<<<< HEAD
-    connectors::Volt
-=======
-    connectors::Taxjar
->>>>>>> 46511479
+    connectors::Taxjar,
+    connectors::Volt
 );
 
 macro_rules! default_imp_for_new_connector_integration_submit_evidence {
@@ -303,11 +291,8 @@
     connectors::Fiservemea,
     connectors::Helcim,
     connectors::Stax,
-<<<<<<< HEAD
-    connectors::Volt
-=======
-    connectors::Taxjar
->>>>>>> 46511479
+    connectors::Taxjar,
+    connectors::Volt
 );
 
 macro_rules! default_imp_for_new_connector_integration_defend_dispute {
@@ -333,11 +318,8 @@
     connectors::Fiservemea,
     connectors::Helcim,
     connectors::Stax,
-<<<<<<< HEAD
-    connectors::Volt
-=======
-    connectors::Taxjar
->>>>>>> 46511479
+    connectors::Taxjar,
+    connectors::Volt
 );
 
 macro_rules! default_imp_for_new_connector_integration_file_upload {
@@ -373,11 +355,8 @@
     connectors::Fiservemea,
     connectors::Helcim,
     connectors::Stax,
-<<<<<<< HEAD
-    connectors::Volt
-=======
-    connectors::Taxjar
->>>>>>> 46511479
+    connectors::Taxjar,
+    connectors::Volt
 );
 
 #[cfg(feature = "payouts")]
@@ -405,11 +384,8 @@
     connectors::Fiservemea,
     connectors::Helcim,
     connectors::Stax,
-<<<<<<< HEAD
-    connectors::Volt
-=======
-    connectors::Taxjar
->>>>>>> 46511479
+    connectors::Taxjar,
+    connectors::Volt
 );
 
 #[cfg(feature = "payouts")]
@@ -437,11 +413,8 @@
     connectors::Fiservemea,
     connectors::Helcim,
     connectors::Stax,
-<<<<<<< HEAD
-    connectors::Volt
-=======
-    connectors::Taxjar
->>>>>>> 46511479
+    connectors::Taxjar,
+    connectors::Volt
 );
 
 #[cfg(feature = "payouts")]
@@ -469,11 +442,8 @@
     connectors::Fiservemea,
     connectors::Helcim,
     connectors::Stax,
-<<<<<<< HEAD
-    connectors::Volt
-=======
-    connectors::Taxjar
->>>>>>> 46511479
+    connectors::Taxjar,
+    connectors::Volt
 );
 
 #[cfg(feature = "payouts")]
@@ -501,11 +471,8 @@
     connectors::Fiservemea,
     connectors::Helcim,
     connectors::Stax,
-<<<<<<< HEAD
-    connectors::Volt
-=======
-    connectors::Taxjar
->>>>>>> 46511479
+    connectors::Taxjar,
+    connectors::Volt
 );
 
 #[cfg(feature = "payouts")]
@@ -533,11 +500,8 @@
     connectors::Fiservemea,
     connectors::Helcim,
     connectors::Stax,
-<<<<<<< HEAD
-    connectors::Volt
-=======
-    connectors::Taxjar
->>>>>>> 46511479
+    connectors::Taxjar,
+    connectors::Volt
 );
 
 #[cfg(feature = "payouts")]
@@ -565,11 +529,8 @@
     connectors::Fiservemea,
     connectors::Helcim,
     connectors::Stax,
-<<<<<<< HEAD
-    connectors::Volt
-=======
-    connectors::Taxjar
->>>>>>> 46511479
+    connectors::Taxjar,
+    connectors::Volt
 );
 
 #[cfg(feature = "payouts")]
@@ -597,11 +558,8 @@
     connectors::Fiservemea,
     connectors::Helcim,
     connectors::Stax,
-<<<<<<< HEAD
-    connectors::Volt
-=======
-    connectors::Taxjar
->>>>>>> 46511479
+    connectors::Taxjar,
+    connectors::Volt
 );
 
 #[cfg(feature = "payouts")]
@@ -629,11 +587,8 @@
     connectors::Fiservemea,
     connectors::Helcim,
     connectors::Stax,
-<<<<<<< HEAD
-    connectors::Volt
-=======
-    connectors::Taxjar
->>>>>>> 46511479
+    connectors::Taxjar,
+    connectors::Volt
 );
 
 macro_rules! default_imp_for_new_connector_integration_webhook_source_verification {
@@ -659,11 +614,8 @@
     connectors::Fiservemea,
     connectors::Helcim,
     connectors::Stax,
-<<<<<<< HEAD
-    connectors::Volt
-=======
-    connectors::Taxjar
->>>>>>> 46511479
+    connectors::Taxjar,
+    connectors::Volt
 );
 
 #[cfg(feature = "frm")]
@@ -691,11 +643,8 @@
     connectors::Fiservemea,
     connectors::Helcim,
     connectors::Stax,
-<<<<<<< HEAD
-    connectors::Volt
-=======
-    connectors::Taxjar
->>>>>>> 46511479
+    connectors::Taxjar,
+    connectors::Volt
 );
 
 #[cfg(feature = "frm")]
@@ -723,11 +672,8 @@
     connectors::Fiservemea,
     connectors::Helcim,
     connectors::Stax,
-<<<<<<< HEAD
-    connectors::Volt
-=======
-    connectors::Taxjar
->>>>>>> 46511479
+    connectors::Taxjar,
+    connectors::Volt
 );
 
 #[cfg(feature = "frm")]
@@ -755,11 +701,8 @@
     connectors::Fiservemea,
     connectors::Helcim,
     connectors::Stax,
-<<<<<<< HEAD
-    connectors::Volt
-=======
-    connectors::Taxjar
->>>>>>> 46511479
+    connectors::Taxjar,
+    connectors::Volt
 );
 
 #[cfg(feature = "frm")]
@@ -787,11 +730,8 @@
     connectors::Fiservemea,
     connectors::Helcim,
     connectors::Stax,
-<<<<<<< HEAD
-    connectors::Volt
-=======
-    connectors::Taxjar
->>>>>>> 46511479
+    connectors::Taxjar,
+    connectors::Volt
 );
 
 #[cfg(feature = "frm")]
@@ -819,11 +759,8 @@
     connectors::Fiservemea,
     connectors::Helcim,
     connectors::Stax,
-<<<<<<< HEAD
-    connectors::Volt
-=======
-    connectors::Taxjar
->>>>>>> 46511479
+    connectors::Taxjar,
+    connectors::Volt
 );
 
 macro_rules! default_imp_for_new_connector_integration_revoking_mandates {
@@ -848,9 +785,6 @@
     connectors::Fiservemea,
     connectors::Helcim,
     connectors::Stax,
-<<<<<<< HEAD
-    connectors::Volt
-=======
-    connectors::Taxjar
->>>>>>> 46511479
+    connectors::Taxjar,
+    connectors::Volt
 );