pub mod bambora;
pub mod bitpay;
pub mod cashtocode;
pub mod coinbase;
pub mod cryptopay;
pub mod deutschebank;
pub mod digitalvirgo;
pub mod dlocal;
pub mod fiserv;
pub mod fiservemea;
pub mod fiuu;
pub mod forte;
pub mod globepay;
pub mod helcim;
pub mod mollie;
pub mod nexixpay;
pub mod novalnet;
pub mod powertranz;
pub mod square;
pub mod stax;
pub mod taxjar;
pub mod thunes;
pub mod tsys;
pub mod volt;
pub mod worldline;

pub use self::{
    bambora::Bambora, bitpay::Bitpay, cashtocode::Cashtocode, coinbase::Coinbase,
<<<<<<< HEAD
    cryptopay::Cryptopay, deutschebank::Deutschebank, fiserv::Fiserv, fiservemea::Fiservemea,
    fiuu::Fiuu, forte::Forte, globepay::Globepay, helcim::Helcim, mollie::Mollie,
    nexixpay::Nexixpay, novalnet::Novalnet, powertranz::Powertranz, stax::Stax, taxjar::Taxjar,
    thunes::Thunes, tsys::Tsys, volt::Volt, worldline::Worldline,
=======
    cryptopay::Cryptopay, deutschebank::Deutschebank, digitalvirgo::Digitalvirgo, dlocal::Dlocal,
    fiserv::Fiserv, fiservemea::Fiservemea, fiuu::Fiuu, globepay::Globepay, helcim::Helcim,
    mollie::Mollie, nexixpay::Nexixpay, novalnet::Novalnet, powertranz::Powertranz, square::Square,
    stax::Stax, taxjar::Taxjar, thunes::Thunes, tsys::Tsys, volt::Volt, worldline::Worldline,
>>>>>>> edd09988
};<|MERGE_RESOLUTION|>--- conflicted
+++ resolved
@@ -26,15 +26,8 @@
 
 pub use self::{
     bambora::Bambora, bitpay::Bitpay, cashtocode::Cashtocode, coinbase::Coinbase,
-<<<<<<< HEAD
-    cryptopay::Cryptopay, deutschebank::Deutschebank, fiserv::Fiserv, fiservemea::Fiservemea,
-    fiuu::Fiuu, forte::Forte, globepay::Globepay, helcim::Helcim, mollie::Mollie,
-    nexixpay::Nexixpay, novalnet::Novalnet, powertranz::Powertranz, stax::Stax, taxjar::Taxjar,
-    thunes::Thunes, tsys::Tsys, volt::Volt, worldline::Worldline,
-=======
     cryptopay::Cryptopay, deutschebank::Deutschebank, digitalvirgo::Digitalvirgo, dlocal::Dlocal,
-    fiserv::Fiserv, fiservemea::Fiservemea, fiuu::Fiuu, globepay::Globepay, helcim::Helcim,
+    fiserv::Fiserv, fiservemea::Fiservemea, fiuu::Fiuu, forte::Forte, globepay::Globepay, helcim::Helcim,
     mollie::Mollie, nexixpay::Nexixpay, novalnet::Novalnet, powertranz::Powertranz, square::Square,
     stax::Stax, taxjar::Taxjar, thunes::Thunes, tsys::Tsys, volt::Volt, worldline::Worldline,
->>>>>>> edd09988
 };