pub mod airwallex;
pub mod amazonpay;
pub mod bambora;
pub mod bamboraapac;
pub mod billwerk;
pub mod bitpay;
pub mod bluesnap;
pub mod boku;
pub mod cashtocode;
pub mod coinbase;
pub mod cryptopay;
<<<<<<< HEAD
pub mod ctp_mastercard;
=======
pub mod datatrans;
>>>>>>> da5c34a3
pub mod deutschebank;
pub mod digitalvirgo;
pub mod dlocal;
pub mod elavon;
pub mod fiserv;
pub mod fiservemea;
pub mod fiuu;
pub mod forte;
pub mod globepay;
pub mod gocardless;
pub mod helcim;
pub mod inespay;
pub mod jpmorgan;
pub mod mollie;
pub mod multisafepay;
pub mod nexinets;
pub mod nexixpay;
pub mod nomupay;
pub mod novalnet;
pub mod paybox;
pub mod payeezy;
pub mod payu;
pub mod placetopay;
pub mod powertranz;
pub mod prophetpay;
pub mod rapyd;
pub mod razorpay;
pub mod redsys;
pub mod shift4;
pub mod square;
pub mod stax;
pub mod taxjar;
pub mod thunes;
pub mod tsys;
pub mod unified_authentication_service;
pub mod volt;
pub mod worldline;
pub mod worldpay;
pub mod xendit;
pub mod zen;
pub mod zsl;

pub use self::{
    airwallex::Airwallex, amazonpay::Amazonpay, bambora::Bambora, bamboraapac::Bamboraapac,
<<<<<<< HEAD
    billwerk::Billwerk, bitpay::Bitpay, boku::Boku, cashtocode::Cashtocode, coinbase::Coinbase,
    cryptopay::Cryptopay, ctp_mastercard::CtpMastercard, deutschebank::Deutschebank,
=======
    billwerk::Billwerk, bitpay::Bitpay, bluesnap::Bluesnap, boku::Boku, cashtocode::Cashtocode,
    coinbase::Coinbase, cryptopay::Cryptopay, datatrans::Datatrans, deutschebank::Deutschebank,
>>>>>>> da5c34a3
    digitalvirgo::Digitalvirgo, dlocal::Dlocal, elavon::Elavon, fiserv::Fiserv,
    fiservemea::Fiservemea, fiuu::Fiuu, forte::Forte, globepay::Globepay, gocardless::Gocardless,
    helcim::Helcim, inespay::Inespay, jpmorgan::Jpmorgan, mollie::Mollie,
    multisafepay::Multisafepay, nexinets::Nexinets, nexixpay::Nexixpay, nomupay::Nomupay,
<<<<<<< HEAD
    novalnet::Novalnet, payeezy::Payeezy, payu::Payu, powertranz::Powertranz,
    prophetpay::Prophetpay, rapyd::Rapyd, razorpay::Razorpay, redsys::Redsys, shift4::Shift4,
    square::Square, stax::Stax, taxjar::Taxjar, thunes::Thunes, tsys::Tsys,
    unified_authentication_service::UnifiedAuthenticationService, volt::Volt, worldline::Worldline,
    worldpay::Worldpay, xendit::Xendit, zen::Zen, zsl::Zsl,
=======
    novalnet::Novalnet, paybox::Paybox, payeezy::Payeezy, payu::Payu, placetopay::Placetopay,
    powertranz::Powertranz, prophetpay::Prophetpay, rapyd::Rapyd, razorpay::Razorpay,
    redsys::Redsys, shift4::Shift4, square::Square, stax::Stax, taxjar::Taxjar, thunes::Thunes,
    tsys::Tsys, unified_authentication_service::UnifiedAuthenticationService, volt::Volt,
    worldline::Worldline, worldpay::Worldpay, xendit::Xendit, zen::Zen, zsl::Zsl,
>>>>>>> da5c34a3
};<|MERGE_RESOLUTION|>--- conflicted
+++ resolved
@@ -9,11 +9,8 @@
 pub mod cashtocode;
 pub mod coinbase;
 pub mod cryptopay;
-<<<<<<< HEAD
 pub mod ctp_mastercard;
-=======
 pub mod datatrans;
->>>>>>> da5c34a3
 pub mod deutschebank;
 pub mod digitalvirgo;
 pub mod dlocal;
@@ -58,28 +55,15 @@
 
 pub use self::{
     airwallex::Airwallex, amazonpay::Amazonpay, bambora::Bambora, bamboraapac::Bamboraapac,
-<<<<<<< HEAD
-    billwerk::Billwerk, bitpay::Bitpay, boku::Boku, cashtocode::Cashtocode, coinbase::Coinbase,
-    cryptopay::Cryptopay, ctp_mastercard::CtpMastercard, deutschebank::Deutschebank,
-=======
     billwerk::Billwerk, bitpay::Bitpay, bluesnap::Bluesnap, boku::Boku, cashtocode::Cashtocode,
-    coinbase::Coinbase, cryptopay::Cryptopay, datatrans::Datatrans, deutschebank::Deutschebank,
->>>>>>> da5c34a3
-    digitalvirgo::Digitalvirgo, dlocal::Dlocal, elavon::Elavon, fiserv::Fiserv,
-    fiservemea::Fiservemea, fiuu::Fiuu, forte::Forte, globepay::Globepay, gocardless::Gocardless,
-    helcim::Helcim, inespay::Inespay, jpmorgan::Jpmorgan, mollie::Mollie,
+    coinbase::Coinbase, cryptopay::Cryptopay, ctp_mastercard::CtpMastercard, datatrans::Datatrans,
+    deutschebank::Deutschebank, digitalvirgo::Digitalvirgo, dlocal::Dlocal, elavon::Elavon,
+    fiserv::Fiserv, fiservemea::Fiservemea, fiuu::Fiuu, forte::Forte, globepay::Globepay,
+    gocardless::Gocardless, helcim::Helcim, inespay::Inespay, jpmorgan::Jpmorgan, mollie::Mollie,
     multisafepay::Multisafepay, nexinets::Nexinets, nexixpay::Nexixpay, nomupay::Nomupay,
-<<<<<<< HEAD
-    novalnet::Novalnet, payeezy::Payeezy, payu::Payu, powertranz::Powertranz,
-    prophetpay::Prophetpay, rapyd::Rapyd, razorpay::Razorpay, redsys::Redsys, shift4::Shift4,
-    square::Square, stax::Stax, taxjar::Taxjar, thunes::Thunes, tsys::Tsys,
-    unified_authentication_service::UnifiedAuthenticationService, volt::Volt, worldline::Worldline,
-    worldpay::Worldpay, xendit::Xendit, zen::Zen, zsl::Zsl,
-=======
     novalnet::Novalnet, paybox::Paybox, payeezy::Payeezy, payu::Payu, placetopay::Placetopay,
     powertranz::Powertranz, prophetpay::Prophetpay, rapyd::Rapyd, razorpay::Razorpay,
     redsys::Redsys, shift4::Shift4, square::Square, stax::Stax, taxjar::Taxjar, thunes::Thunes,
     tsys::Tsys, unified_authentication_service::UnifiedAuthenticationService, volt::Volt,
     worldline::Worldline, worldpay::Worldpay, xendit::Xendit, zen::Zen, zsl::Zsl,
->>>>>>> da5c34a3
 };