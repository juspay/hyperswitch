--- conflicted
+++ resolved
@@ -15,11 +15,8 @@
 pub mod globepay;
 pub mod helcim;
 pub mod mollie;
-<<<<<<< HEAD
 pub mod multisafepay;
-=======
 pub mod nexinets;
->>>>>>> 4cb26bf4
 pub mod nexixpay;
 pub mod novalnet;
 pub mod payeezy;
@@ -37,21 +34,11 @@
 pub mod zen;
 
 pub use self::{
-<<<<<<< HEAD
-    airwallex::Airwallex, bambora::Bambora, bitpay::Bitpay, cashtocode::Cashtocode,
+    airwallex::Airwallex, bambora::Bambora, billwerk::Billwerk, bitpay::Bitpay, cashtocode::Cashtocode,
     coinbase::Coinbase, cryptopay::Cryptopay, deutschebank::Deutschebank,
     digitalvirgo::Digitalvirgo, dlocal::Dlocal, fiserv::Fiserv, fiservemea::Fiservemea, fiuu::Fiuu,
-    globepay::Globepay, helcim::Helcim, mollie::Mollie, multisafepay::Multisafepay,
-    nexixpay::Nexixpay, novalnet::Novalnet, powertranz::Powertranz, razorpay::Razorpay,
-    shift4::Shift4, square::Square, stax::Stax, taxjar::Taxjar, thunes::Thunes, tsys::Tsys,
-    volt::Volt, worldline::Worldline,
-=======
-    bambora::Bambora, billwerk::Billwerk, bitpay::Bitpay, cashtocode::Cashtocode,
-    coinbase::Coinbase, cryptopay::Cryptopay, deutschebank::Deutschebank,
-    digitalvirgo::Digitalvirgo, dlocal::Dlocal, fiserv::Fiserv, fiservemea::Fiservemea, fiuu::Fiuu,
-    forte::Forte, globepay::Globepay, helcim::Helcim, mollie::Mollie, nexinets::Nexinets,
-    nexixpay::Nexixpay, novalnet::Novalnet, payeezy::Payeezy, payu::Payu, powertranz::Powertranz,
+    forte::Forte, globepay::Globepay, helcim::Helcim, mollie::Mollie, multisafepay::Multisafepay, nexinets::Nexinets,
+    nexixpay::Nexixpay, novalnet::Novalnet, payeezy::Payeezy, payu::Payu, powertranz::Powertranz, razorpay::Razorpay, shift4::Shift4,
     square::Square, stax::Stax, taxjar::Taxjar, thunes::Thunes, tsys::Tsys, volt::Volt,
     worldline::Worldline, zen::Zen,
->>>>>>> 4cb26bf4
 };