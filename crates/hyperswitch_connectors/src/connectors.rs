pub mod aci;
pub mod airwallex;
pub mod amazonpay;
pub mod authorizedotnet;
pub mod bambora;
pub mod bamboraapac;
pub mod bankofamerica;
pub mod billwerk;
pub mod bitpay;
pub mod bluesnap;
pub mod boku;
pub mod braintree;
pub mod cashtocode;
pub mod chargebee;
pub mod checkout;
pub mod coinbase;
pub mod coingate;
pub mod cryptopay;
pub mod ctp_mastercard;
pub mod cybersource;
pub mod datatrans;
pub mod deutschebank;
pub mod digitalvirgo;
pub mod dlocal;
pub mod elavon;
pub mod fiserv;
pub mod fiservemea;
pub mod fiuu;
pub mod forte;
pub mod getnet;
pub mod globalpay;
pub mod globepay;
pub mod gocardless;
pub mod helcim;
pub mod iatapay;
pub mod inespay;
pub mod itaubank;
pub mod jpmorgan;
pub mod klarna;
pub mod mifinity;
pub mod mollie;
pub mod moneris;
pub mod multisafepay;
pub mod nexinets;
pub mod nexixpay;
pub mod nomupay;
pub mod noon;
pub mod novalnet;
pub mod nuvei;
pub mod opayo;
pub mod opennode;
pub mod paybox;
pub mod payeezy;
pub mod payme;
pub mod paystack;
pub mod payu;
pub mod placetopay;
pub mod powertranz;
pub mod prophetpay;
pub mod rapyd;
pub mod razorpay;
pub mod redsys;
pub mod shift4;
pub mod square;
pub mod stax;
pub mod stripebilling;
pub mod taxjar;
pub mod thunes;
pub mod trustpay;
pub mod tsys;
pub mod unified_authentication_service;
pub mod volt;
pub mod wellsfargo;
pub mod worldline;
pub mod worldpay;
pub mod xendit;
pub mod zen;
pub mod zsl;

pub use self::{
    aci::Aci, airwallex::Airwallex, amazonpay::Amazonpay, authorizedotnet::Authorizedotnet,
    bambora::Bambora, bamboraapac::Bamboraapac, bankofamerica::Bankofamerica, billwerk::Billwerk,
    bitpay::Bitpay, bluesnap::Bluesnap, boku::Boku, braintree::Braintree, cashtocode::Cashtocode,
    chargebee::Chargebee, checkout::Checkout, coinbase::Coinbase, coingate::Coingate,
    cryptopay::Cryptopay, ctp_mastercard::CtpMastercard, cybersource::Cybersource,
    datatrans::Datatrans, deutschebank::Deutschebank, digitalvirgo::Digitalvirgo, dlocal::Dlocal,
    elavon::Elavon, fiserv::Fiserv, fiservemea::Fiservemea, fiuu::Fiuu, forte::Forte,
    getnet::Getnet, globalpay::Globalpay, globepay::Globepay, gocardless::Gocardless,
    helcim::Helcim, iatapay::Iatapay, inespay::Inespay, itaubank::Itaubank, jpmorgan::Jpmorgan,
    klarna::Klarna, mifinity::Mifinity, mollie::Mollie, moneris::Moneris,
    multisafepay::Multisafepay, nexinets::Nexinets, nexixpay::Nexixpay, nomupay::Nomupay,
    noon::Noon, novalnet::Novalnet, nuvei::Nuvei, opayo::Opayo, opennode::Opennode, paybox::Paybox,
    payeezy::Payeezy, payme::Payme, paystack::Paystack, payu::Payu, placetopay::Placetopay,
    powertranz::Powertranz, prophetpay::Prophetpay, rapyd::Rapyd, razorpay::Razorpay,
<<<<<<< HEAD
    redsys::Redsys, shift4::Shift4, square::Square, stax::Stax, taxjar::Taxjar, thunes::Thunes,
    trustpay::Trustpay, tsys::Tsys, unified_authentication_service::UnifiedAuthenticationService,
    volt::Volt, wellsfargo::Wellsfargo, worldline::Worldline, worldpay::Worldpay, xendit::Xendit,
    zen::Zen, zsl::Zsl,
=======
    redsys::Redsys, shift4::Shift4, square::Square, stax::Stax, stripebilling::Stripebilling,
    taxjar::Taxjar, thunes::Thunes, tsys::Tsys,
    unified_authentication_service::UnifiedAuthenticationService, volt::Volt,
    wellsfargo::Wellsfargo, worldline::Worldline, worldpay::Worldpay, xendit::Xendit, zen::Zen,
    zsl::Zsl,
>>>>>>> f8cd2f25
};<|MERGE_RESOLUTION|>--- conflicted
+++ resolved
@@ -92,16 +92,8 @@
     noon::Noon, novalnet::Novalnet, nuvei::Nuvei, opayo::Opayo, opennode::Opennode, paybox::Paybox,
     payeezy::Payeezy, payme::Payme, paystack::Paystack, payu::Payu, placetopay::Placetopay,
     powertranz::Powertranz, prophetpay::Prophetpay, rapyd::Rapyd, razorpay::Razorpay,
-<<<<<<< HEAD
-    redsys::Redsys, shift4::Shift4, square::Square, stax::Stax, taxjar::Taxjar, thunes::Thunes,
+    redsys::Redsys, shift4::Shift4, square::Square, stax::Stax, stripebilling::Stripebilling, taxjar::Taxjar, thunes::Thunes,
     trustpay::Trustpay, tsys::Tsys, unified_authentication_service::UnifiedAuthenticationService,
     volt::Volt, wellsfargo::Wellsfargo, worldline::Worldline, worldpay::Worldpay, xendit::Xendit,
     zen::Zen, zsl::Zsl,
-=======
-    redsys::Redsys, shift4::Shift4, square::Square, stax::Stax, stripebilling::Stripebilling,
-    taxjar::Taxjar, thunes::Thunes, tsys::Tsys,
-    unified_authentication_service::UnifiedAuthenticationService, volt::Volt,
-    wellsfargo::Wellsfargo, worldline::Worldline, worldpay::Worldpay, xendit::Xendit, zen::Zen,
-    zsl::Zsl,
->>>>>>> f8cd2f25
 };