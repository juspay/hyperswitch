--- conflicted
+++ resolved
@@ -3,17 +3,6 @@
 pub mod fiserv;
 pub mod fiservemea;
 pub mod fiuu;
-<<<<<<< HEAD
-pub mod helcim;
-pub mod nexixpay;
-pub mod novalnet;
-pub mod stax;
-pub mod taxjar;
-
-pub use self::{
-    bambora::Bambora, bitpay::Bitpay, fiserv::Fiserv, fiservemea::Fiservemea, fiuu::Fiuu,
-    helcim::Helcim, nexixpay::Nexixpay, novalnet::Novalnet, stax::Stax, taxjar::Taxjar,
-=======
 pub mod globepay;
 pub mod helcim;
 pub mod nexixpay;
@@ -28,5 +17,4 @@
     bambora::Bambora, bitpay::Bitpay, fiserv::Fiserv, fiservemea::Fiservemea, fiuu::Fiuu,
     globepay::Globepay, helcim::Helcim, nexixpay::Nexixpay, novalnet::Novalnet,
     powertranz::Powertranz, stax::Stax, taxjar::Taxjar, tsys::Tsys, worldline::Worldline,
->>>>>>> f8227309
 };