--- conflicted
+++ resolved
@@ -48,27 +48,15 @@
 pub mod zsl;
 
 pub use self::{
-<<<<<<< HEAD
     airwallex::Airwallex, amazonpay::Amazonpay, bambora::Bambora, bamboraapac::Bamboraapac,
     billwerk::Billwerk, bitpay::Bitpay, boku::Boku, cashtocode::Cashtocode, coinbase::Coinbase,
     cryptopay::Cryptopay, deutschebank::Deutschebank, digitalvirgo::Digitalvirgo, dlocal::Dlocal,
     elavon::Elavon, fiserv::Fiserv, fiservemea::Fiservemea, fiuu::Fiuu, forte::Forte,
-    globepay::Globepay, gocardless::Gocardless, helcim::Helcim, jpmorgan::Jpmorgan, mollie::Mollie,
-    multisafepay::Multisafepay, nexinets::Nexinets, nexixpay::Nexixpay, nomupay::Nomupay,
-    novalnet::Novalnet, payeezy::Payeezy, payu::Payu, powertranz::Powertranz,
-    prophetpay::Prophetpay, rapyd::Rapyd, razorpay::Razorpay, shift4::Shift4, square::Square,
-    stax::Stax, taxjar::Taxjar, thunes::Thunes, tsys::Tsys, volt::Volt, worldline::Worldline,
-    worldpay::Worldpay, zen::Zen, zsl::Zsl,
-=======
-    airwallex::Airwallex, amazonpay::Amazonpay, bambora::Bambora, billwerk::Billwerk,
-    bitpay::Bitpay, cashtocode::Cashtocode, coinbase::Coinbase, cryptopay::Cryptopay,
-    deutschebank::Deutschebank, digitalvirgo::Digitalvirgo, dlocal::Dlocal, elavon::Elavon,
-    fiserv::Fiserv, fiservemea::Fiservemea, fiuu::Fiuu, forte::Forte, globepay::Globepay,
-    helcim::Helcim, inespay::Inespay, jpmorgan::Jpmorgan, mollie::Mollie,
-    multisafepay::Multisafepay, nexinets::Nexinets, nexixpay::Nexixpay, nomupay::Nomupay,
-    novalnet::Novalnet, payeezy::Payeezy, payu::Payu, powertranz::Powertranz, razorpay::Razorpay,
+    globepay::Globepay, gocardless::Gocardless, helcim::Helcim, inespay::Inespay,
+    jpmorgan::Jpmorgan, mollie::Mollie, multisafepay::Multisafepay, nexinets::Nexinets,
+    nexixpay::Nexixpay, nomupay::Nomupay, novalnet::Novalnet, payeezy::Payeezy, payu::Payu,
+    powertranz::Powertranz, prophetpay::Prophetpay, rapyd::Rapyd, razorpay::Razorpay,
     redsys::Redsys, shift4::Shift4, square::Square, stax::Stax, taxjar::Taxjar, thunes::Thunes,
     tsys::Tsys, volt::Volt, worldline::Worldline, worldpay::Worldpay, xendit::Xendit, zen::Zen,
     zsl::Zsl,
->>>>>>> 22b5a93e
 };