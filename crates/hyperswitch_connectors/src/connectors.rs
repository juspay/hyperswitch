--- conflicted
+++ resolved
@@ -6,16 +6,7 @@
 pub mod fiuu;
 pub mod globepay;
 pub mod helcim;
-<<<<<<< HEAD
 pub mod mollie;
-pub mod stax;
-pub mod taxjar;
-pub mod volt;
-
-pub use self::{
-    bambora::Bambora, bitpay::Bitpay, fiserv::Fiserv, fiservemea::Fiservemea, helcim::Helcim,
-    mollie::Mollie, stax::Stax, taxjar::Taxjar, volt::Volt,
-=======
 pub mod nexixpay;
 pub mod novalnet;
 pub mod powertranz;
@@ -23,12 +14,12 @@
 pub mod taxjar;
 pub mod thunes;
 pub mod tsys;
+pub mod volt;
 pub mod worldline;
 
 pub use self::{
     bambora::Bambora, bitpay::Bitpay, deutschebank::Deutschebank, fiserv::Fiserv,
-    fiservemea::Fiservemea, fiuu::Fiuu, globepay::Globepay, helcim::Helcim, nexixpay::Nexixpay,
-    novalnet::Novalnet, powertranz::Powertranz, stax::Stax, taxjar::Taxjar, thunes::Thunes,
-    tsys::Tsys, worldline::Worldline,
->>>>>>> 10ac0894
+    fiservemea::Fiservemea, fiuu::Fiuu, globepay::Globepay, helcim::Helcim, mollie::Mollie,
+    nexixpay::Nexixpay, novalnet::Novalnet, powertranz::Powertranz, stax::Stax, taxjar::Taxjar,
+    thunes::Thunes, tsys::Tsys, volt::Volt, worldline::Worldline,
 };