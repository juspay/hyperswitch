/// Header Constants
pub(crate) mod headers {
    pub(crate) const ACCEPT: &str = "Accept";
    pub(crate) const API_KEY: &str = "API-KEY";
    pub(crate) const APIKEY: &str = "apikey";
    pub(crate) const API_TOKEN: &str = "Api-Token";
    pub(crate) const AUTHORIZATION: &str = "Authorization";
    pub(crate) const CONTENT_TYPE: &str = "Content-Type";
    pub(crate) const DATE: &str = "Date";
    pub(crate) const IDEMPOTENCY_KEY: &str = "Idempotency-Key";
    pub(crate) const MESSAGE_SIGNATURE: &str = "Message-Signature";
    pub(crate) const MERCHANT_ID: &str = "Merchant-ID";
    pub(crate) const REQUEST_ID: &str = "request-id";
    pub(crate) const NONCE: &str = "nonce";
    pub(crate) const TIMESTAMP: &str = "Timestamp";
    pub(crate) const TOKEN: &str = "token";
    pub(crate) const X_ACCEPT_VERSION: &str = "X-Accept-Version";
    pub(crate) const X_CC_API_KEY: &str = "X-CC-Api-Key";
    pub(crate) const X_CC_VERSION: &str = "X-CC-Version";
    pub(crate) const X_DATE: &str = "X-Date";
    pub(crate) const X_LOGIN: &str = "X-Login";
    pub(crate) const X_NN_ACCESS_KEY: &str = "X-NN-Access-Key";
    pub(crate) const X_TRANS_KEY: &str = "X-Trans-Key";
    pub(crate) const X_RANDOM_VALUE: &str = "X-RandomValue";
    pub(crate) const X_REQUEST_DATE: &str = "X-RequestDate";
    pub(crate) const X_VERSION: &str = "X-Version";
    pub(crate) const X_API_KEY: &str = "X-Api-Key";
    pub(crate) const CORRELATION_ID: &str = "Correlation-Id";
    pub(crate) const WP_API_VERSION: &str = "WP-Api-Version";
    pub(crate) const SOURCE: &str = "Source";
    pub(crate) const USER_AGENT: &str = "User-Agent";
    pub(crate) const KEY: &str = "key";
    pub(crate) const X_SIGNATURE: &str = "X-Signature";
}

/// Unsupported response type error message
pub const UNSUPPORTED_ERROR_MESSAGE: &str = "Unsupported response type";

/// Error message for Authentication Error from the connector
pub const CONNECTOR_UNAUTHORIZED_ERROR: &str = "Authentication Error from the connector";

/// Error message when Refund request has been voided.
pub const REFUND_VOIDED: &str = "Refund request has been voided.";

pub const LOW_BALANCE_ERROR_MESSAGE: &str = "Insufficient balance in the payment method";

<<<<<<< HEAD
pub(crate) const CANNOT_CONTINUE_AUTH: &str =
    "Cannot continue with Authorization due to failed Liability Shift.";

#[cfg(feature = "payouts")]
pub(crate) const DEFAULT_NOTIFICATION_SCRIPT_LANGUAGE: &str = "en-US";
=======
pub const DUIT_NOW_BRAND_COLOR: &str = "#ED2E67";

pub const DUIT_NOW_BRAND_TEXT: &str = "MALAYSIA NATIONAL QR";
>>>>>>> 0c8f8f5f
<|MERGE_RESOLUTION|>--- conflicted
+++ resolved
@@ -44,14 +44,12 @@
 
 pub const LOW_BALANCE_ERROR_MESSAGE: &str = "Insufficient balance in the payment method";
 
-<<<<<<< HEAD
+pub const DUIT_NOW_BRAND_COLOR: &str = "#ED2E67";
+
+pub const DUIT_NOW_BRAND_TEXT: &str = "MALAYSIA NATIONAL QR";
+
 pub(crate) const CANNOT_CONTINUE_AUTH: &str =
     "Cannot continue with Authorization due to failed Liability Shift.";
 
 #[cfg(feature = "payouts")]
-pub(crate) const DEFAULT_NOTIFICATION_SCRIPT_LANGUAGE: &str = "en-US";
-=======
-pub const DUIT_NOW_BRAND_COLOR: &str = "#ED2E67";
-
-pub const DUIT_NOW_BRAND_TEXT: &str = "MALAYSIA NATIONAL QR";
->>>>>>> 0c8f8f5f
+pub(crate) const DEFAULT_NOTIFICATION_SCRIPT_LANGUAGE: &str = "en-US";