--- conflicted
+++ resolved
@@ -5474,11 +5474,8 @@
     WalleyRedirect,
     AlmaRedirect,
     AtomeRedirect,
-<<<<<<< HEAD
+    Breadpay,
     FlexitiRedirect,
-=======
-    Breadpay,
->>>>>>> 1e6a088c
     BancontactCard,
     Bizum,
     Blik,
