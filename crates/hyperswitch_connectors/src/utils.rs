use std::{
    collections::{HashMap, HashSet},
    marker::PhantomData,
    str::FromStr,
    sync::LazyLock,
};

#[cfg(feature = "payouts")]
use api_models::payouts::PayoutVendorAccountDetails;
use api_models::{
    payments,
    payments::{additional_info::WalletAdditionalDataForCard, ApplepayPaymentMethod},
};
use base64::Engine;
use common_enums::{
    enums,
    enums::{
        AlbaniaStatesAbbreviation, AndorraStatesAbbreviation, AttemptStatus,
        AustraliaStatesAbbreviation, AustriaStatesAbbreviation, BelarusStatesAbbreviation,
        BelgiumStatesAbbreviation, BosniaAndHerzegovinaStatesAbbreviation,
        BrazilStatesAbbreviation, BulgariaStatesAbbreviation, CanadaStatesAbbreviation,
        CroatiaStatesAbbreviation, CzechRepublicStatesAbbreviation, DenmarkStatesAbbreviation,
        FinlandStatesAbbreviation, FranceStatesAbbreviation, FutureUsage,
        GermanyStatesAbbreviation, GreeceStatesAbbreviation, HungaryStatesAbbreviation,
        IcelandStatesAbbreviation, IndiaStatesAbbreviation, IrelandStatesAbbreviation,
        ItalyStatesAbbreviation, JapanStatesAbbreviation, LatviaStatesAbbreviation,
        LiechtensteinStatesAbbreviation, LithuaniaStatesAbbreviation, LuxembourgStatesAbbreviation,
        MaltaStatesAbbreviation, MoldovaStatesAbbreviation, MonacoStatesAbbreviation,
        MontenegroStatesAbbreviation, NetherlandsStatesAbbreviation, NewZealandStatesAbbreviation,
        NorthMacedoniaStatesAbbreviation, NorwayStatesAbbreviation, PhilippinesStatesAbbreviation,
        PolandStatesAbbreviation, PortugalStatesAbbreviation, RomaniaStatesAbbreviation,
        RussiaStatesAbbreviation, SanMarinoStatesAbbreviation, SerbiaStatesAbbreviation,
        SingaporeStatesAbbreviation, SlovakiaStatesAbbreviation, SloveniaStatesAbbreviation,
        SpainStatesAbbreviation, SwedenStatesAbbreviation, SwitzerlandStatesAbbreviation,
        ThailandStatesAbbreviation, UkraineStatesAbbreviation, UnitedKingdomStatesAbbreviation,
        UsStatesAbbreviation,
    },
};
use common_utils::{
    consts::BASE64_ENGINE,
    errors::{CustomResult, ParsingError, ReportSwitchExt},
    ext_traits::{OptionExt, StringExt, ValueExt},
    id_type,
    pii::{self, Email, IpAddress},
    types::{AmountConvertor, MinorUnit},
};
use error_stack::{report, ResultExt};
#[cfg(feature = "frm")]
use hyperswitch_domain_models::router_request_types::fraud_check::{
    FraudCheckCheckoutData, FraudCheckRecordReturnData, FraudCheckSaleData,
    FraudCheckTransactionData,
};
use hyperswitch_domain_models::{
    address::{Address, AddressDetails, PhoneDetails},
    mandates,
    network_tokenization::NetworkTokenNumber,
    payment_method_data::{
        self, Card, CardDetailsForNetworkTransactionId, GooglePayPaymentMethodInfo,
        PaymentMethodData,
    },
    router_data::{
        ErrorResponse, L2L3Data, PaymentMethodToken, RecurringMandatePaymentData,
        RouterData as ConnectorRouterData,
    },
    router_request_types::{
        AuthenticationData, AuthoriseIntegrityObject, BrowserInformation, CaptureIntegrityObject,
        CompleteAuthorizeData, ConnectorCustomerData, ExternalVaultProxyPaymentsData,
        MandateRevokeRequestData, PaymentMethodTokenizationData, PaymentsAuthorizeData,
        PaymentsCancelData, PaymentsCaptureData, PaymentsPostSessionTokensData,
        PaymentsPreProcessingData, PaymentsSyncData, RefundIntegrityObject, RefundsData,
        ResponseId, SetupMandateRequestData, SyncIntegrityObject,
    },
    router_response_types::{CaptureSyncResponse, PaymentsResponseData},
    types::{OrderDetailsWithAmount, SetupMandateRouterData},
};
use hyperswitch_interfaces::{api, consts, errors, types::Response};
use image::{DynamicImage, ImageBuffer, ImageFormat, Luma, Rgba};
use masking::{ExposeInterface, PeekInterface, Secret};
use quick_xml::{
    events::{BytesDecl, BytesText, Event},
    Writer,
};
use rand::Rng;
use regex::Regex;
use router_env::logger;
use serde::{Deserialize, Serialize};
use serde_json::Value;
use time::PrimitiveDateTime;
use unicode_normalization::UnicodeNormalization;

#[cfg(feature = "frm")]
use crate::types::FrmTransactionRouterData;
use crate::{constants::UNSUPPORTED_ERROR_MESSAGE, types::RefreshTokenRouterData};

type Error = error_stack::Report<errors::ConnectorError>;

pub(crate) fn construct_not_supported_error_report(
    capture_method: enums::CaptureMethod,
    connector_name: &'static str,
) -> error_stack::Report<errors::ConnectorError> {
    errors::ConnectorError::NotSupported {
        message: capture_method.to_string(),
        connector: connector_name,
    }
    .into()
}

pub(crate) fn to_currency_base_unit_with_zero_decimal_check(
    amount: i64,
    currency: enums::Currency,
) -> Result<String, error_stack::Report<errors::ConnectorError>> {
    currency
        .to_currency_base_unit_with_zero_decimal_check(amount)
        .change_context(errors::ConnectorError::RequestEncodingFailed)
}

pub(crate) fn get_timestamp_in_milliseconds(datetime: &PrimitiveDateTime) -> i64 {
    let utc_datetime = datetime.assume_utc();
    utc_datetime.unix_timestamp() * 1000
}

pub(crate) fn get_amount_as_string(
    currency_unit: &api::CurrencyUnit,
    amount: i64,
    currency: enums::Currency,
) -> Result<String, error_stack::Report<errors::ConnectorError>> {
    let amount = match currency_unit {
        api::CurrencyUnit::Minor => amount.to_string(),
        api::CurrencyUnit::Base => to_currency_base_unit(amount, currency)?,
    };
    Ok(amount)
}

pub(crate) fn base64_decode(data: String) -> Result<Vec<u8>, Error> {
    BASE64_ENGINE
        .decode(data)
        .change_context(errors::ConnectorError::ResponseDeserializationFailed)
}

pub(crate) fn to_currency_base_unit(
    amount: i64,
    currency: enums::Currency,
) -> Result<String, error_stack::Report<errors::ConnectorError>> {
    currency
        .to_currency_base_unit(amount)
        .change_context(errors::ConnectorError::ParsingFailed)
}

pub trait ConnectorErrorTypeMapping {
    fn get_connector_error_type(
        &self,
        _error_code: String,
        _error_message: String,
    ) -> ConnectorErrorType {
        ConnectorErrorType::UnknownError
    }
}

#[derive(Clone, Debug, PartialEq, Eq)]
pub struct ErrorCodeAndMessage {
    pub error_code: String,
    pub error_message: String,
}

#[derive(PartialEq, Eq, PartialOrd, Ord, Clone, Debug)]
//Priority of connector_error_type
pub enum ConnectorErrorType {
    UserError = 2,
    BusinessError = 3,
    TechnicalError = 4,
    UnknownError = 1,
}

pub(crate) fn get_error_code_error_message_based_on_priority(
    connector: impl ConnectorErrorTypeMapping,
    error_list: Vec<ErrorCodeAndMessage>,
) -> Option<ErrorCodeAndMessage> {
    let error_type_list = error_list
        .iter()
        .map(|error| {
            connector
                .get_connector_error_type(error.error_code.clone(), error.error_message.clone())
        })
        .collect::<Vec<ConnectorErrorType>>();
    let mut error_zip_list = error_list
        .iter()
        .zip(error_type_list.iter())
        .collect::<Vec<(&ErrorCodeAndMessage, &ConnectorErrorType)>>();
    error_zip_list.sort_by_key(|&(_, error_type)| error_type);
    error_zip_list
        .first()
        .map(|&(error_code_message, _)| error_code_message)
        .cloned()
}

pub trait MultipleCaptureSyncResponse {
    fn get_connector_capture_id(&self) -> String;
    fn get_capture_attempt_status(&self) -> AttemptStatus;
    fn is_capture_response(&self) -> bool;
    fn get_connector_reference_id(&self) -> Option<String> {
        None
    }
    fn get_amount_captured(&self) -> Result<Option<MinorUnit>, error_stack::Report<ParsingError>>;
}

pub(crate) fn construct_captures_response_hashmap<T>(
    capture_sync_response_list: Vec<T>,
) -> CustomResult<HashMap<String, CaptureSyncResponse>, errors::ConnectorError>
where
    T: MultipleCaptureSyncResponse,
{
    let mut hashmap = HashMap::new();
    for capture_sync_response in capture_sync_response_list {
        let connector_capture_id = capture_sync_response.get_connector_capture_id();
        if capture_sync_response.is_capture_response() {
            hashmap.insert(
                connector_capture_id.clone(),
                CaptureSyncResponse::Success {
                    resource_id: ResponseId::ConnectorTransactionId(connector_capture_id),
                    status: capture_sync_response.get_capture_attempt_status(),
                    connector_response_reference_id: capture_sync_response
                        .get_connector_reference_id(),
                    amount: capture_sync_response
                        .get_amount_captured()
                        .change_context(errors::ConnectorError::AmountConversionFailed)
                        .attach_printable(
                            "failed to convert back captured response amount to minor unit",
                        )?,
                },
            );
        }
    }

    Ok(hashmap)
}

#[derive(Clone, Debug, serde::Serialize)]
#[serde(rename_all = "camelCase")]
pub struct GooglePayWalletData {
    #[serde(rename = "type")]
    pub pm_type: String,
    pub description: String,
    pub info: GooglePayPaymentMethodInfo,
    pub tokenization_data: common_types::payments::GpayTokenizationData,
}

#[derive(Debug, Serialize)]
pub struct CardMandateInfo {
    pub card_exp_month: Secret<String>,
    pub card_exp_year: Secret<String>,
}

impl TryFrom<payment_method_data::GooglePayWalletData> for GooglePayWalletData {
    type Error = common_utils::errors::ValidationError;

    fn try_from(data: payment_method_data::GooglePayWalletData) -> Result<Self, Self::Error> {
        let tokenization_data = match data.tokenization_data {
            common_types::payments::GpayTokenizationData::Encrypted(encrypted_data) => {
                common_types::payments::GpayTokenizationData::Encrypted(
                    common_types::payments::GpayEcryptedTokenizationData {
                        token_type: encrypted_data.token_type,
                        token: encrypted_data.token,
                    },
                )
            }
            common_types::payments::GpayTokenizationData::Decrypted(_) => {
                return Err(common_utils::errors::ValidationError::InvalidValue {
                    message: "Expected encrypted tokenization data, got decrypted".to_string(),
                });
            }
        };

        Ok(Self {
            pm_type: data.pm_type,
            description: data.description,
            info: GooglePayPaymentMethodInfo {
                card_network: data.info.card_network,
                card_details: data.info.card_details,
                assurance_details: data.info.assurance_details,
                card_funding_source: data.info.card_funding_source,
            },
            tokenization_data,
        })
    }
}
pub(crate) fn get_amount_as_f64(
    currency_unit: &api::CurrencyUnit,
    amount: i64,
    currency: enums::Currency,
) -> Result<f64, error_stack::Report<errors::ConnectorError>> {
    let amount = match currency_unit {
        api::CurrencyUnit::Base => to_currency_base_unit_asf64(amount, currency)?,
        api::CurrencyUnit::Minor => u32::try_from(amount)
            .change_context(errors::ConnectorError::ParsingFailed)?
            .into(),
    };
    Ok(amount)
}

pub(crate) fn to_currency_base_unit_asf64(
    amount: i64,
    currency: enums::Currency,
) -> Result<f64, error_stack::Report<errors::ConnectorError>> {
    currency
        .to_currency_base_unit_asf64(amount)
        .change_context(errors::ConnectorError::ParsingFailed)
}

pub(crate) fn to_connector_meta_from_secret<T>(
    connector_meta: Option<Secret<Value>>,
) -> Result<T, Error>
where
    T: serde::de::DeserializeOwned,
{
    let connector_meta_secret =
        connector_meta.ok_or_else(missing_field_err("connector_meta_data"))?;
    let json = connector_meta_secret.expose();
    json.parse_value(std::any::type_name::<T>()).switch()
}

pub(crate) fn is_manual_capture(capture_method: Option<enums::CaptureMethod>) -> bool {
    capture_method == Some(enums::CaptureMethod::Manual)
        || capture_method == Some(enums::CaptureMethod::ManualMultiple)
}

pub(crate) fn generate_random_bytes(length: usize) -> Vec<u8> {
    // returns random bytes of length n
    let mut rng = rand::thread_rng();
    (0..length).map(|_| Rng::gen(&mut rng)).collect()
}

pub(crate) fn missing_field_err(
    message: &'static str,
) -> Box<dyn Fn() -> error_stack::Report<errors::ConnectorError> + 'static> {
    Box::new(move || {
        errors::ConnectorError::MissingRequiredField {
            field_name: message,
        }
        .into()
    })
}

pub(crate) fn handle_json_response_deserialization_failure(
    res: Response,
    connector: &'static str,
) -> CustomResult<ErrorResponse, errors::ConnectorError> {
    crate::metrics::CONNECTOR_RESPONSE_DESERIALIZATION_FAILURE
        .add(1, router_env::metric_attributes!(("connector", connector)));

    let response_data = String::from_utf8(res.response.to_vec())
        .change_context(errors::ConnectorError::ResponseDeserializationFailed)?;

    // check for whether the response is in json format
    match serde_json::from_str::<Value>(&response_data) {
        // in case of unexpected response but in json format
        Ok(_) => Err(errors::ConnectorError::ResponseDeserializationFailed)?,
        // in case of unexpected response but in html or string format
        Err(error_msg) => {
            logger::error!(deserialization_error=?error_msg);
            logger::error!("UNEXPECTED RESPONSE FROM CONNECTOR: {}", response_data);
            Ok(ErrorResponse {
                status_code: res.status_code,
                code: consts::NO_ERROR_CODE.to_string(),
                message: UNSUPPORTED_ERROR_MESSAGE.to_string(),
                reason: Some(response_data),
                attempt_status: None,
                connector_transaction_id: None,
                network_advice_code: None,
                network_decline_code: None,
                network_error_message: None,
                connector_metadata: None,
            })
        }
    }
}

pub(crate) fn construct_not_implemented_error_report(
    capture_method: enums::CaptureMethod,
    connector_name: &str,
) -> error_stack::Report<errors::ConnectorError> {
    errors::ConnectorError::NotImplemented(format!("{capture_method} for {connector_name}")).into()
}

pub(crate) const SELECTED_PAYMENT_METHOD: &str = "Selected payment method";

pub(crate) fn get_unimplemented_payment_method_error_message(connector: &str) -> String {
    format!("{SELECTED_PAYMENT_METHOD} through {connector}")
}

pub(crate) fn to_connector_meta<T>(connector_meta: Option<Value>) -> Result<T, Error>
where
    T: serde::de::DeserializeOwned,
{
    let json = connector_meta.ok_or_else(missing_field_err("connector_meta_data"))?;
    json.parse_value(std::any::type_name::<T>()).switch()
}

#[cfg(feature = "payouts")]
pub(crate) fn to_payout_connector_meta<T>(connector_meta: Option<Value>) -> Result<T, Error>
where
    T: serde::de::DeserializeOwned,
{
    let json = connector_meta.ok_or_else(missing_field_err("payout_connector_meta_data"))?;
    json.parse_value(std::any::type_name::<T>()).switch()
}

pub(crate) fn convert_amount<T>(
    amount_convertor: &dyn AmountConvertor<Output = T>,
    amount: MinorUnit,
    currency: enums::Currency,
) -> Result<T, error_stack::Report<errors::ConnectorError>> {
    amount_convertor
        .convert(amount, currency)
        .change_context(errors::ConnectorError::AmountConversionFailed)
}

pub(crate) fn validate_currency(
    request_currency: enums::Currency,
    merchant_config_currency: Option<enums::Currency>,
) -> Result<(), errors::ConnectorError> {
    let merchant_config_currency =
        merchant_config_currency.ok_or(errors::ConnectorError::NoConnectorMetaData)?;
    if request_currency != merchant_config_currency {
        Err(errors::ConnectorError::NotSupported {
            message: format!(
                "currency {request_currency} is not supported for this merchant account",
            ),
            connector: "Braintree",
        })?
    }
    Ok(())
}

pub(crate) fn convert_back_amount_to_minor_units<T>(
    amount_convertor: &dyn AmountConvertor<Output = T>,
    amount: T,
    currency: enums::Currency,
) -> Result<MinorUnit, error_stack::Report<errors::ConnectorError>> {
    amount_convertor
        .convert_back(amount, currency)
        .change_context(errors::ConnectorError::AmountConversionFailed)
}

pub(crate) fn is_payment_failure(status: AttemptStatus) -> bool {
    match status {
        AttemptStatus::AuthenticationFailed
        | AttemptStatus::AuthorizationFailed
        | AttemptStatus::CaptureFailed
        | AttemptStatus::VoidFailed
        | AttemptStatus::Failure
        | AttemptStatus::Expired => true,
        AttemptStatus::Started
        | AttemptStatus::RouterDeclined
        | AttemptStatus::AuthenticationPending
        | AttemptStatus::AuthenticationSuccessful
        | AttemptStatus::Authorized
        | AttemptStatus::Authorizing
        | AttemptStatus::Charged
        | AttemptStatus::CodInitiated
        | AttemptStatus::Voided
        | AttemptStatus::VoidedPostCharge
        | AttemptStatus::VoidInitiated
        | AttemptStatus::CaptureInitiated
        | AttemptStatus::AutoRefunded
        | AttemptStatus::PartialCharged
        | AttemptStatus::PartialChargedAndChargeable
        | AttemptStatus::Pending
        | AttemptStatus::Unresolved
        | AttemptStatus::PaymentMethodAwaited
        | AttemptStatus::ConfirmationAwaited
        | AttemptStatus::DeviceDataCollectionPending
        | AttemptStatus::IntegrityFailure
        | AttemptStatus::PartiallyAuthorized => false,
    }
}

pub fn is_refund_failure(status: enums::RefundStatus) -> bool {
    match status {
        common_enums::RefundStatus::Failure | common_enums::RefundStatus::TransactionFailure => {
            true
        }
        common_enums::RefundStatus::ManualReview
        | common_enums::RefundStatus::Pending
        | common_enums::RefundStatus::Success => false,
    }
}
// TODO: Make all traits as `pub(crate) trait` once all connectors are moved.
pub trait RouterData {
    fn get_billing(&self) -> Result<&Address, Error>;
    fn get_billing_country(&self) -> Result<api_models::enums::CountryAlpha2, Error>;
    fn get_billing_phone(&self) -> Result<&PhoneDetails, Error>;
    fn get_description(&self) -> Result<String, Error>;
    fn get_billing_address(&self) -> Result<&AddressDetails, Error>;
    fn get_shipping_address(&self) -> Result<&AddressDetails, Error>;
    fn get_shipping_address_with_phone_number(&self) -> Result<&Address, Error>;
    fn get_connector_meta(&self) -> Result<pii::SecretSerdeValue, Error>;
    fn get_session_token(&self) -> Result<String, Error>;
    fn get_billing_first_name(&self) -> Result<Secret<String>, Error>;
    fn get_billing_full_name(&self) -> Result<Secret<String>, Error>;
    fn get_billing_last_name(&self) -> Result<Secret<String>, Error>;
    fn get_billing_line1(&self) -> Result<Secret<String>, Error>;
    fn get_billing_line2(&self) -> Result<Secret<String>, Error>;
    fn get_billing_zip(&self) -> Result<Secret<String>, Error>;
    fn get_billing_state(&self) -> Result<Secret<String>, Error>;
    fn get_billing_state_code(&self) -> Result<Secret<String>, Error>;
    fn get_billing_city(&self) -> Result<String, Error>;
    fn get_billing_email(&self) -> Result<Email, Error>;
    fn get_billing_phone_number(&self) -> Result<Secret<String>, Error>;
    fn to_connector_meta<T>(&self) -> Result<T, Error>
    where
        T: serde::de::DeserializeOwned;
    fn is_three_ds(&self) -> bool;
    fn get_payment_method_token(&self) -> Result<PaymentMethodToken, Error>;
    fn get_customer_id(&self) -> Result<id_type::CustomerId, Error>;
    fn get_optional_customer_id(&self) -> Option<id_type::CustomerId>;
    fn get_connector_customer_id(&self) -> Result<String, Error>;
    fn get_preprocessing_id(&self) -> Result<String, Error>;
    fn get_recurring_mandate_payment_data(&self) -> Result<RecurringMandatePaymentData, Error>;
    #[cfg(feature = "payouts")]
    fn get_payout_method_data(&self) -> Result<api_models::payouts::PayoutMethodData, Error>;
    #[cfg(feature = "payouts")]
    fn get_quote_id(&self) -> Result<String, Error>;

    fn get_optional_billing(&self) -> Option<&Address>;
    fn get_optional_shipping(&self) -> Option<&Address>;
    fn get_optional_shipping_line1(&self) -> Option<Secret<String>>;
    fn get_optional_shipping_line2(&self) -> Option<Secret<String>>;
    fn get_optional_shipping_line3(&self) -> Option<Secret<String>>;
    fn get_optional_shipping_city(&self) -> Option<String>;
    fn get_optional_shipping_country(&self) -> Option<enums::CountryAlpha2>;
    fn get_optional_shipping_zip(&self) -> Option<Secret<String>>;
    fn get_optional_shipping_state(&self) -> Option<Secret<String>>;
    fn get_optional_shipping_first_name(&self) -> Option<Secret<String>>;
    fn get_optional_shipping_last_name(&self) -> Option<Secret<String>>;
    fn get_optional_shipping_full_name(&self) -> Option<Secret<String>>;
    fn get_optional_shipping_phone_number(&self) -> Option<Secret<String>>;
    fn get_optional_shipping_phone_number_without_country_code(&self) -> Option<Secret<String>>;
    fn get_optional_shipping_email(&self) -> Option<Email>;

    fn get_required_shipping_full_name(&self) -> Result<Secret<String>, Error>;
    fn get_required_shipping_line1(&self) -> Result<Secret<String>, Error>;
    fn get_required_shipping_city(&self) -> Result<String, Error>;
    fn get_required_shipping_state(&self) -> Result<Secret<String>, Error>;
    fn get_required_shipping_zip(&self) -> Result<Secret<String>, Error>;
    fn get_required_shipping_phone_number(&self) -> Result<Secret<String>, Error>;

    fn get_optional_billing_full_name(&self) -> Option<Secret<String>>;
    fn get_optional_billing_line1(&self) -> Option<Secret<String>>;
    fn get_optional_billing_line3(&self) -> Option<Secret<String>>;
    fn get_optional_billing_line2(&self) -> Option<Secret<String>>;
    fn get_optional_billing_city(&self) -> Option<String>;
    fn get_optional_billing_country(&self) -> Option<enums::CountryAlpha2>;
    fn get_optional_billing_zip(&self) -> Option<Secret<String>>;
    fn get_optional_billing_state(&self) -> Option<Secret<String>>;
    fn get_optional_billing_state_code(&self) -> Option<Secret<String>>;
    fn get_optional_billing_state_2_digit(&self) -> Option<Secret<String>>;
    fn get_optional_billing_first_name(&self) -> Option<Secret<String>>;
    fn get_optional_billing_last_name(&self) -> Option<Secret<String>>;
    fn get_optional_billing_phone_number(&self) -> Option<Secret<String>>;
    fn get_optional_billing_email(&self) -> Option<Email>;
    fn get_optional_l2_l3_data(&self) -> Option<Box<L2L3Data>>;
}

impl<Flow, Request, Response> RouterData
    for hyperswitch_domain_models::router_data::RouterData<Flow, Request, Response>
{
    fn get_billing(&self) -> Result<&Address, Error> {
        self.address
            .get_payment_method_billing()
            .ok_or_else(missing_field_err("billing"))
    }

    fn get_billing_country(&self) -> Result<api_models::enums::CountryAlpha2, Error> {
        self.address
            .get_payment_method_billing()
            .and_then(|a| a.address.as_ref())
            .and_then(|ad| ad.country)
            .ok_or_else(missing_field_err(
                "payment_method_data.billing.address.country",
            ))
    }

    fn get_billing_phone(&self) -> Result<&PhoneDetails, Error> {
        self.address
            .get_payment_method_billing()
            .and_then(|a| a.phone.as_ref())
            .ok_or_else(missing_field_err("billing.phone"))
    }

    fn get_optional_billing(&self) -> Option<&Address> {
        self.address.get_payment_method_billing()
    }

    fn get_optional_shipping(&self) -> Option<&Address> {
        self.address.get_shipping()
    }

    fn get_optional_shipping_first_name(&self) -> Option<Secret<String>> {
        self.address.get_shipping().and_then(|shipping_address| {
            shipping_address
                .clone()
                .address
                .and_then(|shipping_details| shipping_details.first_name)
        })
    }

    fn get_optional_shipping_last_name(&self) -> Option<Secret<String>> {
        self.address.get_shipping().and_then(|shipping_address| {
            shipping_address
                .clone()
                .address
                .and_then(|shipping_details| shipping_details.last_name)
        })
    }

    fn get_optional_shipping_full_name(&self) -> Option<Secret<String>> {
        self.get_optional_shipping()
            .and_then(|shipping_details| shipping_details.address.as_ref())
            .and_then(|shipping_address| shipping_address.get_optional_full_name())
    }

    fn get_optional_shipping_line1(&self) -> Option<Secret<String>> {
        self.address.get_shipping().and_then(|shipping_address| {
            shipping_address
                .clone()
                .address
                .and_then(|shipping_details| shipping_details.line1)
        })
    }

    fn get_optional_shipping_line2(&self) -> Option<Secret<String>> {
        self.address.get_shipping().and_then(|shipping_address| {
            shipping_address
                .clone()
                .address
                .and_then(|shipping_details| shipping_details.line2)
        })
    }

    fn get_optional_shipping_line3(&self) -> Option<Secret<String>> {
        self.address.get_shipping().and_then(|shipping_address| {
            shipping_address
                .clone()
                .address
                .and_then(|shipping_details| shipping_details.line3)
        })
    }

    fn get_optional_shipping_city(&self) -> Option<String> {
        self.address.get_shipping().and_then(|shipping_address| {
            shipping_address
                .clone()
                .address
                .and_then(|shipping_details| shipping_details.city)
        })
    }

    fn get_optional_shipping_state(&self) -> Option<Secret<String>> {
        self.address.get_shipping().and_then(|shipping_address| {
            shipping_address
                .clone()
                .address
                .and_then(|shipping_details| shipping_details.state)
        })
    }

    fn get_optional_shipping_country(&self) -> Option<enums::CountryAlpha2> {
        self.address.get_shipping().and_then(|shipping_address| {
            shipping_address
                .clone()
                .address
                .and_then(|shipping_details| shipping_details.country)
        })
    }

    fn get_optional_shipping_zip(&self) -> Option<Secret<String>> {
        self.address.get_shipping().and_then(|shipping_address| {
            shipping_address
                .clone()
                .address
                .and_then(|shipping_details| shipping_details.zip)
        })
    }

    fn get_optional_shipping_email(&self) -> Option<Email> {
        self.address
            .get_shipping()
            .and_then(|shipping_address| shipping_address.clone().email)
    }

    fn get_optional_shipping_phone_number(&self) -> Option<Secret<String>> {
        self.address
            .get_shipping()
            .and_then(|shipping_address| shipping_address.clone().phone)
            .and_then(|phone_details| phone_details.get_number_with_country_code().ok())
    }

    fn get_optional_shipping_phone_number_without_country_code(&self) -> Option<Secret<String>> {
        self.address
            .get_shipping()
            .and_then(|shipping_address| shipping_address.clone().phone)
            .and_then(|phone_details| phone_details.get_number().ok())
    }

    fn get_description(&self) -> Result<String, Error> {
        self.description
            .clone()
            .ok_or_else(missing_field_err("description"))
    }
    fn get_billing_address(&self) -> Result<&AddressDetails, Error> {
        self.address
            .get_payment_method_billing()
            .as_ref()
            .and_then(|a| a.address.as_ref())
            .ok_or_else(missing_field_err("billing.address"))
    }

    fn get_connector_meta(&self) -> Result<pii::SecretSerdeValue, Error> {
        self.connector_meta_data
            .clone()
            .ok_or_else(missing_field_err("connector_meta_data"))
    }

    fn get_session_token(&self) -> Result<String, Error> {
        self.session_token
            .clone()
            .ok_or_else(missing_field_err("session_token"))
    }

    fn get_billing_first_name(&self) -> Result<Secret<String>, Error> {
        self.address
            .get_payment_method_billing()
            .and_then(|billing_address| {
                billing_address
                    .clone()
                    .address
                    .and_then(|billing_details| billing_details.first_name.clone())
            })
            .ok_or_else(missing_field_err(
                "payment_method_data.billing.address.first_name",
            ))
    }

    fn get_billing_full_name(&self) -> Result<Secret<String>, Error> {
        self.get_optional_billing()
            .and_then(|billing_details| billing_details.address.as_ref())
            .and_then(|billing_address| billing_address.get_optional_full_name())
            .ok_or_else(missing_field_err(
                "payment_method_data.billing.address.first_name",
            ))
    }

    fn get_billing_last_name(&self) -> Result<Secret<String>, Error> {
        self.address
            .get_payment_method_billing()
            .and_then(|billing_address| {
                billing_address
                    .clone()
                    .address
                    .and_then(|billing_details| billing_details.last_name.clone())
            })
            .ok_or_else(missing_field_err(
                "payment_method_data.billing.address.last_name",
            ))
    }

    fn get_billing_line1(&self) -> Result<Secret<String>, Error> {
        self.address
            .get_payment_method_billing()
            .and_then(|billing_address| {
                billing_address
                    .clone()
                    .address
                    .and_then(|billing_details| billing_details.line1.clone())
            })
            .ok_or_else(missing_field_err(
                "payment_method_data.billing.address.line1",
            ))
    }
    fn get_billing_line2(&self) -> Result<Secret<String>, Error> {
        self.address
            .get_payment_method_billing()
            .and_then(|billing_address| {
                billing_address
                    .clone()
                    .address
                    .and_then(|billing_details| billing_details.line2.clone())
            })
            .ok_or_else(missing_field_err(
                "payment_method_data.billing.address.line2",
            ))
    }
    fn get_billing_zip(&self) -> Result<Secret<String>, Error> {
        self.address
            .get_payment_method_billing()
            .and_then(|billing_address| {
                billing_address
                    .clone()
                    .address
                    .and_then(|billing_details| billing_details.zip.clone())
            })
            .ok_or_else(missing_field_err("payment_method_data.billing.address.zip"))
    }
    fn get_billing_state(&self) -> Result<Secret<String>, Error> {
        self.address
            .get_payment_method_billing()
            .and_then(|billing_address| {
                billing_address
                    .clone()
                    .address
                    .and_then(|billing_details| billing_details.state.clone())
            })
            .ok_or_else(missing_field_err(
                "payment_method_data.billing.address.state",
            ))
    }
    fn get_billing_state_code(&self) -> Result<Secret<String>, Error> {
        let country = self.get_billing_country()?;
        let state = self.get_billing_state()?;
        match country {
            api_models::enums::CountryAlpha2::US => Ok(Secret::new(
                UsStatesAbbreviation::foreign_try_from(state.peek().to_string())?.to_string(),
            )),
            api_models::enums::CountryAlpha2::CA => Ok(Secret::new(
                CanadaStatesAbbreviation::foreign_try_from(state.peek().to_string())?.to_string(),
            )),
            _ => Ok(state.clone()),
        }
    }
    fn get_billing_city(&self) -> Result<String, Error> {
        self.address
            .get_payment_method_billing()
            .and_then(|billing_address| {
                billing_address
                    .clone()
                    .address
                    .and_then(|billing_details| billing_details.city)
            })
            .ok_or_else(missing_field_err(
                "payment_method_data.billing.address.city",
            ))
    }

    fn get_billing_email(&self) -> Result<Email, Error> {
        self.address
            .get_payment_method_billing()
            .and_then(|billing_address| billing_address.email.clone())
            .ok_or_else(missing_field_err("payment_method_data.billing.email"))
    }

    fn get_billing_phone_number(&self) -> Result<Secret<String>, Error> {
        self.address
            .get_payment_method_billing()
            .and_then(|billing_address| billing_address.clone().phone)
            .map(|phone_details| phone_details.get_number_with_country_code())
            .transpose()?
            .ok_or_else(missing_field_err("payment_method_data.billing.phone"))
    }

    fn get_optional_billing_line1(&self) -> Option<Secret<String>> {
        self.address
            .get_payment_method_billing()
            .and_then(|billing_address| {
                billing_address
                    .clone()
                    .address
                    .and_then(|billing_details| billing_details.line1)
            })
    }

    fn get_optional_billing_line2(&self) -> Option<Secret<String>> {
        self.address
            .get_payment_method_billing()
            .and_then(|billing_address| {
                billing_address
                    .clone()
                    .address
                    .and_then(|billing_details| billing_details.line2)
            })
    }

    fn get_optional_billing_line3(&self) -> Option<Secret<String>> {
        self.address
            .get_payment_method_billing()
            .and_then(|billing_address| {
                billing_address
                    .clone()
                    .address
                    .and_then(|billing_details| billing_details.line3)
            })
    }

    fn get_optional_billing_city(&self) -> Option<String> {
        self.address
            .get_payment_method_billing()
            .and_then(|billing_address| {
                billing_address
                    .clone()
                    .address
                    .and_then(|billing_details| billing_details.city)
            })
    }

    fn get_optional_billing_country(&self) -> Option<enums::CountryAlpha2> {
        self.address
            .get_payment_method_billing()
            .and_then(|billing_address| {
                billing_address
                    .clone()
                    .address
                    .and_then(|billing_details| billing_details.country)
            })
    }

    fn get_optional_billing_zip(&self) -> Option<Secret<String>> {
        self.address
            .get_payment_method_billing()
            .and_then(|billing_address| {
                billing_address
                    .clone()
                    .address
                    .and_then(|billing_details| billing_details.zip)
            })
    }

    fn get_optional_billing_state(&self) -> Option<Secret<String>> {
        self.address
            .get_payment_method_billing()
            .and_then(|billing_address| {
                billing_address
                    .clone()
                    .address
                    .and_then(|billing_details| billing_details.state)
            })
    }

    fn get_optional_billing_state_2_digit(&self) -> Option<Secret<String>> {
        self.get_optional_billing_state().and_then(|state| {
            if state.clone().expose().len() != 2 {
                None
            } else {
                Some(state)
            }
        })
    }

    fn get_optional_billing_state_code(&self) -> Option<Secret<String>> {
        self.get_billing_state_code().ok()
    }

    fn get_optional_billing_first_name(&self) -> Option<Secret<String>> {
        self.address
            .get_payment_method_billing()
            .and_then(|billing_address| {
                billing_address
                    .clone()
                    .address
                    .and_then(|billing_details| billing_details.first_name)
            })
    }

    fn get_optional_billing_last_name(&self) -> Option<Secret<String>> {
        self.address
            .get_payment_method_billing()
            .and_then(|billing_address| {
                billing_address
                    .clone()
                    .address
                    .and_then(|billing_details| billing_details.last_name)
            })
    }

    fn get_optional_billing_phone_number(&self) -> Option<Secret<String>> {
        self.address
            .get_payment_method_billing()
            .and_then(|billing_address| {
                billing_address
                    .clone()
                    .phone
                    .and_then(|phone_data| phone_data.number)
            })
    }

    fn get_optional_billing_email(&self) -> Option<Email> {
        self.address
            .get_payment_method_billing()
            .and_then(|billing_address| billing_address.clone().email)
    }
    fn to_connector_meta<T>(&self) -> Result<T, Error>
    where
        T: serde::de::DeserializeOwned,
    {
        self.get_connector_meta()?
            .parse_value(std::any::type_name::<T>())
            .change_context(errors::ConnectorError::NoConnectorMetaData)
    }

    fn is_three_ds(&self) -> bool {
        matches!(self.auth_type, enums::AuthenticationType::ThreeDs)
    }

    fn get_shipping_address(&self) -> Result<&AddressDetails, Error> {
        self.address
            .get_shipping()
            .and_then(|a| a.address.as_ref())
            .ok_or_else(missing_field_err("shipping.address"))
    }

    fn get_shipping_address_with_phone_number(&self) -> Result<&Address, Error> {
        self.address
            .get_shipping()
            .ok_or_else(missing_field_err("shipping"))
    }

    fn get_payment_method_token(&self) -> Result<PaymentMethodToken, Error> {
        self.payment_method_token
            .clone()
            .ok_or_else(missing_field_err("payment_method_token"))
    }
    fn get_customer_id(&self) -> Result<id_type::CustomerId, Error> {
        self.customer_id
            .to_owned()
            .ok_or_else(missing_field_err("customer_id"))
    }
    fn get_connector_customer_id(&self) -> Result<String, Error> {
        self.connector_customer
            .to_owned()
            .ok_or_else(missing_field_err("connector_customer_id"))
    }
    fn get_preprocessing_id(&self) -> Result<String, Error> {
        self.preprocessing_id
            .to_owned()
            .ok_or_else(missing_field_err("preprocessing_id"))
    }
    fn get_recurring_mandate_payment_data(&self) -> Result<RecurringMandatePaymentData, Error> {
        self.recurring_mandate_payment_data
            .to_owned()
            .ok_or_else(missing_field_err("recurring_mandate_payment_data"))
    }

    fn get_optional_billing_full_name(&self) -> Option<Secret<String>> {
        self.get_optional_billing()
            .and_then(|billing_details| billing_details.address.as_ref())
            .and_then(|billing_address| billing_address.get_optional_full_name())
    }

    fn get_required_shipping_full_name(&self) -> Result<Secret<String>, Error> {
        self.get_optional_shipping_full_name()
            .ok_or_else(missing_field_err(
                "shipping.address.first_name or shipping.address.last_name",
            ))
    }

    fn get_required_shipping_line1(&self) -> Result<Secret<String>, Error> {
        self.get_optional_shipping_line1()
            .ok_or_else(missing_field_err("shipping.address.line1"))
    }

    fn get_required_shipping_city(&self) -> Result<String, Error> {
        self.get_optional_shipping_city()
            .ok_or_else(missing_field_err("shipping.address.city"))
    }

    fn get_required_shipping_state(&self) -> Result<Secret<String>, Error> {
        self.get_optional_shipping_state()
            .ok_or_else(missing_field_err("shipping.address.state"))
    }

    fn get_required_shipping_zip(&self) -> Result<Secret<String>, Error> {
        self.get_optional_shipping_zip()
            .ok_or_else(missing_field_err("shipping.address.zip"))
    }

    fn get_required_shipping_phone_number(&self) -> Result<Secret<String>, Error> {
        self.get_optional_shipping_phone_number_without_country_code()
            .ok_or_else(missing_field_err("shipping.phone.number"))
    }

    #[cfg(feature = "payouts")]
    fn get_payout_method_data(&self) -> Result<api_models::payouts::PayoutMethodData, Error> {
        self.payout_method_data
            .to_owned()
            .ok_or_else(missing_field_err("payout_method_data"))
    }
    #[cfg(feature = "payouts")]
    fn get_quote_id(&self) -> Result<String, Error> {
        self.quote_id
            .to_owned()
            .ok_or_else(missing_field_err("quote_id"))
    }

    fn get_optional_l2_l3_data(&self) -> Option<Box<L2L3Data>> {
        self.l2_l3_data.clone()
    }

    fn get_optional_customer_id(&self) -> Option<id_type::CustomerId> {
        self.customer_id.clone()
    }
}

pub trait AccessTokenRequestInfo {
    fn get_request_id(&self) -> Result<Secret<String>, Error>;
}

impl AccessTokenRequestInfo for RefreshTokenRouterData {
    fn get_request_id(&self) -> Result<Secret<String>, Error> {
        self.request
            .id
            .clone()
            .ok_or_else(missing_field_err("request.id"))
    }
}

#[derive(Debug, Copy, Clone, strum::Display, Eq, Hash, PartialEq)]
pub enum CardIssuer {
    AmericanExpress,
    Master,
    Maestro,
    Visa,
    Discover,
    DinersClub,
    JCB,
    CarteBlanche,
    CartesBancaires,
    UnionPay,
}

pub trait CardData {
    fn get_card_expiry_year_2_digit(&self) -> Result<Secret<String>, errors::ConnectorError>;
    fn get_card_expiry_month_2_digit(&self) -> Result<Secret<String>, errors::ConnectorError>;
    fn get_card_issuer(&self) -> Result<CardIssuer, Error>;
    fn get_card_expiry_month_year_2_digit_with_delimiter(
        &self,
        delimiter: String,
    ) -> Result<Secret<String>, errors::ConnectorError>;
    fn get_expiry_date_as_yyyymm(&self, delimiter: &str) -> Secret<String>;
    fn get_expiry_date_as_mmyyyy(&self, delimiter: &str) -> Secret<String>;
    fn get_expiry_year_4_digit(&self) -> Secret<String>;
    fn get_expiry_date_as_yymm(&self) -> Result<Secret<String>, errors::ConnectorError>;
    fn get_expiry_date_as_mmyy(&self) -> Result<Secret<String>, errors::ConnectorError>;
    fn get_expiry_month_as_i8(&self) -> Result<Secret<i8>, Error>;
    fn get_expiry_year_as_i32(&self) -> Result<Secret<i32>, Error>;
    fn get_expiry_year_as_4_digit_i32(&self) -> Result<Secret<i32>, Error>;
    fn get_cardholder_name(&self) -> Result<Secret<String>, Error>;
}

impl CardData for Card {
    fn get_card_expiry_year_2_digit(&self) -> Result<Secret<String>, errors::ConnectorError> {
        let binding = self.card_exp_year.clone();
        let year = binding.peek();
        Ok(Secret::new(
            year.get(year.len() - 2..)
                .ok_or(errors::ConnectorError::RequestEncodingFailed)?
                .to_string(),
        ))
    }
    fn get_card_expiry_month_2_digit(&self) -> Result<Secret<String>, errors::ConnectorError> {
        let exp_month = self
            .card_exp_month
            .peek()
            .to_string()
            .parse::<u8>()
            .map_err(|_| errors::ConnectorError::InvalidDataFormat {
                field_name: "payment_method_data.card.card_exp_month",
            })?;
        let month = ::cards::CardExpirationMonth::try_from(exp_month).map_err(|_| {
            errors::ConnectorError::InvalidDataFormat {
                field_name: "payment_method_data.card.card_exp_month",
            }
        })?;
        Ok(Secret::new(month.two_digits()))
    }
    fn get_card_issuer(&self) -> Result<CardIssuer, Error> {
        get_card_issuer(self.card_number.peek())
    }
    fn get_card_expiry_month_year_2_digit_with_delimiter(
        &self,
        delimiter: String,
    ) -> Result<Secret<String>, errors::ConnectorError> {
        let year = self.get_card_expiry_year_2_digit()?;
        Ok(Secret::new(format!(
            "{}{}{}",
            self.card_exp_month.peek(),
            delimiter,
            year.peek()
        )))
    }
    fn get_expiry_date_as_yyyymm(&self, delimiter: &str) -> Secret<String> {
        let year = self.get_expiry_year_4_digit();
        Secret::new(format!(
            "{}{}{}",
            year.peek(),
            delimiter,
            self.card_exp_month.peek()
        ))
    }
    fn get_expiry_date_as_mmyyyy(&self, delimiter: &str) -> Secret<String> {
        let year = self.get_expiry_year_4_digit();
        Secret::new(format!(
            "{}{}{}",
            self.card_exp_month.peek(),
            delimiter,
            year.peek()
        ))
    }
    fn get_expiry_year_4_digit(&self) -> Secret<String> {
        let mut year = self.card_exp_year.peek().clone();
        if year.len() == 2 {
            year = format!("20{year}");
        }
        Secret::new(year)
    }
    fn get_expiry_date_as_yymm(&self) -> Result<Secret<String>, errors::ConnectorError> {
        let year = self.get_card_expiry_year_2_digit()?.expose();
        let month = self.card_exp_month.clone().expose();
        Ok(Secret::new(format!("{year}{month}")))
    }
    fn get_expiry_date_as_mmyy(&self) -> Result<Secret<String>, errors::ConnectorError> {
        let year = self.get_card_expiry_year_2_digit()?.expose();
        let month = self.card_exp_month.clone().expose();
        Ok(Secret::new(format!("{month}{year}")))
    }
    fn get_expiry_month_as_i8(&self) -> Result<Secret<i8>, Error> {
        self.card_exp_month
            .peek()
            .clone()
            .parse::<i8>()
            .change_context(errors::ConnectorError::ResponseDeserializationFailed)
            .map(Secret::new)
    }
    fn get_expiry_year_as_i32(&self) -> Result<Secret<i32>, Error> {
        self.card_exp_year
            .peek()
            .clone()
            .parse::<i32>()
            .change_context(errors::ConnectorError::ResponseDeserializationFailed)
            .map(Secret::new)
    }
    fn get_expiry_year_as_4_digit_i32(&self) -> Result<Secret<i32>, Error> {
        self.get_expiry_year_4_digit()
            .peek()
            .clone()
            .parse::<i32>()
            .change_context(errors::ConnectorError::ResponseDeserializationFailed)
            .map(Secret::new)
    }
    fn get_cardholder_name(&self) -> Result<Secret<String>, Error> {
        self.card_holder_name
            .clone()
            .ok_or_else(missing_field_err("card.card_holder_name"))
    }
}

impl CardData for CardDetailsForNetworkTransactionId {
    fn get_card_expiry_year_2_digit(&self) -> Result<Secret<String>, errors::ConnectorError> {
        let binding = self.card_exp_year.clone();
        let year = binding.peek();
        Ok(Secret::new(
            year.get(year.len() - 2..)
                .ok_or(errors::ConnectorError::RequestEncodingFailed)?
                .to_string(),
        ))
    }
    fn get_card_expiry_month_2_digit(&self) -> Result<Secret<String>, errors::ConnectorError> {
        let exp_month = self
            .card_exp_month
            .peek()
            .to_string()
            .parse::<u8>()
            .map_err(|_| errors::ConnectorError::InvalidDataFormat {
                field_name: "payment_method_data.card.card_exp_month",
            })?;
        let month = ::cards::CardExpirationMonth::try_from(exp_month).map_err(|_| {
            errors::ConnectorError::InvalidDataFormat {
                field_name: "payment_method_data.card.card_exp_month",
            }
        })?;
        Ok(Secret::new(month.two_digits()))
    }
    fn get_card_issuer(&self) -> Result<CardIssuer, Error> {
        get_card_issuer(self.card_number.peek())
    }
    fn get_card_expiry_month_year_2_digit_with_delimiter(
        &self,
        delimiter: String,
    ) -> Result<Secret<String>, errors::ConnectorError> {
        let year = self.get_card_expiry_year_2_digit()?;
        Ok(Secret::new(format!(
            "{}{}{}",
            self.card_exp_month.peek(),
            delimiter,
            year.peek()
        )))
    }
    fn get_expiry_date_as_yyyymm(&self, delimiter: &str) -> Secret<String> {
        let year = self.get_expiry_year_4_digit();
        Secret::new(format!(
            "{}{}{}",
            year.peek(),
            delimiter,
            self.card_exp_month.peek()
        ))
    }
    fn get_expiry_date_as_mmyyyy(&self, delimiter: &str) -> Secret<String> {
        let year = self.get_expiry_year_4_digit();
        Secret::new(format!(
            "{}{}{}",
            self.card_exp_month.peek(),
            delimiter,
            year.peek()
        ))
    }
    fn get_expiry_year_4_digit(&self) -> Secret<String> {
        let mut year = self.card_exp_year.peek().clone();
        if year.len() == 2 {
            year = format!("20{year}");
        }
        Secret::new(year)
    }
    fn get_expiry_date_as_yymm(&self) -> Result<Secret<String>, errors::ConnectorError> {
        let year = self.get_card_expiry_year_2_digit()?.expose();
        let month = self.card_exp_month.clone().expose();
        Ok(Secret::new(format!("{year}{month}")))
    }
    fn get_expiry_date_as_mmyy(&self) -> Result<Secret<String>, errors::ConnectorError> {
        let year = self.get_card_expiry_year_2_digit()?.expose();
        let month = self.card_exp_month.clone().expose();
        Ok(Secret::new(format!("{month}{year}")))
    }
    fn get_expiry_month_as_i8(&self) -> Result<Secret<i8>, Error> {
        self.card_exp_month
            .peek()
            .clone()
            .parse::<i8>()
            .change_context(errors::ConnectorError::ResponseDeserializationFailed)
            .map(Secret::new)
    }
    fn get_expiry_year_as_i32(&self) -> Result<Secret<i32>, Error> {
        self.card_exp_year
            .peek()
            .clone()
            .parse::<i32>()
            .change_context(errors::ConnectorError::ResponseDeserializationFailed)
            .map(Secret::new)
    }
    fn get_expiry_year_as_4_digit_i32(&self) -> Result<Secret<i32>, Error> {
        self.get_expiry_year_4_digit()
            .peek()
            .clone()
            .parse::<i32>()
            .change_context(errors::ConnectorError::ResponseDeserializationFailed)
            .map(Secret::new)
    }
    fn get_cardholder_name(&self) -> Result<Secret<String>, Error> {
        self.card_holder_name
            .clone()
            .ok_or_else(missing_field_err("card.card_holder_name"))
    }
}

#[cfg(feature = "payouts")]
impl CardData for api_models::payouts::ApplePayDecrypt {
    fn get_card_expiry_year_2_digit(&self) -> Result<Secret<String>, errors::ConnectorError> {
        let binding = self.expiry_year.clone();
        let year = binding.peek();
        Ok(Secret::new(
            year.get(year.len() - 2..)
                .ok_or(errors::ConnectorError::RequestEncodingFailed)?
                .to_string(),
        ))
    }
    fn get_card_expiry_month_2_digit(&self) -> Result<Secret<String>, errors::ConnectorError> {
        let exp_month = self
            .expiry_month
            .peek()
            .to_string()
            .parse::<u8>()
            .map_err(|_| errors::ConnectorError::InvalidDataFormat {
                field_name: "payout_method_data.apple_pay_decrypt.expiry_month",
            })?;
        let month = ::cards::CardExpirationMonth::try_from(exp_month).map_err(|_| {
            errors::ConnectorError::InvalidDataFormat {
                field_name: "payout_method_data.apple_pay_decrypt.expiry_month",
            }
        })?;
        Ok(Secret::new(month.two_digits()))
    }
    fn get_card_issuer(&self) -> Result<CardIssuer, Error> {
        Err(errors::ConnectorError::ParsingFailed)
            .attach_printable("get_card_issuer is not supported for Applepay Decrypted Payout")
    }
    fn get_card_expiry_month_year_2_digit_with_delimiter(
        &self,
        delimiter: String,
    ) -> Result<Secret<String>, errors::ConnectorError> {
        let year = self.get_card_expiry_year_2_digit()?;
        Ok(Secret::new(format!(
            "{}{}{}",
            self.expiry_month.peek(),
            delimiter,
            year.peek()
        )))
    }
    fn get_expiry_date_as_yyyymm(&self, delimiter: &str) -> Secret<String> {
        let year = self.get_expiry_year_4_digit();
        Secret::new(format!(
            "{}{}{}",
            year.peek(),
            delimiter,
            self.expiry_month.peek()
        ))
    }
    fn get_expiry_date_as_mmyyyy(&self, delimiter: &str) -> Secret<String> {
        let year = self.get_expiry_year_4_digit();
        Secret::new(format!(
            "{}{}{}",
            self.expiry_month.peek(),
            delimiter,
            year.peek()
        ))
    }
    fn get_expiry_year_4_digit(&self) -> Secret<String> {
        let mut year = self.expiry_year.peek().clone();
        if year.len() == 2 {
            year = format!("20{year}");
        }
        Secret::new(year)
    }
    fn get_expiry_date_as_yymm(&self) -> Result<Secret<String>, errors::ConnectorError> {
        let year = self.get_card_expiry_year_2_digit()?.expose();
        let month = self.expiry_month.clone().expose();
        Ok(Secret::new(format!("{year}{month}")))
    }
    fn get_expiry_date_as_mmyy(&self) -> Result<Secret<String>, errors::ConnectorError> {
        let year = self.get_card_expiry_year_2_digit()?.expose();
        let month = self.expiry_month.clone().expose();
        Ok(Secret::new(format!("{month}{year}")))
    }
    fn get_expiry_month_as_i8(&self) -> Result<Secret<i8>, Error> {
        self.expiry_month
            .peek()
            .clone()
            .parse::<i8>()
            .change_context(errors::ConnectorError::ResponseDeserializationFailed)
            .map(Secret::new)
    }
    fn get_expiry_year_as_i32(&self) -> Result<Secret<i32>, Error> {
        self.expiry_year
            .peek()
            .clone()
            .parse::<i32>()
            .change_context(errors::ConnectorError::ResponseDeserializationFailed)
            .map(Secret::new)
    }
    fn get_expiry_year_as_4_digit_i32(&self) -> Result<Secret<i32>, Error> {
        self.get_expiry_year_4_digit()
            .peek()
            .clone()
            .parse::<i32>()
            .change_context(errors::ConnectorError::ResponseDeserializationFailed)
            .map(Secret::new)
    }
    fn get_cardholder_name(&self) -> Result<Secret<String>, Error> {
        self.card_holder_name
            .clone()
            .ok_or_else(missing_field_err("card.card_holder_name"))
    }
}

#[track_caller]
fn get_card_issuer(card_number: &str) -> Result<CardIssuer, Error> {
    for (k, v) in CARD_REGEX.iter() {
        let regex: Regex = v
            .clone()
            .change_context(errors::ConnectorError::RequestEncodingFailed)?;
        if regex.is_match(card_number) {
            return Ok(*k);
        }
    }
    Err(error_stack::Report::new(
        errors::ConnectorError::NotImplemented("Card Type".into()),
    ))
}

static CARD_REGEX: LazyLock<HashMap<CardIssuer, Result<Regex, regex::Error>>> = LazyLock::new(
    || {
        let mut map = HashMap::new();
        // Reference: https://gist.github.com/michaelkeevildown/9096cd3aac9029c4e6e05588448a8841
        // [#379]: Determine card issuer from card BIN number
        map.insert(CardIssuer::Master, Regex::new(r"^5[1-5][0-9]{14}$"));
        map.insert(CardIssuer::AmericanExpress, Regex::new(r"^3[47][0-9]{13}$"));
        map.insert(CardIssuer::Visa, Regex::new(r"^4[0-9]{12}(?:[0-9]{3})?$"));
        map.insert(CardIssuer::Discover, Regex::new(r"^65[0-9]{14}|64[4-9][0-9]{13}|6011[0-9]{12}|(622(?:12[6-9]|1[3-9][0-9]|[2-8][0-9][0-9]|9[01][0-9]|92[0-5])[0-9]{10})$"));
        map.insert(
            CardIssuer::Maestro,
            Regex::new(r"^(5018|5020|5038|5893|6304|6759|6761|6762|6763)[0-9]{8,15}$"),
        );
        map.insert(
            CardIssuer::DinersClub,
            Regex::new(r"^3(?:0[0-5][0-9]{11}|[68][0-9][0-9]{11,13})$"),
        );
        map.insert(
            CardIssuer::JCB,
            Regex::new(r"^(3(?:088|096|112|158|337|5(?:2[89]|[3-8][0-9]))\d{12})$"),
        );
        map.insert(CardIssuer::CarteBlanche, Regex::new(r"^389[0-9]{11}$"));
        map.insert(CardIssuer::UnionPay, Regex::new(r"^(62[0-9]{14,17})$"));
        map
    },
);

pub trait AddressDetailsData {
    fn get_first_name(&self) -> Result<&Secret<String>, Error>;
    fn get_last_name(&self) -> Result<&Secret<String>, Error>;
    fn get_full_name(&self) -> Result<Secret<String>, Error>;
    fn get_line1(&self) -> Result<&Secret<String>, Error>;
    fn get_city(&self) -> Result<&String, Error>;
    fn get_line2(&self) -> Result<&Secret<String>, Error>;
    fn get_state(&self) -> Result<&Secret<String>, Error>;
    fn get_zip(&self) -> Result<&Secret<String>, Error>;
    fn get_country(&self) -> Result<&api_models::enums::CountryAlpha2, Error>;
    fn get_combined_address_line(&self) -> Result<Secret<String>, Error>;
    fn to_state_code(&self) -> Result<Secret<String>, Error>;
    fn to_state_code_as_optional(&self) -> Result<Option<Secret<String>>, Error>;
    fn get_optional_city(&self) -> Option<String>;
    fn get_optional_line1(&self) -> Option<Secret<String>>;
    fn get_optional_line2(&self) -> Option<Secret<String>>;
    fn get_optional_line3(&self) -> Option<Secret<String>>;
    fn get_optional_first_name(&self) -> Option<Secret<String>>;
    fn get_optional_last_name(&self) -> Option<Secret<String>>;
    fn get_optional_country(&self) -> Option<api_models::enums::CountryAlpha2>;
    fn get_optional_zip(&self) -> Option<Secret<String>>;
    fn get_optional_state(&self) -> Option<Secret<String>>;
}

impl AddressDetailsData for AddressDetails {
    fn get_first_name(&self) -> Result<&Secret<String>, Error> {
        self.first_name
            .as_ref()
            .ok_or_else(missing_field_err("address.first_name"))
    }

    fn get_last_name(&self) -> Result<&Secret<String>, Error> {
        self.last_name
            .as_ref()
            .ok_or_else(missing_field_err("address.last_name"))
    }

    fn get_full_name(&self) -> Result<Secret<String>, Error> {
        let first_name = self.get_first_name()?.peek().to_owned();
        let last_name = self
            .get_last_name()
            .ok()
            .cloned()
            .unwrap_or(Secret::new("".to_string()));
        let last_name = last_name.peek();
        let full_name = format!("{first_name} {last_name}").trim().to_string();
        Ok(Secret::new(full_name))
    }

    fn get_line1(&self) -> Result<&Secret<String>, Error> {
        self.line1
            .as_ref()
            .ok_or_else(missing_field_err("address.line1"))
    }

    fn get_city(&self) -> Result<&String, Error> {
        self.city
            .as_ref()
            .ok_or_else(missing_field_err("address.city"))
    }

    fn get_state(&self) -> Result<&Secret<String>, Error> {
        self.state
            .as_ref()
            .ok_or_else(missing_field_err("address.state"))
    }

    fn get_line2(&self) -> Result<&Secret<String>, Error> {
        self.line2
            .as_ref()
            .ok_or_else(missing_field_err("address.line2"))
    }

    fn get_zip(&self) -> Result<&Secret<String>, Error> {
        self.zip
            .as_ref()
            .ok_or_else(missing_field_err("address.zip"))
    }

    fn get_country(&self) -> Result<&api_models::enums::CountryAlpha2, Error> {
        self.country
            .as_ref()
            .ok_or_else(missing_field_err("address.country"))
    }

    fn get_combined_address_line(&self) -> Result<Secret<String>, Error> {
        Ok(Secret::new(format!(
            "{},{}",
            self.get_line1()?.peek(),
            self.get_line2()?.peek()
        )))
    }

    fn to_state_code(&self) -> Result<Secret<String>, Error> {
        let country = self.get_country()?;
        let state = self.get_state()?;
        match country {
            api_models::enums::CountryAlpha2::US => Ok(Secret::new(
                UsStatesAbbreviation::foreign_try_from(state.peek().to_string())?.to_string(),
            )),
            api_models::enums::CountryAlpha2::CA => Ok(Secret::new(
                CanadaStatesAbbreviation::foreign_try_from(state.peek().to_string())?.to_string(),
            )),
            api_models::enums::CountryAlpha2::AL => Ok(Secret::new(
                AlbaniaStatesAbbreviation::foreign_try_from(state.peek().to_string())?.to_string(),
            )),
            api_models::enums::CountryAlpha2::AD => Ok(Secret::new(
                AndorraStatesAbbreviation::foreign_try_from(state.peek().to_string())?.to_string(),
            )),
            api_models::enums::CountryAlpha2::AT => Ok(Secret::new(
                AustriaStatesAbbreviation::foreign_try_from(state.peek().to_string())?.to_string(),
            )),
            api_models::enums::CountryAlpha2::BY => Ok(Secret::new(
                BelarusStatesAbbreviation::foreign_try_from(state.peek().to_string())?.to_string(),
            )),
            api_models::enums::CountryAlpha2::BA => Ok(Secret::new(
                BosniaAndHerzegovinaStatesAbbreviation::foreign_try_from(state.peek().to_string())?
                    .to_string(),
            )),
            api_models::enums::CountryAlpha2::BG => Ok(Secret::new(
                BulgariaStatesAbbreviation::foreign_try_from(state.peek().to_string())?.to_string(),
            )),
            api_models::enums::CountryAlpha2::HR => Ok(Secret::new(
                CroatiaStatesAbbreviation::foreign_try_from(state.peek().to_string())?.to_string(),
            )),
            api_models::enums::CountryAlpha2::CZ => Ok(Secret::new(
                CzechRepublicStatesAbbreviation::foreign_try_from(state.peek().to_string())?
                    .to_string(),
            )),
            api_models::enums::CountryAlpha2::DK => Ok(Secret::new(
                DenmarkStatesAbbreviation::foreign_try_from(state.peek().to_string())?.to_string(),
            )),
            api_models::enums::CountryAlpha2::FI => Ok(Secret::new(
                FinlandStatesAbbreviation::foreign_try_from(state.peek().to_string())?.to_string(),
            )),
            api_models::enums::CountryAlpha2::FR => Ok(Secret::new(
                FranceStatesAbbreviation::foreign_try_from(state.peek().to_string())?.to_string(),
            )),
            api_models::enums::CountryAlpha2::DE => Ok(Secret::new(
                GermanyStatesAbbreviation::foreign_try_from(state.peek().to_string())?.to_string(),
            )),
            api_models::enums::CountryAlpha2::GR => Ok(Secret::new(
                GreeceStatesAbbreviation::foreign_try_from(state.peek().to_string())?.to_string(),
            )),
            api_models::enums::CountryAlpha2::HU => Ok(Secret::new(
                HungaryStatesAbbreviation::foreign_try_from(state.peek().to_string())?.to_string(),
            )),
            api_models::enums::CountryAlpha2::IS => Ok(Secret::new(
                IcelandStatesAbbreviation::foreign_try_from(state.peek().to_string())?.to_string(),
            )),
            api_models::enums::CountryAlpha2::IE => Ok(Secret::new(
                IrelandStatesAbbreviation::foreign_try_from(state.peek().to_string())?.to_string(),
            )),
            api_models::enums::CountryAlpha2::LV => Ok(Secret::new(
                LatviaStatesAbbreviation::foreign_try_from(state.peek().to_string())?.to_string(),
            )),
            api_models::enums::CountryAlpha2::IT => Ok(Secret::new(
                ItalyStatesAbbreviation::foreign_try_from(state.peek().to_string())?.to_string(),
            )),
            api_models::enums::CountryAlpha2::JP => Ok(Secret::new(
                JapanStatesAbbreviation::foreign_try_from(state.peek().to_string())?.to_string(),
            )),
            api_models::enums::CountryAlpha2::LI => Ok(Secret::new(
                LiechtensteinStatesAbbreviation::foreign_try_from(state.peek().to_string())?
                    .to_string(),
            )),
            api_models::enums::CountryAlpha2::LT => Ok(Secret::new(
                LithuaniaStatesAbbreviation::foreign_try_from(state.peek().to_string())?
                    .to_string(),
            )),
            api_models::enums::CountryAlpha2::MT => Ok(Secret::new(
                MaltaStatesAbbreviation::foreign_try_from(state.peek().to_string())?.to_string(),
            )),
            api_models::enums::CountryAlpha2::MD => Ok(Secret::new(
                MoldovaStatesAbbreviation::foreign_try_from(state.peek().to_string())?.to_string(),
            )),
            api_models::enums::CountryAlpha2::MC => Ok(Secret::new(
                MonacoStatesAbbreviation::foreign_try_from(state.peek().to_string())?.to_string(),
            )),
            api_models::enums::CountryAlpha2::ME => Ok(Secret::new(
                MontenegroStatesAbbreviation::foreign_try_from(state.peek().to_string())?
                    .to_string(),
            )),
            api_models::enums::CountryAlpha2::NL => Ok(Secret::new(
                NetherlandsStatesAbbreviation::foreign_try_from(state.peek().to_string())?
                    .to_string(),
            )),
            api_models::enums::CountryAlpha2::NZ => Ok(Secret::new(
                NewZealandStatesAbbreviation::foreign_try_from(state.peek().to_string())?
                    .to_string(),
            )),
            api_models::enums::CountryAlpha2::MK => Ok(Secret::new(
                NorthMacedoniaStatesAbbreviation::foreign_try_from(state.peek().to_string())?
                    .to_string(),
            )),
            api_models::enums::CountryAlpha2::NO => Ok(Secret::new(
                NorwayStatesAbbreviation::foreign_try_from(state.peek().to_string())?.to_string(),
            )),
            api_models::enums::CountryAlpha2::PL => Ok(Secret::new(
                PolandStatesAbbreviation::foreign_try_from(state.peek().to_string())?.to_string(),
            )),
            api_models::enums::CountryAlpha2::PT => Ok(Secret::new(
                PortugalStatesAbbreviation::foreign_try_from(state.peek().to_string())?.to_string(),
            )),
            api_models::enums::CountryAlpha2::ES => Ok(Secret::new(
                SpainStatesAbbreviation::foreign_try_from(state.peek().to_string())?.to_string(),
            )),
            api_models::enums::CountryAlpha2::CH => Ok(Secret::new(
                SwitzerlandStatesAbbreviation::foreign_try_from(state.peek().to_string())?
                    .to_string(),
            )),
            api_models::enums::CountryAlpha2::GB => Ok(Secret::new(
                UnitedKingdomStatesAbbreviation::foreign_try_from(state.peek().to_string())?
                    .to_string(),
            )),
            api_models::enums::CountryAlpha2::BR => Ok(Secret::new(
                BrazilStatesAbbreviation::foreign_try_from(state.peek().to_string())?.to_string(),
            )),
            api_models::enums::CountryAlpha2::AU => Ok(Secret::new(
                AustraliaStatesAbbreviation::foreign_try_from(state.peek().to_string())?
                    .to_string(),
            )),
            api_models::enums::CountryAlpha2::SG => Ok(Secret::new(
                SingaporeStatesAbbreviation::foreign_try_from(state.peek().to_string())?
                    .to_string(),
            )),
            api_models::enums::CountryAlpha2::TH => Ok(Secret::new(
                ThailandStatesAbbreviation::foreign_try_from(state.peek().to_string())?.to_string(),
            )),
            api_models::enums::CountryAlpha2::PH => Ok(Secret::new(
                PhilippinesStatesAbbreviation::foreign_try_from(state.peek().to_string())?
                    .to_string(),
            )),
            api_models::enums::CountryAlpha2::IN => Ok(Secret::new(
                IndiaStatesAbbreviation::foreign_try_from(state.peek().to_string())?.to_string(),
            )),
            _ => Ok(state.clone()),
        }
    }
    fn to_state_code_as_optional(&self) -> Result<Option<Secret<String>>, Error> {
        self.state
            .as_ref()
            .map(|state| {
                if state.peek().len() == 2 {
                    Ok(state.to_owned())
                } else {
                    self.to_state_code()
                }
            })
            .transpose()
    }

    fn get_optional_city(&self) -> Option<String> {
        self.city.clone()
    }

    fn get_optional_line1(&self) -> Option<Secret<String>> {
        self.line1.clone()
    }

    fn get_optional_line2(&self) -> Option<Secret<String>> {
        self.line2.clone()
    }

    fn get_optional_first_name(&self) -> Option<Secret<String>> {
        self.first_name.clone()
    }

    fn get_optional_last_name(&self) -> Option<Secret<String>> {
        self.last_name.clone()
    }

    fn get_optional_country(&self) -> Option<api_models::enums::CountryAlpha2> {
        self.country
    }
    fn get_optional_line3(&self) -> Option<Secret<String>> {
        self.line3.clone()
    }
    fn get_optional_zip(&self) -> Option<Secret<String>> {
        self.zip.clone()
    }
    fn get_optional_state(&self) -> Option<Secret<String>> {
        self.state.clone()
    }
}

pub trait AdditionalCardInfo {
    fn get_card_expiry_year_2_digit(&self) -> Result<Secret<String>, errors::ConnectorError>;
    fn get_card_expiry_year_4_digit(&self) -> Result<Secret<String>, errors::ConnectorError>;
    fn get_expiry_date_as_mmyy(&self) -> Result<Secret<String>, errors::ConnectorError>;
    fn get_card_holder_name(&self) -> Result<Secret<String>, errors::ConnectorError>;
}

impl AdditionalCardInfo for payments::AdditionalCardInfo {
    fn get_card_expiry_year_2_digit(&self) -> Result<Secret<String>, errors::ConnectorError> {
        let binding =
            self.card_exp_year
                .clone()
                .ok_or(errors::ConnectorError::MissingRequiredField {
                    field_name: "card_exp_year",
                })?;
        let year = binding.peek();
        Ok(Secret::new(
            year.get(year.len() - 2..)
                .ok_or(errors::ConnectorError::RequestEncodingFailed)?
                .to_string(),
        ))
    }
    fn get_card_expiry_year_4_digit(&self) -> Result<Secret<String>, errors::ConnectorError> {
        let binding =
            self.card_exp_year
                .clone()
                .ok_or(errors::ConnectorError::MissingRequiredField {
                    field_name: "card_exp_year",
                })?;
        let mut year = binding.peek().to_string();
        if year.len() == 4 {
            Ok(Secret::new(year))
        } else if year.len() == 2 {
            year = format!("20{year}");
            Ok(Secret::new(year))
        } else {
            Err(errors::ConnectorError::RequestEncodingFailed)
        }
    }
    fn get_expiry_date_as_mmyy(&self) -> Result<Secret<String>, errors::ConnectorError> {
        let year = self.get_card_expiry_year_2_digit()?.expose();
        let month_binding =
            self.card_exp_month
                .clone()
                .ok_or(errors::ConnectorError::MissingRequiredField {
                    field_name: "card_exp_month",
                })?;
        let month = month_binding.peek();
        let month_str = format!("{:0>2}", month);
        Ok(Secret::new(format!("{month_str}{year}")))
    }

    fn get_card_holder_name(&self) -> Result<Secret<String>, errors::ConnectorError> {
        self.card_holder_name
            .clone()
            .ok_or(errors::ConnectorError::MissingRequiredField {
                field_name: "card_holder_name",
            })
    }
}

impl AdditionalCardInfo for WalletAdditionalDataForCard {
    fn get_card_expiry_year_2_digit(&self) -> Result<Secret<String>, errors::ConnectorError> {
        let binding =
            self.card_exp_year
                .clone()
                .ok_or(errors::ConnectorError::MissingRequiredField {
                    field_name: "card_exp_year",
                })?;
        let year = binding.peek();
        Ok(Secret::new(
            year.get(year.len() - 2..)
                .ok_or(errors::ConnectorError::RequestEncodingFailed)?
                .to_string(),
        ))
    }

    fn get_card_expiry_year_4_digit(&self) -> Result<Secret<String>, errors::ConnectorError> {
        let binding =
            self.card_exp_year
                .clone()
                .ok_or(errors::ConnectorError::MissingRequiredField {
                    field_name: "card_exp_year",
                })?;
        let mut year = binding.peek().to_string();
        if year.len() == 4 {
            Ok(Secret::new(year))
        } else if year.len() == 2 {
            year = format!("20{year}");
            Ok(Secret::new(year))
        } else {
            Err(errors::ConnectorError::RequestEncodingFailed)
        }
    }

    fn get_expiry_date_as_mmyy(&self) -> Result<Secret<String>, errors::ConnectorError> {
        let year = self.get_card_expiry_year_2_digit()?.expose();
        let month_binding =
            self.card_exp_month
                .clone()
                .ok_or(errors::ConnectorError::MissingRequiredField {
                    field_name: "card_exp_month",
                })?;
        let month = month_binding.peek();
        let month_str = format!("{:0>2}", month);
        Ok(Secret::new(format!("{month_str}{year}")))
    }

    fn get_card_holder_name(&self) -> Result<Secret<String>, errors::ConnectorError> {
        Err(errors::ConnectorError::MissingRequiredField {
            field_name: "card_holder_name",
        })
    }
}
impl AdditionalCardInfo for ApplepayPaymentMethod {
    fn get_card_expiry_year_2_digit(&self) -> Result<Secret<String>, errors::ConnectorError> {
        let binding =
            self.card_exp_year
                .clone()
                .ok_or(errors::ConnectorError::MissingRequiredField {
                    field_name: "card_exp_year",
                })?;
        let year = binding.peek();
        Ok(Secret::new(
            year.get(year.len() - 2..)
                .ok_or(errors::ConnectorError::RequestEncodingFailed)?
                .to_string(),
        ))
    }

    fn get_card_expiry_year_4_digit(&self) -> Result<Secret<String>, errors::ConnectorError> {
        let binding =
            self.card_exp_year
                .clone()
                .ok_or(errors::ConnectorError::MissingRequiredField {
                    field_name: "card_exp_year",
                })?;
        let mut year = binding.peek().to_string();
        if year.len() == 4 {
            Ok(Secret::new(year))
        } else if year.len() == 2 {
            year = format!("20{year}");
            Ok(Secret::new(year))
        } else {
            Err(errors::ConnectorError::RequestEncodingFailed)
        }
    }

    fn get_expiry_date_as_mmyy(&self) -> Result<Secret<String>, errors::ConnectorError> {
        let year = self.get_card_expiry_year_2_digit()?.expose();
        let month_binding =
            self.card_exp_month
                .clone()
                .ok_or(errors::ConnectorError::MissingRequiredField {
                    field_name: "card_exp_month",
                })?;
        let month = month_binding.peek();
        let month_str = format!("{:0>2}", month);
        Ok(Secret::new(format!("{month_str}{year}")))
    }

    fn get_card_holder_name(&self) -> Result<Secret<String>, errors::ConnectorError> {
        Err(errors::ConnectorError::MissingRequiredField {
            field_name: "card_holder_name",
        })
    }
}
pub trait PhoneDetailsData {
    fn get_number(&self) -> Result<Secret<String>, Error>;
    fn get_country_code(&self) -> Result<String, Error>;
    fn get_number_with_country_code(&self) -> Result<Secret<String>, Error>;
    fn get_number_with_hash_country_code(&self) -> Result<Secret<String>, Error>;
    fn extract_country_code(&self) -> Result<String, Error>;
}

impl PhoneDetailsData for PhoneDetails {
    fn get_country_code(&self) -> Result<String, Error> {
        self.country_code
            .clone()
            .ok_or_else(missing_field_err("billing.phone.country_code"))
    }
    fn extract_country_code(&self) -> Result<String, Error> {
        self.get_country_code()
            .map(|cc| cc.trim_start_matches('+').to_string())
    }
    fn get_number(&self) -> Result<Secret<String>, Error> {
        self.number
            .clone()
            .ok_or_else(missing_field_err("billing.phone.number"))
    }
    fn get_number_with_country_code(&self) -> Result<Secret<String>, Error> {
        let number = self.get_number()?;
        let country_code = self.get_country_code()?;
        Ok(Secret::new(format!("{}{}", country_code, number.peek())))
    }
    fn get_number_with_hash_country_code(&self) -> Result<Secret<String>, Error> {
        let number = self.get_number()?;
        let country_code = self.get_country_code()?;
        let number_without_plus = country_code.trim_start_matches('+');
        Ok(Secret::new(format!(
            "{}#{}",
            number_without_plus,
            number.peek()
        )))
    }
}

#[cfg(feature = "payouts")]
pub trait PayoutFulfillRequestData {
    fn get_connector_payout_id(&self) -> Result<String, Error>;
    fn get_connector_transfer_method_id(&self) -> Result<String, Error>;
}
#[cfg(feature = "payouts")]
impl PayoutFulfillRequestData for hyperswitch_domain_models::router_request_types::PayoutsData {
    fn get_connector_payout_id(&self) -> Result<String, Error> {
        self.connector_payout_id
            .clone()
            .ok_or_else(missing_field_err("connector_payout_id"))
    }

    fn get_connector_transfer_method_id(&self) -> Result<String, Error> {
        self.connector_transfer_method_id
            .clone()
            .ok_or_else(missing_field_err("connector_transfer_method_id"))
    }
}

pub trait CustomerData {
    fn get_email(&self) -> Result<Email, Error>;
    fn is_mandate_payment(&self) -> bool;
}

impl CustomerData for ConnectorCustomerData {
    fn get_email(&self) -> Result<Email, Error> {
        self.email.clone().ok_or_else(missing_field_err("email"))
    }
    fn is_mandate_payment(&self) -> bool {
        // We only need to check if the customer acceptance or setup mandate details are present and if the setup future usage is OffSession.
        // mandate_reference_id is not needed here as we do not need to check for existing mandates.
        self.customer_acceptance.is_some()
            && self.setup_future_usage == Some(FutureUsage::OffSession)
    }
}

pub trait PaymentsAuthorizeRequestData {
    fn get_optional_language_from_browser_info(&self) -> Option<String>;
    fn is_auto_capture(&self) -> Result<bool, Error>;
    fn get_email(&self) -> Result<Email, Error>;
    fn get_browser_info(&self) -> Result<BrowserInformation, Error>;
    fn get_order_details(&self) -> Result<Vec<OrderDetailsWithAmount>, Error>;
    fn get_card(&self) -> Result<Card, Error>;
    fn connector_mandate_id(&self) -> Option<String>;
    fn is_mandate_payment(&self) -> bool;
    fn is_customer_initiated_mandate_payment(&self) -> bool;
    fn get_webhook_url(&self) -> Result<String, Error>;
    fn get_router_return_url(&self) -> Result<String, Error>;
    fn is_wallet(&self) -> bool;
    fn is_card(&self) -> bool;
    fn get_payment_method_type(&self) -> Result<enums::PaymentMethodType, Error>;
    fn get_connector_mandate_id(&self) -> Result<String, Error>;
    fn get_connector_mandate_data(&self) -> Option<payments::ConnectorMandateReferenceId>;
    fn get_complete_authorize_url(&self) -> Result<String, Error>;
    fn get_ip_address_as_optional(&self) -> Option<Secret<String, IpAddress>>;
    fn get_ip_address(&self) -> Result<Secret<String, IpAddress>, Error>;
    fn get_optional_user_agent(&self) -> Option<String>;
    fn get_original_amount(&self) -> i64;
    fn get_surcharge_amount(&self) -> Option<i64>;
    fn get_tax_on_surcharge_amount(&self) -> Option<i64>;
    fn get_total_surcharge_amount(&self) -> Option<i64>;
    fn get_metadata_as_object(&self) -> Option<pii::SecretSerdeValue>;
    fn get_authentication_data(&self) -> Result<AuthenticationData, Error>;
    fn get_customer_name(&self) -> Result<Secret<String>, Error>;
    fn get_connector_mandate_request_reference_id(&self) -> Result<String, Error>;
    fn get_card_holder_name_from_additional_payment_method_data(
        &self,
    ) -> Result<Secret<String>, Error>;
    fn is_cit_mandate_payment(&self) -> bool;
    fn get_optional_network_transaction_id(&self) -> Option<String>;
    fn get_optional_email(&self) -> Option<Email>;
    fn get_card_network_from_additional_payment_method_data(
        &self,
    ) -> Result<enums::CardNetwork, Error>;
    fn get_connector_testing_data(&self) -> Option<pii::SecretSerdeValue>;
    fn get_order_id(&self) -> Result<String, errors::ConnectorError>;
    fn get_card_mandate_info(&self) -> Result<CardMandateInfo, Error>;
}

impl PaymentsAuthorizeRequestData for PaymentsAuthorizeData {
    fn is_auto_capture(&self) -> Result<bool, Error> {
        match self.capture_method {
            Some(enums::CaptureMethod::Automatic)
            | Some(enums::CaptureMethod::SequentialAutomatic)
            | None => Ok(true),
            Some(enums::CaptureMethod::Manual) => Ok(false),
            Some(_) => Err(errors::ConnectorError::CaptureMethodNotSupported.into()),
        }
    }

    fn get_email(&self) -> Result<Email, Error> {
        self.email.clone().ok_or_else(missing_field_err("email"))
    }
    fn get_browser_info(&self) -> Result<BrowserInformation, Error> {
        self.browser_info
            .clone()
            .ok_or_else(missing_field_err("browser_info"))
    }
    fn get_optional_language_from_browser_info(&self) -> Option<String> {
        self.browser_info
            .clone()
            .and_then(|browser_info| browser_info.language)
    }

    fn get_order_details(&self) -> Result<Vec<OrderDetailsWithAmount>, Error> {
        self.order_details
            .clone()
            .ok_or_else(missing_field_err("order_details"))
    }

    fn get_card(&self) -> Result<Card, Error> {
        match self.payment_method_data.clone() {
            PaymentMethodData::Card(card) => Ok(card),
            _ => Err(missing_field_err("card")()),
        }
    }

    fn get_complete_authorize_url(&self) -> Result<String, Error> {
        self.complete_authorize_url
            .clone()
            .ok_or_else(missing_field_err("complete_authorize_url"))
    }

    fn connector_mandate_id(&self) -> Option<String> {
        self.mandate_id
            .as_ref()
            .and_then(|mandate_ids| match &mandate_ids.mandate_reference_id {
                Some(payments::MandateReferenceId::ConnectorMandateId(connector_mandate_ids)) => {
                    connector_mandate_ids.get_connector_mandate_id()
                }
                Some(payments::MandateReferenceId::NetworkMandateId(_))
                | None
                | Some(payments::MandateReferenceId::NetworkTokenWithNTI(_)) => None,
            })
    }
    fn is_mandate_payment(&self) -> bool {
        ((self.customer_acceptance.is_some() || self.setup_mandate_details.is_some())
            && (self.setup_future_usage == Some(FutureUsage::OffSession)))
            || self
                .mandate_id
                .as_ref()
                .and_then(|mandate_ids| mandate_ids.mandate_reference_id.as_ref())
                .is_some()
    }
    fn get_webhook_url(&self) -> Result<String, Error> {
        self.webhook_url
            .clone()
            .ok_or_else(missing_field_err("webhook_url"))
    }
    fn get_router_return_url(&self) -> Result<String, Error> {
        self.router_return_url
            .clone()
            .ok_or_else(missing_field_err("return_url"))
    }
    fn is_wallet(&self) -> bool {
        matches!(self.payment_method_data, PaymentMethodData::Wallet(_))
    }
    fn is_card(&self) -> bool {
        matches!(self.payment_method_data, PaymentMethodData::Card(_))
    }

    fn get_payment_method_type(&self) -> Result<enums::PaymentMethodType, Error> {
        self.payment_method_type
            .to_owned()
            .ok_or_else(missing_field_err("payment_method_type"))
    }

    fn get_connector_mandate_id(&self) -> Result<String, Error> {
        self.connector_mandate_id()
            .ok_or_else(missing_field_err("connector_mandate_id"))
    }

    fn get_connector_mandate_data(&self) -> Option<payments::ConnectorMandateReferenceId> {
        self.mandate_id
            .as_ref()
            .and_then(|mandate_ids| match &mandate_ids.mandate_reference_id {
                Some(payments::MandateReferenceId::ConnectorMandateId(connector_mandate_ids)) => {
                    Some(connector_mandate_ids.clone())
                }
                Some(payments::MandateReferenceId::NetworkMandateId(_))
                | None
                | Some(payments::MandateReferenceId::NetworkTokenWithNTI(_)) => None,
            })
    }

    fn get_ip_address_as_optional(&self) -> Option<Secret<String, IpAddress>> {
        self.browser_info.clone().and_then(|browser_info| {
            browser_info
                .ip_address
                .map(|ip| Secret::new(ip.to_string()))
        })
    }
    fn get_ip_address(&self) -> Result<Secret<String, IpAddress>, Error> {
        let ip_address = self
            .browser_info
            .clone()
            .and_then(|browser_info| browser_info.ip_address);

        let val = ip_address.ok_or_else(missing_field_err("browser_info.ip_address"))?;

        Ok(Secret::new(val.to_string()))
    }
    fn get_optional_user_agent(&self) -> Option<String> {
        self.browser_info
            .clone()
            .and_then(|browser_info| browser_info.user_agent)
    }
    fn get_original_amount(&self) -> i64 {
        self.surcharge_details
            .as_ref()
            .map(|surcharge_details| surcharge_details.original_amount.get_amount_as_i64())
            .unwrap_or(self.amount)
    }
    fn get_surcharge_amount(&self) -> Option<i64> {
        self.surcharge_details
            .as_ref()
            .map(|surcharge_details| surcharge_details.surcharge_amount.get_amount_as_i64())
    }
    fn get_tax_on_surcharge_amount(&self) -> Option<i64> {
        self.surcharge_details.as_ref().map(|surcharge_details| {
            surcharge_details
                .tax_on_surcharge_amount
                .get_amount_as_i64()
        })
    }
    fn get_total_surcharge_amount(&self) -> Option<i64> {
        self.surcharge_details.as_ref().map(|surcharge_details| {
            surcharge_details
                .get_total_surcharge_amount()
                .get_amount_as_i64()
        })
    }

    fn is_customer_initiated_mandate_payment(&self) -> bool {
        (self.customer_acceptance.is_some() || self.setup_mandate_details.is_some())
            && self.setup_future_usage == Some(FutureUsage::OffSession)
    }

    fn get_metadata_as_object(&self) -> Option<pii::SecretSerdeValue> {
        self.metadata.clone().and_then(|meta_data| match meta_data {
            Value::Null
            | Value::Bool(_)
            | Value::Number(_)
            | Value::String(_)
            | Value::Array(_) => None,
            Value::Object(_) => Some(meta_data.into()),
        })
    }

    fn get_authentication_data(&self) -> Result<AuthenticationData, Error> {
        self.authentication_data
            .clone()
            .ok_or_else(missing_field_err("authentication_data"))
    }

    fn get_customer_name(&self) -> Result<Secret<String>, Error> {
        self.customer_name
            .clone()
            .ok_or_else(missing_field_err("customer_name"))
    }

    fn get_card_holder_name_from_additional_payment_method_data(
        &self,
    ) -> Result<Secret<String>, Error> {
        match &self.additional_payment_method_data {
            Some(payments::AdditionalPaymentData::Card(card_data)) => Ok(card_data
                .card_holder_name
                .clone()
                .ok_or_else(|| errors::ConnectorError::MissingRequiredField {
                    field_name: "card_holder_name",
                })?),
            _ => Err(errors::ConnectorError::MissingRequiredFields {
                field_names: vec!["card_holder_name"],
            }
            .into()),
        }
    }
    /// Attempts to retrieve the connector mandate reference ID as a `Result<String, Error>`.
    fn get_connector_mandate_request_reference_id(&self) -> Result<String, Error> {
        self.mandate_id
            .as_ref()
            .and_then(|mandate_ids| match &mandate_ids.mandate_reference_id {
                Some(payments::MandateReferenceId::ConnectorMandateId(connector_mandate_ids)) => {
                    connector_mandate_ids.get_connector_mandate_request_reference_id()
                }
                Some(payments::MandateReferenceId::NetworkMandateId(_))
                | None
                | Some(payments::MandateReferenceId::NetworkTokenWithNTI(_)) => None,
            })
            .ok_or_else(missing_field_err("connector_mandate_request_reference_id"))
    }
    fn is_cit_mandate_payment(&self) -> bool {
        (self.customer_acceptance.is_some() || self.setup_mandate_details.is_some())
            && self.setup_future_usage == Some(FutureUsage::OffSession)
    }
    fn get_optional_network_transaction_id(&self) -> Option<String> {
        self.mandate_id
            .as_ref()
            .and_then(|mandate_ids| match &mandate_ids.mandate_reference_id {
                Some(payments::MandateReferenceId::NetworkMandateId(network_transaction_id)) => {
                    Some(network_transaction_id.clone())
                }
                Some(payments::MandateReferenceId::ConnectorMandateId(_))
                | Some(payments::MandateReferenceId::NetworkTokenWithNTI(_))
                | None => None,
            })
    }
    fn get_optional_email(&self) -> Option<Email> {
        self.email.clone()
    }
    fn get_card_network_from_additional_payment_method_data(
        &self,
    ) -> Result<enums::CardNetwork, Error> {
        match &self.additional_payment_method_data {
            Some(payments::AdditionalPaymentData::Card(card_data)) => Ok(card_data
                .card_network
                .clone()
                .ok_or_else(|| errors::ConnectorError::MissingRequiredField {
                    field_name: "card_network",
                })?),
            _ => Err(errors::ConnectorError::MissingRequiredFields {
                field_names: vec!["card_network"],
            }
            .into()),
        }
    }
    fn get_connector_testing_data(&self) -> Option<pii::SecretSerdeValue> {
        self.connector_testing_data.clone()
    }

    fn get_order_id(&self) -> Result<String, errors::ConnectorError> {
        self.order_id
            .to_owned()
            .ok_or(errors::ConnectorError::RequestEncodingFailed)
    }

    fn get_card_mandate_info(&self) -> Result<CardMandateInfo, Error> {
        match &self.additional_payment_method_data {
            Some(payments::AdditionalPaymentData::Card(card_data)) => Ok(CardMandateInfo {
                card_exp_month: card_data.card_exp_month.clone().ok_or_else(|| {
                    errors::ConnectorError::MissingRequiredField {
                        field_name: "card_exp_month",
                    }
                })?,
                card_exp_year: card_data.card_exp_year.clone().ok_or_else(|| {
                    errors::ConnectorError::MissingRequiredField {
                        field_name: "card_exp_year",
                    }
                })?,
            }),
            _ => Err(errors::ConnectorError::MissingRequiredFields {
                field_names: vec!["card_exp_month", "card_exp_year"],
            }
            .into()),
        }
    }
}

pub trait PaymentsCaptureRequestData {
    fn get_optional_language_from_browser_info(&self) -> Option<String>;
    fn is_multiple_capture(&self) -> bool;
    fn get_browser_info(&self) -> Result<BrowserInformation, Error>;
    fn get_webhook_url(&self) -> Result<String, Error>;
}

impl PaymentsCaptureRequestData for PaymentsCaptureData {
    fn is_multiple_capture(&self) -> bool {
        self.multiple_capture_data.is_some()
    }
    fn get_browser_info(&self) -> Result<BrowserInformation, Error> {
        self.browser_info
            .clone()
            .ok_or_else(missing_field_err("browser_info"))
    }
    fn get_optional_language_from_browser_info(&self) -> Option<String> {
        self.browser_info
            .clone()
            .and_then(|browser_info| browser_info.language)
    }
    fn get_webhook_url(&self) -> Result<String, Error> {
        self.webhook_url
            .clone()
            .ok_or_else(missing_field_err("webhook_url"))
    }
}

pub trait PaymentsSyncRequestData {
    fn is_auto_capture(&self) -> Result<bool, Error>;
    fn get_connector_transaction_id(&self) -> CustomResult<String, errors::ConnectorError>;
    fn is_mandate_payment(&self) -> bool;
    fn get_optional_connector_transaction_id(&self) -> Option<String>;
}

impl PaymentsSyncRequestData for PaymentsSyncData {
    fn is_auto_capture(&self) -> Result<bool, Error> {
        match self.capture_method {
            Some(enums::CaptureMethod::Automatic)
            | Some(enums::CaptureMethod::SequentialAutomatic)
            | None => Ok(true),
            Some(enums::CaptureMethod::Manual) => Ok(false),
            Some(_) => Err(errors::ConnectorError::CaptureMethodNotSupported.into()),
        }
    }
    fn get_connector_transaction_id(&self) -> CustomResult<String, errors::ConnectorError> {
        match self.connector_transaction_id.clone() {
            ResponseId::ConnectorTransactionId(txn_id) => Ok(txn_id),
            _ => Err(
                common_utils::errors::ValidationError::IncorrectValueProvided {
                    field_name: "connector_transaction_id",
                },
            )
            .attach_printable("Expected connector transaction ID not found")
            .change_context(errors::ConnectorError::MissingConnectorTransactionID)?,
        }
    }
    fn is_mandate_payment(&self) -> bool {
        matches!(self.setup_future_usage, Some(FutureUsage::OffSession))
    }

    fn get_optional_connector_transaction_id(&self) -> Option<String> {
        match self.connector_transaction_id.clone() {
            ResponseId::ConnectorTransactionId(txn_id) => Some(txn_id),
            _ => None,
        }
    }
}

pub trait PaymentsPostSessionTokensRequestData {
    fn is_auto_capture(&self) -> Result<bool, Error>;
}

impl PaymentsPostSessionTokensRequestData for PaymentsPostSessionTokensData {
    fn is_auto_capture(&self) -> Result<bool, Error> {
        match self.capture_method {
            Some(enums::CaptureMethod::Automatic)
            | None
            | Some(enums::CaptureMethod::SequentialAutomatic) => Ok(true),
            Some(enums::CaptureMethod::Manual) => Ok(false),
            Some(_) => Err(errors::ConnectorError::CaptureMethodNotSupported.into()),
        }
    }
}

pub trait PaymentsCancelRequestData {
    fn get_optional_language_from_browser_info(&self) -> Option<String>;
    fn get_amount(&self) -> Result<i64, Error>;
    fn get_currency(&self) -> Result<enums::Currency, Error>;
    fn get_cancellation_reason(&self) -> Result<String, Error>;
    fn get_browser_info(&self) -> Result<BrowserInformation, Error>;
    fn get_webhook_url(&self) -> Result<String, Error>;
}

impl PaymentsCancelRequestData for PaymentsCancelData {
    fn get_amount(&self) -> Result<i64, Error> {
        self.amount.ok_or_else(missing_field_err("amount"))
    }
    fn get_currency(&self) -> Result<enums::Currency, Error> {
        self.currency.ok_or_else(missing_field_err("currency"))
    }
    fn get_cancellation_reason(&self) -> Result<String, Error> {
        self.cancellation_reason
            .clone()
            .ok_or_else(missing_field_err("cancellation_reason"))
    }
    fn get_browser_info(&self) -> Result<BrowserInformation, Error> {
        self.browser_info
            .clone()
            .ok_or_else(missing_field_err("browser_info"))
    }
    fn get_optional_language_from_browser_info(&self) -> Option<String> {
        self.browser_info
            .clone()
            .and_then(|browser_info| browser_info.language)
    }
    fn get_webhook_url(&self) -> Result<String, Error> {
        self.webhook_url
            .clone()
            .ok_or_else(missing_field_err("webhook_url"))
    }
}

pub trait RefundsRequestData {
    fn get_optional_language_from_browser_info(&self) -> Option<String>;
    fn get_connector_refund_id(&self) -> Result<String, Error>;
    fn get_webhook_url(&self) -> Result<String, Error>;
    fn get_browser_info(&self) -> Result<BrowserInformation, Error>;
    fn get_connector_metadata(&self) -> Result<Value, Error>;
}

impl RefundsRequestData for RefundsData {
    #[track_caller]
    fn get_connector_refund_id(&self) -> Result<String, Error> {
        self.connector_refund_id
            .clone()
            .get_required_value("connector_refund_id")
            .change_context(errors::ConnectorError::MissingConnectorTransactionID)
    }
    fn get_webhook_url(&self) -> Result<String, Error> {
        self.webhook_url
            .clone()
            .ok_or_else(missing_field_err("webhook_url"))
    }
    fn get_browser_info(&self) -> Result<BrowserInformation, Error> {
        self.browser_info
            .clone()
            .ok_or_else(missing_field_err("browser_info"))
    }
    fn get_optional_language_from_browser_info(&self) -> Option<String> {
        self.browser_info
            .clone()
            .and_then(|browser_info| browser_info.language)
    }
    fn get_connector_metadata(&self) -> Result<Value, Error> {
        self.connector_metadata
            .clone()
            .ok_or_else(missing_field_err("connector_metadata"))
    }
}

pub trait PaymentsSetupMandateRequestData {
    fn get_browser_info(&self) -> Result<BrowserInformation, Error>;
    fn get_email(&self) -> Result<Email, Error>;
    fn get_router_return_url(&self) -> Result<String, Error>;
    fn is_card(&self) -> bool;
    fn get_return_url(&self) -> Result<String, Error>;
    fn get_webhook_url(&self) -> Result<String, Error>;
    fn get_optional_language_from_browser_info(&self) -> Option<String>;
    fn get_complete_authorize_url(&self) -> Result<String, Error>;
    fn is_auto_capture(&self) -> Result<bool, Error>;
    fn is_customer_initiated_mandate_payment(&self) -> bool;
}

impl PaymentsSetupMandateRequestData for SetupMandateRequestData {
    fn get_browser_info(&self) -> Result<BrowserInformation, Error> {
        self.browser_info
            .clone()
            .ok_or_else(missing_field_err("browser_info"))
    }
    fn get_email(&self) -> Result<Email, Error> {
        self.email.clone().ok_or_else(missing_field_err("email"))
    }
    fn get_router_return_url(&self) -> Result<String, Error> {
        self.router_return_url
            .clone()
            .ok_or_else(missing_field_err("router_return_url"))
    }
    fn is_card(&self) -> bool {
        matches!(self.payment_method_data, PaymentMethodData::Card(_))
    }
    fn get_return_url(&self) -> Result<String, Error> {
        self.router_return_url
            .clone()
            .ok_or_else(missing_field_err("return_url"))
    }
    fn get_webhook_url(&self) -> Result<String, Error> {
        self.webhook_url
            .clone()
            .ok_or_else(missing_field_err("webhook_url"))
    }
    fn get_optional_language_from_browser_info(&self) -> Option<String> {
        self.browser_info
            .clone()
            .and_then(|browser_info| browser_info.language)
    }
    fn get_complete_authorize_url(&self) -> Result<String, Error> {
        self.complete_authorize_url
            .clone()
            .ok_or_else(missing_field_err("complete_authorize_url"))
    }
    fn is_auto_capture(&self) -> Result<bool, Error> {
        match self.capture_method {
            Some(enums::CaptureMethod::Automatic)
            | Some(enums::CaptureMethod::SequentialAutomatic)
            | None => Ok(true),
            Some(enums::CaptureMethod::Manual) => Ok(false),
            Some(_) => Err(errors::ConnectorError::CaptureMethodNotSupported.into()),
        }
    }
    fn is_customer_initiated_mandate_payment(&self) -> bool {
        (self.customer_acceptance.is_some() || self.setup_mandate_details.is_some())
            && self.setup_future_usage == Some(FutureUsage::OffSession)
    }
}

pub trait PaymentMethodTokenizationRequestData {
    fn get_browser_info(&self) -> Result<BrowserInformation, Error>;
    fn is_mandate_payment(&self) -> bool;
}

impl PaymentMethodTokenizationRequestData for PaymentMethodTokenizationData {
    fn get_browser_info(&self) -> Result<BrowserInformation, Error> {
        self.browser_info
            .clone()
            .ok_or_else(missing_field_err("browser_info"))
    }
    fn is_mandate_payment(&self) -> bool {
        ((self.customer_acceptance.is_some() || self.setup_mandate_details.is_some())
            && (self.setup_future_usage == Some(FutureUsage::OffSession)))
            || self
                .mandate_id
                .as_ref()
                .and_then(|mandate_ids| mandate_ids.mandate_reference_id.as_ref())
                .is_some()
    }
}

pub trait PaymentsCompleteAuthorizeRequestData {
    fn is_auto_capture(&self) -> Result<bool, Error>;
    fn get_email(&self) -> Result<Email, Error>;
    fn get_redirect_response_payload(&self) -> Result<pii::SecretSerdeValue, Error>;
    fn get_complete_authorize_url(&self) -> Result<String, Error>;
    fn is_mandate_payment(&self) -> bool;
    fn get_connector_mandate_request_reference_id(&self) -> Result<String, Error>;
    fn is_cit_mandate_payment(&self) -> bool;
    fn get_browser_info(&self) -> Result<BrowserInformation, Error>;
    fn get_threeds_method_comp_ind(&self) -> Result<payments::ThreeDsCompletionIndicator, Error>;
    fn get_connector_mandate_id(&self) -> Option<String>;
}

impl PaymentsCompleteAuthorizeRequestData for CompleteAuthorizeData {
    fn is_auto_capture(&self) -> Result<bool, Error> {
        match self.capture_method {
            Some(enums::CaptureMethod::Automatic)
            | Some(enums::CaptureMethod::SequentialAutomatic)
            | None => Ok(true),
            Some(enums::CaptureMethod::Manual) => Ok(false),
            Some(_) => Err(errors::ConnectorError::CaptureMethodNotSupported.into()),
        }
    }
    fn get_email(&self) -> Result<Email, Error> {
        self.email.clone().ok_or_else(missing_field_err("email"))
    }
    fn get_redirect_response_payload(&self) -> Result<pii::SecretSerdeValue, Error> {
        self.redirect_response
            .as_ref()
            .and_then(|res| res.payload.to_owned())
            .ok_or(
                errors::ConnectorError::MissingConnectorRedirectionPayload {
                    field_name: "request.redirect_response.payload",
                }
                .into(),
            )
    }
    fn get_complete_authorize_url(&self) -> Result<String, Error> {
        self.complete_authorize_url
            .clone()
            .ok_or_else(missing_field_err("complete_authorize_url"))
    }
    fn is_mandate_payment(&self) -> bool {
        ((self.customer_acceptance.is_some() || self.setup_mandate_details.is_some())
            && self.setup_future_usage == Some(FutureUsage::OffSession))
            || self
                .mandate_id
                .as_ref()
                .and_then(|mandate_ids| mandate_ids.mandate_reference_id.as_ref())
                .is_some()
    }
    /// Attempts to retrieve the connector mandate reference ID as a `Result<String, Error>`.
    fn get_connector_mandate_request_reference_id(&self) -> Result<String, Error> {
        self.mandate_id
            .as_ref()
            .and_then(|mandate_ids| match &mandate_ids.mandate_reference_id {
                Some(payments::MandateReferenceId::ConnectorMandateId(connector_mandate_ids)) => {
                    connector_mandate_ids.get_connector_mandate_request_reference_id()
                }
                Some(payments::MandateReferenceId::NetworkMandateId(_))
                | None
                | Some(payments::MandateReferenceId::NetworkTokenWithNTI(_)) => None,
            })
            .ok_or_else(missing_field_err("connector_mandate_request_reference_id"))
    }
    fn is_cit_mandate_payment(&self) -> bool {
        (self.customer_acceptance.is_some() || self.setup_mandate_details.is_some())
            && self.setup_future_usage == Some(FutureUsage::OffSession)
    }
    fn get_browser_info(&self) -> Result<BrowserInformation, Error> {
        self.browser_info
            .clone()
            .ok_or_else(missing_field_err("browser_info"))
    }
    fn get_threeds_method_comp_ind(&self) -> Result<payments::ThreeDsCompletionIndicator, Error> {
        self.threeds_method_comp_ind
            .clone()
            .ok_or_else(missing_field_err("threeds_method_comp_ind"))
    }
    fn get_connector_mandate_id(&self) -> Option<String> {
        self.mandate_id
            .as_ref()
            .and_then(|mandate_ids| match &mandate_ids.mandate_reference_id {
                Some(payments::MandateReferenceId::ConnectorMandateId(connector_mandate_ids)) => {
                    connector_mandate_ids.get_connector_mandate_id()
                }
                Some(payments::MandateReferenceId::NetworkMandateId(_))
                | None
                | Some(payments::MandateReferenceId::NetworkTokenWithNTI(_)) => None,
            })
    }
}
pub trait AddressData {
    fn get_optional_full_name(&self) -> Option<Secret<String>>;
    fn get_email(&self) -> Result<Email, Error>;
    fn get_phone_with_country_code(&self) -> Result<Secret<String>, Error>;
    fn get_optional_first_name(&self) -> Option<Secret<String>>;
    fn get_optional_last_name(&self) -> Option<Secret<String>>;
}

impl AddressData for Address {
    fn get_optional_full_name(&self) -> Option<Secret<String>> {
        self.address
            .as_ref()
            .and_then(|billing_address| billing_address.get_optional_full_name())
    }

    fn get_email(&self) -> Result<Email, Error> {
        self.email.clone().ok_or_else(missing_field_err("email"))
    }

    fn get_phone_with_country_code(&self) -> Result<Secret<String>, Error> {
        self.phone
            .clone()
            .map(|phone_details| phone_details.get_number_with_country_code())
            .transpose()?
            .ok_or_else(missing_field_err("phone"))
    }

    fn get_optional_first_name(&self) -> Option<Secret<String>> {
        self.address
            .as_ref()
            .and_then(|billing_address| billing_address.get_optional_first_name())
    }

    fn get_optional_last_name(&self) -> Option<Secret<String>> {
        self.address
            .as_ref()
            .and_then(|billing_address| billing_address.get_optional_last_name())
    }
}
pub trait PaymentsPreProcessingRequestData {
    fn get_redirect_response_payload(&self) -> Result<pii::SecretSerdeValue, Error>;
    fn get_email(&self) -> Result<Email, Error>;
    fn get_payment_method_type(&self) -> Result<enums::PaymentMethodType, Error>;
    fn get_currency(&self) -> Result<enums::Currency, Error>;
    fn get_amount(&self) -> Result<i64, Error>;
    fn get_minor_amount(&self) -> Result<MinorUnit, Error>;
    fn is_auto_capture(&self) -> Result<bool, Error>;
    fn get_order_details(&self) -> Result<Vec<OrderDetailsWithAmount>, Error>;
    fn get_webhook_url(&self) -> Result<String, Error>;
    fn get_router_return_url(&self) -> Result<String, Error>;
    fn get_browser_info(&self) -> Result<BrowserInformation, Error>;
    fn get_complete_authorize_url(&self) -> Result<String, Error>;
    fn connector_mandate_id(&self) -> Option<String>;
    fn get_payment_method_data(&self) -> Result<PaymentMethodData, Error>;
    fn is_customer_initiated_mandate_payment(&self) -> bool;
}

impl PaymentsPreProcessingRequestData for PaymentsPreProcessingData {
    fn get_email(&self) -> Result<Email, Error> {
        self.email.clone().ok_or_else(missing_field_err("email"))
    }
    fn get_payment_method_type(&self) -> Result<enums::PaymentMethodType, Error> {
        self.payment_method_type
            .to_owned()
            .ok_or_else(missing_field_err("payment_method_type"))
    }
    fn get_payment_method_data(&self) -> Result<PaymentMethodData, Error> {
        self.payment_method_data
            .to_owned()
            .ok_or_else(missing_field_err("payment_method_data"))
    }
    fn get_currency(&self) -> Result<enums::Currency, Error> {
        self.currency.ok_or_else(missing_field_err("currency"))
    }
    fn get_amount(&self) -> Result<i64, Error> {
        self.amount.ok_or_else(missing_field_err("amount"))
    }

    // New minor amount function for amount framework
    fn get_minor_amount(&self) -> Result<MinorUnit, Error> {
        self.minor_amount.ok_or_else(missing_field_err("amount"))
    }
    fn is_auto_capture(&self) -> Result<bool, Error> {
        match self.capture_method {
            Some(enums::CaptureMethod::Automatic)
            | None
            | Some(enums::CaptureMethod::SequentialAutomatic) => Ok(true),
            Some(enums::CaptureMethod::Manual) => Ok(false),
            Some(enums::CaptureMethod::ManualMultiple) | Some(enums::CaptureMethod::Scheduled) => {
                Err(errors::ConnectorError::CaptureMethodNotSupported.into())
            }
        }
    }
    fn get_order_details(&self) -> Result<Vec<OrderDetailsWithAmount>, Error> {
        self.order_details
            .clone()
            .ok_or_else(missing_field_err("order_details"))
    }
    fn get_webhook_url(&self) -> Result<String, Error> {
        self.webhook_url
            .clone()
            .ok_or_else(missing_field_err("webhook_url"))
    }
    fn get_router_return_url(&self) -> Result<String, Error> {
        self.router_return_url
            .clone()
            .ok_or_else(missing_field_err("return_url"))
    }
    fn get_browser_info(&self) -> Result<BrowserInformation, Error> {
        self.browser_info
            .clone()
            .ok_or_else(missing_field_err("browser_info"))
    }
    fn get_complete_authorize_url(&self) -> Result<String, Error> {
        self.complete_authorize_url
            .clone()
            .ok_or_else(missing_field_err("complete_authorize_url"))
    }
    fn get_redirect_response_payload(&self) -> Result<pii::SecretSerdeValue, Error> {
        self.redirect_response
            .as_ref()
            .and_then(|res| res.payload.to_owned())
            .ok_or(
                errors::ConnectorError::MissingConnectorRedirectionPayload {
                    field_name: "request.redirect_response.payload",
                }
                .into(),
            )
    }
    fn connector_mandate_id(&self) -> Option<String> {
        self.mandate_id
            .as_ref()
            .and_then(|mandate_ids| match &mandate_ids.mandate_reference_id {
                Some(payments::MandateReferenceId::ConnectorMandateId(connector_mandate_ids)) => {
                    connector_mandate_ids.get_connector_mandate_id()
                }
                Some(payments::MandateReferenceId::NetworkMandateId(_))
                | None
                | Some(payments::MandateReferenceId::NetworkTokenWithNTI(_)) => None,
            })
    }
    fn is_customer_initiated_mandate_payment(&self) -> bool {
        (self.customer_acceptance.is_some() || self.setup_mandate_details.is_some())
            && self.setup_future_usage == Some(FutureUsage::OffSession)
    }
}

pub trait BrowserInformationData {
    fn get_accept_header(&self) -> Result<String, Error>;
    fn get_language(&self) -> Result<String, Error>;
    fn get_screen_height(&self) -> Result<u32, Error>;
    fn get_screen_width(&self) -> Result<u32, Error>;
    fn get_color_depth(&self) -> Result<u8, Error>;
    fn get_user_agent(&self) -> Result<String, Error>;
    fn get_time_zone(&self) -> Result<i32, Error>;
    fn get_java_enabled(&self) -> Result<bool, Error>;
    fn get_java_script_enabled(&self) -> Result<bool, Error>;
    fn get_ip_address(&self) -> Result<Secret<String, IpAddress>, Error>;
    fn get_os_type(&self) -> Result<String, Error>;
    fn get_os_version(&self) -> Result<String, Error>;
    fn get_device_model(&self) -> Result<String, Error>;
}

impl BrowserInformationData for BrowserInformation {
    fn get_ip_address(&self) -> Result<Secret<String, IpAddress>, Error> {
        let ip_address = self
            .ip_address
            .ok_or_else(missing_field_err("browser_info.ip_address"))?;
        Ok(Secret::new(ip_address.to_string()))
    }
    fn get_accept_header(&self) -> Result<String, Error> {
        self.accept_header
            .clone()
            .ok_or_else(missing_field_err("browser_info.accept_header"))
    }
    fn get_language(&self) -> Result<String, Error> {
        self.language
            .clone()
            .ok_or_else(missing_field_err("browser_info.language"))
    }
    fn get_screen_height(&self) -> Result<u32, Error> {
        self.screen_height
            .ok_or_else(missing_field_err("browser_info.screen_height"))
    }
    fn get_screen_width(&self) -> Result<u32, Error> {
        self.screen_width
            .ok_or_else(missing_field_err("browser_info.screen_width"))
    }
    fn get_color_depth(&self) -> Result<u8, Error> {
        self.color_depth
            .ok_or_else(missing_field_err("browser_info.color_depth"))
    }
    fn get_user_agent(&self) -> Result<String, Error> {
        self.user_agent
            .clone()
            .ok_or_else(missing_field_err("browser_info.user_agent"))
    }
    fn get_time_zone(&self) -> Result<i32, Error> {
        self.time_zone
            .ok_or_else(missing_field_err("browser_info.time_zone"))
    }
    fn get_java_enabled(&self) -> Result<bool, Error> {
        self.java_enabled
            .ok_or_else(missing_field_err("browser_info.java_enabled"))
    }
    fn get_java_script_enabled(&self) -> Result<bool, Error> {
        self.java_script_enabled
            .ok_or_else(missing_field_err("browser_info.java_script_enabled"))
    }
    fn get_os_type(&self) -> Result<String, Error> {
        self.os_type
            .clone()
            .ok_or_else(missing_field_err("browser_info.os_type"))
    }
    fn get_os_version(&self) -> Result<String, Error> {
        self.os_version
            .clone()
            .ok_or_else(missing_field_err("browser_info.os_version"))
    }
    fn get_device_model(&self) -> Result<String, Error> {
        self.device_model
            .clone()
            .ok_or_else(missing_field_err("browser_info.device_model"))
    }
}

pub fn get_header_key_value<'a>(
    key: &str,
    headers: &'a actix_web::http::header::HeaderMap,
) -> CustomResult<&'a str, errors::ConnectorError> {
    get_header_field(headers.get(key))
}

pub fn get_http_header<'a>(
    key: &str,
    headers: &'a http::HeaderMap,
) -> CustomResult<&'a str, errors::ConnectorError> {
    get_header_field(headers.get(key))
}

fn get_header_field(
    field: Option<&http::HeaderValue>,
) -> CustomResult<&str, errors::ConnectorError> {
    field
        .map(|header_value| {
            header_value
                .to_str()
                .change_context(errors::ConnectorError::WebhookSignatureNotFound)
        })
        .ok_or(report!(
            errors::ConnectorError::WebhookSourceVerificationFailed
        ))?
}

pub trait CryptoData {
    fn get_pay_currency(&self) -> Result<String, Error>;
}

impl CryptoData for payment_method_data::CryptoData {
    fn get_pay_currency(&self) -> Result<String, Error> {
        self.pay_currency
            .clone()
            .ok_or_else(missing_field_err("crypto_data.pay_currency"))
    }
}

#[macro_export]
macro_rules! capture_method_not_supported {
    ($connector:expr, $capture_method:expr) => {
        Err(errors::ConnectorError::NotSupported {
            message: format!("{} for selected payment method", $capture_method),
            connector: $connector,
        }
        .into())
    };
    ($connector:expr, $capture_method:expr, $payment_method_type:expr) => {
        Err(errors::ConnectorError::NotSupported {
            message: format!("{} for {}", $capture_method, $payment_method_type),
            connector: $connector,
        }
        .into())
    };
}
#[macro_export]
macro_rules! get_formatted_date_time {
    ($date_format:tt) => {{
        let format = time::macros::format_description!($date_format);
        time::OffsetDateTime::now_utc()
            .format(&format)
            .change_context(ConnectorError::InvalidDateFormat)
    }};
}

#[macro_export]
macro_rules! unimplemented_payment_method {
    ($payment_method:expr, $connector:expr) => {
        hyperswitch_interfaces::errors::ConnectorError::NotImplemented(format!(
            "{} through {}",
            $payment_method, $connector
        ))
    };
    ($payment_method:expr, $flow:expr, $connector:expr) => {
        hyperswitch_interfaces::errors::ConnectorError::NotImplemented(format!(
            "{} {} through {}",
            $payment_method, $flow, $connector
        ))
    };
}

impl ForeignTryFrom<String> for UsStatesAbbreviation {
    type Error = error_stack::Report<errors::ConnectorError>;
    fn foreign_try_from(value: String) -> Result<Self, Self::Error> {
        let state_abbreviation_check =
            StringExt::<Self>::parse_enum(value.to_uppercase().clone(), "UsStatesAbbreviation");

        match state_abbreviation_check {
            Ok(state_abbreviation) => Ok(state_abbreviation),
            Err(_) => {
                let binding = value.as_str().to_lowercase();
                let state = binding.as_str();
                match state {
                    "alabama" => Ok(Self::AL),
                    "alaska" => Ok(Self::AK),
                    "american samoa" => Ok(Self::AS),
                    "arizona" => Ok(Self::AZ),
                    "arkansas" => Ok(Self::AR),
                    "california" => Ok(Self::CA),
                    "colorado" => Ok(Self::CO),
                    "connecticut" => Ok(Self::CT),
                    "delaware" => Ok(Self::DE),
                    "district of columbia" | "columbia" => Ok(Self::DC),
                    "federated states of micronesia" | "micronesia" => Ok(Self::FM),
                    "florida" => Ok(Self::FL),
                    "georgia" => Ok(Self::GA),
                    "guam" => Ok(Self::GU),
                    "hawaii" => Ok(Self::HI),
                    "idaho" => Ok(Self::ID),
                    "illinois" => Ok(Self::IL),
                    "indiana" => Ok(Self::IN),
                    "iowa" => Ok(Self::IA),
                    "kansas" => Ok(Self::KS),
                    "kentucky" => Ok(Self::KY),
                    "louisiana" => Ok(Self::LA),
                    "maine" => Ok(Self::ME),
                    "marshall islands" => Ok(Self::MH),
                    "maryland" => Ok(Self::MD),
                    "massachusetts" => Ok(Self::MA),
                    "michigan" => Ok(Self::MI),
                    "minnesota" => Ok(Self::MN),
                    "mississippi" => Ok(Self::MS),
                    "missouri" => Ok(Self::MO),
                    "montana" => Ok(Self::MT),
                    "nebraska" => Ok(Self::NE),
                    "nevada" => Ok(Self::NV),
                    "new hampshire" => Ok(Self::NH),
                    "new jersey" => Ok(Self::NJ),
                    "new mexico" => Ok(Self::NM),
                    "new york" => Ok(Self::NY),
                    "north carolina" => Ok(Self::NC),
                    "north dakota" => Ok(Self::ND),
                    "northern mariana islands" => Ok(Self::MP),
                    "ohio" => Ok(Self::OH),
                    "oklahoma" => Ok(Self::OK),
                    "oregon" => Ok(Self::OR),
                    "palau" => Ok(Self::PW),
                    "pennsylvania" => Ok(Self::PA),
                    "puerto rico" => Ok(Self::PR),
                    "rhode island" => Ok(Self::RI),
                    "south carolina" => Ok(Self::SC),
                    "south dakota" => Ok(Self::SD),
                    "tennessee" => Ok(Self::TN),
                    "texas" => Ok(Self::TX),
                    "utah" => Ok(Self::UT),
                    "vermont" => Ok(Self::VT),
                    "virgin islands" => Ok(Self::VI),
                    "virginia" => Ok(Self::VA),
                    "washington" => Ok(Self::WA),
                    "west virginia" => Ok(Self::WV),
                    "wisconsin" => Ok(Self::WI),
                    "wyoming" => Ok(Self::WY),
                    _ => Err(errors::ConnectorError::InvalidDataFormat {
                        field_name: "address.state",
                    }
                    .into()),
                }
            }
        }
    }
}

impl ForeignTryFrom<String> for CanadaStatesAbbreviation {
    type Error = error_stack::Report<errors::ConnectorError>;
    fn foreign_try_from(value: String) -> Result<Self, Self::Error> {
        let state_abbreviation_check =
            StringExt::<Self>::parse_enum(value.to_uppercase().clone(), "CanadaStatesAbbreviation");
        match state_abbreviation_check {
            Ok(state_abbreviation) => Ok(state_abbreviation),
            Err(_) => {
                let binding = value.as_str().to_lowercase();
                let state = binding.as_str();
                match state {
                    "alberta" => Ok(Self::AB),
                    "british columbia" => Ok(Self::BC),
                    "manitoba" => Ok(Self::MB),
                    "new brunswick" => Ok(Self::NB),
                    "newfoundland and labrador" | "newfoundland & labrador" => Ok(Self::NL),
                    "northwest territories" => Ok(Self::NT),
                    "nova scotia" => Ok(Self::NS),
                    "nunavut" => Ok(Self::NU),
                    "ontario" => Ok(Self::ON),
                    "prince edward island" => Ok(Self::PE),
                    "quebec" => Ok(Self::QC),
                    "saskatchewan" => Ok(Self::SK),
                    "yukon" => Ok(Self::YT),
                    _ => Err(errors::ConnectorError::InvalidDataFormat {
                        field_name: "address.state",
                    }
                    .into()),
                }
            }
        }
    }
}

impl ForeignTryFrom<String> for AustraliaStatesAbbreviation {
    type Error = error_stack::Report<errors::ConnectorError>;
    fn foreign_try_from(value: String) -> Result<Self, Self::Error> {
        let state =
            parse_state_enum::<Self>(value, "AustraliaStatesAbbreviation", "address.state")?;
        match state.as_str() {
            "newsouthwales" => Ok(Self::NSW),
            "queensland" => Ok(Self::QLD),
            "southaustralia" => Ok(Self::SA),
            "westernaustralia" => Ok(Self::WA),
            "victoria" => Ok(Self::VIC),
            "northernterritory" => Ok(Self::NT),
            "australiancapitalterritory" => Ok(Self::ACT),
            "tasmania" => Ok(Self::TAS),
            _ => Err(errors::ConnectorError::InvalidDataFormat {
                field_name: "address.state",
            }
            .into()),
        }
    }
}

impl ForeignTryFrom<String> for PolandStatesAbbreviation {
    type Error = error_stack::Report<errors::ConnectorError>;
    fn foreign_try_from(value: String) -> Result<Self, Self::Error> {
        let state_abbreviation_check =
            StringExt::<Self>::parse_enum(value.clone(), "PolandStatesAbbreviation");
        match state_abbreviation_check {
            Ok(state_abbreviation) => Ok(state_abbreviation),
            Err(_) => match value.as_str() {
                "Greater Poland" => Ok(Self::GreaterPoland),
                "Holy Cross" => Ok(Self::HolyCross),
                "Kuyavia-Pomerania" => Ok(Self::KuyaviaPomerania),
                "Lesser Poland" => Ok(Self::LesserPoland),
                "Lower Silesia" => Ok(Self::LowerSilesia),
                "Lublin" => Ok(Self::Lublin),
                "Lubusz" => Ok(Self::Lubusz),
                "Łódź" => Ok(Self::Łódź),
                "Mazovia" => Ok(Self::Mazovia),
                "Podlaskie" => Ok(Self::Podlaskie),
                "Pomerania" => Ok(Self::Pomerania),
                "Silesia" => Ok(Self::Silesia),
                "Subcarpathia" => Ok(Self::Subcarpathia),
                "Upper Silesia" => Ok(Self::UpperSilesia),
                "Warmia-Masuria" => Ok(Self::WarmiaMasuria),
                "West Pomerania" => Ok(Self::WestPomerania),
                _ => Err(errors::ConnectorError::InvalidDataFormat {
                    field_name: "address.state",
                }
                .into()),
            },
        }
    }
}

impl ForeignTryFrom<String> for FranceStatesAbbreviation {
    type Error = error_stack::Report<errors::ConnectorError>;
    fn foreign_try_from(value: String) -> Result<Self, Self::Error> {
        let state_abbreviation_check =
            StringExt::<Self>::parse_enum(value.clone(), "FranceStatesAbbreviation");
        match state_abbreviation_check {
            Ok(state_abbreviation) => Ok(state_abbreviation),
            Err(_) => match value.as_str() {
                "Ain" => Ok(Self::Ain),
                "Aisne" => Ok(Self::Aisne),
                "Allier" => Ok(Self::Allier),
                "Alpes-de-Haute-Provence" => Ok(Self::AlpesDeHauteProvence),
                "Alpes-Maritimes" => Ok(Self::AlpesMaritimes),
                "Alsace" => Ok(Self::Alsace),
                "Ardèche" => Ok(Self::Ardeche),
                "Ardennes" => Ok(Self::Ardennes),
                "Ariège" => Ok(Self::Ariege),
                "Aube" => Ok(Self::Aube),
                "Aude" => Ok(Self::Aude),
                "Auvergne-Rhône-Alpes" => Ok(Self::AuvergneRhoneAlpes),
                "Aveyron" => Ok(Self::Aveyron),
                "Bas-Rhin" => Ok(Self::BasRhin),
                "Bouches-du-Rhône" => Ok(Self::BouchesDuRhone),
                "Bourgogne-Franche-Comté" => Ok(Self::BourgogneFrancheComte),
                "Bretagne" => Ok(Self::Bretagne),
                "Calvados" => Ok(Self::Calvados),
                "Cantal" => Ok(Self::Cantal),
                "Centre-Val de Loire" => Ok(Self::CentreValDeLoire),
                "Charente" => Ok(Self::Charente),
                "Charente-Maritime" => Ok(Self::CharenteMaritime),
                "Cher" => Ok(Self::Cher),
                "Clipperton" => Ok(Self::Clipperton),
                "Corrèze" => Ok(Self::Correze),
                "Corse" => Ok(Self::Corse),
                "Corse-du-Sud" => Ok(Self::CorseDuSud),
                "Côte-d'Or" => Ok(Self::CoteDor),
                "Côtes-d'Armor" => Ok(Self::CotesDarmor),
                "Creuse" => Ok(Self::Creuse),
                "Deux-Sèvres" => Ok(Self::DeuxSevres),
                "Dordogne" => Ok(Self::Dordogne),
                "Doubs" => Ok(Self::Doubs),
                "Drôme" => Ok(Self::Drome),
                "Essonne" => Ok(Self::Essonne),
                "Eure" => Ok(Self::Eure),
                "Eure-et-Loir" => Ok(Self::EureEtLoir),
                "Finistère" => Ok(Self::Finistere),
                "French Guiana" => Ok(Self::FrenchGuiana),
                "French Polynesia" => Ok(Self::FrenchPolynesia),
                "French Southern and Antarctic Lands" => Ok(Self::FrenchSouthernAndAntarcticLands),
                "Gard" => Ok(Self::Gard),
                "Gers" => Ok(Self::Gers),
                "Gironde" => Ok(Self::Gironde),
                "Grand-Est" => Ok(Self::GrandEst),
                "Guadeloupe" => Ok(Self::Guadeloupe),
                "Haut-Rhin" => Ok(Self::HautRhin),
                "Haute-Corse" => Ok(Self::HauteCorse),
                "Haute-Garonne" => Ok(Self::HauteGaronne),
                "Haute-Loire" => Ok(Self::HauteLoire),
                "Haute-Marne" => Ok(Self::HauteMarne),
                "Haute-Saône" => Ok(Self::HauteSaone),
                "Haute-Savoie" => Ok(Self::HauteSavoie),
                "Haute-Vienne" => Ok(Self::HauteVienne),
                "Hautes-Alpes" => Ok(Self::HautesAlpes),
                "Hautes-Pyrénées" => Ok(Self::HautesPyrenees),
                "Hauts-de-France" => Ok(Self::HautsDeFrance),
                "Hauts-de-Seine" => Ok(Self::HautsDeSeine),
                "Hérault" => Ok(Self::Herault),
                "Île-de-France" => Ok(Self::IleDeFrance),
                "Ille-et-Vilaine" => Ok(Self::IlleEtVilaine),
                "Indre" => Ok(Self::Indre),
                "Indre-et-Loire" => Ok(Self::IndreEtLoire),
                "Isère" => Ok(Self::Isere),
                "Jura" => Ok(Self::Jura),
                "La Réunion" => Ok(Self::LaReunion),
                "Landes" => Ok(Self::Landes),
                "Loir-et-Cher" => Ok(Self::LoirEtCher),
                "Loire" => Ok(Self::Loire),
                "Loire-Atlantique" => Ok(Self::LoireAtlantique),
                "Loiret" => Ok(Self::Loiret),
                "Lot" => Ok(Self::Lot),
                "Lot-et-Garonne" => Ok(Self::LotEtGaronne),
                "Lozère" => Ok(Self::Lozere),
                "Maine-et-Loire" => Ok(Self::MaineEtLoire),
                "Manche" => Ok(Self::Manche),
                "Marne" => Ok(Self::Marne),
                "Martinique" => Ok(Self::Martinique),
                "Mayenne" => Ok(Self::Mayenne),
                "Mayotte" => Ok(Self::Mayotte),
                "Métropole de Lyon" => Ok(Self::MetropoleDeLyon),
                "Meurthe-et-Moselle" => Ok(Self::MeurtheEtMoselle),
                "Meuse" => Ok(Self::Meuse),
                "Morbihan" => Ok(Self::Morbihan),
                "Moselle" => Ok(Self::Moselle),
                "Nièvre" => Ok(Self::Nievre),
                "Nord" => Ok(Self::Nord),
                "Normandie" => Ok(Self::Normandie),
                "Nouvelle-Aquitaine" => Ok(Self::NouvelleAquitaine),
                "Occitanie" => Ok(Self::Occitanie),
                "Oise" => Ok(Self::Oise),
                "Orne" => Ok(Self::Orne),
                "Paris" => Ok(Self::Paris),
                "Pas-de-Calais" => Ok(Self::PasDeCalais),
                "Pays-de-la-Loire" => Ok(Self::PaysDeLaLoire),
                "Provence-Alpes-Côte-d'Azur" => Ok(Self::ProvenceAlpesCoteDazur),
                "Puy-de-Dôme" => Ok(Self::PuyDeDome),
                "Pyrénées-Atlantiques" => Ok(Self::PyreneesAtlantiques),
                "Pyrénées-Orientales" => Ok(Self::PyreneesOrientales),
                "Rhône" => Ok(Self::Rhone),
                "Saint Pierre and Miquelon" => Ok(Self::SaintPierreAndMiquelon),
                "Saint-Barthélemy" => Ok(Self::SaintBarthelemy),
                "Saint-Martin" => Ok(Self::SaintMartin),
                "Saône-et-Loire" => Ok(Self::SaoneEtLoire),
                "Sarthe" => Ok(Self::Sarthe),
                "Savoie" => Ok(Self::Savoie),
                "Seine-et-Marne" => Ok(Self::SeineEtMarne),
                "Seine-Maritime" => Ok(Self::SeineMaritime),
                "Seine-Saint-Denis" => Ok(Self::SeineSaintDenis),
                "Somme" => Ok(Self::Somme),
                "Tarn" => Ok(Self::Tarn),
                "Tarn-et-Garonne" => Ok(Self::TarnEtGaronne),
                "Territoire de Belfort" => Ok(Self::TerritoireDeBelfort),
                "Val-d'Oise" => Ok(Self::ValDoise),
                "Val-de-Marne" => Ok(Self::ValDeMarne),
                "Var" => Ok(Self::Var),
                "Vaucluse" => Ok(Self::Vaucluse),
                "Vendée" => Ok(Self::Vendee),
                "Vienne" => Ok(Self::Vienne),
                "Vosges" => Ok(Self::Vosges),
                "Wallis and Futuna" => Ok(Self::WallisAndFutuna),
                "Yonne" => Ok(Self::Yonne),
                "Yvelines" => Ok(Self::Yvelines),
                _ => Err(errors::ConnectorError::InvalidDataFormat {
                    field_name: "address.state",
                }
                .into()),
            },
        }
    }
}

impl ForeignTryFrom<String> for GermanyStatesAbbreviation {
    type Error = error_stack::Report<errors::ConnectorError>;
    fn foreign_try_from(value: String) -> Result<Self, Self::Error> {
        let state_abbreviation_check =
            StringExt::<Self>::parse_enum(value.clone(), "GermanyStatesAbbreviation");
        match state_abbreviation_check {
            Ok(state_abbreviation) => Ok(state_abbreviation),
            Err(_) => match value.as_str() {
                "Baden-Württemberg" => Ok(Self::BW),
                "Bavaria" => Ok(Self::BY),
                "Berlin" => Ok(Self::BE),
                "Brandenburg" => Ok(Self::BB),
                "Bremen" => Ok(Self::HB),
                "Hamburg" => Ok(Self::HH),
                "Hessen" => Ok(Self::HE),
                "Lower Saxony" => Ok(Self::NI),
                "Mecklenburg-Vorpommern" => Ok(Self::MV),
                "North Rhine-Westphalia" => Ok(Self::NW),
                "Rhineland-Palatinate" => Ok(Self::RP),
                "Saarland" => Ok(Self::SL),
                "Saxony" => Ok(Self::SN),
                "Saxony-Anhalt" => Ok(Self::ST),
                "Schleswig-Holstein" => Ok(Self::SH),
                "Thuringia" => Ok(Self::TH),
                _ => Err(errors::ConnectorError::InvalidDataFormat {
                    field_name: "address.state",
                }
                .into()),
            },
        }
    }
}

impl ForeignTryFrom<String> for SpainStatesAbbreviation {
    type Error = error_stack::Report<errors::ConnectorError>;
    fn foreign_try_from(value: String) -> Result<Self, Self::Error> {
        let state_abbreviation_check =
            StringExt::<Self>::parse_enum(value.clone(), "SpainStatesAbbreviation");
        match state_abbreviation_check {
            Ok(state_abbreviation) => Ok(state_abbreviation),
            Err(_) => match value.as_str() {
                "A Coruña Province" => Ok(Self::ACorunaProvince),
                "Albacete Province" => Ok(Self::AlbaceteProvince),
                "Alicante Province" => Ok(Self::AlicanteProvince),
                "Almería Province" => Ok(Self::AlmeriaProvince),
                "Andalusia" => Ok(Self::Andalusia),
                "Araba / Álava" => Ok(Self::ArabaAlava),
                "Aragon" => Ok(Self::Aragon),
                "Badajoz Province" => Ok(Self::BadajozProvince),
                "Balearic Islands" => Ok(Self::BalearicIslands),
                "Barcelona Province" => Ok(Self::BarcelonaProvince),
                "Basque Country" => Ok(Self::BasqueCountry),
                "Biscay" => Ok(Self::Biscay),
                "Burgos Province" => Ok(Self::BurgosProvince),
                "Canary Islands" => Ok(Self::CanaryIslands),
                "Cantabria" => Ok(Self::Cantabria),
                "Castellón Province" => Ok(Self::CastellonProvince),
                "Castile and León" => Ok(Self::CastileAndLeon),
                "Castilla-La Mancha" => Ok(Self::CastileLaMancha),
                "Catalonia" => Ok(Self::Catalonia),
                "Ceuta" => Ok(Self::Ceuta),
                "Ciudad Real Province" => Ok(Self::CiudadRealProvince),
                "Community of Madrid" => Ok(Self::CommunityOfMadrid),
                "Cuenca Province" => Ok(Self::CuencaProvince),
                "Cáceres Province" => Ok(Self::CaceresProvince),
                "Cádiz Province" => Ok(Self::CadizProvince),
                "Córdoba Province" => Ok(Self::CordobaProvince),
                "Extremadura" => Ok(Self::Extremadura),
                "Galicia" => Ok(Self::Galicia),
                "Gipuzkoa" => Ok(Self::Gipuzkoa),
                "Girona Province" => Ok(Self::GironaProvince),
                "Granada Province" => Ok(Self::GranadaProvince),
                "Guadalajara Province" => Ok(Self::GuadalajaraProvince),
                "Huelva Province" => Ok(Self::HuelvaProvince),
                "Huesca Province" => Ok(Self::HuescaProvince),
                "Jaén Province" => Ok(Self::JaenProvince),
                "La Rioja" => Ok(Self::LaRioja),
                "Las Palmas Province" => Ok(Self::LasPalmasProvince),
                "León Province" => Ok(Self::LeonProvince),
                "Lleida Province" => Ok(Self::LleidaProvince),
                "Lugo Province" => Ok(Self::LugoProvince),
                "Madrid Province" => Ok(Self::MadridProvince),
                "Melilla" => Ok(Self::Melilla),
                "Murcia Province" => Ok(Self::MurciaProvince),
                "Málaga Province" => Ok(Self::MalagaProvince),
                "Navarre" => Ok(Self::Navarre),
                "Ourense Province" => Ok(Self::OurenseProvince),
                "Palencia Province" => Ok(Self::PalenciaProvince),
                "Pontevedra Province" => Ok(Self::PontevedraProvince),
                "Province of Asturias" => Ok(Self::ProvinceOfAsturias),
                "Province of Ávila" => Ok(Self::ProvinceOfAvila),
                "Region of Murcia" => Ok(Self::RegionOfMurcia),
                "Salamanca Province" => Ok(Self::SalamancaProvince),
                "Santa Cruz de Tenerife Province" => Ok(Self::SantaCruzDeTenerifeProvince),
                "Segovia Province" => Ok(Self::SegoviaProvince),
                "Seville Province" => Ok(Self::SevilleProvince),
                "Soria Province" => Ok(Self::SoriaProvince),
                "Tarragona Province" => Ok(Self::TarragonaProvince),
                "Teruel Province" => Ok(Self::TeruelProvince),
                "Toledo Province" => Ok(Self::ToledoProvince),
                "Valencia Province" => Ok(Self::ValenciaProvince),
                "Valencian Community" => Ok(Self::ValencianCommunity),
                "Valladolid Province" => Ok(Self::ValladolidProvince),
                "Zamora Province" => Ok(Self::ZamoraProvince),
                "Zaragoza Province" => Ok(Self::ZaragozaProvince),
                _ => Err(errors::ConnectorError::InvalidDataFormat {
                    field_name: "address.state",
                }
                .into()),
            },
        }
    }
}

impl ForeignTryFrom<String> for ItalyStatesAbbreviation {
    type Error = error_stack::Report<errors::ConnectorError>;
    fn foreign_try_from(value: String) -> Result<Self, Self::Error> {
        let state_abbreviation_check =
            StringExt::<Self>::parse_enum(value.clone(), "ItalyStatesAbbreviation");
        match state_abbreviation_check {
            Ok(state_abbreviation) => Ok(state_abbreviation),
            Err(_) => match value.as_str() {
                "Abruzzo" => Ok(Self::Abruzzo),
                "Aosta Valley" => Ok(Self::AostaValley),
                "Apulia" => Ok(Self::Apulia),
                "Basilicata" => Ok(Self::Basilicata),
                "Benevento Province" => Ok(Self::BeneventoProvince),
                "Calabria" => Ok(Self::Calabria),
                "Campania" => Ok(Self::Campania),
                "Emilia-Romagna" => Ok(Self::EmiliaRomagna),
                "Friuli–Venezia Giulia" => Ok(Self::FriuliVeneziaGiulia),
                "Lazio" => Ok(Self::Lazio),
                "Liguria" => Ok(Self::Liguria),
                "Lombardy" => Ok(Self::Lombardy),
                "Marche" => Ok(Self::Marche),
                "Molise" => Ok(Self::Molise),
                "Piedmont" => Ok(Self::Piedmont),
                "Sardinia" => Ok(Self::Sardinia),
                "Sicily" => Ok(Self::Sicily),
                "Trentino-South Tyrol" => Ok(Self::TrentinoSouthTyrol),
                "Tuscany" => Ok(Self::Tuscany),
                "Umbria" => Ok(Self::Umbria),
                "Veneto" => Ok(Self::Veneto),
                "Libero consorzio comunale di Agrigento" => Ok(Self::Agrigento),
                "Libero consorzio comunale di Caltanissetta" => Ok(Self::Caltanissetta),
                "Libero consorzio comunale di Enna" => Ok(Self::Enna),
                "Libero consorzio comunale di Ragusa" => Ok(Self::Ragusa),
                "Libero consorzio comunale di Siracusa" => Ok(Self::Siracusa),
                "Libero consorzio comunale di Trapani" => Ok(Self::Trapani),
                "Metropolitan City of Bari" => Ok(Self::Bari),
                "Metropolitan City of Bologna" => Ok(Self::Bologna),
                "Metropolitan City of Cagliari" => Ok(Self::Cagliari),
                "Metropolitan City of Catania" => Ok(Self::Catania),
                "Metropolitan City of Florence" => Ok(Self::Florence),
                "Metropolitan City of Genoa" => Ok(Self::Genoa),
                "Metropolitan City of Messina" => Ok(Self::Messina),
                "Metropolitan City of Milan" => Ok(Self::Milan),
                "Metropolitan City of Naples" => Ok(Self::Naples),
                "Metropolitan City of Palermo" => Ok(Self::Palermo),
                "Metropolitan City of Reggio Calabria" => Ok(Self::ReggioCalabria),
                "Metropolitan City of Rome" => Ok(Self::Rome),
                "Metropolitan City of Turin" => Ok(Self::Turin),
                "Metropolitan City of Venice" => Ok(Self::Venice),
                _ => Err(errors::ConnectorError::InvalidDataFormat {
                    field_name: "address.state",
                }
                .into()),
            },
        }
    }
}

impl ForeignTryFrom<String> for JapanStatesAbbreviation {
    type Error = error_stack::Report<errors::ConnectorError>;
    fn foreign_try_from(value: String) -> Result<Self, Self::Error> {
        let state = parse_state_enum::<Self>(value, "JapanStatesAbbreviation", "address.state")?;
        match state.as_str() {
            "aichi" => Ok(Self::Aichi),
            "akita" => Ok(Self::Akita),
            "aomori" => Ok(Self::Aomori),
            "chiba" => Ok(Self::Chiba),
            "ehime" => Ok(Self::Ehime),
            "fukui" => Ok(Self::Fukui),
            "fukuoka" => Ok(Self::Fukuoka),
            "fukushima" | "hukusima" => Ok(Self::Fukushima),
            "gifu" => Ok(Self::Gifu),
            "gunma" => Ok(Self::Gunma),
            "hiroshima" => Ok(Self::Hiroshima),
            "hokkaido" => Ok(Self::Hokkaido),
            "hyogo" => Ok(Self::Hyogo),
            "ibaraki" => Ok(Self::Ibaraki),
            "ishikawa" => Ok(Self::Ishikawa),
            "iwate" => Ok(Self::Iwate),
            "kagawa" => Ok(Self::Kagawa),
            "kagoshima" => Ok(Self::Kagoshima),
            "kanagawa" => Ok(Self::Kanagawa),
            "kochi" => Ok(Self::Kochi),
            "kumamoto" => Ok(Self::Kumamoto),
            "kyoto" => Ok(Self::Kyoto),
            "mie" => Ok(Self::Mie),
            "miyagi" => Ok(Self::Miyagi),
            "miyazaki" => Ok(Self::Miyazaki),
            "nagano" => Ok(Self::Nagano),
            "nagasaki" => Ok(Self::Nagasaki),
            "nara" => Ok(Self::Nara),
            "niigata" => Ok(Self::Niigata),
            "oita" => Ok(Self::Oita),
            "okayama" => Ok(Self::Okayama),
            "okinawa" => Ok(Self::Okinawa),
            "osaka" => Ok(Self::Osaka),
            "saga" => Ok(Self::Saga),
            "saitama" => Ok(Self::Saitama),
            "shiga" => Ok(Self::Shiga),
            "shimane" => Ok(Self::Shimane),
            "shizuoka" => Ok(Self::Shizuoka),
            "tochigi" => Ok(Self::Tochigi),
            "tokushima" | "tokusima" => Ok(Self::Tokusima),
            "tokyo" => Ok(Self::Tokyo),
            "tottori" => Ok(Self::Tottori),
            "toyama" => Ok(Self::Toyama),
            "wakayama" => Ok(Self::Wakayama),
            "yamagata" => Ok(Self::Yamagata),
            "yamaguchi" => Ok(Self::Yamaguchi),
            "yamanashi" => Ok(Self::Yamanashi),
            _ => Err(errors::ConnectorError::InvalidDataFormat {
                field_name: "address.state",
            }
            .into()),
        }
    }
}

impl ForeignTryFrom<String> for ThailandStatesAbbreviation {
    type Error = error_stack::Report<errors::ConnectorError>;
    fn foreign_try_from(value: String) -> Result<Self, Self::Error> {
        let state = parse_state_enum::<Self>(value, "ThailandStatesAbbreviation", "address.state")?;
        match state.as_str() {
            "amnatcharoen" => Ok(Self::AmnatCharoen),
            "angthong" => Ok(Self::AngThong),
            "bangkok" => Ok(Self::Bangkok),
            "buengkan" => Ok(Self::BuengKan),
            "buriram" => Ok(Self::BuriRam),
            "chachoengsao" => Ok(Self::Chachoengsao),
            "chainat" => Ok(Self::ChaiNat),
            "chaiyaphum" => Ok(Self::Chaiyaphum),
            "chanthaburi" => Ok(Self::Chanthaburi),
            "chiangmai" => Ok(Self::ChiangMai),
            "chiangrai" => Ok(Self::ChiangRai),
            "chonburi" => Ok(Self::ChonBuri),
            "chumphon" => Ok(Self::Chumphon),
            "kalasin" => Ok(Self::Kalasin),
            "kamphaengphet" => Ok(Self::KamphaengPhet),
            "kanchanaburi" => Ok(Self::Kanchanaburi),
            "khonkaen" => Ok(Self::KhonKaen),
            "krabi" => Ok(Self::Krabi),
            "lampang" => Ok(Self::Lampang),
            "lamphun" => Ok(Self::Lamphun),
            "loei" => Ok(Self::Loei),
            "lopburi" => Ok(Self::LopBuri),
            "maehongson" => Ok(Self::MaeHongSon),
            "mahasarakham" => Ok(Self::MahaSarakham),
            "mukdahan" => Ok(Self::Mukdahan),
            "nakhonnayok" => Ok(Self::NakhonNayok),
            "nakhonpathom" => Ok(Self::NakhonPathom),
            "nakhonphanom" => Ok(Self::NakhonPhanom),
            "nakhonratchasima" => Ok(Self::NakhonRatchasima),
            "nakhonsawan" => Ok(Self::NakhonSawan),
            "nakhonsithammarat" => Ok(Self::NakhonSiThammarat),
            "nan" => Ok(Self::Nan),
            "narathiwat" => Ok(Self::Narathiwat),
            "nongbualamphu" => Ok(Self::NongBuaLamPhu),
            "nongkhai" => Ok(Self::NongKhai),
            "nonthaburi" => Ok(Self::Nonthaburi),
            "pathumthani" => Ok(Self::PathumThani),
            "pattani" => Ok(Self::Pattani),
            "phangnga" => Ok(Self::Phangnga),
            "phatthalung" => Ok(Self::Phatthalung),
            "phayao" => Ok(Self::Phayao),
            "phatthaya" => Ok(Self::Phatthaya),
            "phetchabun" => Ok(Self::Phetchabun),
            "phetchaburi" => Ok(Self::Phetchaburi),
            "phichit" => Ok(Self::Phichit),
            "phitsanulok" => Ok(Self::Phitsanulok),
            "phrae" => Ok(Self::Phrae),
            "phuket" => Ok(Self::Phuket),
            "prachinburi" => Ok(Self::PrachinBuri),
            "phranakhonsiayutthaya" => Ok(Self::PhraNakhonSiAyutthaya),
            "prachuapkhirikhan" => Ok(Self::PrachuapKhiriKhan),
            "ranong" => Ok(Self::Ranong),
            "ratchaburi" => Ok(Self::Ratchaburi),
            "rayong" => Ok(Self::Rayong),
            "roiet" => Ok(Self::RoiEt),
            "sakaeo" => Ok(Self::SaKaeo),
            "sakonnakhon" => Ok(Self::SakonNakhon),
            "samutprakan" => Ok(Self::SamutPrakan),
            "samutsakhon" => Ok(Self::SamutSakhon),
            "samutsongkhram" => Ok(Self::SamutSongkhram),
            "saraburi" => Ok(Self::Saraburi),
            "satun" => Ok(Self::Satun),
            "sisaket" => Ok(Self::SiSaKet),
            "singburi" => Ok(Self::SingBuri),
            "songkhla" => Ok(Self::Songkhla),
            "sukhothai" => Ok(Self::Sukhothai),
            "suphanburi" => Ok(Self::SuphanBuri),
            "suratthani" => Ok(Self::SuratThani),
            "surin" => Ok(Self::Surin),
            "tak" => Ok(Self::Tak),
            "trang" => Ok(Self::Trang),
            "trat" => Ok(Self::Trat),
            "ubonratchathani" => Ok(Self::UbonRatchathani),
            "udonthani" => Ok(Self::UdonThani),
            "uthaithani" => Ok(Self::UthaiThani),
            "uttaradit" => Ok(Self::Uttaradit),
            "yala" => Ok(Self::Yala),
            "yasothon" => Ok(Self::Yasothon),
            _ => Err(errors::ConnectorError::InvalidDataFormat {
                field_name: "address.state",
            }
            .into()),
        }
    }
}

impl ForeignTryFrom<String> for NorwayStatesAbbreviation {
    type Error = error_stack::Report<errors::ConnectorError>;
    fn foreign_try_from(value: String) -> Result<Self, Self::Error> {
        let state_abbreviation_check =
            StringExt::<Self>::parse_enum(value.clone(), "NorwayStatesAbbreviation");
        match state_abbreviation_check {
            Ok(state_abbreviation) => Ok(state_abbreviation),
            Err(_) => match value.as_str() {
                "Akershus" => Ok(Self::Akershus),
                "Buskerud" => Ok(Self::Buskerud),
                "Finnmark" => Ok(Self::Finnmark),
                "Hedmark" => Ok(Self::Hedmark),
                "Hordaland" => Ok(Self::Hordaland),
                "Jan Mayen" => Ok(Self::JanMayen),
                "Møre og Romsdal" => Ok(Self::MoreOgRomsdal),
                "Nord-Trøndelag" => Ok(Self::NordTrondelag),
                "Nordland" => Ok(Self::Nordland),
                "Oppland" => Ok(Self::Oppland),
                "Oslo" => Ok(Self::Oslo),
                "Rogaland" => Ok(Self::Rogaland),
                "Sogn og Fjordane" => Ok(Self::SognOgFjordane),
                "Svalbard" => Ok(Self::Svalbard),
                "Sør-Trøndelag" => Ok(Self::SorTrondelag),
                "Telemark" => Ok(Self::Telemark),
                "Troms" => Ok(Self::Troms),
                "Trøndelag" => Ok(Self::Trondelag),
                "Vest-Agder" => Ok(Self::VestAgder),
                "Vestfold" => Ok(Self::Vestfold),
                "Østfold" => Ok(Self::Ostfold),
                _ => Err(errors::ConnectorError::InvalidDataFormat {
                    field_name: "address.state",
                }
                .into()),
            },
        }
    }
}

impl ForeignTryFrom<String> for AlbaniaStatesAbbreviation {
    type Error = error_stack::Report<errors::ConnectorError>;
    fn foreign_try_from(value: String) -> Result<Self, Self::Error> {
        let state_abbreviation_check =
            StringExt::<Self>::parse_enum(value.clone(), "AlbaniaStatesAbbreviation");
        match state_abbreviation_check {
            Ok(state_abbreviation) => Ok(state_abbreviation),
            Err(_) => match value.as_str() {
                "Berat" => Ok(Self::Berat),
                "Dibër" => Ok(Self::Diber),
                "Durrës" => Ok(Self::Durres),
                "Elbasan" => Ok(Self::Elbasan),
                "Fier" => Ok(Self::Fier),
                "Gjirokastër" => Ok(Self::Gjirokaster),
                "Korçë" => Ok(Self::Korce),
                "Kukës" => Ok(Self::Kukes),
                "Lezhë" => Ok(Self::Lezhe),
                "Shkodër" => Ok(Self::Shkoder),
                "Tiranë" => Ok(Self::Tirane),
                "Vlorë" => Ok(Self::Vlore),
                _ => Err(errors::ConnectorError::InvalidDataFormat {
                    field_name: "address.state",
                }
                .into()),
            },
        }
    }
}

impl ForeignTryFrom<String> for AndorraStatesAbbreviation {
    type Error = error_stack::Report<errors::ConnectorError>;
    fn foreign_try_from(value: String) -> Result<Self, Self::Error> {
        let state_abbreviation_check =
            StringExt::<Self>::parse_enum(value.clone(), "AndorraStatesAbbreviation");
        match state_abbreviation_check {
            Ok(state_abbreviation) => Ok(state_abbreviation),
            Err(_) => match value.as_str() {
                "Andorra la Vella" => Ok(Self::AndorraLaVella),
                "Canillo" => Ok(Self::Canillo),
                "Encamp" => Ok(Self::Encamp),
                "Escaldes-Engordany" => Ok(Self::EscaldesEngordany),
                "La Massana" => Ok(Self::LaMassana),
                "Ordino" => Ok(Self::Ordino),
                "Sant Julià de Lòria" => Ok(Self::SantJuliaDeLoria),
                _ => Err(errors::ConnectorError::InvalidDataFormat {
                    field_name: "address.state",
                }
                .into()),
            },
        }
    }
}

impl ForeignTryFrom<String> for AustriaStatesAbbreviation {
    type Error = error_stack::Report<errors::ConnectorError>;
    fn foreign_try_from(value: String) -> Result<Self, Self::Error> {
        let state_abbreviation_check =
            StringExt::<Self>::parse_enum(value.clone(), "AustriaStatesAbbreviation");
        match state_abbreviation_check {
            Ok(state_abbreviation) => Ok(state_abbreviation),
            Err(_) => match value.as_str() {
                "Burgenland" => Ok(Self::Burgenland),
                "Carinthia" => Ok(Self::Carinthia),
                "Lower Austria" => Ok(Self::LowerAustria),
                "Salzburg" => Ok(Self::Salzburg),
                "Styria" => Ok(Self::Styria),
                "Tyrol" => Ok(Self::Tyrol),
                "Upper Austria" => Ok(Self::UpperAustria),
                "Vienna" => Ok(Self::Vienna),
                "Vorarlberg" => Ok(Self::Vorarlberg),
                _ => Err(errors::ConnectorError::InvalidDataFormat {
                    field_name: "address.state",
                }
                .into()),
            },
        }
    }
}

impl ForeignTryFrom<String> for RomaniaStatesAbbreviation {
    type Error = error_stack::Report<errors::ConnectorError>;
    fn foreign_try_from(value: String) -> Result<Self, Self::Error> {
        let state_abbreviation_check =
            StringExt::<Self>::parse_enum(value.clone(), "RomaniaStatesAbbreviation");
        match state_abbreviation_check {
            Ok(state_abbreviation) => Ok(state_abbreviation),
            Err(_) => match value.as_str() {
                "Alba" => Ok(Self::Alba),
                "Arad County" => Ok(Self::AradCounty),
                "Argeș" => Ok(Self::Arges),
                "Bacău County" => Ok(Self::BacauCounty),
                "Bihor County" => Ok(Self::BihorCounty),
                "Bistrița-Năsăud County" => Ok(Self::BistritaNasaudCounty),
                "Botoșani County" => Ok(Self::BotosaniCounty),
                "Brăila" => Ok(Self::Braila),
                "Brașov County" => Ok(Self::BrasovCounty),
                "Bucharest" => Ok(Self::Bucharest),
                "Buzău County" => Ok(Self::BuzauCounty),
                "Caraș-Severin County" => Ok(Self::CarasSeverinCounty),
                "Cluj County" => Ok(Self::ClujCounty),
                "Constanța County" => Ok(Self::ConstantaCounty),
                "Covasna County" => Ok(Self::CovasnaCounty),
                "Călărași County" => Ok(Self::CalarasiCounty),
                "Dolj County" => Ok(Self::DoljCounty),
                "Dâmbovița County" => Ok(Self::DambovitaCounty),
                "Galați County" => Ok(Self::GalatiCounty),
                "Giurgiu County" => Ok(Self::GiurgiuCounty),
                "Gorj County" => Ok(Self::GorjCounty),
                "Harghita County" => Ok(Self::HarghitaCounty),
                "Hunedoara County" => Ok(Self::HunedoaraCounty),
                "Ialomița County" => Ok(Self::IalomitaCounty),
                "Iași County" => Ok(Self::IasiCounty),
                "Ilfov County" => Ok(Self::IlfovCounty),
                "Mehedinți County" => Ok(Self::MehedintiCounty),
                "Mureș County" => Ok(Self::MuresCounty),
                "Neamț County" => Ok(Self::NeamtCounty),
                "Olt County" => Ok(Self::OltCounty),
                "Prahova County" => Ok(Self::PrahovaCounty),
                "Satu Mare County" => Ok(Self::SatuMareCounty),
                "Sibiu County" => Ok(Self::SibiuCounty),
                "Suceava County" => Ok(Self::SuceavaCounty),
                "Sălaj County" => Ok(Self::SalajCounty),
                "Teleorman County" => Ok(Self::TeleormanCounty),
                "Timiș County" => Ok(Self::TimisCounty),
                "Tulcea County" => Ok(Self::TulceaCounty),
                "Vaslui County" => Ok(Self::VasluiCounty),
                "Vrancea County" => Ok(Self::VranceaCounty),
                "Vâlcea County" => Ok(Self::ValceaCounty),
                _ => Err(errors::ConnectorError::InvalidDataFormat {
                    field_name: "address.state",
                }
                .into()),
            },
        }
    }
}

impl ForeignTryFrom<String> for PortugalStatesAbbreviation {
    type Error = error_stack::Report<errors::ConnectorError>;
    fn foreign_try_from(value: String) -> Result<Self, Self::Error> {
        let state_abbreviation_check =
            StringExt::<Self>::parse_enum(value.clone(), "PortugalStatesAbbreviation");
        match state_abbreviation_check {
            Ok(state_abbreviation) => Ok(state_abbreviation),
            Err(_) => match value.as_str() {
                "Aveiro District" => Ok(Self::AveiroDistrict),
                "Azores" => Ok(Self::Azores),
                "Beja District" => Ok(Self::BejaDistrict),
                "Braga District" => Ok(Self::BragaDistrict),
                "Bragança District" => Ok(Self::BragancaDistrict),
                "Castelo Branco District" => Ok(Self::CasteloBrancoDistrict),
                "Coimbra District" => Ok(Self::CoimbraDistrict),
                "Faro District" => Ok(Self::FaroDistrict),
                "Guarda District" => Ok(Self::GuardaDistrict),
                "Leiria District" => Ok(Self::LeiriaDistrict),
                "Lisbon District" => Ok(Self::LisbonDistrict),
                "Madeira" => Ok(Self::Madeira),
                "Portalegre District" => Ok(Self::PortalegreDistrict),
                "Porto District" => Ok(Self::PortoDistrict),
                "Santarém District" => Ok(Self::SantaremDistrict),
                "Setúbal District" => Ok(Self::SetubalDistrict),
                "Viana do Castelo District" => Ok(Self::VianaDoCasteloDistrict),
                "Vila Real District" => Ok(Self::VilaRealDistrict),
                "Viseu District" => Ok(Self::ViseuDistrict),
                "Évora District" => Ok(Self::EvoraDistrict),
                _ => Err(errors::ConnectorError::InvalidDataFormat {
                    field_name: "address.state",
                }
                .into()),
            },
        }
    }
}

impl ForeignTryFrom<String> for SwitzerlandStatesAbbreviation {
    type Error = error_stack::Report<errors::ConnectorError>;
    fn foreign_try_from(value: String) -> Result<Self, Self::Error> {
        let state_abbreviation_check =
            StringExt::<Self>::parse_enum(value.clone(), "SwitzerlandStatesAbbreviation");
        match state_abbreviation_check {
            Ok(state_abbreviation) => Ok(state_abbreviation),
            Err(_) => match value.as_str() {
                "Aargau" => Ok(Self::Aargau),
                "Appenzell Ausserrhoden" => Ok(Self::AppenzellAusserrhoden),
                "Appenzell Innerrhoden" => Ok(Self::AppenzellInnerrhoden),
                "Basel-Landschaft" => Ok(Self::BaselLandschaft),
                "Canton of Fribourg" => Ok(Self::CantonOfFribourg),
                "Canton of Geneva" => Ok(Self::CantonOfGeneva),
                "Canton of Jura" => Ok(Self::CantonOfJura),
                "Canton of Lucerne" => Ok(Self::CantonOfLucerne),
                "Canton of Neuchâtel" => Ok(Self::CantonOfNeuchatel),
                "Canton of Schaffhausen" => Ok(Self::CantonOfSchaffhausen),
                "Canton of Solothurn" => Ok(Self::CantonOfSolothurn),
                "Canton of St. Gallen" => Ok(Self::CantonOfStGallen),
                "Canton of Valais" => Ok(Self::CantonOfValais),
                "Canton of Vaud" => Ok(Self::CantonOfVaud),
                "Canton of Zug" => Ok(Self::CantonOfZug),
                "Glarus" => Ok(Self::Glarus),
                "Graubünden" => Ok(Self::Graubunden),
                "Nidwalden" => Ok(Self::Nidwalden),
                "Obwalden" => Ok(Self::Obwalden),
                "Schwyz" => Ok(Self::Schwyz),
                "Thurgau" => Ok(Self::Thurgau),
                "Ticino" => Ok(Self::Ticino),
                "Uri" => Ok(Self::Uri),
                "canton of Bern" => Ok(Self::CantonOfBern),
                "canton of Zürich" => Ok(Self::CantonOfZurich),
                _ => Err(errors::ConnectorError::InvalidDataFormat {
                    field_name: "address.state",
                }
                .into()),
            },
        }
    }
}

impl ForeignTryFrom<String> for NorthMacedoniaStatesAbbreviation {
    type Error = error_stack::Report<errors::ConnectorError>;
    fn foreign_try_from(value: String) -> Result<Self, Self::Error> {
        let state_abbreviation_check =
            StringExt::<Self>::parse_enum(value.clone(), "NorthMacedoniaStatesAbbreviation");
        match state_abbreviation_check {
            Ok(state_abbreviation) => Ok(state_abbreviation),
            Err(_) => match value.as_str() {
                "Aerodrom Municipality" => Ok(Self::AerodromMunicipality),
                "Aračinovo Municipality" => Ok(Self::AracinovoMunicipality),
                "Berovo Municipality" => Ok(Self::BerovoMunicipality),
                "Bitola Municipality" => Ok(Self::BitolaMunicipality),
                "Bogdanci Municipality" => Ok(Self::BogdanciMunicipality),
                "Bogovinje Municipality" => Ok(Self::BogovinjeMunicipality),
                "Bosilovo Municipality" => Ok(Self::BosilovoMunicipality),
                "Brvenica Municipality" => Ok(Self::BrvenicaMunicipality),
                "Butel Municipality" => Ok(Self::ButelMunicipality),
                "Centar Municipality" => Ok(Self::CentarMunicipality),
                "Centar Župa Municipality" => Ok(Self::CentarZupaMunicipality),
                "Debarca Municipality" => Ok(Self::DebarcaMunicipality),
                "Delčevo Municipality" => Ok(Self::DelcevoMunicipality),
                "Demir Hisar Municipality" => Ok(Self::DemirHisarMunicipality),
                "Demir Kapija Municipality" => Ok(Self::DemirKapijaMunicipality),
                "Dojran Municipality" => Ok(Self::DojranMunicipality),
                "Dolneni Municipality" => Ok(Self::DolneniMunicipality),
                "Drugovo Municipality" => Ok(Self::DrugovoMunicipality),
                "Gazi Baba Municipality" => Ok(Self::GaziBabaMunicipality),
                "Gevgelija Municipality" => Ok(Self::GevgelijaMunicipality),
                "Gjorče Petrov Municipality" => Ok(Self::GjorcePetrovMunicipality),
                "Gostivar Municipality" => Ok(Self::GostivarMunicipality),
                "Gradsko Municipality" => Ok(Self::GradskoMunicipality),
                "Greater Skopje" => Ok(Self::GreaterSkopje),
                "Ilinden Municipality" => Ok(Self::IlindenMunicipality),
                "Jegunovce Municipality" => Ok(Self::JegunovceMunicipality),
                "Karbinci" => Ok(Self::Karbinci),
                "Karpoš Municipality" => Ok(Self::KarposMunicipality),
                "Kavadarci Municipality" => Ok(Self::KavadarciMunicipality),
                "Kisela Voda Municipality" => Ok(Self::KiselaVodaMunicipality),
                "Kičevo Municipality" => Ok(Self::KicevoMunicipality),
                "Konče Municipality" => Ok(Self::KonceMunicipality),
                "Kočani Municipality" => Ok(Self::KocaniMunicipality),
                "Kratovo Municipality" => Ok(Self::KratovoMunicipality),
                "Kriva Palanka Municipality" => Ok(Self::KrivaPalankaMunicipality),
                "Krivogaštani Municipality" => Ok(Self::KrivogastaniMunicipality),
                "Kruševo Municipality" => Ok(Self::KrusevoMunicipality),
                "Kumanovo Municipality" => Ok(Self::KumanovoMunicipality),
                "Lipkovo Municipality" => Ok(Self::LipkovoMunicipality),
                "Lozovo Municipality" => Ok(Self::LozovoMunicipality),
                "Makedonska Kamenica Municipality" => Ok(Self::MakedonskaKamenicaMunicipality),
                "Makedonski Brod Municipality" => Ok(Self::MakedonskiBrodMunicipality),
                "Mavrovo and Rostuša Municipality" => Ok(Self::MavrovoAndRostusaMunicipality),
                "Mogila Municipality" => Ok(Self::MogilaMunicipality),
                "Negotino Municipality" => Ok(Self::NegotinoMunicipality),
                "Novaci Municipality" => Ok(Self::NovaciMunicipality),
                "Novo Selo Municipality" => Ok(Self::NovoSeloMunicipality),
                "Ohrid Municipality" => Ok(Self::OhridMunicipality),
                "Oslomej Municipality" => Ok(Self::OslomejMunicipality),
                "Pehčevo Municipality" => Ok(Self::PehcevoMunicipality),
                "Petrovec Municipality" => Ok(Self::PetrovecMunicipality),
                "Plasnica Municipality" => Ok(Self::PlasnicaMunicipality),
                "Prilep Municipality" => Ok(Self::PrilepMunicipality),
                "Probištip Municipality" => Ok(Self::ProbishtipMunicipality),
                "Radoviš Municipality" => Ok(Self::RadovisMunicipality),
                "Rankovce Municipality" => Ok(Self::RankovceMunicipality),
                "Resen Municipality" => Ok(Self::ResenMunicipality),
                "Rosoman Municipality" => Ok(Self::RosomanMunicipality),
                "Saraj Municipality" => Ok(Self::SarajMunicipality),
                "Sopište Municipality" => Ok(Self::SopisteMunicipality),
                "Staro Nagoričane Municipality" => Ok(Self::StaroNagoricaneMunicipality),
                "Struga Municipality" => Ok(Self::StrugaMunicipality),
                "Strumica Municipality" => Ok(Self::StrumicaMunicipality),
                "Studeničani Municipality" => Ok(Self::StudenicaniMunicipality),
                "Sveti Nikole Municipality" => Ok(Self::SvetiNikoleMunicipality),
                "Tearce Municipality" => Ok(Self::TearceMunicipality),
                "Tetovo Municipality" => Ok(Self::TetovoMunicipality),
                "Valandovo Municipality" => Ok(Self::ValandovoMunicipality),
                "Vasilevo Municipality" => Ok(Self::VasilevoMunicipality),
                "Veles Municipality" => Ok(Self::VelesMunicipality),
                "Vevčani Municipality" => Ok(Self::VevcaniMunicipality),
                "Vinica Municipality" => Ok(Self::VinicaMunicipality),
                "Vraneštica Municipality" => Ok(Self::VranesticaMunicipality),
                "Vrapčište Municipality" => Ok(Self::VrapcisteMunicipality),
                "Zajas Municipality" => Ok(Self::ZajasMunicipality),
                "Zelenikovo Municipality" => Ok(Self::ZelenikovoMunicipality),
                "Zrnovci Municipality" => Ok(Self::ZrnovciMunicipality),
                "Čair Municipality" => Ok(Self::CairMunicipality),
                "Čaška Municipality" => Ok(Self::CaskaMunicipality),
                "Češinovo-Obleševo Municipality" => Ok(Self::CesinovoOblesevoMunicipality),
                "Čučer-Sandevo Municipality" => Ok(Self::CucerSandevoMunicipality),
                "Štip Municipality" => Ok(Self::StipMunicipality),
                "Šuto Orizari Municipality" => Ok(Self::ShutoOrizariMunicipality),
                "Želino Municipality" => Ok(Self::ZelinoMunicipality),
                _ => Err(errors::ConnectorError::InvalidDataFormat {
                    field_name: "address.state",
                }
                .into()),
            },
        }
    }
}

impl ForeignTryFrom<String> for MontenegroStatesAbbreviation {
    type Error = error_stack::Report<errors::ConnectorError>;
    fn foreign_try_from(value: String) -> Result<Self, Self::Error> {
        let state_abbreviation_check =
            StringExt::<Self>::parse_enum(value.clone(), "MontenegroStatesAbbreviation");
        match state_abbreviation_check {
            Ok(state_abbreviation) => Ok(state_abbreviation),
            Err(_) => match value.as_str() {
                "Andrijevica Municipality" => Ok(Self::AndrijevicaMunicipality),
                "Bar Municipality" => Ok(Self::BarMunicipality),
                "Berane Municipality" => Ok(Self::BeraneMunicipality),
                "Bijelo Polje Municipality" => Ok(Self::BijeloPoljeMunicipality),
                "Budva Municipality" => Ok(Self::BudvaMunicipality),
                "Danilovgrad Municipality" => Ok(Self::DanilovgradMunicipality),
                "Gusinje Municipality" => Ok(Self::GusinjeMunicipality),
                "Kolašin Municipality" => Ok(Self::KolasinMunicipality),
                "Kotor Municipality" => Ok(Self::KotorMunicipality),
                "Mojkovac Municipality" => Ok(Self::MojkovacMunicipality),
                "Nikšić Municipality" => Ok(Self::NiksicMunicipality),
                "Petnjica Municipality" => Ok(Self::PetnjicaMunicipality),
                "Plav Municipality" => Ok(Self::PlavMunicipality),
                "Pljevlja Municipality" => Ok(Self::PljevljaMunicipality),
                "Plužine Municipality" => Ok(Self::PlužineMunicipality),
                "Podgorica Municipality" => Ok(Self::PodgoricaMunicipality),
                "Rožaje Municipality" => Ok(Self::RožajeMunicipality),
                "Tivat Municipality" => Ok(Self::TivatMunicipality),
                "Ulcinj Municipality" => Ok(Self::UlcinjMunicipality),
                "Žabljak Municipality" => Ok(Self::ŽabljakMunicipality),
                _ => Err(errors::ConnectorError::InvalidDataFormat {
                    field_name: "address.state",
                }
                .into()),
            },
        }
    }
}

impl ForeignTryFrom<String> for MonacoStatesAbbreviation {
    type Error = error_stack::Report<errors::ConnectorError>;
    fn foreign_try_from(value: String) -> Result<Self, Self::Error> {
        let state_abbreviation_check =
            StringExt::<Self>::parse_enum(value.clone(), "MonacoStatesAbbreviation");
        match state_abbreviation_check {
            Ok(state_abbreviation) => Ok(state_abbreviation),
            Err(_) => match value.as_str() {
                "Monaco" => Ok(Self::Monaco),
                _ => Err(errors::ConnectorError::InvalidDataFormat {
                    field_name: "address.state",
                }
                .into()),
            },
        }
    }
}

impl ForeignTryFrom<String> for NetherlandsStatesAbbreviation {
    type Error = error_stack::Report<errors::ConnectorError>;
    fn foreign_try_from(value: String) -> Result<Self, Self::Error> {
        let state_abbreviation_check =
            StringExt::<Self>::parse_enum(value.clone(), "NetherlandsStatesAbbreviation");
        match state_abbreviation_check {
            Ok(state_abbreviation) => Ok(state_abbreviation),
            Err(_) => match value.as_str() {
                "Bonaire" => Ok(Self::Bonaire),
                "Drenthe" => Ok(Self::Drenthe),
                "Flevoland" => Ok(Self::Flevoland),
                "Friesland" => Ok(Self::Friesland),
                "Gelderland" => Ok(Self::Gelderland),
                "Groningen" => Ok(Self::Groningen),
                "Limburg" => Ok(Self::Limburg),
                "North Brabant" => Ok(Self::NorthBrabant),
                "North Holland" => Ok(Self::NorthHolland),
                "Overijssel" => Ok(Self::Overijssel),
                "Saba" => Ok(Self::Saba),
                "Sint Eustatius" => Ok(Self::SintEustatius),
                "South Holland" => Ok(Self::SouthHolland),
                "Utrecht" => Ok(Self::Utrecht),
                "Zeeland" => Ok(Self::Zeeland),
                _ => Err(errors::ConnectorError::InvalidDataFormat {
                    field_name: "address.state",
                }
                .into()),
            },
        }
    }
}

impl ForeignTryFrom<String> for NewZealandStatesAbbreviation {
    type Error = error_stack::Report<errors::ConnectorError>;
    fn foreign_try_from(value: String) -> Result<Self, Self::Error> {
        let state =
            parse_state_enum::<Self>(value, "NewZealandStatesAbbreviation", "address.state")?;
        match state.as_str() {
            "auckland" | "tamakimakaurau" => Ok(Self::Auckland),
            "bayofplenty" | "toimoana" => Ok(Self::BayOfPlenty),
            "canterbury" | "waitaha" => Ok(Self::Canterbury),
            "chathamislandsterritory" | "wharekauri" => Ok(Self::ChathamIslandsTerritory),
            "gisborne" | "tetairawhiti" => Ok(Self::Gisborne),
            "hawkesbay" | "tematauamaui" => Ok(Self::HawkesBay),
            "manawatuwanganui" => Ok(Self::ManawatūWhanganui),
            "marlborough" => Ok(Self::Marlborough),
            "nelson" | "whakatu" => Ok(Self::Nelson),
            "northland" | "tetaitokerau" => Ok(Self::Northland),
            "otago" | "otakou" => Ok(Self::Otago),
            "southland" | "tetaiaotonga" => Ok(Self::Southland),
            "taranaki" => Ok(Self::Taranaki),
            "tasman" | "tetaioaorere" => Ok(Self::Tasman),
            "waikato" => Ok(Self::Waikato),
            "greaterwellington" | "tepanematuataiao" => Ok(Self::GreaterWellington),
            "westcoast" | "tetaiopoutini" => Ok(Self::WestCoast),
            _ => Err(errors::ConnectorError::InvalidDataFormat {
                field_name: "address.state",
            }
            .into()),
        }
    }
}

impl ForeignTryFrom<String> for SingaporeStatesAbbreviation {
    type Error = error_stack::Report<errors::ConnectorError>;
    fn foreign_try_from(value: String) -> Result<Self, Self::Error> {
        let state =
            parse_state_enum::<Self>(value, "SingaporeStatesAbbreviation", "address.state")?;
        match state.as_str() {
            "centralsingapore" => Ok(Self::CentralSingapore),
            "northeast" => Ok(Self::NorthEast),
            "northwest" => Ok(Self::NorthWest),
            "southeast" => Ok(Self::SouthEast),
            "southwest" => Ok(Self::SouthWest),
            _ => Err(errors::ConnectorError::InvalidDataFormat {
                field_name: "address.state",
            }
            .into()),
        }
    }
}

impl ForeignTryFrom<String> for PhilippinesStatesAbbreviation {
    type Error = error_stack::Report<errors::ConnectorError>;
    fn foreign_try_from(value: String) -> Result<Self, Self::Error> {
        let state =
            parse_state_enum::<Self>(value, "PhilippinesStatesAbbreviation", "address.state")?;
        match state.as_str() {
            "abra" => Ok(Self::Abra),
            "agusandelnorte" | "hilagangagusan" => Ok(Self::AgusanDelNorte),
            "agusandelsur" | "timogagusan" => Ok(Self::AgusanDelSur),
            "aklan" => Ok(Self::Aklan),
            "albay" => Ok(Self::Albay),
            "antique" | "antike" => Ok(Self::Antique),
            "apayao" | "apayaw" => Ok(Self::Apayao),
            "aurora" => Ok(Self::Aurora),
            "autonomousregioninmuslimmindanao" | "nagsasarilingrehiyonngmuslimsamindanaw" => {
                Ok(Self::AutonomousRegionInMuslimMindanao)
            }
            "basilan" => Ok(Self::Basilan),
            "bataan" => Ok(Self::Bataan),
            "batanes" => Ok(Self::Batanes),
            "batangas" => Ok(Self::Batangas),
            "benguet" | "benget" => Ok(Self::Benguet),
            "bicol" | "rehiyonngbikol" => Ok(Self::Bicol),
            "biliran" => Ok(Self::Biliran),
            "bohol" => Ok(Self::Bohol),
            "bukidnon" => Ok(Self::Bukidnon),
            "bulacan" | "bulakan" => Ok(Self::Bulacan),
            "cagayan" | "kagayan" => Ok(Self::Cagayan),
            "cagayanvalley" | "rehiyonnglambakngkagayan" => Ok(Self::CagayanValley),
            "calabarzon" | "rehiyonngcalabarzon" => Ok(Self::Calabarzon),
            "camarinesnorte" | "hilagangkamarines" => Ok(Self::CamarinesNorte),
            "camarinessur" | "timogkamarines" => Ok(Self::CamarinesSur),
            "camiguin" | "kamigin" => Ok(Self::Camiguin),
            "capiz" | "kapis" => Ok(Self::Capiz),
            "caraga" | "rehiyonngkaraga" => Ok(Self::Caraga),
            "catanduanes" | "katanduanes" => Ok(Self::Catanduanes),
            "cavite" | "kabite" => Ok(Self::Cavite),
            "cebu" | "sebu" => Ok(Self::Cebu),
            "centralluzon" | "rehiyonnggitnangluzon" => Ok(Self::CentralLuzon),
            "centralvisayas" | "rehiyonnggitnangbisaya" => Ok(Self::CentralVisayas),
            "cordilleraadministrativeregion" | "rehiyonngadministratibongkordilyera" => {
                Ok(Self::CordilleraAdministrativeRegion)
            }
            "cotabato" | "kotabato" => Ok(Self::Cotabato),
            "davao" | "rehiyonngdabaw" => Ok(Self::Davao),
            "davaooccidental" | "kanlurangdabaw" => Ok(Self::DavaoOccidental),
            "davaooriental" | "silangangdabaw" => Ok(Self::DavaoOriental),
            "davaodeoro" => Ok(Self::DavaoDeOro),
            "davaodelnorte" | "hilagangdabaw" => Ok(Self::DavaoDelNorte),
            "davaodelsur" | "timogdabaw" => Ok(Self::DavaoDelSur),
            "dinagatislands" | "pulongdinagat" => Ok(Self::DinagatIslands),
            "easternsamar" | "silangangsamar" => Ok(Self::EasternSamar),
            "easternvisayas" | "rehiyonngsilangangbisaya" => Ok(Self::EasternVisayas),
            "guimaras" | "gimaras" => Ok(Self::Guimaras),
            "hilagangiloko" | "ilocosnorte" => Ok(Self::HilagangIloko),
            "hilaganglanaw" | "lanaodelnorte" => Ok(Self::HilagangLanaw),
            "hilagangmagindanaw" | "maguindanaodelnorte" => Ok(Self::HilagangMagindanaw),
            "hilagangsamar" | "northernsamar" => Ok(Self::HilagangSamar),
            "hilagangsambuwangga" | "zamboangadelnorte" => Ok(Self::HilagangSambuwangga),
            "hilagangsurigaw" | "surigaodelnorte" => Ok(Self::HilagangSurigaw),
            "ifugao" | "ipugaw" => Ok(Self::Ifugao),
            "ilocos" | "rehiyonngiloko" => Ok(Self::Ilocos),
            "ilocossur" | "timogiloko" => Ok(Self::IlocosSur),
            "iloilo" | "iloylo" => Ok(Self::Iloilo),
            "isabela" => Ok(Self::Isabela),
            "kalinga" => Ok(Self::Kalinga),
            "kanlurangmindoro" | "mindorooccidental" => Ok(Self::KanlurangMindoro),
            "kanlurangmisamis" | "misamisoriental" => Ok(Self::KanlurangMisamis),
            "kanlurangnegros" | "negrosoccidental" => Ok(Self::KanlurangNegros),
            "katimogangleyte" | "southernleyte" => Ok(Self::KatimogangLeyte),
            "keson" | "quezon" => Ok(Self::Keson),
            "kirino" | "quirino" => Ok(Self::Kirino),
            "launion" => Ok(Self::LaUnion),
            "laguna" => Ok(Self::Laguna),
            "lalawigangbulubundukin" | "mountainprovince" => Ok(Self::LalawigangBulubundukin),
            "lanaodelsur" | "timoglanaw" => Ok(Self::LanaoDelSur),
            "leyte" => Ok(Self::Leyte),
            "maguidanaodelsur" | "timogmaguindanao" => Ok(Self::MaguindanaoDelSur),
            "marinduque" => Ok(Self::Marinduque),
            "masbate" => Ok(Self::Masbate),
            "mimaropa" | "rehiyonngmimaropa" => Ok(Self::Mimaropa),
            "mindorooriental" | "silingangmindoro" => Ok(Self::MindoroOriental),
            "misamisoccidental" | "silingangmisamis" => Ok(Self::MisamisOccidental),
            "nationalcapitalregion" | "pambansangpunonglungsod" => Ok(Self::NationalCapitalRegion),
            "negrosoriental" | "silingangnegros" => Ok(Self::NegrosOriental),
            "northernmindanao" | "rehiyonnghilagangmindanao" => Ok(Self::NorthernMindanao),
            "nuevaecija" | "nuwevaesiha" => Ok(Self::NuevaEcija),
            "nuevavizcaya" => Ok(Self::NuevaVizcaya),
            "palawan" => Ok(Self::Palawan),
            "pampanga" => Ok(Self::Pampanga),
            "pangasinan" => Ok(Self::Pangasinan),
            "rehiyonngkanlurangbisaya" | "westernvisayas" => Ok(Self::RehiyonNgKanlurangBisaya),
            "rehiyonngsoccsksargen" | "soccsksargen" => Ok(Self::RehiyonNgSoccsksargen),
            "rehiyonngtangwayngsambuwangga" | "zamboangapeninsula" => {
                Ok(Self::RehiyonNgTangwayNgSambuwangga)
            }
            "risal" | "rizal" => Ok(Self::Risal),
            "romblon" => Ok(Self::Romblon),
            "samar" => Ok(Self::Samar),
            "sambales" | "zambales" => Ok(Self::Sambales),
            "sambuwanggasibugay" | "zamboangasibugay" => Ok(Self::SambuwanggaSibugay),
            "sarangani" => Ok(Self::Sarangani),
            "siquijor" | "sikihor" => Ok(Self::Sikihor),
            "sorsogon" => Ok(Self::Sorsogon),
            "southcotabato" | "timogkotabato" => Ok(Self::SouthCotabato),
            "sultankudarat" => Ok(Self::SultanKudarat),
            "sulu" => Ok(Self::Sulu),
            "surigaodelsur" | "timogsurigaw" => Ok(Self::SurigaoDelSur),
            "tarlac" => Ok(Self::Tarlac),
            "tawitawi" => Ok(Self::TawiTawi),
            "timogsambuwangga" | "zamboangadelsur" => Ok(Self::TimogSambuwangga),
            _ => Err(errors::ConnectorError::InvalidDataFormat {
                field_name: "address.state",
            }
            .into()),
        }
    }
}

impl ForeignTryFrom<String> for IndiaStatesAbbreviation {
    type Error = error_stack::Report<errors::ConnectorError>;
    fn foreign_try_from(value: String) -> Result<Self, Self::Error> {
        let state = parse_state_enum::<Self>(value, "IndiaStatesAbbreviation", "address.state")?;
        match state.as_str() {
            "andamanandnicobarislands" => Ok(Self::AndamanAndNicobarIslands),
            "andhrapradesh" => Ok(Self::AndhraPradesh),
            "arunachalpradesh" => Ok(Self::ArunachalPradesh),
            "assam" => Ok(Self::Assam),
            "bihar" => Ok(Self::Bihar),
            "chandigarh" => Ok(Self::Chandigarh),
            "chhattisgarh" => Ok(Self::Chhattisgarh),
            "dadraandnagarhavelianddamananddiu" => Ok(Self::DadraAndNagarHaveliAndDamanAndDiu),
            "delhi" => Ok(Self::Delhi),
            "goa" => Ok(Self::Goa),
            "gujarat" => Ok(Self::Gujarat),
            "haryana" => Ok(Self::Haryana),
            "himachalpradesh" => Ok(Self::HimachalPradesh),
            "jammuandkashmir" => Ok(Self::JammuAndKashmir),
            "jharkhand" => Ok(Self::Jharkhand),
            "karnataka" => Ok(Self::Karnataka),
            "kerala" => Ok(Self::Kerala),
            "ladakh" => Ok(Self::Ladakh),
            "lakshadweep" => Ok(Self::Lakshadweep),
            "madhyapradesh" => Ok(Self::MadhyaPradesh),
            "maharashtra" => Ok(Self::Maharashtra),
            "manipur" => Ok(Self::Manipur),
            "meghalaya" => Ok(Self::Meghalaya),
            "mizoram" => Ok(Self::Mizoram),
            "nagaland" => Ok(Self::Nagaland),
            "odisha" => Ok(Self::Odisha),
            "puducherry" | "pondicherry" => Ok(Self::Puducherry),
            "punjab" => Ok(Self::Punjab),
            "rajasthan" => Ok(Self::Rajasthan),
            "sikkim" => Ok(Self::Sikkim),
            "tamilnadu" => Ok(Self::TamilNadu),
            "telangana" => Ok(Self::Telangana),
            "tripura" => Ok(Self::Tripura),
            "uttarpradesh" => Ok(Self::UttarPradesh),
            "uttarakhand" => Ok(Self::Uttarakhand),
            "westbengal" => Ok(Self::WestBengal),
            _ => Err(errors::ConnectorError::InvalidDataFormat {
                field_name: "address.state",
            }
            .into()),
        }
    }
}

impl ForeignTryFrom<String> for MoldovaStatesAbbreviation {
    type Error = error_stack::Report<errors::ConnectorError>;
    fn foreign_try_from(value: String) -> Result<Self, Self::Error> {
        let state_abbreviation_check =
            StringExt::<Self>::parse_enum(value.clone(), "MoldovaStatesAbbreviation");
        match state_abbreviation_check {
            Ok(state_abbreviation) => Ok(state_abbreviation),
            Err(_) => match value.as_str() {
                "Anenii Noi District" => Ok(Self::AneniiNoiDistrict),
                "Basarabeasca District" => Ok(Self::BasarabeascaDistrict),
                "Bender Municipality" => Ok(Self::BenderMunicipality),
                "Briceni District" => Ok(Self::BriceniDistrict),
                "Bălți Municipality" => Ok(Self::BălțiMunicipality),
                "Cahul District" => Ok(Self::CahulDistrict),
                "Cantemir District" => Ok(Self::CantemirDistrict),
                "Chișinău Municipality" => Ok(Self::ChișinăuMunicipality),
                "Cimișlia District" => Ok(Self::CimișliaDistrict),
                "Criuleni District" => Ok(Self::CriuleniDistrict),
                "Călărași District" => Ok(Self::CălărașiDistrict),
                "Căușeni District" => Ok(Self::CăușeniDistrict),
                "Dondușeni District" => Ok(Self::DondușeniDistrict),
                "Drochia District" => Ok(Self::DrochiaDistrict),
                "Dubăsari District" => Ok(Self::DubăsariDistrict),
                "Edineț District" => Ok(Self::EdinețDistrict),
                "Florești District" => Ok(Self::FloreștiDistrict),
                "Fălești District" => Ok(Self::FăleștiDistrict),
                "Găgăuzia" => Ok(Self::Găgăuzia),
                "Glodeni District" => Ok(Self::GlodeniDistrict),
                "Hîncești District" => Ok(Self::HînceștiDistrict),
                "Ialoveni District" => Ok(Self::IaloveniDistrict),
                "Nisporeni District" => Ok(Self::NisporeniDistrict),
                "Ocnița District" => Ok(Self::OcnițaDistrict),
                "Orhei District" => Ok(Self::OrheiDistrict),
                "Rezina District" => Ok(Self::RezinaDistrict),
                "Rîșcani District" => Ok(Self::RîșcaniDistrict),
                "Soroca District" => Ok(Self::SorocaDistrict),
                "Strășeni District" => Ok(Self::StrășeniDistrict),
                "Sîngerei District" => Ok(Self::SîngereiDistrict),
                "Taraclia District" => Ok(Self::TaracliaDistrict),
                "Telenești District" => Ok(Self::TeleneștiDistrict),
                "Transnistria Autonomous Territorial Unit" => {
                    Ok(Self::TransnistriaAutonomousTerritorialUnit)
                }
                "Ungheni District" => Ok(Self::UngheniDistrict),
                "Șoldănești District" => Ok(Self::ȘoldăneștiDistrict),
                "Ștefan Vodă District" => Ok(Self::ȘtefanVodăDistrict),
                _ => Err(errors::ConnectorError::InvalidDataFormat {
                    field_name: "address.state",
                }
                .into()),
            },
        }
    }
}

impl ForeignTryFrom<String> for LithuaniaStatesAbbreviation {
    type Error = error_stack::Report<errors::ConnectorError>;
    fn foreign_try_from(value: String) -> Result<Self, Self::Error> {
        let state_abbreviation_check =
            StringExt::<Self>::parse_enum(value.clone(), "LithuaniaStatesAbbreviation");
        match state_abbreviation_check {
            Ok(state_abbreviation) => Ok(state_abbreviation),
            Err(_) => match value.as_str() {
                "Akmenė District Municipality" => Ok(Self::AkmeneDistrictMunicipality),
                "Alytus City Municipality" => Ok(Self::AlytusCityMunicipality),
                "Alytus County" => Ok(Self::AlytusCounty),
                "Alytus District Municipality" => Ok(Self::AlytusDistrictMunicipality),
                "Birštonas Municipality" => Ok(Self::BirstonasMunicipality),
                "Biržai District Municipality" => Ok(Self::BirzaiDistrictMunicipality),
                "Druskininkai municipality" => Ok(Self::DruskininkaiMunicipality),
                "Elektrėnai municipality" => Ok(Self::ElektrenaiMunicipality),
                "Ignalina District Municipality" => Ok(Self::IgnalinaDistrictMunicipality),
                "Jonava District Municipality" => Ok(Self::JonavaDistrictMunicipality),
                "Joniškis District Municipality" => Ok(Self::JoniskisDistrictMunicipality),
                "Jurbarkas District Municipality" => Ok(Self::JurbarkasDistrictMunicipality),
                "Kaišiadorys District Municipality" => Ok(Self::KaisiadorysDistrictMunicipality),
                "Kalvarija municipality" => Ok(Self::KalvarijaMunicipality),
                "Kaunas City Municipality" => Ok(Self::KaunasCityMunicipality),
                "Kaunas County" => Ok(Self::KaunasCounty),
                "Kaunas District Municipality" => Ok(Self::KaunasDistrictMunicipality),
                "Kazlų Rūda municipality" => Ok(Self::KazluRudaMunicipality),
                "Kelmė District Municipality" => Ok(Self::KelmeDistrictMunicipality),
                "Klaipeda City Municipality" => Ok(Self::KlaipedaCityMunicipality),
                "Klaipėda County" => Ok(Self::KlaipedaCounty),
                "Klaipėda District Municipality" => Ok(Self::KlaipedaDistrictMunicipality),
                "Kretinga District Municipality" => Ok(Self::KretingaDistrictMunicipality),
                "Kupiškis District Municipality" => Ok(Self::KupiskisDistrictMunicipality),
                "Kėdainiai District Municipality" => Ok(Self::KedainiaiDistrictMunicipality),
                "Lazdijai District Municipality" => Ok(Self::LazdijaiDistrictMunicipality),
                "Marijampolė County" => Ok(Self::MarijampoleCounty),
                "Marijampolė Municipality" => Ok(Self::MarijampoleMunicipality),
                "Mažeikiai District Municipality" => Ok(Self::MazeikiaiDistrictMunicipality),
                "Molėtai District Municipality" => Ok(Self::MoletaiDistrictMunicipality),
                "Neringa Municipality" => Ok(Self::NeringaMunicipality),
                "Pagėgiai municipality" => Ok(Self::PagegiaiMunicipality),
                "Pakruojis District Municipality" => Ok(Self::PakruojisDistrictMunicipality),
                "Palanga City Municipality" => Ok(Self::PalangaCityMunicipality),
                "Panevėžys City Municipality" => Ok(Self::PanevezysCityMunicipality),
                "Panevėžys County" => Ok(Self::PanevezysCounty),
                "Panevėžys District Municipality" => Ok(Self::PanevezysDistrictMunicipality),
                "Pasvalys District Municipality" => Ok(Self::PasvalysDistrictMunicipality),
                "Plungė District Municipality" => Ok(Self::PlungeDistrictMunicipality),
                "Prienai District Municipality" => Ok(Self::PrienaiDistrictMunicipality),
                "Radviliškis District Municipality" => Ok(Self::RadviliskisDistrictMunicipality),
                "Raseiniai District Municipality" => Ok(Self::RaseiniaiDistrictMunicipality),
                "Rietavas municipality" => Ok(Self::RietavasMunicipality),
                "Rokiškis District Municipality" => Ok(Self::RokiskisDistrictMunicipality),
                "Skuodas District Municipality" => Ok(Self::SkuodasDistrictMunicipality),
                "Tauragė County" => Ok(Self::TaurageCounty),
                "Tauragė District Municipality" => Ok(Self::TaurageDistrictMunicipality),
                "Telšiai County" => Ok(Self::TelsiaiCounty),
                "Telšiai District Municipality" => Ok(Self::TelsiaiDistrictMunicipality),
                "Trakai District Municipality" => Ok(Self::TrakaiDistrictMunicipality),
                "Ukmergė District Municipality" => Ok(Self::UkmergeDistrictMunicipality),
                "Utena County" => Ok(Self::UtenaCounty),
                "Utena District Municipality" => Ok(Self::UtenaDistrictMunicipality),
                "Varėna District Municipality" => Ok(Self::VarenaDistrictMunicipality),
                "Vilkaviškis District Municipality" => Ok(Self::VilkaviskisDistrictMunicipality),
                "Vilnius City Municipality" => Ok(Self::VilniusCityMunicipality),
                "Vilnius County" => Ok(Self::VilniusCounty),
                "Vilnius District Municipality" => Ok(Self::VilniusDistrictMunicipality),
                "Visaginas Municipality" => Ok(Self::VisaginasMunicipality),
                "Zarasai District Municipality" => Ok(Self::ZarasaiDistrictMunicipality),
                "Šakiai District Municipality" => Ok(Self::SakiaiDistrictMunicipality),
                "Šalčininkai District Municipality" => Ok(Self::SalcininkaiDistrictMunicipality),
                "Šiauliai City Municipality" => Ok(Self::SiauliaiCityMunicipality),
                "Šiauliai County" => Ok(Self::SiauliaiCounty),
                "Šiauliai District Municipality" => Ok(Self::SiauliaiDistrictMunicipality),
                "Šilalė District Municipality" => Ok(Self::SilaleDistrictMunicipality),
                "Šilutė District Municipality" => Ok(Self::SiluteDistrictMunicipality),
                "Širvintos District Municipality" => Ok(Self::SirvintosDistrictMunicipality),
                "Švenčionys District Municipality" => Ok(Self::SvencionysDistrictMunicipality),
                _ => Err(errors::ConnectorError::InvalidDataFormat {
                    field_name: "address.state",
                }
                .into()),
            },
        }
    }
}

impl ForeignTryFrom<String> for LiechtensteinStatesAbbreviation {
    type Error = error_stack::Report<errors::ConnectorError>;
    fn foreign_try_from(value: String) -> Result<Self, Self::Error> {
        let state_abbreviation_check =
            StringExt::<Self>::parse_enum(value.clone(), "LiechtensteinStatesAbbreviation");
        match state_abbreviation_check {
            Ok(state_abbreviation) => Ok(state_abbreviation),
            Err(_) => match value.as_str() {
                "Balzers" => Ok(Self::Balzers),
                "Eschen" => Ok(Self::Eschen),
                "Gamprin" => Ok(Self::Gamprin),
                "Mauren" => Ok(Self::Mauren),
                "Planken" => Ok(Self::Planken),
                "Ruggell" => Ok(Self::Ruggell),
                "Schaan" => Ok(Self::Schaan),
                "Schellenberg" => Ok(Self::Schellenberg),
                "Triesen" => Ok(Self::Triesen),
                "Triesenberg" => Ok(Self::Triesenberg),
                "Vaduz" => Ok(Self::Vaduz),
                _ => Err(errors::ConnectorError::InvalidDataFormat {
                    field_name: "address.state",
                }
                .into()),
            },
        }
    }
}

impl ForeignTryFrom<String> for LatviaStatesAbbreviation {
    type Error = error_stack::Report<errors::ConnectorError>;
    fn foreign_try_from(value: String) -> Result<Self, Self::Error> {
        let state_abbreviation_check =
            StringExt::<Self>::parse_enum(value.clone(), "LatviaStatesAbbreviation");
        match state_abbreviation_check {
            Ok(state_abbreviation) => Ok(state_abbreviation),
            Err(_) => match value.as_str() {
                "Aglona Municipality" => Ok(Self::AglonaMunicipality),
                "Aizkraukle Municipality" => Ok(Self::AizkraukleMunicipality),
                "Aizpute Municipality" => Ok(Self::AizputeMunicipality),
                "Aknīste Municipality" => Ok(Self::AknīsteMunicipality),
                "Aloja Municipality" => Ok(Self::AlojaMunicipality),
                "Alsunga Municipality" => Ok(Self::AlsungaMunicipality),
                "Alūksne Municipality" => Ok(Self::AlūksneMunicipality),
                "Amata Municipality" => Ok(Self::AmataMunicipality),
                "Ape Municipality" => Ok(Self::ApeMunicipality),
                "Auce Municipality" => Ok(Self::AuceMunicipality),
                "Babīte Municipality" => Ok(Self::BabīteMunicipality),
                "Baldone Municipality" => Ok(Self::BaldoneMunicipality),
                "Baltinava Municipality" => Ok(Self::BaltinavaMunicipality),
                "Balvi Municipality" => Ok(Self::BalviMunicipality),
                "Bauska Municipality" => Ok(Self::BauskaMunicipality),
                "Beverīna Municipality" => Ok(Self::BeverīnaMunicipality),
                "Brocēni Municipality" => Ok(Self::BrocēniMunicipality),
                "Burtnieki Municipality" => Ok(Self::BurtniekiMunicipality),
                "Carnikava Municipality" => Ok(Self::CarnikavaMunicipality),
                "Cesvaine Municipality" => Ok(Self::CesvaineMunicipality),
                "Cibla Municipality" => Ok(Self::CiblaMunicipality),
                "Cēsis Municipality" => Ok(Self::CēsisMunicipality),
                "Dagda Municipality" => Ok(Self::DagdaMunicipality),
                "Daugavpils" => Ok(Self::Daugavpils),
                "Daugavpils Municipality" => Ok(Self::DaugavpilsMunicipality),
                "Dobele Municipality" => Ok(Self::DobeleMunicipality),
                "Dundaga Municipality" => Ok(Self::DundagaMunicipality),
                "Durbe Municipality" => Ok(Self::DurbeMunicipality),
                "Engure Municipality" => Ok(Self::EngureMunicipality),
                "Garkalne Municipality" => Ok(Self::GarkalneMunicipality),
                "Grobiņa Municipality" => Ok(Self::GrobiņaMunicipality),
                "Gulbene Municipality" => Ok(Self::GulbeneMunicipality),
                "Iecava Municipality" => Ok(Self::IecavaMunicipality),
                "Ikšķile Municipality" => Ok(Self::IkšķileMunicipality),
                "Ilūkste Municipalityy" => Ok(Self::IlūksteMunicipality),
                "Inčukalns Municipality" => Ok(Self::InčukalnsMunicipality),
                "Jaunjelgava Municipality" => Ok(Self::JaunjelgavaMunicipality),
                "Jaunpiebalga Municipality" => Ok(Self::JaunpiebalgaMunicipality),
                "Jaunpils Municipality" => Ok(Self::JaunpilsMunicipality),
                "Jelgava" => Ok(Self::Jelgava),
                "Jelgava Municipality" => Ok(Self::JelgavaMunicipality),
                "Jēkabpils" => Ok(Self::Jēkabpils),
                "Jēkabpils Municipality" => Ok(Self::JēkabpilsMunicipality),
                "Jūrmala" => Ok(Self::Jūrmala),
                "Kandava Municipality" => Ok(Self::KandavaMunicipality),
                "Kocēni Municipality" => Ok(Self::KocēniMunicipality),
                "Koknese Municipality" => Ok(Self::KokneseMunicipality),
                "Krimulda Municipality" => Ok(Self::KrimuldaMunicipality),
                "Krustpils Municipality" => Ok(Self::KrustpilsMunicipality),
                "Krāslava Municipality" => Ok(Self::KrāslavaMunicipality),
                "Kuldīga Municipality" => Ok(Self::KuldīgaMunicipality),
                "Kārsava Municipality" => Ok(Self::KārsavaMunicipality),
                "Lielvārde Municipality" => Ok(Self::LielvārdeMunicipality),
                "Liepāja" => Ok(Self::Liepāja),
                "Limbaži Municipality" => Ok(Self::LimbažiMunicipality),
                "Lubāna Municipality" => Ok(Self::LubānaMunicipality),
                "Ludza Municipality" => Ok(Self::LudzaMunicipality),
                "Līgatne Municipality" => Ok(Self::LīgatneMunicipality),
                "Līvāni Municipality" => Ok(Self::LīvāniMunicipality),
                "Madona Municipality" => Ok(Self::MadonaMunicipality),
                "Mazsalaca Municipality" => Ok(Self::MazsalacaMunicipality),
                "Mālpils Municipality" => Ok(Self::MālpilsMunicipality),
                "Mārupe Municipality" => Ok(Self::MārupeMunicipality),
                "Mērsrags Municipality" => Ok(Self::MērsragsMunicipality),
                "Naukšēni Municipality" => Ok(Self::NaukšēniMunicipality),
                "Nereta Municipality" => Ok(Self::NeretaMunicipality),
                "Nīca Municipality" => Ok(Self::NīcaMunicipality),
                "Ogre Municipality" => Ok(Self::OgreMunicipality),
                "Olaine Municipality" => Ok(Self::OlaineMunicipality),
                "Ozolnieki Municipality" => Ok(Self::OzolniekiMunicipality),
                "Preiļi Municipality" => Ok(Self::PreiļiMunicipality),
                "Priekule Municipality" => Ok(Self::PriekuleMunicipality),
                "Priekuļi Municipality" => Ok(Self::PriekuļiMunicipality),
                "Pārgauja Municipality" => Ok(Self::PārgaujaMunicipality),
                "Pāvilosta Municipality" => Ok(Self::PāvilostaMunicipality),
                "Pļaviņas Municipality" => Ok(Self::PļaviņasMunicipality),
                "Rauna Municipality" => Ok(Self::RaunaMunicipality),
                "Riebiņi Municipality" => Ok(Self::RiebiņiMunicipality),
                "Riga" => Ok(Self::Riga),
                "Roja Municipality" => Ok(Self::RojaMunicipality),
                "Ropaži Municipality" => Ok(Self::RopažiMunicipality),
                "Rucava Municipality" => Ok(Self::RucavaMunicipality),
                "Rugāji Municipality" => Ok(Self::RugājiMunicipality),
                "Rundāle Municipality" => Ok(Self::RundāleMunicipality),
                "Rēzekne" => Ok(Self::Rēzekne),
                "Rēzekne Municipality" => Ok(Self::RēzekneMunicipality),
                "Rūjiena Municipality" => Ok(Self::RūjienaMunicipality),
                "Sala Municipality" => Ok(Self::SalaMunicipality),
                "Salacgrīva Municipality" => Ok(Self::SalacgrīvaMunicipality),
                "Salaspils Municipality" => Ok(Self::SalaspilsMunicipality),
                "Saldus Municipality" => Ok(Self::SaldusMunicipality),
                "Saulkrasti Municipality" => Ok(Self::SaulkrastiMunicipality),
                "Sigulda Municipality" => Ok(Self::SiguldaMunicipality),
                "Skrunda Municipality" => Ok(Self::SkrundaMunicipality),
                "Skrīveri Municipality" => Ok(Self::SkrīveriMunicipality),
                "Smiltene Municipality" => Ok(Self::SmilteneMunicipality),
                "Stopiņi Municipality" => Ok(Self::StopiņiMunicipality),
                "Strenči Municipality" => Ok(Self::StrenčiMunicipality),
                "Sēja Municipality" => Ok(Self::SējaMunicipality),
                _ => Err(errors::ConnectorError::InvalidDataFormat {
                    field_name: "address.state",
                }
                .into()),
            },
        }
    }
}

impl ForeignTryFrom<String> for MaltaStatesAbbreviation {
    type Error = error_stack::Report<errors::ConnectorError>;
    fn foreign_try_from(value: String) -> Result<Self, Self::Error> {
        let state_abbreviation_check =
            StringExt::<Self>::parse_enum(value.clone(), "MaltaStatesAbbreviation");

        match state_abbreviation_check {
            Ok(state_abbreviation) => Ok(state_abbreviation),
            Err(_) => match value.as_str() {
                "Attard" => Ok(Self::Attard),
                "Balzan" => Ok(Self::Balzan),
                "Birgu" => Ok(Self::Birgu),
                "Birkirkara" => Ok(Self::Birkirkara),
                "Birżebbuġa" => Ok(Self::Birżebbuġa),
                "Cospicua" => Ok(Self::Cospicua),
                "Dingli" => Ok(Self::Dingli),
                "Fgura" => Ok(Self::Fgura),
                "Floriana" => Ok(Self::Floriana),
                "Fontana" => Ok(Self::Fontana),
                "Gudja" => Ok(Self::Gudja),
                "Gżira" => Ok(Self::Gżira),
                "Għajnsielem" => Ok(Self::Għajnsielem),
                "Għarb" => Ok(Self::Għarb),
                "Għargħur" => Ok(Self::Għargħur),
                "Għasri" => Ok(Self::Għasri),
                "Għaxaq" => Ok(Self::Għaxaq),
                "Ħamrun" => Ok(Self::Ħamrun),
                "Iklin" => Ok(Self::Iklin),
                "Senglea" => Ok(Self::Senglea),
                "Kalkara" => Ok(Self::Kalkara),
                "Kerċem" => Ok(Self::Kerċem),
                "Kirkop" => Ok(Self::Kirkop),
                "Lija" => Ok(Self::Lija),
                "Luqa" => Ok(Self::Luqa),
                "Marsa" => Ok(Self::Marsa),
                "Marsaskala" => Ok(Self::Marsaskala),
                "Marsaxlokk" => Ok(Self::Marsaxlokk),
                "Mdina" => Ok(Self::Mdina),
                "Mellieħa" => Ok(Self::Mellieħa),
                "Mosta" => Ok(Self::Mosta),
                "Mqabba" => Ok(Self::Mqabba),
                "Msida" => Ok(Self::Msida),
                "Mtarfa" => Ok(Self::Mtarfa),
                "Munxar" => Ok(Self::Munxar),
                "Mġarr" => Ok(Self::Mġarr),
                "Nadur" => Ok(Self::Nadur),
                "Naxxar" => Ok(Self::Naxxar),
                "Paola" => Ok(Self::Paola),
                "Pembroke" => Ok(Self::Pembroke),
                "Pietà" => Ok(Self::Pietà),
                "Qala" => Ok(Self::Qala),
                "Qormi" => Ok(Self::Qormi),
                "Qrendi" => Ok(Self::Qrendi),
                "Rabat" => Ok(Self::Rabat),
                "Saint Lawrence" => Ok(Self::SaintLawrence),
                "San Ġwann" => Ok(Self::SanĠwann),
                "Sannat" => Ok(Self::Sannat),
                "Santa Luċija" => Ok(Self::SantaLuċija),
                "Santa Venera" => Ok(Self::SantaVenera),
                "Siġġiewi" => Ok(Self::Siġġiewi),
                "Sliema" => Ok(Self::Sliema),
                "St. Julian's" => Ok(Self::StJulians),
                "St. Paul's Bay" => Ok(Self::StPaulsBay),
                "Swieqi" => Ok(Self::Swieqi),
                "Ta' Xbiex" => Ok(Self::TaXbiex),
                "Tarxien" => Ok(Self::Tarxien),
                "Valletta" => Ok(Self::Valletta),
                "Victoria" => Ok(Self::Victoria),
                "Xagħra" => Ok(Self::Xagħra),
                "Xewkija" => Ok(Self::Xewkija),
                "Xgħajra" => Ok(Self::Xgħajra),
                "Żabbar" => Ok(Self::Żabbar),
                "Żebbuġ Gozo" => Ok(Self::ŻebbuġGozo),
                "Żebbuġ Malta" => Ok(Self::ŻebbuġMalta),
                "Żejtun" => Ok(Self::Żejtun),
                "Żurrieq" => Ok(Self::Żurrieq),
                _ => Err(errors::ConnectorError::InvalidDataFormat {
                    field_name: "address.state",
                }
                .into()),
            },
        }
    }
}

impl ForeignTryFrom<String> for BelarusStatesAbbreviation {
    type Error = error_stack::Report<errors::ConnectorError>;
    fn foreign_try_from(value: String) -> Result<Self, Self::Error> {
        let state_abbreviation_check =
            StringExt::<Self>::parse_enum(value.clone(), "BelarusStatesAbbreviation");
        match state_abbreviation_check {
            Ok(state_abbreviation) => Ok(state_abbreviation),
            Err(_) => match value.as_str() {
                "Brest Region" => Ok(Self::BrestRegion),
                "Gomel Region" => Ok(Self::GomelRegion),
                "Grodno Region" => Ok(Self::GrodnoRegion),
                "Minsk" => Ok(Self::Minsk),
                "Minsk Region" => Ok(Self::MinskRegion),
                "Mogilev Region" => Ok(Self::MogilevRegion),
                "Vitebsk Region" => Ok(Self::VitebskRegion),
                _ => Err(errors::ConnectorError::InvalidDataFormat {
                    field_name: "address.state",
                }
                .into()),
            },
        }
    }
}

impl ForeignTryFrom<String> for IrelandStatesAbbreviation {
    type Error = error_stack::Report<errors::ConnectorError>;
    fn foreign_try_from(value: String) -> Result<Self, Self::Error> {
        let state_abbreviation_check =
            StringExt::<Self>::parse_enum(value.clone(), "IrelandStatesAbbreviation");
        match state_abbreviation_check {
            Ok(state_abbreviation) => Ok(state_abbreviation),
            Err(_) => match value.as_str() {
                "Connacht" => Ok(Self::Connacht),
                "County Carlow" => Ok(Self::CountyCarlow),
                "County Cavan" => Ok(Self::CountyCavan),
                "County Clare" => Ok(Self::CountyClare),
                "County Cork" => Ok(Self::CountyCork),
                "County Donegal" => Ok(Self::CountyDonegal),
                "County Dublin" => Ok(Self::CountyDublin),
                "County Galway" => Ok(Self::CountyGalway),
                "County Kerry" => Ok(Self::CountyKerry),
                "County Kildare" => Ok(Self::CountyKildare),
                "County Kilkenny" => Ok(Self::CountyKilkenny),
                "County Laois" => Ok(Self::CountyLaois),
                "County Limerick" => Ok(Self::CountyLimerick),
                "County Longford" => Ok(Self::CountyLongford),
                "County Louth" => Ok(Self::CountyLouth),
                "County Mayo" => Ok(Self::CountyMayo),
                "County Meath" => Ok(Self::CountyMeath),
                "County Monaghan" => Ok(Self::CountyMonaghan),
                "County Offaly" => Ok(Self::CountyOffaly),
                "County Roscommon" => Ok(Self::CountyRoscommon),
                "County Sligo" => Ok(Self::CountySligo),
                "County Tipperary" => Ok(Self::CountyTipperary),
                "County Waterford" => Ok(Self::CountyWaterford),
                "County Westmeath" => Ok(Self::CountyWestmeath),
                "County Wexford" => Ok(Self::CountyWexford),
                "County Wicklow" => Ok(Self::CountyWicklow),
                "Leinster" => Ok(Self::Leinster),
                "Munster" => Ok(Self::Munster),
                "Ulster" => Ok(Self::Ulster),
                _ => Err(errors::ConnectorError::InvalidDataFormat {
                    field_name: "address.state",
                }
                .into()),
            },
        }
    }
}

impl ForeignTryFrom<String> for IcelandStatesAbbreviation {
    type Error = error_stack::Report<errors::ConnectorError>;
    fn foreign_try_from(value: String) -> Result<Self, Self::Error> {
        let state_abbreviation_check =
            StringExt::<Self>::parse_enum(value.clone(), "IcelandStatesAbbreviation");
        match state_abbreviation_check {
            Ok(state_abbreviation) => Ok(state_abbreviation),
            Err(_) => match value.as_str() {
                "Capital Region" => Ok(Self::CapitalRegion),
                "Eastern Region" => Ok(Self::EasternRegion),
                "Northeastern Region" => Ok(Self::NortheasternRegion),
                "Northwestern Region" => Ok(Self::NorthwesternRegion),
                "Southern Peninsula Region" => Ok(Self::SouthernPeninsulaRegion),
                "Southern Region" => Ok(Self::SouthernRegion),
                "Western Region" => Ok(Self::WesternRegion),
                "Westfjords" => Ok(Self::Westfjords),
                _ => Err(errors::ConnectorError::InvalidDataFormat {
                    field_name: "address.state",
                }
                .into()),
            },
        }
    }
}

impl ForeignTryFrom<String> for HungaryStatesAbbreviation {
    type Error = error_stack::Report<errors::ConnectorError>;
    fn foreign_try_from(value: String) -> Result<Self, Self::Error> {
        let state_abbreviation_check =
            StringExt::<Self>::parse_enum(value.clone(), "HungaryStatesAbbreviation");
        match state_abbreviation_check {
            Ok(state_abbreviation) => Ok(state_abbreviation),
            Err(_) => match value.as_str() {
                "Baranya County" => Ok(Self::BaranyaCounty),
                "Borsod-Abaúj-Zemplén County" => Ok(Self::BorsodAbaujZemplenCounty),
                "Budapest" => Ok(Self::Budapest),
                "Bács-Kiskun County" => Ok(Self::BacsKiskunCounty),
                "Békés County" => Ok(Self::BekesCounty),
                "Békéscsaba" => Ok(Self::Bekescsaba),
                "Csongrád County" => Ok(Self::CsongradCounty),
                "Debrecen" => Ok(Self::Debrecen),
                "Dunaújváros" => Ok(Self::Dunaujvaros),
                "Eger" => Ok(Self::Eger),
                "Fejér County" => Ok(Self::FejerCounty),
                "Győr" => Ok(Self::Gyor),
                "Győr-Moson-Sopron County" => Ok(Self::GyorMosonSopronCounty),
                "Hajdú-Bihar County" => Ok(Self::HajduBiharCounty),
                "Heves County" => Ok(Self::HevesCounty),
                "Hódmezővásárhely" => Ok(Self::Hodmezovasarhely),
                "Jász-Nagykun-Szolnok County" => Ok(Self::JaszNagykunSzolnokCounty),
                "Kaposvár" => Ok(Self::Kaposvar),
                "Kecskemét" => Ok(Self::Kecskemet),
                "Miskolc" => Ok(Self::Miskolc),
                "Nagykanizsa" => Ok(Self::Nagykanizsa),
                "Nyíregyháza" => Ok(Self::Nyiregyhaza),
                "Nógrád County" => Ok(Self::NogradCounty),
                "Pest County" => Ok(Self::PestCounty),
                "Pécs" => Ok(Self::Pecs),
                "Salgótarján" => Ok(Self::Salgotarjan),
                "Somogy County" => Ok(Self::SomogyCounty),
                "Sopron" => Ok(Self::Sopron),
                "Szabolcs-Szatmár-Bereg County" => Ok(Self::SzabolcsSzatmarBeregCounty),
                "Szeged" => Ok(Self::Szeged),
                "Szekszárd" => Ok(Self::Szekszard),
                "Szolnok" => Ok(Self::Szolnok),
                "Szombathely" => Ok(Self::Szombathely),
                "Székesfehérvár" => Ok(Self::Szekesfehervar),
                "Tatabánya" => Ok(Self::Tatabanya),
                "Tolna County" => Ok(Self::TolnaCounty),
                "Vas County" => Ok(Self::VasCounty),
                "Veszprém" => Ok(Self::Veszprem),
                "Veszprém County" => Ok(Self::VeszpremCounty),
                "Zala County" => Ok(Self::ZalaCounty),
                "Zalaegerszeg" => Ok(Self::Zalaegerszeg),
                "Érd" => Ok(Self::Erd),
                _ => Err(errors::ConnectorError::InvalidDataFormat {
                    field_name: "address.state",
                }
                .into()),
            },
        }
    }
}

impl ForeignTryFrom<String> for GreeceStatesAbbreviation {
    type Error = error_stack::Report<errors::ConnectorError>;
    fn foreign_try_from(value: String) -> Result<Self, Self::Error> {
        let state_abbreviation_check =
            StringExt::<Self>::parse_enum(value.clone(), "GreeceStatesAbbreviation");
        match state_abbreviation_check {
            Ok(state_abbreviation) => Ok(state_abbreviation),
            Err(_) => match value.as_str() {
                "Achaea Regional Unit" => Ok(Self::AchaeaRegionalUnit),
                "Aetolia-Acarnania Regional Unit" => Ok(Self::AetoliaAcarnaniaRegionalUnit),
                "Arcadia Prefecture" => Ok(Self::ArcadiaPrefecture),
                "Argolis Regional Unit" => Ok(Self::ArgolisRegionalUnit),
                "Attica Region" => Ok(Self::AtticaRegion),
                "Boeotia Regional Unit" => Ok(Self::BoeotiaRegionalUnit),
                "Central Greece Region" => Ok(Self::CentralGreeceRegion),
                "Central Macedonia" => Ok(Self::CentralMacedonia),
                "Chania Regional Unit" => Ok(Self::ChaniaRegionalUnit),
                "Corfu Prefecture" => Ok(Self::CorfuPrefecture),
                "Corinthia Regional Unit" => Ok(Self::CorinthiaRegionalUnit),
                "Crete Region" => Ok(Self::CreteRegion),
                "Drama Regional Unit" => Ok(Self::DramaRegionalUnit),
                "East Attica Regional Unit" => Ok(Self::EastAtticaRegionalUnit),
                "East Macedonia and Thrace" => Ok(Self::EastMacedoniaAndThrace),
                "Epirus Region" => Ok(Self::EpirusRegion),
                "Euboea" => Ok(Self::Euboea),
                "Grevena Prefecture" => Ok(Self::GrevenaPrefecture),
                "Imathia Regional Unit" => Ok(Self::ImathiaRegionalUnit),
                "Ioannina Regional Unit" => Ok(Self::IoanninaRegionalUnit),
                "Ionian Islands Region" => Ok(Self::IonianIslandsRegion),
                "Karditsa Regional Unit" => Ok(Self::KarditsaRegionalUnit),
                "Kastoria Regional Unit" => Ok(Self::KastoriaRegionalUnit),
                "Kefalonia Prefecture" => Ok(Self::KefaloniaPrefecture),
                "Kilkis Regional Unit" => Ok(Self::KilkisRegionalUnit),
                "Kozani Prefecture" => Ok(Self::KozaniPrefecture),
                "Laconia" => Ok(Self::Laconia),
                "Larissa Prefecture" => Ok(Self::LarissaPrefecture),
                "Lefkada Regional Unit" => Ok(Self::LefkadaRegionalUnit),
                "Pella Regional Unit" => Ok(Self::PellaRegionalUnit),
                "Peloponnese Region" => Ok(Self::PeloponneseRegion),
                "Phthiotis Prefecture" => Ok(Self::PhthiotisPrefecture),
                "Preveza Prefecture" => Ok(Self::PrevezaPrefecture),
                "Serres Prefecture" => Ok(Self::SerresPrefecture),
                "South Aegean" => Ok(Self::SouthAegean),
                "Thessaloniki Regional Unit" => Ok(Self::ThessalonikiRegionalUnit),
                "West Greece Region" => Ok(Self::WestGreeceRegion),
                "West Macedonia Region" => Ok(Self::WestMacedoniaRegion),
                _ => Err(errors::ConnectorError::InvalidDataFormat {
                    field_name: "address.state",
                }
                .into()),
            },
        }
    }
}

impl ForeignTryFrom<String> for FinlandStatesAbbreviation {
    type Error = error_stack::Report<errors::ConnectorError>;
    fn foreign_try_from(value: String) -> Result<Self, Self::Error> {
        let state_abbreviation_check =
            StringExt::<Self>::parse_enum(value.clone(), "FinlandStatesAbbreviation");
        match state_abbreviation_check {
            Ok(state_abbreviation) => Ok(state_abbreviation),
            Err(_) => match value.as_str() {
                "Central Finland" => Ok(Self::CentralFinland),
                "Central Ostrobothnia" => Ok(Self::CentralOstrobothnia),
                "Eastern Finland Province" => Ok(Self::EasternFinlandProvince),
                "Finland Proper" => Ok(Self::FinlandProper),
                "Kainuu" => Ok(Self::Kainuu),
                "Kymenlaakso" => Ok(Self::Kymenlaakso),
                "Lapland" => Ok(Self::Lapland),
                "North Karelia" => Ok(Self::NorthKarelia),
                "Northern Ostrobothnia" => Ok(Self::NorthernOstrobothnia),
                "Northern Savonia" => Ok(Self::NorthernSavonia),
                "Ostrobothnia" => Ok(Self::Ostrobothnia),
                "Oulu Province" => Ok(Self::OuluProvince),
                "Pirkanmaa" => Ok(Self::Pirkanmaa),
                "Päijänne Tavastia" => Ok(Self::PaijanneTavastia),
                "Satakunta" => Ok(Self::Satakunta),
                "South Karelia" => Ok(Self::SouthKarelia),
                "Southern Ostrobothnia" => Ok(Self::SouthernOstrobothnia),
                "Southern Savonia" => Ok(Self::SouthernSavonia),
                "Tavastia Proper" => Ok(Self::TavastiaProper),
                "Uusimaa" => Ok(Self::Uusimaa),
                "Åland Islands" => Ok(Self::AlandIslands),
                _ => Err(errors::ConnectorError::InvalidDataFormat {
                    field_name: "address.state",
                }
                .into()),
            },
        }
    }
}

impl ForeignTryFrom<String> for DenmarkStatesAbbreviation {
    type Error = error_stack::Report<errors::ConnectorError>;
    fn foreign_try_from(value: String) -> Result<Self, Self::Error> {
        let state_abbreviation_check =
            StringExt::<Self>::parse_enum(value.clone(), "DenmarkStatesAbbreviation");
        match state_abbreviation_check {
            Ok(state_abbreviation) => Ok(state_abbreviation),
            Err(_) => match value.as_str() {
                "Capital Region of Denmark" => Ok(Self::CapitalRegionOfDenmark),
                "Central Denmark Region" => Ok(Self::CentralDenmarkRegion),
                "North Denmark Region" => Ok(Self::NorthDenmarkRegion),
                "Region Zealand" => Ok(Self::RegionZealand),
                "Region of Southern Denmark" => Ok(Self::RegionOfSouthernDenmark),
                _ => Err(errors::ConnectorError::InvalidDataFormat {
                    field_name: "address.state",
                }
                .into()),
            },
        }
    }
}

impl ForeignTryFrom<String> for CzechRepublicStatesAbbreviation {
    type Error = error_stack::Report<errors::ConnectorError>;
    fn foreign_try_from(value: String) -> Result<Self, Self::Error> {
        let state_abbreviation_check =
            StringExt::<Self>::parse_enum(value.clone(), "CzechRepublicStatesAbbreviation");
        match state_abbreviation_check {
            Ok(state_abbreviation) => Ok(state_abbreviation),
            Err(_) => match value.as_str() {
                "Benešov District" => Ok(Self::BenesovDistrict),
                "Beroun District" => Ok(Self::BerounDistrict),
                "Blansko District" => Ok(Self::BlanskoDistrict),
                "Brno-City District" => Ok(Self::BrnoCityDistrict),
                "Brno-Country District" => Ok(Self::BrnoCountryDistrict),
                "Bruntál District" => Ok(Self::BruntalDistrict),
                "Břeclav District" => Ok(Self::BreclavDistrict),
                "Central Bohemian Region" => Ok(Self::CentralBohemianRegion),
                "Cheb District" => Ok(Self::ChebDistrict),
                "Chomutov District" => Ok(Self::ChomutovDistrict),
                "Chrudim District" => Ok(Self::ChrudimDistrict),
                "Domažlice Distric" => Ok(Self::DomazliceDistrict),
                "Děčín District" => Ok(Self::DecinDistrict),
                "Frýdek-Místek District" => Ok(Self::FrydekMistekDistrict),
                "Havlíčkův Brod District" => Ok(Self::HavlickuvBrodDistrict),
                "Hodonín District" => Ok(Self::HodoninDistrict),
                "Horní Počernice" => Ok(Self::HorniPocernice),
                "Hradec Králové District" => Ok(Self::HradecKraloveDistrict),
                "Hradec Králové Region" => Ok(Self::HradecKraloveRegion),
                "Jablonec nad Nisou District" => Ok(Self::JablonecNadNisouDistrict),
                "Jeseník District" => Ok(Self::JesenikDistrict),
                "Jihlava District" => Ok(Self::JihlavaDistrict),
                "Jindřichův Hradec District" => Ok(Self::JindrichuvHradecDistrict),
                "Jičín District" => Ok(Self::JicinDistrict),
                "Karlovy Vary District" => Ok(Self::KarlovyVaryDistrict),
                "Karlovy Vary Region" => Ok(Self::KarlovyVaryRegion),
                "Karviná District" => Ok(Self::KarvinaDistrict),
                "Kladno District" => Ok(Self::KladnoDistrict),
                "Klatovy District" => Ok(Self::KlatovyDistrict),
                "Kolín District" => Ok(Self::KolinDistrict),
                "Kroměříž District" => Ok(Self::KromerizDistrict),
                "Liberec District" => Ok(Self::LiberecDistrict),
                "Liberec Region" => Ok(Self::LiberecRegion),
                "Litoměřice District" => Ok(Self::LitomericeDistrict),
                "Louny District" => Ok(Self::LounyDistrict),
                "Mladá Boleslav District" => Ok(Self::MladaBoleslavDistrict),
                "Moravian-Silesian Region" => Ok(Self::MoravianSilesianRegion),
                "Most District" => Ok(Self::MostDistrict),
                "Mělník District" => Ok(Self::MelnikDistrict),
                "Nový Jičín District" => Ok(Self::NovyJicinDistrict),
                "Nymburk District" => Ok(Self::NymburkDistrict),
                "Náchod District" => Ok(Self::NachodDistrict),
                "Olomouc District" => Ok(Self::OlomoucDistrict),
                "Olomouc Region" => Ok(Self::OlomoucRegion),
                "Opava District" => Ok(Self::OpavaDistrict),
                "Ostrava-City District" => Ok(Self::OstravaCityDistrict),
                "Pardubice District" => Ok(Self::PardubiceDistrict),
                "Pardubice Region" => Ok(Self::PardubiceRegion),
                "Pelhřimov District" => Ok(Self::PelhrimovDistrict),
                "Plzeň Region" => Ok(Self::PlzenRegion),
                "Plzeň-City District" => Ok(Self::PlzenCityDistrict),
                "Plzeň-North District" => Ok(Self::PlzenNorthDistrict),
                "Plzeň-South District" => Ok(Self::PlzenSouthDistrict),
                "Prachatice District" => Ok(Self::PrachaticeDistrict),
                "Prague" => Ok(Self::Prague),
                "Prague 1" => Ok(Self::Prague1),
                "Prague 10" => Ok(Self::Prague10),
                "Prague 11" => Ok(Self::Prague11),
                "Prague 12" => Ok(Self::Prague12),
                "Prague 13" => Ok(Self::Prague13),
                "Prague 14" => Ok(Self::Prague14),
                "Prague 15" => Ok(Self::Prague15),
                "Prague 16" => Ok(Self::Prague16),
                "Prague 2" => Ok(Self::Prague2),
                "Prague 21" => Ok(Self::Prague21),
                "Prague 3" => Ok(Self::Prague3),
                "Prague 4" => Ok(Self::Prague4),
                "Prague 5" => Ok(Self::Prague5),
                "Prague 6" => Ok(Self::Prague6),
                "Prague 7" => Ok(Self::Prague7),
                "Prague 8" => Ok(Self::Prague8),
                "Prague 9" => Ok(Self::Prague9),
                "Prague-East District" => Ok(Self::PragueEastDistrict),
                "Prague-West District" => Ok(Self::PragueWestDistrict),
                "Prostějov District" => Ok(Self::ProstejovDistrict),
                "Písek District" => Ok(Self::PisekDistrict),
                "Přerov District" => Ok(Self::PrerovDistrict),
                "Příbram District" => Ok(Self::PribramDistrict),
                "Rakovník District" => Ok(Self::RakovnikDistrict),
                "Rokycany District" => Ok(Self::RokycanyDistrict),
                "Rychnov nad Kněžnou District" => Ok(Self::RychnovNadKneznouDistrict),
                "Semily District" => Ok(Self::SemilyDistrict),
                "Sokolov District" => Ok(Self::SokolovDistrict),
                "South Bohemian Region" => Ok(Self::SouthBohemianRegion),
                "South Moravian Region" => Ok(Self::SouthMoravianRegion),
                "Strakonice District" => Ok(Self::StrakoniceDistrict),
                "Svitavy District" => Ok(Self::SvitavyDistrict),
                "Tachov District" => Ok(Self::TachovDistrict),
                "Teplice District" => Ok(Self::TepliceDistrict),
                "Trutnov District" => Ok(Self::TrutnovDistrict),
                "Tábor District" => Ok(Self::TaborDistrict),
                "Třebíč District" => Ok(Self::TrebicDistrict),
                "Uherské Hradiště District" => Ok(Self::UherskeHradisteDistrict),
                "Vsetín District" => Ok(Self::VsetinDistrict),
                "Vysočina Region" => Ok(Self::VysocinaRegion),
                "Vyškov District" => Ok(Self::VyskovDistrict),
                "Zlín District" => Ok(Self::ZlinDistrict),
                "Zlín Region" => Ok(Self::ZlinRegion),
                "Znojmo District" => Ok(Self::ZnojmoDistrict),
                "Ústí nad Labem District" => Ok(Self::UstiNadLabemDistrict),
                "Ústí nad Labem Region" => Ok(Self::UstiNadLabemRegion),
                "Ústí nad Orlicí District" => Ok(Self::UstiNadOrliciDistrict),
                "Česká Lípa District" => Ok(Self::CeskaLipaDistrict),
                "České Budějovice District" => Ok(Self::CeskeBudejoviceDistrict),
                "Český Krumlov District" => Ok(Self::CeskyKrumlovDistrict),
                "Šumperk District" => Ok(Self::SumperkDistrict),
                "Žďár nad Sázavou District" => Ok(Self::ZdarNadSazavouDistrict),
                _ => Err(errors::ConnectorError::InvalidDataFormat {
                    field_name: "address.state",
                }
                .into()),
            },
        }
    }
}

impl ForeignTryFrom<String> for CroatiaStatesAbbreviation {
    type Error = error_stack::Report<errors::ConnectorError>;
    fn foreign_try_from(value: String) -> Result<Self, Self::Error> {
        let state_abbreviation_check =
            StringExt::<Self>::parse_enum(value.clone(), "CroatiaStatesAbbreviation");
        match state_abbreviation_check {
            Ok(state_abbreviation) => Ok(state_abbreviation),
            Err(_) => match value.as_str() {
                "Bjelovar-Bilogora County" => Ok(Self::BjelovarBilogoraCounty),
                "Brod-Posavina County" => Ok(Self::BrodPosavinaCounty),
                "Dubrovnik-Neretva County" => Ok(Self::DubrovnikNeretvaCounty),
                "Istria County" => Ok(Self::IstriaCounty),
                "Koprivnica-Križevci County" => Ok(Self::KoprivnicaKrizevciCounty),
                "Krapina-Zagorje County" => Ok(Self::KrapinaZagorjeCounty),
                "Lika-Senj County" => Ok(Self::LikaSenjCounty),
                "Međimurje County" => Ok(Self::MedimurjeCounty),
                "Osijek-Baranja County" => Ok(Self::OsijekBaranjaCounty),
                "Požega-Slavonia County" => Ok(Self::PozegaSlavoniaCounty),
                "Primorje-Gorski Kotar County" => Ok(Self::PrimorjeGorskiKotarCounty),
                "Sisak-Moslavina County" => Ok(Self::SisakMoslavinaCounty),
                "Split-Dalmatia County" => Ok(Self::SplitDalmatiaCounty),
                "Varaždin County" => Ok(Self::VarazdinCounty),
                "Virovitica-Podravina County" => Ok(Self::ViroviticaPodravinaCounty),
                "Vukovar-Syrmia County" => Ok(Self::VukovarSyrmiaCounty),
                "Zadar County" => Ok(Self::ZadarCounty),
                "Zagreb" => Ok(Self::Zagreb),
                "Zagreb County" => Ok(Self::ZagrebCounty),
                "Šibenik-Knin County" => Ok(Self::SibenikKninCounty),
                _ => Err(errors::ConnectorError::InvalidDataFormat {
                    field_name: "address.state",
                }
                .into()),
            },
        }
    }
}

impl ForeignTryFrom<String> for BulgariaStatesAbbreviation {
    type Error = error_stack::Report<errors::ConnectorError>;
    fn foreign_try_from(value: String) -> Result<Self, Self::Error> {
        let state_abbreviation_check =
            StringExt::<Self>::parse_enum(value.clone(), "BulgariaStatesAbbreviation");
        match state_abbreviation_check {
            Ok(state_abbreviation) => Ok(state_abbreviation),
            Err(_) => match value.as_str() {
                "Blagoevgrad Province" => Ok(Self::BlagoevgradProvince),
                "Burgas Province" => Ok(Self::BurgasProvince),
                "Dobrich Province" => Ok(Self::DobrichProvince),
                "Gabrovo Province" => Ok(Self::GabrovoProvince),
                "Haskovo Province" => Ok(Self::HaskovoProvince),
                "Kardzhali Province" => Ok(Self::KardzhaliProvince),
                "Kyustendil Province" => Ok(Self::KyustendilProvince),
                "Lovech Province" => Ok(Self::LovechProvince),
                "Montana Province" => Ok(Self::MontanaProvince),
                "Pazardzhik Province" => Ok(Self::PazardzhikProvince),
                "Pernik Province" => Ok(Self::PernikProvince),
                "Pleven Province" => Ok(Self::PlevenProvince),
                "Plovdiv Province" => Ok(Self::PlovdivProvince),
                "Razgrad Province" => Ok(Self::RazgradProvince),
                "Ruse Province" => Ok(Self::RuseProvince),
                "Shumen" => Ok(Self::Shumen),
                "Silistra Province" => Ok(Self::SilistraProvince),
                "Sliven Province" => Ok(Self::SlivenProvince),
                "Smolyan Province" => Ok(Self::SmolyanProvince),
                "Sofia City Province" => Ok(Self::SofiaCityProvince),
                "Sofia Province" => Ok(Self::SofiaProvince),
                "Stara Zagora Province" => Ok(Self::StaraZagoraProvince),
                "Targovishte Provinc" => Ok(Self::TargovishteProvince),
                "Varna Province" => Ok(Self::VarnaProvince),
                "Veliko Tarnovo Province" => Ok(Self::VelikoTarnovoProvince),
                "Vidin Province" => Ok(Self::VidinProvince),
                "Vratsa Province" => Ok(Self::VratsaProvince),
                "Yambol Province" => Ok(Self::YambolProvince),
                _ => Err(errors::ConnectorError::InvalidDataFormat {
                    field_name: "address.state",
                }
                .into()),
            },
        }
    }
}

impl ForeignTryFrom<String> for BosniaAndHerzegovinaStatesAbbreviation {
    type Error = error_stack::Report<errors::ConnectorError>;
    fn foreign_try_from(value: String) -> Result<Self, Self::Error> {
        let state_abbreviation_check =
            StringExt::<Self>::parse_enum(value.clone(), "BosniaAndHerzegovinaStatesAbbreviation");
        match state_abbreviation_check {
            Ok(state_abbreviation) => Ok(state_abbreviation),
            Err(_) => match value.as_str() {
                "Bosnian Podrinje Canton" => Ok(Self::BosnianPodrinjeCanton),
                "Brčko District" => Ok(Self::BrckoDistrict),
                "Canton 10" => Ok(Self::Canton10),
                "Central Bosnia Canton" => Ok(Self::CentralBosniaCanton),
                "Federation of Bosnia and Herzegovina" => {
                    Ok(Self::FederationOfBosniaAndHerzegovina)
                }
                "Herzegovina-Neretva Canton" => Ok(Self::HerzegovinaNeretvaCanton),
                "Posavina Canton" => Ok(Self::PosavinaCanton),
                "Republika Srpska" => Ok(Self::RepublikaSrpska),
                "Sarajevo Canton" => Ok(Self::SarajevoCanton),
                "Tuzla Canton" => Ok(Self::TuzlaCanton),
                "Una-Sana Canton" => Ok(Self::UnaSanaCanton),
                "West Herzegovina Canton" => Ok(Self::WestHerzegovinaCanton),
                "Zenica-Doboj Canton" => Ok(Self::ZenicaDobojCanton),
                _ => Err(errors::ConnectorError::InvalidDataFormat {
                    field_name: "address.state",
                }
                .into()),
            },
        }
    }
}

impl ForeignTryFrom<String> for UnitedKingdomStatesAbbreviation {
    type Error = error_stack::Report<errors::ConnectorError>;
    fn foreign_try_from(value: String) -> Result<Self, Self::Error> {
        let state_abbreviation_check =
            StringExt::<Self>::parse_enum(value.clone(), "UnitedKingdomStatesAbbreviation");
        match state_abbreviation_check {
            Ok(state_abbreviation) => Ok(state_abbreviation),
            Err(_) => match value.as_str() {
                "Aberdeen" => Ok(Self::Aberdeen),
                "Aberdeenshire" => Ok(Self::Aberdeenshire),
                "Angus" => Ok(Self::Angus),
                "Antrim" => Ok(Self::Antrim),
                "Antrim and Newtownabbey" => Ok(Self::AntrimAndNewtownabbey),
                "Ards" => Ok(Self::Ards),
                "Ards and North Down" => Ok(Self::ArdsAndNorthDown),
                "Argyll and Bute" => Ok(Self::ArgyllAndBute),
                "Armagh City and District Council" => Ok(Self::ArmaghCityAndDistrictCouncil),
                "Armagh, Banbridge and Craigavon" => Ok(Self::ArmaghBanbridgeAndCraigavon),
                "Ascension Island" => Ok(Self::AscensionIsland),
                "Ballymena Borough" => Ok(Self::BallymenaBorough),
                "Ballymoney" => Ok(Self::Ballymoney),
                "Banbridge" => Ok(Self::Banbridge),
                "Barnsley" => Ok(Self::Barnsley),
                "Bath and North East Somerset" => Ok(Self::BathAndNorthEastSomerset),
                "Bedford" => Ok(Self::Bedford),
                "Belfast district" => Ok(Self::BelfastDistrict),
                "Birmingham" => Ok(Self::Birmingham),
                "Blackburn with Darwen" => Ok(Self::BlackburnWithDarwen),
                "Blackpool" => Ok(Self::Blackpool),
                "Blaenau Gwent County Borough" => Ok(Self::BlaenauGwentCountyBorough),
                "Bolton" => Ok(Self::Bolton),
                "Bournemouth" => Ok(Self::Bournemouth),
                "Bracknell Forest" => Ok(Self::BracknellForest),
                "Bradford" => Ok(Self::Bradford),
                "Bridgend County Borough" => Ok(Self::BridgendCountyBorough),
                "Brighton and Hove" => Ok(Self::BrightonAndHove),
                "Buckinghamshire" => Ok(Self::Buckinghamshire),
                "Bury" => Ok(Self::Bury),
                "Caerphilly County Borough" => Ok(Self::CaerphillyCountyBorough),
                "Calderdale" => Ok(Self::Calderdale),
                "Cambridgeshire" => Ok(Self::Cambridgeshire),
                "Carmarthenshire" => Ok(Self::Carmarthenshire),
                "Carrickfergus Borough Council" => Ok(Self::CarrickfergusBoroughCouncil),
                "Castlereagh" => Ok(Self::Castlereagh),
                "Causeway Coast and Glens" => Ok(Self::CausewayCoastAndGlens),
                "Central Bedfordshire" => Ok(Self::CentralBedfordshire),
                "Ceredigion" => Ok(Self::Ceredigion),
                "Cheshire East" => Ok(Self::CheshireEast),
                "Cheshire West and Chester" => Ok(Self::CheshireWestAndChester),
                "City and County of Cardiff" => Ok(Self::CityAndCountyOfCardiff),
                "City and County of Swansea" => Ok(Self::CityAndCountyOfSwansea),
                "City of Bristol" => Ok(Self::CityOfBristol),
                "City of Derby" => Ok(Self::CityOfDerby),
                "City of Kingston upon Hull" => Ok(Self::CityOfKingstonUponHull),
                "City of Leicester" => Ok(Self::CityOfLeicester),
                "City of London" => Ok(Self::CityOfLondon),
                "City of Nottingham" => Ok(Self::CityOfNottingham),
                "City of Peterborough" => Ok(Self::CityOfPeterborough),
                "City of Plymouth" => Ok(Self::CityOfPlymouth),
                "City of Portsmouth" => Ok(Self::CityOfPortsmouth),
                "City of Southampton" => Ok(Self::CityOfSouthampton),
                "City of Stoke-on-Trent" => Ok(Self::CityOfStokeOnTrent),
                "City of Sunderland" => Ok(Self::CityOfSunderland),
                "City of Westminster" => Ok(Self::CityOfWestminster),
                "City of Wolverhampton" => Ok(Self::CityOfWolverhampton),
                "City of York" => Ok(Self::CityOfYork),
                "Clackmannanshire" => Ok(Self::Clackmannanshire),
                "Coleraine Borough Council" => Ok(Self::ColeraineBoroughCouncil),
                "Conwy County Borough" => Ok(Self::ConwyCountyBorough),
                "Cookstown District Council" => Ok(Self::CookstownDistrictCouncil),
                "Cornwall" => Ok(Self::Cornwall),
                "County Durham" => Ok(Self::CountyDurham),
                "Coventry" => Ok(Self::Coventry),
                "Craigavon Borough Council" => Ok(Self::CraigavonBoroughCouncil),
                "Cumbria" => Ok(Self::Cumbria),
                "Darlington" => Ok(Self::Darlington),
                "Denbighshire" => Ok(Self::Denbighshire),
                "Derbyshire" => Ok(Self::Derbyshire),
                "Derry City and Strabane" => Ok(Self::DerryCityAndStrabane),
                "Derry City Council" => Ok(Self::DerryCityCouncil),
                "Devon" => Ok(Self::Devon),
                "Doncaster" => Ok(Self::Doncaster),
                "Dorset" => Ok(Self::Dorset),
                "Down District Council" => Ok(Self::DownDistrictCouncil),
                "Dudley" => Ok(Self::Dudley),
                "Dumfries and Galloway" => Ok(Self::DumfriesAndGalloway),
                "Dundee" => Ok(Self::Dundee),
                "Dungannon and South Tyrone Borough Council" => {
                    Ok(Self::DungannonAndSouthTyroneBoroughCouncil)
                }
                "East Ayrshire" => Ok(Self::EastAyrshire),
                "East Dunbartonshire" => Ok(Self::EastDunbartonshire),
                "East Lothian" => Ok(Self::EastLothian),
                "East Renfrewshire" => Ok(Self::EastRenfrewshire),
                "East Riding of Yorkshire" => Ok(Self::EastRidingOfYorkshire),
                "East Sussex" => Ok(Self::EastSussex),
                "Edinburgh" => Ok(Self::Edinburgh),
                "England" => Ok(Self::England),
                "Essex" => Ok(Self::Essex),
                "Falkirk" => Ok(Self::Falkirk),
                "Fermanagh and Omagh" => Ok(Self::FermanaghAndOmagh),
                "Fermanagh District Council" => Ok(Self::FermanaghDistrictCouncil),
                "Fife" => Ok(Self::Fife),
                "Flintshire" => Ok(Self::Flintshire),
                "Gateshead" => Ok(Self::Gateshead),
                "Glasgow" => Ok(Self::Glasgow),
                "Gloucestershire" => Ok(Self::Gloucestershire),
                "Gwynedd" => Ok(Self::Gwynedd),
                "Halton" => Ok(Self::Halton),
                "Hampshire" => Ok(Self::Hampshire),
                "Hartlepool" => Ok(Self::Hartlepool),
                "Herefordshire" => Ok(Self::Herefordshire),
                "Hertfordshire" => Ok(Self::Hertfordshire),
                "Highland" => Ok(Self::Highland),
                "Inverclyde" => Ok(Self::Inverclyde),
                "Isle of Wight" => Ok(Self::IsleOfWight),
                "Isles of Scilly" => Ok(Self::IslesOfScilly),
                "Kent" => Ok(Self::Kent),
                "Kirklees" => Ok(Self::Kirklees),
                "Knowsley" => Ok(Self::Knowsley),
                "Lancashire" => Ok(Self::Lancashire),
                "Larne Borough Council" => Ok(Self::LarneBoroughCouncil),
                "Leeds" => Ok(Self::Leeds),
                "Leicestershire" => Ok(Self::Leicestershire),
                "Limavady Borough Council" => Ok(Self::LimavadyBoroughCouncil),
                "Lincolnshire" => Ok(Self::Lincolnshire),
                "Lisburn and Castlereagh" => Ok(Self::LisburnAndCastlereagh),
                "Lisburn City Council" => Ok(Self::LisburnCityCouncil),
                "Liverpool" => Ok(Self::Liverpool),
                "London Borough of Barking and Dagenham" => {
                    Ok(Self::LondonBoroughOfBarkingAndDagenham)
                }
                "London Borough of Barnet" => Ok(Self::LondonBoroughOfBarnet),
                "London Borough of Bexley" => Ok(Self::LondonBoroughOfBexley),
                "London Borough of Brent" => Ok(Self::LondonBoroughOfBrent),
                "London Borough of Bromley" => Ok(Self::LondonBoroughOfBromley),
                "London Borough of Camden" => Ok(Self::LondonBoroughOfCamden),
                "London Borough of Croydon" => Ok(Self::LondonBoroughOfCroydon),
                "London Borough of Ealing" => Ok(Self::LondonBoroughOfEaling),
                "London Borough of Enfield" => Ok(Self::LondonBoroughOfEnfield),
                "London Borough of Hackney" => Ok(Self::LondonBoroughOfHackney),
                "London Borough of Hammersmith and Fulham" => {
                    Ok(Self::LondonBoroughOfHammersmithAndFulham)
                }
                "London Borough of Haringey" => Ok(Self::LondonBoroughOfHaringey),
                "London Borough of Harrow" => Ok(Self::LondonBoroughOfHarrow),
                "London Borough of Havering" => Ok(Self::LondonBoroughOfHavering),
                "London Borough of Hillingdon" => Ok(Self::LondonBoroughOfHillingdon),
                "London Borough of Hounslow" => Ok(Self::LondonBoroughOfHounslow),
                "London Borough of Islington" => Ok(Self::LondonBoroughOfIslington),
                "London Borough of Lambeth" => Ok(Self::LondonBoroughOfLambeth),
                "London Borough of Lewisham" => Ok(Self::LondonBoroughOfLewisham),
                "London Borough of Merton" => Ok(Self::LondonBoroughOfMerton),
                "London Borough of Newham" => Ok(Self::LondonBoroughOfNewham),
                "London Borough of Redbridge" => Ok(Self::LondonBoroughOfRedbridge),
                "London Borough of Richmond upon Thames" => {
                    Ok(Self::LondonBoroughOfRichmondUponThames)
                }
                "London Borough of Southwark" => Ok(Self::LondonBoroughOfSouthwark),
                "London Borough of Sutton" => Ok(Self::LondonBoroughOfSutton),
                "London Borough of Tower Hamlets" => Ok(Self::LondonBoroughOfTowerHamlets),
                "London Borough of Waltham Forest" => Ok(Self::LondonBoroughOfWalthamForest),
                "London Borough of Wandsworth" => Ok(Self::LondonBoroughOfWandsworth),
                "Magherafelt District Council" => Ok(Self::MagherafeltDistrictCouncil),
                "Manchester" => Ok(Self::Manchester),
                "Medway" => Ok(Self::Medway),
                "Merthyr Tydfil County Borough" => Ok(Self::MerthyrTydfilCountyBorough),
                "Metropolitan Borough of Wigan" => Ok(Self::MetropolitanBoroughOfWigan),
                "Mid and East Antrim" => Ok(Self::MidAndEastAntrim),
                "Mid Ulster" => Ok(Self::MidUlster),
                "Middlesbrough" => Ok(Self::Middlesbrough),
                "Midlothian" => Ok(Self::Midlothian),
                "Milton Keynes" => Ok(Self::MiltonKeynes),
                "Monmouthshire" => Ok(Self::Monmouthshire),
                "Moray" => Ok(Self::Moray),
                "Moyle District Council" => Ok(Self::MoyleDistrictCouncil),
                "Neath Port Talbot County Borough" => Ok(Self::NeathPortTalbotCountyBorough),
                "Newcastle upon Tyne" => Ok(Self::NewcastleUponTyne),
                "Newport" => Ok(Self::Newport),
                "Newry and Mourne District Council" => Ok(Self::NewryAndMourneDistrictCouncil),
                "Newry, Mourne and Down" => Ok(Self::NewryMourneAndDown),
                "Newtownabbey Borough Council" => Ok(Self::NewtownabbeyBoroughCouncil),
                "Norfolk" => Ok(Self::Norfolk),
                "North Ayrshire" => Ok(Self::NorthAyrshire),
                "North Down Borough Council" => Ok(Self::NorthDownBoroughCouncil),
                "North East Lincolnshire" => Ok(Self::NorthEastLincolnshire),
                "North Lanarkshire" => Ok(Self::NorthLanarkshire),
                "North Lincolnshire" => Ok(Self::NorthLincolnshire),
                "North Somerset" => Ok(Self::NorthSomerset),
                "North Tyneside" => Ok(Self::NorthTyneside),
                "North Yorkshire" => Ok(Self::NorthYorkshire),
                "Northamptonshire" => Ok(Self::Northamptonshire),
                "Northern Ireland" => Ok(Self::NorthernIreland),
                "Northumberland" => Ok(Self::Northumberland),
                "Nottinghamshire" => Ok(Self::Nottinghamshire),
                "Oldham" => Ok(Self::Oldham),
                "Omagh District Council" => Ok(Self::OmaghDistrictCouncil),
                "Orkney Islands" => Ok(Self::OrkneyIslands),
                "Outer Hebrides" => Ok(Self::OuterHebrides),
                "Oxfordshire" => Ok(Self::Oxfordshire),
                "Pembrokeshire" => Ok(Self::Pembrokeshire),
                "Perth and Kinross" => Ok(Self::PerthAndKinross),
                "Poole" => Ok(Self::Poole),
                "Powys" => Ok(Self::Powys),
                "Reading" => Ok(Self::Reading),
                "Redcar and Cleveland" => Ok(Self::RedcarAndCleveland),
                "Renfrewshire" => Ok(Self::Renfrewshire),
                "Rhondda Cynon Taf" => Ok(Self::RhonddaCynonTaf),
                "Rochdale" => Ok(Self::Rochdale),
                "Rotherham" => Ok(Self::Rotherham),
                "Royal Borough of Greenwich" => Ok(Self::RoyalBoroughOfGreenwich),
                "Royal Borough of Kensington and Chelsea" => {
                    Ok(Self::RoyalBoroughOfKensingtonAndChelsea)
                }
                "Royal Borough of Kingston upon Thames" => {
                    Ok(Self::RoyalBoroughOfKingstonUponThames)
                }
                "Rutland" => Ok(Self::Rutland),
                "Saint Helena" => Ok(Self::SaintHelena),
                "Salford" => Ok(Self::Salford),
                "Sandwell" => Ok(Self::Sandwell),
                "Scotland" => Ok(Self::Scotland),
                "Scottish Borders" => Ok(Self::ScottishBorders),
                "Sefton" => Ok(Self::Sefton),
                "Sheffield" => Ok(Self::Sheffield),
                "Shetland Islands" => Ok(Self::ShetlandIslands),
                "Shropshire" => Ok(Self::Shropshire),
                "Slough" => Ok(Self::Slough),
                "Solihull" => Ok(Self::Solihull),
                "Somerset" => Ok(Self::Somerset),
                "South Ayrshire" => Ok(Self::SouthAyrshire),
                "South Gloucestershire" => Ok(Self::SouthGloucestershire),
                "South Lanarkshire" => Ok(Self::SouthLanarkshire),
                "South Tyneside" => Ok(Self::SouthTyneside),
                "Southend-on-Sea" => Ok(Self::SouthendOnSea),
                "St Helens" => Ok(Self::StHelens),
                "Staffordshire" => Ok(Self::Staffordshire),
                "Stirling" => Ok(Self::Stirling),
                "Stockport" => Ok(Self::Stockport),
                "Stockton-on-Tees" => Ok(Self::StocktonOnTees),
                "Strabane District Council" => Ok(Self::StrabaneDistrictCouncil),
                "Suffolk" => Ok(Self::Suffolk),
                "Surrey" => Ok(Self::Surrey),
                "Swindon" => Ok(Self::Swindon),
                "Tameside" => Ok(Self::Tameside),
                "Telford and Wrekin" => Ok(Self::TelfordAndWrekin),
                "Thurrock" => Ok(Self::Thurrock),
                "Torbay" => Ok(Self::Torbay),
                "Torfaen" => Ok(Self::Torfaen),
                "Trafford" => Ok(Self::Trafford),
                "United Kingdom" => Ok(Self::UnitedKingdom),
                "Vale of Glamorgan" => Ok(Self::ValeOfGlamorgan),
                "Wakefield" => Ok(Self::Wakefield),
                "Wales" => Ok(Self::Wales),
                "Walsall" => Ok(Self::Walsall),
                "Warrington" => Ok(Self::Warrington),
                "Warwickshire" => Ok(Self::Warwickshire),
                "West Berkshire" => Ok(Self::WestBerkshire),
                "West Dunbartonshire" => Ok(Self::WestDunbartonshire),
                "West Lothian" => Ok(Self::WestLothian),
                "West Sussex" => Ok(Self::WestSussex),
                "Wiltshire" => Ok(Self::Wiltshire),
                "Windsor and Maidenhead" => Ok(Self::WindsorAndMaidenhead),
                "Wirral" => Ok(Self::Wirral),
                "Wokingham" => Ok(Self::Wokingham),
                "Worcestershire" => Ok(Self::Worcestershire),
                "Wrexham County Borough" => Ok(Self::WrexhamCountyBorough),
                _ => Err(errors::ConnectorError::InvalidDataFormat {
                    field_name: "address.state",
                }
                .into()),
            },
        }
    }
}

impl ForeignTryFrom<String> for BelgiumStatesAbbreviation {
    type Error = error_stack::Report<errors::ConnectorError>;
    fn foreign_try_from(value: String) -> Result<Self, Self::Error> {
        let state_abbreviation_check =
            StringExt::<Self>::parse_enum(value.clone(), "BelgiumStatesAbbreviation");
        match state_abbreviation_check {
            Ok(state_abbreviation) => Ok(state_abbreviation),
            Err(_) => match value.as_str() {
                "Antwerp" => Ok(Self::Antwerp),
                "Brussels-Capital Region" => Ok(Self::BrusselsCapitalRegion),
                "East Flanders" => Ok(Self::EastFlanders),
                "Flanders" => Ok(Self::Flanders),
                "Flemish Brabant" => Ok(Self::FlemishBrabant),
                "Hainaut" => Ok(Self::Hainaut),
                "Limburg" => Ok(Self::Limburg),
                "Liège" => Ok(Self::Liege),
                "Luxembourg" => Ok(Self::Luxembourg),
                "Namur" => Ok(Self::Namur),
                "Wallonia" => Ok(Self::Wallonia),
                "Walloon Brabant" => Ok(Self::WalloonBrabant),
                "West Flanders" => Ok(Self::WestFlanders),
                _ => Err(errors::ConnectorError::InvalidDataFormat {
                    field_name: "address.state",
                }
                .into()),
            },
        }
    }
}

impl ForeignTryFrom<String> for LuxembourgStatesAbbreviation {
    type Error = error_stack::Report<errors::ConnectorError>;
    fn foreign_try_from(value: String) -> Result<Self, Self::Error> {
        let state_abbreviation_check =
            StringExt::<Self>::parse_enum(value.clone(), "LuxembourgStatesAbbreviation");
        match state_abbreviation_check {
            Ok(state_abbreviation) => Ok(state_abbreviation),
            Err(_) => match value.as_str() {
                "Canton of Capellen" => Ok(Self::CantonOfCapellen),
                "Canton of Clervaux" => Ok(Self::CantonOfClervaux),
                "Canton of Diekirch" => Ok(Self::CantonOfDiekirch),
                "Canton of Echternach" => Ok(Self::CantonOfEchternach),
                "Canton of Esch-sur-Alzette" => Ok(Self::CantonOfEschSurAlzette),
                "Canton of Grevenmacher" => Ok(Self::CantonOfGrevenmacher),
                "Canton of Luxembourg" => Ok(Self::CantonOfLuxembourg),
                "Canton of Mersch" => Ok(Self::CantonOfMersch),
                "Canton of Redange" => Ok(Self::CantonOfRedange),
                "Canton of Remich" => Ok(Self::CantonOfRemich),
                "Canton of Vianden" => Ok(Self::CantonOfVianden),
                "Canton of Wiltz" => Ok(Self::CantonOfWiltz),
                "Diekirch District" => Ok(Self::DiekirchDistrict),
                "Grevenmacher District" => Ok(Self::GrevenmacherDistrict),
                "Luxembourg District" => Ok(Self::LuxembourgDistrict),
                _ => Err(errors::ConnectorError::InvalidDataFormat {
                    field_name: "address.state",
                }
                .into()),
            },
        }
    }
}

impl ForeignTryFrom<String> for RussiaStatesAbbreviation {
    type Error = error_stack::Report<errors::ConnectorError>;
    fn foreign_try_from(value: String) -> Result<Self, Self::Error> {
        let state_abbreviation_check =
            StringExt::<Self>::parse_enum(value.clone(), "RussiaStatesAbbreviation");
        match state_abbreviation_check {
            Ok(state_abbreviation) => Ok(state_abbreviation),
            Err(_) => match value.as_str() {
                "Altai Krai" => Ok(Self::AltaiKrai),
                "Altai Republic" => Ok(Self::AltaiRepublic),
                "Amur Oblast" => Ok(Self::AmurOblast),
                "Arkhangelsk" => Ok(Self::Arkhangelsk),
                "Astrakhan Oblast" => Ok(Self::AstrakhanOblast),
                "Belgorod Oblast" => Ok(Self::BelgorodOblast),
                "Bryansk Oblast" => Ok(Self::BryanskOblast),
                "Chechen Republic" => Ok(Self::ChechenRepublic),
                "Chelyabinsk Oblast" => Ok(Self::ChelyabinskOblast),
                "Chukotka Autonomous Okrug" => Ok(Self::ChukotkaAutonomousOkrug),
                "Chuvash Republic" => Ok(Self::ChuvashRepublic),
                "Irkutsk" => Ok(Self::Irkutsk),
                "Ivanovo Oblast" => Ok(Self::IvanovoOblast),
                "Jewish Autonomous Oblast" => Ok(Self::JewishAutonomousOblast),
                "Kabardino-Balkar Republic" => Ok(Self::KabardinoBalkarRepublic),
                "Kaliningrad" => Ok(Self::Kaliningrad),
                "Kaluga Oblast" => Ok(Self::KalugaOblast),
                "Kamchatka Krai" => Ok(Self::KamchatkaKrai),
                "Karachay-Cherkess Republic" => Ok(Self::KarachayCherkessRepublic),
                "Kemerovo Oblast" => Ok(Self::KemerovoOblast),
                "Khabarovsk Krai" => Ok(Self::KhabarovskKrai),
                "Khanty-Mansi Autonomous Okrug" => Ok(Self::KhantyMansiAutonomousOkrug),
                "Kirov Oblast" => Ok(Self::KirovOblast),
                "Komi Republic" => Ok(Self::KomiRepublic),
                "Kostroma Oblast" => Ok(Self::KostromaOblast),
                "Krasnodar Krai" => Ok(Self::KrasnodarKrai),
                "Krasnoyarsk Krai" => Ok(Self::KrasnoyarskKrai),
                "Kurgan Oblast" => Ok(Self::KurganOblast),
                "Kursk Oblast" => Ok(Self::KurskOblast),
                "Leningrad Oblast" => Ok(Self::LeningradOblast),
                "Lipetsk Oblast" => Ok(Self::LipetskOblast),
                "Magadan Oblast" => Ok(Self::MagadanOblast),
                "Mari El Republic" => Ok(Self::MariElRepublic),
                "Moscow" => Ok(Self::Moscow),
                "Moscow Oblast" => Ok(Self::MoscowOblast),
                "Murmansk Oblast" => Ok(Self::MurmanskOblast),
                "Nenets Autonomous Okrug" => Ok(Self::NenetsAutonomousOkrug),
                "Nizhny Novgorod Oblast" => Ok(Self::NizhnyNovgorodOblast),
                "Novgorod Oblast" => Ok(Self::NovgorodOblast),
                "Novosibirsk" => Ok(Self::Novosibirsk),
                "Omsk Oblast" => Ok(Self::OmskOblast),
                "Orenburg Oblast" => Ok(Self::OrenburgOblast),
                "Oryol Oblast" => Ok(Self::OryolOblast),
                "Penza Oblast" => Ok(Self::PenzaOblast),
                "Perm Krai" => Ok(Self::PermKrai),
                "Primorsky Krai" => Ok(Self::PrimorskyKrai),
                "Pskov Oblast" => Ok(Self::PskovOblast),
                "Republic of Adygea" => Ok(Self::RepublicOfAdygea),
                "Republic of Bashkortostan" => Ok(Self::RepublicOfBashkortostan),
                "Republic of Buryatia" => Ok(Self::RepublicOfBuryatia),
                "Republic of Dagestan" => Ok(Self::RepublicOfDagestan),
                "Republic of Ingushetia" => Ok(Self::RepublicOfIngushetia),
                "Republic of Kalmykia" => Ok(Self::RepublicOfKalmykia),
                "Republic of Karelia" => Ok(Self::RepublicOfKarelia),
                "Republic of Khakassia" => Ok(Self::RepublicOfKhakassia),
                "Republic of Mordovia" => Ok(Self::RepublicOfMordovia),
                "Republic of North Ossetia-Alania" => Ok(Self::RepublicOfNorthOssetiaAlania),
                "Republic of Tatarstan" => Ok(Self::RepublicOfTatarstan),
                "Rostov Oblast" => Ok(Self::RostovOblast),
                "Ryazan Oblast" => Ok(Self::RyazanOblast),
                "Saint Petersburg" => Ok(Self::SaintPetersburg),
                "Sakha Republic" => Ok(Self::SakhaRepublic),
                "Sakhalin" => Ok(Self::Sakhalin),
                "Samara Oblast" => Ok(Self::SamaraOblast),
                "Saratov Oblast" => Ok(Self::SaratovOblast),
                "Sevastopol" => Ok(Self::Sevastopol),
                "Smolensk Oblast" => Ok(Self::SmolenskOblast),
                "Stavropol Krai" => Ok(Self::StavropolKrai),
                "Sverdlovsk" => Ok(Self::Sverdlovsk),
                "Tambov Oblast" => Ok(Self::TambovOblast),
                "Tomsk Oblast" => Ok(Self::TomskOblast),
                "Tula Oblast" => Ok(Self::TulaOblast),
                "Tuva Republic" => Ok(Self::TuvaRepublic),
                "Tver Oblast" => Ok(Self::TverOblast),
                "Tyumen Oblast" => Ok(Self::TyumenOblast),
                "Udmurt Republic" => Ok(Self::UdmurtRepublic),
                "Ulyanovsk Oblast" => Ok(Self::UlyanovskOblast),
                "Vladimir Oblast" => Ok(Self::VladimirOblast),
                "Vologda Oblast" => Ok(Self::VologdaOblast),
                "Voronezh Oblast" => Ok(Self::VoronezhOblast),
                "Yamalo-Nenets Autonomous Okrug" => Ok(Self::YamaloNenetsAutonomousOkrug),
                "Yaroslavl Oblast" => Ok(Self::YaroslavlOblast),
                "Zabaykalsky Krai" => Ok(Self::ZabaykalskyKrai),
                _ => Err(errors::ConnectorError::InvalidDataFormat {
                    field_name: "address.state",
                }
                .into()),
            },
        }
    }
}

impl ForeignTryFrom<String> for SanMarinoStatesAbbreviation {
    type Error = error_stack::Report<errors::ConnectorError>;
    fn foreign_try_from(value: String) -> Result<Self, Self::Error> {
        let state_abbreviation_check =
            StringExt::<Self>::parse_enum(value.clone(), "SanMarinoStatesAbbreviation");
        match state_abbreviation_check {
            Ok(state_abbreviation) => Ok(state_abbreviation),
            Err(_) => match value.as_str() {
                "Acquaviva" => Ok(Self::Acquaviva),
                "Borgo Maggiore" => Ok(Self::BorgoMaggiore),
                "Chiesanuova" => Ok(Self::Chiesanuova),
                "Domagnano" => Ok(Self::Domagnano),
                "Faetano" => Ok(Self::Faetano),
                "Fiorentino" => Ok(Self::Fiorentino),
                "Montegiardino" => Ok(Self::Montegiardino),
                "San Marino" => Ok(Self::SanMarino),
                "Serravalle" => Ok(Self::Serravalle),
                _ => Err(errors::ConnectorError::InvalidDataFormat {
                    field_name: "address.state",
                }
                .into()),
            },
        }
    }
}

impl ForeignTryFrom<String> for SerbiaStatesAbbreviation {
    type Error = error_stack::Report<errors::ConnectorError>;
    fn foreign_try_from(value: String) -> Result<Self, Self::Error> {
        let state_abbreviation_check =
            StringExt::<Self>::parse_enum(value.clone(), "SerbiaStatesAbbreviation");
        match state_abbreviation_check {
            Ok(state_abbreviation) => Ok(state_abbreviation),
            Err(_) => match value.as_str() {
                "Belgrade" => Ok(Self::Belgrade),
                "Bor District" => Ok(Self::BorDistrict),
                "Braničevo District" => Ok(Self::BraničevoDistrict),
                "Central Banat District" => Ok(Self::CentralBanatDistrict),
                "Jablanica District" => Ok(Self::JablanicaDistrict),
                "Kolubara District" => Ok(Self::KolubaraDistrict),
                "Mačva District" => Ok(Self::MačvaDistrict),
                "Moravica District" => Ok(Self::MoravicaDistrict),
                "Nišava District" => Ok(Self::NišavaDistrict),
                "North Banat District" => Ok(Self::NorthBanatDistrict),
                "North Bačka District" => Ok(Self::NorthBačkaDistrict),
                "Pirot District" => Ok(Self::PirotDistrict),
                "Podunavlje District" => Ok(Self::PodunavljeDistrict),
                "Pomoravlje District" => Ok(Self::PomoravljeDistrict),
                "Pčinja District" => Ok(Self::PčinjaDistrict),
                "Rasina District" => Ok(Self::RasinaDistrict),
                "Raška District" => Ok(Self::RaškaDistrict),
                "South Banat District" => Ok(Self::SouthBanatDistrict),
                "South Bačka District" => Ok(Self::SouthBačkaDistrict),
                "Srem District" => Ok(Self::SremDistrict),
                "Toplica District" => Ok(Self::ToplicaDistrict),
                "Vojvodina" => Ok(Self::Vojvodina),
                "West Bačka District" => Ok(Self::WestBačkaDistrict),
                "Zaječar District" => Ok(Self::ZaječarDistrict),
                "Zlatibor District" => Ok(Self::ZlatiborDistrict),
                "Šumadija District" => Ok(Self::ŠumadijaDistrict),
                _ => Err(errors::ConnectorError::InvalidDataFormat {
                    field_name: "address.state",
                }
                .into()),
            },
        }
    }
}

impl ForeignTryFrom<String> for SlovakiaStatesAbbreviation {
    type Error = error_stack::Report<errors::ConnectorError>;
    fn foreign_try_from(value: String) -> Result<Self, Self::Error> {
        let state_abbreviation_check =
            StringExt::<Self>::parse_enum(value.clone(), "SlovakiaStatesAbbreviation");
        match state_abbreviation_check {
            Ok(state_abbreviation) => Ok(state_abbreviation),
            Err(_) => match value.as_str() {
                "Banská Bystrica Region" => Ok(Self::BanskaBystricaRegion),
                "Bratislava Region" => Ok(Self::BratislavaRegion),
                "Košice Region" => Ok(Self::KosiceRegion),
                "Nitra Region" => Ok(Self::NitraRegion),
                "Prešov Region" => Ok(Self::PresovRegion),
                "Trenčín Region" => Ok(Self::TrencinRegion),
                "Trnava Region" => Ok(Self::TrnavaRegion),
                "Žilina Region" => Ok(Self::ZilinaRegion),
                _ => Err(errors::ConnectorError::InvalidDataFormat {
                    field_name: "address.state",
                }
                .into()),
            },
        }
    }
}

impl ForeignTryFrom<String> for SwedenStatesAbbreviation {
    type Error = error_stack::Report<errors::ConnectorError>;
    fn foreign_try_from(value: String) -> Result<Self, Self::Error> {
        let state_abbreviation_check =
            StringExt::<Self>::parse_enum(value.clone(), "SwedenStatesAbbreviation");
        match state_abbreviation_check {
            Ok(state_abbreviation) => Ok(state_abbreviation),
            Err(_) => match value.as_str() {
                "Blekinge" => Ok(Self::Blekinge),
                "Dalarna County" => Ok(Self::DalarnaCounty),
                "Gotland County" => Ok(Self::GotlandCounty),
                "Gävleborg County" => Ok(Self::GävleborgCounty),
                "Halland County" => Ok(Self::HallandCounty),
                "Jönköping County" => Ok(Self::JönköpingCounty),
                "Kalmar County" => Ok(Self::KalmarCounty),
                "Kronoberg County" => Ok(Self::KronobergCounty),
                "Norrbotten County" => Ok(Self::NorrbottenCounty),
                "Skåne County" => Ok(Self::SkåneCounty),
                "Stockholm County" => Ok(Self::StockholmCounty),
                "Södermanland County" => Ok(Self::SödermanlandCounty),
                "Uppsala County" => Ok(Self::UppsalaCounty),
                "Värmland County" => Ok(Self::VärmlandCounty),
                "Västerbotten County" => Ok(Self::VästerbottenCounty),
                "Västernorrland County" => Ok(Self::VästernorrlandCounty),
                "Västmanland County" => Ok(Self::VästmanlandCounty),
                "Västra Götaland County" => Ok(Self::VästraGötalandCounty),
                "Örebro County" => Ok(Self::ÖrebroCounty),
                "Östergötland County" => Ok(Self::ÖstergötlandCounty),
                _ => Err(errors::ConnectorError::InvalidDataFormat {
                    field_name: "address.state",
                }
                .into()),
            },
        }
    }
}

impl ForeignTryFrom<String> for SloveniaStatesAbbreviation {
    type Error = error_stack::Report<errors::ConnectorError>;
    fn foreign_try_from(value: String) -> Result<Self, Self::Error> {
        let state_abbreviation_check =
            StringExt::<Self>::parse_enum(value.clone(), "SloveniaStatesAbbreviation");
        match state_abbreviation_check {
            Ok(state_abbreviation) => Ok(state_abbreviation),
            Err(_) => match value.as_str() {
                "Ajdovščina Municipality" => Ok(Self::Ajdovščina),
                "Ankaran Municipality" => Ok(Self::Ankaran),
                "Beltinci Municipality" => Ok(Self::Beltinci),
                "Benedikt Municipality" => Ok(Self::Benedikt),
                "Bistrica ob Sotli Municipality" => Ok(Self::BistricaObSotli),
                "Bled Municipality" => Ok(Self::Bled),
                "Bloke Municipality" => Ok(Self::Bloke),
                "Bohinj Municipality" => Ok(Self::Bohinj),
                "Borovnica Municipality" => Ok(Self::Borovnica),
                "Bovec Municipality" => Ok(Self::Bovec),
                "Braslovče Municipality" => Ok(Self::Braslovče),
                "Brda Municipality" => Ok(Self::Brda),
                "Brezovica Municipality" => Ok(Self::Brezovica),
                "Brežice Municipality" => Ok(Self::Brežice),
                "Cankova Municipality" => Ok(Self::Cankova),
                "Cerklje na Gorenjskem Municipality" => Ok(Self::CerkljeNaGorenjskem),
                "Cerknica Municipality" => Ok(Self::Cerknica),
                "Cerkno Municipality" => Ok(Self::Cerkno),
                "Cerkvenjak Municipality" => Ok(Self::Cerkvenjak),
                "City Municipality of Celje" => Ok(Self::CityMunicipalityOfCelje),
                "City Municipality of Novo Mesto" => Ok(Self::CityMunicipalityOfNovoMesto),
                "Destrnik Municipality" => Ok(Self::Destrnik),
                "Divača Municipality" => Ok(Self::Divača),
                "Dobje Municipality" => Ok(Self::Dobje),
                "Dobrepolje Municipality" => Ok(Self::Dobrepolje),
                "Dobrna Municipality" => Ok(Self::Dobrna),
                "Dobrova–Polhov Gradec Municipality" => Ok(Self::DobrovaPolhovGradec),
                "Dobrovnik Municipality" => Ok(Self::Dobrovnik),
                "Dol pri Ljubljani Municipality" => Ok(Self::DolPriLjubljani),
                "Dolenjske Toplice Municipality" => Ok(Self::DolenjskeToplice),
                "Domžale Municipality" => Ok(Self::Domžale),
                "Dornava Municipality" => Ok(Self::Dornava),
                "Dravograd Municipality" => Ok(Self::Dravograd),
                "Duplek Municipality" => Ok(Self::Duplek),
                "Gorenja Vas–Poljane Municipality" => Ok(Self::GorenjaVasPoljane),
                "Gorišnica Municipality" => Ok(Self::Gorišnica),
                "Gorje Municipality" => Ok(Self::Gorje),
                "Gornja Radgona Municipality" => Ok(Self::GornjaRadgona),
                "Gornji Grad Municipality" => Ok(Self::GornjiGrad),
                "Gornji Petrovci Municipality" => Ok(Self::GornjiPetrovci),
                "Grad Municipality" => Ok(Self::Grad),
                "Grosuplje Municipality" => Ok(Self::Grosuplje),
                "Hajdina Municipality" => Ok(Self::Hajdina),
                "Hodoš Municipality" => Ok(Self::Hodoš),
                "Horjul Municipality" => Ok(Self::Horjul),
                "Hoče–Slivnica Municipality" => Ok(Self::HočeSlivnica),
                "Hrastnik Municipality" => Ok(Self::Hrastnik),
                "Hrpelje–Kozina Municipality" => Ok(Self::HrpeljeKozina),
                "Idrija Municipality" => Ok(Self::Idrija),
                "Ig Municipality" => Ok(Self::Ig),
                "Ivančna Gorica Municipality" => Ok(Self::IvančnaGorica),
                "Izola Municipality" => Ok(Self::Izola),
                "Jesenice Municipality" => Ok(Self::Jesenice),
                "Jezersko Municipality" => Ok(Self::Jezersko),
                "Juršinci Municipality" => Ok(Self::Jursinci),
                "Kamnik Municipality" => Ok(Self::Kamnik),
                "Kanal ob Soči Municipality" => Ok(Self::KanalObSoci),
                "Kidričevo Municipality" => Ok(Self::Kidricevo),
                "Kobarid Municipality" => Ok(Self::Kobarid),
                "Kobilje Municipality" => Ok(Self::Kobilje),
                "Komen Municipality" => Ok(Self::Komen),
                "Komenda Municipality" => Ok(Self::Komenda),
                "Koper City Municipality" => Ok(Self::Koper),
                "Kostanjevica na Krki Municipality" => Ok(Self::KostanjevicaNaKrki),
                "Kostel Municipality" => Ok(Self::Kostel),
                "Kozje Municipality" => Ok(Self::Kozje),
                "Kočevje Municipality" => Ok(Self::Kocevje),
                "Kranj City Municipality" => Ok(Self::Kranj),
                "Kranjska Gora Municipality" => Ok(Self::KranjskaGora),
                "Križevci Municipality" => Ok(Self::Krizevci),
                "Kungota" => Ok(Self::Kungota),
                "Kuzma Municipality" => Ok(Self::Kuzma),
                "Laško Municipality" => Ok(Self::Lasko),
                "Lenart Municipality" => Ok(Self::Lenart),
                "Lendava Municipality" => Ok(Self::Lendava),
                "Litija Municipality" => Ok(Self::Litija),
                "Ljubljana City Municipality" => Ok(Self::Ljubljana),
                "Ljubno Municipality" => Ok(Self::Ljubno),
                "Ljutomer Municipality" => Ok(Self::Ljutomer),
                "Logatec Municipality" => Ok(Self::Logatec),
                "Log–Dragomer Municipality" => Ok(Self::LogDragomer),
                "Lovrenc na Pohorju Municipality" => Ok(Self::LovrencNaPohorju),
                "Loška Dolina Municipality" => Ok(Self::LoskaDolina),
                "Loški Potok Municipality" => Ok(Self::LoskiPotok),
                "Lukovica Municipality" => Ok(Self::Lukovica),
                "Luče Municipality" => Ok(Self::Luče),
                "Majšperk Municipality" => Ok(Self::Majsperk),
                "Makole Municipality" => Ok(Self::Makole),
                "Maribor City Municipality" => Ok(Self::Maribor),
                "Markovci Municipality" => Ok(Self::Markovci),
                "Medvode Municipality" => Ok(Self::Medvode),
                "Mengeš Municipality" => Ok(Self::Menges),
                "Metlika Municipality" => Ok(Self::Metlika),
                "Mežica Municipality" => Ok(Self::Mezica),
                "Miklavž na Dravskem Polju Municipality" => Ok(Self::MiklavzNaDravskemPolju),
                "Miren–Kostanjevica Municipality" => Ok(Self::MirenKostanjevica),
                "Mirna Municipality" => Ok(Self::Mirna),
                "Mirna Peč Municipality" => Ok(Self::MirnaPec),
                "Mislinja Municipality" => Ok(Self::Mislinja),
                "Mokronog–Trebelno Municipality" => Ok(Self::MokronogTrebelno),
                "Moravske Toplice Municipality" => Ok(Self::MoravskeToplice),
                "Moravče Municipality" => Ok(Self::Moravce),
                "Mozirje Municipality" => Ok(Self::Mozirje),
                "Municipality of Apače" => Ok(Self::Apače),
                "Municipality of Cirkulane" => Ok(Self::Cirkulane),
                "Municipality of Ilirska Bistrica" => Ok(Self::IlirskaBistrica),
                "Municipality of Krško" => Ok(Self::Krsko),
                "Municipality of Škofljica" => Ok(Self::Skofljica),
                "Murska Sobota City Municipality" => Ok(Self::MurskaSobota),
                "Muta Municipality" => Ok(Self::Muta),
                "Naklo Municipality" => Ok(Self::Naklo),
                "Nazarje Municipality" => Ok(Self::Nazarje),
                "Nova Gorica City Municipality" => Ok(Self::NovaGorica),
                "Odranci Municipality" => Ok(Self::Odranci),
                "Oplotnica" => Ok(Self::Oplotnica),
                "Ormož Municipality" => Ok(Self::Ormoz),
                "Osilnica Municipality" => Ok(Self::Osilnica),
                "Pesnica Municipality" => Ok(Self::Pesnica),
                "Piran Municipality" => Ok(Self::Piran),
                "Pivka Municipality" => Ok(Self::Pivka),
                "Podlehnik Municipality" => Ok(Self::Podlehnik),
                "Podvelka Municipality" => Ok(Self::Podvelka),
                "Podčetrtek Municipality" => Ok(Self::Podcetrtek),
                "Poljčane Municipality" => Ok(Self::Poljcane),
                "Polzela Municipality" => Ok(Self::Polzela),
                "Postojna Municipality" => Ok(Self::Postojna),
                "Prebold Municipality" => Ok(Self::Prebold),
                "Preddvor Municipality" => Ok(Self::Preddvor),
                "Prevalje Municipality" => Ok(Self::Prevalje),
                "Ptuj City Municipality" => Ok(Self::Ptuj),
                "Puconci Municipality" => Ok(Self::Puconci),
                "Radenci Municipality" => Ok(Self::Radenci),
                "Radeče Municipality" => Ok(Self::Radece),
                "Radlje ob Dravi Municipality" => Ok(Self::RadljeObDravi),
                "Radovljica Municipality" => Ok(Self::Radovljica),
                "Ravne na Koroškem Municipality" => Ok(Self::RavneNaKoroskem),
                "Razkrižje Municipality" => Ok(Self::Razkrizje),
                "Rače–Fram Municipality" => Ok(Self::RaceFram),
                "Renče–Vogrsko Municipality" => Ok(Self::RenčeVogrsko),
                "Rečica ob Savinji Municipality" => Ok(Self::RecicaObSavinji),
                "Ribnica Municipality" => Ok(Self::Ribnica),
                "Ribnica na Pohorju Municipality" => Ok(Self::RibnicaNaPohorju),
                "Rogatec Municipality" => Ok(Self::Rogatec),
                "Rogaška Slatina Municipality" => Ok(Self::RogaskaSlatina),
                "Rogašovci Municipality" => Ok(Self::Rogasovci),
                "Ruše Municipality" => Ok(Self::Ruse),
                "Selnica ob Dravi Municipality" => Ok(Self::SelnicaObDravi),
                "Semič Municipality" => Ok(Self::Semic),
                "Sevnica Municipality" => Ok(Self::Sevnica),
                "Sežana Municipality" => Ok(Self::Sezana),
                "Slovenj Gradec City Municipality" => Ok(Self::SlovenjGradec),
                "Slovenska Bistrica Municipality" => Ok(Self::SlovenskaBistrica),
                "Slovenske Konjice Municipality" => Ok(Self::SlovenskeKonjice),
                "Sodražica Municipality" => Ok(Self::Sodrazica),
                "Solčava Municipality" => Ok(Self::Solcava),
                "Središče ob Dravi" => Ok(Self::SredisceObDravi),
                "Starše Municipality" => Ok(Self::Starse),
                "Straža Municipality" => Ok(Self::Straza),
                "Sveta Ana Municipality" => Ok(Self::SvetaAna),
                "Sveta Trojica v Slovenskih Goricah Municipality" => Ok(Self::SvetaTrojica),
                "Sveti Andraž v Slovenskih Goricah Municipality" => Ok(Self::SvetiAndraz),
                "Sveti Jurij ob Ščavnici Municipality" => Ok(Self::SvetiJurijObScavnici),
                "Sveti Jurij v Slovenskih Goricah Municipality" => {
                    Ok(Self::SvetiJurijVSlovenskihGoricah)
                }
                "Sveti Tomaž Municipality" => Ok(Self::SvetiTomaz),
                "Tabor Municipality" => Ok(Self::Tabor),
                "Tišina Municipality" => Ok(Self::Tišina),
                "Tolmin Municipality" => Ok(Self::Tolmin),
                "Trbovlje Municipality" => Ok(Self::Trbovlje),
                "Trebnje Municipality" => Ok(Self::Trebnje),
                "Trnovska Vas Municipality" => Ok(Self::TrnovskaVas),
                "Trzin Municipality" => Ok(Self::Trzin),
                "Tržič Municipality" => Ok(Self::Tržič),
                "Turnišče Municipality" => Ok(Self::Turnišče),
                "Velika Polana Municipality" => Ok(Self::VelikaPolana),
                "Velike Lašče Municipality" => Ok(Self::VelikeLašče),
                "Veržej Municipality" => Ok(Self::Veržej),
                "Videm Municipality" => Ok(Self::Videm),
                "Vipava Municipality" => Ok(Self::Vipava),
                "Vitanje Municipality" => Ok(Self::Vitanje),
                "Vodice Municipality" => Ok(Self::Vodice),
                "Vojnik Municipality" => Ok(Self::Vojnik),
                "Vransko Municipality" => Ok(Self::Vransko),
                "Vrhnika Municipality" => Ok(Self::Vrhnika),
                "Vuzenica Municipality" => Ok(Self::Vuzenica),
                "Zagorje ob Savi Municipality" => Ok(Self::ZagorjeObSavi),
                "Zavrč Municipality" => Ok(Self::Zavrč),
                "Zreče Municipality" => Ok(Self::Zreče),
                "Črenšovci Municipality" => Ok(Self::Črenšovci),
                "Črna na Koroškem Municipality" => Ok(Self::ČrnaNaKoroškem),
                "Črnomelj Municipality" => Ok(Self::Črnomelj),
                "Šalovci Municipality" => Ok(Self::Šalovci),
                "Šempeter–Vrtojba Municipality" => Ok(Self::ŠempeterVrtojba),
                "Šentilj Municipality" => Ok(Self::Šentilj),
                "Šentjernej Municipality" => Ok(Self::Šentjernej),
                "Šentjur Municipality" => Ok(Self::Šentjur),
                "Šentrupert Municipality" => Ok(Self::Šentrupert),
                "Šenčur Municipality" => Ok(Self::Šenčur),
                "Škocjan Municipality" => Ok(Self::Škocjan),
                "Škofja Loka Municipality" => Ok(Self::ŠkofjaLoka),
                "Šmarje pri Jelšah Municipality" => Ok(Self::ŠmarjePriJelšah),
                "Šmarješke Toplice Municipality" => Ok(Self::ŠmarješkeToplice),
                "Šmartno ob Paki Municipality" => Ok(Self::ŠmartnoObPaki),
                "Šmartno pri Litiji Municipality" => Ok(Self::ŠmartnoPriLitiji),
                "Šoštanj Municipality" => Ok(Self::Šoštanj),
                "Štore Municipality" => Ok(Self::Štore),
                "Žalec Municipality" => Ok(Self::Žalec),
                "Železniki Municipality" => Ok(Self::Železniki),
                "Žetale Municipality" => Ok(Self::Žetale),
                "Žiri Municipality" => Ok(Self::Žiri),
                "Žirovnica Municipality" => Ok(Self::Žirovnica),
                "Žužemberk Municipality" => Ok(Self::Žužemberk),
                _ => Err(errors::ConnectorError::InvalidDataFormat {
                    field_name: "address.state",
                }
                .into()),
            },
        }
    }
}

impl ForeignTryFrom<String> for UkraineStatesAbbreviation {
    type Error = error_stack::Report<errors::ConnectorError>;

    fn foreign_try_from(value: String) -> Result<Self, Self::Error> {
        let state_abbreviation_check =
            StringExt::<Self>::parse_enum(value.clone(), "UkraineStatesAbbreviation");

        match state_abbreviation_check {
            Ok(state_abbreviation) => Ok(state_abbreviation),
            Err(_) => match value.as_str() {
                "Autonomous Republic of Crimea" => Ok(Self::AutonomousRepublicOfCrimea),
                "Cherkasy Oblast" => Ok(Self::CherkasyOblast),
                "Chernihiv Oblast" => Ok(Self::ChernihivOblast),
                "Chernivtsi Oblast" => Ok(Self::ChernivtsiOblast),
                "Dnipropetrovsk Oblast" => Ok(Self::DnipropetrovskOblast),
                "Donetsk Oblast" => Ok(Self::DonetskOblast),
                "Ivano-Frankivsk Oblast" => Ok(Self::IvanoFrankivskOblast),
                "Kharkiv Oblast" => Ok(Self::KharkivOblast),
                "Kherson Oblast" => Ok(Self::KhersonOblast),
                "Khmelnytsky Oblast" => Ok(Self::KhmelnytskyOblast),
                "Kiev" => Ok(Self::Kiev),
                "Kirovohrad Oblast" => Ok(Self::KirovohradOblast),
                "Kyiv Oblast" => Ok(Self::KyivOblast),
                "Luhansk Oblast" => Ok(Self::LuhanskOblast),
                "Lviv Oblast" => Ok(Self::LvivOblast),
                "Mykolaiv Oblast" => Ok(Self::MykolaivOblast),
                "Odessa Oblast" => Ok(Self::OdessaOblast),
                "Rivne Oblast" => Ok(Self::RivneOblast),
                "Sumy Oblast" => Ok(Self::SumyOblast),
                "Ternopil Oblast" => Ok(Self::TernopilOblast),
                "Vinnytsia Oblast" => Ok(Self::VinnytsiaOblast),
                "Volyn Oblast" => Ok(Self::VolynOblast),
                "Zakarpattia Oblast" => Ok(Self::ZakarpattiaOblast),
                "Zaporizhzhya Oblast" => Ok(Self::ZaporizhzhyaOblast),
                "Zhytomyr Oblast" => Ok(Self::ZhytomyrOblast),
                _ => Err(errors::ConnectorError::InvalidDataFormat {
                    field_name: "address.state",
                }
                .into()),
            },
        }
    }
}

impl ForeignTryFrom<String> for BrazilStatesAbbreviation {
    type Error = error_stack::Report<errors::ConnectorError>;

    fn foreign_try_from(value: String) -> Result<Self, Self::Error> {
        let state_abbreviation_check =
            StringExt::<Self>::parse_enum(value.clone(), "BrazilStatesAbbreviation");

        match state_abbreviation_check {
            Ok(state_abbreviation) => Ok(state_abbreviation),
            Err(_) => match value.as_str() {
                "Acre" => Ok(Self::Acre),
                "Alagoas" => Ok(Self::Alagoas),
                "Amapá" => Ok(Self::Amapá),
                "Amazonas" => Ok(Self::Amazonas),
                "Bahia" => Ok(Self::Bahia),
                "Ceará" => Ok(Self::Ceará),
                "Distrito Federal" => Ok(Self::DistritoFederal),
                "Espírito Santo" => Ok(Self::EspíritoSanto),
                "Goiás" => Ok(Self::Goiás),
                "Maranhão" => Ok(Self::Maranhão),
                "Mato Grosso" => Ok(Self::MatoGrosso),
                "Mato Grosso do Sul" => Ok(Self::MatoGrossoDoSul),
                "Minas Gerais" => Ok(Self::MinasGerais),
                "Pará" => Ok(Self::Pará),
                "Paraíba" => Ok(Self::Paraíba),
                "Paraná" => Ok(Self::Paraná),
                "Pernambuco" => Ok(Self::Pernambuco),
                "Piauí" => Ok(Self::Piauí),
                "Rio de Janeiro" => Ok(Self::RioDeJaneiro),
                "Rio Grande do Norte" => Ok(Self::RioGrandeDoNorte),
                "Rio Grande do Sul" => Ok(Self::RioGrandeDoSul),
                "Rondônia" => Ok(Self::Rondônia),
                "Roraima" => Ok(Self::Roraima),
                "Santa Catarina" => Ok(Self::SantaCatarina),
                "São Paulo" => Ok(Self::SãoPaulo),
                "Sergipe" => Ok(Self::Sergipe),
                "Tocantins" => Ok(Self::Tocantins),
                _ => Err(errors::ConnectorError::InvalidDataFormat {
                    field_name: "address.state",
                }
                .into()),
            },
        }
    }
}

pub trait ForeignTryFrom<F>: Sized {
    type Error;

    fn foreign_try_from(from: F) -> Result<Self, Self::Error>;
}

#[derive(Debug)]
pub struct QrImage {
    pub data: String,
}

// Qr Image data source starts with this string
// The base64 image data will be appended to it to image data source
pub(crate) const QR_IMAGE_DATA_SOURCE_STRING: &str = "data:image/png;base64";

impl QrImage {
    pub fn new_from_data(
        data: String,
    ) -> Result<Self, error_stack::Report<common_utils::errors::QrCodeError>> {
        let qr_code = qrcode::QrCode::new(data.as_bytes())
            .change_context(common_utils::errors::QrCodeError::FailedToCreateQrCode)?;

        let qrcode_image_buffer = qr_code.render::<Luma<u8>>().build();
        let qrcode_dynamic_image = DynamicImage::ImageLuma8(qrcode_image_buffer);

        let mut image_bytes = std::io::BufWriter::new(std::io::Cursor::new(Vec::new()));

        // Encodes qrcode_dynamic_image and write it to image_bytes
        let _ = qrcode_dynamic_image.write_to(&mut image_bytes, ImageFormat::Png);

        let image_data_source = format!(
            "{},{}",
            QR_IMAGE_DATA_SOURCE_STRING,
            BASE64_ENGINE.encode(image_bytes.buffer())
        );
        Ok(Self {
            data: image_data_source,
        })
    }

    pub fn new_colored_from_data(
        data: String,
        hex_color: &str,
    ) -> Result<Self, error_stack::Report<common_utils::errors::QrCodeError>> {
        let qr_code = qrcode::QrCode::new(data.as_bytes())
            .change_context(common_utils::errors::QrCodeError::FailedToCreateQrCode)?;

        let qrcode_image_buffer = qr_code.render::<Luma<u8>>().build();
        let (width, height) = qrcode_image_buffer.dimensions();
        let mut colored_image = ImageBuffer::new(width, height);
        let rgb = Self::parse_hex_color(hex_color)?;

        for (x, y, pixel) in qrcode_image_buffer.enumerate_pixels() {
            let luminance = pixel.0[0];
            let color = if luminance == 0 {
                Rgba([rgb.0, rgb.1, rgb.2, 255])
            } else {
                Rgba([255, 255, 255, 255])
            };
            colored_image.put_pixel(x, y, color);
        }

        let qrcode_dynamic_image = DynamicImage::ImageRgba8(colored_image);
        let mut image_bytes = std::io::Cursor::new(Vec::new());
        qrcode_dynamic_image
            .write_to(&mut image_bytes, ImageFormat::Png)
            .change_context(common_utils::errors::QrCodeError::FailedToCreateQrCode)?;

        let image_data_source = format!(
            "{},{}",
            QR_IMAGE_DATA_SOURCE_STRING,
            BASE64_ENGINE.encode(image_bytes.get_ref())
        );

        Ok(Self {
            data: image_data_source,
        })
    }

    pub fn parse_hex_color(hex: &str) -> Result<(u8, u8, u8), common_utils::errors::QrCodeError> {
        let hex = hex.trim_start_matches('#');
        if hex.len() == 6 {
            let r = u8::from_str_radix(&hex[0..2], 16).ok();
            let g = u8::from_str_radix(&hex[2..4], 16).ok();
            let b = u8::from_str_radix(&hex[4..6], 16).ok();
            if let (Some(r), Some(g), Some(b)) = (r, g, b) {
                return Ok((r, g, b));
            }
        }
        Err(common_utils::errors::QrCodeError::InvalidHexColor)
    }
}

#[cfg(test)]
mod tests {
    use crate::utils;
    #[test]
    fn test_image_data_source_url() {
        let qr_image_data_source_url = utils::QrImage::new_from_data("Hyperswitch".to_string());
        assert!(qr_image_data_source_url.is_ok());
    }
}

pub fn is_mandate_supported(
    selected_pmd: PaymentMethodData,
    payment_method_type: Option<enums::PaymentMethodType>,
    mandate_implemented_pmds: HashSet<PaymentMethodDataType>,
    connector: &'static str,
) -> Result<(), Error> {
    if mandate_implemented_pmds.contains(&PaymentMethodDataType::from(selected_pmd.clone())) {
        Ok(())
    } else {
        match payment_method_type {
            Some(pm_type) => Err(errors::ConnectorError::NotSupported {
                message: format!("{pm_type} mandate payment"),
                connector,
            }
            .into()),
            None => Err(errors::ConnectorError::NotSupported {
                message: "mandate payment".to_string(),
                connector,
            }
            .into()),
        }
    }
}

pub fn get_mandate_details(
    setup_mandate_details: Option<mandates::MandateData>,
) -> Result<Option<mandates::MandateAmountData>, error_stack::Report<errors::ConnectorError>> {
    setup_mandate_details
        .map(|mandate_data| match &mandate_data.mandate_type {
            Some(mandates::MandateDataType::SingleUse(mandate))
            | Some(mandates::MandateDataType::MultiUse(Some(mandate))) => Ok(mandate.clone()),
            Some(mandates::MandateDataType::MultiUse(None)) => {
                Err(errors::ConnectorError::MissingRequiredField {
                    field_name: "setup_future_usage.mandate_data.mandate_type.multi_use.amount",
                }
                .into())
            }
            None => Err(errors::ConnectorError::MissingRequiredField {
                field_name: "setup_future_usage.mandate_data.mandate_type",
            }
            .into()),
        })
        .transpose()
}

pub fn collect_values_by_removing_signature(value: &Value, signature: &String) -> Vec<String> {
    match value {
        Value::Null => vec!["null".to_owned()],
        Value::Bool(b) => vec![b.to_string()],
        Value::Number(n) => match n.as_f64() {
            Some(f) => vec![format!("{f:.2}")],
            None => vec![n.to_string()],
        },
        Value::String(s) => {
            if signature == s {
                vec![]
            } else {
                vec![s.clone()]
            }
        }
        Value::Array(arr) => arr
            .iter()
            .flat_map(|v| collect_values_by_removing_signature(v, signature))
            .collect(),
        Value::Object(obj) => obj
            .values()
            .flat_map(|v| collect_values_by_removing_signature(v, signature))
            .collect(),
    }
}

pub fn collect_and_sort_values_by_removing_signature(
    value: &Value,
    signature: &String,
) -> Vec<String> {
    let mut values = collect_values_by_removing_signature(value, signature);
    values.sort();
    values
}

#[derive(Debug, strum::Display, Eq, PartialEq, Hash)]
pub enum PaymentMethodDataType {
    Card,
    Knet,
    Benefit,
    MomoAtm,
    CardRedirect,
    AliPayQr,
    AliPayRedirect,
    AliPayHkRedirect,
    AmazonPay,
    AmazonPayRedirect,
    Skrill,
    Paysera,
    MomoRedirect,
    KakaoPayRedirect,
    GoPayRedirect,
    GcashRedirect,
    ApplePay,
    ApplePayRedirect,
    ApplePayThirdPartySdk,
    DanaRedirect,
    DuitNow,
    GooglePay,
    Bluecode,
    GooglePayRedirect,
    GooglePayThirdPartySdk,
    MbWayRedirect,
    MobilePayRedirect,
    PaypalRedirect,
    PaypalSdk,
    Paze,
    SamsungPay,
    TwintRedirect,
    VippsRedirect,
    TouchNGoRedirect,
    WeChatPayRedirect,
    WeChatPayQr,
    CashappQr,
    SwishQr,
    KlarnaRedirect,
    KlarnaSdk,
    AffirmRedirect,
    AfterpayClearpayRedirect,
    PayBrightRedirect,
    WalleyRedirect,
    AlmaRedirect,
    AtomeRedirect,
    Breadpay,
    FlexitiRedirect,
    PayjustnowRedirect,
    BancontactCard,
    Bizum,
    Blik,
    Eft,
    Eps,
    Giropay,
    Ideal,
    Interac,
    LocalBankRedirect,
    OnlineBankingCzechRepublic,
    OnlineBankingFinland,
    OnlineBankingPoland,
    OnlineBankingSlovakia,
    OpenBankingUk,
    Przelewy24,
    Sofort,
    Trustly,
    OnlineBankingFpx,
    OnlineBankingThailand,
    AchBankDebit,
    SepaBankDebit,
    SepaGuarenteedDebit,
    BecsBankDebit,
    BacsBankDebit,
    AchBankTransfer,
    SepaBankTransfer,
    BacsBankTransfer,
    MultibancoBankTransfer,
    PermataBankTransfer,
    BcaBankTransfer,
    BniVaBankTransfer,
    BhnCardNetwork,
    BriVaBankTransfer,
    CimbVaBankTransfer,
    DanamonVaBankTransfer,
    MandiriVaBankTransfer,
    Pix,
    Pse,
    Crypto,
    MandatePayment,
    Reward,
    Upi,
    Boleto,
    Efecty,
    PagoEfectivo,
    RedCompra,
    RedPagos,
    Alfamart,
    Indomaret,
    Oxxo,
    SevenEleven,
    Lawson,
    MiniStop,
    FamilyMart,
    Seicomart,
    PayEasy,
    Givex,
    PaySafeCar,
    CardToken,
    LocalBankTransfer,
    Mifinity,
    Fps,
    PromptPay,
    VietQr,
    OpenBanking,
    NetworkToken,
    NetworkTransactionIdAndCardDetails,
    DirectCarrierBilling,
    InstantBankTransfer,
    InstantBankTransferFinland,
    InstantBankTransferPoland,
    RevolutPay,
    IndonesianBankTransfer,
}

impl From<PaymentMethodData> for PaymentMethodDataType {
    fn from(pm_data: PaymentMethodData) -> Self {
        match pm_data {
            PaymentMethodData::Card(_) => Self::Card,
            PaymentMethodData::NetworkToken(_) => Self::NetworkToken,
            PaymentMethodData::CardDetailsForNetworkTransactionId(_) => {
                Self::NetworkTransactionIdAndCardDetails
            }
            PaymentMethodData::CardRedirect(card_redirect_data) => match card_redirect_data {
                payment_method_data::CardRedirectData::Knet {} => Self::Knet,
                payment_method_data::CardRedirectData::Benefit {} => Self::Benefit,
                payment_method_data::CardRedirectData::MomoAtm {} => Self::MomoAtm,
                payment_method_data::CardRedirectData::CardRedirect {} => Self::CardRedirect,
            },
            PaymentMethodData::Wallet(wallet_data) => match wallet_data {
                payment_method_data::WalletData::AliPayQr(_) => Self::AliPayQr,
                payment_method_data::WalletData::AliPayRedirect(_) => Self::AliPayRedirect,
                payment_method_data::WalletData::AliPayHkRedirect(_) => Self::AliPayHkRedirect,
                payment_method_data::WalletData::AmazonPayRedirect(_) => Self::AmazonPayRedirect,
                payment_method_data::WalletData::Skrill(_) => Self::Skrill,
                payment_method_data::WalletData::Paysera(_) => Self::Paysera,
                payment_method_data::WalletData::MomoRedirect(_) => Self::MomoRedirect,
                payment_method_data::WalletData::KakaoPayRedirect(_) => Self::KakaoPayRedirect,
                payment_method_data::WalletData::GoPayRedirect(_) => Self::GoPayRedirect,
                payment_method_data::WalletData::GcashRedirect(_) => Self::GcashRedirect,
                payment_method_data::WalletData::AmazonPay(_) => Self::AmazonPay,
                payment_method_data::WalletData::ApplePay(_) => Self::ApplePay,
                payment_method_data::WalletData::ApplePayRedirect(_) => Self::ApplePayRedirect,
                payment_method_data::WalletData::ApplePayThirdPartySdk(_) => {
                    Self::ApplePayThirdPartySdk
                }
                payment_method_data::WalletData::DanaRedirect {} => Self::DanaRedirect,
                payment_method_data::WalletData::GooglePay(_) => Self::GooglePay,
                payment_method_data::WalletData::BluecodeRedirect {} => Self::Bluecode,
                payment_method_data::WalletData::GooglePayRedirect(_) => Self::GooglePayRedirect,
                payment_method_data::WalletData::GooglePayThirdPartySdk(_) => {
                    Self::GooglePayThirdPartySdk
                }
                payment_method_data::WalletData::MbWayRedirect(_) => Self::MbWayRedirect,
                payment_method_data::WalletData::MobilePayRedirect(_) => Self::MobilePayRedirect,
                payment_method_data::WalletData::PaypalRedirect(_) => Self::PaypalRedirect,
                payment_method_data::WalletData::PaypalSdk(_) => Self::PaypalSdk,
                payment_method_data::WalletData::Paze(_) => Self::Paze,
                payment_method_data::WalletData::SamsungPay(_) => Self::SamsungPay,
                payment_method_data::WalletData::TwintRedirect {} => Self::TwintRedirect,
                payment_method_data::WalletData::VippsRedirect {} => Self::VippsRedirect,
                payment_method_data::WalletData::TouchNGoRedirect(_) => Self::TouchNGoRedirect,
                payment_method_data::WalletData::WeChatPayRedirect(_) => Self::WeChatPayRedirect,
                payment_method_data::WalletData::WeChatPayQr(_) => Self::WeChatPayQr,
                payment_method_data::WalletData::CashappQr(_) => Self::CashappQr,
                payment_method_data::WalletData::SwishQr(_) => Self::SwishQr,
                payment_method_data::WalletData::Mifinity(_) => Self::Mifinity,
                payment_method_data::WalletData::RevolutPay(_) => Self::RevolutPay,
            },
            PaymentMethodData::PayLater(pay_later_data) => match pay_later_data {
                payment_method_data::PayLaterData::KlarnaRedirect { .. } => Self::KlarnaRedirect,
                payment_method_data::PayLaterData::KlarnaSdk { .. } => Self::KlarnaSdk,
                payment_method_data::PayLaterData::AffirmRedirect {} => Self::AffirmRedirect,
                payment_method_data::PayLaterData::AfterpayClearpayRedirect { .. } => {
                    Self::AfterpayClearpayRedirect
                }
                payment_method_data::PayLaterData::FlexitiRedirect { .. } => Self::FlexitiRedirect,
                payment_method_data::PayLaterData::PayBrightRedirect {} => Self::PayBrightRedirect,
                payment_method_data::PayLaterData::WalleyRedirect {} => Self::WalleyRedirect,
                payment_method_data::PayLaterData::AlmaRedirect {} => Self::AlmaRedirect,
                payment_method_data::PayLaterData::AtomeRedirect {} => Self::AtomeRedirect,
                payment_method_data::PayLaterData::BreadpayRedirect {} => Self::Breadpay,
                payment_method_data::PayLaterData::PayjustnowRedirect {} => {
                    Self::PayjustnowRedirect
                }
            },
            PaymentMethodData::BankRedirect(bank_redirect_data) => match bank_redirect_data {
                payment_method_data::BankRedirectData::BancontactCard { .. } => {
                    Self::BancontactCard
                }
                payment_method_data::BankRedirectData::Bizum {} => Self::Bizum,
                payment_method_data::BankRedirectData::Blik { .. } => Self::Blik,
                payment_method_data::BankRedirectData::Eft { .. } => Self::Eft,
                payment_method_data::BankRedirectData::Eps { .. } => Self::Eps,
                payment_method_data::BankRedirectData::Giropay { .. } => Self::Giropay,
                payment_method_data::BankRedirectData::Ideal { .. } => Self::Ideal,
                payment_method_data::BankRedirectData::Interac { .. } => Self::Interac,
                payment_method_data::BankRedirectData::OnlineBankingCzechRepublic { .. } => {
                    Self::OnlineBankingCzechRepublic
                }
                payment_method_data::BankRedirectData::OnlineBankingFinland { .. } => {
                    Self::OnlineBankingFinland
                }
                payment_method_data::BankRedirectData::OnlineBankingPoland { .. } => {
                    Self::OnlineBankingPoland
                }
                payment_method_data::BankRedirectData::OnlineBankingSlovakia { .. } => {
                    Self::OnlineBankingSlovakia
                }
                payment_method_data::BankRedirectData::OpenBankingUk { .. } => Self::OpenBankingUk,
                payment_method_data::BankRedirectData::Przelewy24 { .. } => Self::Przelewy24,
                payment_method_data::BankRedirectData::Sofort { .. } => Self::Sofort,
                payment_method_data::BankRedirectData::Trustly { .. } => Self::Trustly,
                payment_method_data::BankRedirectData::OnlineBankingFpx { .. } => {
                    Self::OnlineBankingFpx
                }
                payment_method_data::BankRedirectData::OnlineBankingThailand { .. } => {
                    Self::OnlineBankingThailand
                }
                payment_method_data::BankRedirectData::LocalBankRedirect {} => {
                    Self::LocalBankRedirect
                }
            },
            PaymentMethodData::BankDebit(bank_debit_data) => match bank_debit_data {
                payment_method_data::BankDebitData::AchBankDebit { .. } => Self::AchBankDebit,
                payment_method_data::BankDebitData::SepaBankDebit { .. } => Self::SepaBankDebit,
                payment_method_data::BankDebitData::SepaGuarenteedBankDebit { .. } => {
                    Self::SepaGuarenteedDebit
                }
                payment_method_data::BankDebitData::BecsBankDebit { .. } => Self::BecsBankDebit,
                payment_method_data::BankDebitData::BacsBankDebit { .. } => Self::BacsBankDebit,
            },
            PaymentMethodData::BankTransfer(bank_transfer_data) => match *bank_transfer_data {
                payment_method_data::BankTransferData::AchBankTransfer { .. } => {
                    Self::AchBankTransfer
                }
                payment_method_data::BankTransferData::SepaBankTransfer { .. } => {
                    Self::SepaBankTransfer
                }
                payment_method_data::BankTransferData::BacsBankTransfer { .. } => {
                    Self::BacsBankTransfer
                }
                payment_method_data::BankTransferData::MultibancoBankTransfer { .. } => {
                    Self::MultibancoBankTransfer
                }
                payment_method_data::BankTransferData::PermataBankTransfer { .. } => {
                    Self::PermataBankTransfer
                }
                payment_method_data::BankTransferData::BcaBankTransfer { .. } => {
                    Self::BcaBankTransfer
                }
                payment_method_data::BankTransferData::BniVaBankTransfer { .. } => {
                    Self::BniVaBankTransfer
                }
                payment_method_data::BankTransferData::BriVaBankTransfer { .. } => {
                    Self::BriVaBankTransfer
                }
                payment_method_data::BankTransferData::CimbVaBankTransfer { .. } => {
                    Self::CimbVaBankTransfer
                }
                payment_method_data::BankTransferData::DanamonVaBankTransfer { .. } => {
                    Self::DanamonVaBankTransfer
                }
                payment_method_data::BankTransferData::MandiriVaBankTransfer { .. } => {
                    Self::MandiriVaBankTransfer
                }
                payment_method_data::BankTransferData::Pix { .. } => Self::Pix,
                payment_method_data::BankTransferData::Pse {} => Self::Pse,
                payment_method_data::BankTransferData::LocalBankTransfer { .. } => {
                    Self::LocalBankTransfer
                }
                payment_method_data::BankTransferData::InstantBankTransfer {} => {
                    Self::InstantBankTransfer
                }
                payment_method_data::BankTransferData::InstantBankTransferFinland {} => {
                    Self::InstantBankTransferFinland
                }
                payment_method_data::BankTransferData::InstantBankTransferPoland {} => {
                    Self::InstantBankTransferPoland
                }
                payment_method_data::BankTransferData::IndonesianBankTransfer { .. } => {
                    Self::IndonesianBankTransfer
                }
            },
            PaymentMethodData::Crypto(_) => Self::Crypto,
            PaymentMethodData::MandatePayment => Self::MandatePayment,
            PaymentMethodData::Reward => Self::Reward,
            PaymentMethodData::Upi(_) => Self::Upi,
            PaymentMethodData::Voucher(voucher_data) => match voucher_data {
                payment_method_data::VoucherData::Boleto(_) => Self::Boleto,
                payment_method_data::VoucherData::Efecty => Self::Efecty,
                payment_method_data::VoucherData::PagoEfectivo => Self::PagoEfectivo,
                payment_method_data::VoucherData::RedCompra => Self::RedCompra,
                payment_method_data::VoucherData::RedPagos => Self::RedPagos,
                payment_method_data::VoucherData::Alfamart(_) => Self::Alfamart,
                payment_method_data::VoucherData::Indomaret(_) => Self::Indomaret,
                payment_method_data::VoucherData::Oxxo => Self::Oxxo,
                payment_method_data::VoucherData::SevenEleven(_) => Self::SevenEleven,
                payment_method_data::VoucherData::Lawson(_) => Self::Lawson,
                payment_method_data::VoucherData::MiniStop(_) => Self::MiniStop,
                payment_method_data::VoucherData::FamilyMart(_) => Self::FamilyMart,
                payment_method_data::VoucherData::Seicomart(_) => Self::Seicomart,
                payment_method_data::VoucherData::PayEasy(_) => Self::PayEasy,
            },
            PaymentMethodData::RealTimePayment(real_time_payment_data) => {
                match *real_time_payment_data {
                    payment_method_data::RealTimePaymentData::DuitNow {} => Self::DuitNow,
                    payment_method_data::RealTimePaymentData::Fps {} => Self::Fps,
                    payment_method_data::RealTimePaymentData::PromptPay {} => Self::PromptPay,
                    payment_method_data::RealTimePaymentData::VietQr {} => Self::VietQr,
                }
            }
            PaymentMethodData::GiftCard(gift_card_data) => match *gift_card_data {
                payment_method_data::GiftCardData::Givex(_) => Self::Givex,
                payment_method_data::GiftCardData::PaySafeCard {} => Self::PaySafeCar,
                payment_method_data::GiftCardData::BhnCardNetwork(_) => Self::BhnCardNetwork,
            },
            PaymentMethodData::CardToken(_) => Self::CardToken,
            PaymentMethodData::OpenBanking(data) => match data {
                payment_method_data::OpenBankingData::OpenBankingPIS {} => Self::OpenBanking,
            },
            PaymentMethodData::MobilePayment(mobile_payment_data) => match mobile_payment_data {
                payment_method_data::MobilePaymentData::DirectCarrierBilling { .. } => {
                    Self::DirectCarrierBilling
                }
            },
        }
    }
}
pub trait GooglePay {
    fn get_googlepay_encrypted_payment_data(&self) -> Result<Secret<String>, Error>;
}

impl GooglePay for payment_method_data::GooglePayWalletData {
    fn get_googlepay_encrypted_payment_data(&self) -> Result<Secret<String>, Error> {
        let encrypted_data = self
            .tokenization_data
            .get_encrypted_google_pay_payment_data_mandatory()
            .change_context(errors::ConnectorError::InvalidWalletToken {
                wallet_name: "Google Pay".to_string(),
            })?;

        Ok(Secret::new(encrypted_data.token.clone()))
    }
}
pub trait ApplePay {
    fn get_applepay_decoded_payment_data(&self) -> Result<Secret<String>, Error>;
}

impl ApplePay for payment_method_data::ApplePayWalletData {
    fn get_applepay_decoded_payment_data(&self) -> Result<Secret<String>, Error> {
        let apple_pay_encrypted_data = self
            .payment_data
            .get_encrypted_apple_pay_payment_data_mandatory()
            .change_context(errors::ConnectorError::MissingRequiredField {
                field_name: "Apple pay encrypted data",
            })?;
        let token = Secret::new(
            String::from_utf8(
                BASE64_ENGINE
                    .decode(apple_pay_encrypted_data)
                    .change_context(errors::ConnectorError::InvalidWalletToken {
                        wallet_name: "Apple Pay".to_string(),
                    })?,
            )
            .change_context(errors::ConnectorError::InvalidWalletToken {
                wallet_name: "Apple Pay".to_string(),
            })?,
        );
        Ok(token)
    }
}

pub trait WalletData {
    fn get_wallet_token(&self) -> Result<Secret<String>, Error>;
    fn get_wallet_token_as_json<T>(&self, wallet_name: String) -> Result<T, Error>
    where
        T: serde::de::DeserializeOwned;
    fn get_encoded_wallet_token(&self) -> Result<String, Error>;
}

impl WalletData for payment_method_data::WalletData {
    fn get_wallet_token(&self) -> Result<Secret<String>, Error> {
        match self {
            Self::GooglePay(data) => Ok(data.get_googlepay_encrypted_payment_data()?),
            Self::ApplePay(data) => Ok(data.get_applepay_decoded_payment_data()?),
            Self::PaypalSdk(data) => Ok(Secret::new(data.token.clone())),
            _ => Err(errors::ConnectorError::InvalidWallet.into()),
        }
    }
    fn get_wallet_token_as_json<T>(&self, wallet_name: String) -> Result<T, Error>
    where
        T: serde::de::DeserializeOwned,
    {
        serde_json::from_str::<T>(self.get_wallet_token()?.peek())
            .change_context(errors::ConnectorError::InvalidWalletToken { wallet_name })
    }

    fn get_encoded_wallet_token(&self) -> Result<String, Error> {
        match self {
            Self::GooglePay(_) => {
                let json_token: Value = self.get_wallet_token_as_json("Google Pay".to_owned())?;
                let token_as_vec = serde_json::to_vec(&json_token).change_context(
                    errors::ConnectorError::InvalidWalletToken {
                        wallet_name: "Google Pay".to_string(),
                    },
                )?;
                let encoded_token = BASE64_ENGINE.encode(token_as_vec);
                Ok(encoded_token)
            }
            _ => Err(
                errors::ConnectorError::NotImplemented("SELECTED PAYMENT METHOD".to_owned()).into(),
            ),
        }
    }
}

pub fn deserialize_xml_to_struct<T: serde::de::DeserializeOwned>(
    xml_data: &[u8],
) -> Result<T, errors::ConnectorError> {
    let response_str = std::str::from_utf8(xml_data)
        .map_err(|e| {
            router_env::logger::error!("Error converting response data to UTF-8: {:?}", e);
            errors::ConnectorError::ResponseDeserializationFailed
        })?
        .trim();
    let result: T = quick_xml::de::from_str(response_str).map_err(|e| {
        router_env::logger::error!("Error deserializing XML response: {:?}", e);
        errors::ConnectorError::ResponseDeserializationFailed
    })?;

    Ok(result)
}

pub fn is_html_response(response: &str) -> bool {
    response.starts_with("<html>") || response.starts_with("<!DOCTYPE html>")
}

#[cfg(feature = "payouts")]
pub trait PayoutsData {
    fn get_transfer_id(&self) -> Result<String, Error>;
    fn get_customer_details(
        &self,
    ) -> Result<hyperswitch_domain_models::router_request_types::CustomerDetails, Error>;
    fn get_vendor_details(&self) -> Result<PayoutVendorAccountDetails, Error>;
    fn get_payout_type(&self) -> Result<enums::PayoutType, Error>;
    fn get_webhook_url(&self) -> Result<String, Error>;
    fn get_browser_info(&self) -> Result<BrowserInformation, Error>;
}

#[cfg(feature = "payouts")]
impl PayoutsData for hyperswitch_domain_models::router_request_types::PayoutsData {
    fn get_transfer_id(&self) -> Result<String, Error> {
        self.connector_payout_id
            .clone()
            .ok_or_else(missing_field_err("transfer_id"))
    }
    fn get_customer_details(
        &self,
    ) -> Result<hyperswitch_domain_models::router_request_types::CustomerDetails, Error> {
        self.customer_details
            .clone()
            .ok_or_else(missing_field_err("customer_details"))
    }
    fn get_vendor_details(&self) -> Result<PayoutVendorAccountDetails, Error> {
        self.vendor_details
            .clone()
            .ok_or_else(missing_field_err("vendor_details"))
    }
    fn get_payout_type(&self) -> Result<enums::PayoutType, Error> {
        self.payout_type
            .to_owned()
            .ok_or_else(missing_field_err("payout_type"))
    }
    fn get_webhook_url(&self) -> Result<String, Error> {
        self.webhook_url
            .to_owned()
            .ok_or_else(missing_field_err("webhook_url"))
    }
    fn get_browser_info(&self) -> Result<BrowserInformation, Error> {
        self.browser_info
            .clone()
            .ok_or_else(missing_field_err("browser_info"))
    }
}
pub trait RevokeMandateRequestData {
    fn get_connector_mandate_id(&self) -> Result<String, Error>;
}

impl RevokeMandateRequestData for MandateRevokeRequestData {
    fn get_connector_mandate_id(&self) -> Result<String, Error> {
        self.connector_mandate_id
            .clone()
            .ok_or_else(missing_field_err("connector_mandate_id"))
    }
}
pub trait RecurringMandateData {
    fn get_original_payment_amount(&self) -> Result<i64, Error>;
    fn get_original_payment_currency(&self) -> Result<enums::Currency, Error>;
}

impl RecurringMandateData for RecurringMandatePaymentData {
    fn get_original_payment_amount(&self) -> Result<i64, Error> {
        self.original_payment_authorized_amount
            .ok_or_else(missing_field_err("original_payment_authorized_amount"))
    }
    fn get_original_payment_currency(&self) -> Result<enums::Currency, Error> {
        self.original_payment_authorized_currency
            .ok_or_else(missing_field_err("original_payment_authorized_currency"))
    }
}

#[cfg(feature = "payouts")]
impl CardData for api_models::payouts::CardPayout {
    fn get_card_expiry_year_2_digit(&self) -> Result<Secret<String>, errors::ConnectorError> {
        let binding = self.expiry_year.clone();
        let year = binding.peek();
        Ok(Secret::new(
            year.get(year.len() - 2..)
                .ok_or(errors::ConnectorError::RequestEncodingFailed)?
                .to_string(),
        ))
    }
    fn get_card_expiry_month_2_digit(&self) -> Result<Secret<String>, errors::ConnectorError> {
        let exp_month = self
            .expiry_month
            .peek()
            .to_string()
            .parse::<u8>()
            .map_err(|_| errors::ConnectorError::InvalidDataFormat {
                field_name: "payment_method_data.card.card_exp_month",
            })?;
        let month = ::cards::CardExpirationMonth::try_from(exp_month).map_err(|_| {
            errors::ConnectorError::InvalidDataFormat {
                field_name: "payment_method_data.card.card_exp_month",
            }
        })?;
        Ok(Secret::new(month.two_digits()))
    }
    fn get_card_issuer(&self) -> Result<CardIssuer, Error> {
        get_card_issuer(self.card_number.peek())
    }
    fn get_card_expiry_month_year_2_digit_with_delimiter(
        &self,
        delimiter: String,
    ) -> Result<Secret<String>, errors::ConnectorError> {
        let year = self.get_card_expiry_year_2_digit()?;
        Ok(Secret::new(format!(
            "{}{}{}",
            self.expiry_month.peek(),
            delimiter,
            year.peek()
        )))
    }
    fn get_expiry_date_as_yyyymm(&self, delimiter: &str) -> Secret<String> {
        let year = self.get_expiry_year_4_digit();
        Secret::new(format!(
            "{}{}{}",
            year.peek(),
            delimiter,
            self.expiry_month.peek()
        ))
    }
    fn get_expiry_date_as_mmyyyy(&self, delimiter: &str) -> Secret<String> {
        let year = self.get_expiry_year_4_digit();
        Secret::new(format!(
            "{}{}{}",
            self.expiry_month.peek(),
            delimiter,
            year.peek()
        ))
    }
    fn get_expiry_year_4_digit(&self) -> Secret<String> {
        let mut year = self.expiry_year.peek().clone();
        if year.len() == 2 {
            year = format!("20{year}");
        }
        Secret::new(year)
    }
    fn get_expiry_date_as_yymm(&self) -> Result<Secret<String>, errors::ConnectorError> {
        let year = self.get_card_expiry_year_2_digit()?.expose();
        let month = self.expiry_month.clone().expose();
        Ok(Secret::new(format!("{year}{month}")))
    }
    fn get_expiry_month_as_i8(&self) -> Result<Secret<i8>, Error> {
        self.expiry_month
            .peek()
            .clone()
            .parse::<i8>()
            .change_context(errors::ConnectorError::ResponseDeserializationFailed)
            .map(Secret::new)
    }
    fn get_expiry_year_as_i32(&self) -> Result<Secret<i32>, Error> {
        self.expiry_year
            .peek()
            .clone()
            .parse::<i32>()
            .change_context(errors::ConnectorError::ResponseDeserializationFailed)
            .map(Secret::new)
    }

    fn get_expiry_date_as_mmyy(&self) -> Result<Secret<String>, errors::ConnectorError> {
        let year = self.get_card_expiry_year_2_digit()?.expose();
        let month = self.expiry_month.clone().expose();
        Ok(Secret::new(format!("{month}{year}")))
    }

    fn get_expiry_year_as_4_digit_i32(&self) -> Result<Secret<i32>, Error> {
        self.get_expiry_year_4_digit()
            .peek()
            .clone()
            .parse::<i32>()
            .change_context(errors::ConnectorError::ResponseDeserializationFailed)
            .map(Secret::new)
    }
    fn get_cardholder_name(&self) -> Result<Secret<String>, Error> {
        self.card_holder_name
            .clone()
            .ok_or_else(missing_field_err("card.card_holder_name"))
    }
}

pub trait NetworkTokenData {
    fn get_card_issuer(&self) -> Result<CardIssuer, Error>;
    fn get_expiry_year_4_digit(&self) -> Secret<String>;
    fn get_network_token(&self) -> NetworkTokenNumber;
    fn get_network_token_expiry_month(&self) -> Secret<String>;
    fn get_network_token_expiry_year(&self) -> Secret<String>;
    fn get_cryptogram(&self) -> Option<Secret<String>>;
    fn get_token_expiry_year_2_digit(&self) -> Result<Secret<String>, errors::ConnectorError>;
    fn get_token_expiry_month_year_2_digit_with_delimiter(
        &self,
        delimiter: String,
    ) -> Result<Secret<String>, errors::ConnectorError>;
}

impl NetworkTokenData for payment_method_data::NetworkTokenData {
    #[cfg(feature = "v1")]
    fn get_card_issuer(&self) -> Result<CardIssuer, Error> {
        get_card_issuer(self.token_number.peek())
    }

    #[cfg(feature = "v2")]
    fn get_card_issuer(&self) -> Result<CardIssuer, Error> {
        get_card_issuer(self.network_token.peek())
    }

    #[cfg(feature = "v1")]
    fn get_expiry_year_4_digit(&self) -> Secret<String> {
        let mut year = self.token_exp_year.peek().clone();
        if year.len() == 2 {
            year = format!("20{year}");
        }
        Secret::new(year)
    }

    #[cfg(feature = "v2")]
    fn get_expiry_year_4_digit(&self) -> Secret<String> {
        let mut year = self.network_token_exp_year.peek().clone();
        if year.len() == 2 {
            year = format!("20{year}");
        }
        Secret::new(year)
    }

    #[cfg(feature = "v1")]
    fn get_network_token(&self) -> NetworkTokenNumber {
        self.token_number.clone()
    }

    #[cfg(feature = "v2")]
    fn get_network_token(&self) -> NetworkTokenNumber {
        self.network_token.clone()
    }

    #[cfg(feature = "v1")]
    fn get_network_token_expiry_month(&self) -> Secret<String> {
        self.token_exp_month.clone()
    }

    #[cfg(feature = "v2")]
    fn get_network_token_expiry_month(&self) -> Secret<String> {
        self.network_token_exp_month.clone()
    }

    #[cfg(feature = "v1")]
    fn get_network_token_expiry_year(&self) -> Secret<String> {
        self.token_exp_year.clone()
    }

    #[cfg(feature = "v2")]
    fn get_network_token_expiry_year(&self) -> Secret<String> {
        self.network_token_exp_year.clone()
    }

    #[cfg(feature = "v1")]
    fn get_cryptogram(&self) -> Option<Secret<String>> {
        self.token_cryptogram.clone()
    }

    #[cfg(feature = "v2")]
    fn get_cryptogram(&self) -> Option<Secret<String>> {
        self.cryptogram.clone()
    }

    #[cfg(feature = "v1")]
    fn get_token_expiry_year_2_digit(&self) -> Result<Secret<String>, errors::ConnectorError> {
        let binding = self.token_exp_year.clone();
        let year = binding.peek();
        Ok(Secret::new(
            year.get(year.len() - 2..)
                .ok_or(errors::ConnectorError::RequestEncodingFailed)?
                .to_string(),
        ))
    }

    #[cfg(feature = "v2")]
    fn get_token_expiry_year_2_digit(&self) -> Result<Secret<String>, errors::ConnectorError> {
        let binding = self.network_token_exp_year.clone();
        let year = binding.peek();
        Ok(Secret::new(
            year.get(year.len() - 2..)
                .ok_or(errors::ConnectorError::RequestEncodingFailed)?
                .to_string(),
        ))
    }

    #[cfg(feature = "v1")]
    fn get_token_expiry_month_year_2_digit_with_delimiter(
        &self,
        delimiter: String,
    ) -> Result<Secret<String>, errors::ConnectorError> {
        let year = self.get_token_expiry_year_2_digit()?;
        Ok(Secret::new(format!(
            "{}{}{}",
            self.token_exp_month.peek(),
            delimiter,
            year.peek()
        )))
    }

    #[cfg(feature = "v2")]
    fn get_token_expiry_month_year_2_digit_with_delimiter(
        &self,
        delimiter: String,
    ) -> Result<Secret<String>, errors::ConnectorError> {
        let year = self.get_token_expiry_year_2_digit()?;
        Ok(Secret::new(format!(
            "{}{}{}",
            self.network_token_exp_month.peek(),
            delimiter,
            year.peek()
        )))
    }
}

pub fn convert_uppercase<'de, D, T>(v: D) -> Result<T, D::Error>
where
    D: serde::Deserializer<'de>,
    T: FromStr,
    <T as FromStr>::Err: std::fmt::Debug + std::fmt::Display + std::error::Error,
{
    use serde::de::Error;
    let output = <&str>::deserialize(v)?;
    output.to_uppercase().parse::<T>().map_err(D::Error::custom)
}

pub(crate) fn convert_setup_mandate_router_data_to_authorize_router_data(
    data: &SetupMandateRouterData,
) -> PaymentsAuthorizeData {
    PaymentsAuthorizeData {
        currency: data.request.currency,
        payment_method_data: data.request.payment_method_data.clone(),
        confirm: data.request.confirm,
        mandate_id: data.request.mandate_id.clone(),
        setup_future_usage: data.request.setup_future_usage,
        off_session: data.request.off_session,
        setup_mandate_details: data.request.setup_mandate_details.clone(),
        router_return_url: data.request.router_return_url.clone(),
        email: data.request.email.clone(),
        customer_name: data.request.customer_name.clone(),
        amount: 0,
        order_tax_amount: Some(MinorUnit::zero()),
        minor_amount: MinorUnit::new(0),
        capture_method: data.request.capture_method,
        webhook_url: None,
        complete_authorize_url: None,
        browser_info: data.request.browser_info.clone(),
        order_details: None,
        order_category: None,
        session_token: None,
        enrolled_for_3ds: true,
        related_transaction_id: None,
        payment_experience: None,
        payment_method_type: None,
        customer_id: None,
        surcharge_details: None,
        request_extended_authorization: None,
        request_incremental_authorization: data.request.request_incremental_authorization,
        metadata: None,
        authentication_data: None,
        customer_acceptance: data.request.customer_acceptance.clone(),
        split_payments: None, // TODO: allow charges on mandates?
        merchant_order_reference_id: None,
        integrity_object: None,
        additional_payment_method_data: None,
        shipping_cost: data.request.shipping_cost,
        merchant_account_id: None,
        merchant_config_currency: None,
        connector_testing_data: data.request.connector_testing_data.clone(),
        order_id: None,
        locale: None,
        payment_channel: data.request.payment_channel.clone(),
        enable_partial_authorization: data.request.enable_partial_authorization,
        enable_overcapture: None,
        is_stored_credential: data.request.is_stored_credential,
        mit_category: None,
        billing_descriptor: data.request.billing_descriptor.clone(),
<<<<<<< HEAD
        partner_merchant_identifier_details: data
            .request
            .partner_merchant_identifier_details
            .clone(),
=======
        tokenization: None,
>>>>>>> 947941ca
    }
}

pub(crate) fn convert_payment_authorize_router_response<F1, F2, T1, T2>(
    item: (&ConnectorRouterData<F1, T1, PaymentsResponseData>, T2),
) -> ConnectorRouterData<F2, T2, PaymentsResponseData> {
    let data = item.0;
    let request = item.1;
    ConnectorRouterData {
        flow: PhantomData,
        request,
        merchant_id: data.merchant_id.clone(),
        connector: data.connector.clone(),
        attempt_id: data.attempt_id.clone(),
        tenant_id: data.tenant_id.clone(),
        status: data.status,
        payment_method: data.payment_method,
        payment_method_type: data.payment_method_type,
        connector_auth_type: data.connector_auth_type.clone(),
        description: data.description.clone(),
        address: data.address.clone(),
        auth_type: data.auth_type,
        connector_meta_data: data.connector_meta_data.clone(),
        connector_wallets_details: data.connector_wallets_details.clone(),
        amount_captured: data.amount_captured,
        minor_amount_captured: data.minor_amount_captured,
        access_token: data.access_token.clone(),
        response: data.response.clone(),
        payment_id: data.payment_id.clone(),
        session_token: data.session_token.clone(),
        reference_id: data.reference_id.clone(),
        customer_id: data.customer_id.clone(),
        payment_method_token: None,
        preprocessing_id: None,
        connector_customer: data.connector_customer.clone(),
        recurring_mandate_payment_data: data.recurring_mandate_payment_data.clone(),
        connector_request_reference_id: data.connector_request_reference_id.clone(),
        #[cfg(feature = "payouts")]
        payout_method_data: data.payout_method_data.clone(),
        #[cfg(feature = "payouts")]
        quote_id: data.quote_id.clone(),
        test_mode: data.test_mode,
        payment_method_status: None,
        payment_method_balance: data.payment_method_balance.clone(),
        connector_api_version: data.connector_api_version.clone(),
        connector_http_status_code: data.connector_http_status_code,
        external_latency: data.external_latency,
        apple_pay_flow: data.apple_pay_flow.clone(),
        frm_metadata: data.frm_metadata.clone(),
        dispute_id: data.dispute_id.clone(),
        refund_id: data.refund_id.clone(),
        connector_response: data.connector_response.clone(),
        integrity_check: Ok(()),
        additional_merchant_data: data.additional_merchant_data.clone(),
        header_payload: data.header_payload.clone(),
        connector_mandate_request_reference_id: data.connector_mandate_request_reference_id.clone(),
        authentication_id: data.authentication_id.clone(),
        psd2_sca_exemption_type: data.psd2_sca_exemption_type,
        raw_connector_response: data.raw_connector_response.clone(),
        is_payment_id_from_merchant: data.is_payment_id_from_merchant,
        l2_l3_data: data.l2_l3_data.clone(),
        minor_amount_capturable: data.minor_amount_capturable,
        authorized_amount: data.authorized_amount,
    }
}

pub fn generate_12_digit_number() -> u64 {
    let mut rng = rand::thread_rng();
    rng.gen_range(100_000_000_000..=999_999_999_999)
}

/// Normalizes a string by converting to lowercase, performing NFKD normalization(https://unicode.org/reports/tr15/#Description_Norm),and removing special characters and spaces.
pub fn normalize_string(value: String) -> Result<String, regex::Error> {
    let nfkd_value = value.nfkd().collect::<String>();
    let lowercase_value = nfkd_value.to_lowercase();
    static REGEX: LazyLock<Result<Regex, regex::Error>> =
        LazyLock::new(|| Regex::new(r"[^a-z0-9]"));
    let regex = REGEX.as_ref().map_err(|e| e.clone())?;
    let normalized = regex.replace_all(&lowercase_value, "").to_string();
    Ok(normalized)
}

fn normalize_state(value: String) -> Result<String, error_stack::Report<errors::ConnectorError>> {
    normalize_string(value).map_err(|_e| {
        error_stack::Report::new(errors::ConnectorError::InvalidDataFormat {
            field_name: "address.state",
        })
    })
}

pub fn parse_state_enum<T>(
    value: String,
    enum_name: &'static str,
    field_name: &'static str,
) -> Result<String, error_stack::Report<errors::ConnectorError>>
where
    T: FromStr,
    <T as FromStr>::Err: std::error::Error + Send + Sync + 'static,
{
    match StringExt::<T>::parse_enum(value.clone(), enum_name) {
        Ok(_) => Ok(value),
        Err(_) => normalize_state(value).map_err(|_e| {
            error_stack::Report::new(errors::ConnectorError::InvalidDataFormat { field_name })
        }),
    }
}

#[cfg(feature = "frm")]
pub trait FrmTransactionRouterDataRequest {
    fn is_payment_successful(&self) -> Option<bool>;
}

#[cfg(feature = "frm")]
impl FrmTransactionRouterDataRequest for FrmTransactionRouterData {
    fn is_payment_successful(&self) -> Option<bool> {
        match self.status {
            AttemptStatus::AuthenticationFailed
            | AttemptStatus::RouterDeclined
            | AttemptStatus::AuthorizationFailed
            | AttemptStatus::Voided
            | AttemptStatus::VoidedPostCharge
            | AttemptStatus::CaptureFailed
            | AttemptStatus::Failure
            | AttemptStatus::AutoRefunded
            | AttemptStatus::Expired => Some(false),

            AttemptStatus::AuthenticationSuccessful
            | AttemptStatus::PartialChargedAndChargeable
            | AttemptStatus::Authorized
            | AttemptStatus::Charged
            | AttemptStatus::IntegrityFailure
            | AttemptStatus::PartiallyAuthorized => Some(true),

            AttemptStatus::Started
            | AttemptStatus::AuthenticationPending
            | AttemptStatus::Authorizing
            | AttemptStatus::CodInitiated
            | AttemptStatus::VoidInitiated
            | AttemptStatus::CaptureInitiated
            | AttemptStatus::VoidFailed
            | AttemptStatus::PartialCharged
            | AttemptStatus::Unresolved
            | AttemptStatus::Pending
            | AttemptStatus::PaymentMethodAwaited
            | AttemptStatus::ConfirmationAwaited
            | AttemptStatus::DeviceDataCollectionPending => None,
        }
    }
}

#[cfg(feature = "frm")]
pub trait FraudCheckCheckoutRequest {
    fn get_order_details(&self) -> Result<Vec<OrderDetailsWithAmount>, Error>;
}

#[cfg(feature = "frm")]
impl FraudCheckCheckoutRequest for FraudCheckCheckoutData {
    fn get_order_details(&self) -> Result<Vec<OrderDetailsWithAmount>, Error> {
        self.order_details
            .clone()
            .ok_or_else(missing_field_err("order_details"))
    }
}

#[cfg(feature = "frm")]
pub trait FraudCheckTransactionRequest {
    fn get_currency(&self) -> Result<enums::Currency, Error>;
}
#[cfg(feature = "frm")]
impl FraudCheckTransactionRequest for FraudCheckTransactionData {
    fn get_currency(&self) -> Result<enums::Currency, Error> {
        self.currency.ok_or_else(missing_field_err("currency"))
    }
}

/// Custom deserializer for Option<Currency> that treats empty strings as None
pub fn deserialize_optional_currency<'de, D>(
    deserializer: D,
) -> Result<Option<enums::Currency>, D::Error>
where
    D: serde::Deserializer<'de>,
{
    let string_data: Option<String> = Option::deserialize(deserializer)?;
    match string_data {
        Some(ref value) if !value.is_empty() => value
            .clone()
            .parse_enum("Currency")
            .map(Some)
            .map_err(|_| serde::de::Error::custom(format!("Invalid currency code: {value}"))),
        _ => Ok(None),
    }
}
#[cfg(feature = "payouts")]
pub trait CustomerDetails {
    fn get_customer_id(&self) -> Result<id_type::CustomerId, errors::ConnectorError>;
    fn get_customer_name(
        &self,
    ) -> Result<Secret<String, masking::WithType>, errors::ConnectorError>;
    fn get_customer_email(&self) -> Result<Email, errors::ConnectorError>;
    fn get_customer_phone(
        &self,
    ) -> Result<Secret<String, masking::WithType>, errors::ConnectorError>;
    fn get_customer_phone_country_code(&self) -> Result<String, errors::ConnectorError>;
}

#[cfg(feature = "payouts")]
impl CustomerDetails for hyperswitch_domain_models::router_request_types::CustomerDetails {
    fn get_customer_id(&self) -> Result<id_type::CustomerId, errors::ConnectorError> {
        self.customer_id
            .clone()
            .ok_or(errors::ConnectorError::MissingRequiredField {
                field_name: "customer_id",
            })
    }

    fn get_customer_name(
        &self,
    ) -> Result<Secret<String, masking::WithType>, errors::ConnectorError> {
        self.name
            .clone()
            .ok_or(errors::ConnectorError::MissingRequiredField {
                field_name: "customer_name",
            })
    }

    fn get_customer_email(&self) -> Result<Email, errors::ConnectorError> {
        self.email
            .clone()
            .ok_or(errors::ConnectorError::MissingRequiredField {
                field_name: "customer_email",
            })
    }

    fn get_customer_phone(
        &self,
    ) -> Result<Secret<String, masking::WithType>, errors::ConnectorError> {
        self.phone
            .clone()
            .ok_or(errors::ConnectorError::MissingRequiredField {
                field_name: "customer_phone",
            })
    }

    fn get_customer_phone_country_code(&self) -> Result<String, errors::ConnectorError> {
        self.phone_country_code
            .clone()
            .ok_or(errors::ConnectorError::MissingRequiredField {
                field_name: "customer_phone_country_code",
            })
    }
}

pub fn get_card_details(
    payment_method_data: PaymentMethodData,
    connector_name: &'static str,
) -> Result<Card, errors::ConnectorError> {
    match payment_method_data {
        PaymentMethodData::Card(details) => Ok(details),
        _ => Err(errors::ConnectorError::NotSupported {
            message: SELECTED_PAYMENT_METHOD.to_string(),
            connector: connector_name,
        })?,
    }
}

pub fn get_authorise_integrity_object<T>(
    amount_convertor: &dyn AmountConvertor<Output = T>,
    amount: T,
    currency: String,
) -> Result<AuthoriseIntegrityObject, error_stack::Report<errors::ConnectorError>> {
    let currency_enum = enums::Currency::from_str(currency.to_uppercase().as_str())
        .change_context(errors::ConnectorError::ParsingFailed)?;

    let amount_in_minor_unit =
        convert_back_amount_to_minor_units(amount_convertor, amount, currency_enum)?;

    Ok(AuthoriseIntegrityObject {
        amount: amount_in_minor_unit,
        currency: currency_enum,
    })
}

pub fn get_sync_integrity_object<T>(
    amount_convertor: &dyn AmountConvertor<Output = T>,
    amount: T,
    currency: String,
) -> Result<SyncIntegrityObject, error_stack::Report<errors::ConnectorError>> {
    let currency_enum = enums::Currency::from_str(currency.to_uppercase().as_str())
        .change_context(errors::ConnectorError::ParsingFailed)?;
    let amount_in_minor_unit =
        convert_back_amount_to_minor_units(amount_convertor, amount, currency_enum)?;

    Ok(SyncIntegrityObject {
        amount: Some(amount_in_minor_unit),
        currency: Some(currency_enum),
    })
}

pub fn get_capture_integrity_object<T>(
    amount_convertor: &dyn AmountConvertor<Output = T>,
    capture_amount: Option<T>,
    currency: String,
) -> Result<CaptureIntegrityObject, error_stack::Report<errors::ConnectorError>> {
    let currency_enum = enums::Currency::from_str(currency.to_uppercase().as_str())
        .change_context(errors::ConnectorError::ParsingFailed)?;

    let capture_amount_in_minor_unit = capture_amount
        .map(|amount| convert_back_amount_to_minor_units(amount_convertor, amount, currency_enum))
        .transpose()?;

    Ok(CaptureIntegrityObject {
        capture_amount: capture_amount_in_minor_unit,
        currency: currency_enum,
    })
}

pub fn get_refund_integrity_object<T>(
    amount_convertor: &dyn AmountConvertor<Output = T>,
    refund_amount: T,
    currency: String,
) -> Result<RefundIntegrityObject, error_stack::Report<errors::ConnectorError>> {
    let currency_enum = enums::Currency::from_str(currency.to_uppercase().as_str())
        .change_context(errors::ConnectorError::ParsingFailed)?;

    let refund_amount_in_minor_unit =
        convert_back_amount_to_minor_units(amount_convertor, refund_amount, currency_enum)?;

    Ok(RefundIntegrityObject {
        currency: currency_enum,
        refund_amount: refund_amount_in_minor_unit,
    })
}

#[cfg(feature = "frm")]
pub trait FraudCheckSaleRequest {
    fn get_order_details(&self) -> Result<Vec<OrderDetailsWithAmount>, Error>;
}
#[cfg(feature = "frm")]
impl FraudCheckSaleRequest for FraudCheckSaleData {
    fn get_order_details(&self) -> Result<Vec<OrderDetailsWithAmount>, Error> {
        self.order_details
            .clone()
            .ok_or_else(missing_field_err("order_details"))
    }
}

#[cfg(feature = "frm")]
pub trait FraudCheckRecordReturnRequest {
    fn get_currency(&self) -> Result<enums::Currency, Error>;
}
#[cfg(feature = "frm")]
impl FraudCheckRecordReturnRequest for FraudCheckRecordReturnData {
    fn get_currency(&self) -> Result<enums::Currency, Error> {
        self.currency.ok_or_else(missing_field_err("currency"))
    }
}

pub trait SplitPaymentData {
    fn get_split_payment_data(&self) -> Option<common_types::payments::SplitPaymentsRequest>;
}

impl SplitPaymentData for PaymentsCaptureData {
    fn get_split_payment_data(&self) -> Option<common_types::payments::SplitPaymentsRequest> {
        self.split_payments.clone()
    }
}

impl SplitPaymentData for PaymentsAuthorizeData {
    fn get_split_payment_data(&self) -> Option<common_types::payments::SplitPaymentsRequest> {
        self.split_payments.clone()
    }
}

impl SplitPaymentData for PaymentsSyncData {
    fn get_split_payment_data(&self) -> Option<common_types::payments::SplitPaymentsRequest> {
        self.split_payments.clone()
    }
}

impl SplitPaymentData for PaymentsCancelData {
    fn get_split_payment_data(&self) -> Option<common_types::payments::SplitPaymentsRequest> {
        self.split_payments.clone()
    }
}

impl SplitPaymentData for SetupMandateRequestData {
    fn get_split_payment_data(&self) -> Option<common_types::payments::SplitPaymentsRequest> {
        self.split_payments.clone()
    }
}
impl SplitPaymentData for ExternalVaultProxyPaymentsData {
    fn get_split_payment_data(&self) -> Option<common_types::payments::SplitPaymentsRequest> {
        None
    }
}

pub struct XmlSerializer;
impl XmlSerializer {
    pub fn serialize_to_xml_bytes<T: Serialize>(
        item: &T,
        xml_version: &str,
        xml_encoding: Option<&str>,
        xml_standalone: Option<&str>,
        xml_doc_type: Option<&str>,
    ) -> Result<Vec<u8>, error_stack::Report<errors::ConnectorError>> {
        let mut xml_bytes = Vec::new();
        let mut writer = Writer::new(std::io::Cursor::new(&mut xml_bytes));

        writer
            .write_event(Event::Decl(BytesDecl::new(
                xml_version,
                xml_encoding,
                xml_standalone,
            )))
            .change_context(errors::ConnectorError::RequestEncodingFailed)
            .attach_printable("Failed to write XML declaration")?;

        if let Some(xml_doc_type_data) = xml_doc_type {
            writer
                .write_event(Event::DocType(BytesText::from_escaped(xml_doc_type_data)))
                .change_context(errors::ConnectorError::RequestEncodingFailed)
                .attach_printable("Failed to write the XML declaration")?;
        };

        let xml_body = quick_xml::se::to_string(&item)
            .change_context(errors::ConnectorError::RequestEncodingFailed)
            .attach_printable("Failed to serialize the XML body")?;

        writer
            .write_event(Event::Text(BytesText::from_escaped(xml_body)))
            .change_context(errors::ConnectorError::RequestEncodingFailed)
            .attach_printable("Failed to serialize the XML body")?;

        Ok(xml_bytes)
    }
}

pub fn deserialize_zero_minor_amount_as_none<'de, D>(
    deserializer: D,
) -> Result<Option<MinorUnit>, D::Error>
where
    D: serde::de::Deserializer<'de>,
{
    let amount = Option::<MinorUnit>::deserialize(deserializer)?;
    match amount {
        Some(value) if value.get_amount_as_i64() == 0 => Ok(None),
        _ => Ok(amount),
    }
}

#[macro_export]
macro_rules! convert_connector_response_to_domain_response {
    ($connector_type:ty, $response_type:ty, $convert_fn:expr) => {
        impl<F, T> TryFrom<ResponseRouterData<F, $connector_type, T, $response_type>>
            for RouterData<F, T, $response_type>
        {
            type Error = error_stack::Report<errors::ConnectorError>;
            fn try_from(
                item: ResponseRouterData<F, $connector_type, T, $response_type>,
            ) -> Result<Self, Self::Error> {
                $convert_fn(item)
            }
        }
    };
}<|MERGE_RESOLUTION|>--- conflicted
+++ resolved
@@ -7081,14 +7081,11 @@
         is_stored_credential: data.request.is_stored_credential,
         mit_category: None,
         billing_descriptor: data.request.billing_descriptor.clone(),
-<<<<<<< HEAD
+        tokenization: None,
         partner_merchant_identifier_details: data
             .request
             .partner_merchant_identifier_details
             .clone(),
-=======
-        tokenization: None,
->>>>>>> 947941ca
     }
 }
 
