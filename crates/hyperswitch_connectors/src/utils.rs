use std::collections::{HashMap, HashSet};

use api_models::payments;
#[cfg(feature = "payouts")]
use api_models::payouts::PayoutVendorAccountDetails;
use base64::Engine;
use common_enums::{
    enums,
    enums::{
        AlbaniaStatesAbbreviation, AndorraStatesAbbreviation, AttemptStatus,
        AustriaStatesAbbreviation, BelarusStatesAbbreviation, BelgiumStatesAbbreviation,
        BosniaAndHerzegovinaStatesAbbreviation, BulgariaStatesAbbreviation,
        CanadaStatesAbbreviation, CroatiaStatesAbbreviation, CzechRepublicStatesAbbreviation,
        DenmarkStatesAbbreviation, FinlandStatesAbbreviation, FranceStatesAbbreviation,
        FutureUsage, GermanyStatesAbbreviation, GreeceStatesAbbreviation,
        HungaryStatesAbbreviation, IcelandStatesAbbreviation, IrelandStatesAbbreviation,
        ItalyStatesAbbreviation, LatviaStatesAbbreviation, LiechtensteinStatesAbbreviation,
        LithuaniaStatesAbbreviation, LuxembourgStatesAbbreviation, MaltaStatesAbbreviation,
        MoldovaStatesAbbreviation, MonacoStatesAbbreviation, MontenegroStatesAbbreviation,
        NetherlandsStatesAbbreviation, NorthMacedoniaStatesAbbreviation, NorwayStatesAbbreviation,
        PolandStatesAbbreviation, PortugalStatesAbbreviation, RomaniaStatesAbbreviation,
        RussiaStatesAbbreviation, SanMarinoStatesAbbreviation, SerbiaStatesAbbreviation,
        SlovakiaStatesAbbreviation, SloveniaStatesAbbreviation, SpainStatesAbbreviation,
        SwedenStatesAbbreviation, SwitzerlandStatesAbbreviation, UkraineStatesAbbreviation,
        UnitedKingdomStatesAbbreviation, UsStatesAbbreviation,
    },
};
use common_utils::{
    consts::BASE64_ENGINE,
    errors::{CustomResult, ParsingError, ReportSwitchExt},
    ext_traits::{OptionExt, StringExt, ValueExt},
    id_type,
    pii::{self, Email, IpAddress},
    types::{AmountConvertor, MinorUnit},
};
use error_stack::{report, ResultExt};
use hyperswitch_domain_models::{
    address::{Address, AddressDetails, PhoneDetails},
    network_tokenization::NetworkTokenNumber,
    payment_method_data::{self, Card, CardDetailsForNetworkTransactionId, PaymentMethodData},
    router_data::{
        ApplePayPredecryptData, ErrorResponse, PaymentMethodToken, RecurringMandatePaymentData,
    },
    router_request_types::{
        AuthenticationData, BrowserInformation, CompleteAuthorizeData, ConnectorCustomerData,
        MandateRevokeRequestData, PaymentMethodTokenizationData, PaymentsAuthorizeData,
        PaymentsCancelData, PaymentsCaptureData, PaymentsPreProcessingData, PaymentsSyncData,
        RefundsData, ResponseId, SetupMandateRequestData,
    },
    router_response_types::CaptureSyncResponse,
    types::OrderDetailsWithAmount,
};
use hyperswitch_interfaces::{api, consts, errors, types::Response};
use image::Luma;
use masking::{ExposeInterface, PeekInterface, Secret};
use once_cell::sync::Lazy;
use regex::Regex;
use router_env::logger;
use serde::Serializer;
use serde_json::Value;
use time::PrimitiveDateTime;

use crate::{constants::UNSUPPORTED_ERROR_MESSAGE, types::RefreshTokenRouterData};

type Error = error_stack::Report<errors::ConnectorError>;

pub(crate) fn construct_not_supported_error_report(
    capture_method: enums::CaptureMethod,
    connector_name: &'static str,
) -> error_stack::Report<errors::ConnectorError> {
    errors::ConnectorError::NotSupported {
        message: capture_method.to_string(),
        connector: connector_name,
    }
    .into()
}

pub(crate) fn to_currency_base_unit_with_zero_decimal_check(
    amount: i64,
    currency: enums::Currency,
) -> Result<String, error_stack::Report<errors::ConnectorError>> {
    currency
        .to_currency_base_unit_with_zero_decimal_check(amount)
        .change_context(errors::ConnectorError::RequestEncodingFailed)
}

pub(crate) fn get_timestamp_in_milliseconds(datetime: &PrimitiveDateTime) -> i64 {
    let utc_datetime = datetime.assume_utc();
    utc_datetime.unix_timestamp() * 1000
}

pub(crate) fn get_amount_as_string(
    currency_unit: &api::CurrencyUnit,
    amount: i64,
    currency: enums::Currency,
) -> Result<String, error_stack::Report<errors::ConnectorError>> {
    let amount = match currency_unit {
        api::CurrencyUnit::Minor => amount.to_string(),
        api::CurrencyUnit::Base => to_currency_base_unit(amount, currency)?,
    };
    Ok(amount)
}

pub(crate) fn base64_decode(data: String) -> Result<Vec<u8>, Error> {
    BASE64_ENGINE
        .decode(data)
        .change_context(errors::ConnectorError::ResponseDeserializationFailed)
}

pub(crate) fn to_currency_base_unit(
    amount: i64,
    currency: enums::Currency,
) -> Result<String, error_stack::Report<errors::ConnectorError>> {
    currency
        .to_currency_base_unit(amount)
        .change_context(errors::ConnectorError::ParsingFailed)
}

pub(crate) fn to_currency_lower_unit(
    amount: String,
    currency: enums::Currency,
) -> Result<String, error_stack::Report<errors::ConnectorError>> {
    currency
        .to_currency_lower_unit(amount)
        .change_context(errors::ConnectorError::ResponseHandlingFailed)
}

pub trait ConnectorErrorTypeMapping {
    fn get_connector_error_type(
        &self,
        _error_code: String,
        _error_message: String,
    ) -> ConnectorErrorType {
        ConnectorErrorType::UnknownError
    }
}

#[derive(Clone, Debug, PartialEq, Eq)]
pub struct ErrorCodeAndMessage {
    pub error_code: String,
    pub error_message: String,
}

#[derive(PartialEq, Eq, PartialOrd, Ord, Clone, Debug)]
//Priority of connector_error_type
pub enum ConnectorErrorType {
    UserError = 2,
    BusinessError = 3,
    TechnicalError = 4,
    UnknownError = 1,
}

pub(crate) fn get_error_code_error_message_based_on_priority(
    connector: impl ConnectorErrorTypeMapping,
    error_list: Vec<ErrorCodeAndMessage>,
) -> Option<ErrorCodeAndMessage> {
    let error_type_list = error_list
        .iter()
        .map(|error| {
            connector
                .get_connector_error_type(error.error_code.clone(), error.error_message.clone())
        })
        .collect::<Vec<ConnectorErrorType>>();
    let mut error_zip_list = error_list
        .iter()
        .zip(error_type_list.iter())
        .collect::<Vec<(&ErrorCodeAndMessage, &ConnectorErrorType)>>();
    error_zip_list.sort_by_key(|&(_, error_type)| error_type);
    error_zip_list
        .first()
        .map(|&(error_code_message, _)| error_code_message)
        .cloned()
}

pub trait MultipleCaptureSyncResponse {
    fn get_connector_capture_id(&self) -> String;
    fn get_capture_attempt_status(&self) -> AttemptStatus;
    fn is_capture_response(&self) -> bool;
    fn get_connector_reference_id(&self) -> Option<String> {
        None
    }
    fn get_amount_captured(&self) -> Result<Option<MinorUnit>, error_stack::Report<ParsingError>>;
}

pub(crate) fn construct_captures_response_hashmap<T>(
    capture_sync_response_list: Vec<T>,
) -> CustomResult<HashMap<String, CaptureSyncResponse>, errors::ConnectorError>
where
    T: MultipleCaptureSyncResponse,
{
    let mut hashmap = HashMap::new();
    for capture_sync_response in capture_sync_response_list {
        let connector_capture_id = capture_sync_response.get_connector_capture_id();
        if capture_sync_response.is_capture_response() {
            hashmap.insert(
                connector_capture_id.clone(),
                CaptureSyncResponse::Success {
                    resource_id: ResponseId::ConnectorTransactionId(connector_capture_id),
                    status: capture_sync_response.get_capture_attempt_status(),
                    connector_response_reference_id: capture_sync_response
                        .get_connector_reference_id(),
                    amount: capture_sync_response
                        .get_amount_captured()
                        .change_context(errors::ConnectorError::AmountConversionFailed)
                        .attach_printable(
                            "failed to convert back captured response amount to minor unit",
                        )?,
                },
            );
        }
    }

    Ok(hashmap)
}

#[derive(Clone, Debug, serde::Serialize)]
#[serde(rename_all = "camelCase")]
pub struct GooglePayWalletData {
    #[serde(rename = "type")]
    pub pm_type: String,
    pub description: String,
    pub info: GooglePayPaymentMethodInfo,
    pub tokenization_data: GpayTokenizationData,
}

#[derive(Clone, Debug, serde::Serialize)]
#[serde(rename_all = "camelCase")]
pub struct GooglePayPaymentMethodInfo {
    pub card_network: String,
    pub card_details: String,
}

#[derive(Clone, Debug, serde::Serialize)]
pub struct GpayTokenizationData {
    #[serde(rename = "type")]
    pub token_type: String,
    pub token: Secret<String>,
}

impl From<payment_method_data::GooglePayWalletData> for GooglePayWalletData {
    fn from(data: payment_method_data::GooglePayWalletData) -> Self {
        Self {
            pm_type: data.pm_type,
            description: data.description,
            info: GooglePayPaymentMethodInfo {
                card_network: data.info.card_network,
                card_details: data.info.card_details,
            },
            tokenization_data: GpayTokenizationData {
                token_type: data.tokenization_data.token_type,
                token: Secret::new(data.tokenization_data.token),
            },
        }
    }
}
pub(crate) fn get_amount_as_f64(
    currency_unit: &api::CurrencyUnit,
    amount: i64,
    currency: enums::Currency,
) -> Result<f64, error_stack::Report<errors::ConnectorError>> {
    let amount = match currency_unit {
        api::CurrencyUnit::Base => to_currency_base_unit_asf64(amount, currency)?,
        api::CurrencyUnit::Minor => u32::try_from(amount)
            .change_context(errors::ConnectorError::ParsingFailed)?
            .into(),
    };
    Ok(amount)
}

pub(crate) fn to_currency_base_unit_asf64(
    amount: i64,
    currency: enums::Currency,
) -> Result<f64, error_stack::Report<errors::ConnectorError>> {
    currency
        .to_currency_base_unit_asf64(amount)
        .change_context(errors::ConnectorError::ParsingFailed)
}

pub(crate) fn to_connector_meta_from_secret<T>(
    connector_meta: Option<Secret<Value>>,
) -> Result<T, Error>
where
    T: serde::de::DeserializeOwned,
{
    let connector_meta_secret =
        connector_meta.ok_or_else(missing_field_err("connector_meta_data"))?;
    let json = connector_meta_secret.expose();
    json.parse_value(std::any::type_name::<T>()).switch()
}

pub(crate) fn generate_random_bytes(length: usize) -> Vec<u8> {
    // returns random bytes of length n
    let mut rng = rand::thread_rng();
    (0..length).map(|_| rand::Rng::gen(&mut rng)).collect()
}

pub(crate) fn missing_field_err(
    message: &'static str,
) -> Box<dyn Fn() -> error_stack::Report<errors::ConnectorError> + 'static> {
    Box::new(move || {
        errors::ConnectorError::MissingRequiredField {
            field_name: message,
        }
        .into()
    })
}

pub(crate) fn handle_json_response_deserialization_failure(
    res: Response,
    connector: &'static str,
) -> CustomResult<ErrorResponse, errors::ConnectorError> {
    crate::metrics::CONNECTOR_RESPONSE_DESERIALIZATION_FAILURE
        .add(1, router_env::metric_attributes!(("connector", connector)));

    let response_data = String::from_utf8(res.response.to_vec())
        .change_context(errors::ConnectorError::ResponseDeserializationFailed)?;

    // check for whether the response is in json format
    match serde_json::from_str::<Value>(&response_data) {
        // in case of unexpected response but in json format
        Ok(_) => Err(errors::ConnectorError::ResponseDeserializationFailed)?,
        // in case of unexpected response but in html or string format
        Err(error_msg) => {
            logger::error!(deserialization_error=?error_msg);
            logger::error!("UNEXPECTED RESPONSE FROM CONNECTOR: {}", response_data);
            Ok(ErrorResponse {
                status_code: res.status_code,
                code: consts::NO_ERROR_CODE.to_string(),
                message: UNSUPPORTED_ERROR_MESSAGE.to_string(),
                reason: Some(response_data),
                attempt_status: None,
                connector_transaction_id: None,
            })
        }
    }
}

pub(crate) fn construct_not_implemented_error_report(
    capture_method: enums::CaptureMethod,
    connector_name: &str,
) -> error_stack::Report<errors::ConnectorError> {
    errors::ConnectorError::NotImplemented(format!("{} for {}", capture_method, connector_name))
        .into()
}

pub(crate) fn str_to_f32<S>(value: &str, serializer: S) -> Result<S::Ok, S::Error>
where
    S: Serializer,
{
    let float_value = value.parse::<f64>().map_err(|_| {
        serde::ser::Error::custom("Invalid string, cannot be converted to float value")
    })?;
    serializer.serialize_f64(float_value)
}

pub(crate) const SELECTED_PAYMENT_METHOD: &str = "Selected payment method";

pub(crate) fn get_unimplemented_payment_method_error_message(connector: &str) -> String {
    format!("{} through {}", SELECTED_PAYMENT_METHOD, connector)
}

pub(crate) fn to_connector_meta<T>(connector_meta: Option<Value>) -> Result<T, Error>
where
    T: serde::de::DeserializeOwned,
{
    let json = connector_meta.ok_or_else(missing_field_err("connector_meta_data"))?;
    json.parse_value(std::any::type_name::<T>()).switch()
}

pub(crate) fn convert_amount<T>(
    amount_convertor: &dyn AmountConvertor<Output = T>,
    amount: MinorUnit,
    currency: enums::Currency,
) -> Result<T, error_stack::Report<errors::ConnectorError>> {
    amount_convertor
        .convert(amount, currency)
        .change_context(errors::ConnectorError::AmountConversionFailed)
}

pub(crate) fn validate_currency(
    request_currency: enums::Currency,
    merchant_config_currency: Option<enums::Currency>,
) -> Result<(), errors::ConnectorError> {
    let merchant_config_currency =
        merchant_config_currency.ok_or(errors::ConnectorError::NoConnectorMetaData)?;
    if request_currency != merchant_config_currency {
        Err(errors::ConnectorError::NotSupported {
            message: format!(
                "currency {} is not supported for this merchant account",
                request_currency
            ),
            connector: "Braintree",
        })?
    }
    Ok(())
}

pub(crate) fn convert_back_amount_to_minor_units<T>(
    amount_convertor: &dyn AmountConvertor<Output = T>,
    amount: T,
    currency: enums::Currency,
) -> Result<MinorUnit, error_stack::Report<errors::ConnectorError>> {
    amount_convertor
        .convert_back(amount, currency)
        .change_context(errors::ConnectorError::AmountConversionFailed)
}

pub(crate) fn is_payment_failure(status: AttemptStatus) -> bool {
    match status {
        AttemptStatus::AuthenticationFailed
        | AttemptStatus::AuthorizationFailed
        | AttemptStatus::CaptureFailed
        | AttemptStatus::VoidFailed
        | AttemptStatus::Failure => true,
        AttemptStatus::Started
        | AttemptStatus::RouterDeclined
        | AttemptStatus::AuthenticationPending
        | AttemptStatus::AuthenticationSuccessful
        | AttemptStatus::Authorized
        | AttemptStatus::Charged
        | AttemptStatus::Authorizing
        | AttemptStatus::CodInitiated
        | AttemptStatus::Voided
        | AttemptStatus::VoidInitiated
        | AttemptStatus::CaptureInitiated
        | AttemptStatus::AutoRefunded
        | AttemptStatus::PartialCharged
        | AttemptStatus::PartialChargedAndChargeable
        | AttemptStatus::Unresolved
        | AttemptStatus::Pending
        | AttemptStatus::PaymentMethodAwaited
        | AttemptStatus::ConfirmationAwaited
        | AttemptStatus::DeviceDataCollectionPending => false,
    }
}

pub fn is_refund_failure(status: enums::RefundStatus) -> bool {
    match status {
        common_enums::RefundStatus::Failure | common_enums::RefundStatus::TransactionFailure => {
            true
        }
        common_enums::RefundStatus::ManualReview
        | common_enums::RefundStatus::Pending
        | common_enums::RefundStatus::Success => false,
    }
}
// TODO: Make all traits as `pub(crate) trait` once all connectors are moved.
pub trait RouterData {
    fn get_billing(&self) -> Result<&Address, Error>;
    fn get_billing_country(&self) -> Result<api_models::enums::CountryAlpha2, Error>;
    fn get_billing_phone(&self) -> Result<&PhoneDetails, Error>;
    fn get_description(&self) -> Result<String, Error>;
    fn get_billing_address(&self) -> Result<&AddressDetails, Error>;
    fn get_shipping_address(&self) -> Result<&AddressDetails, Error>;
    fn get_shipping_address_with_phone_number(&self) -> Result<&Address, Error>;
    fn get_connector_meta(&self) -> Result<pii::SecretSerdeValue, Error>;
    fn get_session_token(&self) -> Result<String, Error>;
    fn get_billing_first_name(&self) -> Result<Secret<String>, Error>;
    fn get_billing_full_name(&self) -> Result<Secret<String>, Error>;
    fn get_billing_last_name(&self) -> Result<Secret<String>, Error>;
    fn get_billing_line1(&self) -> Result<Secret<String>, Error>;
    fn get_billing_line2(&self) -> Result<Secret<String>, Error>;
    fn get_billing_zip(&self) -> Result<Secret<String>, Error>;
    fn get_billing_state(&self) -> Result<Secret<String>, Error>;
    fn get_billing_state_code(&self) -> Result<Secret<String>, Error>;
    fn get_billing_city(&self) -> Result<String, Error>;
    fn get_billing_email(&self) -> Result<Email, Error>;
    fn get_billing_phone_number(&self) -> Result<Secret<String>, Error>;
    fn to_connector_meta<T>(&self) -> Result<T, Error>
    where
        T: serde::de::DeserializeOwned;
    fn is_three_ds(&self) -> bool;
    fn get_payment_method_token(&self) -> Result<PaymentMethodToken, Error>;
    fn get_customer_id(&self) -> Result<id_type::CustomerId, Error>;
    fn get_connector_customer_id(&self) -> Result<String, Error>;
    fn get_preprocessing_id(&self) -> Result<String, Error>;
    fn get_recurring_mandate_payment_data(&self) -> Result<RecurringMandatePaymentData, Error>;
    #[cfg(feature = "payouts")]
    fn get_payout_method_data(&self) -> Result<api_models::payouts::PayoutMethodData, Error>;
    #[cfg(feature = "payouts")]
    fn get_quote_id(&self) -> Result<String, Error>;

    fn get_optional_billing(&self) -> Option<&Address>;
    fn get_optional_shipping(&self) -> Option<&Address>;
    fn get_optional_shipping_line1(&self) -> Option<Secret<String>>;
    fn get_optional_shipping_line2(&self) -> Option<Secret<String>>;
    fn get_optional_shipping_city(&self) -> Option<String>;
    fn get_optional_shipping_country(&self) -> Option<enums::CountryAlpha2>;
    fn get_optional_shipping_zip(&self) -> Option<Secret<String>>;
    fn get_optional_shipping_state(&self) -> Option<Secret<String>>;
    fn get_optional_shipping_first_name(&self) -> Option<Secret<String>>;
    fn get_optional_shipping_last_name(&self) -> Option<Secret<String>>;
    fn get_optional_shipping_full_name(&self) -> Option<Secret<String>>;
    fn get_optional_shipping_phone_number(&self) -> Option<Secret<String>>;
    fn get_optional_shipping_email(&self) -> Option<Email>;

    fn get_optional_billing_full_name(&self) -> Option<Secret<String>>;
    fn get_optional_billing_line1(&self) -> Option<Secret<String>>;
    fn get_optional_billing_line2(&self) -> Option<Secret<String>>;
    fn get_optional_billing_city(&self) -> Option<String>;
    fn get_optional_billing_country(&self) -> Option<enums::CountryAlpha2>;
    fn get_optional_billing_zip(&self) -> Option<Secret<String>>;
    fn get_optional_billing_state(&self) -> Option<Secret<String>>;
    fn get_optional_billing_state_2_digit(&self) -> Option<Secret<String>>;
    fn get_optional_billing_first_name(&self) -> Option<Secret<String>>;
    fn get_optional_billing_last_name(&self) -> Option<Secret<String>>;
    fn get_optional_billing_phone_number(&self) -> Option<Secret<String>>;
    fn get_optional_billing_email(&self) -> Option<Email>;
}

impl<Flow, Request, Response> RouterData
    for hyperswitch_domain_models::router_data::RouterData<Flow, Request, Response>
{
    fn get_billing(&self) -> Result<&Address, Error> {
        self.address
            .get_payment_method_billing()
            .ok_or_else(missing_field_err("billing"))
    }

    fn get_billing_country(&self) -> Result<api_models::enums::CountryAlpha2, Error> {
        self.address
            .get_payment_method_billing()
            .and_then(|a| a.address.as_ref())
            .and_then(|ad| ad.country)
            .ok_or_else(missing_field_err(
                "payment_method_data.billing.address.country",
            ))
    }

    fn get_billing_phone(&self) -> Result<&PhoneDetails, Error> {
        self.address
            .get_payment_method_billing()
            .and_then(|a| a.phone.as_ref())
            .ok_or_else(missing_field_err("billing.phone"))
    }

    fn get_optional_billing(&self) -> Option<&Address> {
        self.address.get_payment_method_billing()
    }

    fn get_optional_shipping(&self) -> Option<&Address> {
        self.address.get_shipping()
    }

    fn get_optional_shipping_first_name(&self) -> Option<Secret<String>> {
        self.address.get_shipping().and_then(|shipping_address| {
            shipping_address
                .clone()
                .address
                .and_then(|shipping_details| shipping_details.first_name)
        })
    }

    fn get_optional_shipping_last_name(&self) -> Option<Secret<String>> {
        self.address.get_shipping().and_then(|shipping_address| {
            shipping_address
                .clone()
                .address
                .and_then(|shipping_details| shipping_details.last_name)
        })
    }

    fn get_optional_shipping_full_name(&self) -> Option<Secret<String>> {
        self.get_optional_shipping()
            .and_then(|shipping_details| shipping_details.address.as_ref())
            .and_then(|shipping_address| shipping_address.get_optional_full_name())
    }

    fn get_optional_shipping_line1(&self) -> Option<Secret<String>> {
        self.address.get_shipping().and_then(|shipping_address| {
            shipping_address
                .clone()
                .address
                .and_then(|shipping_details| shipping_details.line1)
        })
    }

    fn get_optional_shipping_line2(&self) -> Option<Secret<String>> {
        self.address.get_shipping().and_then(|shipping_address| {
            shipping_address
                .clone()
                .address
                .and_then(|shipping_details| shipping_details.line2)
        })
    }

    fn get_optional_shipping_city(&self) -> Option<String> {
        self.address.get_shipping().and_then(|shipping_address| {
            shipping_address
                .clone()
                .address
                .and_then(|shipping_details| shipping_details.city)
        })
    }

    fn get_optional_shipping_state(&self) -> Option<Secret<String>> {
        self.address.get_shipping().and_then(|shipping_address| {
            shipping_address
                .clone()
                .address
                .and_then(|shipping_details| shipping_details.state)
        })
    }

    fn get_optional_shipping_country(&self) -> Option<enums::CountryAlpha2> {
        self.address.get_shipping().and_then(|shipping_address| {
            shipping_address
                .clone()
                .address
                .and_then(|shipping_details| shipping_details.country)
        })
    }

    fn get_optional_shipping_zip(&self) -> Option<Secret<String>> {
        self.address.get_shipping().and_then(|shipping_address| {
            shipping_address
                .clone()
                .address
                .and_then(|shipping_details| shipping_details.zip)
        })
    }

    fn get_optional_shipping_email(&self) -> Option<Email> {
        self.address
            .get_shipping()
            .and_then(|shipping_address| shipping_address.clone().email)
    }

    fn get_optional_shipping_phone_number(&self) -> Option<Secret<String>> {
        self.address
            .get_shipping()
            .and_then(|shipping_address| shipping_address.clone().phone)
            .and_then(|phone_details| phone_details.get_number_with_country_code().ok())
    }

    fn get_description(&self) -> Result<String, Error> {
        self.description
            .clone()
            .ok_or_else(missing_field_err("description"))
    }
    fn get_billing_address(&self) -> Result<&AddressDetails, Error> {
        self.address
            .get_payment_method_billing()
            .as_ref()
            .and_then(|a| a.address.as_ref())
            .ok_or_else(missing_field_err("billing.address"))
    }

    fn get_connector_meta(&self) -> Result<pii::SecretSerdeValue, Error> {
        self.connector_meta_data
            .clone()
            .ok_or_else(missing_field_err("connector_meta_data"))
    }

    fn get_session_token(&self) -> Result<String, Error> {
        self.session_token
            .clone()
            .ok_or_else(missing_field_err("session_token"))
    }

    fn get_billing_first_name(&self) -> Result<Secret<String>, Error> {
        self.address
            .get_payment_method_billing()
            .and_then(|billing_address| {
                billing_address
                    .clone()
                    .address
                    .and_then(|billing_details| billing_details.first_name.clone())
            })
            .ok_or_else(missing_field_err(
                "payment_method_data.billing.address.first_name",
            ))
    }

    fn get_billing_full_name(&self) -> Result<Secret<String>, Error> {
        self.get_optional_billing()
            .and_then(|billing_details| billing_details.address.as_ref())
            .and_then(|billing_address| billing_address.get_optional_full_name())
            .ok_or_else(missing_field_err(
                "payment_method_data.billing.address.first_name",
            ))
    }

    fn get_billing_last_name(&self) -> Result<Secret<String>, Error> {
        self.address
            .get_payment_method_billing()
            .and_then(|billing_address| {
                billing_address
                    .clone()
                    .address
                    .and_then(|billing_details| billing_details.last_name.clone())
            })
            .ok_or_else(missing_field_err(
                "payment_method_data.billing.address.last_name",
            ))
    }

    fn get_billing_line1(&self) -> Result<Secret<String>, Error> {
        self.address
            .get_payment_method_billing()
            .and_then(|billing_address| {
                billing_address
                    .clone()
                    .address
                    .and_then(|billing_details| billing_details.line1.clone())
            })
            .ok_or_else(missing_field_err(
                "payment_method_data.billing.address.line1",
            ))
    }
    fn get_billing_line2(&self) -> Result<Secret<String>, Error> {
        self.address
            .get_payment_method_billing()
            .and_then(|billing_address| {
                billing_address
                    .clone()
                    .address
                    .and_then(|billing_details| billing_details.line2.clone())
            })
            .ok_or_else(missing_field_err(
                "payment_method_data.billing.address.line2",
            ))
    }
    fn get_billing_zip(&self) -> Result<Secret<String>, Error> {
        self.address
            .get_payment_method_billing()
            .and_then(|billing_address| {
                billing_address
                    .clone()
                    .address
                    .and_then(|billing_details| billing_details.zip.clone())
            })
            .ok_or_else(missing_field_err("payment_method_data.billing.address.zip"))
    }
    fn get_billing_state(&self) -> Result<Secret<String>, Error> {
        self.address
            .get_payment_method_billing()
            .and_then(|billing_address| {
                billing_address
                    .clone()
                    .address
                    .and_then(|billing_details| billing_details.state.clone())
            })
            .ok_or_else(missing_field_err(
                "payment_method_data.billing.address.state",
            ))
    }
    fn get_billing_state_code(&self) -> Result<Secret<String>, Error> {
        let country = self.get_billing_country()?;
        let state = self.get_billing_state()?;
        match country {
            api_models::enums::CountryAlpha2::US => Ok(Secret::new(
                UsStatesAbbreviation::foreign_try_from(state.peek().to_string())?.to_string(),
            )),
            api_models::enums::CountryAlpha2::CA => Ok(Secret::new(
                CanadaStatesAbbreviation::foreign_try_from(state.peek().to_string())?.to_string(),
            )),
            _ => Ok(state.clone()),
        }
    }
    fn get_billing_city(&self) -> Result<String, Error> {
        self.address
            .get_payment_method_billing()
            .and_then(|billing_address| {
                billing_address
                    .clone()
                    .address
                    .and_then(|billing_details| billing_details.city)
            })
            .ok_or_else(missing_field_err(
                "payment_method_data.billing.address.city",
            ))
    }

    fn get_billing_email(&self) -> Result<Email, Error> {
        self.address
            .get_payment_method_billing()
            .and_then(|billing_address| billing_address.email.clone())
            .ok_or_else(missing_field_err("payment_method_data.billing.email"))
    }

    fn get_billing_phone_number(&self) -> Result<Secret<String>, Error> {
        self.address
            .get_payment_method_billing()
            .and_then(|billing_address| billing_address.clone().phone)
            .map(|phone_details| phone_details.get_number_with_country_code())
            .transpose()?
            .ok_or_else(missing_field_err("payment_method_data.billing.phone"))
    }

    fn get_optional_billing_line1(&self) -> Option<Secret<String>> {
        self.address
            .get_payment_method_billing()
            .and_then(|billing_address| {
                billing_address
                    .clone()
                    .address
                    .and_then(|billing_details| billing_details.line1)
            })
    }

    fn get_optional_billing_line2(&self) -> Option<Secret<String>> {
        self.address
            .get_payment_method_billing()
            .and_then(|billing_address| {
                billing_address
                    .clone()
                    .address
                    .and_then(|billing_details| billing_details.line2)
            })
    }

    fn get_optional_billing_city(&self) -> Option<String> {
        self.address
            .get_payment_method_billing()
            .and_then(|billing_address| {
                billing_address
                    .clone()
                    .address
                    .and_then(|billing_details| billing_details.city)
            })
    }

    fn get_optional_billing_country(&self) -> Option<enums::CountryAlpha2> {
        self.address
            .get_payment_method_billing()
            .and_then(|billing_address| {
                billing_address
                    .clone()
                    .address
                    .and_then(|billing_details| billing_details.country)
            })
    }

    fn get_optional_billing_zip(&self) -> Option<Secret<String>> {
        self.address
            .get_payment_method_billing()
            .and_then(|billing_address| {
                billing_address
                    .clone()
                    .address
                    .and_then(|billing_details| billing_details.zip)
            })
    }

    fn get_optional_billing_state(&self) -> Option<Secret<String>> {
        self.address
            .get_payment_method_billing()
            .and_then(|billing_address| {
                billing_address
                    .clone()
                    .address
                    .and_then(|billing_details| billing_details.state)
            })
    }

    fn get_optional_billing_state_2_digit(&self) -> Option<Secret<String>> {
        self.get_optional_billing_state().and_then(|state| {
            if state.clone().expose().len() != 2 {
                None
            } else {
                Some(state)
            }
        })
    }

    fn get_optional_billing_first_name(&self) -> Option<Secret<String>> {
        self.address
            .get_payment_method_billing()
            .and_then(|billing_address| {
                billing_address
                    .clone()
                    .address
                    .and_then(|billing_details| billing_details.first_name)
            })
    }

    fn get_optional_billing_last_name(&self) -> Option<Secret<String>> {
        self.address
            .get_payment_method_billing()
            .and_then(|billing_address| {
                billing_address
                    .clone()
                    .address
                    .and_then(|billing_details| billing_details.last_name)
            })
    }

    fn get_optional_billing_phone_number(&self) -> Option<Secret<String>> {
        self.address
            .get_payment_method_billing()
            .and_then(|billing_address| {
                billing_address
                    .clone()
                    .phone
                    .and_then(|phone_data| phone_data.number)
            })
    }

    fn get_optional_billing_email(&self) -> Option<Email> {
        self.address
            .get_payment_method_billing()
            .and_then(|billing_address| billing_address.clone().email)
    }
    fn to_connector_meta<T>(&self) -> Result<T, Error>
    where
        T: serde::de::DeserializeOwned,
    {
        self.get_connector_meta()?
            .parse_value(std::any::type_name::<T>())
            .change_context(errors::ConnectorError::NoConnectorMetaData)
    }

    fn is_three_ds(&self) -> bool {
        matches!(self.auth_type, enums::AuthenticationType::ThreeDs)
    }

    fn get_shipping_address(&self) -> Result<&AddressDetails, Error> {
        self.address
            .get_shipping()
            .and_then(|a| a.address.as_ref())
            .ok_or_else(missing_field_err("shipping.address"))
    }

    fn get_shipping_address_with_phone_number(&self) -> Result<&Address, Error> {
        self.address
            .get_shipping()
            .ok_or_else(missing_field_err("shipping"))
    }

    fn get_payment_method_token(&self) -> Result<PaymentMethodToken, Error> {
        self.payment_method_token
            .clone()
            .ok_or_else(missing_field_err("payment_method_token"))
    }
    fn get_customer_id(&self) -> Result<id_type::CustomerId, Error> {
        self.customer_id
            .to_owned()
            .ok_or_else(missing_field_err("customer_id"))
    }
    fn get_connector_customer_id(&self) -> Result<String, Error> {
        self.connector_customer
            .to_owned()
            .ok_or_else(missing_field_err("connector_customer_id"))
    }
    fn get_preprocessing_id(&self) -> Result<String, Error> {
        self.preprocessing_id
            .to_owned()
            .ok_or_else(missing_field_err("preprocessing_id"))
    }
    fn get_recurring_mandate_payment_data(&self) -> Result<RecurringMandatePaymentData, Error> {
        self.recurring_mandate_payment_data
            .to_owned()
            .ok_or_else(missing_field_err("recurring_mandate_payment_data"))
    }

    fn get_optional_billing_full_name(&self) -> Option<Secret<String>> {
        self.get_optional_billing()
            .and_then(|billing_details| billing_details.address.as_ref())
            .and_then(|billing_address| billing_address.get_optional_full_name())
    }

    #[cfg(feature = "payouts")]
    fn get_payout_method_data(&self) -> Result<api_models::payouts::PayoutMethodData, Error> {
        self.payout_method_data
            .to_owned()
            .ok_or_else(missing_field_err("payout_method_data"))
    }
    #[cfg(feature = "payouts")]
    fn get_quote_id(&self) -> Result<String, Error> {
        self.quote_id
            .to_owned()
            .ok_or_else(missing_field_err("quote_id"))
    }
}

pub trait AccessTokenRequestInfo {
    fn get_request_id(&self) -> Result<Secret<String>, Error>;
}

impl AccessTokenRequestInfo for RefreshTokenRouterData {
    fn get_request_id(&self) -> Result<Secret<String>, Error> {
        self.request
            .id
            .clone()
            .ok_or_else(missing_field_err("request.id"))
    }
}
pub trait ApplePayDecrypt {
    fn get_expiry_month(&self) -> Result<Secret<String>, Error>;
    fn get_four_digit_expiry_year(&self) -> Result<Secret<String>, Error>;
}

impl ApplePayDecrypt for Box<ApplePayPredecryptData> {
    fn get_four_digit_expiry_year(&self) -> Result<Secret<String>, Error> {
        Ok(Secret::new(format!(
            "20{}",
            self.application_expiration_date
                .get(0..2)
                .ok_or(errors::ConnectorError::RequestEncodingFailed)?
        )))
    }

    fn get_expiry_month(&self) -> Result<Secret<String>, Error> {
        Ok(Secret::new(
            self.application_expiration_date
                .get(2..4)
                .ok_or(errors::ConnectorError::RequestEncodingFailed)?
                .to_owned(),
        ))
    }
}

#[derive(Debug, Copy, Clone, strum::Display, Eq, Hash, PartialEq)]
pub enum CardIssuer {
    AmericanExpress,
    Master,
    Maestro,
    Visa,
    Discover,
    DinersClub,
    JCB,
    CarteBlanche,
}

pub trait CardData {
    fn get_card_expiry_year_2_digit(&self) -> Result<Secret<String>, errors::ConnectorError>;
    fn get_card_issuer(&self) -> Result<CardIssuer, Error>;
    fn get_card_expiry_month_year_2_digit_with_delimiter(
        &self,
        delimiter: String,
    ) -> Result<Secret<String>, errors::ConnectorError>;
    fn get_expiry_date_as_yyyymm(&self, delimiter: &str) -> Secret<String>;
    fn get_expiry_date_as_mmyyyy(&self, delimiter: &str) -> Secret<String>;
    fn get_expiry_year_4_digit(&self) -> Secret<String>;
    fn get_expiry_date_as_yymm(&self) -> Result<Secret<String>, errors::ConnectorError>;
    fn get_expiry_date_as_mmyy(&self) -> Result<Secret<String>, errors::ConnectorError>;
    fn get_expiry_month_as_i8(&self) -> Result<Secret<i8>, Error>;
    fn get_expiry_year_as_i32(&self) -> Result<Secret<i32>, Error>;
    fn get_expiry_year_as_4_digit_i32(&self) -> Result<Secret<i32>, Error>;
    fn get_cardholder_name(&self) -> Result<Secret<String>, Error>;
}

impl CardData for Card {
    fn get_card_expiry_year_2_digit(&self) -> Result<Secret<String>, errors::ConnectorError> {
        let binding = self.card_exp_year.clone();
        let year = binding.peek();
        Ok(Secret::new(
            year.get(year.len() - 2..)
                .ok_or(errors::ConnectorError::RequestEncodingFailed)?
                .to_string(),
        ))
    }
    fn get_card_issuer(&self) -> Result<CardIssuer, Error> {
        get_card_issuer(self.card_number.peek())
    }
    fn get_card_expiry_month_year_2_digit_with_delimiter(
        &self,
        delimiter: String,
    ) -> Result<Secret<String>, errors::ConnectorError> {
        let year = self.get_card_expiry_year_2_digit()?;
        Ok(Secret::new(format!(
            "{}{}{}",
            self.card_exp_month.peek(),
            delimiter,
            year.peek()
        )))
    }
    fn get_expiry_date_as_yyyymm(&self, delimiter: &str) -> Secret<String> {
        let year = self.get_expiry_year_4_digit();
        Secret::new(format!(
            "{}{}{}",
            year.peek(),
            delimiter,
            self.card_exp_month.peek()
        ))
    }
    fn get_expiry_date_as_mmyyyy(&self, delimiter: &str) -> Secret<String> {
        let year = self.get_expiry_year_4_digit();
        Secret::new(format!(
            "{}{}{}",
            self.card_exp_month.peek(),
            delimiter,
            year.peek()
        ))
    }
    fn get_expiry_year_4_digit(&self) -> Secret<String> {
        let mut year = self.card_exp_year.peek().clone();
        if year.len() == 2 {
            year = format!("20{}", year);
        }
        Secret::new(year)
    }
    fn get_expiry_date_as_yymm(&self) -> Result<Secret<String>, errors::ConnectorError> {
        let year = self.get_card_expiry_year_2_digit()?.expose();
        let month = self.card_exp_month.clone().expose();
        Ok(Secret::new(format!("{year}{month}")))
    }
    fn get_expiry_date_as_mmyy(&self) -> Result<Secret<String>, errors::ConnectorError> {
        let year = self.get_card_expiry_year_2_digit()?.expose();
        let month = self.card_exp_month.clone().expose();
        Ok(Secret::new(format!("{month}{year}")))
    }
    fn get_expiry_month_as_i8(&self) -> Result<Secret<i8>, Error> {
        self.card_exp_month
            .peek()
            .clone()
            .parse::<i8>()
            .change_context(errors::ConnectorError::ResponseDeserializationFailed)
            .map(Secret::new)
    }
    fn get_expiry_year_as_i32(&self) -> Result<Secret<i32>, Error> {
        self.card_exp_year
            .peek()
            .clone()
            .parse::<i32>()
            .change_context(errors::ConnectorError::ResponseDeserializationFailed)
            .map(Secret::new)
    }
    fn get_expiry_year_as_4_digit_i32(&self) -> Result<Secret<i32>, Error> {
        self.get_expiry_year_4_digit()
            .peek()
            .clone()
            .parse::<i32>()
            .change_context(errors::ConnectorError::ResponseDeserializationFailed)
            .map(Secret::new)
    }
    fn get_cardholder_name(&self) -> Result<Secret<String>, Error> {
        self.card_holder_name
            .clone()
            .ok_or_else(missing_field_err("card.card_holder_name"))
    }
}

impl CardData for CardDetailsForNetworkTransactionId {
    fn get_card_expiry_year_2_digit(&self) -> Result<Secret<String>, errors::ConnectorError> {
        let binding = self.card_exp_year.clone();
        let year = binding.peek();
        Ok(Secret::new(
            year.get(year.len() - 2..)
                .ok_or(errors::ConnectorError::RequestEncodingFailed)?
                .to_string(),
        ))
    }
    fn get_card_issuer(&self) -> Result<CardIssuer, Error> {
        get_card_issuer(self.card_number.peek())
    }
    fn get_card_expiry_month_year_2_digit_with_delimiter(
        &self,
        delimiter: String,
    ) -> Result<Secret<String>, errors::ConnectorError> {
        let year = self.get_card_expiry_year_2_digit()?;
        Ok(Secret::new(format!(
            "{}{}{}",
            self.card_exp_month.peek(),
            delimiter,
            year.peek()
        )))
    }
    fn get_expiry_date_as_yyyymm(&self, delimiter: &str) -> Secret<String> {
        let year = self.get_expiry_year_4_digit();
        Secret::new(format!(
            "{}{}{}",
            year.peek(),
            delimiter,
            self.card_exp_month.peek()
        ))
    }
    fn get_expiry_date_as_mmyyyy(&self, delimiter: &str) -> Secret<String> {
        let year = self.get_expiry_year_4_digit();
        Secret::new(format!(
            "{}{}{}",
            self.card_exp_month.peek(),
            delimiter,
            year.peek()
        ))
    }
    fn get_expiry_year_4_digit(&self) -> Secret<String> {
        let mut year = self.card_exp_year.peek().clone();
        if year.len() == 2 {
            year = format!("20{}", year);
        }
        Secret::new(year)
    }
    fn get_expiry_date_as_yymm(&self) -> Result<Secret<String>, errors::ConnectorError> {
        let year = self.get_card_expiry_year_2_digit()?.expose();
        let month = self.card_exp_month.clone().expose();
        Ok(Secret::new(format!("{year}{month}")))
    }
    fn get_expiry_date_as_mmyy(&self) -> Result<Secret<String>, errors::ConnectorError> {
        let year = self.get_card_expiry_year_2_digit()?.expose();
        let month = self.card_exp_month.clone().expose();
        Ok(Secret::new(format!("{month}{year}")))
    }
    fn get_expiry_month_as_i8(&self) -> Result<Secret<i8>, Error> {
        self.card_exp_month
            .peek()
            .clone()
            .parse::<i8>()
            .change_context(errors::ConnectorError::ResponseDeserializationFailed)
            .map(Secret::new)
    }
    fn get_expiry_year_as_i32(&self) -> Result<Secret<i32>, Error> {
        self.card_exp_year
            .peek()
            .clone()
            .parse::<i32>()
            .change_context(errors::ConnectorError::ResponseDeserializationFailed)
            .map(Secret::new)
    }
    fn get_expiry_year_as_4_digit_i32(&self) -> Result<Secret<i32>, Error> {
        self.get_expiry_year_4_digit()
            .peek()
            .clone()
            .parse::<i32>()
            .change_context(errors::ConnectorError::ResponseDeserializationFailed)
            .map(Secret::new)
    }
    fn get_cardholder_name(&self) -> Result<Secret<String>, Error> {
        self.card_holder_name
            .clone()
            .ok_or_else(missing_field_err("card.card_holder_name"))
    }
}

#[track_caller]
fn get_card_issuer(card_number: &str) -> Result<CardIssuer, Error> {
    for (k, v) in CARD_REGEX.iter() {
        let regex: Regex = v
            .clone()
            .change_context(errors::ConnectorError::RequestEncodingFailed)?;
        if regex.is_match(card_number) {
            return Ok(*k);
        }
    }
    Err(error_stack::Report::new(
        errors::ConnectorError::NotImplemented("Card Type".into()),
    ))
}

static CARD_REGEX: Lazy<HashMap<CardIssuer, Result<Regex, regex::Error>>> = Lazy::new(|| {
    let mut map = HashMap::new();
    // Reference: https://gist.github.com/michaelkeevildown/9096cd3aac9029c4e6e05588448a8841
    // [#379]: Determine card issuer from card BIN number
    map.insert(CardIssuer::Master, Regex::new(r"^5[1-5][0-9]{14}$"));
    map.insert(CardIssuer::AmericanExpress, Regex::new(r"^3[47][0-9]{13}$"));
    map.insert(CardIssuer::Visa, Regex::new(r"^4[0-9]{12}(?:[0-9]{3})?$"));
    map.insert(CardIssuer::Discover, Regex::new(r"^65[4-9][0-9]{13}|64[4-9][0-9]{13}|6011[0-9]{12}|(622(?:12[6-9]|1[3-9][0-9]|[2-8][0-9][0-9]|9[01][0-9]|92[0-5])[0-9]{10})$"));
    map.insert(
        CardIssuer::Maestro,
        Regex::new(r"^(5018|5020|5038|5893|6304|6759|6761|6762|6763)[0-9]{8,15}$"),
    );
    map.insert(
        CardIssuer::DinersClub,
        Regex::new(r"^3(?:0[0-5]|[68][0-9])[0-9]{11}$"),
    );
    map.insert(
        CardIssuer::JCB,
        Regex::new(r"^(3(?:088|096|112|158|337|5(?:2[89]|[3-8][0-9]))\d{12})$"),
    );
    map.insert(CardIssuer::CarteBlanche, Regex::new(r"^389[0-9]{11}$"));
    map
});

pub trait AddressDetailsData {
    fn get_first_name(&self) -> Result<&Secret<String>, Error>;
    fn get_last_name(&self) -> Result<&Secret<String>, Error>;
    fn get_full_name(&self) -> Result<Secret<String>, Error>;
    fn get_line1(&self) -> Result<&Secret<String>, Error>;
    fn get_city(&self) -> Result<&String, Error>;
    fn get_line2(&self) -> Result<&Secret<String>, Error>;
    fn get_state(&self) -> Result<&Secret<String>, Error>;
    fn get_zip(&self) -> Result<&Secret<String>, Error>;
    fn get_country(&self) -> Result<&api_models::enums::CountryAlpha2, Error>;
    fn get_combined_address_line(&self) -> Result<Secret<String>, Error>;
    fn to_state_code(&self) -> Result<Secret<String>, Error>;
    fn to_state_code_as_optional(&self) -> Result<Option<Secret<String>>, Error>;
    fn get_optional_city(&self) -> Option<String>;
    fn get_optional_line1(&self) -> Option<Secret<String>>;
    fn get_optional_line2(&self) -> Option<Secret<String>>;
    fn get_optional_first_name(&self) -> Option<Secret<String>>;
    fn get_optional_last_name(&self) -> Option<Secret<String>>;
}

impl AddressDetailsData for AddressDetails {
    fn get_first_name(&self) -> Result<&Secret<String>, Error> {
        self.first_name
            .as_ref()
            .ok_or_else(missing_field_err("address.first_name"))
    }

    fn get_last_name(&self) -> Result<&Secret<String>, Error> {
        self.last_name
            .as_ref()
            .ok_or_else(missing_field_err("address.last_name"))
    }

    fn get_full_name(&self) -> Result<Secret<String>, Error> {
        let first_name = self.get_first_name()?.peek().to_owned();
        let last_name = self
            .get_last_name()
            .ok()
            .cloned()
            .unwrap_or(Secret::new("".to_string()));
        let last_name = last_name.peek();
        let full_name = format!("{} {}", first_name, last_name).trim().to_string();
        Ok(Secret::new(full_name))
    }

    fn get_line1(&self) -> Result<&Secret<String>, Error> {
        self.line1
            .as_ref()
            .ok_or_else(missing_field_err("address.line1"))
    }

    fn get_city(&self) -> Result<&String, Error> {
        self.city
            .as_ref()
            .ok_or_else(missing_field_err("address.city"))
    }

    fn get_state(&self) -> Result<&Secret<String>, Error> {
        self.state
            .as_ref()
            .ok_or_else(missing_field_err("address.state"))
    }

    fn get_line2(&self) -> Result<&Secret<String>, Error> {
        self.line2
            .as_ref()
            .ok_or_else(missing_field_err("address.line2"))
    }

    fn get_zip(&self) -> Result<&Secret<String>, Error> {
        self.zip
            .as_ref()
            .ok_or_else(missing_field_err("address.zip"))
    }

    fn get_country(&self) -> Result<&api_models::enums::CountryAlpha2, Error> {
        self.country
            .as_ref()
            .ok_or_else(missing_field_err("address.country"))
    }

    fn get_combined_address_line(&self) -> Result<Secret<String>, Error> {
        Ok(Secret::new(format!(
            "{},{}",
            self.get_line1()?.peek(),
            self.get_line2()?.peek()
        )))
    }

    fn to_state_code(&self) -> Result<Secret<String>, Error> {
        let country = self.get_country()?;
        let state = self.get_state()?;
        match country {
            api_models::enums::CountryAlpha2::US => Ok(Secret::new(
                UsStatesAbbreviation::foreign_try_from(state.peek().to_string())?.to_string(),
            )),
            api_models::enums::CountryAlpha2::CA => Ok(Secret::new(
                CanadaStatesAbbreviation::foreign_try_from(state.peek().to_string())?.to_string(),
            )),
            api_models::enums::CountryAlpha2::AL => Ok(Secret::new(
                AlbaniaStatesAbbreviation::foreign_try_from(state.peek().to_string())?.to_string(),
            )),
            api_models::enums::CountryAlpha2::AD => Ok(Secret::new(
                AndorraStatesAbbreviation::foreign_try_from(state.peek().to_string())?.to_string(),
            )),
            api_models::enums::CountryAlpha2::AT => Ok(Secret::new(
                AustriaStatesAbbreviation::foreign_try_from(state.peek().to_string())?.to_string(),
            )),
            api_models::enums::CountryAlpha2::BY => Ok(Secret::new(
                BelarusStatesAbbreviation::foreign_try_from(state.peek().to_string())?.to_string(),
            )),
            api_models::enums::CountryAlpha2::BA => Ok(Secret::new(
                BosniaAndHerzegovinaStatesAbbreviation::foreign_try_from(state.peek().to_string())?
                    .to_string(),
            )),
            api_models::enums::CountryAlpha2::BG => Ok(Secret::new(
                BulgariaStatesAbbreviation::foreign_try_from(state.peek().to_string())?.to_string(),
            )),
            api_models::enums::CountryAlpha2::HR => Ok(Secret::new(
                CroatiaStatesAbbreviation::foreign_try_from(state.peek().to_string())?.to_string(),
            )),
            api_models::enums::CountryAlpha2::CZ => Ok(Secret::new(
                CzechRepublicStatesAbbreviation::foreign_try_from(state.peek().to_string())?
                    .to_string(),
            )),
            api_models::enums::CountryAlpha2::DK => Ok(Secret::new(
                DenmarkStatesAbbreviation::foreign_try_from(state.peek().to_string())?.to_string(),
            )),
            api_models::enums::CountryAlpha2::FI => Ok(Secret::new(
                FinlandStatesAbbreviation::foreign_try_from(state.peek().to_string())?.to_string(),
            )),
            api_models::enums::CountryAlpha2::FR => Ok(Secret::new(
                FranceStatesAbbreviation::foreign_try_from(state.peek().to_string())?.to_string(),
            )),
            api_models::enums::CountryAlpha2::DE => Ok(Secret::new(
                GermanyStatesAbbreviation::foreign_try_from(state.peek().to_string())?.to_string(),
            )),
            api_models::enums::CountryAlpha2::GR => Ok(Secret::new(
                GreeceStatesAbbreviation::foreign_try_from(state.peek().to_string())?.to_string(),
            )),
            api_models::enums::CountryAlpha2::HU => Ok(Secret::new(
                HungaryStatesAbbreviation::foreign_try_from(state.peek().to_string())?.to_string(),
            )),
            api_models::enums::CountryAlpha2::IS => Ok(Secret::new(
                IcelandStatesAbbreviation::foreign_try_from(state.peek().to_string())?.to_string(),
            )),
            api_models::enums::CountryAlpha2::IE => Ok(Secret::new(
                IrelandStatesAbbreviation::foreign_try_from(state.peek().to_string())?.to_string(),
            )),
            api_models::enums::CountryAlpha2::LV => Ok(Secret::new(
                LatviaStatesAbbreviation::foreign_try_from(state.peek().to_string())?.to_string(),
            )),
            api_models::enums::CountryAlpha2::IT => Ok(Secret::new(
                ItalyStatesAbbreviation::foreign_try_from(state.peek().to_string())?.to_string(),
            )),
            api_models::enums::CountryAlpha2::LI => Ok(Secret::new(
                LiechtensteinStatesAbbreviation::foreign_try_from(state.peek().to_string())?
                    .to_string(),
            )),
            api_models::enums::CountryAlpha2::LT => Ok(Secret::new(
                LithuaniaStatesAbbreviation::foreign_try_from(state.peek().to_string())?
                    .to_string(),
            )),
            api_models::enums::CountryAlpha2::MT => Ok(Secret::new(
                MaltaStatesAbbreviation::foreign_try_from(state.peek().to_string())?.to_string(),
            )),
            api_models::enums::CountryAlpha2::MD => Ok(Secret::new(
                MoldovaStatesAbbreviation::foreign_try_from(state.peek().to_string())?.to_string(),
            )),
            api_models::enums::CountryAlpha2::MC => Ok(Secret::new(
                MonacoStatesAbbreviation::foreign_try_from(state.peek().to_string())?.to_string(),
            )),
            api_models::enums::CountryAlpha2::ME => Ok(Secret::new(
                MontenegroStatesAbbreviation::foreign_try_from(state.peek().to_string())?
                    .to_string(),
            )),
            api_models::enums::CountryAlpha2::NL => Ok(Secret::new(
                NetherlandsStatesAbbreviation::foreign_try_from(state.peek().to_string())?
                    .to_string(),
            )),
            api_models::enums::CountryAlpha2::MK => Ok(Secret::new(
                NorthMacedoniaStatesAbbreviation::foreign_try_from(state.peek().to_string())?
                    .to_string(),
            )),
            api_models::enums::CountryAlpha2::NO => Ok(Secret::new(
                NorwayStatesAbbreviation::foreign_try_from(state.peek().to_string())?.to_string(),
            )),
            api_models::enums::CountryAlpha2::PL => Ok(Secret::new(
                PolandStatesAbbreviation::foreign_try_from(state.peek().to_string())?.to_string(),
            )),
            api_models::enums::CountryAlpha2::PT => Ok(Secret::new(
                PortugalStatesAbbreviation::foreign_try_from(state.peek().to_string())?.to_string(),
            )),
            api_models::enums::CountryAlpha2::ES => Ok(Secret::new(
                SpainStatesAbbreviation::foreign_try_from(state.peek().to_string())?.to_string(),
            )),
            api_models::enums::CountryAlpha2::CH => Ok(Secret::new(
                SwitzerlandStatesAbbreviation::foreign_try_from(state.peek().to_string())?
                    .to_string(),
            )),
            api_models::enums::CountryAlpha2::GB => Ok(Secret::new(
                UnitedKingdomStatesAbbreviation::foreign_try_from(state.peek().to_string())?
                    .to_string(),
            )),
            _ => Ok(state.clone()),
        }
    }
    fn to_state_code_as_optional(&self) -> Result<Option<Secret<String>>, Error> {
        self.state
            .as_ref()
            .map(|state| {
                if state.peek().len() == 2 {
                    Ok(state.to_owned())
                } else {
                    self.to_state_code()
                }
            })
            .transpose()
    }

    fn get_optional_city(&self) -> Option<String> {
        self.city.clone()
    }

    fn get_optional_line1(&self) -> Option<Secret<String>> {
        self.line1.clone()
    }

    fn get_optional_line2(&self) -> Option<Secret<String>> {
        self.line2.clone()
    }

    fn get_optional_first_name(&self) -> Option<Secret<String>> {
        self.first_name.clone()
    }

    fn get_optional_last_name(&self) -> Option<Secret<String>> {
        self.last_name.clone()
    }
}

pub trait AdditionalCardInfo {
    fn get_card_expiry_year_2_digit(&self) -> Result<Secret<String>, errors::ConnectorError>;
}

impl AdditionalCardInfo for payments::AdditionalCardInfo {
    fn get_card_expiry_year_2_digit(&self) -> Result<Secret<String>, errors::ConnectorError> {
        let binding =
            self.card_exp_year
                .clone()
                .ok_or(errors::ConnectorError::MissingRequiredField {
                    field_name: "card_exp_year",
                })?;
        let year = binding.peek();
        Ok(Secret::new(
            year.get(year.len() - 2..)
                .ok_or(errors::ConnectorError::RequestEncodingFailed)?
                .to_string(),
        ))
    }
}

pub trait PhoneDetailsData {
    fn get_number(&self) -> Result<Secret<String>, Error>;
    fn get_country_code(&self) -> Result<String, Error>;
    fn get_number_with_country_code(&self) -> Result<Secret<String>, Error>;
    fn get_number_with_hash_country_code(&self) -> Result<Secret<String>, Error>;
    fn extract_country_code(&self) -> Result<String, Error>;
}

impl PhoneDetailsData for PhoneDetails {
    fn get_country_code(&self) -> Result<String, Error> {
        self.country_code
            .clone()
            .ok_or_else(missing_field_err("billing.phone.country_code"))
    }
    fn extract_country_code(&self) -> Result<String, Error> {
        self.get_country_code()
            .map(|cc| cc.trim_start_matches('+').to_string())
    }
    fn get_number(&self) -> Result<Secret<String>, Error> {
        self.number
            .clone()
            .ok_or_else(missing_field_err("billing.phone.number"))
    }
    fn get_number_with_country_code(&self) -> Result<Secret<String>, Error> {
        let number = self.get_number()?;
        let country_code = self.get_country_code()?;
        Ok(Secret::new(format!("{}{}", country_code, number.peek())))
    }
    fn get_number_with_hash_country_code(&self) -> Result<Secret<String>, Error> {
        let number = self.get_number()?;
        let country_code = self.get_country_code()?;
        let number_without_plus = country_code.trim_start_matches('+');
        Ok(Secret::new(format!(
            "{}#{}",
            number_without_plus,
            number.peek()
        )))
    }
}

#[cfg(feature = "payouts")]
pub trait PayoutFulfillRequestData {
    fn get_connector_payout_id(&self) -> Result<String, Error>;
    fn get_connector_transfer_method_id(&self) -> Result<String, Error>;
}
#[cfg(feature = "payouts")]
impl PayoutFulfillRequestData for hyperswitch_domain_models::router_request_types::PayoutsData {
    fn get_connector_payout_id(&self) -> Result<String, Error> {
        self.connector_payout_id
            .clone()
            .ok_or_else(missing_field_err("connector_payout_id"))
    }

    fn get_connector_transfer_method_id(&self) -> Result<String, Error> {
        self.connector_transfer_method_id
            .clone()
            .ok_or_else(missing_field_err("connector_transfer_method_id"))
    }
}

pub trait CustomerData {
    fn get_email(&self) -> Result<Email, Error>;
}

impl CustomerData for ConnectorCustomerData {
    fn get_email(&self) -> Result<Email, Error> {
        self.email.clone().ok_or_else(missing_field_err("email"))
    }
}
pub trait PaymentsAuthorizeRequestData {
    fn get_optional_language_from_browser_info(&self) -> Option<String>;
    fn is_auto_capture(&self) -> Result<bool, Error>;
    fn get_email(&self) -> Result<Email, Error>;
    fn get_browser_info(&self) -> Result<BrowserInformation, Error>;
    fn get_order_details(&self) -> Result<Vec<OrderDetailsWithAmount>, Error>;
    fn get_card(&self) -> Result<Card, Error>;
    fn connector_mandate_id(&self) -> Option<String>;
    fn is_mandate_payment(&self) -> bool;
    fn is_customer_initiated_mandate_payment(&self) -> bool;
    fn get_webhook_url(&self) -> Result<String, Error>;
    fn get_router_return_url(&self) -> Result<String, Error>;
    fn is_wallet(&self) -> bool;
    fn is_card(&self) -> bool;
    fn get_payment_method_type(&self) -> Result<enums::PaymentMethodType, Error>;
    fn get_connector_mandate_id(&self) -> Result<String, Error>;
    fn get_complete_authorize_url(&self) -> Result<String, Error>;
    fn get_ip_address_as_optional(&self) -> Option<Secret<String, IpAddress>>;
    fn get_original_amount(&self) -> i64;
    fn get_surcharge_amount(&self) -> Option<i64>;
    fn get_tax_on_surcharge_amount(&self) -> Option<i64>;
    fn get_total_surcharge_amount(&self) -> Option<i64>;
    fn get_metadata_as_object(&self) -> Option<pii::SecretSerdeValue>;
    fn get_authentication_data(&self) -> Result<AuthenticationData, Error>;
    fn get_customer_name(&self) -> Result<Secret<String>, Error>;
    fn get_connector_mandate_request_reference_id(&self) -> Result<String, Error>;
    fn get_card_holder_name_from_additional_payment_method_data(
        &self,
    ) -> Result<Secret<String>, Error>;
    fn is_cit_mandate_payment(&self) -> bool;
    fn get_optional_network_transaction_id(&self) -> Option<String>;
    fn get_optional_email(&self) -> Option<Email>;
}

impl PaymentsAuthorizeRequestData for PaymentsAuthorizeData {
    fn is_auto_capture(&self) -> Result<bool, Error> {
        match self.capture_method {
            Some(enums::CaptureMethod::Automatic)
            | Some(enums::CaptureMethod::SequentialAutomatic)
            | None => Ok(true),
            Some(enums::CaptureMethod::Manual) => Ok(false),
            Some(_) => Err(errors::ConnectorError::CaptureMethodNotSupported.into()),
        }
    }

    fn get_email(&self) -> Result<Email, Error> {
        self.email.clone().ok_or_else(missing_field_err("email"))
    }
    fn get_browser_info(&self) -> Result<BrowserInformation, Error> {
        self.browser_info
            .clone()
            .ok_or_else(missing_field_err("browser_info"))
    }
    fn get_optional_language_from_browser_info(&self) -> Option<String> {
        self.browser_info
            .clone()
            .and_then(|browser_info| browser_info.language)
    }

    fn get_order_details(&self) -> Result<Vec<OrderDetailsWithAmount>, Error> {
        self.order_details
            .clone()
            .ok_or_else(missing_field_err("order_details"))
    }

    fn get_card(&self) -> Result<Card, Error> {
        match self.payment_method_data.clone() {
            PaymentMethodData::Card(card) => Ok(card),
            _ => Err(missing_field_err("card")()),
        }
    }

    fn get_complete_authorize_url(&self) -> Result<String, Error> {
        self.complete_authorize_url
            .clone()
            .ok_or_else(missing_field_err("complete_authorize_url"))
    }

    fn connector_mandate_id(&self) -> Option<String> {
        self.mandate_id
            .as_ref()
            .and_then(|mandate_ids| match &mandate_ids.mandate_reference_id {
                Some(payments::MandateReferenceId::ConnectorMandateId(connector_mandate_ids)) => {
                    connector_mandate_ids.get_connector_mandate_id()
                }
                Some(payments::MandateReferenceId::NetworkMandateId(_))
                | None
                | Some(payments::MandateReferenceId::NetworkTokenWithNTI(_)) => None,
            })
    }
    fn is_mandate_payment(&self) -> bool {
        ((self.customer_acceptance.is_some() || self.setup_mandate_details.is_some())
            && (self.setup_future_usage == Some(FutureUsage::OffSession)))
            || self
                .mandate_id
                .as_ref()
                .and_then(|mandate_ids| mandate_ids.mandate_reference_id.as_ref())
                .is_some()
    }
    fn get_webhook_url(&self) -> Result<String, Error> {
        self.webhook_url
            .clone()
            .ok_or_else(missing_field_err("webhook_url"))
    }
    fn get_router_return_url(&self) -> Result<String, Error> {
        self.router_return_url
            .clone()
            .ok_or_else(missing_field_err("return_url"))
    }
    fn is_wallet(&self) -> bool {
        matches!(self.payment_method_data, PaymentMethodData::Wallet(_))
    }
    fn is_card(&self) -> bool {
        matches!(self.payment_method_data, PaymentMethodData::Card(_))
    }

    fn get_payment_method_type(&self) -> Result<enums::PaymentMethodType, Error> {
        self.payment_method_type
            .to_owned()
            .ok_or_else(missing_field_err("payment_method_type"))
    }

    fn get_connector_mandate_id(&self) -> Result<String, Error> {
        self.connector_mandate_id()
            .ok_or_else(missing_field_err("connector_mandate_id"))
    }
    fn get_ip_address_as_optional(&self) -> Option<Secret<String, IpAddress>> {
        self.browser_info.clone().and_then(|browser_info| {
            browser_info
                .ip_address
                .map(|ip| Secret::new(ip.to_string()))
        })
    }
    fn get_original_amount(&self) -> i64 {
        self.surcharge_details
            .as_ref()
            .map(|surcharge_details| surcharge_details.original_amount.get_amount_as_i64())
            .unwrap_or(self.amount)
    }
    fn get_surcharge_amount(&self) -> Option<i64> {
        self.surcharge_details
            .as_ref()
            .map(|surcharge_details| surcharge_details.surcharge_amount.get_amount_as_i64())
    }
    fn get_tax_on_surcharge_amount(&self) -> Option<i64> {
        self.surcharge_details.as_ref().map(|surcharge_details| {
            surcharge_details
                .tax_on_surcharge_amount
                .get_amount_as_i64()
        })
    }
    fn get_total_surcharge_amount(&self) -> Option<i64> {
        self.surcharge_details.as_ref().map(|surcharge_details| {
            surcharge_details
                .get_total_surcharge_amount()
                .get_amount_as_i64()
        })
    }

    fn is_customer_initiated_mandate_payment(&self) -> bool {
        (self.customer_acceptance.is_some() || self.setup_mandate_details.is_some())
            && self.setup_future_usage == Some(FutureUsage::OffSession)
    }

    fn get_metadata_as_object(&self) -> Option<pii::SecretSerdeValue> {
        self.metadata.clone().and_then(|meta_data| match meta_data {
            Value::Null
            | Value::Bool(_)
            | Value::Number(_)
            | Value::String(_)
            | Value::Array(_) => None,
            Value::Object(_) => Some(meta_data.into()),
        })
    }

    fn get_authentication_data(&self) -> Result<AuthenticationData, Error> {
        self.authentication_data
            .clone()
            .ok_or_else(missing_field_err("authentication_data"))
    }

    fn get_customer_name(&self) -> Result<Secret<String>, Error> {
        self.customer_name
            .clone()
            .ok_or_else(missing_field_err("customer_name"))
    }

    fn get_card_holder_name_from_additional_payment_method_data(
        &self,
    ) -> Result<Secret<String>, Error> {
        match &self.additional_payment_method_data {
            Some(payments::AdditionalPaymentData::Card(card_data)) => Ok(card_data
                .card_holder_name
                .clone()
                .ok_or_else(|| errors::ConnectorError::MissingRequiredField {
                    field_name: "card_holder_name",
                })?),
            _ => Err(errors::ConnectorError::MissingRequiredFields {
                field_names: vec!["card_holder_name"],
            }
            .into()),
        }
    }
    /// Attempts to retrieve the connector mandate reference ID as a `Result<String, Error>`.
    fn get_connector_mandate_request_reference_id(&self) -> Result<String, Error> {
        self.mandate_id
            .as_ref()
            .and_then(|mandate_ids| match &mandate_ids.mandate_reference_id {
                Some(payments::MandateReferenceId::ConnectorMandateId(connector_mandate_ids)) => {
                    connector_mandate_ids.get_connector_mandate_request_reference_id()
                }
                Some(payments::MandateReferenceId::NetworkMandateId(_))
                | None
                | Some(payments::MandateReferenceId::NetworkTokenWithNTI(_)) => None,
            })
            .ok_or_else(missing_field_err("connector_mandate_request_reference_id"))
    }
    fn is_cit_mandate_payment(&self) -> bool {
        (self.customer_acceptance.is_some() || self.setup_mandate_details.is_some())
            && self.setup_future_usage == Some(FutureUsage::OffSession)
    }
    fn get_optional_network_transaction_id(&self) -> Option<String> {
        self.mandate_id
            .as_ref()
            .and_then(|mandate_ids| match &mandate_ids.mandate_reference_id {
                Some(payments::MandateReferenceId::NetworkMandateId(network_transaction_id)) => {
                    Some(network_transaction_id.clone())
                }
                Some(payments::MandateReferenceId::ConnectorMandateId(_))
                | Some(payments::MandateReferenceId::NetworkTokenWithNTI(_))
                | None => None,
            })
    }
    fn get_optional_email(&self) -> Option<Email> {
        self.email.clone()
    }
}

pub trait PaymentsCaptureRequestData {
    fn get_optional_language_from_browser_info(&self) -> Option<String>;
    fn is_multiple_capture(&self) -> bool;
    fn get_browser_info(&self) -> Result<BrowserInformation, Error>;
}

impl PaymentsCaptureRequestData for PaymentsCaptureData {
    fn is_multiple_capture(&self) -> bool {
        self.multiple_capture_data.is_some()
    }
    fn get_browser_info(&self) -> Result<BrowserInformation, Error> {
        self.browser_info
            .clone()
            .ok_or_else(missing_field_err("browser_info"))
    }
    fn get_optional_language_from_browser_info(&self) -> Option<String> {
        self.browser_info
            .clone()
            .and_then(|browser_info| browser_info.language)
    }
}

pub trait PaymentsSyncRequestData {
    fn is_auto_capture(&self) -> Result<bool, Error>;
    fn get_connector_transaction_id(&self) -> CustomResult<String, errors::ConnectorError>;
}

impl PaymentsSyncRequestData for PaymentsSyncData {
    fn is_auto_capture(&self) -> Result<bool, Error> {
        match self.capture_method {
            Some(enums::CaptureMethod::Automatic)
            | Some(enums::CaptureMethod::SequentialAutomatic)
            | None => Ok(true),
            Some(enums::CaptureMethod::Manual) => Ok(false),
            Some(_) => Err(errors::ConnectorError::CaptureMethodNotSupported.into()),
        }
    }
    fn get_connector_transaction_id(&self) -> CustomResult<String, errors::ConnectorError> {
        match self.connector_transaction_id.clone() {
            ResponseId::ConnectorTransactionId(txn_id) => Ok(txn_id),
            _ => Err(
                common_utils::errors::ValidationError::IncorrectValueProvided {
                    field_name: "connector_transaction_id",
                },
            )
            .attach_printable("Expected connector transaction ID not found")
            .change_context(errors::ConnectorError::MissingConnectorTransactionID)?,
        }
    }
}

pub trait PaymentsCancelRequestData {
    fn get_optional_language_from_browser_info(&self) -> Option<String>;
    fn get_amount(&self) -> Result<i64, Error>;
    fn get_currency(&self) -> Result<enums::Currency, Error>;
    fn get_cancellation_reason(&self) -> Result<String, Error>;
    fn get_browser_info(&self) -> Result<BrowserInformation, Error>;
}

impl PaymentsCancelRequestData for PaymentsCancelData {
    fn get_amount(&self) -> Result<i64, Error> {
        self.amount.ok_or_else(missing_field_err("amount"))
    }
    fn get_currency(&self) -> Result<enums::Currency, Error> {
        self.currency.ok_or_else(missing_field_err("currency"))
    }
    fn get_cancellation_reason(&self) -> Result<String, Error> {
        self.cancellation_reason
            .clone()
            .ok_or_else(missing_field_err("cancellation_reason"))
    }
    fn get_browser_info(&self) -> Result<BrowserInformation, Error> {
        self.browser_info
            .clone()
            .ok_or_else(missing_field_err("browser_info"))
    }
    fn get_optional_language_from_browser_info(&self) -> Option<String> {
        self.browser_info
            .clone()
            .and_then(|browser_info| browser_info.language)
    }
}

pub trait RefundsRequestData {
    fn get_optional_language_from_browser_info(&self) -> Option<String>;
    fn get_connector_refund_id(&self) -> Result<String, Error>;
    fn get_webhook_url(&self) -> Result<String, Error>;
    fn get_browser_info(&self) -> Result<BrowserInformation, Error>;
    fn get_connector_metadata(&self) -> Result<Value, Error>;
}

impl RefundsRequestData for RefundsData {
    #[track_caller]
    fn get_connector_refund_id(&self) -> Result<String, Error> {
        self.connector_refund_id
            .clone()
            .get_required_value("connector_refund_id")
            .change_context(errors::ConnectorError::MissingConnectorTransactionID)
    }
    fn get_webhook_url(&self) -> Result<String, Error> {
        self.webhook_url
            .clone()
            .ok_or_else(missing_field_err("webhook_url"))
    }
    fn get_browser_info(&self) -> Result<BrowserInformation, Error> {
        self.browser_info
            .clone()
            .ok_or_else(missing_field_err("browser_info"))
    }
    fn get_optional_language_from_browser_info(&self) -> Option<String> {
        self.browser_info
            .clone()
            .and_then(|browser_info| browser_info.language)
    }
    fn get_connector_metadata(&self) -> Result<Value, Error> {
        self.connector_metadata
            .clone()
            .ok_or_else(missing_field_err("connector_metadata"))
    }
}

pub trait PaymentsSetupMandateRequestData {
    fn get_browser_info(&self) -> Result<BrowserInformation, Error>;
    fn get_email(&self) -> Result<Email, Error>;
    fn get_router_return_url(&self) -> Result<String, Error>;
    fn is_card(&self) -> bool;
    fn get_return_url(&self) -> Result<String, Error>;
    fn get_webhook_url(&self) -> Result<String, Error>;
    fn get_optional_language_from_browser_info(&self) -> Option<String>;
}

impl PaymentsSetupMandateRequestData for SetupMandateRequestData {
    fn get_browser_info(&self) -> Result<BrowserInformation, Error> {
        self.browser_info
            .clone()
            .ok_or_else(missing_field_err("browser_info"))
    }
    fn get_email(&self) -> Result<Email, Error> {
        self.email.clone().ok_or_else(missing_field_err("email"))
    }
    fn get_router_return_url(&self) -> Result<String, Error> {
        self.router_return_url
            .clone()
            .ok_or_else(missing_field_err("router_return_url"))
    }
    fn is_card(&self) -> bool {
        matches!(self.payment_method_data, PaymentMethodData::Card(_))
    }
    fn get_return_url(&self) -> Result<String, Error> {
        self.router_return_url
            .clone()
            .ok_or_else(missing_field_err("return_url"))
    }
    fn get_webhook_url(&self) -> Result<String, Error> {
        self.webhook_url
            .clone()
            .ok_or_else(missing_field_err("webhook_url"))
    }
    fn get_optional_language_from_browser_info(&self) -> Option<String> {
        self.browser_info
            .clone()
            .and_then(|browser_info| browser_info.language)
    }
}

pub trait PaymentMethodTokenizationRequestData {
    fn get_browser_info(&self) -> Result<BrowserInformation, Error>;
}

impl PaymentMethodTokenizationRequestData for PaymentMethodTokenizationData {
    fn get_browser_info(&self) -> Result<BrowserInformation, Error> {
        self.browser_info
            .clone()
            .ok_or_else(missing_field_err("browser_info"))
    }
}

pub trait PaymentsCompleteAuthorizeRequestData {
    fn is_auto_capture(&self) -> Result<bool, Error>;
    fn get_email(&self) -> Result<Email, Error>;
    fn get_redirect_response_payload(&self) -> Result<pii::SecretSerdeValue, Error>;
    fn get_complete_authorize_url(&self) -> Result<String, Error>;
    fn is_mandate_payment(&self) -> bool;
    fn get_connector_mandate_request_reference_id(&self) -> Result<String, Error>;
    fn is_cit_mandate_payment(&self) -> bool;
}

impl PaymentsCompleteAuthorizeRequestData for CompleteAuthorizeData {
    fn is_auto_capture(&self) -> Result<bool, Error> {
        match self.capture_method {
            Some(enums::CaptureMethod::Automatic)
            | Some(enums::CaptureMethod::SequentialAutomatic)
            | None => Ok(true),
            Some(enums::CaptureMethod::Manual) => Ok(false),
            Some(_) => Err(errors::ConnectorError::CaptureMethodNotSupported.into()),
        }
    }
    fn get_email(&self) -> Result<Email, Error> {
        self.email.clone().ok_or_else(missing_field_err("email"))
    }
    fn get_redirect_response_payload(&self) -> Result<pii::SecretSerdeValue, Error> {
        self.redirect_response
            .as_ref()
            .and_then(|res| res.payload.to_owned())
            .ok_or(
                errors::ConnectorError::MissingConnectorRedirectionPayload {
                    field_name: "request.redirect_response.payload",
                }
                .into(),
            )
    }
    fn get_complete_authorize_url(&self) -> Result<String, Error> {
        self.complete_authorize_url
            .clone()
            .ok_or_else(missing_field_err("complete_authorize_url"))
    }
    fn is_mandate_payment(&self) -> bool {
        ((self.customer_acceptance.is_some() || self.setup_mandate_details.is_some())
            && self.setup_future_usage == Some(FutureUsage::OffSession))
            || self
                .mandate_id
                .as_ref()
                .and_then(|mandate_ids| mandate_ids.mandate_reference_id.as_ref())
                .is_some()
    }
    /// Attempts to retrieve the connector mandate reference ID as a `Result<String, Error>`.
    fn get_connector_mandate_request_reference_id(&self) -> Result<String, Error> {
        self.mandate_id
            .as_ref()
            .and_then(|mandate_ids| match &mandate_ids.mandate_reference_id {
                Some(payments::MandateReferenceId::ConnectorMandateId(connector_mandate_ids)) => {
                    connector_mandate_ids.get_connector_mandate_request_reference_id()
                }
                Some(payments::MandateReferenceId::NetworkMandateId(_))
                | None
                | Some(payments::MandateReferenceId::NetworkTokenWithNTI(_)) => None,
            })
            .ok_or_else(missing_field_err("connector_mandate_request_reference_id"))
    }
    fn is_cit_mandate_payment(&self) -> bool {
        (self.customer_acceptance.is_some() || self.setup_mandate_details.is_some())
            && self.setup_future_usage == Some(FutureUsage::OffSession)
    }
}
pub trait AddressData {
    fn get_optional_full_name(&self) -> Option<Secret<String>>;
    fn get_email(&self) -> Result<Email, Error>;
    fn get_phone_with_country_code(&self) -> Result<Secret<String>, Error>;
    fn get_optional_first_name(&self) -> Option<Secret<String>>;
    fn get_optional_last_name(&self) -> Option<Secret<String>>;
}

impl AddressData for Address {
    fn get_optional_full_name(&self) -> Option<Secret<String>> {
        self.address
            .as_ref()
            .and_then(|billing_address| billing_address.get_optional_full_name())
    }

    fn get_email(&self) -> Result<Email, Error> {
        self.email.clone().ok_or_else(missing_field_err("email"))
    }

    fn get_phone_with_country_code(&self) -> Result<Secret<String>, Error> {
        self.phone
            .clone()
            .map(|phone_details| phone_details.get_number_with_country_code())
            .transpose()?
            .ok_or_else(missing_field_err("phone"))
    }

    fn get_optional_first_name(&self) -> Option<Secret<String>> {
        self.address
            .as_ref()
            .and_then(|billing_address| billing_address.get_optional_first_name())
    }

    fn get_optional_last_name(&self) -> Option<Secret<String>> {
        self.address
            .as_ref()
            .and_then(|billing_address| billing_address.get_optional_last_name())
    }
}
pub trait PaymentsPreProcessingRequestData {
    fn get_redirect_response_payload(&self) -> Result<pii::SecretSerdeValue, Error>;
    fn get_email(&self) -> Result<Email, Error>;
    fn get_payment_method_type(&self) -> Result<enums::PaymentMethodType, Error>;
    fn get_currency(&self) -> Result<enums::Currency, Error>;
    fn get_amount(&self) -> Result<i64, Error>;
    fn get_minor_amount(&self) -> Result<MinorUnit, Error>;
    fn is_auto_capture(&self) -> Result<bool, Error>;
    fn get_order_details(&self) -> Result<Vec<OrderDetailsWithAmount>, Error>;
    fn get_webhook_url(&self) -> Result<String, Error>;
    fn get_router_return_url(&self) -> Result<String, Error>;
    fn get_browser_info(&self) -> Result<BrowserInformation, Error>;
    fn get_complete_authorize_url(&self) -> Result<String, Error>;
    fn connector_mandate_id(&self) -> Option<String>;
}

impl PaymentsPreProcessingRequestData for PaymentsPreProcessingData {
    fn get_email(&self) -> Result<Email, Error> {
        self.email.clone().ok_or_else(missing_field_err("email"))
    }
    fn get_payment_method_type(&self) -> Result<enums::PaymentMethodType, Error> {
        self.payment_method_type
            .to_owned()
            .ok_or_else(missing_field_err("payment_method_type"))
    }
    fn get_currency(&self) -> Result<enums::Currency, Error> {
        self.currency.ok_or_else(missing_field_err("currency"))
    }
    fn get_amount(&self) -> Result<i64, Error> {
        self.amount.ok_or_else(missing_field_err("amount"))
    }

    // New minor amount function for amount framework
    fn get_minor_amount(&self) -> Result<MinorUnit, Error> {
        self.minor_amount.ok_or_else(missing_field_err("amount"))
    }
    fn is_auto_capture(&self) -> Result<bool, Error> {
        match self.capture_method {
            Some(enums::CaptureMethod::Automatic)
            | None
            | Some(enums::CaptureMethod::SequentialAutomatic) => Ok(true),
            Some(enums::CaptureMethod::Manual) => Ok(false),
            Some(enums::CaptureMethod::ManualMultiple) | Some(enums::CaptureMethod::Scheduled) => {
                Err(errors::ConnectorError::CaptureMethodNotSupported.into())
            }
        }
    }
    fn get_order_details(&self) -> Result<Vec<OrderDetailsWithAmount>, Error> {
        self.order_details
            .clone()
            .ok_or_else(missing_field_err("order_details"))
    }
    fn get_webhook_url(&self) -> Result<String, Error> {
        self.webhook_url
            .clone()
            .ok_or_else(missing_field_err("webhook_url"))
    }
    fn get_router_return_url(&self) -> Result<String, Error> {
        self.router_return_url
            .clone()
            .ok_or_else(missing_field_err("return_url"))
    }
    fn get_browser_info(&self) -> Result<BrowserInformation, Error> {
        self.browser_info
            .clone()
            .ok_or_else(missing_field_err("browser_info"))
    }
    fn get_complete_authorize_url(&self) -> Result<String, Error> {
        self.complete_authorize_url
            .clone()
            .ok_or_else(missing_field_err("complete_authorize_url"))
    }
    fn get_redirect_response_payload(&self) -> Result<pii::SecretSerdeValue, Error> {
        self.redirect_response
            .as_ref()
            .and_then(|res| res.payload.to_owned())
            .ok_or(
                errors::ConnectorError::MissingConnectorRedirectionPayload {
                    field_name: "request.redirect_response.payload",
                }
                .into(),
            )
    }
    fn connector_mandate_id(&self) -> Option<String> {
        self.mandate_id
            .as_ref()
            .and_then(|mandate_ids| match &mandate_ids.mandate_reference_id {
                Some(payments::MandateReferenceId::ConnectorMandateId(connector_mandate_ids)) => {
                    connector_mandate_ids.get_connector_mandate_id()
                }
                Some(payments::MandateReferenceId::NetworkMandateId(_))
                | None
                | Some(payments::MandateReferenceId::NetworkTokenWithNTI(_)) => None,
            })
    }
}

pub trait BrowserInformationData {
    fn get_accept_header(&self) -> Result<String, Error>;
    fn get_language(&self) -> Result<String, Error>;
    fn get_screen_height(&self) -> Result<u32, Error>;
    fn get_screen_width(&self) -> Result<u32, Error>;
    fn get_color_depth(&self) -> Result<u8, Error>;
    fn get_user_agent(&self) -> Result<String, Error>;
    fn get_time_zone(&self) -> Result<i32, Error>;
    fn get_java_enabled(&self) -> Result<bool, Error>;
    fn get_java_script_enabled(&self) -> Result<bool, Error>;
    fn get_ip_address(&self) -> Result<Secret<String, IpAddress>, Error>;
    fn get_os_type(&self) -> Result<String, Error>;
    fn get_os_version(&self) -> Result<String, Error>;
    fn get_device_model(&self) -> Result<String, Error>;
}

impl BrowserInformationData for BrowserInformation {
    fn get_ip_address(&self) -> Result<Secret<String, IpAddress>, Error> {
        let ip_address = self
            .ip_address
            .ok_or_else(missing_field_err("browser_info.ip_address"))?;
        Ok(Secret::new(ip_address.to_string()))
    }
    fn get_accept_header(&self) -> Result<String, Error> {
        self.accept_header
            .clone()
            .ok_or_else(missing_field_err("browser_info.accept_header"))
    }
    fn get_language(&self) -> Result<String, Error> {
        self.language
            .clone()
            .ok_or_else(missing_field_err("browser_info.language"))
    }
    fn get_screen_height(&self) -> Result<u32, Error> {
        self.screen_height
            .ok_or_else(missing_field_err("browser_info.screen_height"))
    }
    fn get_screen_width(&self) -> Result<u32, Error> {
        self.screen_width
            .ok_or_else(missing_field_err("browser_info.screen_width"))
    }
    fn get_color_depth(&self) -> Result<u8, Error> {
        self.color_depth
            .ok_or_else(missing_field_err("browser_info.color_depth"))
    }
    fn get_user_agent(&self) -> Result<String, Error> {
        self.user_agent
            .clone()
            .ok_or_else(missing_field_err("browser_info.user_agent"))
    }
    fn get_time_zone(&self) -> Result<i32, Error> {
        self.time_zone
            .ok_or_else(missing_field_err("browser_info.time_zone"))
    }
    fn get_java_enabled(&self) -> Result<bool, Error> {
        self.java_enabled
            .ok_or_else(missing_field_err("browser_info.java_enabled"))
    }
    fn get_java_script_enabled(&self) -> Result<bool, Error> {
        self.java_script_enabled
            .ok_or_else(missing_field_err("browser_info.java_script_enabled"))
    }
    fn get_os_type(&self) -> Result<String, Error> {
        self.os_type
            .clone()
            .ok_or_else(missing_field_err("browser_info.os_type"))
    }
    fn get_os_version(&self) -> Result<String, Error> {
        self.os_version
            .clone()
            .ok_or_else(missing_field_err("browser_info.os_version"))
    }
    fn get_device_model(&self) -> Result<String, Error> {
        self.device_model
            .clone()
            .ok_or_else(missing_field_err("browser_info.device_model"))
    }
}

pub fn get_header_key_value<'a>(
    key: &str,
    headers: &'a actix_web::http::header::HeaderMap,
) -> CustomResult<&'a str, errors::ConnectorError> {
    get_header_field(headers.get(key))
}

pub fn get_http_header<'a>(
    key: &str,
    headers: &'a http::HeaderMap,
) -> CustomResult<&'a str, errors::ConnectorError> {
    get_header_field(headers.get(key))
}

fn get_header_field(
    field: Option<&http::HeaderValue>,
) -> CustomResult<&str, errors::ConnectorError> {
    field
        .map(|header_value| {
            header_value
                .to_str()
                .change_context(errors::ConnectorError::WebhookSignatureNotFound)
        })
        .ok_or(report!(
            errors::ConnectorError::WebhookSourceVerificationFailed
        ))?
}

pub trait CryptoData {
    fn get_pay_currency(&self) -> Result<String, Error>;
}

impl CryptoData for payment_method_data::CryptoData {
    fn get_pay_currency(&self) -> Result<String, Error> {
        self.pay_currency
            .clone()
            .ok_or_else(missing_field_err("crypto_data.pay_currency"))
    }
}

#[macro_export]
macro_rules! unimplemented_payment_method {
    ($payment_method:expr, $connector:expr) => {
        errors::ConnectorError::NotImplemented(format!(
            "{} through {}",
            $payment_method, $connector
        ))
    };
    ($payment_method:expr, $flow:expr, $connector:expr) => {
        errors::ConnectorError::NotImplemented(format!(
            "{} {} through {}",
            $payment_method, $flow, $connector
        ))
    };
}

impl ForeignTryFrom<String> for UsStatesAbbreviation {
    type Error = error_stack::Report<errors::ConnectorError>;
    fn foreign_try_from(value: String) -> Result<Self, Self::Error> {
        let state_abbreviation_check =
            StringExt::<Self>::parse_enum(value.to_uppercase().clone(), "UsStatesAbbreviation");

        match state_abbreviation_check {
            Ok(state_abbreviation) => Ok(state_abbreviation),
            Err(_) => {
                let binding = value.as_str().to_lowercase();
                let state = binding.as_str();
                match state {
                    "alabama" => Ok(Self::AL),
                    "alaska" => Ok(Self::AK),
                    "american samoa" => Ok(Self::AS),
                    "arizona" => Ok(Self::AZ),
                    "arkansas" => Ok(Self::AR),
                    "california" => Ok(Self::CA),
                    "colorado" => Ok(Self::CO),
                    "connecticut" => Ok(Self::CT),
                    "delaware" => Ok(Self::DE),
                    "district of columbia" | "columbia" => Ok(Self::DC),
                    "federated states of micronesia" | "micronesia" => Ok(Self::FM),
                    "florida" => Ok(Self::FL),
                    "georgia" => Ok(Self::GA),
                    "guam" => Ok(Self::GU),
                    "hawaii" => Ok(Self::HI),
                    "idaho" => Ok(Self::ID),
                    "illinois" => Ok(Self::IL),
                    "indiana" => Ok(Self::IN),
                    "iowa" => Ok(Self::IA),
                    "kansas" => Ok(Self::KS),
                    "kentucky" => Ok(Self::KY),
                    "louisiana" => Ok(Self::LA),
                    "maine" => Ok(Self::ME),
                    "marshall islands" => Ok(Self::MH),
                    "maryland" => Ok(Self::MD),
                    "massachusetts" => Ok(Self::MA),
                    "michigan" => Ok(Self::MI),
                    "minnesota" => Ok(Self::MN),
                    "mississippi" => Ok(Self::MS),
                    "missouri" => Ok(Self::MO),
                    "montana" => Ok(Self::MT),
                    "nebraska" => Ok(Self::NE),
                    "nevada" => Ok(Self::NV),
                    "new hampshire" => Ok(Self::NH),
                    "new jersey" => Ok(Self::NJ),
                    "new mexico" => Ok(Self::NM),
                    "new york" => Ok(Self::NY),
                    "north carolina" => Ok(Self::NC),
                    "north dakota" => Ok(Self::ND),
                    "northern mariana islands" => Ok(Self::MP),
                    "ohio" => Ok(Self::OH),
                    "oklahoma" => Ok(Self::OK),
                    "oregon" => Ok(Self::OR),
                    "palau" => Ok(Self::PW),
                    "pennsylvania" => Ok(Self::PA),
                    "puerto rico" => Ok(Self::PR),
                    "rhode island" => Ok(Self::RI),
                    "south carolina" => Ok(Self::SC),
                    "south dakota" => Ok(Self::SD),
                    "tennessee" => Ok(Self::TN),
                    "texas" => Ok(Self::TX),
                    "utah" => Ok(Self::UT),
                    "vermont" => Ok(Self::VT),
                    "virgin islands" => Ok(Self::VI),
                    "virginia" => Ok(Self::VA),
                    "washington" => Ok(Self::WA),
                    "west virginia" => Ok(Self::WV),
                    "wisconsin" => Ok(Self::WI),
                    "wyoming" => Ok(Self::WY),
                    _ => Err(errors::ConnectorError::InvalidDataFormat {
                        field_name: "address.state",
                    }
                    .into()),
                }
            }
        }
    }
}

impl ForeignTryFrom<String> for CanadaStatesAbbreviation {
    type Error = error_stack::Report<errors::ConnectorError>;
    fn foreign_try_from(value: String) -> Result<Self, Self::Error> {
        let state_abbreviation_check =
            StringExt::<Self>::parse_enum(value.to_uppercase().clone(), "CanadaStatesAbbreviation");
        match state_abbreviation_check {
            Ok(state_abbreviation) => Ok(state_abbreviation),
            Err(_) => {
                let binding = value.as_str().to_lowercase();
                let state = binding.as_str();
                match state {
                    "alberta" => Ok(Self::AB),
                    "british columbia" => Ok(Self::BC),
                    "manitoba" => Ok(Self::MB),
                    "new brunswick" => Ok(Self::NB),
                    "newfoundland and labrador" | "newfoundland & labrador" => Ok(Self::NL),
                    "northwest territories" => Ok(Self::NT),
                    "nova scotia" => Ok(Self::NS),
                    "nunavut" => Ok(Self::NU),
                    "ontario" => Ok(Self::ON),
                    "prince edward island" => Ok(Self::PE),
                    "quebec" => Ok(Self::QC),
                    "saskatchewan" => Ok(Self::SK),
                    "yukon" => Ok(Self::YT),
                    _ => Err(errors::ConnectorError::InvalidDataFormat {
                        field_name: "address.state",
                    }
                    .into()),
                }
            }
        }
    }
}

impl ForeignTryFrom<String> for PolandStatesAbbreviation {
    type Error = error_stack::Report<errors::ConnectorError>;
    fn foreign_try_from(value: String) -> Result<Self, Self::Error> {
        let state_abbreviation_check =
            StringExt::<Self>::parse_enum(value.clone(), "PolandStatesAbbreviation");
        match state_abbreviation_check {
            Ok(state_abbreviation) => Ok(state_abbreviation),
            Err(_) => match value.as_str() {
                "Greater Poland" => Ok(Self::GreaterPoland),
                "Holy Cross" => Ok(Self::HolyCross),
                "Kuyavia-Pomerania" => Ok(Self::KuyaviaPomerania),
                "Lesser Poland" => Ok(Self::LesserPoland),
                "Lower Silesia" => Ok(Self::LowerSilesia),
                "Lublin" => Ok(Self::Lublin),
                "Lubusz" => Ok(Self::Lubusz),
                "Łódź" => Ok(Self::Łódź),
                "Mazovia" => Ok(Self::Mazovia),
                "Podlaskie" => Ok(Self::Podlaskie),
                "Pomerania" => Ok(Self::Pomerania),
                "Silesia" => Ok(Self::Silesia),
                "Subcarpathia" => Ok(Self::Subcarpathia),
                "Upper Silesia" => Ok(Self::UpperSilesia),
                "Warmia-Masuria" => Ok(Self::WarmiaMasuria),
                "West Pomerania" => Ok(Self::WestPomerania),
                _ => Err(errors::ConnectorError::InvalidDataFormat {
                    field_name: "address.state",
                }
                .into()),
            },
        }
    }
}

impl ForeignTryFrom<String> for FranceStatesAbbreviation {
    type Error = error_stack::Report<errors::ConnectorError>;
    fn foreign_try_from(value: String) -> Result<Self, Self::Error> {
        let state_abbreviation_check =
            StringExt::<Self>::parse_enum(value.clone(), "FranceStatesAbbreviation");
        match state_abbreviation_check {
            Ok(state_abbreviation) => Ok(state_abbreviation),
            Err(_) => match value.as_str() {
                "Ain" => Ok(Self::Ain),
                "Aisne" => Ok(Self::Aisne),
                "Allier" => Ok(Self::Allier),
                "Alpes-de-Haute-Provence" => Ok(Self::AlpesDeHauteProvence),
                "Alpes-Maritimes" => Ok(Self::AlpesMaritimes),
                "Alsace" => Ok(Self::Alsace),
                "Ardèche" => Ok(Self::Ardeche),
                "Ardennes" => Ok(Self::Ardennes),
                "Ariège" => Ok(Self::Ariege),
                "Aube" => Ok(Self::Aube),
                "Aude" => Ok(Self::Aude),
                "Auvergne-Rhône-Alpes" => Ok(Self::AuvergneRhoneAlpes),
                "Aveyron" => Ok(Self::Aveyron),
                "Bas-Rhin" => Ok(Self::BasRhin),
                "Bouches-du-Rhône" => Ok(Self::BouchesDuRhone),
                "Bourgogne-Franche-Comté" => Ok(Self::BourgogneFrancheComte),
                "Bretagne" => Ok(Self::Bretagne),
                "Calvados" => Ok(Self::Calvados),
                "Cantal" => Ok(Self::Cantal),
                "Centre-Val de Loire" => Ok(Self::CentreValDeLoire),
                "Charente" => Ok(Self::Charente),
                "Charente-Maritime" => Ok(Self::CharenteMaritime),
                "Cher" => Ok(Self::Cher),
                "Clipperton" => Ok(Self::Clipperton),
                "Corrèze" => Ok(Self::Correze),
                "Corse" => Ok(Self::Corse),
                "Corse-du-Sud" => Ok(Self::CorseDuSud),
                "Côte-d'Or" => Ok(Self::CoteDor),
                "Côtes-d'Armor" => Ok(Self::CotesDarmor),
                "Creuse" => Ok(Self::Creuse),
                "Deux-Sèvres" => Ok(Self::DeuxSevres),
                "Dordogne" => Ok(Self::Dordogne),
                "Doubs" => Ok(Self::Doubs),
                "Drôme" => Ok(Self::Drome),
                "Essonne" => Ok(Self::Essonne),
                "Eure" => Ok(Self::Eure),
                "Eure-et-Loir" => Ok(Self::EureEtLoir),
                "Finistère" => Ok(Self::Finistere),
                "French Guiana" => Ok(Self::FrenchGuiana),
                "French Polynesia" => Ok(Self::FrenchPolynesia),
                "French Southern and Antarctic Lands" => Ok(Self::FrenchSouthernAndAntarcticLands),
                "Gard" => Ok(Self::Gard),
                "Gers" => Ok(Self::Gers),
                "Gironde" => Ok(Self::Gironde),
                "Grand-Est" => Ok(Self::GrandEst),
                "Guadeloupe" => Ok(Self::Guadeloupe),
                "Haut-Rhin" => Ok(Self::HautRhin),
                "Haute-Corse" => Ok(Self::HauteCorse),
                "Haute-Garonne" => Ok(Self::HauteGaronne),
                "Haute-Loire" => Ok(Self::HauteLoire),
                "Haute-Marne" => Ok(Self::HauteMarne),
                "Haute-Saône" => Ok(Self::HauteSaone),
                "Haute-Savoie" => Ok(Self::HauteSavoie),
                "Haute-Vienne" => Ok(Self::HauteVienne),
                "Hautes-Alpes" => Ok(Self::HautesAlpes),
                "Hautes-Pyrénées" => Ok(Self::HautesPyrenees),
                "Hauts-de-France" => Ok(Self::HautsDeFrance),
                "Hauts-de-Seine" => Ok(Self::HautsDeSeine),
                "Hérault" => Ok(Self::Herault),
                "Île-de-France" => Ok(Self::IleDeFrance),
                "Ille-et-Vilaine" => Ok(Self::IlleEtVilaine),
                "Indre" => Ok(Self::Indre),
                "Indre-et-Loire" => Ok(Self::IndreEtLoire),
                "Isère" => Ok(Self::Isere),
                "Jura" => Ok(Self::Jura),
                "La Réunion" => Ok(Self::LaReunion),
                "Landes" => Ok(Self::Landes),
                "Loir-et-Cher" => Ok(Self::LoirEtCher),
                "Loire" => Ok(Self::Loire),
                "Loire-Atlantique" => Ok(Self::LoireAtlantique),
                "Loiret" => Ok(Self::Loiret),
                "Lot" => Ok(Self::Lot),
                "Lot-et-Garonne" => Ok(Self::LotEtGaronne),
                "Lozère" => Ok(Self::Lozere),
                "Maine-et-Loire" => Ok(Self::MaineEtLoire),
                "Manche" => Ok(Self::Manche),
                "Marne" => Ok(Self::Marne),
                "Martinique" => Ok(Self::Martinique),
                "Mayenne" => Ok(Self::Mayenne),
                "Mayotte" => Ok(Self::Mayotte),
                "Métropole de Lyon" => Ok(Self::MetropoleDeLyon),
                "Meurthe-et-Moselle" => Ok(Self::MeurtheEtMoselle),
                "Meuse" => Ok(Self::Meuse),
                "Morbihan" => Ok(Self::Morbihan),
                "Moselle" => Ok(Self::Moselle),
                "Nièvre" => Ok(Self::Nievre),
                "Nord" => Ok(Self::Nord),
                "Normandie" => Ok(Self::Normandie),
                "Nouvelle-Aquitaine" => Ok(Self::NouvelleAquitaine),
                "Occitanie" => Ok(Self::Occitanie),
                "Oise" => Ok(Self::Oise),
                "Orne" => Ok(Self::Orne),
                "Paris" => Ok(Self::Paris),
                "Pas-de-Calais" => Ok(Self::PasDeCalais),
                "Pays-de-la-Loire" => Ok(Self::PaysDeLaLoire),
                "Provence-Alpes-Côte-d'Azur" => Ok(Self::ProvenceAlpesCoteDazur),
                "Puy-de-Dôme" => Ok(Self::PuyDeDome),
                "Pyrénées-Atlantiques" => Ok(Self::PyreneesAtlantiques),
                "Pyrénées-Orientales" => Ok(Self::PyreneesOrientales),
                "Rhône" => Ok(Self::Rhone),
                "Saint Pierre and Miquelon" => Ok(Self::SaintPierreAndMiquelon),
                "Saint-Barthélemy" => Ok(Self::SaintBarthelemy),
                "Saint-Martin" => Ok(Self::SaintMartin),
                "Saône-et-Loire" => Ok(Self::SaoneEtLoire),
                "Sarthe" => Ok(Self::Sarthe),
                "Savoie" => Ok(Self::Savoie),
                "Seine-et-Marne" => Ok(Self::SeineEtMarne),
                "Seine-Maritime" => Ok(Self::SeineMaritime),
                "Seine-Saint-Denis" => Ok(Self::SeineSaintDenis),
                "Somme" => Ok(Self::Somme),
                "Tarn" => Ok(Self::Tarn),
                "Tarn-et-Garonne" => Ok(Self::TarnEtGaronne),
                "Territoire de Belfort" => Ok(Self::TerritoireDeBelfort),
                "Val-d'Oise" => Ok(Self::ValDoise),
                "Val-de-Marne" => Ok(Self::ValDeMarne),
                "Var" => Ok(Self::Var),
                "Vaucluse" => Ok(Self::Vaucluse),
                "Vendée" => Ok(Self::Vendee),
                "Vienne" => Ok(Self::Vienne),
                "Vosges" => Ok(Self::Vosges),
                "Wallis and Futuna" => Ok(Self::WallisAndFutuna),
                "Yonne" => Ok(Self::Yonne),
                "Yvelines" => Ok(Self::Yvelines),
                _ => Err(errors::ConnectorError::InvalidDataFormat {
                    field_name: "address.state",
                }
                .into()),
            },
        }
    }
}

impl ForeignTryFrom<String> for GermanyStatesAbbreviation {
    type Error = error_stack::Report<errors::ConnectorError>;
    fn foreign_try_from(value: String) -> Result<Self, Self::Error> {
        let state_abbreviation_check =
            StringExt::<Self>::parse_enum(value.clone(), "GermanyStatesAbbreviation");
        match state_abbreviation_check {
            Ok(state_abbreviation) => Ok(state_abbreviation),
            Err(_) => match value.as_str() {
                "Baden-Württemberg" => Ok(Self::BW),
                "Bavaria" => Ok(Self::BY),
                "Berlin" => Ok(Self::BE),
                "Brandenburg" => Ok(Self::BB),
                "Bremen" => Ok(Self::HB),
                "Hamburg" => Ok(Self::HH),
                "Hessen" => Ok(Self::HE),
                "Lower Saxony" => Ok(Self::NI),
                "Mecklenburg-Vorpommern" => Ok(Self::MV),
                "North Rhine-Westphalia" => Ok(Self::NW),
                "Rhineland-Palatinate" => Ok(Self::RP),
                "Saarland" => Ok(Self::SL),
                "Saxony" => Ok(Self::SN),
                "Saxony-Anhalt" => Ok(Self::ST),
                "Schleswig-Holstein" => Ok(Self::SH),
                "Thuringia" => Ok(Self::TH),
                _ => Err(errors::ConnectorError::InvalidDataFormat {
                    field_name: "address.state",
                }
                .into()),
            },
        }
    }
}

impl ForeignTryFrom<String> for SpainStatesAbbreviation {
    type Error = error_stack::Report<errors::ConnectorError>;
    fn foreign_try_from(value: String) -> Result<Self, Self::Error> {
        let state_abbreviation_check =
            StringExt::<Self>::parse_enum(value.clone(), "SpainStatesAbbreviation");
        match state_abbreviation_check {
            Ok(state_abbreviation) => Ok(state_abbreviation),
            Err(_) => match value.as_str() {
                "A Coruña Province" => Ok(Self::ACorunaProvince),
                "Albacete Province" => Ok(Self::AlbaceteProvince),
                "Alicante Province" => Ok(Self::AlicanteProvince),
                "Almería Province" => Ok(Self::AlmeriaProvince),
                "Andalusia" => Ok(Self::Andalusia),
                "Araba / Álava" => Ok(Self::ArabaAlava),
                "Aragon" => Ok(Self::Aragon),
                "Badajoz Province" => Ok(Self::BadajozProvince),
                "Balearic Islands" => Ok(Self::BalearicIslands),
                "Barcelona Province" => Ok(Self::BarcelonaProvince),
                "Basque Country" => Ok(Self::BasqueCountry),
                "Biscay" => Ok(Self::Biscay),
                "Burgos Province" => Ok(Self::BurgosProvince),
                "Canary Islands" => Ok(Self::CanaryIslands),
                "Cantabria" => Ok(Self::Cantabria),
                "Castellón Province" => Ok(Self::CastellonProvince),
                "Castile and León" => Ok(Self::CastileAndLeon),
                "Castilla-La Mancha" => Ok(Self::CastileLaMancha),
                "Catalonia" => Ok(Self::Catalonia),
                "Ceuta" => Ok(Self::Ceuta),
                "Ciudad Real Province" => Ok(Self::CiudadRealProvince),
                "Community of Madrid" => Ok(Self::CommunityOfMadrid),
                "Cuenca Province" => Ok(Self::CuencaProvince),
                "Cáceres Province" => Ok(Self::CaceresProvince),
                "Cádiz Province" => Ok(Self::CadizProvince),
                "Córdoba Province" => Ok(Self::CordobaProvince),
                "Extremadura" => Ok(Self::Extremadura),
                "Galicia" => Ok(Self::Galicia),
                "Gipuzkoa" => Ok(Self::Gipuzkoa),
                "Girona Province" => Ok(Self::GironaProvince),
                "Granada Province" => Ok(Self::GranadaProvince),
                "Guadalajara Province" => Ok(Self::GuadalajaraProvince),
                "Huelva Province" => Ok(Self::HuelvaProvince),
                "Huesca Province" => Ok(Self::HuescaProvince),
                "Jaén Province" => Ok(Self::JaenProvince),
                "La Rioja" => Ok(Self::LaRioja),
                "Las Palmas Province" => Ok(Self::LasPalmasProvince),
                "León Province" => Ok(Self::LeonProvince),
                "Lleida Province" => Ok(Self::LleidaProvince),
                "Lugo Province" => Ok(Self::LugoProvince),
                "Madrid Province" => Ok(Self::MadridProvince),
                "Melilla" => Ok(Self::Melilla),
                "Murcia Province" => Ok(Self::MurciaProvince),
                "Málaga Province" => Ok(Self::MalagaProvince),
                "Navarre" => Ok(Self::Navarre),
                "Ourense Province" => Ok(Self::OurenseProvince),
                "Palencia Province" => Ok(Self::PalenciaProvince),
                "Pontevedra Province" => Ok(Self::PontevedraProvince),
                "Province of Asturias" => Ok(Self::ProvinceOfAsturias),
                "Province of Ávila" => Ok(Self::ProvinceOfAvila),
                "Region of Murcia" => Ok(Self::RegionOfMurcia),
                "Salamanca Province" => Ok(Self::SalamancaProvince),
                "Santa Cruz de Tenerife Province" => Ok(Self::SantaCruzDeTenerifeProvince),
                "Segovia Province" => Ok(Self::SegoviaProvince),
                "Seville Province" => Ok(Self::SevilleProvince),
                "Soria Province" => Ok(Self::SoriaProvince),
                "Tarragona Province" => Ok(Self::TarragonaProvince),
                "Teruel Province" => Ok(Self::TeruelProvince),
                "Toledo Province" => Ok(Self::ToledoProvince),
                "Valencia Province" => Ok(Self::ValenciaProvince),
                "Valencian Community" => Ok(Self::ValencianCommunity),
                "Valladolid Province" => Ok(Self::ValladolidProvince),
                "Zamora Province" => Ok(Self::ZamoraProvince),
                "Zaragoza Province" => Ok(Self::ZaragozaProvince),
                _ => Err(errors::ConnectorError::InvalidDataFormat {
                    field_name: "address.state",
                }
                .into()),
            },
        }
    }
}

impl ForeignTryFrom<String> for ItalyStatesAbbreviation {
    type Error = error_stack::Report<errors::ConnectorError>;
    fn foreign_try_from(value: String) -> Result<Self, Self::Error> {
        let state_abbreviation_check =
            StringExt::<Self>::parse_enum(value.clone(), "ItalyStatesAbbreviation");
        match state_abbreviation_check {
            Ok(state_abbreviation) => Ok(state_abbreviation),
            Err(_) => match value.as_str() {
                "Abruzzo" => Ok(Self::Abruzzo),
                "Aosta Valley" => Ok(Self::AostaValley),
                "Apulia" => Ok(Self::Apulia),
                "Basilicata" => Ok(Self::Basilicata),
                "Benevento Province" => Ok(Self::BeneventoProvince),
                "Calabria" => Ok(Self::Calabria),
                "Campania" => Ok(Self::Campania),
                "Emilia-Romagna" => Ok(Self::EmiliaRomagna),
                "Friuli–Venezia Giulia" => Ok(Self::FriuliVeneziaGiulia),
                "Lazio" => Ok(Self::Lazio),
                "Liguria" => Ok(Self::Liguria),
                "Lombardy" => Ok(Self::Lombardy),
                "Marche" => Ok(Self::Marche),
                "Molise" => Ok(Self::Molise),
                "Piedmont" => Ok(Self::Piedmont),
                "Sardinia" => Ok(Self::Sardinia),
                "Sicily" => Ok(Self::Sicily),
                "Trentino-South Tyrol" => Ok(Self::TrentinoSouthTyrol),
                "Tuscany" => Ok(Self::Tuscany),
                "Umbria" => Ok(Self::Umbria),
                "Veneto" => Ok(Self::Veneto),
                "Libero consorzio comunale di Agrigento" => Ok(Self::Agrigento),
                "Libero consorzio comunale di Caltanissetta" => Ok(Self::Caltanissetta),
                "Libero consorzio comunale di Enna" => Ok(Self::Enna),
                "Libero consorzio comunale di Ragusa" => Ok(Self::Ragusa),
                "Libero consorzio comunale di Siracusa" => Ok(Self::Siracusa),
                "Libero consorzio comunale di Trapani" => Ok(Self::Trapani),
                "Metropolitan City of Bari" => Ok(Self::Bari),
                "Metropolitan City of Bologna" => Ok(Self::Bologna),
                "Metropolitan City of Cagliari" => Ok(Self::Cagliari),
                "Metropolitan City of Catania" => Ok(Self::Catania),
                "Metropolitan City of Florence" => Ok(Self::Florence),
                "Metropolitan City of Genoa" => Ok(Self::Genoa),
                "Metropolitan City of Messina" => Ok(Self::Messina),
                "Metropolitan City of Milan" => Ok(Self::Milan),
                "Metropolitan City of Naples" => Ok(Self::Naples),
                "Metropolitan City of Palermo" => Ok(Self::Palermo),
                "Metropolitan City of Reggio Calabria" => Ok(Self::ReggioCalabria),
                "Metropolitan City of Rome" => Ok(Self::Rome),
                "Metropolitan City of Turin" => Ok(Self::Turin),
                "Metropolitan City of Venice" => Ok(Self::Venice),
                _ => Err(errors::ConnectorError::InvalidDataFormat {
                    field_name: "address.state",
                }
                .into()),
            },
        }
    }
}

impl ForeignTryFrom<String> for NorwayStatesAbbreviation {
    type Error = error_stack::Report<errors::ConnectorError>;
    fn foreign_try_from(value: String) -> Result<Self, Self::Error> {
        let state_abbreviation_check =
            StringExt::<Self>::parse_enum(value.clone(), "NorwayStatesAbbreviation");
        match state_abbreviation_check {
            Ok(state_abbreviation) => Ok(state_abbreviation),
            Err(_) => match value.as_str() {
                "Akershus" => Ok(Self::Akershus),
                "Buskerud" => Ok(Self::Buskerud),
                "Finnmark" => Ok(Self::Finnmark),
                "Hedmark" => Ok(Self::Hedmark),
                "Hordaland" => Ok(Self::Hordaland),
                "Jan Mayen" => Ok(Self::JanMayen),
                "Møre og Romsdal" => Ok(Self::MoreOgRomsdal),
                "Nord-Trøndelag" => Ok(Self::NordTrondelag),
                "Nordland" => Ok(Self::Nordland),
                "Oppland" => Ok(Self::Oppland),
                "Oslo" => Ok(Self::Oslo),
                "Rogaland" => Ok(Self::Rogaland),
                "Sogn og Fjordane" => Ok(Self::SognOgFjordane),
                "Svalbard" => Ok(Self::Svalbard),
                "Sør-Trøndelag" => Ok(Self::SorTrondelag),
                "Telemark" => Ok(Self::Telemark),
                "Troms" => Ok(Self::Troms),
                "Trøndelag" => Ok(Self::Trondelag),
                "Vest-Agder" => Ok(Self::VestAgder),
                "Vestfold" => Ok(Self::Vestfold),
                "Østfold" => Ok(Self::Ostfold),
                _ => Err(errors::ConnectorError::InvalidDataFormat {
                    field_name: "address.state",
                }
                .into()),
            },
        }
    }
}

impl ForeignTryFrom<String> for AlbaniaStatesAbbreviation {
    type Error = error_stack::Report<errors::ConnectorError>;
    fn foreign_try_from(value: String) -> Result<Self, Self::Error> {
        let state_abbreviation_check =
            StringExt::<Self>::parse_enum(value.clone(), "AlbaniaStatesAbbreviation");
        match state_abbreviation_check {
            Ok(state_abbreviation) => Ok(state_abbreviation),
            Err(_) => match value.as_str() {
                "Berat" => Ok(Self::Berat),
                "Dibër" => Ok(Self::Diber),
                "Durrës" => Ok(Self::Durres),
                "Elbasan" => Ok(Self::Elbasan),
                "Fier" => Ok(Self::Fier),
                "Gjirokastër" => Ok(Self::Gjirokaster),
                "Korçë" => Ok(Self::Korce),
                "Kukës" => Ok(Self::Kukes),
                "Lezhë" => Ok(Self::Lezhe),
                "Shkodër" => Ok(Self::Shkoder),
                "Tiranë" => Ok(Self::Tirane),
                "Vlorë" => Ok(Self::Vlore),
                _ => Err(errors::ConnectorError::InvalidDataFormat {
                    field_name: "address.state",
                }
                .into()),
            },
        }
    }
}

impl ForeignTryFrom<String> for AndorraStatesAbbreviation {
    type Error = error_stack::Report<errors::ConnectorError>;
    fn foreign_try_from(value: String) -> Result<Self, Self::Error> {
        let state_abbreviation_check =
            StringExt::<Self>::parse_enum(value.clone(), "AndorraStatesAbbreviation");
        match state_abbreviation_check {
            Ok(state_abbreviation) => Ok(state_abbreviation),
            Err(_) => match value.as_str() {
                "Andorra la Vella" => Ok(Self::AndorraLaVella),
                "Canillo" => Ok(Self::Canillo),
                "Encamp" => Ok(Self::Encamp),
                "Escaldes-Engordany" => Ok(Self::EscaldesEngordany),
                "La Massana" => Ok(Self::LaMassana),
                "Ordino" => Ok(Self::Ordino),
                "Sant Julià de Lòria" => Ok(Self::SantJuliaDeLoria),
                _ => Err(errors::ConnectorError::InvalidDataFormat {
                    field_name: "address.state",
                }
                .into()),
            },
        }
    }
}

impl ForeignTryFrom<String> for AustriaStatesAbbreviation {
    type Error = error_stack::Report<errors::ConnectorError>;
    fn foreign_try_from(value: String) -> Result<Self, Self::Error> {
        let state_abbreviation_check =
            StringExt::<Self>::parse_enum(value.clone(), "AustriaStatesAbbreviation");
        match state_abbreviation_check {
            Ok(state_abbreviation) => Ok(state_abbreviation),
            Err(_) => match value.as_str() {
                "Burgenland" => Ok(Self::Burgenland),
                "Carinthia" => Ok(Self::Carinthia),
                "Lower Austria" => Ok(Self::LowerAustria),
                "Salzburg" => Ok(Self::Salzburg),
                "Styria" => Ok(Self::Styria),
                "Tyrol" => Ok(Self::Tyrol),
                "Upper Austria" => Ok(Self::UpperAustria),
                "Vienna" => Ok(Self::Vienna),
                "Vorarlberg" => Ok(Self::Vorarlberg),
                _ => Err(errors::ConnectorError::InvalidDataFormat {
                    field_name: "address.state",
                }
                .into()),
            },
        }
    }
}

impl ForeignTryFrom<String> for RomaniaStatesAbbreviation {
    type Error = error_stack::Report<errors::ConnectorError>;
    fn foreign_try_from(value: String) -> Result<Self, Self::Error> {
        let state_abbreviation_check =
            StringExt::<Self>::parse_enum(value.clone(), "RomaniaStatesAbbreviation");
        match state_abbreviation_check {
            Ok(state_abbreviation) => Ok(state_abbreviation),
            Err(_) => match value.as_str() {
                "Alba" => Ok(Self::Alba),
                "Arad County" => Ok(Self::AradCounty),
                "Argeș" => Ok(Self::Arges),
                "Bacău County" => Ok(Self::BacauCounty),
                "Bihor County" => Ok(Self::BihorCounty),
                "Bistrița-Năsăud County" => Ok(Self::BistritaNasaudCounty),
                "Botoșani County" => Ok(Self::BotosaniCounty),
                "Brăila" => Ok(Self::Braila),
                "Brașov County" => Ok(Self::BrasovCounty),
                "Bucharest" => Ok(Self::Bucharest),
                "Buzău County" => Ok(Self::BuzauCounty),
                "Caraș-Severin County" => Ok(Self::CarasSeverinCounty),
                "Cluj County" => Ok(Self::ClujCounty),
                "Constanța County" => Ok(Self::ConstantaCounty),
                "Covasna County" => Ok(Self::CovasnaCounty),
                "Călărași County" => Ok(Self::CalarasiCounty),
                "Dolj County" => Ok(Self::DoljCounty),
                "Dâmbovița County" => Ok(Self::DambovitaCounty),
                "Galați County" => Ok(Self::GalatiCounty),
                "Giurgiu County" => Ok(Self::GiurgiuCounty),
                "Gorj County" => Ok(Self::GorjCounty),
                "Harghita County" => Ok(Self::HarghitaCounty),
                "Hunedoara County" => Ok(Self::HunedoaraCounty),
                "Ialomița County" => Ok(Self::IalomitaCounty),
                "Iași County" => Ok(Self::IasiCounty),
                "Ilfov County" => Ok(Self::IlfovCounty),
                "Mehedinți County" => Ok(Self::MehedintiCounty),
                "Mureș County" => Ok(Self::MuresCounty),
                "Neamț County" => Ok(Self::NeamtCounty),
                "Olt County" => Ok(Self::OltCounty),
                "Prahova County" => Ok(Self::PrahovaCounty),
                "Satu Mare County" => Ok(Self::SatuMareCounty),
                "Sibiu County" => Ok(Self::SibiuCounty),
                "Suceava County" => Ok(Self::SuceavaCounty),
                "Sălaj County" => Ok(Self::SalajCounty),
                "Teleorman County" => Ok(Self::TeleormanCounty),
                "Timiș County" => Ok(Self::TimisCounty),
                "Tulcea County" => Ok(Self::TulceaCounty),
                "Vaslui County" => Ok(Self::VasluiCounty),
                "Vrancea County" => Ok(Self::VranceaCounty),
                "Vâlcea County" => Ok(Self::ValceaCounty),
                _ => Err(errors::ConnectorError::InvalidDataFormat {
                    field_name: "address.state",
                }
                .into()),
            },
        }
    }
}

impl ForeignTryFrom<String> for PortugalStatesAbbreviation {
    type Error = error_stack::Report<errors::ConnectorError>;
    fn foreign_try_from(value: String) -> Result<Self, Self::Error> {
        let state_abbreviation_check =
            StringExt::<Self>::parse_enum(value.clone(), "PortugalStatesAbbreviation");
        match state_abbreviation_check {
            Ok(state_abbreviation) => Ok(state_abbreviation),
            Err(_) => match value.as_str() {
                "Aveiro District" => Ok(Self::AveiroDistrict),
                "Azores" => Ok(Self::Azores),
                "Beja District" => Ok(Self::BejaDistrict),
                "Braga District" => Ok(Self::BragaDistrict),
                "Bragança District" => Ok(Self::BragancaDistrict),
                "Castelo Branco District" => Ok(Self::CasteloBrancoDistrict),
                "Coimbra District" => Ok(Self::CoimbraDistrict),
                "Faro District" => Ok(Self::FaroDistrict),
                "Guarda District" => Ok(Self::GuardaDistrict),
                "Leiria District" => Ok(Self::LeiriaDistrict),
                "Lisbon District" => Ok(Self::LisbonDistrict),
                "Madeira" => Ok(Self::Madeira),
                "Portalegre District" => Ok(Self::PortalegreDistrict),
                "Porto District" => Ok(Self::PortoDistrict),
                "Santarém District" => Ok(Self::SantaremDistrict),
                "Setúbal District" => Ok(Self::SetubalDistrict),
                "Viana do Castelo District" => Ok(Self::VianaDoCasteloDistrict),
                "Vila Real District" => Ok(Self::VilaRealDistrict),
                "Viseu District" => Ok(Self::ViseuDistrict),
                "Évora District" => Ok(Self::EvoraDistrict),
                _ => Err(errors::ConnectorError::InvalidDataFormat {
                    field_name: "address.state",
                }
                .into()),
            },
        }
    }
}

<<<<<<< HEAD
=======
impl ForeignTryFrom<String> for SwitzerlandStatesAbbreviation {
    type Error = error_stack::Report<errors::ConnectorError>;
    fn foreign_try_from(value: String) -> Result<Self, Self::Error> {
        let state_abbreviation_check =
            StringExt::<Self>::parse_enum(value.clone(), "SwitzerlandStatesAbbreviation");
        match state_abbreviation_check {
            Ok(state_abbreviation) => Ok(state_abbreviation),
            Err(_) => match value.as_str() {
                "Aargau" => Ok(Self::Aargau),
                "Appenzell Ausserrhoden" => Ok(Self::AppenzellAusserrhoden),
                "Appenzell Innerrhoden" => Ok(Self::AppenzellInnerrhoden),
                "Basel-Landschaft" => Ok(Self::BaselLandschaft),
                "Canton of Fribourg" => Ok(Self::CantonOfFribourg),
                "Canton of Geneva" => Ok(Self::CantonOfGeneva),
                "Canton of Jura" => Ok(Self::CantonOfJura),
                "Canton of Lucerne" => Ok(Self::CantonOfLucerne),
                "Canton of Neuchâtel" => Ok(Self::CantonOfNeuchatel),
                "Canton of Schaffhausen" => Ok(Self::CantonOfSchaffhausen),
                "Canton of Solothurn" => Ok(Self::CantonOfSolothurn),
                "Canton of St. Gallen" => Ok(Self::CantonOfStGallen),
                "Canton of Valais" => Ok(Self::CantonOfValais),
                "Canton of Vaud" => Ok(Self::CantonOfVaud),
                "Canton of Zug" => Ok(Self::CantonOfZug),
                "Glarus" => Ok(Self::Glarus),
                "Graubünden" => Ok(Self::Graubunden),
                "Nidwalden" => Ok(Self::Nidwalden),
                "Obwalden" => Ok(Self::Obwalden),
                "Schwyz" => Ok(Self::Schwyz),
                "Thurgau" => Ok(Self::Thurgau),
                "Ticino" => Ok(Self::Ticino),
                "Uri" => Ok(Self::Uri),
                "canton of Bern" => Ok(Self::CantonOfBern),
                "canton of Zürich" => Ok(Self::CantonOfZurich),
                _ => Err(errors::ConnectorError::InvalidDataFormat {
                    field_name: "address.state",
                }
                .into()),
            },
        }
    }
}

impl ForeignTryFrom<String> for NorthMacedoniaStatesAbbreviation {
    type Error = error_stack::Report<errors::ConnectorError>;
    fn foreign_try_from(value: String) -> Result<Self, Self::Error> {
        let state_abbreviation_check =
            StringExt::<Self>::parse_enum(value.clone(), "NorthMacedoniaStatesAbbreviation");
        match state_abbreviation_check {
            Ok(state_abbreviation) => Ok(state_abbreviation),
            Err(_) => match value.as_str() {
                "Aerodrom Municipality" => Ok(Self::AerodromMunicipality),
                "Aračinovo Municipality" => Ok(Self::AracinovoMunicipality),
                "Berovo Municipality" => Ok(Self::BerovoMunicipality),
                "Bitola Municipality" => Ok(Self::BitolaMunicipality),
                "Bogdanci Municipality" => Ok(Self::BogdanciMunicipality),
                "Bogovinje Municipality" => Ok(Self::BogovinjeMunicipality),
                "Bosilovo Municipality" => Ok(Self::BosilovoMunicipality),
                "Brvenica Municipality" => Ok(Self::BrvenicaMunicipality),
                "Butel Municipality" => Ok(Self::ButelMunicipality),
                "Centar Municipality" => Ok(Self::CentarMunicipality),
                "Centar Župa Municipality" => Ok(Self::CentarZupaMunicipality),
                "Debarca Municipality" => Ok(Self::DebarcaMunicipality),
                "Delčevo Municipality" => Ok(Self::DelcevoMunicipality),
                "Demir Hisar Municipality" => Ok(Self::DemirHisarMunicipality),
                "Demir Kapija Municipality" => Ok(Self::DemirKapijaMunicipality),
                "Dojran Municipality" => Ok(Self::DojranMunicipality),
                "Dolneni Municipality" => Ok(Self::DolneniMunicipality),
                "Drugovo Municipality" => Ok(Self::DrugovoMunicipality),
                "Gazi Baba Municipality" => Ok(Self::GaziBabaMunicipality),
                "Gevgelija Municipality" => Ok(Self::GevgelijaMunicipality),
                "Gjorče Petrov Municipality" => Ok(Self::GjorcePetrovMunicipality),
                "Gostivar Municipality" => Ok(Self::GostivarMunicipality),
                "Gradsko Municipality" => Ok(Self::GradskoMunicipality),
                "Greater Skopje" => Ok(Self::GreaterSkopje),
                "Ilinden Municipality" => Ok(Self::IlindenMunicipality),
                "Jegunovce Municipality" => Ok(Self::JegunovceMunicipality),
                "Karbinci" => Ok(Self::Karbinci),
                "Karpoš Municipality" => Ok(Self::KarposMunicipality),
                "Kavadarci Municipality" => Ok(Self::KavadarciMunicipality),
                "Kisela Voda Municipality" => Ok(Self::KiselaVodaMunicipality),
                "Kičevo Municipality" => Ok(Self::KicevoMunicipality),
                "Konče Municipality" => Ok(Self::KonceMunicipality),
                "Kočani Municipality" => Ok(Self::KocaniMunicipality),
                "Kratovo Municipality" => Ok(Self::KratovoMunicipality),
                "Kriva Palanka Municipality" => Ok(Self::KrivaPalankaMunicipality),
                "Krivogaštani Municipality" => Ok(Self::KrivogastaniMunicipality),
                "Kruševo Municipality" => Ok(Self::KrusevoMunicipality),
                "Kumanovo Municipality" => Ok(Self::KumanovoMunicipality),
                "Lipkovo Municipality" => Ok(Self::LipkovoMunicipality),
                "Lozovo Municipality" => Ok(Self::LozovoMunicipality),
                "Makedonska Kamenica Municipality" => Ok(Self::MakedonskaKamenicaMunicipality),
                "Makedonski Brod Municipality" => Ok(Self::MakedonskiBrodMunicipality),
                "Mavrovo and Rostuša Municipality" => Ok(Self::MavrovoAndRostusaMunicipality),
                "Mogila Municipality" => Ok(Self::MogilaMunicipality),
                "Negotino Municipality" => Ok(Self::NegotinoMunicipality),
                "Novaci Municipality" => Ok(Self::NovaciMunicipality),
                "Novo Selo Municipality" => Ok(Self::NovoSeloMunicipality),
                "Ohrid Municipality" => Ok(Self::OhridMunicipality),
                "Oslomej Municipality" => Ok(Self::OslomejMunicipality),
                "Pehčevo Municipality" => Ok(Self::PehcevoMunicipality),
                "Petrovec Municipality" => Ok(Self::PetrovecMunicipality),
                "Plasnica Municipality" => Ok(Self::PlasnicaMunicipality),
                "Prilep Municipality" => Ok(Self::PrilepMunicipality),
                "Probištip Municipality" => Ok(Self::ProbishtipMunicipality),
                "Radoviš Municipality" => Ok(Self::RadovisMunicipality),
                "Rankovce Municipality" => Ok(Self::RankovceMunicipality),
                "Resen Municipality" => Ok(Self::ResenMunicipality),
                "Rosoman Municipality" => Ok(Self::RosomanMunicipality),
                "Saraj Municipality" => Ok(Self::SarajMunicipality),
                "Sopište Municipality" => Ok(Self::SopisteMunicipality),
                "Staro Nagoričane Municipality" => Ok(Self::StaroNagoricaneMunicipality),
                "Struga Municipality" => Ok(Self::StrugaMunicipality),
                "Strumica Municipality" => Ok(Self::StrumicaMunicipality),
                "Studeničani Municipality" => Ok(Self::StudenicaniMunicipality),
                "Sveti Nikole Municipality" => Ok(Self::SvetiNikoleMunicipality),
                "Tearce Municipality" => Ok(Self::TearceMunicipality),
                "Tetovo Municipality" => Ok(Self::TetovoMunicipality),
                "Valandovo Municipality" => Ok(Self::ValandovoMunicipality),
                "Vasilevo Municipality" => Ok(Self::VasilevoMunicipality),
                "Veles Municipality" => Ok(Self::VelesMunicipality),
                "Vevčani Municipality" => Ok(Self::VevcaniMunicipality),
                "Vinica Municipality" => Ok(Self::VinicaMunicipality),
                "Vraneštica Municipality" => Ok(Self::VranesticaMunicipality),
                "Vrapčište Municipality" => Ok(Self::VrapcisteMunicipality),
                "Zajas Municipality" => Ok(Self::ZajasMunicipality),
                "Zelenikovo Municipality" => Ok(Self::ZelenikovoMunicipality),
                "Zrnovci Municipality" => Ok(Self::ZrnovciMunicipality),
                "Čair Municipality" => Ok(Self::CairMunicipality),
                "Čaška Municipality" => Ok(Self::CaskaMunicipality),
                "Češinovo-Obleševo Municipality" => Ok(Self::CesinovoOblesevoMunicipality),
                "Čučer-Sandevo Municipality" => Ok(Self::CucerSandevoMunicipality),
                "Štip Municipality" => Ok(Self::StipMunicipality),
                "Šuto Orizari Municipality" => Ok(Self::ShutoOrizariMunicipality),
                "Želino Municipality" => Ok(Self::ZelinoMunicipality),
                _ => Err(errors::ConnectorError::InvalidDataFormat {
                    field_name: "address.state",
                }
                .into()),
            },
        }
    }
}

impl ForeignTryFrom<String> for MontenegroStatesAbbreviation {
    type Error = error_stack::Report<errors::ConnectorError>;
    fn foreign_try_from(value: String) -> Result<Self, Self::Error> {
        let state_abbreviation_check =
            StringExt::<Self>::parse_enum(value.clone(), "MontenegroStatesAbbreviation");
        match state_abbreviation_check {
            Ok(state_abbreviation) => Ok(state_abbreviation),
            Err(_) => match value.as_str() {
                "Andrijevica Municipality" => Ok(Self::AndrijevicaMunicipality),
                "Bar Municipality" => Ok(Self::BarMunicipality),
                "Berane Municipality" => Ok(Self::BeraneMunicipality),
                "Bijelo Polje Municipality" => Ok(Self::BijeloPoljeMunicipality),
                "Budva Municipality" => Ok(Self::BudvaMunicipality),
                "Danilovgrad Municipality" => Ok(Self::DanilovgradMunicipality),
                "Gusinje Municipality" => Ok(Self::GusinjeMunicipality),
                "Kolašin Municipality" => Ok(Self::KolasinMunicipality),
                "Kotor Municipality" => Ok(Self::KotorMunicipality),
                "Mojkovac Municipality" => Ok(Self::MojkovacMunicipality),
                "Nikšić Municipality" => Ok(Self::NiksicMunicipality),
                "Petnjica Municipality" => Ok(Self::PetnjicaMunicipality),
                "Plav Municipality" => Ok(Self::PlavMunicipality),
                "Pljevlja Municipality" => Ok(Self::PljevljaMunicipality),
                "Plužine Municipality" => Ok(Self::PlužineMunicipality),
                "Podgorica Municipality" => Ok(Self::PodgoricaMunicipality),
                "Rožaje Municipality" => Ok(Self::RožajeMunicipality),
                "Tivat Municipality" => Ok(Self::TivatMunicipality),
                "Ulcinj Municipality" => Ok(Self::UlcinjMunicipality),
                "Žabljak Municipality" => Ok(Self::ŽabljakMunicipality),
                _ => Err(errors::ConnectorError::InvalidDataFormat {
                    field_name: "address.state",
                }
                .into()),
            },
        }
    }
}

impl ForeignTryFrom<String> for MonacoStatesAbbreviation {
    type Error = error_stack::Report<errors::ConnectorError>;
    fn foreign_try_from(value: String) -> Result<Self, Self::Error> {
        let state_abbreviation_check =
            StringExt::<Self>::parse_enum(value.clone(), "MonacoStatesAbbreviation");
        match state_abbreviation_check {
            Ok(state_abbreviation) => Ok(state_abbreviation),
            Err(_) => match value.as_str() {
                "Monaco" => Ok(Self::Monaco),
                _ => Err(errors::ConnectorError::InvalidDataFormat {
                    field_name: "address.state",
                }
                .into()),
            },
        }
    }
}

impl ForeignTryFrom<String> for NetherlandsStatesAbbreviation {
    type Error = error_stack::Report<errors::ConnectorError>;
    fn foreign_try_from(value: String) -> Result<Self, Self::Error> {
        let state_abbreviation_check =
            StringExt::<Self>::parse_enum(value.clone(), "NetherlandsStatesAbbreviation");
        match state_abbreviation_check {
            Ok(state_abbreviation) => Ok(state_abbreviation),
            Err(_) => match value.as_str() {
                "Bonaire" => Ok(Self::Bonaire),
                "Drenthe" => Ok(Self::Drenthe),
                "Flevoland" => Ok(Self::Flevoland),
                "Friesland" => Ok(Self::Friesland),
                "Gelderland" => Ok(Self::Gelderland),
                "Groningen" => Ok(Self::Groningen),
                "Limburg" => Ok(Self::Limburg),
                "North Brabant" => Ok(Self::NorthBrabant),
                "North Holland" => Ok(Self::NorthHolland),
                "Overijssel" => Ok(Self::Overijssel),
                "Saba" => Ok(Self::Saba),
                "Sint Eustatius" => Ok(Self::SintEustatius),
                "South Holland" => Ok(Self::SouthHolland),
                "Utrecht" => Ok(Self::Utrecht),
                "Zeeland" => Ok(Self::Zeeland),
                _ => Err(errors::ConnectorError::InvalidDataFormat {
                    field_name: "address.state",
                }
                .into()),
            },
        }
    }
}

impl ForeignTryFrom<String> for MoldovaStatesAbbreviation {
    type Error = error_stack::Report<errors::ConnectorError>;
    fn foreign_try_from(value: String) -> Result<Self, Self::Error> {
        let state_abbreviation_check =
            StringExt::<Self>::parse_enum(value.clone(), "MoldovaStatesAbbreviation");
        match state_abbreviation_check {
            Ok(state_abbreviation) => Ok(state_abbreviation),
            Err(_) => match value.as_str() {
                "Anenii Noi District" => Ok(Self::AneniiNoiDistrict),
                "Basarabeasca District" => Ok(Self::BasarabeascaDistrict),
                "Bender Municipality" => Ok(Self::BenderMunicipality),
                "Briceni District" => Ok(Self::BriceniDistrict),
                "Bălți Municipality" => Ok(Self::BălțiMunicipality),
                "Cahul District" => Ok(Self::CahulDistrict),
                "Cantemir District" => Ok(Self::CantemirDistrict),
                "Chișinău Municipality" => Ok(Self::ChișinăuMunicipality),
                "Cimișlia District" => Ok(Self::CimișliaDistrict),
                "Criuleni District" => Ok(Self::CriuleniDistrict),
                "Călărași District" => Ok(Self::CălărașiDistrict),
                "Căușeni District" => Ok(Self::CăușeniDistrict),
                "Dondușeni District" => Ok(Self::DondușeniDistrict),
                "Drochia District" => Ok(Self::DrochiaDistrict),
                "Dubăsari District" => Ok(Self::DubăsariDistrict),
                "Edineț District" => Ok(Self::EdinețDistrict),
                "Florești District" => Ok(Self::FloreștiDistrict),
                "Fălești District" => Ok(Self::FăleștiDistrict),
                "Găgăuzia" => Ok(Self::Găgăuzia),
                "Glodeni District" => Ok(Self::GlodeniDistrict),
                "Hîncești District" => Ok(Self::HînceștiDistrict),
                "Ialoveni District" => Ok(Self::IaloveniDistrict),
                "Nisporeni District" => Ok(Self::NisporeniDistrict),
                "Ocnița District" => Ok(Self::OcnițaDistrict),
                "Orhei District" => Ok(Self::OrheiDistrict),
                "Rezina District" => Ok(Self::RezinaDistrict),
                "Rîșcani District" => Ok(Self::RîșcaniDistrict),
                "Soroca District" => Ok(Self::SorocaDistrict),
                "Strășeni District" => Ok(Self::StrășeniDistrict),
                "Sîngerei District" => Ok(Self::SîngereiDistrict),
                "Taraclia District" => Ok(Self::TaracliaDistrict),
                "Telenești District" => Ok(Self::TeleneștiDistrict),
                "Transnistria Autonomous Territorial Unit" => {
                    Ok(Self::TransnistriaAutonomousTerritorialUnit)
                }
                "Ungheni District" => Ok(Self::UngheniDistrict),
                "Șoldănești District" => Ok(Self::ȘoldăneștiDistrict),
                "Ștefan Vodă District" => Ok(Self::ȘtefanVodăDistrict),
                _ => Err(errors::ConnectorError::InvalidDataFormat {
                    field_name: "address.state",
                }
                .into()),
            },
        }
    }
}

impl ForeignTryFrom<String> for LithuaniaStatesAbbreviation {
    type Error = error_stack::Report<errors::ConnectorError>;
    fn foreign_try_from(value: String) -> Result<Self, Self::Error> {
        let state_abbreviation_check =
            StringExt::<Self>::parse_enum(value.clone(), "LithuaniaStatesAbbreviation");
        match state_abbreviation_check {
            Ok(state_abbreviation) => Ok(state_abbreviation),
            Err(_) => match value.as_str() {
                "Akmenė District Municipality" => Ok(Self::AkmeneDistrictMunicipality),
                "Alytus City Municipality" => Ok(Self::AlytusCityMunicipality),
                "Alytus County" => Ok(Self::AlytusCounty),
                "Alytus District Municipality" => Ok(Self::AlytusDistrictMunicipality),
                "Birštonas Municipality" => Ok(Self::BirstonasMunicipality),
                "Biržai District Municipality" => Ok(Self::BirzaiDistrictMunicipality),
                "Druskininkai municipality" => Ok(Self::DruskininkaiMunicipality),
                "Elektrėnai municipality" => Ok(Self::ElektrenaiMunicipality),
                "Ignalina District Municipality" => Ok(Self::IgnalinaDistrictMunicipality),
                "Jonava District Municipality" => Ok(Self::JonavaDistrictMunicipality),
                "Joniškis District Municipality" => Ok(Self::JoniskisDistrictMunicipality),
                "Jurbarkas District Municipality" => Ok(Self::JurbarkasDistrictMunicipality),
                "Kaišiadorys District Municipality" => Ok(Self::KaisiadorysDistrictMunicipality),
                "Kalvarija municipality" => Ok(Self::KalvarijaMunicipality),
                "Kaunas City Municipality" => Ok(Self::KaunasCityMunicipality),
                "Kaunas County" => Ok(Self::KaunasCounty),
                "Kaunas District Municipality" => Ok(Self::KaunasDistrictMunicipality),
                "Kazlų Rūda municipality" => Ok(Self::KazluRudaMunicipality),
                "Kelmė District Municipality" => Ok(Self::KelmeDistrictMunicipality),
                "Klaipeda City Municipality" => Ok(Self::KlaipedaCityMunicipality),
                "Klaipėda County" => Ok(Self::KlaipedaCounty),
                "Klaipėda District Municipality" => Ok(Self::KlaipedaDistrictMunicipality),
                "Kretinga District Municipality" => Ok(Self::KretingaDistrictMunicipality),
                "Kupiškis District Municipality" => Ok(Self::KupiskisDistrictMunicipality),
                "Kėdainiai District Municipality" => Ok(Self::KedainiaiDistrictMunicipality),
                "Lazdijai District Municipality" => Ok(Self::LazdijaiDistrictMunicipality),
                "Marijampolė County" => Ok(Self::MarijampoleCounty),
                "Marijampolė Municipality" => Ok(Self::MarijampoleMunicipality),
                "Mažeikiai District Municipality" => Ok(Self::MazeikiaiDistrictMunicipality),
                "Molėtai District Municipality" => Ok(Self::MoletaiDistrictMunicipality),
                "Neringa Municipality" => Ok(Self::NeringaMunicipality),
                "Pagėgiai municipality" => Ok(Self::PagegiaiMunicipality),
                "Pakruojis District Municipality" => Ok(Self::PakruojisDistrictMunicipality),
                "Palanga City Municipality" => Ok(Self::PalangaCityMunicipality),
                "Panevėžys City Municipality" => Ok(Self::PanevezysCityMunicipality),
                "Panevėžys County" => Ok(Self::PanevezysCounty),
                "Panevėžys District Municipality" => Ok(Self::PanevezysDistrictMunicipality),
                "Pasvalys District Municipality" => Ok(Self::PasvalysDistrictMunicipality),
                "Plungė District Municipality" => Ok(Self::PlungeDistrictMunicipality),
                "Prienai District Municipality" => Ok(Self::PrienaiDistrictMunicipality),
                "Radviliškis District Municipality" => Ok(Self::RadviliskisDistrictMunicipality),
                "Raseiniai District Municipality" => Ok(Self::RaseiniaiDistrictMunicipality),
                "Rietavas municipality" => Ok(Self::RietavasMunicipality),
                "Rokiškis District Municipality" => Ok(Self::RokiskisDistrictMunicipality),
                "Skuodas District Municipality" => Ok(Self::SkuodasDistrictMunicipality),
                "Tauragė County" => Ok(Self::TaurageCounty),
                "Tauragė District Municipality" => Ok(Self::TaurageDistrictMunicipality),
                "Telšiai County" => Ok(Self::TelsiaiCounty),
                "Telšiai District Municipality" => Ok(Self::TelsiaiDistrictMunicipality),
                "Trakai District Municipality" => Ok(Self::TrakaiDistrictMunicipality),
                "Ukmergė District Municipality" => Ok(Self::UkmergeDistrictMunicipality),
                "Utena County" => Ok(Self::UtenaCounty),
                "Utena District Municipality" => Ok(Self::UtenaDistrictMunicipality),
                "Varėna District Municipality" => Ok(Self::VarenaDistrictMunicipality),
                "Vilkaviškis District Municipality" => Ok(Self::VilkaviskisDistrictMunicipality),
                "Vilnius City Municipality" => Ok(Self::VilniusCityMunicipality),
                "Vilnius County" => Ok(Self::VilniusCounty),
                "Vilnius District Municipality" => Ok(Self::VilniusDistrictMunicipality),
                "Visaginas Municipality" => Ok(Self::VisaginasMunicipality),
                "Zarasai District Municipality" => Ok(Self::ZarasaiDistrictMunicipality),
                "Šakiai District Municipality" => Ok(Self::SakiaiDistrictMunicipality),
                "Šalčininkai District Municipality" => Ok(Self::SalcininkaiDistrictMunicipality),
                "Šiauliai City Municipality" => Ok(Self::SiauliaiCityMunicipality),
                "Šiauliai County" => Ok(Self::SiauliaiCounty),
                "Šiauliai District Municipality" => Ok(Self::SiauliaiDistrictMunicipality),
                "Šilalė District Municipality" => Ok(Self::SilaleDistrictMunicipality),
                "Šilutė District Municipality" => Ok(Self::SiluteDistrictMunicipality),
                "Širvintos District Municipality" => Ok(Self::SirvintosDistrictMunicipality),
                "Švenčionys District Municipality" => Ok(Self::SvencionysDistrictMunicipality),
                _ => Err(errors::ConnectorError::InvalidDataFormat {
                    field_name: "address.state",
                }
                .into()),
            },
        }
    }
}

impl ForeignTryFrom<String> for LiechtensteinStatesAbbreviation {
    type Error = error_stack::Report<errors::ConnectorError>;
    fn foreign_try_from(value: String) -> Result<Self, Self::Error> {
        let state_abbreviation_check =
            StringExt::<Self>::parse_enum(value.clone(), "LiechtensteinStatesAbbreviation");
        match state_abbreviation_check {
            Ok(state_abbreviation) => Ok(state_abbreviation),
            Err(_) => match value.as_str() {
                "Balzers" => Ok(Self::Balzers),
                "Eschen" => Ok(Self::Eschen),
                "Gamprin" => Ok(Self::Gamprin),
                "Mauren" => Ok(Self::Mauren),
                "Planken" => Ok(Self::Planken),
                "Ruggell" => Ok(Self::Ruggell),
                "Schaan" => Ok(Self::Schaan),
                "Schellenberg" => Ok(Self::Schellenberg),
                "Triesen" => Ok(Self::Triesen),
                "Triesenberg" => Ok(Self::Triesenberg),
                "Vaduz" => Ok(Self::Vaduz),
                _ => Err(errors::ConnectorError::InvalidDataFormat {
                    field_name: "address.state",
                }
                .into()),
            },
        }
    }
}

impl ForeignTryFrom<String> for LatviaStatesAbbreviation {
    type Error = error_stack::Report<errors::ConnectorError>;
    fn foreign_try_from(value: String) -> Result<Self, Self::Error> {
        let state_abbreviation_check =
            StringExt::<Self>::parse_enum(value.clone(), "LatviaStatesAbbreviation");
        match state_abbreviation_check {
            Ok(state_abbreviation) => Ok(state_abbreviation),
            Err(_) => match value.as_str() {
                "Aglona Municipality" => Ok(Self::AglonaMunicipality),
                "Aizkraukle Municipality" => Ok(Self::AizkraukleMunicipality),
                "Aizpute Municipality" => Ok(Self::AizputeMunicipality),
                "Aknīste Municipality" => Ok(Self::AknīsteMunicipality),
                "Aloja Municipality" => Ok(Self::AlojaMunicipality),
                "Alsunga Municipality" => Ok(Self::AlsungaMunicipality),
                "Alūksne Municipality" => Ok(Self::AlūksneMunicipality),
                "Amata Municipality" => Ok(Self::AmataMunicipality),
                "Ape Municipality" => Ok(Self::ApeMunicipality),
                "Auce Municipality" => Ok(Self::AuceMunicipality),
                "Babīte Municipality" => Ok(Self::BabīteMunicipality),
                "Baldone Municipality" => Ok(Self::BaldoneMunicipality),
                "Baltinava Municipality" => Ok(Self::BaltinavaMunicipality),
                "Balvi Municipality" => Ok(Self::BalviMunicipality),
                "Bauska Municipality" => Ok(Self::BauskaMunicipality),
                "Beverīna Municipality" => Ok(Self::BeverīnaMunicipality),
                "Brocēni Municipality" => Ok(Self::BrocēniMunicipality),
                "Burtnieki Municipality" => Ok(Self::BurtniekiMunicipality),
                "Carnikava Municipality" => Ok(Self::CarnikavaMunicipality),
                "Cesvaine Municipality" => Ok(Self::CesvaineMunicipality),
                "Cibla Municipality" => Ok(Self::CiblaMunicipality),
                "Cēsis Municipality" => Ok(Self::CēsisMunicipality),
                "Dagda Municipality" => Ok(Self::DagdaMunicipality),
                "Daugavpils" => Ok(Self::Daugavpils),
                "Daugavpils Municipality" => Ok(Self::DaugavpilsMunicipality),
                "Dobele Municipality" => Ok(Self::DobeleMunicipality),
                "Dundaga Municipality" => Ok(Self::DundagaMunicipality),
                "Durbe Municipality" => Ok(Self::DurbeMunicipality),
                "Engure Municipality" => Ok(Self::EngureMunicipality),
                "Garkalne Municipality" => Ok(Self::GarkalneMunicipality),
                "Grobiņa Municipality" => Ok(Self::GrobiņaMunicipality),
                "Gulbene Municipality" => Ok(Self::GulbeneMunicipality),
                "Iecava Municipality" => Ok(Self::IecavaMunicipality),
                "Ikšķile Municipality" => Ok(Self::IkšķileMunicipality),
                "Ilūkste Municipalityy" => Ok(Self::IlūksteMunicipality),
                "Inčukalns Municipality" => Ok(Self::InčukalnsMunicipality),
                "Jaunjelgava Municipality" => Ok(Self::JaunjelgavaMunicipality),
                "Jaunpiebalga Municipality" => Ok(Self::JaunpiebalgaMunicipality),
                "Jaunpils Municipality" => Ok(Self::JaunpilsMunicipality),
                "Jelgava" => Ok(Self::Jelgava),
                "Jelgava Municipality" => Ok(Self::JelgavaMunicipality),
                "Jēkabpils" => Ok(Self::Jēkabpils),
                "Jēkabpils Municipality" => Ok(Self::JēkabpilsMunicipality),
                "Jūrmala" => Ok(Self::Jūrmala),
                "Kandava Municipality" => Ok(Self::KandavaMunicipality),
                "Kocēni Municipality" => Ok(Self::KocēniMunicipality),
                "Koknese Municipality" => Ok(Self::KokneseMunicipality),
                "Krimulda Municipality" => Ok(Self::KrimuldaMunicipality),
                "Krustpils Municipality" => Ok(Self::KrustpilsMunicipality),
                "Krāslava Municipality" => Ok(Self::KrāslavaMunicipality),
                "Kuldīga Municipality" => Ok(Self::KuldīgaMunicipality),
                "Kārsava Municipality" => Ok(Self::KārsavaMunicipality),
                "Lielvārde Municipality" => Ok(Self::LielvārdeMunicipality),
                "Liepāja" => Ok(Self::Liepāja),
                "Limbaži Municipality" => Ok(Self::LimbažiMunicipality),
                "Lubāna Municipality" => Ok(Self::LubānaMunicipality),
                "Ludza Municipality" => Ok(Self::LudzaMunicipality),
                "Līgatne Municipality" => Ok(Self::LīgatneMunicipality),
                "Līvāni Municipality" => Ok(Self::LīvāniMunicipality),
                "Madona Municipality" => Ok(Self::MadonaMunicipality),
                "Mazsalaca Municipality" => Ok(Self::MazsalacaMunicipality),
                "Mālpils Municipality" => Ok(Self::MālpilsMunicipality),
                "Mārupe Municipality" => Ok(Self::MārupeMunicipality),
                "Mērsrags Municipality" => Ok(Self::MērsragsMunicipality),
                "Naukšēni Municipality" => Ok(Self::NaukšēniMunicipality),
                "Nereta Municipality" => Ok(Self::NeretaMunicipality),
                "Nīca Municipality" => Ok(Self::NīcaMunicipality),
                "Ogre Municipality" => Ok(Self::OgreMunicipality),
                "Olaine Municipality" => Ok(Self::OlaineMunicipality),
                "Ozolnieki Municipality" => Ok(Self::OzolniekiMunicipality),
                "Preiļi Municipality" => Ok(Self::PreiļiMunicipality),
                "Priekule Municipality" => Ok(Self::PriekuleMunicipality),
                "Priekuļi Municipality" => Ok(Self::PriekuļiMunicipality),
                "Pārgauja Municipality" => Ok(Self::PārgaujaMunicipality),
                "Pāvilosta Municipality" => Ok(Self::PāvilostaMunicipality),
                "Pļaviņas Municipality" => Ok(Self::PļaviņasMunicipality),
                "Rauna Municipality" => Ok(Self::RaunaMunicipality),
                "Riebiņi Municipality" => Ok(Self::RiebiņiMunicipality),
                "Riga" => Ok(Self::Riga),
                "Roja Municipality" => Ok(Self::RojaMunicipality),
                "Ropaži Municipality" => Ok(Self::RopažiMunicipality),
                "Rucava Municipality" => Ok(Self::RucavaMunicipality),
                "Rugāji Municipality" => Ok(Self::RugājiMunicipality),
                "Rundāle Municipality" => Ok(Self::RundāleMunicipality),
                "Rēzekne" => Ok(Self::Rēzekne),
                "Rēzekne Municipality" => Ok(Self::RēzekneMunicipality),
                "Rūjiena Municipality" => Ok(Self::RūjienaMunicipality),
                "Sala Municipality" => Ok(Self::SalaMunicipality),
                "Salacgrīva Municipality" => Ok(Self::SalacgrīvaMunicipality),
                "Salaspils Municipality" => Ok(Self::SalaspilsMunicipality),
                "Saldus Municipality" => Ok(Self::SaldusMunicipality),
                "Saulkrasti Municipality" => Ok(Self::SaulkrastiMunicipality),
                "Sigulda Municipality" => Ok(Self::SiguldaMunicipality),
                "Skrunda Municipality" => Ok(Self::SkrundaMunicipality),
                "Skrīveri Municipality" => Ok(Self::SkrīveriMunicipality),
                "Smiltene Municipality" => Ok(Self::SmilteneMunicipality),
                "Stopiņi Municipality" => Ok(Self::StopiņiMunicipality),
                "Strenči Municipality" => Ok(Self::StrenčiMunicipality),
                "Sēja Municipality" => Ok(Self::SējaMunicipality),
                _ => Err(errors::ConnectorError::InvalidDataFormat {
                    field_name: "address.state",
                }
                .into()),
            },
        }
    }
}

impl ForeignTryFrom<String> for MaltaStatesAbbreviation {
    type Error = error_stack::Report<errors::ConnectorError>;
    fn foreign_try_from(value: String) -> Result<Self, Self::Error> {
        let state_abbreviation_check =
            StringExt::<Self>::parse_enum(value.clone(), "MaltaStatesAbbreviation");

        match state_abbreviation_check {
            Ok(state_abbreviation) => Ok(state_abbreviation),
            Err(_) => match value.as_str() {
                "Attard" => Ok(Self::Attard),
                "Balzan" => Ok(Self::Balzan),
                "Birgu" => Ok(Self::Birgu),
                "Birkirkara" => Ok(Self::Birkirkara),
                "Birżebbuġa" => Ok(Self::Birżebbuġa),
                "Cospicua" => Ok(Self::Cospicua),
                "Dingli" => Ok(Self::Dingli),
                "Fgura" => Ok(Self::Fgura),
                "Floriana" => Ok(Self::Floriana),
                "Fontana" => Ok(Self::Fontana),
                "Gudja" => Ok(Self::Gudja),
                "Gżira" => Ok(Self::Gżira),
                "Għajnsielem" => Ok(Self::Għajnsielem),
                "Għarb" => Ok(Self::Għarb),
                "Għargħur" => Ok(Self::Għargħur),
                "Għasri" => Ok(Self::Għasri),
                "Għaxaq" => Ok(Self::Għaxaq),
                "Ħamrun" => Ok(Self::Ħamrun),
                "Iklin" => Ok(Self::Iklin),
                "Senglea" => Ok(Self::Senglea),
                "Kalkara" => Ok(Self::Kalkara),
                "Kerċem" => Ok(Self::Kerċem),
                "Kirkop" => Ok(Self::Kirkop),
                "Lija" => Ok(Self::Lija),
                "Luqa" => Ok(Self::Luqa),
                "Marsa" => Ok(Self::Marsa),
                "Marsaskala" => Ok(Self::Marsaskala),
                "Marsaxlokk" => Ok(Self::Marsaxlokk),
                "Mdina" => Ok(Self::Mdina),
                "Mellieħa" => Ok(Self::Mellieħa),
                "Mosta" => Ok(Self::Mosta),
                "Mqabba" => Ok(Self::Mqabba),
                "Msida" => Ok(Self::Msida),
                "Mtarfa" => Ok(Self::Mtarfa),
                "Munxar" => Ok(Self::Munxar),
                "Mġarr" => Ok(Self::Mġarr),
                "Nadur" => Ok(Self::Nadur),
                "Naxxar" => Ok(Self::Naxxar),
                "Paola" => Ok(Self::Paola),
                "Pembroke" => Ok(Self::Pembroke),
                "Pietà" => Ok(Self::Pietà),
                "Qala" => Ok(Self::Qala),
                "Qormi" => Ok(Self::Qormi),
                "Qrendi" => Ok(Self::Qrendi),
                "Rabat" => Ok(Self::Rabat),
                "Saint Lawrence" => Ok(Self::SaintLawrence),
                "San Ġwann" => Ok(Self::SanĠwann),
                "Sannat" => Ok(Self::Sannat),
                "Santa Luċija" => Ok(Self::SantaLuċija),
                "Santa Venera" => Ok(Self::SantaVenera),
                "Siġġiewi" => Ok(Self::Siġġiewi),
                "Sliema" => Ok(Self::Sliema),
                "St. Julian's" => Ok(Self::StJulians),
                "St. Paul's Bay" => Ok(Self::StPaulsBay),
                "Swieqi" => Ok(Self::Swieqi),
                "Ta' Xbiex" => Ok(Self::TaXbiex),
                "Tarxien" => Ok(Self::Tarxien),
                "Valletta" => Ok(Self::Valletta),
                "Victoria" => Ok(Self::Victoria),
                "Xagħra" => Ok(Self::Xagħra),
                "Xewkija" => Ok(Self::Xewkija),
                "Xgħajra" => Ok(Self::Xgħajra),
                "Żabbar" => Ok(Self::Żabbar),
                "Żebbuġ Gozo" => Ok(Self::ŻebbuġGozo),
                "Żebbuġ Malta" => Ok(Self::ŻebbuġMalta),
                "Żejtun" => Ok(Self::Żejtun),
                "Żurrieq" => Ok(Self::Żurrieq),
                _ => Err(errors::ConnectorError::InvalidDataFormat {
                    field_name: "address.state",
                }
                .into()),
            },
        }
    }
}

impl ForeignTryFrom<String> for BelarusStatesAbbreviation {
    type Error = error_stack::Report<errors::ConnectorError>;
    fn foreign_try_from(value: String) -> Result<Self, Self::Error> {
        let state_abbreviation_check =
            StringExt::<Self>::parse_enum(value.clone(), "BelarusStatesAbbreviation");
        match state_abbreviation_check {
            Ok(state_abbreviation) => Ok(state_abbreviation),
            Err(_) => match value.as_str() {
                "Brest Region" => Ok(Self::BrestRegion),
                "Gomel Region" => Ok(Self::GomelRegion),
                "Grodno Region" => Ok(Self::GrodnoRegion),
                "Minsk" => Ok(Self::Minsk),
                "Minsk Region" => Ok(Self::MinskRegion),
                "Mogilev Region" => Ok(Self::MogilevRegion),
                "Vitebsk Region" => Ok(Self::VitebskRegion),
                _ => Err(errors::ConnectorError::InvalidDataFormat {
                    field_name: "address.state",
                }
                .into()),
            },
        }
    }
}

impl ForeignTryFrom<String> for IrelandStatesAbbreviation {
    type Error = error_stack::Report<errors::ConnectorError>;
    fn foreign_try_from(value: String) -> Result<Self, Self::Error> {
        let state_abbreviation_check =
            StringExt::<Self>::parse_enum(value.clone(), "IrelandStatesAbbreviation");
        match state_abbreviation_check {
            Ok(state_abbreviation) => Ok(state_abbreviation),
            Err(_) => match value.as_str() {
                "Connacht" => Ok(Self::Connacht),
                "County Carlow" => Ok(Self::CountyCarlow),
                "County Cavan" => Ok(Self::CountyCavan),
                "County Clare" => Ok(Self::CountyClare),
                "County Cork" => Ok(Self::CountyCork),
                "County Donegal" => Ok(Self::CountyDonegal),
                "County Dublin" => Ok(Self::CountyDublin),
                "County Galway" => Ok(Self::CountyGalway),
                "County Kerry" => Ok(Self::CountyKerry),
                "County Kildare" => Ok(Self::CountyKildare),
                "County Kilkenny" => Ok(Self::CountyKilkenny),
                "County Laois" => Ok(Self::CountyLaois),
                "County Limerick" => Ok(Self::CountyLimerick),
                "County Longford" => Ok(Self::CountyLongford),
                "County Louth" => Ok(Self::CountyLouth),
                "County Mayo" => Ok(Self::CountyMayo),
                "County Meath" => Ok(Self::CountyMeath),
                "County Monaghan" => Ok(Self::CountyMonaghan),
                "County Offaly" => Ok(Self::CountyOffaly),
                "County Roscommon" => Ok(Self::CountyRoscommon),
                "County Sligo" => Ok(Self::CountySligo),
                "County Tipperary" => Ok(Self::CountyTipperary),
                "County Waterford" => Ok(Self::CountyWaterford),
                "County Westmeath" => Ok(Self::CountyWestmeath),
                "County Wexford" => Ok(Self::CountyWexford),
                "County Wicklow" => Ok(Self::CountyWicklow),
                "Leinster" => Ok(Self::Leinster),
                "Munster" => Ok(Self::Munster),
                "Ulster" => Ok(Self::Ulster),
                _ => Err(errors::ConnectorError::InvalidDataFormat {
                    field_name: "address.state",
                }
                .into()),
            },
        }
    }
}

impl ForeignTryFrom<String> for IcelandStatesAbbreviation {
    type Error = error_stack::Report<errors::ConnectorError>;
    fn foreign_try_from(value: String) -> Result<Self, Self::Error> {
        let state_abbreviation_check =
            StringExt::<Self>::parse_enum(value.clone(), "IcelandStatesAbbreviation");
        match state_abbreviation_check {
            Ok(state_abbreviation) => Ok(state_abbreviation),
            Err(_) => match value.as_str() {
                "Capital Region" => Ok(Self::CapitalRegion),
                "Eastern Region" => Ok(Self::EasternRegion),
                "Northeastern Region" => Ok(Self::NortheasternRegion),
                "Northwestern Region" => Ok(Self::NorthwesternRegion),
                "Southern Peninsula Region" => Ok(Self::SouthernPeninsulaRegion),
                "Southern Region" => Ok(Self::SouthernRegion),
                "Western Region" => Ok(Self::WesternRegion),
                "Westfjords" => Ok(Self::Westfjords),
                _ => Err(errors::ConnectorError::InvalidDataFormat {
                    field_name: "address.state",
                }
                .into()),
            },
        }
    }
}

impl ForeignTryFrom<String> for HungaryStatesAbbreviation {
    type Error = error_stack::Report<errors::ConnectorError>;
    fn foreign_try_from(value: String) -> Result<Self, Self::Error> {
        let state_abbreviation_check =
            StringExt::<Self>::parse_enum(value.clone(), "HungaryStatesAbbreviation");
        match state_abbreviation_check {
            Ok(state_abbreviation) => Ok(state_abbreviation),
            Err(_) => match value.as_str() {
                "Baranya County" => Ok(Self::BaranyaCounty),
                "Borsod-Abaúj-Zemplén County" => Ok(Self::BorsodAbaujZemplenCounty),
                "Budapest" => Ok(Self::Budapest),
                "Bács-Kiskun County" => Ok(Self::BacsKiskunCounty),
                "Békés County" => Ok(Self::BekesCounty),
                "Békéscsaba" => Ok(Self::Bekescsaba),
                "Csongrád County" => Ok(Self::CsongradCounty),
                "Debrecen" => Ok(Self::Debrecen),
                "Dunaújváros" => Ok(Self::Dunaujvaros),
                "Eger" => Ok(Self::Eger),
                "Fejér County" => Ok(Self::FejerCounty),
                "Győr" => Ok(Self::Gyor),
                "Győr-Moson-Sopron County" => Ok(Self::GyorMosonSopronCounty),
                "Hajdú-Bihar County" => Ok(Self::HajduBiharCounty),
                "Heves County" => Ok(Self::HevesCounty),
                "Hódmezővásárhely" => Ok(Self::Hodmezovasarhely),
                "Jász-Nagykun-Szolnok County" => Ok(Self::JaszNagykunSzolnokCounty),
                "Kaposvár" => Ok(Self::Kaposvar),
                "Kecskemét" => Ok(Self::Kecskemet),
                "Miskolc" => Ok(Self::Miskolc),
                "Nagykanizsa" => Ok(Self::Nagykanizsa),
                "Nyíregyháza" => Ok(Self::Nyiregyhaza),
                "Nógrád County" => Ok(Self::NogradCounty),
                "Pest County" => Ok(Self::PestCounty),
                "Pécs" => Ok(Self::Pecs),
                "Salgótarján" => Ok(Self::Salgotarjan),
                "Somogy County" => Ok(Self::SomogyCounty),
                "Sopron" => Ok(Self::Sopron),
                "Szabolcs-Szatmár-Bereg County" => Ok(Self::SzabolcsSzatmarBeregCounty),
                "Szeged" => Ok(Self::Szeged),
                "Szekszárd" => Ok(Self::Szekszard),
                "Szolnok" => Ok(Self::Szolnok),
                "Szombathely" => Ok(Self::Szombathely),
                "Székesfehérvár" => Ok(Self::Szekesfehervar),
                "Tatabánya" => Ok(Self::Tatabanya),
                "Tolna County" => Ok(Self::TolnaCounty),
                "Vas County" => Ok(Self::VasCounty),
                "Veszprém" => Ok(Self::Veszprem),
                "Veszprém County" => Ok(Self::VeszpremCounty),
                "Zala County" => Ok(Self::ZalaCounty),
                "Zalaegerszeg" => Ok(Self::Zalaegerszeg),
                "Érd" => Ok(Self::Erd),
                _ => Err(errors::ConnectorError::InvalidDataFormat {
                    field_name: "address.state",
                }
                .into()),
            },
        }
    }
}

impl ForeignTryFrom<String> for GreeceStatesAbbreviation {
    type Error = error_stack::Report<errors::ConnectorError>;
    fn foreign_try_from(value: String) -> Result<Self, Self::Error> {
        let state_abbreviation_check =
            StringExt::<Self>::parse_enum(value.clone(), "GreeceStatesAbbreviation");
        match state_abbreviation_check {
            Ok(state_abbreviation) => Ok(state_abbreviation),
            Err(_) => match value.as_str() {
                "Achaea Regional Unit" => Ok(Self::AchaeaRegionalUnit),
                "Aetolia-Acarnania Regional Unit" => Ok(Self::AetoliaAcarnaniaRegionalUnit),
                "Arcadia Prefecture" => Ok(Self::ArcadiaPrefecture),
                "Argolis Regional Unit" => Ok(Self::ArgolisRegionalUnit),
                "Attica Region" => Ok(Self::AtticaRegion),
                "Boeotia Regional Unit" => Ok(Self::BoeotiaRegionalUnit),
                "Central Greece Region" => Ok(Self::CentralGreeceRegion),
                "Central Macedonia" => Ok(Self::CentralMacedonia),
                "Chania Regional Unit" => Ok(Self::ChaniaRegionalUnit),
                "Corfu Prefecture" => Ok(Self::CorfuPrefecture),
                "Corinthia Regional Unit" => Ok(Self::CorinthiaRegionalUnit),
                "Crete Region" => Ok(Self::CreteRegion),
                "Drama Regional Unit" => Ok(Self::DramaRegionalUnit),
                "East Attica Regional Unit" => Ok(Self::EastAtticaRegionalUnit),
                "East Macedonia and Thrace" => Ok(Self::EastMacedoniaAndThrace),
                "Epirus Region" => Ok(Self::EpirusRegion),
                "Euboea" => Ok(Self::Euboea),
                "Grevena Prefecture" => Ok(Self::GrevenaPrefecture),
                "Imathia Regional Unit" => Ok(Self::ImathiaRegionalUnit),
                "Ioannina Regional Unit" => Ok(Self::IoanninaRegionalUnit),
                "Ionian Islands Region" => Ok(Self::IonianIslandsRegion),
                "Karditsa Regional Unit" => Ok(Self::KarditsaRegionalUnit),
                "Kastoria Regional Unit" => Ok(Self::KastoriaRegionalUnit),
                "Kefalonia Prefecture" => Ok(Self::KefaloniaPrefecture),
                "Kilkis Regional Unit" => Ok(Self::KilkisRegionalUnit),
                "Kozani Prefecture" => Ok(Self::KozaniPrefecture),
                "Laconia" => Ok(Self::Laconia),
                "Larissa Prefecture" => Ok(Self::LarissaPrefecture),
                "Lefkada Regional Unit" => Ok(Self::LefkadaRegionalUnit),
                "Pella Regional Unit" => Ok(Self::PellaRegionalUnit),
                "Peloponnese Region" => Ok(Self::PeloponneseRegion),
                "Phthiotis Prefecture" => Ok(Self::PhthiotisPrefecture),
                "Preveza Prefecture" => Ok(Self::PrevezaPrefecture),
                "Serres Prefecture" => Ok(Self::SerresPrefecture),
                "South Aegean" => Ok(Self::SouthAegean),
                "Thessaloniki Regional Unit" => Ok(Self::ThessalonikiRegionalUnit),
                "West Greece Region" => Ok(Self::WestGreeceRegion),
                "West Macedonia Region" => Ok(Self::WestMacedoniaRegion),
                _ => Err(errors::ConnectorError::InvalidDataFormat {
                    field_name: "address.state",
                }
                .into()),
            },
        }
    }
}

impl ForeignTryFrom<String> for FinlandStatesAbbreviation {
    type Error = error_stack::Report<errors::ConnectorError>;
    fn foreign_try_from(value: String) -> Result<Self, Self::Error> {
        let state_abbreviation_check =
            StringExt::<Self>::parse_enum(value.clone(), "FinlandStatesAbbreviation");
        match state_abbreviation_check {
            Ok(state_abbreviation) => Ok(state_abbreviation),
            Err(_) => match value.as_str() {
                "Central Finland" => Ok(Self::CentralFinland),
                "Central Ostrobothnia" => Ok(Self::CentralOstrobothnia),
                "Eastern Finland Province" => Ok(Self::EasternFinlandProvince),
                "Finland Proper" => Ok(Self::FinlandProper),
                "Kainuu" => Ok(Self::Kainuu),
                "Kymenlaakso" => Ok(Self::Kymenlaakso),
                "Lapland" => Ok(Self::Lapland),
                "North Karelia" => Ok(Self::NorthKarelia),
                "Northern Ostrobothnia" => Ok(Self::NorthernOstrobothnia),
                "Northern Savonia" => Ok(Self::NorthernSavonia),
                "Ostrobothnia" => Ok(Self::Ostrobothnia),
                "Oulu Province" => Ok(Self::OuluProvince),
                "Pirkanmaa" => Ok(Self::Pirkanmaa),
                "Päijänne Tavastia" => Ok(Self::PaijanneTavastia),
                "Satakunta" => Ok(Self::Satakunta),
                "South Karelia" => Ok(Self::SouthKarelia),
                "Southern Ostrobothnia" => Ok(Self::SouthernOstrobothnia),
                "Southern Savonia" => Ok(Self::SouthernSavonia),
                "Tavastia Proper" => Ok(Self::TavastiaProper),
                "Uusimaa" => Ok(Self::Uusimaa),
                "Åland Islands" => Ok(Self::AlandIslands),
                _ => Err(errors::ConnectorError::InvalidDataFormat {
                    field_name: "address.state",
                }
                .into()),
            },
        }
    }
}

impl ForeignTryFrom<String> for DenmarkStatesAbbreviation {
    type Error = error_stack::Report<errors::ConnectorError>;
    fn foreign_try_from(value: String) -> Result<Self, Self::Error> {
        let state_abbreviation_check =
            StringExt::<Self>::parse_enum(value.clone(), "DenmarkStatesAbbreviation");
        match state_abbreviation_check {
            Ok(state_abbreviation) => Ok(state_abbreviation),
            Err(_) => match value.as_str() {
                "Capital Region of Denmark" => Ok(Self::CapitalRegionOfDenmark),
                "Central Denmark Region" => Ok(Self::CentralDenmarkRegion),
                "North Denmark Region" => Ok(Self::NorthDenmarkRegion),
                "Region Zealand" => Ok(Self::RegionZealand),
                "Region of Southern Denmark" => Ok(Self::RegionOfSouthernDenmark),
                _ => Err(errors::ConnectorError::InvalidDataFormat {
                    field_name: "address.state",
                }
                .into()),
            },
        }
    }
}

impl ForeignTryFrom<String> for CzechRepublicStatesAbbreviation {
    type Error = error_stack::Report<errors::ConnectorError>;
    fn foreign_try_from(value: String) -> Result<Self, Self::Error> {
        let state_abbreviation_check =
            StringExt::<Self>::parse_enum(value.clone(), "CzechRepublicStatesAbbreviation");
        match state_abbreviation_check {
            Ok(state_abbreviation) => Ok(state_abbreviation),
            Err(_) => match value.as_str() {
                "Benešov District" => Ok(Self::BenesovDistrict),
                "Beroun District" => Ok(Self::BerounDistrict),
                "Blansko District" => Ok(Self::BlanskoDistrict),
                "Brno-City District" => Ok(Self::BrnoCityDistrict),
                "Brno-Country District" => Ok(Self::BrnoCountryDistrict),
                "Bruntál District" => Ok(Self::BruntalDistrict),
                "Břeclav District" => Ok(Self::BreclavDistrict),
                "Central Bohemian Region" => Ok(Self::CentralBohemianRegion),
                "Cheb District" => Ok(Self::ChebDistrict),
                "Chomutov District" => Ok(Self::ChomutovDistrict),
                "Chrudim District" => Ok(Self::ChrudimDistrict),
                "Domažlice Distric" => Ok(Self::DomazliceDistrict),
                "Děčín District" => Ok(Self::DecinDistrict),
                "Frýdek-Místek District" => Ok(Self::FrydekMistekDistrict),
                "Havlíčkův Brod District" => Ok(Self::HavlickuvBrodDistrict),
                "Hodonín District" => Ok(Self::HodoninDistrict),
                "Horní Počernice" => Ok(Self::HorniPocernice),
                "Hradec Králové District" => Ok(Self::HradecKraloveDistrict),
                "Hradec Králové Region" => Ok(Self::HradecKraloveRegion),
                "Jablonec nad Nisou District" => Ok(Self::JablonecNadNisouDistrict),
                "Jeseník District" => Ok(Self::JesenikDistrict),
                "Jihlava District" => Ok(Self::JihlavaDistrict),
                "Jindřichův Hradec District" => Ok(Self::JindrichuvHradecDistrict),
                "Jičín District" => Ok(Self::JicinDistrict),
                "Karlovy Vary District" => Ok(Self::KarlovyVaryDistrict),
                "Karlovy Vary Region" => Ok(Self::KarlovyVaryRegion),
                "Karviná District" => Ok(Self::KarvinaDistrict),
                "Kladno District" => Ok(Self::KladnoDistrict),
                "Klatovy District" => Ok(Self::KlatovyDistrict),
                "Kolín District" => Ok(Self::KolinDistrict),
                "Kroměříž District" => Ok(Self::KromerizDistrict),
                "Liberec District" => Ok(Self::LiberecDistrict),
                "Liberec Region" => Ok(Self::LiberecRegion),
                "Litoměřice District" => Ok(Self::LitomericeDistrict),
                "Louny District" => Ok(Self::LounyDistrict),
                "Mladá Boleslav District" => Ok(Self::MladaBoleslavDistrict),
                "Moravian-Silesian Region" => Ok(Self::MoravianSilesianRegion),
                "Most District" => Ok(Self::MostDistrict),
                "Mělník District" => Ok(Self::MelnikDistrict),
                "Nový Jičín District" => Ok(Self::NovyJicinDistrict),
                "Nymburk District" => Ok(Self::NymburkDistrict),
                "Náchod District" => Ok(Self::NachodDistrict),
                "Olomouc District" => Ok(Self::OlomoucDistrict),
                "Olomouc Region" => Ok(Self::OlomoucRegion),
                "Opava District" => Ok(Self::OpavaDistrict),
                "Ostrava-City District" => Ok(Self::OstravaCityDistrict),
                "Pardubice District" => Ok(Self::PardubiceDistrict),
                "Pardubice Region" => Ok(Self::PardubiceRegion),
                "Pelhřimov District" => Ok(Self::PelhrimovDistrict),
                "Plzeň Region" => Ok(Self::PlzenRegion),
                "Plzeň-City District" => Ok(Self::PlzenCityDistrict),
                "Plzeň-North District" => Ok(Self::PlzenNorthDistrict),
                "Plzeň-South District" => Ok(Self::PlzenSouthDistrict),
                "Prachatice District" => Ok(Self::PrachaticeDistrict),
                "Prague" => Ok(Self::Prague),
                "Prague 1" => Ok(Self::Prague1),
                "Prague 10" => Ok(Self::Prague10),
                "Prague 11" => Ok(Self::Prague11),
                "Prague 12" => Ok(Self::Prague12),
                "Prague 13" => Ok(Self::Prague13),
                "Prague 14" => Ok(Self::Prague14),
                "Prague 15" => Ok(Self::Prague15),
                "Prague 16" => Ok(Self::Prague16),
                "Prague 2" => Ok(Self::Prague2),
                "Prague 21" => Ok(Self::Prague21),
                "Prague 3" => Ok(Self::Prague3),
                "Prague 4" => Ok(Self::Prague4),
                "Prague 5" => Ok(Self::Prague5),
                "Prague 6" => Ok(Self::Prague6),
                "Prague 7" => Ok(Self::Prague7),
                "Prague 8" => Ok(Self::Prague8),
                "Prague 9" => Ok(Self::Prague9),
                "Prague-East District" => Ok(Self::PragueEastDistrict),
                "Prague-West District" => Ok(Self::PragueWestDistrict),
                "Prostějov District" => Ok(Self::ProstejovDistrict),
                "Písek District" => Ok(Self::PisekDistrict),
                "Přerov District" => Ok(Self::PrerovDistrict),
                "Příbram District" => Ok(Self::PribramDistrict),
                "Rakovník District" => Ok(Self::RakovnikDistrict),
                "Rokycany District" => Ok(Self::RokycanyDistrict),
                "Rychnov nad Kněžnou District" => Ok(Self::RychnovNadKneznouDistrict),
                "Semily District" => Ok(Self::SemilyDistrict),
                "Sokolov District" => Ok(Self::SokolovDistrict),
                "South Bohemian Region" => Ok(Self::SouthBohemianRegion),
                "South Moravian Region" => Ok(Self::SouthMoravianRegion),
                "Strakonice District" => Ok(Self::StrakoniceDistrict),
                "Svitavy District" => Ok(Self::SvitavyDistrict),
                "Tachov District" => Ok(Self::TachovDistrict),
                "Teplice District" => Ok(Self::TepliceDistrict),
                "Trutnov District" => Ok(Self::TrutnovDistrict),
                "Tábor District" => Ok(Self::TaborDistrict),
                "Třebíč District" => Ok(Self::TrebicDistrict),
                "Uherské Hradiště District" => Ok(Self::UherskeHradisteDistrict),
                "Vsetín District" => Ok(Self::VsetinDistrict),
                "Vysočina Region" => Ok(Self::VysocinaRegion),
                "Vyškov District" => Ok(Self::VyskovDistrict),
                "Zlín District" => Ok(Self::ZlinDistrict),
                "Zlín Region" => Ok(Self::ZlinRegion),
                "Znojmo District" => Ok(Self::ZnojmoDistrict),
                "Ústí nad Labem District" => Ok(Self::UstiNadLabemDistrict),
                "Ústí nad Labem Region" => Ok(Self::UstiNadLabemRegion),
                "Ústí nad Orlicí District" => Ok(Self::UstiNadOrliciDistrict),
                "Česká Lípa District" => Ok(Self::CeskaLipaDistrict),
                "České Budějovice District" => Ok(Self::CeskeBudejoviceDistrict),
                "Český Krumlov District" => Ok(Self::CeskyKrumlovDistrict),
                "Šumperk District" => Ok(Self::SumperkDistrict),
                "Žďár nad Sázavou District" => Ok(Self::ZdarNadSazavouDistrict),
                _ => Err(errors::ConnectorError::InvalidDataFormat {
                    field_name: "address.state",
                }
                .into()),
            },
        }
    }
}

impl ForeignTryFrom<String> for CroatiaStatesAbbreviation {
    type Error = error_stack::Report<errors::ConnectorError>;
    fn foreign_try_from(value: String) -> Result<Self, Self::Error> {
        let state_abbreviation_check =
            StringExt::<Self>::parse_enum(value.clone(), "CroatiaStatesAbbreviation");
        match state_abbreviation_check {
            Ok(state_abbreviation) => Ok(state_abbreviation),
            Err(_) => match value.as_str() {
                "Bjelovar-Bilogora County" => Ok(Self::BjelovarBilogoraCounty),
                "Brod-Posavina County" => Ok(Self::BrodPosavinaCounty),
                "Dubrovnik-Neretva County" => Ok(Self::DubrovnikNeretvaCounty),
                "Istria County" => Ok(Self::IstriaCounty),
                "Koprivnica-Križevci County" => Ok(Self::KoprivnicaKrizevciCounty),
                "Krapina-Zagorje County" => Ok(Self::KrapinaZagorjeCounty),
                "Lika-Senj County" => Ok(Self::LikaSenjCounty),
                "Međimurje County" => Ok(Self::MedimurjeCounty),
                "Osijek-Baranja County" => Ok(Self::OsijekBaranjaCounty),
                "Požega-Slavonia County" => Ok(Self::PozegaSlavoniaCounty),
                "Primorje-Gorski Kotar County" => Ok(Self::PrimorjeGorskiKotarCounty),
                "Sisak-Moslavina County" => Ok(Self::SisakMoslavinaCounty),
                "Split-Dalmatia County" => Ok(Self::SplitDalmatiaCounty),
                "Varaždin County" => Ok(Self::VarazdinCounty),
                "Virovitica-Podravina County" => Ok(Self::ViroviticaPodravinaCounty),
                "Vukovar-Syrmia County" => Ok(Self::VukovarSyrmiaCounty),
                "Zadar County" => Ok(Self::ZadarCounty),
                "Zagreb" => Ok(Self::Zagreb),
                "Zagreb County" => Ok(Self::ZagrebCounty),
                "Šibenik-Knin County" => Ok(Self::SibenikKninCounty),
                _ => Err(errors::ConnectorError::InvalidDataFormat {
                    field_name: "address.state",
                }
                .into()),
            },
        }
    }
}

impl ForeignTryFrom<String> for BulgariaStatesAbbreviation {
    type Error = error_stack::Report<errors::ConnectorError>;
    fn foreign_try_from(value: String) -> Result<Self, Self::Error> {
        let state_abbreviation_check =
            StringExt::<Self>::parse_enum(value.clone(), "BulgariaStatesAbbreviation");
        match state_abbreviation_check {
            Ok(state_abbreviation) => Ok(state_abbreviation),
            Err(_) => match value.as_str() {
                "Blagoevgrad Province" => Ok(Self::BlagoevgradProvince),
                "Burgas Province" => Ok(Self::BurgasProvince),
                "Dobrich Province" => Ok(Self::DobrichProvince),
                "Gabrovo Province" => Ok(Self::GabrovoProvince),
                "Haskovo Province" => Ok(Self::HaskovoProvince),
                "Kardzhali Province" => Ok(Self::KardzhaliProvince),
                "Kyustendil Province" => Ok(Self::KyustendilProvince),
                "Lovech Province" => Ok(Self::LovechProvince),
                "Montana Province" => Ok(Self::MontanaProvince),
                "Pazardzhik Province" => Ok(Self::PazardzhikProvince),
                "Pernik Province" => Ok(Self::PernikProvince),
                "Pleven Province" => Ok(Self::PlevenProvince),
                "Plovdiv Province" => Ok(Self::PlovdivProvince),
                "Razgrad Province" => Ok(Self::RazgradProvince),
                "Ruse Province" => Ok(Self::RuseProvince),
                "Shumen" => Ok(Self::Shumen),
                "Silistra Province" => Ok(Self::SilistraProvince),
                "Sliven Province" => Ok(Self::SlivenProvince),
                "Smolyan Province" => Ok(Self::SmolyanProvince),
                "Sofia City Province" => Ok(Self::SofiaCityProvince),
                "Sofia Province" => Ok(Self::SofiaProvince),
                "Stara Zagora Province" => Ok(Self::StaraZagoraProvince),
                "Targovishte Provinc" => Ok(Self::TargovishteProvince),
                "Varna Province" => Ok(Self::VarnaProvince),
                "Veliko Tarnovo Province" => Ok(Self::VelikoTarnovoProvince),
                "Vidin Province" => Ok(Self::VidinProvince),
                "Vratsa Province" => Ok(Self::VratsaProvince),
                "Yambol Province" => Ok(Self::YambolProvince),
                _ => Err(errors::ConnectorError::InvalidDataFormat {
                    field_name: "address.state",
                }
                .into()),
            },
        }
    }
}

impl ForeignTryFrom<String> for BosniaAndHerzegovinaStatesAbbreviation {
    type Error = error_stack::Report<errors::ConnectorError>;
    fn foreign_try_from(value: String) -> Result<Self, Self::Error> {
        let state_abbreviation_check =
            StringExt::<Self>::parse_enum(value.clone(), "BosniaAndHerzegovinaStatesAbbreviation");
        match state_abbreviation_check {
            Ok(state_abbreviation) => Ok(state_abbreviation),
            Err(_) => match value.as_str() {
                "Bosnian Podrinje Canton" => Ok(Self::BosnianPodrinjeCanton),
                "Brčko District" => Ok(Self::BrckoDistrict),
                "Canton 10" => Ok(Self::Canton10),
                "Central Bosnia Canton" => Ok(Self::CentralBosniaCanton),
                "Federation of Bosnia and Herzegovina" => {
                    Ok(Self::FederationOfBosniaAndHerzegovina)
                }
                "Herzegovina-Neretva Canton" => Ok(Self::HerzegovinaNeretvaCanton),
                "Posavina Canton" => Ok(Self::PosavinaCanton),
                "Republika Srpska" => Ok(Self::RepublikaSrpska),
                "Sarajevo Canton" => Ok(Self::SarajevoCanton),
                "Tuzla Canton" => Ok(Self::TuzlaCanton),
                "Una-Sana Canton" => Ok(Self::UnaSanaCanton),
                "West Herzegovina Canton" => Ok(Self::WestHerzegovinaCanton),
                "Zenica-Doboj Canton" => Ok(Self::ZenicaDobojCanton),
                _ => Err(errors::ConnectorError::InvalidDataFormat {
                    field_name: "address.state",
                }
                .into()),
            },
        }
    }
}

impl ForeignTryFrom<String> for UnitedKingdomStatesAbbreviation {
    type Error = error_stack::Report<errors::ConnectorError>;
    fn foreign_try_from(value: String) -> Result<Self, Self::Error> {
        let state_abbreviation_check =
            StringExt::<Self>::parse_enum(value.clone(), "UnitedKingdomStatesAbbreviation");
        match state_abbreviation_check {
            Ok(state_abbreviation) => Ok(state_abbreviation),
            Err(_) => match value.as_str() {
                "Aberdeen" => Ok(Self::Aberdeen),
                "Aberdeenshire" => Ok(Self::Aberdeenshire),
                "Angus" => Ok(Self::Angus),
                "Antrim" => Ok(Self::Antrim),
                "Antrim and Newtownabbey" => Ok(Self::AntrimAndNewtownabbey),
                "Ards" => Ok(Self::Ards),
                "Ards and North Down" => Ok(Self::ArdsAndNorthDown),
                "Argyll and Bute" => Ok(Self::ArgyllAndBute),
                "Armagh City and District Council" => Ok(Self::ArmaghCityAndDistrictCouncil),
                "Armagh, Banbridge and Craigavon" => Ok(Self::ArmaghBanbridgeAndCraigavon),
                "Ascension Island" => Ok(Self::AscensionIsland),
                "Ballymena Borough" => Ok(Self::BallymenaBorough),
                "Ballymoney" => Ok(Self::Ballymoney),
                "Banbridge" => Ok(Self::Banbridge),
                "Barnsley" => Ok(Self::Barnsley),
                "Bath and North East Somerset" => Ok(Self::BathAndNorthEastSomerset),
                "Bedford" => Ok(Self::Bedford),
                "Belfast district" => Ok(Self::BelfastDistrict),
                "Birmingham" => Ok(Self::Birmingham),
                "Blackburn with Darwen" => Ok(Self::BlackburnWithDarwen),
                "Blackpool" => Ok(Self::Blackpool),
                "Blaenau Gwent County Borough" => Ok(Self::BlaenauGwentCountyBorough),
                "Bolton" => Ok(Self::Bolton),
                "Bournemouth" => Ok(Self::Bournemouth),
                "Bracknell Forest" => Ok(Self::BracknellForest),
                "Bradford" => Ok(Self::Bradford),
                "Bridgend County Borough" => Ok(Self::BridgendCountyBorough),
                "Brighton and Hove" => Ok(Self::BrightonAndHove),
                "Buckinghamshire" => Ok(Self::Buckinghamshire),
                "Bury" => Ok(Self::Bury),
                "Caerphilly County Borough" => Ok(Self::CaerphillyCountyBorough),
                "Calderdale" => Ok(Self::Calderdale),
                "Cambridgeshire" => Ok(Self::Cambridgeshire),
                "Carmarthenshire" => Ok(Self::Carmarthenshire),
                "Carrickfergus Borough Council" => Ok(Self::CarrickfergusBoroughCouncil),
                "Castlereagh" => Ok(Self::Castlereagh),
                "Causeway Coast and Glens" => Ok(Self::CausewayCoastAndGlens),
                "Central Bedfordshire" => Ok(Self::CentralBedfordshire),
                "Ceredigion" => Ok(Self::Ceredigion),
                "Cheshire East" => Ok(Self::CheshireEast),
                "Cheshire West and Chester" => Ok(Self::CheshireWestAndChester),
                "City and County of Cardiff" => Ok(Self::CityAndCountyOfCardiff),
                "City and County of Swansea" => Ok(Self::CityAndCountyOfSwansea),
                "City of Bristol" => Ok(Self::CityOfBristol),
                "City of Derby" => Ok(Self::CityOfDerby),
                "City of Kingston upon Hull" => Ok(Self::CityOfKingstonUponHull),
                "City of Leicester" => Ok(Self::CityOfLeicester),
                "City of London" => Ok(Self::CityOfLondon),
                "City of Nottingham" => Ok(Self::CityOfNottingham),
                "City of Peterborough" => Ok(Self::CityOfPeterborough),
                "City of Plymouth" => Ok(Self::CityOfPlymouth),
                "City of Portsmouth" => Ok(Self::CityOfPortsmouth),
                "City of Southampton" => Ok(Self::CityOfSouthampton),
                "City of Stoke-on-Trent" => Ok(Self::CityOfStokeOnTrent),
                "City of Sunderland" => Ok(Self::CityOfSunderland),
                "City of Westminster" => Ok(Self::CityOfWestminster),
                "City of Wolverhampton" => Ok(Self::CityOfWolverhampton),
                "City of York" => Ok(Self::CityOfYork),
                "Clackmannanshire" => Ok(Self::Clackmannanshire),
                "Coleraine Borough Council" => Ok(Self::ColeraineBoroughCouncil),
                "Conwy County Borough" => Ok(Self::ConwyCountyBorough),
                "Cookstown District Council" => Ok(Self::CookstownDistrictCouncil),
                "Cornwall" => Ok(Self::Cornwall),
                "County Durham" => Ok(Self::CountyDurham),
                "Coventry" => Ok(Self::Coventry),
                "Craigavon Borough Council" => Ok(Self::CraigavonBoroughCouncil),
                "Cumbria" => Ok(Self::Cumbria),
                "Darlington" => Ok(Self::Darlington),
                "Denbighshire" => Ok(Self::Denbighshire),
                "Derbyshire" => Ok(Self::Derbyshire),
                "Derry City and Strabane" => Ok(Self::DerryCityAndStrabane),
                "Derry City Council" => Ok(Self::DerryCityCouncil),
                "Devon" => Ok(Self::Devon),
                "Doncaster" => Ok(Self::Doncaster),
                "Dorset" => Ok(Self::Dorset),
                "Down District Council" => Ok(Self::DownDistrictCouncil),
                "Dudley" => Ok(Self::Dudley),
                "Dumfries and Galloway" => Ok(Self::DumfriesAndGalloway),
                "Dundee" => Ok(Self::Dundee),
                "Dungannon and South Tyrone Borough Council" => {
                    Ok(Self::DungannonAndSouthTyroneBoroughCouncil)
                }
                "East Ayrshire" => Ok(Self::EastAyrshire),
                "East Dunbartonshire" => Ok(Self::EastDunbartonshire),
                "East Lothian" => Ok(Self::EastLothian),
                "East Renfrewshire" => Ok(Self::EastRenfrewshire),
                "East Riding of Yorkshire" => Ok(Self::EastRidingOfYorkshire),
                "East Sussex" => Ok(Self::EastSussex),
                "Edinburgh" => Ok(Self::Edinburgh),
                "England" => Ok(Self::England),
                "Essex" => Ok(Self::Essex),
                "Falkirk" => Ok(Self::Falkirk),
                "Fermanagh and Omagh" => Ok(Self::FermanaghAndOmagh),
                "Fermanagh District Council" => Ok(Self::FermanaghDistrictCouncil),
                "Fife" => Ok(Self::Fife),
                "Flintshire" => Ok(Self::Flintshire),
                "Gateshead" => Ok(Self::Gateshead),
                "Glasgow" => Ok(Self::Glasgow),
                "Gloucestershire" => Ok(Self::Gloucestershire),
                "Gwynedd" => Ok(Self::Gwynedd),
                "Halton" => Ok(Self::Halton),
                "Hampshire" => Ok(Self::Hampshire),
                "Hartlepool" => Ok(Self::Hartlepool),
                "Herefordshire" => Ok(Self::Herefordshire),
                "Hertfordshire" => Ok(Self::Hertfordshire),
                "Highland" => Ok(Self::Highland),
                "Inverclyde" => Ok(Self::Inverclyde),
                "Isle of Wight" => Ok(Self::IsleOfWight),
                "Isles of Scilly" => Ok(Self::IslesOfScilly),
                "Kent" => Ok(Self::Kent),
                "Kirklees" => Ok(Self::Kirklees),
                "Knowsley" => Ok(Self::Knowsley),
                "Lancashire" => Ok(Self::Lancashire),
                "Larne Borough Council" => Ok(Self::LarneBoroughCouncil),
                "Leeds" => Ok(Self::Leeds),
                "Leicestershire" => Ok(Self::Leicestershire),
                "Limavady Borough Council" => Ok(Self::LimavadyBoroughCouncil),
                "Lincolnshire" => Ok(Self::Lincolnshire),
                "Lisburn and Castlereagh" => Ok(Self::LisburnAndCastlereagh),
                "Lisburn City Council" => Ok(Self::LisburnCityCouncil),
                "Liverpool" => Ok(Self::Liverpool),
                "London Borough of Barking and Dagenham" => {
                    Ok(Self::LondonBoroughOfBarkingAndDagenham)
                }
                "London Borough of Barnet" => Ok(Self::LondonBoroughOfBarnet),
                "London Borough of Bexley" => Ok(Self::LondonBoroughOfBexley),
                "London Borough of Brent" => Ok(Self::LondonBoroughOfBrent),
                "London Borough of Bromley" => Ok(Self::LondonBoroughOfBromley),
                "London Borough of Camden" => Ok(Self::LondonBoroughOfCamden),
                "London Borough of Croydon" => Ok(Self::LondonBoroughOfCroydon),
                "London Borough of Ealing" => Ok(Self::LondonBoroughOfEaling),
                "London Borough of Enfield" => Ok(Self::LondonBoroughOfEnfield),
                "London Borough of Hackney" => Ok(Self::LondonBoroughOfHackney),
                "London Borough of Hammersmith and Fulham" => {
                    Ok(Self::LondonBoroughOfHammersmithAndFulham)
                }
                "London Borough of Haringey" => Ok(Self::LondonBoroughOfHaringey),
                "London Borough of Harrow" => Ok(Self::LondonBoroughOfHarrow),
                "London Borough of Havering" => Ok(Self::LondonBoroughOfHavering),
                "London Borough of Hillingdon" => Ok(Self::LondonBoroughOfHillingdon),
                "London Borough of Hounslow" => Ok(Self::LondonBoroughOfHounslow),
                "London Borough of Islington" => Ok(Self::LondonBoroughOfIslington),
                "London Borough of Lambeth" => Ok(Self::LondonBoroughOfLambeth),
                "London Borough of Lewisham" => Ok(Self::LondonBoroughOfLewisham),
                "London Borough of Merton" => Ok(Self::LondonBoroughOfMerton),
                "London Borough of Newham" => Ok(Self::LondonBoroughOfNewham),
                "London Borough of Redbridge" => Ok(Self::LondonBoroughOfRedbridge),
                "London Borough of Richmond upon Thames" => {
                    Ok(Self::LondonBoroughOfRichmondUponThames)
                }
                "London Borough of Southwark" => Ok(Self::LondonBoroughOfSouthwark),
                "London Borough of Sutton" => Ok(Self::LondonBoroughOfSutton),
                "London Borough of Tower Hamlets" => Ok(Self::LondonBoroughOfTowerHamlets),
                "London Borough of Waltham Forest" => Ok(Self::LondonBoroughOfWalthamForest),
                "London Borough of Wandsworth" => Ok(Self::LondonBoroughOfWandsworth),
                "Magherafelt District Council" => Ok(Self::MagherafeltDistrictCouncil),
                "Manchester" => Ok(Self::Manchester),
                "Medway" => Ok(Self::Medway),
                "Merthyr Tydfil County Borough" => Ok(Self::MerthyrTydfilCountyBorough),
                "Metropolitan Borough of Wigan" => Ok(Self::MetropolitanBoroughOfWigan),
                "Mid and East Antrim" => Ok(Self::MidAndEastAntrim),
                "Mid Ulster" => Ok(Self::MidUlster),
                "Middlesbrough" => Ok(Self::Middlesbrough),
                "Midlothian" => Ok(Self::Midlothian),
                "Milton Keynes" => Ok(Self::MiltonKeynes),
                "Monmouthshire" => Ok(Self::Monmouthshire),
                "Moray" => Ok(Self::Moray),
                "Moyle District Council" => Ok(Self::MoyleDistrictCouncil),
                "Neath Port Talbot County Borough" => Ok(Self::NeathPortTalbotCountyBorough),
                "Newcastle upon Tyne" => Ok(Self::NewcastleUponTyne),
                "Newport" => Ok(Self::Newport),
                "Newry and Mourne District Council" => Ok(Self::NewryAndMourneDistrictCouncil),
                "Newry, Mourne and Down" => Ok(Self::NewryMourneAndDown),
                "Newtownabbey Borough Council" => Ok(Self::NewtownabbeyBoroughCouncil),
                "Norfolk" => Ok(Self::Norfolk),
                "North Ayrshire" => Ok(Self::NorthAyrshire),
                "North Down Borough Council" => Ok(Self::NorthDownBoroughCouncil),
                "North East Lincolnshire" => Ok(Self::NorthEastLincolnshire),
                "North Lanarkshire" => Ok(Self::NorthLanarkshire),
                "North Lincolnshire" => Ok(Self::NorthLincolnshire),
                "North Somerset" => Ok(Self::NorthSomerset),
                "North Tyneside" => Ok(Self::NorthTyneside),
                "North Yorkshire" => Ok(Self::NorthYorkshire),
                "Northamptonshire" => Ok(Self::Northamptonshire),
                "Northern Ireland" => Ok(Self::NorthernIreland),
                "Northumberland" => Ok(Self::Northumberland),
                "Nottinghamshire" => Ok(Self::Nottinghamshire),
                "Oldham" => Ok(Self::Oldham),
                "Omagh District Council" => Ok(Self::OmaghDistrictCouncil),
                "Orkney Islands" => Ok(Self::OrkneyIslands),
                "Outer Hebrides" => Ok(Self::OuterHebrides),
                "Oxfordshire" => Ok(Self::Oxfordshire),
                "Pembrokeshire" => Ok(Self::Pembrokeshire),
                "Perth and Kinross" => Ok(Self::PerthAndKinross),
                "Poole" => Ok(Self::Poole),
                "Powys" => Ok(Self::Powys),
                "Reading" => Ok(Self::Reading),
                "Redcar and Cleveland" => Ok(Self::RedcarAndCleveland),
                "Renfrewshire" => Ok(Self::Renfrewshire),
                "Rhondda Cynon Taf" => Ok(Self::RhonddaCynonTaf),
                "Rochdale" => Ok(Self::Rochdale),
                "Rotherham" => Ok(Self::Rotherham),
                "Royal Borough of Greenwich" => Ok(Self::RoyalBoroughOfGreenwich),
                "Royal Borough of Kensington and Chelsea" => {
                    Ok(Self::RoyalBoroughOfKensingtonAndChelsea)
                }
                "Royal Borough of Kingston upon Thames" => {
                    Ok(Self::RoyalBoroughOfKingstonUponThames)
                }
                "Rutland" => Ok(Self::Rutland),
                "Saint Helena" => Ok(Self::SaintHelena),
                "Salford" => Ok(Self::Salford),
                "Sandwell" => Ok(Self::Sandwell),
                "Scotland" => Ok(Self::Scotland),
                "Scottish Borders" => Ok(Self::ScottishBorders),
                "Sefton" => Ok(Self::Sefton),
                "Sheffield" => Ok(Self::Sheffield),
                "Shetland Islands" => Ok(Self::ShetlandIslands),
                "Shropshire" => Ok(Self::Shropshire),
                "Slough" => Ok(Self::Slough),
                "Solihull" => Ok(Self::Solihull),
                "Somerset" => Ok(Self::Somerset),
                "South Ayrshire" => Ok(Self::SouthAyrshire),
                "South Gloucestershire" => Ok(Self::SouthGloucestershire),
                "South Lanarkshire" => Ok(Self::SouthLanarkshire),
                "South Tyneside" => Ok(Self::SouthTyneside),
                "Southend-on-Sea" => Ok(Self::SouthendOnSea),
                "St Helens" => Ok(Self::StHelens),
                "Staffordshire" => Ok(Self::Staffordshire),
                "Stirling" => Ok(Self::Stirling),
                "Stockport" => Ok(Self::Stockport),
                "Stockton-on-Tees" => Ok(Self::StocktonOnTees),
                "Strabane District Council" => Ok(Self::StrabaneDistrictCouncil),
                "Suffolk" => Ok(Self::Suffolk),
                "Surrey" => Ok(Self::Surrey),
                "Swindon" => Ok(Self::Swindon),
                "Tameside" => Ok(Self::Tameside),
                "Telford and Wrekin" => Ok(Self::TelfordAndWrekin),
                "Thurrock" => Ok(Self::Thurrock),
                "Torbay" => Ok(Self::Torbay),
                "Torfaen" => Ok(Self::Torfaen),
                "Trafford" => Ok(Self::Trafford),
                "United Kingdom" => Ok(Self::UnitedKingdom),
                "Vale of Glamorgan" => Ok(Self::ValeOfGlamorgan),
                "Wakefield" => Ok(Self::Wakefield),
                "Wales" => Ok(Self::Wales),
                "Walsall" => Ok(Self::Walsall),
                "Warrington" => Ok(Self::Warrington),
                "Warwickshire" => Ok(Self::Warwickshire),
                "West Berkshire" => Ok(Self::WestBerkshire),
                "West Dunbartonshire" => Ok(Self::WestDunbartonshire),
                "West Lothian" => Ok(Self::WestLothian),
                "West Sussex" => Ok(Self::WestSussex),
                "Wiltshire" => Ok(Self::Wiltshire),
                "Windsor and Maidenhead" => Ok(Self::WindsorAndMaidenhead),
                "Wirral" => Ok(Self::Wirral),
                "Wokingham" => Ok(Self::Wokingham),
                "Worcestershire" => Ok(Self::Worcestershire),
                "Wrexham County Borough" => Ok(Self::WrexhamCountyBorough),
                _ => Err(errors::ConnectorError::InvalidDataFormat {
                    field_name: "address.state",
                }
                .into()),
            },
        }
    }
}

impl ForeignTryFrom<String> for BelgiumStatesAbbreviation {
    type Error = error_stack::Report<errors::ConnectorError>;
    fn foreign_try_from(value: String) -> Result<Self, Self::Error> {
        let state_abbreviation_check =
            StringExt::<Self>::parse_enum(value.clone(), "BelgiumStatesAbbreviation");
        match state_abbreviation_check {
            Ok(state_abbreviation) => Ok(state_abbreviation),
            Err(_) => match value.as_str() {
                "Antwerp" => Ok(Self::Antwerp),
                "Brussels-Capital Region" => Ok(Self::BrusselsCapitalRegion),
                "East Flanders" => Ok(Self::EastFlanders),
                "Flanders" => Ok(Self::Flanders),
                "Flemish Brabant" => Ok(Self::FlemishBrabant),
                "Hainaut" => Ok(Self::Hainaut),
                "Limburg" => Ok(Self::Limburg),
                "Liège" => Ok(Self::Liege),
                "Luxembourg" => Ok(Self::Luxembourg),
                "Namur" => Ok(Self::Namur),
                "Wallonia" => Ok(Self::Wallonia),
                "Walloon Brabant" => Ok(Self::WalloonBrabant),
                "West Flanders" => Ok(Self::WestFlanders),
                _ => Err(errors::ConnectorError::InvalidDataFormat {
                    field_name: "address.state",
                }
                .into()),
            },
        }
    }
}

impl ForeignTryFrom<String> for LuxembourgStatesAbbreviation {
    type Error = error_stack::Report<errors::ConnectorError>;
    fn foreign_try_from(value: String) -> Result<Self, Self::Error> {
        let state_abbreviation_check =
            StringExt::<Self>::parse_enum(value.clone(), "LuxembourgStatesAbbreviation");
        match state_abbreviation_check {
            Ok(state_abbreviation) => Ok(state_abbreviation),
            Err(_) => match value.as_str() {
                "Canton of Capellen" => Ok(Self::CantonOfCapellen),
                "Canton of Clervaux" => Ok(Self::CantonOfClervaux),
                "Canton of Diekirch" => Ok(Self::CantonOfDiekirch),
                "Canton of Echternach" => Ok(Self::CantonOfEchternach),
                "Canton of Esch-sur-Alzette" => Ok(Self::CantonOfEschSurAlzette),
                "Canton of Grevenmacher" => Ok(Self::CantonOfGrevenmacher),
                "Canton of Luxembourg" => Ok(Self::CantonOfLuxembourg),
                "Canton of Mersch" => Ok(Self::CantonOfMersch),
                "Canton of Redange" => Ok(Self::CantonOfRedange),
                "Canton of Remich" => Ok(Self::CantonOfRemich),
                "Canton of Vianden" => Ok(Self::CantonOfVianden),
                "Canton of Wiltz" => Ok(Self::CantonOfWiltz),
                "Diekirch District" => Ok(Self::DiekirchDistrict),
                "Grevenmacher District" => Ok(Self::GrevenmacherDistrict),
                "Luxembourg District" => Ok(Self::LuxembourgDistrict),
                _ => Err(errors::ConnectorError::InvalidDataFormat {
                    field_name: "address.state",
                }
                .into()),
            },
        }
    }
}

impl ForeignTryFrom<String> for RussiaStatesAbbreviation {
    type Error = error_stack::Report<errors::ConnectorError>;
    fn foreign_try_from(value: String) -> Result<Self, Self::Error> {
        let state_abbreviation_check =
            StringExt::<Self>::parse_enum(value.clone(), "RussiaStatesAbbreviation");
        match state_abbreviation_check {
            Ok(state_abbreviation) => Ok(state_abbreviation),
            Err(_) => match value.as_str() {
                "Altai Krai" => Ok(Self::AltaiKrai),
                "Altai Republic" => Ok(Self::AltaiRepublic),
                "Amur Oblast" => Ok(Self::AmurOblast),
                "Arkhangelsk" => Ok(Self::Arkhangelsk),
                "Astrakhan Oblast" => Ok(Self::AstrakhanOblast),
                "Belgorod Oblast" => Ok(Self::BelgorodOblast),
                "Bryansk Oblast" => Ok(Self::BryanskOblast),
                "Chechen Republic" => Ok(Self::ChechenRepublic),
                "Chelyabinsk Oblast" => Ok(Self::ChelyabinskOblast),
                "Chukotka Autonomous Okrug" => Ok(Self::ChukotkaAutonomousOkrug),
                "Chuvash Republic" => Ok(Self::ChuvashRepublic),
                "Irkutsk" => Ok(Self::Irkutsk),
                "Ivanovo Oblast" => Ok(Self::IvanovoOblast),
                "Jewish Autonomous Oblast" => Ok(Self::JewishAutonomousOblast),
                "Kabardino-Balkar Republic" => Ok(Self::KabardinoBalkarRepublic),
                "Kaliningrad" => Ok(Self::Kaliningrad),
                "Kaluga Oblast" => Ok(Self::KalugaOblast),
                "Kamchatka Krai" => Ok(Self::KamchatkaKrai),
                "Karachay-Cherkess Republic" => Ok(Self::KarachayCherkessRepublic),
                "Kemerovo Oblast" => Ok(Self::KemerovoOblast),
                "Khabarovsk Krai" => Ok(Self::KhabarovskKrai),
                "Khanty-Mansi Autonomous Okrug" => Ok(Self::KhantyMansiAutonomousOkrug),
                "Kirov Oblast" => Ok(Self::KirovOblast),
                "Komi Republic" => Ok(Self::KomiRepublic),
                "Kostroma Oblast" => Ok(Self::KostromaOblast),
                "Krasnodar Krai" => Ok(Self::KrasnodarKrai),
                "Krasnoyarsk Krai" => Ok(Self::KrasnoyarskKrai),
                "Kurgan Oblast" => Ok(Self::KurganOblast),
                "Kursk Oblast" => Ok(Self::KurskOblast),
                "Leningrad Oblast" => Ok(Self::LeningradOblast),
                "Lipetsk Oblast" => Ok(Self::LipetskOblast),
                "Magadan Oblast" => Ok(Self::MagadanOblast),
                "Mari El Republic" => Ok(Self::MariElRepublic),
                "Moscow" => Ok(Self::Moscow),
                "Moscow Oblast" => Ok(Self::MoscowOblast),
                "Murmansk Oblast" => Ok(Self::MurmanskOblast),
                "Nenets Autonomous Okrug" => Ok(Self::NenetsAutonomousOkrug),
                "Nizhny Novgorod Oblast" => Ok(Self::NizhnyNovgorodOblast),
                "Novgorod Oblast" => Ok(Self::NovgorodOblast),
                "Novosibirsk" => Ok(Self::Novosibirsk),
                "Omsk Oblast" => Ok(Self::OmskOblast),
                "Orenburg Oblast" => Ok(Self::OrenburgOblast),
                "Oryol Oblast" => Ok(Self::OryolOblast),
                "Penza Oblast" => Ok(Self::PenzaOblast),
                "Perm Krai" => Ok(Self::PermKrai),
                "Primorsky Krai" => Ok(Self::PrimorskyKrai),
                "Pskov Oblast" => Ok(Self::PskovOblast),
                "Republic of Adygea" => Ok(Self::RepublicOfAdygea),
                "Republic of Bashkortostan" => Ok(Self::RepublicOfBashkortostan),
                "Republic of Buryatia" => Ok(Self::RepublicOfBuryatia),
                "Republic of Dagestan" => Ok(Self::RepublicOfDagestan),
                "Republic of Ingushetia" => Ok(Self::RepublicOfIngushetia),
                "Republic of Kalmykia" => Ok(Self::RepublicOfKalmykia),
                "Republic of Karelia" => Ok(Self::RepublicOfKarelia),
                "Republic of Khakassia" => Ok(Self::RepublicOfKhakassia),
                "Republic of Mordovia" => Ok(Self::RepublicOfMordovia),
                "Republic of North Ossetia-Alania" => Ok(Self::RepublicOfNorthOssetiaAlania),
                "Republic of Tatarstan" => Ok(Self::RepublicOfTatarstan),
                "Rostov Oblast" => Ok(Self::RostovOblast),
                "Ryazan Oblast" => Ok(Self::RyazanOblast),
                "Saint Petersburg" => Ok(Self::SaintPetersburg),
                "Sakha Republic" => Ok(Self::SakhaRepublic),
                "Sakhalin" => Ok(Self::Sakhalin),
                "Samara Oblast" => Ok(Self::SamaraOblast),
                "Saratov Oblast" => Ok(Self::SaratovOblast),
                "Sevastopol" => Ok(Self::Sevastopol),
                "Smolensk Oblast" => Ok(Self::SmolenskOblast),
                "Stavropol Krai" => Ok(Self::StavropolKrai),
                "Sverdlovsk" => Ok(Self::Sverdlovsk),
                "Tambov Oblast" => Ok(Self::TambovOblast),
                "Tomsk Oblast" => Ok(Self::TomskOblast),
                "Tula Oblast" => Ok(Self::TulaOblast),
                "Tuva Republic" => Ok(Self::TuvaRepublic),
                "Tver Oblast" => Ok(Self::TverOblast),
                "Tyumen Oblast" => Ok(Self::TyumenOblast),
                "Udmurt Republic" => Ok(Self::UdmurtRepublic),
                "Ulyanovsk Oblast" => Ok(Self::UlyanovskOblast),
                "Vladimir Oblast" => Ok(Self::VladimirOblast),
                "Vologda Oblast" => Ok(Self::VologdaOblast),
                "Voronezh Oblast" => Ok(Self::VoronezhOblast),
                "Yamalo-Nenets Autonomous Okrug" => Ok(Self::YamaloNenetsAutonomousOkrug),
                "Yaroslavl Oblast" => Ok(Self::YaroslavlOblast),
                "Zabaykalsky Krai" => Ok(Self::ZabaykalskyKrai),
                _ => Err(errors::ConnectorError::InvalidDataFormat {
                    field_name: "address.state",
                }
                .into()),
            },
        }
    }
}

impl ForeignTryFrom<String> for SanMarinoStatesAbbreviation {
    type Error = error_stack::Report<errors::ConnectorError>;
    fn foreign_try_from(value: String) -> Result<Self, Self::Error> {
        let state_abbreviation_check =
            StringExt::<Self>::parse_enum(value.clone(), "SanMarinoStatesAbbreviation");
        match state_abbreviation_check {
            Ok(state_abbreviation) => Ok(state_abbreviation),
            Err(_) => match value.as_str() {
                "Acquaviva" => Ok(Self::Acquaviva),
                "Borgo Maggiore" => Ok(Self::BorgoMaggiore),
                "Chiesanuova" => Ok(Self::Chiesanuova),
                "Domagnano" => Ok(Self::Domagnano),
                "Faetano" => Ok(Self::Faetano),
                "Fiorentino" => Ok(Self::Fiorentino),
                "Montegiardino" => Ok(Self::Montegiardino),
                "San Marino" => Ok(Self::SanMarino),
                "Serravalle" => Ok(Self::Serravalle),
                _ => Err(errors::ConnectorError::InvalidDataFormat {
                    field_name: "address.state",
                }
                .into()),
            },
        }
    }
}

impl ForeignTryFrom<String> for SerbiaStatesAbbreviation {
    type Error = error_stack::Report<errors::ConnectorError>;
    fn foreign_try_from(value: String) -> Result<Self, Self::Error> {
        let state_abbreviation_check =
            StringExt::<Self>::parse_enum(value.clone(), "SerbiaStatesAbbreviation");
        match state_abbreviation_check {
            Ok(state_abbreviation) => Ok(state_abbreviation),
            Err(_) => match value.as_str() {
                "Belgrade" => Ok(Self::Belgrade),
                "Bor District" => Ok(Self::BorDistrict),
                "Braničevo District" => Ok(Self::BraničevoDistrict),
                "Central Banat District" => Ok(Self::CentralBanatDistrict),
                "Jablanica District" => Ok(Self::JablanicaDistrict),
                "Kolubara District" => Ok(Self::KolubaraDistrict),
                "Mačva District" => Ok(Self::MačvaDistrict),
                "Moravica District" => Ok(Self::MoravicaDistrict),
                "Nišava District" => Ok(Self::NišavaDistrict),
                "North Banat District" => Ok(Self::NorthBanatDistrict),
                "North Bačka District" => Ok(Self::NorthBačkaDistrict),
                "Pirot District" => Ok(Self::PirotDistrict),
                "Podunavlje District" => Ok(Self::PodunavljeDistrict),
                "Pomoravlje District" => Ok(Self::PomoravljeDistrict),
                "Pčinja District" => Ok(Self::PčinjaDistrict),
                "Rasina District" => Ok(Self::RasinaDistrict),
                "Raška District" => Ok(Self::RaškaDistrict),
                "South Banat District" => Ok(Self::SouthBanatDistrict),
                "South Bačka District" => Ok(Self::SouthBačkaDistrict),
                "Srem District" => Ok(Self::SremDistrict),
                "Toplica District" => Ok(Self::ToplicaDistrict),
                "Vojvodina" => Ok(Self::Vojvodina),
                "West Bačka District" => Ok(Self::WestBačkaDistrict),
                "Zaječar District" => Ok(Self::ZaječarDistrict),
                "Zlatibor District" => Ok(Self::ZlatiborDistrict),
                "Šumadija District" => Ok(Self::ŠumadijaDistrict),
                _ => Err(errors::ConnectorError::InvalidDataFormat {
                    field_name: "address.state",
                }
                .into()),
            },
        }
    }
}

impl ForeignTryFrom<String> for SlovakiaStatesAbbreviation {
    type Error = error_stack::Report<errors::ConnectorError>;
    fn foreign_try_from(value: String) -> Result<Self, Self::Error> {
        let state_abbreviation_check =
            StringExt::<Self>::parse_enum(value.clone(), "SlovakiaStatesAbbreviation");
        match state_abbreviation_check {
            Ok(state_abbreviation) => Ok(state_abbreviation),
            Err(_) => match value.as_str() {
                "Banská Bystrica Region" => Ok(Self::BanskaBystricaRegion),
                "Bratislava Region" => Ok(Self::BratislavaRegion),
                "Košice Region" => Ok(Self::KosiceRegion),
                "Nitra Region" => Ok(Self::NitraRegion),
                "Prešov Region" => Ok(Self::PresovRegion),
                "Trenčín Region" => Ok(Self::TrencinRegion),
                "Trnava Region" => Ok(Self::TrnavaRegion),
                "Žilina Region" => Ok(Self::ZilinaRegion),
                _ => Err(errors::ConnectorError::InvalidDataFormat {
                    field_name: "address.state",
                }
                .into()),
            },
        }
    }
}

impl ForeignTryFrom<String> for SwedenStatesAbbreviation {
    type Error = error_stack::Report<errors::ConnectorError>;
    fn foreign_try_from(value: String) -> Result<Self, Self::Error> {
        let state_abbreviation_check =
            StringExt::<Self>::parse_enum(value.clone(), "SwedenStatesAbbreviation");
        match state_abbreviation_check {
            Ok(state_abbreviation) => Ok(state_abbreviation),
            Err(_) => match value.as_str() {
                "Blekinge" => Ok(Self::Blekinge),
                "Dalarna County" => Ok(Self::DalarnaCounty),
                "Gotland County" => Ok(Self::GotlandCounty),
                "Gävleborg County" => Ok(Self::GävleborgCounty),
                "Halland County" => Ok(Self::HallandCounty),
                "Jönköping County" => Ok(Self::JönköpingCounty),
                "Kalmar County" => Ok(Self::KalmarCounty),
                "Kronoberg County" => Ok(Self::KronobergCounty),
                "Norrbotten County" => Ok(Self::NorrbottenCounty),
                "Skåne County" => Ok(Self::SkåneCounty),
                "Stockholm County" => Ok(Self::StockholmCounty),
                "Södermanland County" => Ok(Self::SödermanlandCounty),
                "Uppsala County" => Ok(Self::UppsalaCounty),
                "Värmland County" => Ok(Self::VärmlandCounty),
                "Västerbotten County" => Ok(Self::VästerbottenCounty),
                "Västernorrland County" => Ok(Self::VästernorrlandCounty),
                "Västmanland County" => Ok(Self::VästmanlandCounty),
                "Västra Götaland County" => Ok(Self::VästraGötalandCounty),
                "Örebro County" => Ok(Self::ÖrebroCounty),
                "Östergötland County" => Ok(Self::ÖstergötlandCounty),
                _ => Err(errors::ConnectorError::InvalidDataFormat {
                    field_name: "address.state",
                }
                .into()),
            },
        }
    }
}

impl ForeignTryFrom<String> for SloveniaStatesAbbreviation {
    type Error = error_stack::Report<errors::ConnectorError>;
    fn foreign_try_from(value: String) -> Result<Self, Self::Error> {
        let state_abbreviation_check =
            StringExt::<Self>::parse_enum(value.clone(), "SloveniaStatesAbbreviation");
        match state_abbreviation_check {
            Ok(state_abbreviation) => Ok(state_abbreviation),
            Err(_) => match value.as_str() {
                "Ajdovščina Municipality" => Ok(Self::Ajdovščina),
                "Ankaran Municipality" => Ok(Self::Ankaran),
                "Beltinci Municipality" => Ok(Self::Beltinci),
                "Benedikt Municipality" => Ok(Self::Benedikt),
                "Bistrica ob Sotli Municipality" => Ok(Self::BistricaObSotli),
                "Bled Municipality" => Ok(Self::Bled),
                "Bloke Municipality" => Ok(Self::Bloke),
                "Bohinj Municipality" => Ok(Self::Bohinj),
                "Borovnica Municipality" => Ok(Self::Borovnica),
                "Bovec Municipality" => Ok(Self::Bovec),
                "Braslovče Municipality" => Ok(Self::Braslovče),
                "Brda Municipality" => Ok(Self::Brda),
                "Brezovica Municipality" => Ok(Self::Brezovica),
                "Brežice Municipality" => Ok(Self::Brežice),
                "Cankova Municipality" => Ok(Self::Cankova),
                "Cerklje na Gorenjskem Municipality" => Ok(Self::CerkljeNaGorenjskem),
                "Cerknica Municipality" => Ok(Self::Cerknica),
                "Cerkno Municipality" => Ok(Self::Cerkno),
                "Cerkvenjak Municipality" => Ok(Self::Cerkvenjak),
                "City Municipality of Celje" => Ok(Self::CityMunicipalityOfCelje),
                "City Municipality of Novo Mesto" => Ok(Self::CityMunicipalityOfNovoMesto),
                "Destrnik Municipality" => Ok(Self::Destrnik),
                "Divača Municipality" => Ok(Self::Divača),
                "Dobje Municipality" => Ok(Self::Dobje),
                "Dobrepolje Municipality" => Ok(Self::Dobrepolje),
                "Dobrna Municipality" => Ok(Self::Dobrna),
                "Dobrova–Polhov Gradec Municipality" => Ok(Self::DobrovaPolhovGradec),
                "Dobrovnik Municipality" => Ok(Self::Dobrovnik),
                "Dol pri Ljubljani Municipality" => Ok(Self::DolPriLjubljani),
                "Dolenjske Toplice Municipality" => Ok(Self::DolenjskeToplice),
                "Domžale Municipality" => Ok(Self::Domžale),
                "Dornava Municipality" => Ok(Self::Dornava),
                "Dravograd Municipality" => Ok(Self::Dravograd),
                "Duplek Municipality" => Ok(Self::Duplek),
                "Gorenja Vas–Poljane Municipality" => Ok(Self::GorenjaVasPoljane),
                "Gorišnica Municipality" => Ok(Self::Gorišnica),
                "Gorje Municipality" => Ok(Self::Gorje),
                "Gornja Radgona Municipality" => Ok(Self::GornjaRadgona),
                "Gornji Grad Municipality" => Ok(Self::GornjiGrad),
                "Gornji Petrovci Municipality" => Ok(Self::GornjiPetrovci),
                "Grad Municipality" => Ok(Self::Grad),
                "Grosuplje Municipality" => Ok(Self::Grosuplje),
                "Hajdina Municipality" => Ok(Self::Hajdina),
                "Hodoš Municipality" => Ok(Self::Hodoš),
                "Horjul Municipality" => Ok(Self::Horjul),
                "Hoče–Slivnica Municipality" => Ok(Self::HočeSlivnica),
                "Hrastnik Municipality" => Ok(Self::Hrastnik),
                "Hrpelje–Kozina Municipality" => Ok(Self::HrpeljeKozina),
                "Idrija Municipality" => Ok(Self::Idrija),
                "Ig Municipality" => Ok(Self::Ig),
                "Ivančna Gorica Municipality" => Ok(Self::IvančnaGorica),
                "Izola Municipality" => Ok(Self::Izola),
                "Jesenice Municipality" => Ok(Self::Jesenice),
                "Jezersko Municipality" => Ok(Self::Jezersko),
                "Juršinci Municipality" => Ok(Self::Jursinci),
                "Kamnik Municipality" => Ok(Self::Kamnik),
                "Kanal ob Soči Municipality" => Ok(Self::KanalObSoci),
                "Kidričevo Municipality" => Ok(Self::Kidricevo),
                "Kobarid Municipality" => Ok(Self::Kobarid),
                "Kobilje Municipality" => Ok(Self::Kobilje),
                "Komen Municipality" => Ok(Self::Komen),
                "Komenda Municipality" => Ok(Self::Komenda),
                "Koper City Municipality" => Ok(Self::Koper),
                "Kostanjevica na Krki Municipality" => Ok(Self::KostanjevicaNaKrki),
                "Kostel Municipality" => Ok(Self::Kostel),
                "Kozje Municipality" => Ok(Self::Kozje),
                "Kočevje Municipality" => Ok(Self::Kocevje),
                "Kranj City Municipality" => Ok(Self::Kranj),
                "Kranjska Gora Municipality" => Ok(Self::KranjskaGora),
                "Križevci Municipality" => Ok(Self::Krizevci),
                "Kungota" => Ok(Self::Kungota),
                "Kuzma Municipality" => Ok(Self::Kuzma),
                "Laško Municipality" => Ok(Self::Lasko),
                "Lenart Municipality" => Ok(Self::Lenart),
                "Lendava Municipality" => Ok(Self::Lendava),
                "Litija Municipality" => Ok(Self::Litija),
                "Ljubljana City Municipality" => Ok(Self::Ljubljana),
                "Ljubno Municipality" => Ok(Self::Ljubno),
                "Ljutomer Municipality" => Ok(Self::Ljutomer),
                "Logatec Municipality" => Ok(Self::Logatec),
                "Log–Dragomer Municipality" => Ok(Self::LogDragomer),
                "Lovrenc na Pohorju Municipality" => Ok(Self::LovrencNaPohorju),
                "Loška Dolina Municipality" => Ok(Self::LoskaDolina),
                "Loški Potok Municipality" => Ok(Self::LoskiPotok),
                "Lukovica Municipality" => Ok(Self::Lukovica),
                "Luče Municipality" => Ok(Self::Luče),
                "Majšperk Municipality" => Ok(Self::Majsperk),
                "Makole Municipality" => Ok(Self::Makole),
                "Maribor City Municipality" => Ok(Self::Maribor),
                "Markovci Municipality" => Ok(Self::Markovci),
                "Medvode Municipality" => Ok(Self::Medvode),
                "Mengeš Municipality" => Ok(Self::Menges),
                "Metlika Municipality" => Ok(Self::Metlika),
                "Mežica Municipality" => Ok(Self::Mezica),
                "Miklavž na Dravskem Polju Municipality" => Ok(Self::MiklavzNaDravskemPolju),
                "Miren–Kostanjevica Municipality" => Ok(Self::MirenKostanjevica),
                "Mirna Municipality" => Ok(Self::Mirna),
                "Mirna Peč Municipality" => Ok(Self::MirnaPec),
                "Mislinja Municipality" => Ok(Self::Mislinja),
                "Mokronog–Trebelno Municipality" => Ok(Self::MokronogTrebelno),
                "Moravske Toplice Municipality" => Ok(Self::MoravskeToplice),
                "Moravče Municipality" => Ok(Self::Moravce),
                "Mozirje Municipality" => Ok(Self::Mozirje),
                "Municipality of Apače" => Ok(Self::Apače),
                "Municipality of Cirkulane" => Ok(Self::Cirkulane),
                "Municipality of Ilirska Bistrica" => Ok(Self::IlirskaBistrica),
                "Municipality of Krško" => Ok(Self::Krsko),
                "Municipality of Škofljica" => Ok(Self::Skofljica),
                "Murska Sobota City Municipality" => Ok(Self::MurskaSobota),
                "Muta Municipality" => Ok(Self::Muta),
                "Naklo Municipality" => Ok(Self::Naklo),
                "Nazarje Municipality" => Ok(Self::Nazarje),
                "Nova Gorica City Municipality" => Ok(Self::NovaGorica),
                "Odranci Municipality" => Ok(Self::Odranci),
                "Oplotnica" => Ok(Self::Oplotnica),
                "Ormož Municipality" => Ok(Self::Ormoz),
                "Osilnica Municipality" => Ok(Self::Osilnica),
                "Pesnica Municipality" => Ok(Self::Pesnica),
                "Piran Municipality" => Ok(Self::Piran),
                "Pivka Municipality" => Ok(Self::Pivka),
                "Podlehnik Municipality" => Ok(Self::Podlehnik),
                "Podvelka Municipality" => Ok(Self::Podvelka),
                "Podčetrtek Municipality" => Ok(Self::Podcetrtek),
                "Poljčane Municipality" => Ok(Self::Poljcane),
                "Polzela Municipality" => Ok(Self::Polzela),
                "Postojna Municipality" => Ok(Self::Postojna),
                "Prebold Municipality" => Ok(Self::Prebold),
                "Preddvor Municipality" => Ok(Self::Preddvor),
                "Prevalje Municipality" => Ok(Self::Prevalje),
                "Ptuj City Municipality" => Ok(Self::Ptuj),
                "Puconci Municipality" => Ok(Self::Puconci),
                "Radenci Municipality" => Ok(Self::Radenci),
                "Radeče Municipality" => Ok(Self::Radece),
                "Radlje ob Dravi Municipality" => Ok(Self::RadljeObDravi),
                "Radovljica Municipality" => Ok(Self::Radovljica),
                "Ravne na Koroškem Municipality" => Ok(Self::RavneNaKoroskem),
                "Razkrižje Municipality" => Ok(Self::Razkrizje),
                "Rače–Fram Municipality" => Ok(Self::RaceFram),
                "Renče–Vogrsko Municipality" => Ok(Self::RenčeVogrsko),
                "Rečica ob Savinji Municipality" => Ok(Self::RecicaObSavinji),
                "Ribnica Municipality" => Ok(Self::Ribnica),
                "Ribnica na Pohorju Municipality" => Ok(Self::RibnicaNaPohorju),
                "Rogatec Municipality" => Ok(Self::Rogatec),
                "Rogaška Slatina Municipality" => Ok(Self::RogaskaSlatina),
                "Rogašovci Municipality" => Ok(Self::Rogasovci),
                "Ruše Municipality" => Ok(Self::Ruse),
                "Selnica ob Dravi Municipality" => Ok(Self::SelnicaObDravi),
                "Semič Municipality" => Ok(Self::Semic),
                "Sevnica Municipality" => Ok(Self::Sevnica),
                "Sežana Municipality" => Ok(Self::Sezana),
                "Slovenj Gradec City Municipality" => Ok(Self::SlovenjGradec),
                "Slovenska Bistrica Municipality" => Ok(Self::SlovenskaBistrica),
                "Slovenske Konjice Municipality" => Ok(Self::SlovenskeKonjice),
                "Sodražica Municipality" => Ok(Self::Sodrazica),
                "Solčava Municipality" => Ok(Self::Solcava),
                "Središče ob Dravi" => Ok(Self::SredisceObDravi),
                "Starše Municipality" => Ok(Self::Starse),
                "Straža Municipality" => Ok(Self::Straza),
                "Sveta Ana Municipality" => Ok(Self::SvetaAna),
                "Sveta Trojica v Slovenskih Goricah Municipality" => Ok(Self::SvetaTrojica),
                "Sveti Andraž v Slovenskih Goricah Municipality" => Ok(Self::SvetiAndraz),
                "Sveti Jurij ob Ščavnici Municipality" => Ok(Self::SvetiJurijObScavnici),
                "Sveti Jurij v Slovenskih Goricah Municipality" => {
                    Ok(Self::SvetiJurijVSlovenskihGoricah)
                }
                "Sveti Tomaž Municipality" => Ok(Self::SvetiTomaz),
                "Tabor Municipality" => Ok(Self::Tabor),
                "Tišina Municipality" => Ok(Self::Tišina),
                "Tolmin Municipality" => Ok(Self::Tolmin),
                "Trbovlje Municipality" => Ok(Self::Trbovlje),
                "Trebnje Municipality" => Ok(Self::Trebnje),
                "Trnovska Vas Municipality" => Ok(Self::TrnovskaVas),
                "Trzin Municipality" => Ok(Self::Trzin),
                "Tržič Municipality" => Ok(Self::Tržič),
                "Turnišče Municipality" => Ok(Self::Turnišče),
                "Velika Polana Municipality" => Ok(Self::VelikaPolana),
                "Velike Lašče Municipality" => Ok(Self::VelikeLašče),
                "Veržej Municipality" => Ok(Self::Veržej),
                "Videm Municipality" => Ok(Self::Videm),
                "Vipava Municipality" => Ok(Self::Vipava),
                "Vitanje Municipality" => Ok(Self::Vitanje),
                "Vodice Municipality" => Ok(Self::Vodice),
                "Vojnik Municipality" => Ok(Self::Vojnik),
                "Vransko Municipality" => Ok(Self::Vransko),
                "Vrhnika Municipality" => Ok(Self::Vrhnika),
                "Vuzenica Municipality" => Ok(Self::Vuzenica),
                "Zagorje ob Savi Municipality" => Ok(Self::ZagorjeObSavi),
                "Zavrč Municipality" => Ok(Self::Zavrč),
                "Zreče Municipality" => Ok(Self::Zreče),
                "Črenšovci Municipality" => Ok(Self::Črenšovci),
                "Črna na Koroškem Municipality" => Ok(Self::ČrnaNaKoroškem),
                "Črnomelj Municipality" => Ok(Self::Črnomelj),
                "Šalovci Municipality" => Ok(Self::Šalovci),
                "Šempeter–Vrtojba Municipality" => Ok(Self::ŠempeterVrtojba),
                "Šentilj Municipality" => Ok(Self::Šentilj),
                "Šentjernej Municipality" => Ok(Self::Šentjernej),
                "Šentjur Municipality" => Ok(Self::Šentjur),
                "Šentrupert Municipality" => Ok(Self::Šentrupert),
                "Šenčur Municipality" => Ok(Self::Šenčur),
                "Škocjan Municipality" => Ok(Self::Škocjan),
                "Škofja Loka Municipality" => Ok(Self::ŠkofjaLoka),
                "Šmarje pri Jelšah Municipality" => Ok(Self::ŠmarjePriJelšah),
                "Šmarješke Toplice Municipality" => Ok(Self::ŠmarješkeToplice),
                "Šmartno ob Paki Municipality" => Ok(Self::ŠmartnoObPaki),
                "Šmartno pri Litiji Municipality" => Ok(Self::ŠmartnoPriLitiji),
                "Šoštanj Municipality" => Ok(Self::Šoštanj),
                "Štore Municipality" => Ok(Self::Štore),
                "Žalec Municipality" => Ok(Self::Žalec),
                "Železniki Municipality" => Ok(Self::Železniki),
                "Žetale Municipality" => Ok(Self::Žetale),
                "Žiri Municipality" => Ok(Self::Žiri),
                "Žirovnica Municipality" => Ok(Self::Žirovnica),
                "Žužemberk Municipality" => Ok(Self::Žužemberk),
                _ => Err(errors::ConnectorError::InvalidDataFormat {
                    field_name: "address.state",
                }
                .into()),
            },
        }
    }
}

impl ForeignTryFrom<String> for UkraineStatesAbbreviation {
    type Error = error_stack::Report<errors::ConnectorError>;

    fn foreign_try_from(value: String) -> Result<Self, Self::Error> {
        let state_abbreviation_check =
            StringExt::<Self>::parse_enum(value.clone(), "UkraineStatesAbbreviation");

        match state_abbreviation_check {
            Ok(state_abbreviation) => Ok(state_abbreviation),
            Err(_) => match value.as_str() {
                "Autonomous Republic of Crimea" => Ok(Self::AutonomousRepublicOfCrimea),
                "Cherkasy Oblast" => Ok(Self::CherkasyOblast),
                "Chernihiv Oblast" => Ok(Self::ChernihivOblast),
                "Chernivtsi Oblast" => Ok(Self::ChernivtsiOblast),
                "Dnipropetrovsk Oblast" => Ok(Self::DnipropetrovskOblast),
                "Donetsk Oblast" => Ok(Self::DonetskOblast),
                "Ivano-Frankivsk Oblast" => Ok(Self::IvanoFrankivskOblast),
                "Kharkiv Oblast" => Ok(Self::KharkivOblast),
                "Kherson Oblast" => Ok(Self::KhersonOblast),
                "Khmelnytsky Oblast" => Ok(Self::KhmelnytskyOblast),
                "Kiev" => Ok(Self::Kiev),
                "Kirovohrad Oblast" => Ok(Self::KirovohradOblast),
                "Kyiv Oblast" => Ok(Self::KyivOblast),
                "Luhansk Oblast" => Ok(Self::LuhanskOblast),
                "Lviv Oblast" => Ok(Self::LvivOblast),
                "Mykolaiv Oblast" => Ok(Self::MykolaivOblast),
                "Odessa Oblast" => Ok(Self::OdessaOblast),
                "Rivne Oblast" => Ok(Self::RivneOblast),
                "Sumy Oblast" => Ok(Self::SumyOblast),
                "Ternopil Oblast" => Ok(Self::TernopilOblast),
                "Vinnytsia Oblast" => Ok(Self::VinnytsiaOblast),
                "Volyn Oblast" => Ok(Self::VolynOblast),
                "Zakarpattia Oblast" => Ok(Self::ZakarpattiaOblast),
                "Zaporizhzhya Oblast" => Ok(Self::ZaporizhzhyaOblast),
                "Zhytomyr Oblast" => Ok(Self::ZhytomyrOblast),
                _ => Err(errors::ConnectorError::InvalidDataFormat {
                    field_name: "address.state",
                }
                .into()),
            },
        }
    }
}

pub trait ForeignTryFrom<F>: Sized {
    type Error;

    fn foreign_try_from(from: F) -> Result<Self, Self::Error>;
}

#[derive(Debug)]
pub struct QrImage {
    pub data: String,
}

// Qr Image data source starts with this string
// The base64 image data will be appended to it to image data source
pub(crate) const QR_IMAGE_DATA_SOURCE_STRING: &str = "data:image/png;base64";

impl QrImage {
    pub fn new_from_data(
        data: String,
    ) -> Result<Self, error_stack::Report<common_utils::errors::QrCodeError>> {
        let qr_code = qrcode::QrCode::new(data.as_bytes())
            .change_context(common_utils::errors::QrCodeError::FailedToCreateQrCode)?;

        let qrcode_image_buffer = qr_code.render::<Luma<u8>>().build();
        let qrcode_dynamic_image = image::DynamicImage::ImageLuma8(qrcode_image_buffer);

        let mut image_bytes = std::io::BufWriter::new(std::io::Cursor::new(Vec::new()));

        // Encodes qrcode_dynamic_image and write it to image_bytes
        let _ = qrcode_dynamic_image.write_to(&mut image_bytes, image::ImageFormat::Png);

        let image_data_source = format!(
            "{},{}",
            QR_IMAGE_DATA_SOURCE_STRING,
            BASE64_ENGINE.encode(image_bytes.buffer())
        );
        Ok(Self {
            data: image_data_source,
        })
    }
}

#[cfg(test)]
mod tests {
    use crate::utils;
    #[test]
    fn test_image_data_source_url() {
        let qr_image_data_source_url = utils::QrImage::new_from_data("Hyperswitch".to_string());
        assert!(qr_image_data_source_url.is_ok());
    }
}

pub fn is_mandate_supported(
    selected_pmd: PaymentMethodData,
    payment_method_type: Option<enums::PaymentMethodType>,
    mandate_implemented_pmds: HashSet<PaymentMethodDataType>,
    connector: &'static str,
) -> Result<(), Error> {
    if mandate_implemented_pmds.contains(&PaymentMethodDataType::from(selected_pmd.clone())) {
        Ok(())
    } else {
        match payment_method_type {
            Some(pm_type) => Err(errors::ConnectorError::NotSupported {
                message: format!("{} mandate payment", pm_type),
                connector,
            }
            .into()),
            None => Err(errors::ConnectorError::NotSupported {
                message: "mandate payment".to_string(),
                connector,
            }
            .into()),
        }
    }
}

>>>>>>> 26827abf
#[derive(Debug, strum::Display, Eq, PartialEq, Hash)]
pub enum PaymentMethodDataType {
    Card,
    Knet,
    Benefit,
    MomoAtm,
    CardRedirect,
    AliPayQr,
    AliPayRedirect,
    AliPayHkRedirect,
    AmazonPayRedirect,
    MomoRedirect,
    KakaoPayRedirect,
    GoPayRedirect,
    GcashRedirect,
    ApplePay,
    ApplePayRedirect,
    ApplePayThirdPartySdk,
    DanaRedirect,
    DuitNow,
    GooglePay,
    GooglePayRedirect,
    GooglePayThirdPartySdk,
    MbWayRedirect,
    MobilePayRedirect,
    PaypalRedirect,
    PaypalSdk,
    Paze,
    SamsungPay,
    TwintRedirect,
    VippsRedirect,
    TouchNGoRedirect,
    WeChatPayRedirect,
    WeChatPayQr,
    CashappQr,
    SwishQr,
    KlarnaRedirect,
    KlarnaSdk,
    AffirmRedirect,
    AfterpayClearpayRedirect,
    PayBrightRedirect,
    WalleyRedirect,
    AlmaRedirect,
    AtomeRedirect,
    BancontactCard,
    Bizum,
    Blik,
<<<<<<< HEAD
    Eft,
=======
>>>>>>> 26827abf
    Eps,
    Giropay,
    Ideal,
    Interac,
    LocalBankRedirect,
    OnlineBankingCzechRepublic,
    OnlineBankingFinland,
    OnlineBankingPoland,
    OnlineBankingSlovakia,
    OpenBankingUk,
    Przelewy24,
    Sofort,
    Trustly,
    OnlineBankingFpx,
    OnlineBankingThailand,
    AchBankDebit,
    SepaBankDebit,
    BecsBankDebit,
    BacsBankDebit,
    AchBankTransfer,
    SepaBankTransfer,
    BacsBankTransfer,
    MultibancoBankTransfer,
    PermataBankTransfer,
    BcaBankTransfer,
    BniVaBankTransfer,
    BriVaBankTransfer,
    CimbVaBankTransfer,
    DanamonVaBankTransfer,
    MandiriVaBankTransfer,
    Pix,
    Pse,
    Crypto,
    MandatePayment,
    Reward,
    Upi,
    Boleto,
    Efecty,
    PagoEfectivo,
    RedCompra,
    RedPagos,
    Alfamart,
    Indomaret,
    Oxxo,
    SevenEleven,
    Lawson,
    MiniStop,
    FamilyMart,
    Seicomart,
    PayEasy,
    Givex,
    PaySafeCar,
    CardToken,
    LocalBankTransfer,
    Mifinity,
    Fps,
    PromptPay,
    VietQr,
    OpenBanking,
    NetworkToken,
    NetworkTransactionIdAndCardDetails,
    DirectCarrierBilling,
}

impl From<PaymentMethodData> for PaymentMethodDataType {
    fn from(pm_data: PaymentMethodData) -> Self {
        match pm_data {
            PaymentMethodData::Card(_) => Self::Card,
            PaymentMethodData::NetworkToken(_) => Self::NetworkToken,
            PaymentMethodData::CardDetailsForNetworkTransactionId(_) => {
                Self::NetworkTransactionIdAndCardDetails
            }
            PaymentMethodData::CardRedirect(card_redirect_data) => match card_redirect_data {
                payment_method_data::CardRedirectData::Knet {} => Self::Knet,
                payment_method_data::CardRedirectData::Benefit {} => Self::Benefit,
                payment_method_data::CardRedirectData::MomoAtm {} => Self::MomoAtm,
                payment_method_data::CardRedirectData::CardRedirect {} => Self::CardRedirect,
            },
            PaymentMethodData::Wallet(wallet_data) => match wallet_data {
                payment_method_data::WalletData::AliPayQr(_) => Self::AliPayQr,
                payment_method_data::WalletData::AliPayRedirect(_) => Self::AliPayRedirect,
                payment_method_data::WalletData::AliPayHkRedirect(_) => Self::AliPayHkRedirect,
                payment_method_data::WalletData::AmazonPayRedirect(_) => Self::AmazonPayRedirect,
                payment_method_data::WalletData::MomoRedirect(_) => Self::MomoRedirect,
                payment_method_data::WalletData::KakaoPayRedirect(_) => Self::KakaoPayRedirect,
                payment_method_data::WalletData::GoPayRedirect(_) => Self::GoPayRedirect,
                payment_method_data::WalletData::GcashRedirect(_) => Self::GcashRedirect,
                payment_method_data::WalletData::ApplePay(_) => Self::ApplePay,
                payment_method_data::WalletData::ApplePayRedirect(_) => Self::ApplePayRedirect,
                payment_method_data::WalletData::ApplePayThirdPartySdk(_) => {
                    Self::ApplePayThirdPartySdk
                }
                payment_method_data::WalletData::DanaRedirect {} => Self::DanaRedirect,
                payment_method_data::WalletData::GooglePay(_) => Self::GooglePay,
                payment_method_data::WalletData::GooglePayRedirect(_) => Self::GooglePayRedirect,
                payment_method_data::WalletData::GooglePayThirdPartySdk(_) => {
                    Self::GooglePayThirdPartySdk
                }
                payment_method_data::WalletData::MbWayRedirect(_) => Self::MbWayRedirect,
                payment_method_data::WalletData::MobilePayRedirect(_) => Self::MobilePayRedirect,
                payment_method_data::WalletData::PaypalRedirect(_) => Self::PaypalRedirect,
                payment_method_data::WalletData::PaypalSdk(_) => Self::PaypalSdk,
                payment_method_data::WalletData::Paze(_) => Self::Paze,
                payment_method_data::WalletData::SamsungPay(_) => Self::SamsungPay,
                payment_method_data::WalletData::TwintRedirect {} => Self::TwintRedirect,
                payment_method_data::WalletData::VippsRedirect {} => Self::VippsRedirect,
                payment_method_data::WalletData::TouchNGoRedirect(_) => Self::TouchNGoRedirect,
                payment_method_data::WalletData::WeChatPayRedirect(_) => Self::WeChatPayRedirect,
                payment_method_data::WalletData::WeChatPayQr(_) => Self::WeChatPayQr,
                payment_method_data::WalletData::CashappQr(_) => Self::CashappQr,
                payment_method_data::WalletData::SwishQr(_) => Self::SwishQr,
                payment_method_data::WalletData::Mifinity(_) => Self::Mifinity,
            },
            PaymentMethodData::PayLater(pay_later_data) => match pay_later_data {
                payment_method_data::PayLaterData::KlarnaRedirect { .. } => Self::KlarnaRedirect,
                payment_method_data::PayLaterData::KlarnaSdk { .. } => Self::KlarnaSdk,
                payment_method_data::PayLaterData::AffirmRedirect {} => Self::AffirmRedirect,
                payment_method_data::PayLaterData::AfterpayClearpayRedirect { .. } => {
                    Self::AfterpayClearpayRedirect
                }
                payment_method_data::PayLaterData::PayBrightRedirect {} => Self::PayBrightRedirect,
                payment_method_data::PayLaterData::WalleyRedirect {} => Self::WalleyRedirect,
                payment_method_data::PayLaterData::AlmaRedirect {} => Self::AlmaRedirect,
                payment_method_data::PayLaterData::AtomeRedirect {} => Self::AtomeRedirect,
            },
            PaymentMethodData::BankRedirect(bank_redirect_data) => match bank_redirect_data {
                payment_method_data::BankRedirectData::BancontactCard { .. } => {
                    Self::BancontactCard
                }
                payment_method_data::BankRedirectData::Bizum {} => Self::Bizum,
                payment_method_data::BankRedirectData::Blik { .. } => Self::Blik,
                payment_method_data::BankRedirectData::Eft { .. } => Self::Eft,
                payment_method_data::BankRedirectData::Eps { .. } => Self::Eps,
                payment_method_data::BankRedirectData::Giropay { .. } => Self::Giropay,
                payment_method_data::BankRedirectData::Ideal { .. } => Self::Ideal,
                payment_method_data::BankRedirectData::Interac { .. } => Self::Interac,
                payment_method_data::BankRedirectData::OnlineBankingCzechRepublic { .. } => {
                    Self::OnlineBankingCzechRepublic
                }
                payment_method_data::BankRedirectData::OnlineBankingFinland { .. } => {
                    Self::OnlineBankingFinland
                }
                payment_method_data::BankRedirectData::OnlineBankingPoland { .. } => {
                    Self::OnlineBankingPoland
                }
                payment_method_data::BankRedirectData::OnlineBankingSlovakia { .. } => {
                    Self::OnlineBankingSlovakia
                }
                payment_method_data::BankRedirectData::OpenBankingUk { .. } => Self::OpenBankingUk,
                payment_method_data::BankRedirectData::Przelewy24 { .. } => Self::Przelewy24,
                payment_method_data::BankRedirectData::Sofort { .. } => Self::Sofort,
                payment_method_data::BankRedirectData::Trustly { .. } => Self::Trustly,
                payment_method_data::BankRedirectData::OnlineBankingFpx { .. } => {
                    Self::OnlineBankingFpx
                }
                payment_method_data::BankRedirectData::OnlineBankingThailand { .. } => {
                    Self::OnlineBankingThailand
                }
                payment_method_data::BankRedirectData::LocalBankRedirect {} => {
                    Self::LocalBankRedirect
                }
            },
            PaymentMethodData::BankDebit(bank_debit_data) => match bank_debit_data {
                payment_method_data::BankDebitData::AchBankDebit { .. } => Self::AchBankDebit,
                payment_method_data::BankDebitData::SepaBankDebit { .. } => Self::SepaBankDebit,
                payment_method_data::BankDebitData::BecsBankDebit { .. } => Self::BecsBankDebit,
                payment_method_data::BankDebitData::BacsBankDebit { .. } => Self::BacsBankDebit,
            },
            PaymentMethodData::BankTransfer(bank_transfer_data) => match *bank_transfer_data {
                payment_method_data::BankTransferData::AchBankTransfer { .. } => {
                    Self::AchBankTransfer
                }
                payment_method_data::BankTransferData::SepaBankTransfer { .. } => {
                    Self::SepaBankTransfer
                }
                payment_method_data::BankTransferData::BacsBankTransfer { .. } => {
                    Self::BacsBankTransfer
                }
                payment_method_data::BankTransferData::MultibancoBankTransfer { .. } => {
                    Self::MultibancoBankTransfer
                }
                payment_method_data::BankTransferData::PermataBankTransfer { .. } => {
                    Self::PermataBankTransfer
                }
                payment_method_data::BankTransferData::BcaBankTransfer { .. } => {
                    Self::BcaBankTransfer
                }
                payment_method_data::BankTransferData::BniVaBankTransfer { .. } => {
                    Self::BniVaBankTransfer
                }
                payment_method_data::BankTransferData::BriVaBankTransfer { .. } => {
                    Self::BriVaBankTransfer
                }
                payment_method_data::BankTransferData::CimbVaBankTransfer { .. } => {
                    Self::CimbVaBankTransfer
                }
                payment_method_data::BankTransferData::DanamonVaBankTransfer { .. } => {
                    Self::DanamonVaBankTransfer
                }
                payment_method_data::BankTransferData::MandiriVaBankTransfer { .. } => {
                    Self::MandiriVaBankTransfer
                }
                payment_method_data::BankTransferData::Pix { .. } => Self::Pix,
                payment_method_data::BankTransferData::Pse {} => Self::Pse,
                payment_method_data::BankTransferData::LocalBankTransfer { .. } => {
                    Self::LocalBankTransfer
                }
            },
            PaymentMethodData::Crypto(_) => Self::Crypto,
            PaymentMethodData::MandatePayment => Self::MandatePayment,
            PaymentMethodData::Reward => Self::Reward,
            PaymentMethodData::Upi(_) => Self::Upi,
            PaymentMethodData::Voucher(voucher_data) => match voucher_data {
                payment_method_data::VoucherData::Boleto(_) => Self::Boleto,
                payment_method_data::VoucherData::Efecty => Self::Efecty,
                payment_method_data::VoucherData::PagoEfectivo => Self::PagoEfectivo,
                payment_method_data::VoucherData::RedCompra => Self::RedCompra,
                payment_method_data::VoucherData::RedPagos => Self::RedPagos,
                payment_method_data::VoucherData::Alfamart(_) => Self::Alfamart,
                payment_method_data::VoucherData::Indomaret(_) => Self::Indomaret,
                payment_method_data::VoucherData::Oxxo => Self::Oxxo,
                payment_method_data::VoucherData::SevenEleven(_) => Self::SevenEleven,
                payment_method_data::VoucherData::Lawson(_) => Self::Lawson,
                payment_method_data::VoucherData::MiniStop(_) => Self::MiniStop,
                payment_method_data::VoucherData::FamilyMart(_) => Self::FamilyMart,
                payment_method_data::VoucherData::Seicomart(_) => Self::Seicomart,
                payment_method_data::VoucherData::PayEasy(_) => Self::PayEasy,
            },
            PaymentMethodData::RealTimePayment(real_time_payment_data) => {
                match *real_time_payment_data {
                    payment_method_data::RealTimePaymentData::DuitNow {} => Self::DuitNow,
                    payment_method_data::RealTimePaymentData::Fps {} => Self::Fps,
                    payment_method_data::RealTimePaymentData::PromptPay {} => Self::PromptPay,
                    payment_method_data::RealTimePaymentData::VietQr {} => Self::VietQr,
                }
            }
            PaymentMethodData::GiftCard(gift_card_data) => match *gift_card_data {
                payment_method_data::GiftCardData::Givex(_) => Self::Givex,
                payment_method_data::GiftCardData::PaySafeCard {} => Self::PaySafeCar,
            },
            PaymentMethodData::CardToken(_) => Self::CardToken,
            PaymentMethodData::OpenBanking(data) => match data {
                payment_method_data::OpenBankingData::OpenBankingPIS {} => Self::OpenBanking,
            },
            PaymentMethodData::MobilePayment(mobile_payment_data) => match mobile_payment_data {
                payment_method_data::MobilePaymentData::DirectCarrierBilling { .. } => {
                    Self::DirectCarrierBilling
                }
            },
        }
    }
}
pub trait ApplePay {
    fn get_applepay_decoded_payment_data(&self) -> Result<Secret<String>, Error>;
}

impl ApplePay for payment_method_data::ApplePayWalletData {
    fn get_applepay_decoded_payment_data(&self) -> Result<Secret<String>, Error> {
        let token = Secret::new(
            String::from_utf8(BASE64_ENGINE.decode(&self.payment_data).change_context(
                errors::ConnectorError::InvalidWalletToken {
                    wallet_name: "Apple Pay".to_string(),
                },
            )?)
            .change_context(errors::ConnectorError::InvalidWalletToken {
                wallet_name: "Apple Pay".to_string(),
            })?,
        );
        Ok(token)
    }
}

pub trait WalletData {
    fn get_wallet_token(&self) -> Result<Secret<String>, Error>;
    fn get_wallet_token_as_json<T>(&self, wallet_name: String) -> Result<T, Error>
    where
        T: serde::de::DeserializeOwned;
    fn get_encoded_wallet_token(&self) -> Result<String, Error>;
}

impl WalletData for payment_method_data::WalletData {
    fn get_wallet_token(&self) -> Result<Secret<String>, Error> {
        match self {
            Self::GooglePay(data) => Ok(Secret::new(data.tokenization_data.token.clone())),
            Self::ApplePay(data) => Ok(data.get_applepay_decoded_payment_data()?),
            Self::PaypalSdk(data) => Ok(Secret::new(data.token.clone())),
            _ => Err(errors::ConnectorError::InvalidWallet.into()),
        }
    }
    fn get_wallet_token_as_json<T>(&self, wallet_name: String) -> Result<T, Error>
    where
        T: serde::de::DeserializeOwned,
    {
        serde_json::from_str::<T>(self.get_wallet_token()?.peek())
            .change_context(errors::ConnectorError::InvalidWalletToken { wallet_name })
    }

    fn get_encoded_wallet_token(&self) -> Result<String, Error> {
        match self {
            Self::GooglePay(_) => {
                let json_token: Value = self.get_wallet_token_as_json("Google Pay".to_owned())?;
                let token_as_vec = serde_json::to_vec(&json_token).change_context(
                    errors::ConnectorError::InvalidWalletToken {
                        wallet_name: "Google Pay".to_string(),
                    },
                )?;
                let encoded_token = BASE64_ENGINE.encode(token_as_vec);
                Ok(encoded_token)
            }
            _ => Err(
                errors::ConnectorError::NotImplemented("SELECTED PAYMENT METHOD".to_owned()).into(),
            ),
        }
    }
}

pub fn deserialize_xml_to_struct<T: serde::de::DeserializeOwned>(
    xml_data: &[u8],
) -> Result<T, errors::ConnectorError> {
    let response_str = std::str::from_utf8(xml_data)
        .map_err(|e| {
            router_env::logger::error!("Error converting response data to UTF-8: {:?}", e);
            errors::ConnectorError::ResponseDeserializationFailed
        })?
        .trim();
    let result: T = quick_xml::de::from_str(response_str).map_err(|e| {
        router_env::logger::error!("Error deserializing XML response: {:?}", e);
        errors::ConnectorError::ResponseDeserializationFailed
    })?;

    Ok(result)
}

pub fn is_html_response(response: &str) -> bool {
    response.starts_with("<html>") || response.starts_with("<!DOCTYPE html>")
}

#[cfg(feature = "payouts")]
pub trait PayoutsData {
    fn get_transfer_id(&self) -> Result<String, Error>;
    fn get_customer_details(
        &self,
    ) -> Result<hyperswitch_domain_models::router_request_types::CustomerDetails, Error>;
    fn get_vendor_details(&self) -> Result<PayoutVendorAccountDetails, Error>;
    #[cfg(feature = "payouts")]
    fn get_payout_type(&self) -> Result<enums::PayoutType, Error>;
}

#[cfg(feature = "payouts")]
impl PayoutsData for hyperswitch_domain_models::router_request_types::PayoutsData {
    fn get_transfer_id(&self) -> Result<String, Error> {
        self.connector_payout_id
            .clone()
            .ok_or_else(missing_field_err("transfer_id"))
    }
    fn get_customer_details(
        &self,
    ) -> Result<hyperswitch_domain_models::router_request_types::CustomerDetails, Error> {
        self.customer_details
            .clone()
            .ok_or_else(missing_field_err("customer_details"))
    }
    fn get_vendor_details(&self) -> Result<PayoutVendorAccountDetails, Error> {
        self.vendor_details
            .clone()
            .ok_or_else(missing_field_err("vendor_details"))
    }
    #[cfg(feature = "payouts")]
    fn get_payout_type(&self) -> Result<enums::PayoutType, Error> {
        self.payout_type
            .to_owned()
            .ok_or_else(missing_field_err("payout_type"))
    }
}
pub trait RevokeMandateRequestData {
    fn get_connector_mandate_id(&self) -> Result<String, Error>;
}

impl RevokeMandateRequestData for MandateRevokeRequestData {
    fn get_connector_mandate_id(&self) -> Result<String, Error> {
        self.connector_mandate_id
            .clone()
            .ok_or_else(missing_field_err("connector_mandate_id"))
    }
}
pub trait RecurringMandateData {
    fn get_original_payment_amount(&self) -> Result<i64, Error>;
    fn get_original_payment_currency(&self) -> Result<enums::Currency, Error>;
}

impl RecurringMandateData for RecurringMandatePaymentData {
    fn get_original_payment_amount(&self) -> Result<i64, Error> {
        self.original_payment_authorized_amount
            .ok_or_else(missing_field_err("original_payment_authorized_amount"))
    }
    fn get_original_payment_currency(&self) -> Result<enums::Currency, Error> {
        self.original_payment_authorized_currency
            .ok_or_else(missing_field_err("original_payment_authorized_currency"))
    }
}

#[cfg(feature = "payouts")]
impl CardData for api_models::payouts::CardPayout {
    fn get_card_expiry_year_2_digit(&self) -> Result<Secret<String>, errors::ConnectorError> {
        let binding = self.expiry_year.clone();
        let year = binding.peek();
        Ok(Secret::new(
            year.get(year.len() - 2..)
                .ok_or(errors::ConnectorError::RequestEncodingFailed)?
                .to_string(),
        ))
    }
    fn get_card_issuer(&self) -> Result<CardIssuer, Error> {
        get_card_issuer(self.card_number.peek())
    }
    fn get_card_expiry_month_year_2_digit_with_delimiter(
        &self,
        delimiter: String,
    ) -> Result<Secret<String>, errors::ConnectorError> {
        let year = self.get_card_expiry_year_2_digit()?;
        Ok(Secret::new(format!(
            "{}{}{}",
            self.expiry_month.peek(),
            delimiter,
            year.peek()
        )))
    }
    fn get_expiry_date_as_yyyymm(&self, delimiter: &str) -> Secret<String> {
        let year = self.get_expiry_year_4_digit();
        Secret::new(format!(
            "{}{}{}",
            year.peek(),
            delimiter,
            self.expiry_month.peek()
        ))
    }
    fn get_expiry_date_as_mmyyyy(&self, delimiter: &str) -> Secret<String> {
        let year = self.get_expiry_year_4_digit();
        Secret::new(format!(
            "{}{}{}",
            self.expiry_month.peek(),
            delimiter,
            year.peek()
        ))
    }
    fn get_expiry_year_4_digit(&self) -> Secret<String> {
        let mut year = self.expiry_year.peek().clone();
        if year.len() == 2 {
            year = format!("20{}", year);
        }
        Secret::new(year)
    }
    fn get_expiry_date_as_yymm(&self) -> Result<Secret<String>, errors::ConnectorError> {
        let year = self.get_card_expiry_year_2_digit()?.expose();
        let month = self.expiry_month.clone().expose();
        Ok(Secret::new(format!("{year}{month}")))
    }
    fn get_expiry_month_as_i8(&self) -> Result<Secret<i8>, Error> {
        self.expiry_month
            .peek()
            .clone()
            .parse::<i8>()
            .change_context(errors::ConnectorError::ResponseDeserializationFailed)
            .map(Secret::new)
    }
    fn get_expiry_year_as_i32(&self) -> Result<Secret<i32>, Error> {
        self.expiry_year
            .peek()
            .clone()
            .parse::<i32>()
            .change_context(errors::ConnectorError::ResponseDeserializationFailed)
            .map(Secret::new)
    }

    fn get_expiry_date_as_mmyy(&self) -> Result<Secret<String>, errors::ConnectorError> {
        let year = self.get_card_expiry_year_2_digit()?.expose();
        let month = self.expiry_month.clone().expose();
        Ok(Secret::new(format!("{month}{year}")))
    }

    fn get_expiry_year_as_4_digit_i32(&self) -> Result<Secret<i32>, Error> {
        self.get_expiry_year_4_digit()
            .peek()
            .clone()
            .parse::<i32>()
            .change_context(errors::ConnectorError::ResponseDeserializationFailed)
            .map(Secret::new)
    }
    fn get_cardholder_name(&self) -> Result<Secret<String>, Error> {
        self.card_holder_name
            .clone()
            .ok_or_else(missing_field_err("card.card_holder_name"))
    }
}

pub trait NetworkTokenData {
    fn get_card_issuer(&self) -> Result<CardIssuer, Error>;
    fn get_expiry_year_4_digit(&self) -> Secret<String>;
    fn get_network_token(&self) -> NetworkTokenNumber;
    fn get_network_token_expiry_month(&self) -> Secret<String>;
    fn get_network_token_expiry_year(&self) -> Secret<String>;
    fn get_cryptogram(&self) -> Option<Secret<String>>;
}

impl NetworkTokenData for payment_method_data::NetworkTokenData {
    #[cfg(feature = "v1")]
    fn get_card_issuer(&self) -> Result<CardIssuer, Error> {
        get_card_issuer(self.token_number.peek())
    }

    #[cfg(feature = "v2")]
    fn get_card_issuer(&self) -> Result<CardIssuer, Error> {
        get_card_issuer(self.network_token.peek())
    }

    #[cfg(feature = "v1")]
    fn get_expiry_year_4_digit(&self) -> Secret<String> {
        let mut year = self.token_exp_year.peek().clone();
        if year.len() == 2 {
            year = format!("20{}", year);
        }
        Secret::new(year)
    }

    #[cfg(feature = "v2")]
    fn get_expiry_year_4_digit(&self) -> Secret<String> {
        let mut year = self.network_token_exp_year.peek().clone();
        if year.len() == 2 {
            year = format!("20{}", year);
        }
        Secret::new(year)
    }

    #[cfg(feature = "v1")]
    fn get_network_token(&self) -> NetworkTokenNumber {
        self.token_number.clone()
    }

    #[cfg(feature = "v2")]
    fn get_network_token(&self) -> NetworkTokenNumber {
        self.network_token.clone()
    }

    #[cfg(feature = "v1")]
    fn get_network_token_expiry_month(&self) -> Secret<String> {
        self.token_exp_month.clone()
    }

    #[cfg(feature = "v2")]
    fn get_network_token_expiry_month(&self) -> Secret<String> {
        self.network_token_exp_month.clone()
    }

    #[cfg(feature = "v1")]
    fn get_network_token_expiry_year(&self) -> Secret<String> {
        self.token_exp_year.clone()
    }

    #[cfg(feature = "v2")]
    fn get_network_token_expiry_year(&self) -> Secret<String> {
        self.network_token_exp_year.clone()
    }

    #[cfg(feature = "v1")]
    fn get_cryptogram(&self) -> Option<Secret<String>> {
        self.token_cryptogram.clone()
    }

    #[cfg(feature = "v2")]
    fn get_cryptogram(&self) -> Option<Secret<String>> {
        self.cryptogram.clone()
    }
}<|MERGE_RESOLUTION|>--- conflicted
+++ resolved
@@ -3018,8 +3018,6 @@
     }
 }
 
-<<<<<<< HEAD
-=======
 impl ForeignTryFrom<String> for SwitzerlandStatesAbbreviation {
     type Error = error_stack::Report<errors::ConnectorError>;
     fn foreign_try_from(value: String) -> Result<Self, Self::Error> {
@@ -5045,7 +5043,6 @@
     }
 }
 
->>>>>>> 26827abf
 #[derive(Debug, strum::Display, Eq, PartialEq, Hash)]
 pub enum PaymentMethodDataType {
     Card,
@@ -5093,10 +5090,7 @@
     BancontactCard,
     Bizum,
     Blik,
-<<<<<<< HEAD
     Eft,
-=======
->>>>>>> 26827abf
     Eps,
     Giropay,
     Ideal,
