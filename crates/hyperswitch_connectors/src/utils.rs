use std::collections::{HashMap, HashSet};

use api_models::payments::{self, Address, AddressDetails, OrderDetailsWithAmount, PhoneDetails};
use base64::Engine;
use common_enums::{
    enums,
    enums::{AttemptStatus, CanadaStatesAbbreviation, FutureUsage, UsStatesAbbreviation},
};
use common_utils::{
    consts::BASE64_ENGINE,
    errors::{CustomResult, ReportSwitchExt},
    ext_traits::{OptionExt, StringExt, ValueExt},
    id_type,
    pii::{self, Email, IpAddress},
    types::{AmountConvertor, MinorUnit},
};
use error_stack::{report, ResultExt};
use hyperswitch_domain_models::{
    payment_method_data::{Card, PaymentMethodData},
    router_data::{ApplePayPredecryptData, PaymentMethodToken, RecurringMandatePaymentData},
    router_request_types::{
        AuthenticationData, BrowserInformation, CompleteAuthorizeData,
        PaymentMethodTokenizationData, PaymentsAuthorizeData, PaymentsCancelData,
        PaymentsCaptureData, PaymentsPreProcessingData, PaymentsSyncData, RefundsData, ResponseId,
        SetupMandateRequestData,
    },
};
use hyperswitch_interfaces::{api, errors};
use image::Luma;
use masking::{ExposeInterface, PeekInterface, Secret};
use once_cell::sync::Lazy;
use regex::Regex;
use serde::Serializer;

type Error = error_stack::Report<errors::ConnectorError>;

pub(crate) fn construct_not_supported_error_report(
    capture_method: enums::CaptureMethod,
    connector_name: &'static str,
) -> error_stack::Report<errors::ConnectorError> {
    errors::ConnectorError::NotSupported {
        message: capture_method.to_string(),
        connector: connector_name,
    }
    .into()
}

pub(crate) fn get_amount_as_string(
    currency_unit: &api::CurrencyUnit,
    amount: i64,
    currency: enums::Currency,
) -> Result<String, error_stack::Report<errors::ConnectorError>> {
    let amount = match currency_unit {
        api::CurrencyUnit::Minor => amount.to_string(),
        api::CurrencyUnit::Base => to_currency_base_unit(amount, currency)?,
    };
    Ok(amount)
}

pub(crate) fn to_currency_base_unit(
    amount: i64,
    currency: enums::Currency,
) -> Result<String, error_stack::Report<errors::ConnectorError>> {
    currency
        .to_currency_base_unit(amount)
        .change_context(errors::ConnectorError::ParsingFailed)
}

pub(crate) fn get_amount_as_f64(
    currency_unit: &api::CurrencyUnit,
    amount: i64,
    currency: enums::Currency,
) -> Result<f64, error_stack::Report<errors::ConnectorError>> {
    let amount = match currency_unit {
        api::CurrencyUnit::Base => to_currency_base_unit_asf64(amount, currency)?,
        api::CurrencyUnit::Minor => u32::try_from(amount)
            .change_context(errors::ConnectorError::ParsingFailed)?
            .into(),
    };
    Ok(amount)
}

pub(crate) fn to_currency_base_unit_asf64(
    amount: i64,
    currency: enums::Currency,
) -> Result<f64, error_stack::Report<errors::ConnectorError>> {
    currency
        .to_currency_base_unit_asf64(amount)
        .change_context(errors::ConnectorError::ParsingFailed)
}

pub(crate) fn to_connector_meta_from_secret<T>(
    connector_meta: Option<Secret<serde_json::Value>>,
) -> Result<T, Error>
where
    T: serde::de::DeserializeOwned,
{
    let connector_meta_secret =
        connector_meta.ok_or_else(missing_field_err("connector_meta_data"))?;
    let json = connector_meta_secret.expose();
    json.parse_value(std::any::type_name::<T>()).switch()
}

pub(crate) fn missing_field_err(
    message: &'static str,
) -> Box<dyn Fn() -> error_stack::Report<errors::ConnectorError> + '_> {
    Box::new(move || {
        errors::ConnectorError::MissingRequiredField {
            field_name: message,
        }
        .into()
    })
}

pub(crate) fn construct_not_implemented_error_report(
    capture_method: enums::CaptureMethod,
    connector_name: &str,
) -> error_stack::Report<errors::ConnectorError> {
    errors::ConnectorError::NotImplemented(format!("{} for {}", capture_method, connector_name))
        .into()
}

pub(crate) fn str_to_f32<S>(value: &str, serializer: S) -> Result<S::Ok, S::Error>
where
    S: Serializer,
{
    let float_value = value.parse::<f64>().map_err(|_| {
        serde::ser::Error::custom("Invalid string, cannot be converted to float value")
    })?;
    serializer.serialize_f64(float_value)
}

pub(crate) const SELECTED_PAYMENT_METHOD: &str = "Selected payment method";

pub(crate) fn get_unimplemented_payment_method_error_message(connector: &str) -> String {
    format!("{} through {}", SELECTED_PAYMENT_METHOD, connector)
}

pub(crate) fn to_connector_meta<T>(connector_meta: Option<serde_json::Value>) -> Result<T, Error>
where
    T: serde::de::DeserializeOwned,
{
    let json = connector_meta.ok_or_else(missing_field_err("connector_meta_data"))?;
    json.parse_value(std::any::type_name::<T>()).switch()
}

pub(crate) fn convert_amount<T>(
    amount_convertor: &dyn AmountConvertor<Output = T>,
    amount: MinorUnit,
    currency: enums::Currency,
) -> Result<T, error_stack::Report<errors::ConnectorError>> {
    amount_convertor
        .convert(amount, currency)
        .change_context(errors::ConnectorError::AmountConversionFailed)
}

pub(crate) fn convert_back_amount_to_minor_units<T>(
    amount_convertor: &dyn AmountConvertor<Output = T>,
    amount: T,
    currency: enums::Currency,
) -> Result<MinorUnit, error_stack::Report<errors::ConnectorError>> {
    amount_convertor
        .convert_back(amount, currency)
        .change_context(errors::ConnectorError::AmountConversionFailed)
}

pub(crate) fn is_payment_failure(status: AttemptStatus) -> bool {
    match status {
        AttemptStatus::AuthenticationFailed
        | AttemptStatus::AuthorizationFailed
        | AttemptStatus::CaptureFailed
        | AttemptStatus::VoidFailed
        | AttemptStatus::Failure => true,
        AttemptStatus::Started
        | AttemptStatus::RouterDeclined
        | AttemptStatus::AuthenticationPending
        | AttemptStatus::AuthenticationSuccessful
        | AttemptStatus::Authorized
        | AttemptStatus::Charged
        | AttemptStatus::Authorizing
        | AttemptStatus::CodInitiated
        | AttemptStatus::Voided
        | AttemptStatus::VoidInitiated
        | AttemptStatus::CaptureInitiated
        | AttemptStatus::AutoRefunded
        | AttemptStatus::PartialCharged
        | AttemptStatus::PartialChargedAndChargeable
        | AttemptStatus::Unresolved
        | AttemptStatus::Pending
        | AttemptStatus::PaymentMethodAwaited
        | AttemptStatus::ConfirmationAwaited
        | AttemptStatus::DeviceDataCollectionPending => false,
    }
}

// TODO: Make all traits as `pub(crate) trait` once all connectors are moved.
pub trait RouterData {
    fn get_billing(&self) -> Result<&Address, Error>;
    fn get_billing_country(&self) -> Result<api_models::enums::CountryAlpha2, Error>;
    fn get_billing_phone(&self) -> Result<&PhoneDetails, Error>;
    fn get_description(&self) -> Result<String, Error>;
    fn get_return_url(&self) -> Result<String, Error>;
    fn get_billing_address(&self) -> Result<&AddressDetails, Error>;
    fn get_shipping_address(&self) -> Result<&AddressDetails, Error>;
    fn get_shipping_address_with_phone_number(&self) -> Result<&Address, Error>;
    fn get_connector_meta(&self) -> Result<pii::SecretSerdeValue, Error>;
    fn get_session_token(&self) -> Result<String, Error>;
    fn get_billing_first_name(&self) -> Result<Secret<String>, Error>;
    fn get_billing_full_name(&self) -> Result<Secret<String>, Error>;
    fn get_billing_last_name(&self) -> Result<Secret<String>, Error>;
    fn get_billing_line1(&self) -> Result<Secret<String>, Error>;
    fn get_billing_line2(&self) -> Result<Secret<String>, Error>;
    fn get_billing_zip(&self) -> Result<Secret<String>, Error>;
    fn get_billing_state(&self) -> Result<Secret<String>, Error>;
    fn get_billing_state_code(&self) -> Result<Secret<String>, Error>;
    fn get_billing_city(&self) -> Result<String, Error>;
    fn get_billing_email(&self) -> Result<Email, Error>;
    fn get_billing_phone_number(&self) -> Result<Secret<String>, Error>;
    fn to_connector_meta<T>(&self) -> Result<T, Error>
    where
        T: serde::de::DeserializeOwned;
    fn is_three_ds(&self) -> bool;
    fn get_payment_method_token(&self) -> Result<PaymentMethodToken, Error>;
    fn get_customer_id(&self) -> Result<id_type::CustomerId, Error>;
    fn get_connector_customer_id(&self) -> Result<String, Error>;
    fn get_preprocessing_id(&self) -> Result<String, Error>;
    fn get_recurring_mandate_payment_data(&self) -> Result<RecurringMandatePaymentData, Error>;
    #[cfg(feature = "payouts")]
    fn get_payout_method_data(&self) -> Result<api_models::payouts::PayoutMethodData, Error>;
    #[cfg(feature = "payouts")]
    fn get_quote_id(&self) -> Result<String, Error>;

    fn get_optional_billing(&self) -> Option<&Address>;
    fn get_optional_shipping(&self) -> Option<&Address>;
    fn get_optional_shipping_line1(&self) -> Option<Secret<String>>;
    fn get_optional_shipping_line2(&self) -> Option<Secret<String>>;
    fn get_optional_shipping_city(&self) -> Option<String>;
    fn get_optional_shipping_country(&self) -> Option<enums::CountryAlpha2>;
    fn get_optional_shipping_zip(&self) -> Option<Secret<String>>;
    fn get_optional_shipping_state(&self) -> Option<Secret<String>>;
    fn get_optional_shipping_first_name(&self) -> Option<Secret<String>>;
    fn get_optional_shipping_last_name(&self) -> Option<Secret<String>>;
    fn get_optional_shipping_phone_number(&self) -> Option<Secret<String>>;
    fn get_optional_shipping_email(&self) -> Option<Email>;

    fn get_optional_billing_full_name(&self) -> Option<Secret<String>>;
    fn get_optional_billing_line1(&self) -> Option<Secret<String>>;
    fn get_optional_billing_line2(&self) -> Option<Secret<String>>;
    fn get_optional_billing_city(&self) -> Option<String>;
    fn get_optional_billing_country(&self) -> Option<enums::CountryAlpha2>;
    fn get_optional_billing_zip(&self) -> Option<Secret<String>>;
    fn get_optional_billing_state(&self) -> Option<Secret<String>>;
    fn get_optional_billing_state_2_digit(&self) -> Option<Secret<String>>;
    fn get_optional_billing_first_name(&self) -> Option<Secret<String>>;
    fn get_optional_billing_last_name(&self) -> Option<Secret<String>>;
    fn get_optional_billing_phone_number(&self) -> Option<Secret<String>>;
    fn get_optional_billing_email(&self) -> Option<Email>;
}

impl<Flow, Request, Response> RouterData
    for hyperswitch_domain_models::router_data::RouterData<Flow, Request, Response>
{
    fn get_billing(&self) -> Result<&Address, Error> {
        self.address
            .get_payment_method_billing()
            .ok_or_else(missing_field_err("billing"))
    }

    fn get_billing_country(&self) -> Result<api_models::enums::CountryAlpha2, Error> {
        self.address
            .get_payment_method_billing()
            .and_then(|a| a.address.as_ref())
            .and_then(|ad| ad.country)
            .ok_or_else(missing_field_err(
                "payment_method_data.billing.address.country",
            ))
    }

    fn get_billing_phone(&self) -> Result<&PhoneDetails, Error> {
        self.address
            .get_payment_method_billing()
            .and_then(|a| a.phone.as_ref())
            .ok_or_else(missing_field_err("billing.phone"))
    }

    fn get_optional_billing(&self) -> Option<&Address> {
        self.address.get_payment_method_billing()
    }

    fn get_optional_shipping(&self) -> Option<&Address> {
        self.address.get_shipping()
    }

    fn get_optional_shipping_first_name(&self) -> Option<Secret<String>> {
        self.address.get_shipping().and_then(|shipping_address| {
            shipping_address
                .clone()
                .address
                .and_then(|shipping_details| shipping_details.first_name)
        })
    }

    fn get_optional_shipping_last_name(&self) -> Option<Secret<String>> {
        self.address.get_shipping().and_then(|shipping_address| {
            shipping_address
                .clone()
                .address
                .and_then(|shipping_details| shipping_details.last_name)
        })
    }

    fn get_optional_shipping_line1(&self) -> Option<Secret<String>> {
        self.address.get_shipping().and_then(|shipping_address| {
            shipping_address
                .clone()
                .address
                .and_then(|shipping_details| shipping_details.line1)
        })
    }

    fn get_optional_shipping_line2(&self) -> Option<Secret<String>> {
        self.address.get_shipping().and_then(|shipping_address| {
            shipping_address
                .clone()
                .address
                .and_then(|shipping_details| shipping_details.line2)
        })
    }

    fn get_optional_shipping_city(&self) -> Option<String> {
        self.address.get_shipping().and_then(|shipping_address| {
            shipping_address
                .clone()
                .address
                .and_then(|shipping_details| shipping_details.city)
        })
    }

    fn get_optional_shipping_state(&self) -> Option<Secret<String>> {
        self.address.get_shipping().and_then(|shipping_address| {
            shipping_address
                .clone()
                .address
                .and_then(|shipping_details| shipping_details.state)
        })
    }

    fn get_optional_shipping_country(&self) -> Option<enums::CountryAlpha2> {
        self.address.get_shipping().and_then(|shipping_address| {
            shipping_address
                .clone()
                .address
                .and_then(|shipping_details| shipping_details.country)
        })
    }

    fn get_optional_shipping_zip(&self) -> Option<Secret<String>> {
        self.address.get_shipping().and_then(|shipping_address| {
            shipping_address
                .clone()
                .address
                .and_then(|shipping_details| shipping_details.zip)
        })
    }

    fn get_optional_shipping_email(&self) -> Option<Email> {
        self.address
            .get_shipping()
            .and_then(|shipping_address| shipping_address.clone().email)
    }

    fn get_optional_shipping_phone_number(&self) -> Option<Secret<String>> {
        self.address
            .get_shipping()
            .and_then(|shipping_address| shipping_address.clone().phone)
            .and_then(|phone_details| phone_details.get_number_with_country_code().ok())
    }

    fn get_description(&self) -> Result<String, Error> {
        self.description
            .clone()
            .ok_or_else(missing_field_err("description"))
    }
    fn get_return_url(&self) -> Result<String, Error> {
        self.return_url
            .clone()
            .ok_or_else(missing_field_err("return_url"))
    }
    fn get_billing_address(&self) -> Result<&AddressDetails, Error> {
        self.address
            .get_payment_method_billing()
            .as_ref()
            .and_then(|a| a.address.as_ref())
            .ok_or_else(missing_field_err("billing.address"))
    }

    fn get_connector_meta(&self) -> Result<pii::SecretSerdeValue, Error> {
        self.connector_meta_data
            .clone()
            .ok_or_else(missing_field_err("connector_meta_data"))
    }

    fn get_session_token(&self) -> Result<String, Error> {
        self.session_token
            .clone()
            .ok_or_else(missing_field_err("session_token"))
    }

    fn get_billing_first_name(&self) -> Result<Secret<String>, Error> {
        self.address
            .get_payment_method_billing()
            .and_then(|billing_address| {
                billing_address
                    .clone()
                    .address
                    .and_then(|billing_details| billing_details.first_name.clone())
            })
            .ok_or_else(missing_field_err(
                "payment_method_data.billing.address.first_name",
            ))
    }

    fn get_billing_full_name(&self) -> Result<Secret<String>, Error> {
        self.get_optional_billing()
            .and_then(|billing_details| billing_details.address.as_ref())
            .and_then(|billing_address| billing_address.get_optional_full_name())
            .ok_or_else(missing_field_err(
                "payment_method_data.billing.address.first_name",
            ))
    }

    fn get_billing_last_name(&self) -> Result<Secret<String>, Error> {
        self.address
            .get_payment_method_billing()
            .and_then(|billing_address| {
                billing_address
                    .clone()
                    .address
                    .and_then(|billing_details| billing_details.last_name.clone())
            })
            .ok_or_else(missing_field_err(
                "payment_method_data.billing.address.last_name",
            ))
    }

    fn get_billing_line1(&self) -> Result<Secret<String>, Error> {
        self.address
            .get_payment_method_billing()
            .and_then(|billing_address| {
                billing_address
                    .clone()
                    .address
                    .and_then(|billing_details| billing_details.line1.clone())
            })
            .ok_or_else(missing_field_err(
                "payment_method_data.billing.address.line1",
            ))
    }
    fn get_billing_line2(&self) -> Result<Secret<String>, Error> {
        self.address
            .get_payment_method_billing()
            .and_then(|billing_address| {
                billing_address
                    .clone()
                    .address
                    .and_then(|billing_details| billing_details.line2.clone())
            })
            .ok_or_else(missing_field_err(
                "payment_method_data.billing.address.line2",
            ))
    }
    fn get_billing_zip(&self) -> Result<Secret<String>, Error> {
        self.address
            .get_payment_method_billing()
            .and_then(|billing_address| {
                billing_address
                    .clone()
                    .address
                    .and_then(|billing_details| billing_details.zip.clone())
            })
            .ok_or_else(missing_field_err("payment_method_data.billing.address.zip"))
    }
    fn get_billing_state(&self) -> Result<Secret<String>, Error> {
        self.address
            .get_payment_method_billing()
            .and_then(|billing_address| {
                billing_address
                    .clone()
                    .address
                    .and_then(|billing_details| billing_details.state.clone())
            })
            .ok_or_else(missing_field_err(
                "payment_method_data.billing.address.state",
            ))
    }
    fn get_billing_state_code(&self) -> Result<Secret<String>, Error> {
        let country = self.get_billing_country()?;
        let state = self.get_billing_state()?;
        match country {
            api_models::enums::CountryAlpha2::US => Ok(Secret::new(
                UsStatesAbbreviation::foreign_try_from(state.peek().to_string())?.to_string(),
            )),
            api_models::enums::CountryAlpha2::CA => Ok(Secret::new(
                CanadaStatesAbbreviation::foreign_try_from(state.peek().to_string())?.to_string(),
            )),
            _ => Ok(state.clone()),
        }
    }
    fn get_billing_city(&self) -> Result<String, Error> {
        self.address
            .get_payment_method_billing()
            .and_then(|billing_address| {
                billing_address
                    .clone()
                    .address
                    .and_then(|billing_details| billing_details.city)
            })
            .ok_or_else(missing_field_err(
                "payment_method_data.billing.address.city",
            ))
    }

    fn get_billing_email(&self) -> Result<Email, Error> {
        self.address
            .get_payment_method_billing()
            .and_then(|billing_address| billing_address.email.clone())
            .ok_or_else(missing_field_err("payment_method_data.billing.email"))
    }

    fn get_billing_phone_number(&self) -> Result<Secret<String>, Error> {
        self.address
            .get_payment_method_billing()
            .and_then(|billing_address| billing_address.clone().phone)
            .map(|phone_details| phone_details.get_number_with_country_code())
            .transpose()?
            .ok_or_else(missing_field_err("payment_method_data.billing.phone"))
    }

    fn get_optional_billing_line1(&self) -> Option<Secret<String>> {
        self.address
            .get_payment_method_billing()
            .and_then(|billing_address| {
                billing_address
                    .clone()
                    .address
                    .and_then(|billing_details| billing_details.line1)
            })
    }

    fn get_optional_billing_line2(&self) -> Option<Secret<String>> {
        self.address
            .get_payment_method_billing()
            .and_then(|billing_address| {
                billing_address
                    .clone()
                    .address
                    .and_then(|billing_details| billing_details.line2)
            })
    }

    fn get_optional_billing_city(&self) -> Option<String> {
        self.address
            .get_payment_method_billing()
            .and_then(|billing_address| {
                billing_address
                    .clone()
                    .address
                    .and_then(|billing_details| billing_details.city)
            })
    }

    fn get_optional_billing_country(&self) -> Option<enums::CountryAlpha2> {
        self.address
            .get_payment_method_billing()
            .and_then(|billing_address| {
                billing_address
                    .clone()
                    .address
                    .and_then(|billing_details| billing_details.country)
            })
    }

    fn get_optional_billing_zip(&self) -> Option<Secret<String>> {
        self.address
            .get_payment_method_billing()
            .and_then(|billing_address| {
                billing_address
                    .clone()
                    .address
                    .and_then(|billing_details| billing_details.zip)
            })
    }

    fn get_optional_billing_state(&self) -> Option<Secret<String>> {
        self.address
            .get_payment_method_billing()
            .and_then(|billing_address| {
                billing_address
                    .clone()
                    .address
                    .and_then(|billing_details| billing_details.state)
            })
    }

    fn get_optional_billing_state_2_digit(&self) -> Option<Secret<String>> {
        self.get_optional_billing_state().and_then(|state| {
            if state.clone().expose().len() != 2 {
                None
            } else {
                Some(state)
            }
        })
    }

    fn get_optional_billing_first_name(&self) -> Option<Secret<String>> {
        self.address
            .get_payment_method_billing()
            .and_then(|billing_address| {
                billing_address
                    .clone()
                    .address
                    .and_then(|billing_details| billing_details.first_name)
            })
    }

    fn get_optional_billing_last_name(&self) -> Option<Secret<String>> {
        self.address
            .get_payment_method_billing()
            .and_then(|billing_address| {
                billing_address
                    .clone()
                    .address
                    .and_then(|billing_details| billing_details.last_name)
            })
    }

    fn get_optional_billing_phone_number(&self) -> Option<Secret<String>> {
        self.address
            .get_payment_method_billing()
            .and_then(|billing_address| {
                billing_address
                    .clone()
                    .phone
                    .and_then(|phone_data| phone_data.number)
            })
    }

    fn get_optional_billing_email(&self) -> Option<Email> {
        self.address
            .get_payment_method_billing()
            .and_then(|billing_address| billing_address.clone().email)
    }
    fn to_connector_meta<T>(&self) -> Result<T, Error>
    where
        T: serde::de::DeserializeOwned,
    {
        self.get_connector_meta()?
            .parse_value(std::any::type_name::<T>())
            .change_context(errors::ConnectorError::NoConnectorMetaData)
    }

    fn is_three_ds(&self) -> bool {
        matches!(self.auth_type, enums::AuthenticationType::ThreeDs)
    }

    fn get_shipping_address(&self) -> Result<&AddressDetails, Error> {
        self.address
            .get_shipping()
            .and_then(|a| a.address.as_ref())
            .ok_or_else(missing_field_err("shipping.address"))
    }

    fn get_shipping_address_with_phone_number(&self) -> Result<&Address, Error> {
        self.address
            .get_shipping()
            .ok_or_else(missing_field_err("shipping"))
    }

    fn get_payment_method_token(&self) -> Result<PaymentMethodToken, Error> {
        self.payment_method_token
            .clone()
            .ok_or_else(missing_field_err("payment_method_token"))
    }
    fn get_customer_id(&self) -> Result<id_type::CustomerId, Error> {
        self.customer_id
            .to_owned()
            .ok_or_else(missing_field_err("customer_id"))
    }
    fn get_connector_customer_id(&self) -> Result<String, Error> {
        self.connector_customer
            .to_owned()
            .ok_or_else(missing_field_err("connector_customer_id"))
    }
    fn get_preprocessing_id(&self) -> Result<String, Error> {
        self.preprocessing_id
            .to_owned()
            .ok_or_else(missing_field_err("preprocessing_id"))
    }
    fn get_recurring_mandate_payment_data(&self) -> Result<RecurringMandatePaymentData, Error> {
        self.recurring_mandate_payment_data
            .to_owned()
            .ok_or_else(missing_field_err("recurring_mandate_payment_data"))
    }

    fn get_optional_billing_full_name(&self) -> Option<Secret<String>> {
        self.get_optional_billing()
            .and_then(|billing_details| billing_details.address.as_ref())
            .and_then(|billing_address| billing_address.get_optional_full_name())
    }

    #[cfg(feature = "payouts")]
    fn get_payout_method_data(&self) -> Result<api_models::payouts::PayoutMethodData, Error> {
        self.payout_method_data
            .to_owned()
            .ok_or_else(missing_field_err("payout_method_data"))
    }
    #[cfg(feature = "payouts")]
    fn get_quote_id(&self) -> Result<String, Error> {
        self.quote_id
            .to_owned()
            .ok_or_else(missing_field_err("quote_id"))
    }
}

pub trait ApplePayDecrypt {
    fn get_expiry_month(&self) -> Result<Secret<String>, Error>;
    fn get_four_digit_expiry_year(&self) -> Result<Secret<String>, Error>;
}

impl ApplePayDecrypt for Box<ApplePayPredecryptData> {
    fn get_four_digit_expiry_year(&self) -> Result<Secret<String>, Error> {
        Ok(Secret::new(format!(
            "20{}",
            self.application_expiration_date
                .get(0..2)
                .ok_or(errors::ConnectorError::RequestEncodingFailed)?
        )))
    }

    fn get_expiry_month(&self) -> Result<Secret<String>, Error> {
        Ok(Secret::new(
            self.application_expiration_date
                .get(2..4)
                .ok_or(errors::ConnectorError::RequestEncodingFailed)?
                .to_owned(),
        ))
    }
}

#[derive(Debug, Copy, Clone, strum::Display, Eq, Hash, PartialEq)]
pub enum CardIssuer {
    AmericanExpress,
    Master,
    Maestro,
    Visa,
    Discover,
    DinersClub,
    JCB,
    CarteBlanche,
}

pub trait CardData {
    fn get_card_expiry_year_2_digit(&self) -> Result<Secret<String>, errors::ConnectorError>;
    fn get_card_issuer(&self) -> Result<CardIssuer, Error>;
    fn get_card_expiry_month_year_2_digit_with_delimiter(
        &self,
        delimiter: String,
    ) -> Result<Secret<String>, errors::ConnectorError>;
    fn get_expiry_date_as_yyyymm(&self, delimiter: &str) -> Secret<String>;
    fn get_expiry_date_as_mmyyyy(&self, delimiter: &str) -> Secret<String>;
    fn get_expiry_year_4_digit(&self) -> Secret<String>;
    fn get_expiry_date_as_yymm(&self) -> Result<Secret<String>, errors::ConnectorError>;
    fn get_expiry_date_as_mmyy(&self) -> Result<Secret<String>, errors::ConnectorError>;
    fn get_expiry_month_as_i8(&self) -> Result<Secret<i8>, Error>;
    fn get_expiry_year_as_i32(&self) -> Result<Secret<i32>, Error>;
}

impl CardData for Card {
    fn get_card_expiry_year_2_digit(&self) -> Result<Secret<String>, errors::ConnectorError> {
        let binding = self.card_exp_year.clone();
        let year = binding.peek();
        Ok(Secret::new(
            year.get(year.len() - 2..)
                .ok_or(errors::ConnectorError::RequestEncodingFailed)?
                .to_string(),
        ))
    }
    fn get_card_issuer(&self) -> Result<CardIssuer, Error> {
        get_card_issuer(self.card_number.peek())
    }
    fn get_card_expiry_month_year_2_digit_with_delimiter(
        &self,
        delimiter: String,
    ) -> Result<Secret<String>, errors::ConnectorError> {
        let year = self.get_card_expiry_year_2_digit()?;
        Ok(Secret::new(format!(
            "{}{}{}",
            self.card_exp_month.peek(),
            delimiter,
            year.peek()
        )))
    }
    fn get_expiry_date_as_yyyymm(&self, delimiter: &str) -> Secret<String> {
        let year = self.get_expiry_year_4_digit();
        Secret::new(format!(
            "{}{}{}",
            year.peek(),
            delimiter,
            self.card_exp_month.peek()
        ))
    }
    fn get_expiry_date_as_mmyyyy(&self, delimiter: &str) -> Secret<String> {
        let year = self.get_expiry_year_4_digit();
        Secret::new(format!(
            "{}{}{}",
            self.card_exp_month.peek(),
            delimiter,
            year.peek()
        ))
    }
    fn get_expiry_year_4_digit(&self) -> Secret<String> {
        let mut year = self.card_exp_year.peek().clone();
        if year.len() == 2 {
            year = format!("20{}", year);
        }
        Secret::new(year)
    }
    fn get_expiry_date_as_yymm(&self) -> Result<Secret<String>, errors::ConnectorError> {
        let year = self.get_card_expiry_year_2_digit()?.expose();
        let month = self.card_exp_month.clone().expose();
        Ok(Secret::new(format!("{year}{month}")))
    }
    fn get_expiry_date_as_mmyy(&self) -> Result<Secret<String>, errors::ConnectorError> {
        let year = self.get_card_expiry_year_2_digit()?.expose();
        let month = self.card_exp_month.clone().expose();
        Ok(Secret::new(format!("{month}{year}")))
    }
    fn get_expiry_month_as_i8(&self) -> Result<Secret<i8>, Error> {
        self.card_exp_month
            .peek()
            .clone()
            .parse::<i8>()
            .change_context(errors::ConnectorError::ResponseDeserializationFailed)
            .map(Secret::new)
    }
    fn get_expiry_year_as_i32(&self) -> Result<Secret<i32>, Error> {
        self.card_exp_year
            .peek()
            .clone()
            .parse::<i32>()
            .change_context(errors::ConnectorError::ResponseDeserializationFailed)
            .map(Secret::new)
    }
}

#[track_caller]
fn get_card_issuer(card_number: &str) -> Result<CardIssuer, Error> {
    for (k, v) in CARD_REGEX.iter() {
        let regex: Regex = v
            .clone()
            .change_context(errors::ConnectorError::RequestEncodingFailed)?;
        if regex.is_match(card_number) {
            return Ok(*k);
        }
    }
    Err(error_stack::Report::new(
        errors::ConnectorError::NotImplemented("Card Type".into()),
    ))
}

static CARD_REGEX: Lazy<HashMap<CardIssuer, Result<Regex, regex::Error>>> = Lazy::new(|| {
    let mut map = HashMap::new();
    // Reference: https://gist.github.com/michaelkeevildown/9096cd3aac9029c4e6e05588448a8841
    // [#379]: Determine card issuer from card BIN number
    map.insert(CardIssuer::Master, Regex::new(r"^5[1-5][0-9]{14}$"));
    map.insert(CardIssuer::AmericanExpress, Regex::new(r"^3[47][0-9]{13}$"));
    map.insert(CardIssuer::Visa, Regex::new(r"^4[0-9]{12}(?:[0-9]{3})?$"));
    map.insert(CardIssuer::Discover, Regex::new(r"^65[4-9][0-9]{13}|64[4-9][0-9]{13}|6011[0-9]{12}|(622(?:12[6-9]|1[3-9][0-9]|[2-8][0-9][0-9]|9[01][0-9]|92[0-5])[0-9]{10})$"));
    map.insert(
        CardIssuer::Maestro,
        Regex::new(r"^(5018|5020|5038|5893|6304|6759|6761|6762|6763)[0-9]{8,15}$"),
    );
    map.insert(
        CardIssuer::DinersClub,
        Regex::new(r"^3(?:0[0-5]|[68][0-9])[0-9]{11}$"),
    );
    map.insert(
        CardIssuer::JCB,
        Regex::new(r"^(3(?:088|096|112|158|337|5(?:2[89]|[3-8][0-9]))\d{12})$"),
    );
    map.insert(CardIssuer::CarteBlanche, Regex::new(r"^389[0-9]{11}$"));
    map
});

pub trait AddressDetailsData {
    fn get_first_name(&self) -> Result<&Secret<String>, Error>;
    fn get_last_name(&self) -> Result<&Secret<String>, Error>;
    fn get_full_name(&self) -> Result<Secret<String>, Error>;
    fn get_line1(&self) -> Result<&Secret<String>, Error>;
    fn get_city(&self) -> Result<&String, Error>;
    fn get_line2(&self) -> Result<&Secret<String>, Error>;
    fn get_state(&self) -> Result<&Secret<String>, Error>;
    fn get_zip(&self) -> Result<&Secret<String>, Error>;
    fn get_country(&self) -> Result<&api_models::enums::CountryAlpha2, Error>;
    fn get_combined_address_line(&self) -> Result<Secret<String>, Error>;
    fn to_state_code(&self) -> Result<Secret<String>, Error>;
    fn to_state_code_as_optional(&self) -> Result<Option<Secret<String>>, Error>;
    fn get_optional_city(&self) -> Option<String>;
    fn get_optional_line1(&self) -> Option<Secret<String>>;
    fn get_optional_line2(&self) -> Option<Secret<String>>;
}

impl AddressDetailsData for AddressDetails {
    fn get_first_name(&self) -> Result<&Secret<String>, Error> {
        self.first_name
            .as_ref()
            .ok_or_else(missing_field_err("address.first_name"))
    }

    fn get_last_name(&self) -> Result<&Secret<String>, Error> {
        self.last_name
            .as_ref()
            .ok_or_else(missing_field_err("address.last_name"))
    }

    fn get_full_name(&self) -> Result<Secret<String>, Error> {
        let first_name = self.get_first_name()?.peek().to_owned();
        let last_name = self
            .get_last_name()
            .ok()
            .cloned()
            .unwrap_or(Secret::new("".to_string()));
        let last_name = last_name.peek();
        let full_name = format!("{} {}", first_name, last_name).trim().to_string();
        Ok(Secret::new(full_name))
    }

    fn get_line1(&self) -> Result<&Secret<String>, Error> {
        self.line1
            .as_ref()
            .ok_or_else(missing_field_err("address.line1"))
    }

    fn get_city(&self) -> Result<&String, Error> {
        self.city
            .as_ref()
            .ok_or_else(missing_field_err("address.city"))
    }

    fn get_state(&self) -> Result<&Secret<String>, Error> {
        self.state
            .as_ref()
            .ok_or_else(missing_field_err("address.state"))
    }

    fn get_line2(&self) -> Result<&Secret<String>, Error> {
        self.line2
            .as_ref()
            .ok_or_else(missing_field_err("address.line2"))
    }

    fn get_zip(&self) -> Result<&Secret<String>, Error> {
        self.zip
            .as_ref()
            .ok_or_else(missing_field_err("address.zip"))
    }

    fn get_country(&self) -> Result<&api_models::enums::CountryAlpha2, Error> {
        self.country
            .as_ref()
            .ok_or_else(missing_field_err("address.country"))
    }

    fn get_combined_address_line(&self) -> Result<Secret<String>, Error> {
        Ok(Secret::new(format!(
            "{},{}",
            self.get_line1()?.peek(),
            self.get_line2()?.peek()
        )))
    }

    fn to_state_code(&self) -> Result<Secret<String>, Error> {
        let country = self.get_country()?;
        let state = self.get_state()?;
        match country {
            api_models::enums::CountryAlpha2::US => Ok(Secret::new(
                UsStatesAbbreviation::foreign_try_from(state.peek().to_string())?.to_string(),
            )),
            api_models::enums::CountryAlpha2::CA => Ok(Secret::new(
                CanadaStatesAbbreviation::foreign_try_from(state.peek().to_string())?.to_string(),
            )),
            _ => Ok(state.clone()),
        }
    }
    fn to_state_code_as_optional(&self) -> Result<Option<Secret<String>>, Error> {
        self.state
            .as_ref()
            .map(|state| {
                if state.peek().len() == 2 {
                    Ok(state.to_owned())
                } else {
                    self.to_state_code()
                }
            })
            .transpose()
    }

    fn get_optional_city(&self) -> Option<String> {
        self.city.clone()
    }

    fn get_optional_line1(&self) -> Option<Secret<String>> {
        self.line1.clone()
    }

    fn get_optional_line2(&self) -> Option<Secret<String>> {
        self.line2.clone()
    }
}

pub trait PhoneDetailsData {
    fn get_number(&self) -> Result<Secret<String>, Error>;
    fn get_country_code(&self) -> Result<String, Error>;
    fn get_number_with_country_code(&self) -> Result<Secret<String>, Error>;
    fn get_number_with_hash_country_code(&self) -> Result<Secret<String>, Error>;
    fn extract_country_code(&self) -> Result<String, Error>;
}

impl PhoneDetailsData for PhoneDetails {
    fn get_country_code(&self) -> Result<String, Error> {
        self.country_code
            .clone()
            .ok_or_else(missing_field_err("billing.phone.country_code"))
    }
    fn extract_country_code(&self) -> Result<String, Error> {
        self.get_country_code()
            .map(|cc| cc.trim_start_matches('+').to_string())
    }
    fn get_number(&self) -> Result<Secret<String>, Error> {
        self.number
            .clone()
            .ok_or_else(missing_field_err("billing.phone.number"))
    }
    fn get_number_with_country_code(&self) -> Result<Secret<String>, Error> {
        let number = self.get_number()?;
        let country_code = self.get_country_code()?;
        Ok(Secret::new(format!("{}{}", country_code, number.peek())))
    }
    fn get_number_with_hash_country_code(&self) -> Result<Secret<String>, Error> {
        let number = self.get_number()?;
        let country_code = self.get_country_code()?;
        let number_without_plus = country_code.trim_start_matches('+');
        Ok(Secret::new(format!(
            "{}#{}",
            number_without_plus,
            number.peek()
        )))
    }
}

pub trait PaymentsAuthorizeRequestData {
    fn get_optional_language_from_browser_info(&self) -> Option<String>;
    fn is_auto_capture(&self) -> Result<bool, Error>;
    fn get_email(&self) -> Result<Email, Error>;
    fn get_browser_info(&self) -> Result<BrowserInformation, Error>;
    fn get_order_details(&self) -> Result<Vec<OrderDetailsWithAmount>, Error>;
    fn get_card(&self) -> Result<Card, Error>;
    fn get_return_url(&self) -> Result<String, Error>;
    fn connector_mandate_id(&self) -> Option<String>;
    fn is_mandate_payment(&self) -> bool;
    fn is_customer_initiated_mandate_payment(&self) -> bool;
    fn get_webhook_url(&self) -> Result<String, Error>;
    fn get_router_return_url(&self) -> Result<String, Error>;
    fn is_wallet(&self) -> bool;
    fn is_card(&self) -> bool;
    fn get_payment_method_type(&self) -> Result<enums::PaymentMethodType, Error>;
    fn get_connector_mandate_id(&self) -> Result<String, Error>;
    fn get_complete_authorize_url(&self) -> Result<String, Error>;
    fn get_ip_address_as_optional(&self) -> Option<Secret<String, IpAddress>>;
    fn get_original_amount(&self) -> i64;
    fn get_surcharge_amount(&self) -> Option<i64>;
    fn get_tax_on_surcharge_amount(&self) -> Option<i64>;
    fn get_total_surcharge_amount(&self) -> Option<i64>;
    fn get_metadata_as_object(&self) -> Option<pii::SecretSerdeValue>;
    fn get_authentication_data(&self) -> Result<AuthenticationData, Error>;
}

impl PaymentsAuthorizeRequestData for PaymentsAuthorizeData {
    fn is_auto_capture(&self) -> Result<bool, Error> {
        match self.capture_method {
            Some(enums::CaptureMethod::Automatic) | None => Ok(true),
            Some(enums::CaptureMethod::Manual) => Ok(false),
            Some(_) => Err(errors::ConnectorError::CaptureMethodNotSupported.into()),
        }
    }
    fn get_email(&self) -> Result<Email, Error> {
        self.email.clone().ok_or_else(missing_field_err("email"))
    }
    fn get_browser_info(&self) -> Result<BrowserInformation, Error> {
        self.browser_info
            .clone()
            .ok_or_else(missing_field_err("browser_info"))
    }
    fn get_optional_language_from_browser_info(&self) -> Option<String> {
        self.browser_info
            .clone()
            .and_then(|browser_info| browser_info.language)
    }

    fn get_order_details(&self) -> Result<Vec<OrderDetailsWithAmount>, Error> {
        self.order_details
            .clone()
            .ok_or_else(missing_field_err("order_details"))
    }

    fn get_card(&self) -> Result<Card, Error> {
        match self.payment_method_data.clone() {
            PaymentMethodData::Card(card) => Ok(card),
            _ => Err(missing_field_err("card")()),
        }
    }
    fn get_return_url(&self) -> Result<String, Error> {
        self.router_return_url
            .clone()
            .ok_or_else(missing_field_err("return_url"))
    }

    fn get_complete_authorize_url(&self) -> Result<String, Error> {
        self.complete_authorize_url
            .clone()
            .ok_or_else(missing_field_err("complete_authorize_url"))
    }

    fn connector_mandate_id(&self) -> Option<String> {
        self.mandate_id
            .as_ref()
            .and_then(|mandate_ids| match &mandate_ids.mandate_reference_id {
                Some(payments::MandateReferenceId::ConnectorMandateId(connector_mandate_ids)) => {
                    connector_mandate_ids.connector_mandate_id.clone()
                }
                Some(payments::MandateReferenceId::NetworkMandateId(_))
                | None
                | Some(payments::MandateReferenceId::NetworkTokenWithNTI(_)) => None,
            })
    }
    fn is_mandate_payment(&self) -> bool {
        ((self.customer_acceptance.is_some() || self.setup_mandate_details.is_some())
            && self.setup_future_usage.map_or(false, |setup_future_usage| {
                setup_future_usage == FutureUsage::OffSession
            }))
            || self
                .mandate_id
                .as_ref()
                .and_then(|mandate_ids| mandate_ids.mandate_reference_id.as_ref())
                .is_some()
    }
    fn get_webhook_url(&self) -> Result<String, Error> {
        self.webhook_url
            .clone()
            .ok_or_else(missing_field_err("webhook_url"))
    }
    fn get_router_return_url(&self) -> Result<String, Error> {
        self.router_return_url
            .clone()
            .ok_or_else(missing_field_err("return_url"))
    }
    fn is_wallet(&self) -> bool {
        matches!(self.payment_method_data, PaymentMethodData::Wallet(_))
    }
    fn is_card(&self) -> bool {
        matches!(self.payment_method_data, PaymentMethodData::Card(_))
    }

    fn get_payment_method_type(&self) -> Result<enums::PaymentMethodType, Error> {
        self.payment_method_type
            .to_owned()
            .ok_or_else(missing_field_err("payment_method_type"))
    }

    fn get_connector_mandate_id(&self) -> Result<String, Error> {
        self.connector_mandate_id()
            .ok_or_else(missing_field_err("connector_mandate_id"))
    }
    fn get_ip_address_as_optional(&self) -> Option<Secret<String, IpAddress>> {
        self.browser_info.clone().and_then(|browser_info| {
            browser_info
                .ip_address
                .map(|ip| Secret::new(ip.to_string()))
        })
    }
    fn get_original_amount(&self) -> i64 {
        self.surcharge_details
            .as_ref()
            .map(|surcharge_details| surcharge_details.original_amount.get_amount_as_i64())
            .unwrap_or(self.amount)
    }
    fn get_surcharge_amount(&self) -> Option<i64> {
        self.surcharge_details
            .as_ref()
            .map(|surcharge_details| surcharge_details.surcharge_amount.get_amount_as_i64())
    }
    fn get_tax_on_surcharge_amount(&self) -> Option<i64> {
        self.surcharge_details.as_ref().map(|surcharge_details| {
            surcharge_details
                .tax_on_surcharge_amount
                .get_amount_as_i64()
        })
    }
    fn get_total_surcharge_amount(&self) -> Option<i64> {
        self.surcharge_details.as_ref().map(|surcharge_details| {
            surcharge_details
                .get_total_surcharge_amount()
                .get_amount_as_i64()
        })
    }

    fn is_customer_initiated_mandate_payment(&self) -> bool {
        (self.customer_acceptance.is_some() || self.setup_mandate_details.is_some())
            && self.setup_future_usage.map_or(false, |setup_future_usage| {
                setup_future_usage == FutureUsage::OffSession
            })
    }

    fn get_metadata_as_object(&self) -> Option<pii::SecretSerdeValue> {
        self.metadata.clone().and_then(|meta_data| match meta_data {
            serde_json::Value::Null
            | serde_json::Value::Bool(_)
            | serde_json::Value::Number(_)
            | serde_json::Value::String(_)
            | serde_json::Value::Array(_) => None,
            serde_json::Value::Object(_) => Some(meta_data.into()),
        })
    }

    fn get_authentication_data(&self) -> Result<AuthenticationData, Error> {
        self.authentication_data
            .clone()
            .ok_or_else(missing_field_err("authentication_data"))
    }
}

pub trait PaymentsCaptureRequestData {
    fn get_optional_language_from_browser_info(&self) -> Option<String>;
    fn is_multiple_capture(&self) -> bool;
    fn get_browser_info(&self) -> Result<BrowserInformation, Error>;
}

impl PaymentsCaptureRequestData for PaymentsCaptureData {
    fn is_multiple_capture(&self) -> bool {
        self.multiple_capture_data.is_some()
    }
    fn get_browser_info(&self) -> Result<BrowserInformation, Error> {
        self.browser_info
            .clone()
            .ok_or_else(missing_field_err("browser_info"))
    }
    fn get_optional_language_from_browser_info(&self) -> Option<String> {
        self.browser_info
            .clone()
            .and_then(|browser_info| browser_info.language)
    }
}

pub trait PaymentsSyncRequestData {
    fn is_auto_capture(&self) -> Result<bool, Error>;
    fn get_connector_transaction_id(&self) -> CustomResult<String, errors::ConnectorError>;
}

impl PaymentsSyncRequestData for PaymentsSyncData {
    fn is_auto_capture(&self) -> Result<bool, Error> {
        match self.capture_method {
            Some(enums::CaptureMethod::Automatic) | None => Ok(true),
            Some(enums::CaptureMethod::Manual) => Ok(false),
            Some(_) => Err(errors::ConnectorError::CaptureMethodNotSupported.into()),
        }
    }
    fn get_connector_transaction_id(&self) -> CustomResult<String, errors::ConnectorError> {
        match self.connector_transaction_id.clone() {
            ResponseId::ConnectorTransactionId(txn_id) => Ok(txn_id),
            _ => Err(
                common_utils::errors::ValidationError::IncorrectValueProvided {
                    field_name: "connector_transaction_id",
                },
            )
            .attach_printable("Expected connector transaction ID not found")
            .change_context(errors::ConnectorError::MissingConnectorTransactionID)?,
        }
    }
}

pub trait PaymentsCancelRequestData {
    fn get_optional_language_from_browser_info(&self) -> Option<String>;
    fn get_amount(&self) -> Result<i64, Error>;
    fn get_currency(&self) -> Result<enums::Currency, Error>;
    fn get_cancellation_reason(&self) -> Result<String, Error>;
    fn get_browser_info(&self) -> Result<BrowserInformation, Error>;
}

impl PaymentsCancelRequestData for PaymentsCancelData {
    fn get_amount(&self) -> Result<i64, Error> {
        self.amount.ok_or_else(missing_field_err("amount"))
    }
    fn get_currency(&self) -> Result<enums::Currency, Error> {
        self.currency.ok_or_else(missing_field_err("currency"))
    }
    fn get_cancellation_reason(&self) -> Result<String, Error> {
        self.cancellation_reason
            .clone()
            .ok_or_else(missing_field_err("cancellation_reason"))
    }
    fn get_browser_info(&self) -> Result<BrowserInformation, Error> {
        self.browser_info
            .clone()
            .ok_or_else(missing_field_err("browser_info"))
    }
    fn get_optional_language_from_browser_info(&self) -> Option<String> {
        self.browser_info
            .clone()
            .and_then(|browser_info| browser_info.language)
    }
}

pub trait RefundsRequestData {
    fn get_optional_language_from_browser_info(&self) -> Option<String>;
    fn get_connector_refund_id(&self) -> Result<String, Error>;
    fn get_webhook_url(&self) -> Result<String, Error>;
    fn get_browser_info(&self) -> Result<BrowserInformation, Error>;
}

impl RefundsRequestData for RefundsData {
    #[track_caller]
    fn get_connector_refund_id(&self) -> Result<String, Error> {
        self.connector_refund_id
            .clone()
            .get_required_value("connector_refund_id")
            .change_context(errors::ConnectorError::MissingConnectorTransactionID)
    }
    fn get_webhook_url(&self) -> Result<String, Error> {
        self.webhook_url
            .clone()
            .ok_or_else(missing_field_err("webhook_url"))
    }
    fn get_browser_info(&self) -> Result<BrowserInformation, Error> {
        self.browser_info
            .clone()
            .ok_or_else(missing_field_err("browser_info"))
    }
    fn get_optional_language_from_browser_info(&self) -> Option<String> {
        self.browser_info
            .clone()
            .and_then(|browser_info| browser_info.language)
    }
}

pub trait PaymentsSetupMandateRequestData {
    fn get_browser_info(&self) -> Result<BrowserInformation, Error>;
    fn get_email(&self) -> Result<Email, Error>;
    fn is_card(&self) -> bool;
}

impl PaymentsSetupMandateRequestData for SetupMandateRequestData {
    fn get_browser_info(&self) -> Result<BrowserInformation, Error> {
        self.browser_info
            .clone()
            .ok_or_else(missing_field_err("browser_info"))
    }
    fn get_email(&self) -> Result<Email, Error> {
        self.email.clone().ok_or_else(missing_field_err("email"))
    }
    fn is_card(&self) -> bool {
        matches!(self.payment_method_data, PaymentMethodData::Card(_))
    }
}

pub trait PaymentMethodTokenizationRequestData {
    fn get_browser_info(&self) -> Result<BrowserInformation, Error>;
}

impl PaymentMethodTokenizationRequestData for PaymentMethodTokenizationData {
    fn get_browser_info(&self) -> Result<BrowserInformation, Error> {
        self.browser_info
            .clone()
            .ok_or_else(missing_field_err("browser_info"))
    }
}

pub trait PaymentsCompleteAuthorizeRequestData {
    fn is_auto_capture(&self) -> Result<bool, Error>;
    fn get_email(&self) -> Result<Email, Error>;
    fn get_redirect_response_payload(&self) -> Result<pii::SecretSerdeValue, Error>;
    fn get_complete_authorize_url(&self) -> Result<String, Error>;
    fn is_mandate_payment(&self) -> bool;
}

impl PaymentsCompleteAuthorizeRequestData for CompleteAuthorizeData {
    fn is_auto_capture(&self) -> Result<bool, Error> {
        match self.capture_method {
            Some(enums::CaptureMethod::Automatic) | None => Ok(true),
            Some(enums::CaptureMethod::Manual) => Ok(false),
            Some(_) => Err(errors::ConnectorError::CaptureMethodNotSupported.into()),
        }
    }
    fn get_email(&self) -> Result<Email, Error> {
        self.email.clone().ok_or_else(missing_field_err("email"))
    }
    fn get_redirect_response_payload(&self) -> Result<pii::SecretSerdeValue, Error> {
        self.redirect_response
            .as_ref()
            .and_then(|res| res.payload.to_owned())
            .ok_or(
                errors::ConnectorError::MissingConnectorRedirectionPayload {
                    field_name: "request.redirect_response.payload",
                }
                .into(),
            )
    }
    fn get_complete_authorize_url(&self) -> Result<String, Error> {
        self.complete_authorize_url
            .clone()
            .ok_or_else(missing_field_err("complete_authorize_url"))
    }
    fn is_mandate_payment(&self) -> bool {
        ((self.customer_acceptance.is_some() || self.setup_mandate_details.is_some())
            && self.setup_future_usage.map_or(false, |setup_future_usage| {
                setup_future_usage == FutureUsage::OffSession
            }))
            || self
                .mandate_id
                .as_ref()
                .and_then(|mandate_ids| mandate_ids.mandate_reference_id.as_ref())
                .is_some()
    }
}

pub trait PaymentsPreProcessingRequestData {
    fn is_auto_capture(&self) -> Result<bool, Error>;
}

impl PaymentsPreProcessingRequestData for PaymentsPreProcessingData {
    fn is_auto_capture(&self) -> Result<bool, Error> {
        match self.capture_method {
            Some(enums::CaptureMethod::Automatic) | None => Ok(true),
            Some(enums::CaptureMethod::Manual) => Ok(false),
            Some(enums::CaptureMethod::ManualMultiple) | Some(enums::CaptureMethod::Scheduled) => {
                Err(errors::ConnectorError::CaptureMethodNotSupported.into())
            }
        }
    }
}

pub trait BrowserInformationData {
    fn get_accept_header(&self) -> Result<String, Error>;
    fn get_language(&self) -> Result<String, Error>;
    fn get_screen_height(&self) -> Result<u32, Error>;
    fn get_screen_width(&self) -> Result<u32, Error>;
    fn get_color_depth(&self) -> Result<u8, Error>;
    fn get_user_agent(&self) -> Result<String, Error>;
    fn get_time_zone(&self) -> Result<i32, Error>;
    fn get_java_enabled(&self) -> Result<bool, Error>;
    fn get_java_script_enabled(&self) -> Result<bool, Error>;
    fn get_ip_address(&self) -> Result<Secret<String, IpAddress>, Error>;
}

impl BrowserInformationData for BrowserInformation {
    fn get_ip_address(&self) -> Result<Secret<String, IpAddress>, Error> {
        let ip_address = self
            .ip_address
            .ok_or_else(missing_field_err("browser_info.ip_address"))?;
        Ok(Secret::new(ip_address.to_string()))
    }
    fn get_accept_header(&self) -> Result<String, Error> {
        self.accept_header
            .clone()
            .ok_or_else(missing_field_err("browser_info.accept_header"))
    }
    fn get_language(&self) -> Result<String, Error> {
        self.language
            .clone()
            .ok_or_else(missing_field_err("browser_info.language"))
    }
    fn get_screen_height(&self) -> Result<u32, Error> {
        self.screen_height
            .ok_or_else(missing_field_err("browser_info.screen_height"))
    }
    fn get_screen_width(&self) -> Result<u32, Error> {
        self.screen_width
            .ok_or_else(missing_field_err("browser_info.screen_width"))
    }
    fn get_color_depth(&self) -> Result<u8, Error> {
        self.color_depth
            .ok_or_else(missing_field_err("browser_info.color_depth"))
    }
    fn get_user_agent(&self) -> Result<String, Error> {
        self.user_agent
            .clone()
            .ok_or_else(missing_field_err("browser_info.user_agent"))
    }
    fn get_time_zone(&self) -> Result<i32, Error> {
        self.time_zone
            .ok_or_else(missing_field_err("browser_info.time_zone"))
    }
    fn get_java_enabled(&self) -> Result<bool, Error> {
        self.java_enabled
            .ok_or_else(missing_field_err("browser_info.java_enabled"))
    }
    fn get_java_script_enabled(&self) -> Result<bool, Error> {
        self.java_script_enabled
            .ok_or_else(missing_field_err("browser_info.java_script_enabled"))
    }
}

pub fn get_header_key_value<'a>(
    key: &str,
    headers: &'a actix_web::http::header::HeaderMap,
) -> CustomResult<&'a str, errors::ConnectorError> {
    get_header_field(headers.get(key))
}

pub fn get_http_header<'a>(
    key: &str,
    headers: &'a http::HeaderMap,
) -> CustomResult<&'a str, errors::ConnectorError> {
    get_header_field(headers.get(key))
}

fn get_header_field(
    field: Option<&http::HeaderValue>,
) -> CustomResult<&str, errors::ConnectorError> {
    field
        .map(|header_value| {
            header_value
                .to_str()
                .change_context(errors::ConnectorError::WebhookSignatureNotFound)
        })
        .ok_or(report!(
            errors::ConnectorError::WebhookSourceVerificationFailed
        ))?
}

pub trait CryptoData {
    fn get_pay_currency(&self) -> Result<String, Error>;
}

impl CryptoData for hyperswitch_domain_models::payment_method_data::CryptoData {
    fn get_pay_currency(&self) -> Result<String, Error> {
        self.pay_currency
            .clone()
            .ok_or_else(missing_field_err("crypto_data.pay_currency"))
    }
}

#[macro_export]
macro_rules! unimplemented_payment_method {
    ($payment_method:expr, $connector:expr) => {
        errors::ConnectorError::NotImplemented(format!(
            "{} through {}",
            $payment_method, $connector
        ))
    };
    ($payment_method:expr, $flow:expr, $connector:expr) => {
        errors::ConnectorError::NotImplemented(format!(
            "{} {} through {}",
            $payment_method, $flow, $connector
        ))
    };
}

impl ForeignTryFrom<String> for UsStatesAbbreviation {
    type Error = error_stack::Report<errors::ConnectorError>;
    fn foreign_try_from(value: String) -> Result<Self, Self::Error> {
        let state_abbreviation_check =
            StringExt::<Self>::parse_enum(value.to_uppercase().clone(), "UsStatesAbbreviation");

        match state_abbreviation_check {
            Ok(state_abbreviation) => Ok(state_abbreviation),
            Err(_) => {
                let binding = value.as_str().to_lowercase();
                let state = binding.as_str();
                match state {
                    "alabama" => Ok(Self::AL),
                    "alaska" => Ok(Self::AK),
                    "american samoa" => Ok(Self::AS),
                    "arizona" => Ok(Self::AZ),
                    "arkansas" => Ok(Self::AR),
                    "california" => Ok(Self::CA),
                    "colorado" => Ok(Self::CO),
                    "connecticut" => Ok(Self::CT),
                    "delaware" => Ok(Self::DE),
                    "district of columbia" | "columbia" => Ok(Self::DC),
                    "federated states of micronesia" | "micronesia" => Ok(Self::FM),
                    "florida" => Ok(Self::FL),
                    "georgia" => Ok(Self::GA),
                    "guam" => Ok(Self::GU),
                    "hawaii" => Ok(Self::HI),
                    "idaho" => Ok(Self::ID),
                    "illinois" => Ok(Self::IL),
                    "indiana" => Ok(Self::IN),
                    "iowa" => Ok(Self::IA),
                    "kansas" => Ok(Self::KS),
                    "kentucky" => Ok(Self::KY),
                    "louisiana" => Ok(Self::LA),
                    "maine" => Ok(Self::ME),
                    "marshall islands" => Ok(Self::MH),
                    "maryland" => Ok(Self::MD),
                    "massachusetts" => Ok(Self::MA),
                    "michigan" => Ok(Self::MI),
                    "minnesota" => Ok(Self::MN),
                    "mississippi" => Ok(Self::MS),
                    "missouri" => Ok(Self::MO),
                    "montana" => Ok(Self::MT),
                    "nebraska" => Ok(Self::NE),
                    "nevada" => Ok(Self::NV),
                    "new hampshire" => Ok(Self::NH),
                    "new jersey" => Ok(Self::NJ),
                    "new mexico" => Ok(Self::NM),
                    "new york" => Ok(Self::NY),
                    "north carolina" => Ok(Self::NC),
                    "north dakota" => Ok(Self::ND),
                    "northern mariana islands" => Ok(Self::MP),
                    "ohio" => Ok(Self::OH),
                    "oklahoma" => Ok(Self::OK),
                    "oregon" => Ok(Self::OR),
                    "palau" => Ok(Self::PW),
                    "pennsylvania" => Ok(Self::PA),
                    "puerto rico" => Ok(Self::PR),
                    "rhode island" => Ok(Self::RI),
                    "south carolina" => Ok(Self::SC),
                    "south dakota" => Ok(Self::SD),
                    "tennessee" => Ok(Self::TN),
                    "texas" => Ok(Self::TX),
                    "utah" => Ok(Self::UT),
                    "vermont" => Ok(Self::VT),
                    "virgin islands" => Ok(Self::VI),
                    "virginia" => Ok(Self::VA),
                    "washington" => Ok(Self::WA),
                    "west virginia" => Ok(Self::WV),
                    "wisconsin" => Ok(Self::WI),
                    "wyoming" => Ok(Self::WY),
                    _ => Err(errors::ConnectorError::InvalidDataFormat {
                        field_name: "address.state",
                    }
                    .into()),
                }
            }
        }
    }
}

impl ForeignTryFrom<String> for CanadaStatesAbbreviation {
    type Error = error_stack::Report<errors::ConnectorError>;
    fn foreign_try_from(value: String) -> Result<Self, Self::Error> {
        let state_abbreviation_check =
            StringExt::<Self>::parse_enum(value.to_uppercase().clone(), "CanadaStatesAbbreviation");
        match state_abbreviation_check {
            Ok(state_abbreviation) => Ok(state_abbreviation),
            Err(_) => {
                let binding = value.as_str().to_lowercase();
                let state = binding.as_str();
                match state {
                    "alberta" => Ok(Self::AB),
                    "british columbia" => Ok(Self::BC),
                    "manitoba" => Ok(Self::MB),
                    "new brunswick" => Ok(Self::NB),
                    "newfoundland and labrador" | "newfoundland & labrador" => Ok(Self::NL),
                    "northwest territories" => Ok(Self::NT),
                    "nova scotia" => Ok(Self::NS),
                    "nunavut" => Ok(Self::NU),
                    "ontario" => Ok(Self::ON),
                    "prince edward island" => Ok(Self::PE),
                    "quebec" => Ok(Self::QC),
                    "saskatchewan" => Ok(Self::SK),
                    "yukon" => Ok(Self::YT),
                    _ => Err(errors::ConnectorError::InvalidDataFormat {
                        field_name: "address.state",
                    }
                    .into()),
                }
            }
        }
    }
}

pub trait ForeignTryFrom<F>: Sized {
    type Error;

    fn foreign_try_from(from: F) -> Result<Self, Self::Error>;
}

#[derive(Debug)]
pub struct QrImage {
    pub data: String,
}

// Qr Image data source starts with this string
// The base64 image data will be appended to it to image data source
pub(crate) const QR_IMAGE_DATA_SOURCE_STRING: &str = "data:image/png;base64";

impl QrImage {
    pub fn new_from_data(
        data: String,
    ) -> Result<Self, error_stack::Report<common_utils::errors::QrCodeError>> {
        let qr_code = qrcode::QrCode::new(data.as_bytes())
            .change_context(common_utils::errors::QrCodeError::FailedToCreateQrCode)?;

        let qrcode_image_buffer = qr_code.render::<Luma<u8>>().build();
        let qrcode_dynamic_image = image::DynamicImage::ImageLuma8(qrcode_image_buffer);

        let mut image_bytes = std::io::BufWriter::new(std::io::Cursor::new(Vec::new()));

        // Encodes qrcode_dynamic_image and write it to image_bytes
        let _ = qrcode_dynamic_image.write_to(&mut image_bytes, image::ImageFormat::Png);

        let image_data_source = format!(
            "{},{}",
            QR_IMAGE_DATA_SOURCE_STRING,
            BASE64_ENGINE.encode(image_bytes.buffer())
        );
        Ok(Self {
            data: image_data_source,
        })
    }
}

#[cfg(test)]
mod tests {
    use crate::utils;
    #[test]
    fn test_image_data_source_url() {
        let qr_image_data_source_url = utils::QrImage::new_from_data("Hyperswitch".to_string());
        assert!(qr_image_data_source_url.is_ok());
    }
}

pub fn is_mandate_supported(
    selected_pmd: PaymentMethodData,
    payment_method_type: Option<enums::PaymentMethodType>,
    mandate_implemented_pmds: HashSet<PaymentMethodDataType>,
    connector: &'static str,
) -> Result<(), Error> {
    if mandate_implemented_pmds.contains(&PaymentMethodDataType::from(selected_pmd.clone())) {
        Ok(())
    } else {
        match payment_method_type {
            Some(pm_type) => Err(errors::ConnectorError::NotSupported {
                message: format!("{} mandate payment", pm_type),
                connector,
            }
            .into()),
            None => Err(errors::ConnectorError::NotSupported {
                message: "mandate payment".to_string(),
                connector,
            }
            .into()),
        }
    }
}

#[derive(Debug, strum::Display, Eq, PartialEq, Hash)]
pub enum PaymentMethodDataType {
    Card,
    Knet,
    Benefit,
    MomoAtm,
    CardRedirect,
    AliPayQr,
    AliPayRedirect,
    AliPayHkRedirect,
    MomoRedirect,
    KakaoPayRedirect,
    GoPayRedirect,
    GcashRedirect,
    ApplePay,
    ApplePayRedirect,
    ApplePayThirdPartySdk,
    DanaRedirect,
    DuitNow,
    GooglePay,
    GooglePayRedirect,
    GooglePayThirdPartySdk,
    MbWayRedirect,
    MobilePayRedirect,
    PaypalRedirect,
    PaypalSdk,
    Paze,
    SamsungPay,
    TwintRedirect,
    VippsRedirect,
    TouchNGoRedirect,
    WeChatPayRedirect,
    WeChatPayQr,
    CashappQr,
    SwishQr,
    KlarnaRedirect,
    KlarnaSdk,
    AffirmRedirect,
    AfterpayClearpayRedirect,
    PayBrightRedirect,
    WalleyRedirect,
    AlmaRedirect,
    AtomeRedirect,
    BancontactCard,
    Bizum,
    Blik,
    Eps,
    Giropay,
    Ideal,
    Interac,
    LocalBankRedirect,
    OnlineBankingCzechRepublic,
    OnlineBankingFinland,
    OnlineBankingPoland,
    OnlineBankingSlovakia,
    OpenBankingUk,
    Przelewy24,
    Sofort,
    Trustly,
    OnlineBankingFpx,
    OnlineBankingThailand,
    AchBankDebit,
    SepaBankDebit,
    BecsBankDebit,
    BacsBankDebit,
    AchBankTransfer,
    SepaBankTransfer,
    BacsBankTransfer,
    MultibancoBankTransfer,
    PermataBankTransfer,
    BcaBankTransfer,
    BniVaBankTransfer,
    BriVaBankTransfer,
    CimbVaBankTransfer,
    DanamonVaBankTransfer,
    MandiriVaBankTransfer,
    Pix,
    Pse,
    Crypto,
    MandatePayment,
    Reward,
    Upi,
    Boleto,
    Efecty,
    PagoEfectivo,
    RedCompra,
    RedPagos,
    Alfamart,
    Indomaret,
    Oxxo,
    SevenEleven,
    Lawson,
    MiniStop,
    FamilyMart,
    Seicomart,
    PayEasy,
    Givex,
    PaySafeCar,
    CardToken,
    LocalBankTransfer,
    Mifinity,
    Fps,
    PromptPay,
    VietQr,
    OpenBanking,
    NetworkToken,
<<<<<<< HEAD
    DirectCarrierBilling,
=======
    NetworkTransactionIdAndCardDetails,
>>>>>>> 19a8474d
}

impl From<PaymentMethodData> for PaymentMethodDataType {
    fn from(pm_data: PaymentMethodData) -> Self {
        match pm_data {
            PaymentMethodData::Card(_) => Self::Card,
            PaymentMethodData::NetworkToken(_) => Self::NetworkToken,
            PaymentMethodData::CardDetailsForNetworkTransactionId(_) => Self::NetworkTransactionIdAndCardDetails,
            PaymentMethodData::CardRedirect(card_redirect_data) => {
                match card_redirect_data {
                   hyperswitch_domain_models::payment_method_data::CardRedirectData::Knet {} => Self::Knet,
                   hyperswitch_domain_models::payment_method_data::CardRedirectData::Benefit {} => Self::Benefit,
                   hyperswitch_domain_models::payment_method_data::CardRedirectData::MomoAtm {} => Self::MomoAtm,
                   hyperswitch_domain_models::payment_method_data::CardRedirectData::CardRedirect {} => Self::CardRedirect,
                }
            }
            PaymentMethodData::Wallet(wallet_data) => match wallet_data {
                 hyperswitch_domain_models::payment_method_data::WalletData::AliPayQr(_) => Self::AliPayQr,
                 hyperswitch_domain_models::payment_method_data::WalletData::AliPayRedirect(_) => Self::AliPayRedirect,
                 hyperswitch_domain_models::payment_method_data::WalletData::AliPayHkRedirect(_) => Self::AliPayHkRedirect,
                 hyperswitch_domain_models::payment_method_data::WalletData::MomoRedirect(_) => Self::MomoRedirect,
                 hyperswitch_domain_models::payment_method_data::WalletData::KakaoPayRedirect(_) => Self::KakaoPayRedirect,
                 hyperswitch_domain_models::payment_method_data::WalletData::GoPayRedirect(_) => Self::GoPayRedirect,
                 hyperswitch_domain_models::payment_method_data::WalletData::GcashRedirect(_) => Self::GcashRedirect,
                 hyperswitch_domain_models::payment_method_data::WalletData::ApplePay(_) => Self::ApplePay,
                 hyperswitch_domain_models::payment_method_data::WalletData::ApplePayRedirect(_) => Self::ApplePayRedirect,
                 hyperswitch_domain_models::payment_method_data::WalletData::ApplePayThirdPartySdk(_) => {
                    Self::ApplePayThirdPartySdk
                }
                 hyperswitch_domain_models::payment_method_data::WalletData::DanaRedirect {} => Self::DanaRedirect,
                 hyperswitch_domain_models::payment_method_data::WalletData::GooglePay(_) => Self::GooglePay,
                 hyperswitch_domain_models::payment_method_data::WalletData::GooglePayRedirect(_) => Self::GooglePayRedirect,
                 hyperswitch_domain_models::payment_method_data::WalletData::GooglePayThirdPartySdk(_) => {
                    Self::GooglePayThirdPartySdk
                }
                 hyperswitch_domain_models::payment_method_data::WalletData::MbWayRedirect(_) => Self::MbWayRedirect,
                 hyperswitch_domain_models::payment_method_data::WalletData::MobilePayRedirect(_) => Self::MobilePayRedirect,
                 hyperswitch_domain_models::payment_method_data::WalletData::PaypalRedirect(_) => Self::PaypalRedirect,
                 hyperswitch_domain_models::payment_method_data::WalletData::PaypalSdk(_) => Self::PaypalSdk,
                 hyperswitch_domain_models::payment_method_data::WalletData::Paze(_) => Self::Paze,
                 hyperswitch_domain_models::payment_method_data::WalletData::SamsungPay(_) => Self::SamsungPay,
                 hyperswitch_domain_models::payment_method_data::WalletData::TwintRedirect {} => Self::TwintRedirect,
                 hyperswitch_domain_models::payment_method_data::WalletData::VippsRedirect {} => Self::VippsRedirect,
                 hyperswitch_domain_models::payment_method_data::WalletData::TouchNGoRedirect(_) => Self::TouchNGoRedirect,
                 hyperswitch_domain_models::payment_method_data::WalletData::WeChatPayRedirect(_) => Self::WeChatPayRedirect,
                 hyperswitch_domain_models::payment_method_data::WalletData::WeChatPayQr(_) => Self::WeChatPayQr,
                 hyperswitch_domain_models::payment_method_data::WalletData::CashappQr(_) => Self::CashappQr,
                 hyperswitch_domain_models::payment_method_data::WalletData::SwishQr(_) => Self::SwishQr,
                 hyperswitch_domain_models::payment_method_data::WalletData::Mifinity(_) => Self::Mifinity,
            },
            PaymentMethodData::PayLater(pay_later_data) => match pay_later_data {
                 hyperswitch_domain_models::payment_method_data::PayLaterData::KlarnaRedirect { .. } => Self::KlarnaRedirect,
                 hyperswitch_domain_models::payment_method_data::PayLaterData::KlarnaSdk { .. } => Self::KlarnaSdk,
                 hyperswitch_domain_models::payment_method_data::PayLaterData::AffirmRedirect {} => Self::AffirmRedirect,
                 hyperswitch_domain_models::payment_method_data::PayLaterData::AfterpayClearpayRedirect { .. } => {
                    Self::AfterpayClearpayRedirect
                }
                 hyperswitch_domain_models::payment_method_data::PayLaterData::PayBrightRedirect {} => Self::PayBrightRedirect,
                 hyperswitch_domain_models::payment_method_data::PayLaterData::WalleyRedirect {} => Self::WalleyRedirect,
                 hyperswitch_domain_models::payment_method_data::PayLaterData::AlmaRedirect {} => Self::AlmaRedirect,
                 hyperswitch_domain_models::payment_method_data::PayLaterData::AtomeRedirect {} => Self::AtomeRedirect,
            },
            PaymentMethodData::BankRedirect(bank_redirect_data) => {
                match bank_redirect_data {
                     hyperswitch_domain_models::payment_method_data::BankRedirectData::BancontactCard { .. } => {
                        Self::BancontactCard
                    }
                     hyperswitch_domain_models::payment_method_data::BankRedirectData::Bizum {} => Self::Bizum,
                     hyperswitch_domain_models::payment_method_data::BankRedirectData::Blik { .. } => Self::Blik,
                     hyperswitch_domain_models::payment_method_data::BankRedirectData::Eps { .. } => Self::Eps,
                     hyperswitch_domain_models::payment_method_data::BankRedirectData::Giropay { .. } => Self::Giropay,
                     hyperswitch_domain_models::payment_method_data::BankRedirectData::Ideal { .. } => Self::Ideal,
                     hyperswitch_domain_models::payment_method_data::BankRedirectData::Interac { .. } => Self::Interac,
                     hyperswitch_domain_models::payment_method_data::BankRedirectData::OnlineBankingCzechRepublic { .. } => {
                        Self::OnlineBankingCzechRepublic
                    }
                     hyperswitch_domain_models::payment_method_data::BankRedirectData::OnlineBankingFinland { .. } => {
                        Self::OnlineBankingFinland
                    }
                     hyperswitch_domain_models::payment_method_data::BankRedirectData::OnlineBankingPoland { .. } => {
                        Self::OnlineBankingPoland
                    }
                     hyperswitch_domain_models::payment_method_data::BankRedirectData::OnlineBankingSlovakia { .. } => {
                        Self::OnlineBankingSlovakia
                    }
                     hyperswitch_domain_models::payment_method_data::BankRedirectData::OpenBankingUk { .. } => Self::OpenBankingUk,
                     hyperswitch_domain_models::payment_method_data::BankRedirectData::Przelewy24 { .. } => Self::Przelewy24,
                     hyperswitch_domain_models::payment_method_data::BankRedirectData::Sofort { .. } => Self::Sofort,
                     hyperswitch_domain_models::payment_method_data::BankRedirectData::Trustly { .. } => Self::Trustly,
                     hyperswitch_domain_models::payment_method_data::BankRedirectData::OnlineBankingFpx { .. } => {
                        Self::OnlineBankingFpx
                    }
                     hyperswitch_domain_models::payment_method_data::BankRedirectData::OnlineBankingThailand { .. } => {
                        Self::OnlineBankingThailand
                    }
                     hyperswitch_domain_models::payment_method_data::BankRedirectData::LocalBankRedirect { } => {
                        Self::LocalBankRedirect
                    }
                }
            }
            PaymentMethodData::BankDebit(bank_debit_data) => {
                match bank_debit_data {
                     hyperswitch_domain_models::payment_method_data::BankDebitData::AchBankDebit { .. } => Self::AchBankDebit,
                     hyperswitch_domain_models::payment_method_data::BankDebitData::SepaBankDebit { .. } => Self::SepaBankDebit,
                     hyperswitch_domain_models::payment_method_data::BankDebitData::BecsBankDebit { .. } => Self::BecsBankDebit,
                     hyperswitch_domain_models::payment_method_data::BankDebitData::BacsBankDebit { .. } => Self::BacsBankDebit,
                }
            }
            PaymentMethodData::BankTransfer(bank_transfer_data) => {
                match *bank_transfer_data {
                     hyperswitch_domain_models::payment_method_data::BankTransferData::AchBankTransfer { .. } => {
                        Self::AchBankTransfer
                    }
                     hyperswitch_domain_models::payment_method_data::BankTransferData::SepaBankTransfer { .. } => {
                        Self::SepaBankTransfer
                    }
                     hyperswitch_domain_models::payment_method_data::BankTransferData::BacsBankTransfer { .. } => {
                        Self::BacsBankTransfer
                    }
                     hyperswitch_domain_models::payment_method_data::BankTransferData::MultibancoBankTransfer { .. } => {
                        Self::MultibancoBankTransfer
                    }
                     hyperswitch_domain_models::payment_method_data::BankTransferData::PermataBankTransfer { .. } => {
                        Self::PermataBankTransfer
                    }
                     hyperswitch_domain_models::payment_method_data::BankTransferData::BcaBankTransfer { .. } => {
                        Self::BcaBankTransfer
                    }
                     hyperswitch_domain_models::payment_method_data::BankTransferData::BniVaBankTransfer { .. } => {
                        Self::BniVaBankTransfer
                    }
                     hyperswitch_domain_models::payment_method_data::BankTransferData::BriVaBankTransfer { .. } => {
                        Self::BriVaBankTransfer
                    }
                     hyperswitch_domain_models::payment_method_data::BankTransferData::CimbVaBankTransfer { .. } => {
                        Self::CimbVaBankTransfer
                    }
                     hyperswitch_domain_models::payment_method_data::BankTransferData::DanamonVaBankTransfer { .. } => {
                        Self::DanamonVaBankTransfer
                    }
                     hyperswitch_domain_models::payment_method_data::BankTransferData::MandiriVaBankTransfer { .. } => {
                        Self::MandiriVaBankTransfer
                    }
                     hyperswitch_domain_models::payment_method_data::BankTransferData::Pix { .. } => Self::Pix,
                     hyperswitch_domain_models::payment_method_data::BankTransferData::Pse {} => Self::Pse,
                     hyperswitch_domain_models::payment_method_data::BankTransferData::LocalBankTransfer { .. } => {
                        Self::LocalBankTransfer
                    }
                }
            }
            PaymentMethodData::Crypto(_) => Self::Crypto,
            PaymentMethodData::MandatePayment => Self::MandatePayment,
            PaymentMethodData::Reward => Self::Reward,
            PaymentMethodData::Upi(_) => Self::Upi,
            PaymentMethodData::Voucher(voucher_data) => match voucher_data {
                 hyperswitch_domain_models::payment_method_data::VoucherData::Boleto(_) => Self::Boleto,
                 hyperswitch_domain_models::payment_method_data::VoucherData::Efecty => Self::Efecty,
                 hyperswitch_domain_models::payment_method_data::VoucherData::PagoEfectivo => Self::PagoEfectivo,
                 hyperswitch_domain_models::payment_method_data::VoucherData::RedCompra => Self::RedCompra,
                 hyperswitch_domain_models::payment_method_data::VoucherData::RedPagos => Self::RedPagos,
                 hyperswitch_domain_models::payment_method_data::VoucherData::Alfamart(_) => Self::Alfamart,
                 hyperswitch_domain_models::payment_method_data::VoucherData::Indomaret(_) => Self::Indomaret,
                 hyperswitch_domain_models::payment_method_data::VoucherData::Oxxo => Self::Oxxo,
                 hyperswitch_domain_models::payment_method_data::VoucherData::SevenEleven(_) => Self::SevenEleven,
                 hyperswitch_domain_models::payment_method_data::VoucherData::Lawson(_) => Self::Lawson,
                 hyperswitch_domain_models::payment_method_data::VoucherData::MiniStop(_) => Self::MiniStop,
                 hyperswitch_domain_models::payment_method_data::VoucherData::FamilyMart(_) => Self::FamilyMart,
                 hyperswitch_domain_models::payment_method_data::VoucherData::Seicomart(_) => Self::Seicomart,
                 hyperswitch_domain_models::payment_method_data::VoucherData::PayEasy(_) => Self::PayEasy,
            },
            PaymentMethodData::RealTimePayment(real_time_payment_data) => match *real_time_payment_data{
                hyperswitch_domain_models::payment_method_data::RealTimePaymentData::DuitNow {  } =>  Self::DuitNow,
                hyperswitch_domain_models::payment_method_data::RealTimePaymentData::Fps {  } => Self::Fps,
                hyperswitch_domain_models::payment_method_data::RealTimePaymentData::PromptPay {  } => Self::PromptPay,
                hyperswitch_domain_models::payment_method_data::RealTimePaymentData::VietQr {  } => Self::VietQr,
            },
            PaymentMethodData::GiftCard(gift_card_data) => {
                match *gift_card_data {
                     hyperswitch_domain_models::payment_method_data::GiftCardData::Givex(_) => Self::Givex,
                     hyperswitch_domain_models::payment_method_data::GiftCardData::PaySafeCard {} => Self::PaySafeCar,
                }
            }
            PaymentMethodData::CardToken(_) => Self::CardToken,
            PaymentMethodData::OpenBanking(data) => match data {
                hyperswitch_domain_models::payment_method_data::OpenBankingData::OpenBankingPIS {  } => Self::OpenBanking
            },
            PaymentMethodData::MobilePayment(mobile_payment_data) => match mobile_payment_data {
                hyperswitch_domain_models::payment_method_data::MobilePaymentData::DirectCarrierBilling { .. } => Self::DirectCarrierBilling,
            },
        }
    }
}<|MERGE_RESOLUTION|>--- conflicted
+++ resolved
@@ -1861,11 +1861,8 @@
     VietQr,
     OpenBanking,
     NetworkToken,
-<<<<<<< HEAD
+    NetworkTransactionIdAndCardDetails,
     DirectCarrierBilling,
-=======
-    NetworkTransactionIdAndCardDetails,
->>>>>>> 19a8474d
 }
 
 impl From<PaymentMethodData> for PaymentMethodDataType {
