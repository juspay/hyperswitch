--- conflicted
+++ resolved
@@ -6061,13 +6061,9 @@
 pub fn normalize_string(value: String) -> Result<String, regex::Error> {
     let nfkd_value = value.nfkd().collect::<String>();
     let lowercase_value = nfkd_value.to_lowercase();
-<<<<<<< HEAD
-    static REGEX: std::sync::LazyLock<Result<Regex, regex::Error>>  =  std::sync::LazyLock::new(|| Regex::new(r"[^a-z0-9]"));
+    static REGEX: std::sync::LazyLock<Result<Regex, regex::Error>> =
+        std::sync::LazyLock::new(|| Regex::new(r"[^a-z0-9]"));
     let regex = REGEX.as_ref().map_err(|e| e.clone())?;
     let normalized = regex.replace_all(&lowercase_value, "").to_string();
-=======
-    let re = Regex::new(r"[^a-z0-9]")?;
-    let normalized = re.replace_all(&lowercase_value, "").to_string();
->>>>>>> a1ecce8f
     Ok(normalized)
 }