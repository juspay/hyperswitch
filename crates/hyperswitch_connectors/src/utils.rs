--- conflicted
+++ resolved
@@ -6334,7 +6334,108 @@
     }
 }
 
-<<<<<<< HEAD
+pub trait SplitPaymentData {
+    fn get_split_payment_data(&self) -> Option<common_types::payments::SplitPaymentsRequest>;
+}
+
+impl SplitPaymentData for PaymentsCaptureData {
+    fn get_split_payment_data(&self) -> Option<common_types::payments::SplitPaymentsRequest> {
+        None
+    }
+}
+
+impl SplitPaymentData for PaymentsAuthorizeData {
+    fn get_split_payment_data(&self) -> Option<common_types::payments::SplitPaymentsRequest> {
+        self.split_payments.clone()
+    }
+}
+
+impl SplitPaymentData for PaymentsSyncData {
+    fn get_split_payment_data(&self) -> Option<common_types::payments::SplitPaymentsRequest> {
+        self.split_payments.clone()
+    }
+}
+
+impl SplitPaymentData for PaymentsCancelData {
+    fn get_split_payment_data(&self) -> Option<common_types::payments::SplitPaymentsRequest> {
+        None
+    }
+}
+
+impl SplitPaymentData for SetupMandateRequestData {
+    fn get_split_payment_data(&self) -> Option<common_types::payments::SplitPaymentsRequest> {
+        None
+    }
+}
+
+pub fn get_refund_integrity_object<T>(
+    amount_convertor: &dyn AmountConvertor<Output = T>,
+    refund_amount: T,
+    currency: String,
+) -> Result<RefundIntegrityObject, error_stack::Report<errors::ConnectorError>> {
+    let currency_enum = enums::Currency::from_str(currency.to_uppercase().as_str())
+        .change_context(errors::ConnectorError::ParsingFailed)?;
+
+    let refund_amount_in_minor_unit =
+        convert_back_amount_to_minor_units(amount_convertor, refund_amount, currency_enum)?;
+
+    Ok(RefundIntegrityObject {
+        currency: currency_enum,
+        refund_amount: refund_amount_in_minor_unit,
+    })
+}
+
+pub fn get_capture_integrity_object<T>(
+    amount_convertor: &dyn AmountConvertor<Output = T>,
+    capture_amount: Option<T>,
+    currency: String,
+) -> Result<CaptureIntegrityObject, error_stack::Report<errors::ConnectorError>> {
+    let currency_enum = enums::Currency::from_str(currency.to_uppercase().as_str())
+        .change_context(errors::ConnectorError::ParsingFailed)?;
+
+    let capture_amount_in_minor_unit = capture_amount
+        .map(|amount| convert_back_amount_to_minor_units(amount_convertor, amount, currency_enum))
+        .transpose()?;
+
+    Ok(CaptureIntegrityObject {
+        capture_amount: capture_amount_in_minor_unit,
+        currency: currency_enum,
+    })
+}
+
+pub fn get_sync_integrity_object<T>(
+    amount_convertor: &dyn AmountConvertor<Output = T>,
+    amount: T,
+    currency: String,
+) -> Result<SyncIntegrityObject, error_stack::Report<errors::ConnectorError>> {
+    let currency_enum = enums::Currency::from_str(currency.to_uppercase().as_str())
+        .change_context(errors::ConnectorError::ParsingFailed)?;
+    let amount_in_minor_unit =
+        convert_back_amount_to_minor_units(amount_convertor, amount, currency_enum)?;
+
+    Ok(SyncIntegrityObject {
+        amount: Some(amount_in_minor_unit),
+        currency: Some(currency_enum),
+    })
+}
+
+pub fn get_authorise_integrity_object<T>(
+    amount_convertor: &dyn AmountConvertor<Output = T>,
+    amount: T,
+    currency: String,
+) -> Result<AuthoriseIntegrityObject, error_stack::Report<errors::ConnectorError>> {
+    let currency_enum = enums::Currency::from_str(currency.to_uppercase().as_str())
+        .change_context(errors::ConnectorError::ParsingFailed)?;
+
+    let amount_in_minor_unit =
+        convert_back_amount_to_minor_units(amount_convertor, amount, currency_enum)?;
+
+    Ok(AuthoriseIntegrityObject {
+        amount: amount_in_minor_unit,
+        currency: currency_enum,
+    })
+}
+
 pub struct XmlSerializer;
 impl XmlSerializer {
     pub fn serialize_to_xml_bytes<T: Serialize>(
@@ -6372,106 +6473,4 @@
 
         Ok(xml_bytes)
     }
-=======
-pub trait SplitPaymentData {
-    fn get_split_payment_data(&self) -> Option<common_types::payments::SplitPaymentsRequest>;
-}
-
-impl SplitPaymentData for PaymentsCaptureData {
-    fn get_split_payment_data(&self) -> Option<common_types::payments::SplitPaymentsRequest> {
-        None
-    }
-}
-
-impl SplitPaymentData for PaymentsAuthorizeData {
-    fn get_split_payment_data(&self) -> Option<common_types::payments::SplitPaymentsRequest> {
-        self.split_payments.clone()
-    }
-}
-
-impl SplitPaymentData for PaymentsSyncData {
-    fn get_split_payment_data(&self) -> Option<common_types::payments::SplitPaymentsRequest> {
-        self.split_payments.clone()
-    }
-}
-
-impl SplitPaymentData for PaymentsCancelData {
-    fn get_split_payment_data(&self) -> Option<common_types::payments::SplitPaymentsRequest> {
-        None
-    }
-}
-
-impl SplitPaymentData for SetupMandateRequestData {
-    fn get_split_payment_data(&self) -> Option<common_types::payments::SplitPaymentsRequest> {
-        None
-    }
-}
-
-pub fn get_refund_integrity_object<T>(
-    amount_convertor: &dyn AmountConvertor<Output = T>,
-    refund_amount: T,
-    currency: String,
-) -> Result<RefundIntegrityObject, error_stack::Report<errors::ConnectorError>> {
-    let currency_enum = enums::Currency::from_str(currency.to_uppercase().as_str())
-        .change_context(errors::ConnectorError::ParsingFailed)?;
-
-    let refund_amount_in_minor_unit =
-        convert_back_amount_to_minor_units(amount_convertor, refund_amount, currency_enum)?;
-
-    Ok(RefundIntegrityObject {
-        currency: currency_enum,
-        refund_amount: refund_amount_in_minor_unit,
-    })
-}
-
-pub fn get_capture_integrity_object<T>(
-    amount_convertor: &dyn AmountConvertor<Output = T>,
-    capture_amount: Option<T>,
-    currency: String,
-) -> Result<CaptureIntegrityObject, error_stack::Report<errors::ConnectorError>> {
-    let currency_enum = enums::Currency::from_str(currency.to_uppercase().as_str())
-        .change_context(errors::ConnectorError::ParsingFailed)?;
-
-    let capture_amount_in_minor_unit = capture_amount
-        .map(|amount| convert_back_amount_to_minor_units(amount_convertor, amount, currency_enum))
-        .transpose()?;
-
-    Ok(CaptureIntegrityObject {
-        capture_amount: capture_amount_in_minor_unit,
-        currency: currency_enum,
-    })
-}
-
-pub fn get_sync_integrity_object<T>(
-    amount_convertor: &dyn AmountConvertor<Output = T>,
-    amount: T,
-    currency: String,
-) -> Result<SyncIntegrityObject, error_stack::Report<errors::ConnectorError>> {
-    let currency_enum = enums::Currency::from_str(currency.to_uppercase().as_str())
-        .change_context(errors::ConnectorError::ParsingFailed)?;
-    let amount_in_minor_unit =
-        convert_back_amount_to_minor_units(amount_convertor, amount, currency_enum)?;
-
-    Ok(SyncIntegrityObject {
-        amount: Some(amount_in_minor_unit),
-        currency: Some(currency_enum),
-    })
-}
-
-pub fn get_authorise_integrity_object<T>(
-    amount_convertor: &dyn AmountConvertor<Output = T>,
-    amount: T,
-    currency: String,
-) -> Result<AuthoriseIntegrityObject, error_stack::Report<errors::ConnectorError>> {
-    let currency_enum = enums::Currency::from_str(currency.to_uppercase().as_str())
-        .change_context(errors::ConnectorError::ParsingFailed)?;
-
-    let amount_in_minor_unit =
-        convert_back_amount_to_minor_units(amount_convertor, amount, currency_enum)?;
-
-    Ok(AuthoriseIntegrityObject {
-        amount: amount_in_minor_unit,
-        currency: currency_enum,
-    })
->>>>>>> 56c32cb6
 }