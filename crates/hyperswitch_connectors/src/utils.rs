--- conflicted
+++ resolved
@@ -5935,19 +5935,6 @@
     }
 }
 
-<<<<<<< HEAD
-pub fn generate_12_digit_number() -> u64 {
-    let mut rng = rand::thread_rng();
-    rng.gen_range(100_000_000_000..=999_999_999_999)
-}
-
-pub fn normalize_string(value: String) -> Result<String, regex::Error> {
-    let lowercase_value = value.to_ascii_lowercase();
-    let nfkd_value = lowercase_value.nfkd().collect::<String>();
-    let re = Regex::new(r"[^a-z0-9]")?;
-    let normalized = re.replace_all(&nfkd_value, "").to_string();
-    Ok(normalized)
-=======
 pub fn convert_uppercase<'de, D, T>(v: D) -> Result<T, D::Error>
 where
     D: serde::Deserializer<'de>,
@@ -6060,5 +6047,17 @@
         authentication_id: data.authentication_id.clone(),
         psd2_sca_exemption_type: data.psd2_sca_exemption_type,
     }
->>>>>>> 10371af5
+}
+
+pub fn generate_12_digit_number() -> u64 {
+    let mut rng = rand::thread_rng();
+    rng.gen_range(100_000_000_000..=999_999_999_999)
+}
+
+pub fn normalize_string(value: String) -> Result<String, regex::Error> {
+    let lowercase_value = value.to_ascii_lowercase();
+    let nfkd_value = lowercase_value.nfkd().collect::<String>();
+    let re = Regex::new(r"[^a-z0-9]")?;
+    let normalized = re.replace_all(&nfkd_value, "").to_string();
+    Ok(normalized)
 }