use std::{
    collections::{HashMap, HashSet},
    marker::PhantomData,
    str::FromStr,
    sync::LazyLock,
};

use api_models::payments;
#[cfg(feature = "payouts")]
use api_models::payouts::PayoutVendorAccountDetails;
use base64::Engine;
use common_enums::{
    enums,
    enums::{
        AlbaniaStatesAbbreviation, AndorraStatesAbbreviation, AttemptStatus,
        AustraliaStatesAbbreviation, AustriaStatesAbbreviation, BelarusStatesAbbreviation,
        BelgiumStatesAbbreviation, BosniaAndHerzegovinaStatesAbbreviation,
        BrazilStatesAbbreviation, BulgariaStatesAbbreviation, CanadaStatesAbbreviation,
        CroatiaStatesAbbreviation, CzechRepublicStatesAbbreviation, DenmarkStatesAbbreviation,
        FinlandStatesAbbreviation, FranceStatesAbbreviation, FutureUsage,
        GermanyStatesAbbreviation, GreeceStatesAbbreviation, HungaryStatesAbbreviation,
        IcelandStatesAbbreviation, IndiaStatesAbbreviation, IrelandStatesAbbreviation,
        ItalyStatesAbbreviation, JapanStatesAbbreviation, LatviaStatesAbbreviation,
        LiechtensteinStatesAbbreviation, LithuaniaStatesAbbreviation, LuxembourgStatesAbbreviation,
        MaltaStatesAbbreviation, MoldovaStatesAbbreviation, MonacoStatesAbbreviation,
        MontenegroStatesAbbreviation, NetherlandsStatesAbbreviation, NewZealandStatesAbbreviation,
        NorthMacedoniaStatesAbbreviation, NorwayStatesAbbreviation, PhilippinesStatesAbbreviation,
        PolandStatesAbbreviation, PortugalStatesAbbreviation, RomaniaStatesAbbreviation,
        RussiaStatesAbbreviation, SanMarinoStatesAbbreviation, SerbiaStatesAbbreviation,
        SingaporeStatesAbbreviation, SlovakiaStatesAbbreviation, SloveniaStatesAbbreviation,
        SpainStatesAbbreviation, SwedenStatesAbbreviation, SwitzerlandStatesAbbreviation,
        ThailandStatesAbbreviation, UkraineStatesAbbreviation, UnitedKingdomStatesAbbreviation,
        UsStatesAbbreviation,
    },
};
use common_utils::{
    consts::BASE64_ENGINE,
    errors::{CustomResult, ParsingError, ReportSwitchExt},
    ext_traits::{OptionExt, StringExt, ValueExt},
    id_type,
    pii::{self, Email, IpAddress},
    types::{AmountConvertor, MinorUnit},
};
use error_stack::{report, ResultExt};
#[cfg(feature = "frm")]
use hyperswitch_domain_models::router_request_types::fraud_check::{
    FraudCheckCheckoutData, FraudCheckRecordReturnData, FraudCheckSaleData,
    FraudCheckTransactionData,
};
use hyperswitch_domain_models::{
    address::{Address, AddressDetails, PhoneDetails},
    mandates,
    network_tokenization::NetworkTokenNumber,
    payment_method_data::{
        self, Card, CardDetailsForNetworkTransactionId, GooglePayPaymentMethodInfo,
        PaymentMethodData,
    },
    router_data::{
        ErrorResponse, L2L3Data, PaymentMethodToken, RecurringMandatePaymentData,
        RouterData as ConnectorRouterData,
    },
    router_request_types::{
        AuthenticationData, AuthoriseIntegrityObject, BrowserInformation, CaptureIntegrityObject,
        CompleteAuthorizeData, ConnectorCustomerData, ExternalVaultProxyPaymentsData,
        MandateRevokeRequestData, PaymentMethodTokenizationData, PaymentsAuthorizeData,
        PaymentsCancelData, PaymentsCaptureData, PaymentsPostSessionTokensData,
        PaymentsPreProcessingData, PaymentsSyncData, RefundIntegrityObject, RefundsData,
        ResponseId, SetupMandateRequestData, SyncIntegrityObject,
    },
    router_response_types::{CaptureSyncResponse, PaymentsResponseData},
    types::{OrderDetailsWithAmount, SetupMandateRouterData},
};
use hyperswitch_interfaces::{api, consts, errors, types::Response};
use image::{DynamicImage, ImageBuffer, ImageFormat, Luma, Rgba};
use masking::{ExposeInterface, PeekInterface, Secret};
use quick_xml::{
    events::{BytesDecl, BytesText, Event},
    Writer,
};
use rand::Rng;
use regex::Regex;
use router_env::logger;
use serde::{Deserialize, Serialize};
use serde_json::Value;
use time::PrimitiveDateTime;
use unicode_normalization::UnicodeNormalization;

#[cfg(feature = "frm")]
use crate::types::FrmTransactionRouterData;
use crate::{constants::UNSUPPORTED_ERROR_MESSAGE, types::RefreshTokenRouterData};

type Error = error_stack::Report<errors::ConnectorError>;

pub(crate) fn construct_not_supported_error_report(
    capture_method: enums::CaptureMethod,
    connector_name: &'static str,
) -> error_stack::Report<errors::ConnectorError> {
    errors::ConnectorError::NotSupported {
        message: capture_method.to_string(),
        connector: connector_name,
    }
    .into()
}

pub(crate) fn to_currency_base_unit_with_zero_decimal_check(
    amount: i64,
    currency: enums::Currency,
) -> Result<String, error_stack::Report<errors::ConnectorError>> {
    currency
        .to_currency_base_unit_with_zero_decimal_check(amount)
        .change_context(errors::ConnectorError::RequestEncodingFailed)
}

pub(crate) fn get_timestamp_in_milliseconds(datetime: &PrimitiveDateTime) -> i64 {
    let utc_datetime = datetime.assume_utc();
    utc_datetime.unix_timestamp() * 1000
}

pub(crate) fn get_amount_as_string(
    currency_unit: &api::CurrencyUnit,
    amount: i64,
    currency: enums::Currency,
) -> Result<String, error_stack::Report<errors::ConnectorError>> {
    let amount = match currency_unit {
        api::CurrencyUnit::Minor => amount.to_string(),
        api::CurrencyUnit::Base => to_currency_base_unit(amount, currency)?,
    };
    Ok(amount)
}

pub(crate) fn base64_decode(data: String) -> Result<Vec<u8>, Error> {
    BASE64_ENGINE
        .decode(data)
        .change_context(errors::ConnectorError::ResponseDeserializationFailed)
}

pub(crate) fn to_currency_base_unit(
    amount: i64,
    currency: enums::Currency,
) -> Result<String, error_stack::Report<errors::ConnectorError>> {
    currency
        .to_currency_base_unit(amount)
        .change_context(errors::ConnectorError::ParsingFailed)
}

pub trait ConnectorErrorTypeMapping {
    fn get_connector_error_type(
        &self,
        _error_code: String,
        _error_message: String,
    ) -> ConnectorErrorType {
        ConnectorErrorType::UnknownError
    }
}

#[derive(Clone, Debug, PartialEq, Eq)]
pub struct ErrorCodeAndMessage {
    pub error_code: String,
    pub error_message: String,
}

#[derive(PartialEq, Eq, PartialOrd, Ord, Clone, Debug)]
//Priority of connector_error_type
pub enum ConnectorErrorType {
    UserError = 2,
    BusinessError = 3,
    TechnicalError = 4,
    UnknownError = 1,
}

pub(crate) fn get_error_code_error_message_based_on_priority(
    connector: impl ConnectorErrorTypeMapping,
    error_list: Vec<ErrorCodeAndMessage>,
) -> Option<ErrorCodeAndMessage> {
    let error_type_list = error_list
        .iter()
        .map(|error| {
            connector
                .get_connector_error_type(error.error_code.clone(), error.error_message.clone())
        })
        .collect::<Vec<ConnectorErrorType>>();
    let mut error_zip_list = error_list
        .iter()
        .zip(error_type_list.iter())
        .collect::<Vec<(&ErrorCodeAndMessage, &ConnectorErrorType)>>();
    error_zip_list.sort_by_key(|&(_, error_type)| error_type);
    error_zip_list
        .first()
        .map(|&(error_code_message, _)| error_code_message)
        .cloned()
}

pub trait MultipleCaptureSyncResponse {
    fn get_connector_capture_id(&self) -> String;
    fn get_capture_attempt_status(&self) -> AttemptStatus;
    fn is_capture_response(&self) -> bool;
    fn get_connector_reference_id(&self) -> Option<String> {
        None
    }
    fn get_amount_captured(&self) -> Result<Option<MinorUnit>, error_stack::Report<ParsingError>>;
}

pub(crate) fn construct_captures_response_hashmap<T>(
    capture_sync_response_list: Vec<T>,
) -> CustomResult<HashMap<String, CaptureSyncResponse>, errors::ConnectorError>
where
    T: MultipleCaptureSyncResponse,
{
    let mut hashmap = HashMap::new();
    for capture_sync_response in capture_sync_response_list {
        let connector_capture_id = capture_sync_response.get_connector_capture_id();
        if capture_sync_response.is_capture_response() {
            hashmap.insert(
                connector_capture_id.clone(),
                CaptureSyncResponse::Success {
                    resource_id: ResponseId::ConnectorTransactionId(connector_capture_id),
                    status: capture_sync_response.get_capture_attempt_status(),
                    connector_response_reference_id: capture_sync_response
                        .get_connector_reference_id(),
                    amount: capture_sync_response
                        .get_amount_captured()
                        .change_context(errors::ConnectorError::AmountConversionFailed)
                        .attach_printable(
                            "failed to convert back captured response amount to minor unit",
                        )?,
                },
            );
        }
    }

    Ok(hashmap)
}

#[derive(Clone, Debug, serde::Serialize)]
#[serde(rename_all = "camelCase")]
pub struct GooglePayWalletData {
    #[serde(rename = "type")]
    pub pm_type: String,
    pub description: String,
    pub info: GooglePayPaymentMethodInfo,
    pub tokenization_data: common_types::payments::GpayTokenizationData,
}

#[derive(Debug, Serialize)]
pub struct CardMandateInfo {
    pub card_exp_month: Secret<String>,
    pub card_exp_year: Secret<String>,
}

impl TryFrom<payment_method_data::GooglePayWalletData> for GooglePayWalletData {
    type Error = common_utils::errors::ValidationError;

    fn try_from(data: payment_method_data::GooglePayWalletData) -> Result<Self, Self::Error> {
        let tokenization_data = match data.tokenization_data {
            common_types::payments::GpayTokenizationData::Encrypted(encrypted_data) => {
                common_types::payments::GpayTokenizationData::Encrypted(
                    common_types::payments::GpayEcryptedTokenizationData {
                        token_type: encrypted_data.token_type,
                        token: encrypted_data.token,
                    },
                )
            }
            common_types::payments::GpayTokenizationData::Decrypted(_) => {
                return Err(common_utils::errors::ValidationError::InvalidValue {
                    message: "Expected encrypted tokenization data, got decrypted".to_string(),
                });
            }
        };

        Ok(Self {
            pm_type: data.pm_type,
            description: data.description,
            info: GooglePayPaymentMethodInfo {
                card_network: data.info.card_network,
                card_details: data.info.card_details,
                assurance_details: data.info.assurance_details,
                card_funding_source: data.info.card_funding_source,
            },
            tokenization_data,
        })
    }
}
pub(crate) fn get_amount_as_f64(
    currency_unit: &api::CurrencyUnit,
    amount: i64,
    currency: enums::Currency,
) -> Result<f64, error_stack::Report<errors::ConnectorError>> {
    let amount = match currency_unit {
        api::CurrencyUnit::Base => to_currency_base_unit_asf64(amount, currency)?,
        api::CurrencyUnit::Minor => u32::try_from(amount)
            .change_context(errors::ConnectorError::ParsingFailed)?
            .into(),
    };
    Ok(amount)
}

pub(crate) fn to_currency_base_unit_asf64(
    amount: i64,
    currency: enums::Currency,
) -> Result<f64, error_stack::Report<errors::ConnectorError>> {
    currency
        .to_currency_base_unit_asf64(amount)
        .change_context(errors::ConnectorError::ParsingFailed)
}

pub(crate) fn to_connector_meta_from_secret<T>(
    connector_meta: Option<Secret<Value>>,
) -> Result<T, Error>
where
    T: serde::de::DeserializeOwned,
{
    let connector_meta_secret =
        connector_meta.ok_or_else(missing_field_err("connector_meta_data"))?;
    let json = connector_meta_secret.expose();
    json.parse_value(std::any::type_name::<T>()).switch()
}

pub(crate) fn is_manual_capture(capture_method: Option<enums::CaptureMethod>) -> bool {
    capture_method == Some(enums::CaptureMethod::Manual)
        || capture_method == Some(enums::CaptureMethod::ManualMultiple)
}

pub(crate) fn generate_random_bytes(length: usize) -> Vec<u8> {
    // returns random bytes of length n
    let mut rng = rand::thread_rng();
    (0..length).map(|_| Rng::gen(&mut rng)).collect()
}

pub(crate) fn missing_field_err(
    message: &'static str,
) -> Box<dyn Fn() -> error_stack::Report<errors::ConnectorError> + 'static> {
    Box::new(move || {
        errors::ConnectorError::MissingRequiredField {
            field_name: message,
        }
        .into()
    })
}

pub(crate) fn handle_json_response_deserialization_failure(
    res: Response,
    connector: &'static str,
) -> CustomResult<ErrorResponse, errors::ConnectorError> {
    crate::metrics::CONNECTOR_RESPONSE_DESERIALIZATION_FAILURE
        .add(1, router_env::metric_attributes!(("connector", connector)));

    let response_data = String::from_utf8(res.response.to_vec())
        .change_context(errors::ConnectorError::ResponseDeserializationFailed)?;

    // check for whether the response is in json format
    match serde_json::from_str::<Value>(&response_data) {
        // in case of unexpected response but in json format
        Ok(_) => Err(errors::ConnectorError::ResponseDeserializationFailed)?,
        // in case of unexpected response but in html or string format
        Err(error_msg) => {
            logger::error!(deserialization_error=?error_msg);
            logger::error!("UNEXPECTED RESPONSE FROM CONNECTOR: {}", response_data);
            Ok(ErrorResponse {
                status_code: res.status_code,
                code: consts::NO_ERROR_CODE.to_string(),
                message: UNSUPPORTED_ERROR_MESSAGE.to_string(),
                reason: Some(response_data),
                attempt_status: None,
                connector_transaction_id: None,
                network_advice_code: None,
                network_decline_code: None,
                network_error_message: None,
                connector_metadata: None,
            })
        }
    }
}

pub(crate) fn construct_not_implemented_error_report(
    capture_method: enums::CaptureMethod,
    connector_name: &str,
) -> error_stack::Report<errors::ConnectorError> {
    errors::ConnectorError::NotImplemented(format!("{capture_method} for {connector_name}")).into()
}

pub(crate) const SELECTED_PAYMENT_METHOD: &str = "Selected payment method";

pub(crate) fn get_unimplemented_payment_method_error_message(connector: &str) -> String {
    format!("{SELECTED_PAYMENT_METHOD} through {connector}")
}

pub(crate) fn to_connector_meta<T>(connector_meta: Option<Value>) -> Result<T, Error>
where
    T: serde::de::DeserializeOwned,
{
    let json = connector_meta.ok_or_else(missing_field_err("connector_meta_data"))?;
    json.parse_value(std::any::type_name::<T>()).switch()
}

#[cfg(feature = "payouts")]
pub(crate) fn to_payout_connector_meta<T>(connector_meta: Option<Value>) -> Result<T, Error>
where
    T: serde::de::DeserializeOwned,
{
    let json = connector_meta.ok_or_else(missing_field_err("payout_connector_meta_data"))?;
    json.parse_value(std::any::type_name::<T>()).switch()
}

pub(crate) fn convert_amount<T>(
    amount_convertor: &dyn AmountConvertor<Output = T>,
    amount: MinorUnit,
    currency: enums::Currency,
) -> Result<T, error_stack::Report<errors::ConnectorError>> {
    amount_convertor
        .convert(amount, currency)
        .change_context(errors::ConnectorError::AmountConversionFailed)
}

pub(crate) fn validate_currency(
    request_currency: enums::Currency,
    merchant_config_currency: Option<enums::Currency>,
) -> Result<(), errors::ConnectorError> {
    let merchant_config_currency =
        merchant_config_currency.ok_or(errors::ConnectorError::NoConnectorMetaData)?;
    if request_currency != merchant_config_currency {
        Err(errors::ConnectorError::NotSupported {
            message: format!(
                "currency {request_currency} is not supported for this merchant account",
            ),
            connector: "Braintree",
        })?
    }
    Ok(())
}

pub(crate) fn convert_back_amount_to_minor_units<T>(
    amount_convertor: &dyn AmountConvertor<Output = T>,
    amount: T,
    currency: enums::Currency,
) -> Result<MinorUnit, error_stack::Report<errors::ConnectorError>> {
    amount_convertor
        .convert_back(amount, currency)
        .change_context(errors::ConnectorError::AmountConversionFailed)
}

pub(crate) fn is_payment_failure(status: AttemptStatus) -> bool {
    match status {
        AttemptStatus::AuthenticationFailed
        | AttemptStatus::AuthorizationFailed
        | AttemptStatus::CaptureFailed
        | AttemptStatus::VoidFailed
        | AttemptStatus::Failure
        | AttemptStatus::Expired => true,
        AttemptStatus::Started
        | AttemptStatus::RouterDeclined
        | AttemptStatus::AuthenticationPending
        | AttemptStatus::AuthenticationSuccessful
        | AttemptStatus::Authorized
        | AttemptStatus::Charged
        | AttemptStatus::Authorizing
        | AttemptStatus::CodInitiated
        | AttemptStatus::Voided
        | AttemptStatus::VoidedPostCharge
        | AttemptStatus::VoidInitiated
        | AttemptStatus::CaptureInitiated
        | AttemptStatus::AutoRefunded
        | AttemptStatus::PartialCharged
        | AttemptStatus::PartialChargedAndChargeable
        | AttemptStatus::Unresolved
        | AttemptStatus::Pending
        | AttemptStatus::PaymentMethodAwaited
        | AttemptStatus::ConfirmationAwaited
        | AttemptStatus::DeviceDataCollectionPending
        | AttemptStatus::IntegrityFailure
        | AttemptStatus::PartiallyAuthorized => false,
    }
}

pub fn is_refund_failure(status: enums::RefundStatus) -> bool {
    match status {
        common_enums::RefundStatus::Failure | common_enums::RefundStatus::TransactionFailure => {
            true
        }
        common_enums::RefundStatus::ManualReview
        | common_enums::RefundStatus::Pending
        | common_enums::RefundStatus::Success => false,
    }
}
// TODO: Make all traits as `pub(crate) trait` once all connectors are moved.
pub trait RouterData {
    fn get_billing(&self) -> Result<&Address, Error>;
    fn get_billing_country(&self) -> Result<api_models::enums::CountryAlpha2, Error>;
    fn get_billing_phone(&self) -> Result<&PhoneDetails, Error>;
    fn get_description(&self) -> Result<String, Error>;
    fn get_billing_address(&self) -> Result<&AddressDetails, Error>;
    fn get_shipping_address(&self) -> Result<&AddressDetails, Error>;
    fn get_shipping_address_with_phone_number(&self) -> Result<&Address, Error>;
    fn get_connector_meta(&self) -> Result<pii::SecretSerdeValue, Error>;
    fn get_session_token(&self) -> Result<String, Error>;
    fn get_billing_first_name(&self) -> Result<Secret<String>, Error>;
    fn get_billing_full_name(&self) -> Result<Secret<String>, Error>;
    fn get_billing_last_name(&self) -> Result<Secret<String>, Error>;
    fn get_billing_line1(&self) -> Result<Secret<String>, Error>;
    fn get_billing_line2(&self) -> Result<Secret<String>, Error>;
    fn get_billing_zip(&self) -> Result<Secret<String>, Error>;
    fn get_billing_state(&self) -> Result<Secret<String>, Error>;
    fn get_billing_state_code(&self) -> Result<Secret<String>, Error>;
    fn get_billing_city(&self) -> Result<String, Error>;
    fn get_billing_email(&self) -> Result<Email, Error>;
    fn get_billing_phone_number(&self) -> Result<Secret<String>, Error>;
    fn to_connector_meta<T>(&self) -> Result<T, Error>
    where
        T: serde::de::DeserializeOwned;
    fn is_three_ds(&self) -> bool;
    fn get_payment_method_token(&self) -> Result<PaymentMethodToken, Error>;
    fn get_customer_id(&self) -> Result<id_type::CustomerId, Error>;
    fn get_optional_customer_id(&self) -> Option<id_type::CustomerId>;
    fn get_connector_customer_id(&self) -> Result<String, Error>;
    fn get_preprocessing_id(&self) -> Result<String, Error>;
    fn get_recurring_mandate_payment_data(&self) -> Result<RecurringMandatePaymentData, Error>;
    #[cfg(feature = "payouts")]
    fn get_payout_method_data(&self) -> Result<api_models::payouts::PayoutMethodData, Error>;
    #[cfg(feature = "payouts")]
    fn get_quote_id(&self) -> Result<String, Error>;

    fn get_optional_billing(&self) -> Option<&Address>;
    fn get_optional_shipping(&self) -> Option<&Address>;
    fn get_optional_shipping_line1(&self) -> Option<Secret<String>>;
    fn get_optional_shipping_line2(&self) -> Option<Secret<String>>;
    fn get_optional_shipping_line3(&self) -> Option<Secret<String>>;
    fn get_optional_shipping_city(&self) -> Option<String>;
    fn get_optional_shipping_country(&self) -> Option<enums::CountryAlpha2>;
    fn get_optional_shipping_zip(&self) -> Option<Secret<String>>;
    fn get_optional_shipping_state(&self) -> Option<Secret<String>>;
    fn get_optional_shipping_first_name(&self) -> Option<Secret<String>>;
    fn get_optional_shipping_last_name(&self) -> Option<Secret<String>>;
    fn get_optional_shipping_full_name(&self) -> Option<Secret<String>>;
    fn get_optional_shipping_phone_number(&self) -> Option<Secret<String>>;
    fn get_optional_shipping_phone_number_without_country_code(&self) -> Option<Secret<String>>;
    fn get_optional_shipping_email(&self) -> Option<Email>;

    fn get_required_shipping_full_name(&self) -> Result<Secret<String>, Error>;
    fn get_required_shipping_line1(&self) -> Result<Secret<String>, Error>;
    fn get_required_shipping_city(&self) -> Result<String, Error>;
    fn get_required_shipping_state(&self) -> Result<Secret<String>, Error>;
    fn get_required_shipping_zip(&self) -> Result<Secret<String>, Error>;
    fn get_required_shipping_phone_number(&self) -> Result<Secret<String>, Error>;

    fn get_optional_billing_full_name(&self) -> Option<Secret<String>>;
    fn get_optional_billing_line1(&self) -> Option<Secret<String>>;
    fn get_optional_billing_line3(&self) -> Option<Secret<String>>;
    fn get_optional_billing_line2(&self) -> Option<Secret<String>>;
    fn get_optional_billing_city(&self) -> Option<String>;
    fn get_optional_billing_country(&self) -> Option<enums::CountryAlpha2>;
    fn get_optional_billing_zip(&self) -> Option<Secret<String>>;
    fn get_optional_billing_state(&self) -> Option<Secret<String>>;
    fn get_optional_billing_state_code(&self) -> Option<Secret<String>>;
    fn get_optional_billing_state_2_digit(&self) -> Option<Secret<String>>;
    fn get_optional_billing_first_name(&self) -> Option<Secret<String>>;
    fn get_optional_billing_last_name(&self) -> Option<Secret<String>>;
    fn get_optional_billing_phone_number(&self) -> Option<Secret<String>>;
    fn get_optional_billing_email(&self) -> Option<Email>;
    fn get_optional_l2_l3_data(&self) -> Option<Box<L2L3Data>>;
}

impl<Flow, Request, Response> RouterData
    for hyperswitch_domain_models::router_data::RouterData<Flow, Request, Response>
{
    fn get_billing(&self) -> Result<&Address, Error> {
        self.address
            .get_payment_method_billing()
            .ok_or_else(missing_field_err("billing"))
    }

    fn get_billing_country(&self) -> Result<api_models::enums::CountryAlpha2, Error> {
        self.address
            .get_payment_method_billing()
            .and_then(|a| a.address.as_ref())
            .and_then(|ad| ad.country)
            .ok_or_else(missing_field_err(
                "payment_method_data.billing.address.country",
            ))
    }

    fn get_billing_phone(&self) -> Result<&PhoneDetails, Error> {
        self.address
            .get_payment_method_billing()
            .and_then(|a| a.phone.as_ref())
            .ok_or_else(missing_field_err("billing.phone"))
    }

    fn get_optional_billing(&self) -> Option<&Address> {
        self.address.get_payment_method_billing()
    }

    fn get_optional_shipping(&self) -> Option<&Address> {
        self.address.get_shipping()
    }

    fn get_optional_shipping_first_name(&self) -> Option<Secret<String>> {
        self.address.get_shipping().and_then(|shipping_address| {
            shipping_address
                .clone()
                .address
                .and_then(|shipping_details| shipping_details.first_name)
        })
    }

    fn get_optional_shipping_last_name(&self) -> Option<Secret<String>> {
        self.address.get_shipping().and_then(|shipping_address| {
            shipping_address
                .clone()
                .address
                .and_then(|shipping_details| shipping_details.last_name)
        })
    }

    fn get_optional_shipping_full_name(&self) -> Option<Secret<String>> {
        self.get_optional_shipping()
            .and_then(|shipping_details| shipping_details.address.as_ref())
            .and_then(|shipping_address| shipping_address.get_optional_full_name())
    }

    fn get_optional_shipping_line1(&self) -> Option<Secret<String>> {
        self.address.get_shipping().and_then(|shipping_address| {
            shipping_address
                .clone()
                .address
                .and_then(|shipping_details| shipping_details.line1)
        })
    }

    fn get_optional_shipping_line2(&self) -> Option<Secret<String>> {
        self.address.get_shipping().and_then(|shipping_address| {
            shipping_address
                .clone()
                .address
                .and_then(|shipping_details| shipping_details.line2)
        })
    }

    fn get_optional_shipping_line3(&self) -> Option<Secret<String>> {
        self.address.get_shipping().and_then(|shipping_address| {
            shipping_address
                .clone()
                .address
                .and_then(|shipping_details| shipping_details.line3)
        })
    }

    fn get_optional_shipping_city(&self) -> Option<String> {
        self.address.get_shipping().and_then(|shipping_address| {
            shipping_address
                .clone()
                .address
                .and_then(|shipping_details| shipping_details.city)
        })
    }

    fn get_optional_shipping_state(&self) -> Option<Secret<String>> {
        self.address.get_shipping().and_then(|shipping_address| {
            shipping_address
                .clone()
                .address
                .and_then(|shipping_details| shipping_details.state)
        })
    }

    fn get_optional_shipping_country(&self) -> Option<enums::CountryAlpha2> {
        self.address.get_shipping().and_then(|shipping_address| {
            shipping_address
                .clone()
                .address
                .and_then(|shipping_details| shipping_details.country)
        })
    }

    fn get_optional_shipping_zip(&self) -> Option<Secret<String>> {
        self.address.get_shipping().and_then(|shipping_address| {
            shipping_address
                .clone()
                .address
                .and_then(|shipping_details| shipping_details.zip)
        })
    }

    fn get_optional_shipping_email(&self) -> Option<Email> {
        self.address
            .get_shipping()
            .and_then(|shipping_address| shipping_address.clone().email)
    }

    fn get_optional_shipping_phone_number(&self) -> Option<Secret<String>> {
        self.address
            .get_shipping()
            .and_then(|shipping_address| shipping_address.clone().phone)
            .and_then(|phone_details| phone_details.get_number_with_country_code().ok())
    }

    fn get_optional_shipping_phone_number_without_country_code(&self) -> Option<Secret<String>> {
        self.address
            .get_shipping()
            .and_then(|shipping_address| shipping_address.clone().phone)
            .and_then(|phone_details| phone_details.get_number().ok())
    }

    fn get_description(&self) -> Result<String, Error> {
        self.description
            .clone()
            .ok_or_else(missing_field_err("description"))
    }
    fn get_billing_address(&self) -> Result<&AddressDetails, Error> {
        self.address
            .get_payment_method_billing()
            .as_ref()
            .and_then(|a| a.address.as_ref())
            .ok_or_else(missing_field_err("billing.address"))
    }

    fn get_connector_meta(&self) -> Result<pii::SecretSerdeValue, Error> {
        self.connector_meta_data
            .clone()
            .ok_or_else(missing_field_err("connector_meta_data"))
    }

    fn get_session_token(&self) -> Result<String, Error> {
        self.session_token
            .clone()
            .ok_or_else(missing_field_err("session_token"))
    }

    fn get_billing_first_name(&self) -> Result<Secret<String>, Error> {
        self.address
            .get_payment_method_billing()
            .and_then(|billing_address| {
                billing_address
                    .clone()
                    .address
                    .and_then(|billing_details| billing_details.first_name.clone())
            })
            .ok_or_else(missing_field_err(
                "payment_method_data.billing.address.first_name",
            ))
    }

    fn get_billing_full_name(&self) -> Result<Secret<String>, Error> {
        self.get_optional_billing()
            .and_then(|billing_details| billing_details.address.as_ref())
            .and_then(|billing_address| billing_address.get_optional_full_name())
            .ok_or_else(missing_field_err(
                "payment_method_data.billing.address.first_name",
            ))
    }

    fn get_billing_last_name(&self) -> Result<Secret<String>, Error> {
        self.address
            .get_payment_method_billing()
            .and_then(|billing_address| {
                billing_address
                    .clone()
                    .address
                    .and_then(|billing_details| billing_details.last_name.clone())
            })
            .ok_or_else(missing_field_err(
                "payment_method_data.billing.address.last_name",
            ))
    }

    fn get_billing_line1(&self) -> Result<Secret<String>, Error> {
        self.address
            .get_payment_method_billing()
            .and_then(|billing_address| {
                billing_address
                    .clone()
                    .address
                    .and_then(|billing_details| billing_details.line1.clone())
            })
            .ok_or_else(missing_field_err(
                "payment_method_data.billing.address.line1",
            ))
    }
    fn get_billing_line2(&self) -> Result<Secret<String>, Error> {
        self.address
            .get_payment_method_billing()
            .and_then(|billing_address| {
                billing_address
                    .clone()
                    .address
                    .and_then(|billing_details| billing_details.line2.clone())
            })
            .ok_or_else(missing_field_err(
                "payment_method_data.billing.address.line2",
            ))
    }
    fn get_billing_zip(&self) -> Result<Secret<String>, Error> {
        self.address
            .get_payment_method_billing()
            .and_then(|billing_address| {
                billing_address
                    .clone()
                    .address
                    .and_then(|billing_details| billing_details.zip.clone())
            })
            .ok_or_else(missing_field_err("payment_method_data.billing.address.zip"))
    }
    fn get_billing_state(&self) -> Result<Secret<String>, Error> {
        self.address
            .get_payment_method_billing()
            .and_then(|billing_address| {
                billing_address
                    .clone()
                    .address
                    .and_then(|billing_details| billing_details.state.clone())
            })
            .ok_or_else(missing_field_err(
                "payment_method_data.billing.address.state",
            ))
    }
    fn get_billing_state_code(&self) -> Result<Secret<String>, Error> {
        let country = self.get_billing_country()?;
        let state = self.get_billing_state()?;
        match country {
            api_models::enums::CountryAlpha2::US => Ok(Secret::new(
                UsStatesAbbreviation::foreign_try_from(state.peek().to_string())?.to_string(),
            )),
            api_models::enums::CountryAlpha2::CA => Ok(Secret::new(
                CanadaStatesAbbreviation::foreign_try_from(state.peek().to_string())?.to_string(),
            )),
            _ => Ok(state.clone()),
        }
    }
    fn get_billing_city(&self) -> Result<String, Error> {
        self.address
            .get_payment_method_billing()
            .and_then(|billing_address| {
                billing_address
                    .clone()
                    .address
                    .and_then(|billing_details| billing_details.city)
            })
            .ok_or_else(missing_field_err(
                "payment_method_data.billing.address.city",
            ))
    }

    fn get_billing_email(&self) -> Result<Email, Error> {
        self.address
            .get_payment_method_billing()
            .and_then(|billing_address| billing_address.email.clone())
            .ok_or_else(missing_field_err("payment_method_data.billing.email"))
    }

    fn get_billing_phone_number(&self) -> Result<Secret<String>, Error> {
        self.address
            .get_payment_method_billing()
            .and_then(|billing_address| billing_address.clone().phone)
            .map(|phone_details| phone_details.get_number_with_country_code())
            .transpose()?
            .ok_or_else(missing_field_err("payment_method_data.billing.phone"))
    }

    fn get_optional_billing_line1(&self) -> Option<Secret<String>> {
        self.address
            .get_payment_method_billing()
            .and_then(|billing_address| {
                billing_address
                    .clone()
                    .address
                    .and_then(|billing_details| billing_details.line1)
            })
    }

    fn get_optional_billing_line2(&self) -> Option<Secret<String>> {
        self.address
            .get_payment_method_billing()
            .and_then(|billing_address| {
                billing_address
                    .clone()
                    .address
                    .and_then(|billing_details| billing_details.line2)
            })
    }

    fn get_optional_billing_line3(&self) -> Option<Secret<String>> {
        self.address
            .get_payment_method_billing()
            .and_then(|billing_address| {
                billing_address
                    .clone()
                    .address
                    .and_then(|billing_details| billing_details.line3)
            })
    }

    fn get_optional_billing_city(&self) -> Option<String> {
        self.address
            .get_payment_method_billing()
            .and_then(|billing_address| {
                billing_address
                    .clone()
                    .address
                    .and_then(|billing_details| billing_details.city)
            })
    }

    fn get_optional_billing_country(&self) -> Option<enums::CountryAlpha2> {
        self.address
            .get_payment_method_billing()
            .and_then(|billing_address| {
                billing_address
                    .clone()
                    .address
                    .and_then(|billing_details| billing_details.country)
            })
    }

    fn get_optional_billing_zip(&self) -> Option<Secret<String>> {
        self.address
            .get_payment_method_billing()
            .and_then(|billing_address| {
                billing_address
                    .clone()
                    .address
                    .and_then(|billing_details| billing_details.zip)
            })
    }

    fn get_optional_billing_state(&self) -> Option<Secret<String>> {
        self.address
            .get_payment_method_billing()
            .and_then(|billing_address| {
                billing_address
                    .clone()
                    .address
                    .and_then(|billing_details| billing_details.state)
            })
    }

    fn get_optional_billing_state_2_digit(&self) -> Option<Secret<String>> {
        self.get_optional_billing_state().and_then(|state| {
            if state.clone().expose().len() != 2 {
                None
            } else {
                Some(state)
            }
        })
    }

    fn get_optional_billing_state_code(&self) -> Option<Secret<String>> {
        self.get_billing_state_code().ok()
    }

    fn get_optional_billing_first_name(&self) -> Option<Secret<String>> {
        self.address
            .get_payment_method_billing()
            .and_then(|billing_address| {
                billing_address
                    .clone()
                    .address
                    .and_then(|billing_details| billing_details.first_name)
            })
    }

    fn get_optional_billing_last_name(&self) -> Option<Secret<String>> {
        self.address
            .get_payment_method_billing()
            .and_then(|billing_address| {
                billing_address
                    .clone()
                    .address
                    .and_then(|billing_details| billing_details.last_name)
            })
    }

    fn get_optional_billing_phone_number(&self) -> Option<Secret<String>> {
        self.address
            .get_payment_method_billing()
            .and_then(|billing_address| {
                billing_address
                    .clone()
                    .phone
                    .and_then(|phone_data| phone_data.number)
            })
    }

    fn get_optional_billing_email(&self) -> Option<Email> {
        self.address
            .get_payment_method_billing()
            .and_then(|billing_address| billing_address.clone().email)
    }
    fn to_connector_meta<T>(&self) -> Result<T, Error>
    where
        T: serde::de::DeserializeOwned,
    {
        self.get_connector_meta()?
            .parse_value(std::any::type_name::<T>())
            .change_context(errors::ConnectorError::NoConnectorMetaData)
    }

    fn is_three_ds(&self) -> bool {
        matches!(self.auth_type, enums::AuthenticationType::ThreeDs)
    }

    fn get_shipping_address(&self) -> Result<&AddressDetails, Error> {
        self.address
            .get_shipping()
            .and_then(|a| a.address.as_ref())
            .ok_or_else(missing_field_err("shipping.address"))
    }

    fn get_shipping_address_with_phone_number(&self) -> Result<&Address, Error> {
        self.address
            .get_shipping()
            .ok_or_else(missing_field_err("shipping"))
    }

    fn get_payment_method_token(&self) -> Result<PaymentMethodToken, Error> {
        self.payment_method_token
            .clone()
            .ok_or_else(missing_field_err("payment_method_token"))
    }
    fn get_customer_id(&self) -> Result<id_type::CustomerId, Error> {
        self.customer_id
            .to_owned()
            .ok_or_else(missing_field_err("customer_id"))
    }
    fn get_connector_customer_id(&self) -> Result<String, Error> {
        self.connector_customer
            .to_owned()
            .ok_or_else(missing_field_err("connector_customer_id"))
    }
    fn get_preprocessing_id(&self) -> Result<String, Error> {
        self.preprocessing_id
            .to_owned()
            .ok_or_else(missing_field_err("preprocessing_id"))
    }
    fn get_recurring_mandate_payment_data(&self) -> Result<RecurringMandatePaymentData, Error> {
        self.recurring_mandate_payment_data
            .to_owned()
            .ok_or_else(missing_field_err("recurring_mandate_payment_data"))
    }

    fn get_optional_billing_full_name(&self) -> Option<Secret<String>> {
        self.get_optional_billing()
            .and_then(|billing_details| billing_details.address.as_ref())
            .and_then(|billing_address| billing_address.get_optional_full_name())
    }

    fn get_required_shipping_full_name(&self) -> Result<Secret<String>, Error> {
        self.get_optional_shipping_full_name()
            .ok_or_else(missing_field_err(
                "shipping.address.first_name or shipping.address.last_name",
            ))
    }

    fn get_required_shipping_line1(&self) -> Result<Secret<String>, Error> {
        self.get_optional_shipping_line1()
            .ok_or_else(missing_field_err("shipping.address.line1"))
    }

    fn get_required_shipping_city(&self) -> Result<String, Error> {
        self.get_optional_shipping_city()
            .ok_or_else(missing_field_err("shipping.address.city"))
    }

    fn get_required_shipping_state(&self) -> Result<Secret<String>, Error> {
        self.get_optional_shipping_state()
            .ok_or_else(missing_field_err("shipping.address.state"))
    }

    fn get_required_shipping_zip(&self) -> Result<Secret<String>, Error> {
        self.get_optional_shipping_zip()
            .ok_or_else(missing_field_err("shipping.address.zip"))
    }

    fn get_required_shipping_phone_number(&self) -> Result<Secret<String>, Error> {
        self.get_optional_shipping_phone_number_without_country_code()
            .ok_or_else(missing_field_err("shipping.phone.number"))
    }

    #[cfg(feature = "payouts")]
    fn get_payout_method_data(&self) -> Result<api_models::payouts::PayoutMethodData, Error> {
        self.payout_method_data
            .to_owned()
            .ok_or_else(missing_field_err("payout_method_data"))
    }
    #[cfg(feature = "payouts")]
    fn get_quote_id(&self) -> Result<String, Error> {
        self.quote_id
            .to_owned()
            .ok_or_else(missing_field_err("quote_id"))
    }

    fn get_optional_l2_l3_data(&self) -> Option<Box<L2L3Data>> {
        self.l2_l3_data.clone()
    }

    fn get_optional_customer_id(&self) -> Option<id_type::CustomerId> {
        self.customer_id.clone()
    }
}

pub trait AccessTokenRequestInfo {
    fn get_request_id(&self) -> Result<Secret<String>, Error>;
}

impl AccessTokenRequestInfo for RefreshTokenRouterData {
    fn get_request_id(&self) -> Result<Secret<String>, Error> {
        self.request
            .id
            .clone()
            .ok_or_else(missing_field_err("request.id"))
    }
}

#[derive(Debug, Copy, Clone, strum::Display, Eq, Hash, PartialEq)]
pub enum CardIssuer {
    AmericanExpress,
    Master,
    Maestro,
    Visa,
    Discover,
    DinersClub,
    JCB,
    CarteBlanche,
    CartesBancaires,
    UnionPay,
}

pub trait CardData {
    fn get_card_expiry_year_2_digit(&self) -> Result<Secret<String>, errors::ConnectorError>;
    fn get_card_expiry_month_2_digit(&self) -> Result<Secret<String>, errors::ConnectorError>;
    fn get_card_issuer(&self) -> Result<CardIssuer, Error>;
    fn get_card_expiry_month_year_2_digit_with_delimiter(
        &self,
        delimiter: String,
    ) -> Result<Secret<String>, errors::ConnectorError>;
    fn get_expiry_date_as_yyyymm(&self, delimiter: &str) -> Secret<String>;
    fn get_expiry_date_as_mmyyyy(&self, delimiter: &str) -> Secret<String>;
    fn get_expiry_year_4_digit(&self) -> Secret<String>;
    fn get_expiry_date_as_yymm(&self) -> Result<Secret<String>, errors::ConnectorError>;
    fn get_expiry_date_as_mmyy(&self) -> Result<Secret<String>, errors::ConnectorError>;
    fn get_expiry_month_as_i8(&self) -> Result<Secret<i8>, Error>;
    fn get_expiry_year_as_i32(&self) -> Result<Secret<i32>, Error>;
    fn get_expiry_year_as_4_digit_i32(&self) -> Result<Secret<i32>, Error>;
    fn get_cardholder_name(&self) -> Result<Secret<String>, Error>;
}

impl CardData for Card {
    fn get_card_expiry_year_2_digit(&self) -> Result<Secret<String>, errors::ConnectorError> {
        let binding = self.card_exp_year.clone();
        let year = binding.peek();
        Ok(Secret::new(
            year.get(year.len() - 2..)
                .ok_or(errors::ConnectorError::RequestEncodingFailed)?
                .to_string(),
        ))
    }
    fn get_card_expiry_month_2_digit(&self) -> Result<Secret<String>, errors::ConnectorError> {
        let exp_month = self
            .card_exp_month
            .peek()
            .to_string()
            .parse::<u8>()
            .map_err(|_| errors::ConnectorError::InvalidDataFormat {
                field_name: "payment_method_data.card.card_exp_month",
            })?;
        let month = ::cards::CardExpirationMonth::try_from(exp_month).map_err(|_| {
            errors::ConnectorError::InvalidDataFormat {
                field_name: "payment_method_data.card.card_exp_month",
            }
        })?;
        Ok(Secret::new(month.two_digits()))
    }
    fn get_card_issuer(&self) -> Result<CardIssuer, Error> {
        get_card_issuer(self.card_number.peek())
    }
    fn get_card_expiry_month_year_2_digit_with_delimiter(
        &self,
        delimiter: String,
    ) -> Result<Secret<String>, errors::ConnectorError> {
        let year = self.get_card_expiry_year_2_digit()?;
        Ok(Secret::new(format!(
            "{}{}{}",
            self.card_exp_month.peek(),
            delimiter,
            year.peek()
        )))
    }
    fn get_expiry_date_as_yyyymm(&self, delimiter: &str) -> Secret<String> {
        let year = self.get_expiry_year_4_digit();
        Secret::new(format!(
            "{}{}{}",
            year.peek(),
            delimiter,
            self.card_exp_month.peek()
        ))
    }
    fn get_expiry_date_as_mmyyyy(&self, delimiter: &str) -> Secret<String> {
        let year = self.get_expiry_year_4_digit();
        Secret::new(format!(
            "{}{}{}",
            self.card_exp_month.peek(),
            delimiter,
            year.peek()
        ))
    }
    fn get_expiry_year_4_digit(&self) -> Secret<String> {
        let mut year = self.card_exp_year.peek().clone();
        if year.len() == 2 {
            year = format!("20{year}");
        }
        Secret::new(year)
    }
    fn get_expiry_date_as_yymm(&self) -> Result<Secret<String>, errors::ConnectorError> {
        let year = self.get_card_expiry_year_2_digit()?.expose();
        let month = self.card_exp_month.clone().expose();
        Ok(Secret::new(format!("{year}{month}")))
    }
    fn get_expiry_date_as_mmyy(&self) -> Result<Secret<String>, errors::ConnectorError> {
        let year = self.get_card_expiry_year_2_digit()?.expose();
        let month = self.card_exp_month.clone().expose();
        Ok(Secret::new(format!("{month}{year}")))
    }
    fn get_expiry_month_as_i8(&self) -> Result<Secret<i8>, Error> {
        self.card_exp_month
            .peek()
            .clone()
            .parse::<i8>()
            .change_context(errors::ConnectorError::ResponseDeserializationFailed)
            .map(Secret::new)
    }
    fn get_expiry_year_as_i32(&self) -> Result<Secret<i32>, Error> {
        self.card_exp_year
            .peek()
            .clone()
            .parse::<i32>()
            .change_context(errors::ConnectorError::ResponseDeserializationFailed)
            .map(Secret::new)
    }
    fn get_expiry_year_as_4_digit_i32(&self) -> Result<Secret<i32>, Error> {
        self.get_expiry_year_4_digit()
            .peek()
            .clone()
            .parse::<i32>()
            .change_context(errors::ConnectorError::ResponseDeserializationFailed)
            .map(Secret::new)
    }
    fn get_cardholder_name(&self) -> Result<Secret<String>, Error> {
        self.card_holder_name
            .clone()
            .ok_or_else(missing_field_err("card.card_holder_name"))
    }
}

impl CardData for CardDetailsForNetworkTransactionId {
    fn get_card_expiry_year_2_digit(&self) -> Result<Secret<String>, errors::ConnectorError> {
        let binding = self.card_exp_year.clone();
        let year = binding.peek();
        Ok(Secret::new(
            year.get(year.len() - 2..)
                .ok_or(errors::ConnectorError::RequestEncodingFailed)?
                .to_string(),
        ))
    }
    fn get_card_expiry_month_2_digit(&self) -> Result<Secret<String>, errors::ConnectorError> {
        let exp_month = self
            .card_exp_month
            .peek()
            .to_string()
            .parse::<u8>()
            .map_err(|_| errors::ConnectorError::InvalidDataFormat {
                field_name: "payment_method_data.card.card_exp_month",
            })?;
        let month = ::cards::CardExpirationMonth::try_from(exp_month).map_err(|_| {
            errors::ConnectorError::InvalidDataFormat {
                field_name: "payment_method_data.card.card_exp_month",
            }
        })?;
        Ok(Secret::new(month.two_digits()))
    }
    fn get_card_issuer(&self) -> Result<CardIssuer, Error> {
        get_card_issuer(self.card_number.peek())
    }
    fn get_card_expiry_month_year_2_digit_with_delimiter(
        &self,
        delimiter: String,
    ) -> Result<Secret<String>, errors::ConnectorError> {
        let year = self.get_card_expiry_year_2_digit()?;
        Ok(Secret::new(format!(
            "{}{}{}",
            self.card_exp_month.peek(),
            delimiter,
            year.peek()
        )))
    }
    fn get_expiry_date_as_yyyymm(&self, delimiter: &str) -> Secret<String> {
        let year = self.get_expiry_year_4_digit();
        Secret::new(format!(
            "{}{}{}",
            year.peek(),
            delimiter,
            self.card_exp_month.peek()
        ))
    }
    fn get_expiry_date_as_mmyyyy(&self, delimiter: &str) -> Secret<String> {
        let year = self.get_expiry_year_4_digit();
        Secret::new(format!(
            "{}{}{}",
            self.card_exp_month.peek(),
            delimiter,
            year.peek()
        ))
    }
    fn get_expiry_year_4_digit(&self) -> Secret<String> {
        let mut year = self.card_exp_year.peek().clone();
        if year.len() == 2 {
            year = format!("20{year}");
        }
        Secret::new(year)
    }
    fn get_expiry_date_as_yymm(&self) -> Result<Secret<String>, errors::ConnectorError> {
        let year = self.get_card_expiry_year_2_digit()?.expose();
        let month = self.card_exp_month.clone().expose();
        Ok(Secret::new(format!("{year}{month}")))
    }
    fn get_expiry_date_as_mmyy(&self) -> Result<Secret<String>, errors::ConnectorError> {
        let year = self.get_card_expiry_year_2_digit()?.expose();
        let month = self.card_exp_month.clone().expose();
        Ok(Secret::new(format!("{month}{year}")))
    }
    fn get_expiry_month_as_i8(&self) -> Result<Secret<i8>, Error> {
        self.card_exp_month
            .peek()
            .clone()
            .parse::<i8>()
            .change_context(errors::ConnectorError::ResponseDeserializationFailed)
            .map(Secret::new)
    }
    fn get_expiry_year_as_i32(&self) -> Result<Secret<i32>, Error> {
        self.card_exp_year
            .peek()
            .clone()
            .parse::<i32>()
            .change_context(errors::ConnectorError::ResponseDeserializationFailed)
            .map(Secret::new)
    }
    fn get_expiry_year_as_4_digit_i32(&self) -> Result<Secret<i32>, Error> {
        self.get_expiry_year_4_digit()
            .peek()
            .clone()
            .parse::<i32>()
            .change_context(errors::ConnectorError::ResponseDeserializationFailed)
            .map(Secret::new)
    }
    fn get_cardholder_name(&self) -> Result<Secret<String>, Error> {
        self.card_holder_name
            .clone()
            .ok_or_else(missing_field_err("card.card_holder_name"))
    }
}

#[cfg(feature = "payouts")]
impl CardData for api_models::payouts::ApplePayDecrypt {
    fn get_card_expiry_year_2_digit(&self) -> Result<Secret<String>, errors::ConnectorError> {
<<<<<<< HEAD
        let binding = self.expiry_year.clone();
=======
        let binding = self.expiry_month.clone();
>>>>>>> 910887d3
        let year = binding.peek();
        Ok(Secret::new(
            year.get(year.len() - 2..)
                .ok_or(errors::ConnectorError::RequestEncodingFailed)?
                .to_string(),
        ))
    }
    fn get_card_expiry_month_2_digit(&self) -> Result<Secret<String>, errors::ConnectorError> {
        let exp_month = self
            .expiry_month
            .peek()
            .to_string()
            .parse::<u8>()
            .map_err(|_| errors::ConnectorError::InvalidDataFormat {
                field_name: "payout_method_data.apple_pay_decrypt.expiry_month",
            })?;
        let month = ::cards::CardExpirationMonth::try_from(exp_month).map_err(|_| {
            errors::ConnectorError::InvalidDataFormat {
                field_name: "payout_method_data.apple_pay_decrypt.expiry_month",
            }
        })?;
        Ok(Secret::new(month.two_digits()))
    }
    fn get_card_issuer(&self) -> Result<CardIssuer, Error> {
        Err(errors::ConnectorError::ParsingFailed)
            .attach_printable("get_card_issuer is not supported for Applepay Decrypted Payout")
    }
    fn get_card_expiry_month_year_2_digit_with_delimiter(
        &self,
        delimiter: String,
    ) -> Result<Secret<String>, errors::ConnectorError> {
        let year = self.get_card_expiry_year_2_digit()?;
        Ok(Secret::new(format!(
            "{}{}{}",
            self.expiry_month.peek(),
            delimiter,
            year.peek()
        )))
    }
    fn get_expiry_date_as_yyyymm(&self, delimiter: &str) -> Secret<String> {
        let year = self.get_expiry_year_4_digit();
        Secret::new(format!(
            "{}{}{}",
            year.peek(),
            delimiter,
            self.expiry_month.peek()
        ))
    }
    fn get_expiry_date_as_mmyyyy(&self, delimiter: &str) -> Secret<String> {
        let year = self.get_expiry_year_4_digit();
        Secret::new(format!(
            "{}{}{}",
            self.expiry_month.peek(),
            delimiter,
            year.peek()
        ))
    }
    fn get_expiry_year_4_digit(&self) -> Secret<String> {
        let mut year = self.expiry_year.peek().clone();
        if year.len() == 2 {
            year = format!("20{year}");
        }
        Secret::new(year)
    }
    fn get_expiry_date_as_yymm(&self) -> Result<Secret<String>, errors::ConnectorError> {
        let year = self.get_card_expiry_year_2_digit()?.expose();
        let month = self.expiry_month.clone().expose();
        Ok(Secret::new(format!("{year}{month}")))
    }
    fn get_expiry_date_as_mmyy(&self) -> Result<Secret<String>, errors::ConnectorError> {
        let year = self.get_card_expiry_year_2_digit()?.expose();
        let month = self.expiry_month.clone().expose();
        Ok(Secret::new(format!("{month}{year}")))
    }
    fn get_expiry_month_as_i8(&self) -> Result<Secret<i8>, Error> {
        self.expiry_month
            .peek()
            .clone()
            .parse::<i8>()
            .change_context(errors::ConnectorError::ResponseDeserializationFailed)
            .map(Secret::new)
    }
    fn get_expiry_year_as_i32(&self) -> Result<Secret<i32>, Error> {
        self.expiry_year
            .peek()
            .clone()
            .parse::<i32>()
            .change_context(errors::ConnectorError::ResponseDeserializationFailed)
            .map(Secret::new)
    }
    fn get_expiry_year_as_4_digit_i32(&self) -> Result<Secret<i32>, Error> {
        self.get_expiry_year_4_digit()
            .peek()
            .clone()
            .parse::<i32>()
            .change_context(errors::ConnectorError::ResponseDeserializationFailed)
            .map(Secret::new)
    }
    fn get_cardholder_name(&self) -> Result<Secret<String>, Error> {
        self.card_holder_name
            .clone()
            .ok_or_else(missing_field_err("card.card_holder_name"))
    }
}

#[track_caller]
fn get_card_issuer(card_number: &str) -> Result<CardIssuer, Error> {
    for (k, v) in CARD_REGEX.iter() {
        let regex: Regex = v
            .clone()
            .change_context(errors::ConnectorError::RequestEncodingFailed)?;
        if regex.is_match(card_number) {
            return Ok(*k);
        }
    }
    Err(error_stack::Report::new(
        errors::ConnectorError::NotImplemented("Card Type".into()),
    ))
}

static CARD_REGEX: LazyLock<HashMap<CardIssuer, Result<Regex, regex::Error>>> = LazyLock::new(
    || {
        let mut map = HashMap::new();
        // Reference: https://gist.github.com/michaelkeevildown/9096cd3aac9029c4e6e05588448a8841
        // [#379]: Determine card issuer from card BIN number
        map.insert(CardIssuer::Master, Regex::new(r"^5[1-5][0-9]{14}$"));
        map.insert(CardIssuer::AmericanExpress, Regex::new(r"^3[47][0-9]{13}$"));
        map.insert(CardIssuer::Visa, Regex::new(r"^4[0-9]{12}(?:[0-9]{3})?$"));
        map.insert(CardIssuer::Discover, Regex::new(r"^65[0-9]{14}|64[4-9][0-9]{13}|6011[0-9]{12}|(622(?:12[6-9]|1[3-9][0-9]|[2-8][0-9][0-9]|9[01][0-9]|92[0-5])[0-9]{10})$"));
        map.insert(
            CardIssuer::Maestro,
            Regex::new(r"^(5018|5020|5038|5893|6304|6759|6761|6762|6763)[0-9]{8,15}$"),
        );
        map.insert(
            CardIssuer::DinersClub,
            Regex::new(r"^3(?:0[0-5][0-9]{11}|[68][0-9][0-9]{11,13})$"),
        );
        map.insert(
            CardIssuer::JCB,
            Regex::new(r"^(3(?:088|096|112|158|337|5(?:2[89]|[3-8][0-9]))\d{12})$"),
        );
        map.insert(CardIssuer::CarteBlanche, Regex::new(r"^389[0-9]{11}$"));
        map.insert(CardIssuer::UnionPay, Regex::new(r"^(62[0-9]{14,17})$"));
        map
    },
);

pub trait AddressDetailsData {
    fn get_first_name(&self) -> Result<&Secret<String>, Error>;
    fn get_last_name(&self) -> Result<&Secret<String>, Error>;
    fn get_full_name(&self) -> Result<Secret<String>, Error>;
    fn get_line1(&self) -> Result<&Secret<String>, Error>;
    fn get_city(&self) -> Result<&String, Error>;
    fn get_line2(&self) -> Result<&Secret<String>, Error>;
    fn get_state(&self) -> Result<&Secret<String>, Error>;
    fn get_zip(&self) -> Result<&Secret<String>, Error>;
    fn get_country(&self) -> Result<&api_models::enums::CountryAlpha2, Error>;
    fn get_combined_address_line(&self) -> Result<Secret<String>, Error>;
    fn to_state_code(&self) -> Result<Secret<String>, Error>;
    fn to_state_code_as_optional(&self) -> Result<Option<Secret<String>>, Error>;
    fn get_optional_city(&self) -> Option<String>;
    fn get_optional_line1(&self) -> Option<Secret<String>>;
    fn get_optional_line2(&self) -> Option<Secret<String>>;
    fn get_optional_line3(&self) -> Option<Secret<String>>;
    fn get_optional_first_name(&self) -> Option<Secret<String>>;
    fn get_optional_last_name(&self) -> Option<Secret<String>>;
    fn get_optional_country(&self) -> Option<api_models::enums::CountryAlpha2>;
    fn get_optional_zip(&self) -> Option<Secret<String>>;
    fn get_optional_state(&self) -> Option<Secret<String>>;
}

impl AddressDetailsData for AddressDetails {
    fn get_first_name(&self) -> Result<&Secret<String>, Error> {
        self.first_name
            .as_ref()
            .ok_or_else(missing_field_err("address.first_name"))
    }

    fn get_last_name(&self) -> Result<&Secret<String>, Error> {
        self.last_name
            .as_ref()
            .ok_or_else(missing_field_err("address.last_name"))
    }

    fn get_full_name(&self) -> Result<Secret<String>, Error> {
        let first_name = self.get_first_name()?.peek().to_owned();
        let last_name = self
            .get_last_name()
            .ok()
            .cloned()
            .unwrap_or(Secret::new("".to_string()));
        let last_name = last_name.peek();
        let full_name = format!("{first_name} {last_name}").trim().to_string();
        Ok(Secret::new(full_name))
    }

    fn get_line1(&self) -> Result<&Secret<String>, Error> {
        self.line1
            .as_ref()
            .ok_or_else(missing_field_err("address.line1"))
    }

    fn get_city(&self) -> Result<&String, Error> {
        self.city
            .as_ref()
            .ok_or_else(missing_field_err("address.city"))
    }

    fn get_state(&self) -> Result<&Secret<String>, Error> {
        self.state
            .as_ref()
            .ok_or_else(missing_field_err("address.state"))
    }

    fn get_line2(&self) -> Result<&Secret<String>, Error> {
        self.line2
            .as_ref()
            .ok_or_else(missing_field_err("address.line2"))
    }

    fn get_zip(&self) -> Result<&Secret<String>, Error> {
        self.zip
            .as_ref()
            .ok_or_else(missing_field_err("address.zip"))
    }

    fn get_country(&self) -> Result<&api_models::enums::CountryAlpha2, Error> {
        self.country
            .as_ref()
            .ok_or_else(missing_field_err("address.country"))
    }

    fn get_combined_address_line(&self) -> Result<Secret<String>, Error> {
        Ok(Secret::new(format!(
            "{},{}",
            self.get_line1()?.peek(),
            self.get_line2()?.peek()
        )))
    }

    fn to_state_code(&self) -> Result<Secret<String>, Error> {
        let country = self.get_country()?;
        let state = self.get_state()?;
        match country {
            api_models::enums::CountryAlpha2::US => Ok(Secret::new(
                UsStatesAbbreviation::foreign_try_from(state.peek().to_string())?.to_string(),
            )),
            api_models::enums::CountryAlpha2::CA => Ok(Secret::new(
                CanadaStatesAbbreviation::foreign_try_from(state.peek().to_string())?.to_string(),
            )),
            api_models::enums::CountryAlpha2::AL => Ok(Secret::new(
                AlbaniaStatesAbbreviation::foreign_try_from(state.peek().to_string())?.to_string(),
            )),
            api_models::enums::CountryAlpha2::AD => Ok(Secret::new(
                AndorraStatesAbbreviation::foreign_try_from(state.peek().to_string())?.to_string(),
            )),
            api_models::enums::CountryAlpha2::AT => Ok(Secret::new(
                AustriaStatesAbbreviation::foreign_try_from(state.peek().to_string())?.to_string(),
            )),
            api_models::enums::CountryAlpha2::BY => Ok(Secret::new(
                BelarusStatesAbbreviation::foreign_try_from(state.peek().to_string())?.to_string(),
            )),
            api_models::enums::CountryAlpha2::BA => Ok(Secret::new(
                BosniaAndHerzegovinaStatesAbbreviation::foreign_try_from(state.peek().to_string())?
                    .to_string(),
            )),
            api_models::enums::CountryAlpha2::BG => Ok(Secret::new(
                BulgariaStatesAbbreviation::foreign_try_from(state.peek().to_string())?.to_string(),
            )),
            api_models::enums::CountryAlpha2::HR => Ok(Secret::new(
                CroatiaStatesAbbreviation::foreign_try_from(state.peek().to_string())?.to_string(),
            )),
            api_models::enums::CountryAlpha2::CZ => Ok(Secret::new(
                CzechRepublicStatesAbbreviation::foreign_try_from(state.peek().to_string())?
                    .to_string(),
            )),
            api_models::enums::CountryAlpha2::DK => Ok(Secret::new(
                DenmarkStatesAbbreviation::foreign_try_from(state.peek().to_string())?.to_string(),
            )),
            api_models::enums::CountryAlpha2::FI => Ok(Secret::new(
                FinlandStatesAbbreviation::foreign_try_from(state.peek().to_string())?.to_string(),
            )),
            api_models::enums::CountryAlpha2::FR => Ok(Secret::new(
                FranceStatesAbbreviation::foreign_try_from(state.peek().to_string())?.to_string(),
            )),
            api_models::enums::CountryAlpha2::DE => Ok(Secret::new(
                GermanyStatesAbbreviation::foreign_try_from(state.peek().to_string())?.to_string(),
            )),
            api_models::enums::CountryAlpha2::GR => Ok(Secret::new(
                GreeceStatesAbbreviation::foreign_try_from(state.peek().to_string())?.to_string(),
            )),
            api_models::enums::CountryAlpha2::HU => Ok(Secret::new(
                HungaryStatesAbbreviation::foreign_try_from(state.peek().to_string())?.to_string(),
            )),
            api_models::enums::CountryAlpha2::IS => Ok(Secret::new(
                IcelandStatesAbbreviation::foreign_try_from(state.peek().to_string())?.to_string(),
            )),
            api_models::enums::CountryAlpha2::IE => Ok(Secret::new(
                IrelandStatesAbbreviation::foreign_try_from(state.peek().to_string())?.to_string(),
            )),
            api_models::enums::CountryAlpha2::LV => Ok(Secret::new(
                LatviaStatesAbbreviation::foreign_try_from(state.peek().to_string())?.to_string(),
            )),
            api_models::enums::CountryAlpha2::IT => Ok(Secret::new(
                ItalyStatesAbbreviation::foreign_try_from(state.peek().to_string())?.to_string(),
            )),
            api_models::enums::CountryAlpha2::JP => Ok(Secret::new(
                JapanStatesAbbreviation::foreign_try_from(state.peek().to_string())?.to_string(),
            )),
            api_models::enums::CountryAlpha2::LI => Ok(Secret::new(
                LiechtensteinStatesAbbreviation::foreign_try_from(state.peek().to_string())?
                    .to_string(),
            )),
            api_models::enums::CountryAlpha2::LT => Ok(Secret::new(
                LithuaniaStatesAbbreviation::foreign_try_from(state.peek().to_string())?
                    .to_string(),
            )),
            api_models::enums::CountryAlpha2::MT => Ok(Secret::new(
                MaltaStatesAbbreviation::foreign_try_from(state.peek().to_string())?.to_string(),
            )),
            api_models::enums::CountryAlpha2::MD => Ok(Secret::new(
                MoldovaStatesAbbreviation::foreign_try_from(state.peek().to_string())?.to_string(),
            )),
            api_models::enums::CountryAlpha2::MC => Ok(Secret::new(
                MonacoStatesAbbreviation::foreign_try_from(state.peek().to_string())?.to_string(),
            )),
            api_models::enums::CountryAlpha2::ME => Ok(Secret::new(
                MontenegroStatesAbbreviation::foreign_try_from(state.peek().to_string())?
                    .to_string(),
            )),
            api_models::enums::CountryAlpha2::NL => Ok(Secret::new(
                NetherlandsStatesAbbreviation::foreign_try_from(state.peek().to_string())?
                    .to_string(),
            )),
            api_models::enums::CountryAlpha2::NZ => Ok(Secret::new(
                NewZealandStatesAbbreviation::foreign_try_from(state.peek().to_string())?
                    .to_string(),
            )),
            api_models::enums::CountryAlpha2::MK => Ok(Secret::new(
                NorthMacedoniaStatesAbbreviation::foreign_try_from(state.peek().to_string())?
                    .to_string(),
            )),
            api_models::enums::CountryAlpha2::NO => Ok(Secret::new(
                NorwayStatesAbbreviation::foreign_try_from(state.peek().to_string())?.to_string(),
            )),
            api_models::enums::CountryAlpha2::PL => Ok(Secret::new(
                PolandStatesAbbreviation::foreign_try_from(state.peek().to_string())?.to_string(),
            )),
            api_models::enums::CountryAlpha2::PT => Ok(Secret::new(
                PortugalStatesAbbreviation::foreign_try_from(state.peek().to_string())?.to_string(),
            )),
            api_models::enums::CountryAlpha2::ES => Ok(Secret::new(
                SpainStatesAbbreviation::foreign_try_from(state.peek().to_string())?.to_string(),
            )),
            api_models::enums::CountryAlpha2::CH => Ok(Secret::new(
                SwitzerlandStatesAbbreviation::foreign_try_from(state.peek().to_string())?
                    .to_string(),
            )),
            api_models::enums::CountryAlpha2::GB => Ok(Secret::new(
                UnitedKingdomStatesAbbreviation::foreign_try_from(state.peek().to_string())?
                    .to_string(),
            )),
            api_models::enums::CountryAlpha2::BR => Ok(Secret::new(
                BrazilStatesAbbreviation::foreign_try_from(state.peek().to_string())?.to_string(),
            )),
            api_models::enums::CountryAlpha2::AU => Ok(Secret::new(
                AustraliaStatesAbbreviation::foreign_try_from(state.peek().to_string())?
                    .to_string(),
            )),
            api_models::enums::CountryAlpha2::SG => Ok(Secret::new(
                SingaporeStatesAbbreviation::foreign_try_from(state.peek().to_string())?
                    .to_string(),
            )),
            api_models::enums::CountryAlpha2::TH => Ok(Secret::new(
                ThailandStatesAbbreviation::foreign_try_from(state.peek().to_string())?.to_string(),
            )),
            api_models::enums::CountryAlpha2::PH => Ok(Secret::new(
                PhilippinesStatesAbbreviation::foreign_try_from(state.peek().to_string())?
                    .to_string(),
            )),
            api_models::enums::CountryAlpha2::IN => Ok(Secret::new(
                IndiaStatesAbbreviation::foreign_try_from(state.peek().to_string())?.to_string(),
            )),
            _ => Ok(state.clone()),
        }
    }
    fn to_state_code_as_optional(&self) -> Result<Option<Secret<String>>, Error> {
        self.state
            .as_ref()
            .map(|state| {
                if state.peek().len() == 2 {
                    Ok(state.to_owned())
                } else {
                    self.to_state_code()
                }
            })
            .transpose()
    }

    fn get_optional_city(&self) -> Option<String> {
        self.city.clone()
    }

    fn get_optional_line1(&self) -> Option<Secret<String>> {
        self.line1.clone()
    }

    fn get_optional_line2(&self) -> Option<Secret<String>> {
        self.line2.clone()
    }

    fn get_optional_first_name(&self) -> Option<Secret<String>> {
        self.first_name.clone()
    }

    fn get_optional_last_name(&self) -> Option<Secret<String>> {
        self.last_name.clone()
    }

    fn get_optional_country(&self) -> Option<api_models::enums::CountryAlpha2> {
        self.country
    }
    fn get_optional_line3(&self) -> Option<Secret<String>> {
        self.line3.clone()
    }
    fn get_optional_zip(&self) -> Option<Secret<String>> {
        self.zip.clone()
    }
    fn get_optional_state(&self) -> Option<Secret<String>> {
        self.state.clone()
    }
}

pub trait AdditionalCardInfo {
    fn get_card_expiry_year_2_digit(&self) -> Result<Secret<String>, errors::ConnectorError>;
}

impl AdditionalCardInfo for payments::AdditionalCardInfo {
    fn get_card_expiry_year_2_digit(&self) -> Result<Secret<String>, errors::ConnectorError> {
        let binding =
            self.card_exp_year
                .clone()
                .ok_or(errors::ConnectorError::MissingRequiredField {
                    field_name: "card_exp_year",
                })?;
        let year = binding.peek();
        Ok(Secret::new(
            year.get(year.len() - 2..)
                .ok_or(errors::ConnectorError::RequestEncodingFailed)?
                .to_string(),
        ))
    }
}

pub trait PhoneDetailsData {
    fn get_number(&self) -> Result<Secret<String>, Error>;
    fn get_country_code(&self) -> Result<String, Error>;
    fn get_number_with_country_code(&self) -> Result<Secret<String>, Error>;
    fn get_number_with_hash_country_code(&self) -> Result<Secret<String>, Error>;
    fn extract_country_code(&self) -> Result<String, Error>;
}

impl PhoneDetailsData for PhoneDetails {
    fn get_country_code(&self) -> Result<String, Error> {
        self.country_code
            .clone()
            .ok_or_else(missing_field_err("billing.phone.country_code"))
    }
    fn extract_country_code(&self) -> Result<String, Error> {
        self.get_country_code()
            .map(|cc| cc.trim_start_matches('+').to_string())
    }
    fn get_number(&self) -> Result<Secret<String>, Error> {
        self.number
            .clone()
            .ok_or_else(missing_field_err("billing.phone.number"))
    }
    fn get_number_with_country_code(&self) -> Result<Secret<String>, Error> {
        let number = self.get_number()?;
        let country_code = self.get_country_code()?;
        Ok(Secret::new(format!("{}{}", country_code, number.peek())))
    }
    fn get_number_with_hash_country_code(&self) -> Result<Secret<String>, Error> {
        let number = self.get_number()?;
        let country_code = self.get_country_code()?;
        let number_without_plus = country_code.trim_start_matches('+');
        Ok(Secret::new(format!(
            "{}#{}",
            number_without_plus,
            number.peek()
        )))
    }
}

#[cfg(feature = "payouts")]
pub trait PayoutFulfillRequestData {
    fn get_connector_payout_id(&self) -> Result<String, Error>;
    fn get_connector_transfer_method_id(&self) -> Result<String, Error>;
}
#[cfg(feature = "payouts")]
impl PayoutFulfillRequestData for hyperswitch_domain_models::router_request_types::PayoutsData {
    fn get_connector_payout_id(&self) -> Result<String, Error> {
        self.connector_payout_id
            .clone()
            .ok_or_else(missing_field_err("connector_payout_id"))
    }

    fn get_connector_transfer_method_id(&self) -> Result<String, Error> {
        self.connector_transfer_method_id
            .clone()
            .ok_or_else(missing_field_err("connector_transfer_method_id"))
    }
}

pub trait CustomerData {
    fn get_email(&self) -> Result<Email, Error>;
    fn is_mandate_payment(&self) -> bool;
}

impl CustomerData for ConnectorCustomerData {
    fn get_email(&self) -> Result<Email, Error> {
        self.email.clone().ok_or_else(missing_field_err("email"))
    }
    fn is_mandate_payment(&self) -> bool {
        // We only need to check if the customer acceptance or setup mandate details are present and if the setup future usage is OffSession.
        // mandate_reference_id is not needed here as we do not need to check for existing mandates.
        self.customer_acceptance.is_some()
            && self.setup_future_usage == Some(FutureUsage::OffSession)
    }
}

pub trait PaymentsAuthorizeRequestData {
    fn get_optional_language_from_browser_info(&self) -> Option<String>;
    fn is_auto_capture(&self) -> Result<bool, Error>;
    fn get_email(&self) -> Result<Email, Error>;
    fn get_browser_info(&self) -> Result<BrowserInformation, Error>;
    fn get_order_details(&self) -> Result<Vec<OrderDetailsWithAmount>, Error>;
    fn get_card(&self) -> Result<Card, Error>;
    fn connector_mandate_id(&self) -> Option<String>;
    fn is_mandate_payment(&self) -> bool;
    fn is_customer_initiated_mandate_payment(&self) -> bool;
    fn get_webhook_url(&self) -> Result<String, Error>;
    fn get_router_return_url(&self) -> Result<String, Error>;
    fn is_wallet(&self) -> bool;
    fn is_card(&self) -> bool;
    fn get_payment_method_type(&self) -> Result<enums::PaymentMethodType, Error>;
    fn get_connector_mandate_id(&self) -> Result<String, Error>;
    fn get_connector_mandate_data(&self) -> Option<payments::ConnectorMandateReferenceId>;
    fn get_complete_authorize_url(&self) -> Result<String, Error>;
    fn get_ip_address_as_optional(&self) -> Option<Secret<String, IpAddress>>;
    fn get_ip_address(&self) -> Result<Secret<String, IpAddress>, Error>;
    fn get_optional_user_agent(&self) -> Option<String>;
    fn get_original_amount(&self) -> i64;
    fn get_surcharge_amount(&self) -> Option<i64>;
    fn get_tax_on_surcharge_amount(&self) -> Option<i64>;
    fn get_total_surcharge_amount(&self) -> Option<i64>;
    fn get_metadata_as_object(&self) -> Option<pii::SecretSerdeValue>;
    fn get_authentication_data(&self) -> Result<AuthenticationData, Error>;
    fn get_customer_name(&self) -> Result<Secret<String>, Error>;
    fn get_connector_mandate_request_reference_id(&self) -> Result<String, Error>;
    fn get_card_holder_name_from_additional_payment_method_data(
        &self,
    ) -> Result<Secret<String>, Error>;
    fn is_cit_mandate_payment(&self) -> bool;
    fn get_optional_network_transaction_id(&self) -> Option<String>;
    fn get_optional_email(&self) -> Option<Email>;
    fn get_card_network_from_additional_payment_method_data(
        &self,
    ) -> Result<enums::CardNetwork, Error>;
    fn get_connector_testing_data(&self) -> Option<pii::SecretSerdeValue>;
    fn get_order_id(&self) -> Result<String, errors::ConnectorError>;
    fn get_card_mandate_info(&self) -> Result<CardMandateInfo, Error>;
}

impl PaymentsAuthorizeRequestData for PaymentsAuthorizeData {
    fn is_auto_capture(&self) -> Result<bool, Error> {
        match self.capture_method {
            Some(enums::CaptureMethod::Automatic)
            | Some(enums::CaptureMethod::SequentialAutomatic)
            | None => Ok(true),
            Some(enums::CaptureMethod::Manual) => Ok(false),
            Some(_) => Err(errors::ConnectorError::CaptureMethodNotSupported.into()),
        }
    }

    fn get_email(&self) -> Result<Email, Error> {
        self.email.clone().ok_or_else(missing_field_err("email"))
    }
    fn get_browser_info(&self) -> Result<BrowserInformation, Error> {
        self.browser_info
            .clone()
            .ok_or_else(missing_field_err("browser_info"))
    }
    fn get_optional_language_from_browser_info(&self) -> Option<String> {
        self.browser_info
            .clone()
            .and_then(|browser_info| browser_info.language)
    }

    fn get_order_details(&self) -> Result<Vec<OrderDetailsWithAmount>, Error> {
        self.order_details
            .clone()
            .ok_or_else(missing_field_err("order_details"))
    }

    fn get_card(&self) -> Result<Card, Error> {
        match self.payment_method_data.clone() {
            PaymentMethodData::Card(card) => Ok(card),
            _ => Err(missing_field_err("card")()),
        }
    }

    fn get_complete_authorize_url(&self) -> Result<String, Error> {
        self.complete_authorize_url
            .clone()
            .ok_or_else(missing_field_err("complete_authorize_url"))
    }

    fn connector_mandate_id(&self) -> Option<String> {
        self.mandate_id
            .as_ref()
            .and_then(|mandate_ids| match &mandate_ids.mandate_reference_id {
                Some(payments::MandateReferenceId::ConnectorMandateId(connector_mandate_ids)) => {
                    connector_mandate_ids.get_connector_mandate_id()
                }
                Some(payments::MandateReferenceId::NetworkMandateId(_))
                | None
                | Some(payments::MandateReferenceId::NetworkTokenWithNTI(_)) => None,
            })
    }
    fn is_mandate_payment(&self) -> bool {
        ((self.customer_acceptance.is_some() || self.setup_mandate_details.is_some())
            && (self.setup_future_usage == Some(FutureUsage::OffSession)))
            || self
                .mandate_id
                .as_ref()
                .and_then(|mandate_ids| mandate_ids.mandate_reference_id.as_ref())
                .is_some()
    }
    fn get_webhook_url(&self) -> Result<String, Error> {
        self.webhook_url
            .clone()
            .ok_or_else(missing_field_err("webhook_url"))
    }
    fn get_router_return_url(&self) -> Result<String, Error> {
        self.router_return_url
            .clone()
            .ok_or_else(missing_field_err("return_url"))
    }
    fn is_wallet(&self) -> bool {
        matches!(self.payment_method_data, PaymentMethodData::Wallet(_))
    }
    fn is_card(&self) -> bool {
        matches!(self.payment_method_data, PaymentMethodData::Card(_))
    }

    fn get_payment_method_type(&self) -> Result<enums::PaymentMethodType, Error> {
        self.payment_method_type
            .to_owned()
            .ok_or_else(missing_field_err("payment_method_type"))
    }

    fn get_connector_mandate_id(&self) -> Result<String, Error> {
        self.connector_mandate_id()
            .ok_or_else(missing_field_err("connector_mandate_id"))
    }

    fn get_connector_mandate_data(&self) -> Option<payments::ConnectorMandateReferenceId> {
        self.mandate_id
            .as_ref()
            .and_then(|mandate_ids| match &mandate_ids.mandate_reference_id {
                Some(payments::MandateReferenceId::ConnectorMandateId(connector_mandate_ids)) => {
                    Some(connector_mandate_ids.clone())
                }
                Some(payments::MandateReferenceId::NetworkMandateId(_))
                | None
                | Some(payments::MandateReferenceId::NetworkTokenWithNTI(_)) => None,
            })
    }

    fn get_ip_address_as_optional(&self) -> Option<Secret<String, IpAddress>> {
        self.browser_info.clone().and_then(|browser_info| {
            browser_info
                .ip_address
                .map(|ip| Secret::new(ip.to_string()))
        })
    }
    fn get_ip_address(&self) -> Result<Secret<String, IpAddress>, Error> {
        let ip_address = self
            .browser_info
            .clone()
            .and_then(|browser_info| browser_info.ip_address);

        let val = ip_address.ok_or_else(missing_field_err("browser_info.ip_address"))?;

        Ok(Secret::new(val.to_string()))
    }
    fn get_optional_user_agent(&self) -> Option<String> {
        self.browser_info
            .clone()
            .and_then(|browser_info| browser_info.user_agent)
    }
    fn get_original_amount(&self) -> i64 {
        self.surcharge_details
            .as_ref()
            .map(|surcharge_details| surcharge_details.original_amount.get_amount_as_i64())
            .unwrap_or(self.amount)
    }
    fn get_surcharge_amount(&self) -> Option<i64> {
        self.surcharge_details
            .as_ref()
            .map(|surcharge_details| surcharge_details.surcharge_amount.get_amount_as_i64())
    }
    fn get_tax_on_surcharge_amount(&self) -> Option<i64> {
        self.surcharge_details.as_ref().map(|surcharge_details| {
            surcharge_details
                .tax_on_surcharge_amount
                .get_amount_as_i64()
        })
    }
    fn get_total_surcharge_amount(&self) -> Option<i64> {
        self.surcharge_details.as_ref().map(|surcharge_details| {
            surcharge_details
                .get_total_surcharge_amount()
                .get_amount_as_i64()
        })
    }

    fn is_customer_initiated_mandate_payment(&self) -> bool {
        (self.customer_acceptance.is_some() || self.setup_mandate_details.is_some())
            && self.setup_future_usage == Some(FutureUsage::OffSession)
    }

    fn get_metadata_as_object(&self) -> Option<pii::SecretSerdeValue> {
        self.metadata.clone().and_then(|meta_data| match meta_data {
            Value::Null
            | Value::Bool(_)
            | Value::Number(_)
            | Value::String(_)
            | Value::Array(_) => None,
            Value::Object(_) => Some(meta_data.into()),
        })
    }

    fn get_authentication_data(&self) -> Result<AuthenticationData, Error> {
        self.authentication_data
            .clone()
            .ok_or_else(missing_field_err("authentication_data"))
    }

    fn get_customer_name(&self) -> Result<Secret<String>, Error> {
        self.customer_name
            .clone()
            .ok_or_else(missing_field_err("customer_name"))
    }

    fn get_card_holder_name_from_additional_payment_method_data(
        &self,
    ) -> Result<Secret<String>, Error> {
        match &self.additional_payment_method_data {
            Some(payments::AdditionalPaymentData::Card(card_data)) => Ok(card_data
                .card_holder_name
                .clone()
                .ok_or_else(|| errors::ConnectorError::MissingRequiredField {
                    field_name: "card_holder_name",
                })?),
            _ => Err(errors::ConnectorError::MissingRequiredFields {
                field_names: vec!["card_holder_name"],
            }
            .into()),
        }
    }
    /// Attempts to retrieve the connector mandate reference ID as a `Result<String, Error>`.
    fn get_connector_mandate_request_reference_id(&self) -> Result<String, Error> {
        self.mandate_id
            .as_ref()
            .and_then(|mandate_ids| match &mandate_ids.mandate_reference_id {
                Some(payments::MandateReferenceId::ConnectorMandateId(connector_mandate_ids)) => {
                    connector_mandate_ids.get_connector_mandate_request_reference_id()
                }
                Some(payments::MandateReferenceId::NetworkMandateId(_))
                | None
                | Some(payments::MandateReferenceId::NetworkTokenWithNTI(_)) => None,
            })
            .ok_or_else(missing_field_err("connector_mandate_request_reference_id"))
    }
    fn is_cit_mandate_payment(&self) -> bool {
        (self.customer_acceptance.is_some() || self.setup_mandate_details.is_some())
            && self.setup_future_usage == Some(FutureUsage::OffSession)
    }
    fn get_optional_network_transaction_id(&self) -> Option<String> {
        self.mandate_id
            .as_ref()
            .and_then(|mandate_ids| match &mandate_ids.mandate_reference_id {
                Some(payments::MandateReferenceId::NetworkMandateId(network_transaction_id)) => {
                    Some(network_transaction_id.clone())
                }
                Some(payments::MandateReferenceId::ConnectorMandateId(_))
                | Some(payments::MandateReferenceId::NetworkTokenWithNTI(_))
                | None => None,
            })
    }
    fn get_optional_email(&self) -> Option<Email> {
        self.email.clone()
    }
    fn get_card_network_from_additional_payment_method_data(
        &self,
    ) -> Result<enums::CardNetwork, Error> {
        match &self.additional_payment_method_data {
            Some(payments::AdditionalPaymentData::Card(card_data)) => Ok(card_data
                .card_network
                .clone()
                .ok_or_else(|| errors::ConnectorError::MissingRequiredField {
                    field_name: "card_network",
                })?),
            _ => Err(errors::ConnectorError::MissingRequiredFields {
                field_names: vec!["card_network"],
            }
            .into()),
        }
    }
    fn get_connector_testing_data(&self) -> Option<pii::SecretSerdeValue> {
        self.connector_testing_data.clone()
    }

    fn get_order_id(&self) -> Result<String, errors::ConnectorError> {
        self.order_id
            .to_owned()
            .ok_or(errors::ConnectorError::RequestEncodingFailed)
    }

    fn get_card_mandate_info(&self) -> Result<CardMandateInfo, Error> {
        match &self.additional_payment_method_data {
            Some(payments::AdditionalPaymentData::Card(card_data)) => Ok(CardMandateInfo {
                card_exp_month: card_data.card_exp_month.clone().ok_or_else(|| {
                    errors::ConnectorError::MissingRequiredField {
                        field_name: "card_exp_month",
                    }
                })?,
                card_exp_year: card_data.card_exp_year.clone().ok_or_else(|| {
                    errors::ConnectorError::MissingRequiredField {
                        field_name: "card_exp_year",
                    }
                })?,
            }),
            _ => Err(errors::ConnectorError::MissingRequiredFields {
                field_names: vec!["card_exp_month", "card_exp_year"],
            }
            .into()),
        }
    }
}

pub trait PaymentsCaptureRequestData {
    fn get_optional_language_from_browser_info(&self) -> Option<String>;
    fn is_multiple_capture(&self) -> bool;
    fn get_browser_info(&self) -> Result<BrowserInformation, Error>;
    fn get_webhook_url(&self) -> Result<String, Error>;
}

impl PaymentsCaptureRequestData for PaymentsCaptureData {
    fn is_multiple_capture(&self) -> bool {
        self.multiple_capture_data.is_some()
    }
    fn get_browser_info(&self) -> Result<BrowserInformation, Error> {
        self.browser_info
            .clone()
            .ok_or_else(missing_field_err("browser_info"))
    }
    fn get_optional_language_from_browser_info(&self) -> Option<String> {
        self.browser_info
            .clone()
            .and_then(|browser_info| browser_info.language)
    }
    fn get_webhook_url(&self) -> Result<String, Error> {
        self.webhook_url
            .clone()
            .ok_or_else(missing_field_err("webhook_url"))
    }
}

pub trait PaymentsSyncRequestData {
    fn is_auto_capture(&self) -> Result<bool, Error>;
    fn get_connector_transaction_id(&self) -> CustomResult<String, errors::ConnectorError>;
    fn is_mandate_payment(&self) -> bool;
    fn get_optional_connector_transaction_id(&self) -> Option<String>;
}

impl PaymentsSyncRequestData for PaymentsSyncData {
    fn is_auto_capture(&self) -> Result<bool, Error> {
        match self.capture_method {
            Some(enums::CaptureMethod::Automatic)
            | Some(enums::CaptureMethod::SequentialAutomatic)
            | None => Ok(true),
            Some(enums::CaptureMethod::Manual) => Ok(false),
            Some(_) => Err(errors::ConnectorError::CaptureMethodNotSupported.into()),
        }
    }
    fn get_connector_transaction_id(&self) -> CustomResult<String, errors::ConnectorError> {
        match self.connector_transaction_id.clone() {
            ResponseId::ConnectorTransactionId(txn_id) => Ok(txn_id),
            _ => Err(
                common_utils::errors::ValidationError::IncorrectValueProvided {
                    field_name: "connector_transaction_id",
                },
            )
            .attach_printable("Expected connector transaction ID not found")
            .change_context(errors::ConnectorError::MissingConnectorTransactionID)?,
        }
    }
    fn is_mandate_payment(&self) -> bool {
        matches!(self.setup_future_usage, Some(FutureUsage::OffSession))
    }

    fn get_optional_connector_transaction_id(&self) -> Option<String> {
        match self.connector_transaction_id.clone() {
            ResponseId::ConnectorTransactionId(txn_id) => Some(txn_id),
            _ => None,
        }
    }
}

pub trait PaymentsPostSessionTokensRequestData {
    fn is_auto_capture(&self) -> Result<bool, Error>;
}

impl PaymentsPostSessionTokensRequestData for PaymentsPostSessionTokensData {
    fn is_auto_capture(&self) -> Result<bool, Error> {
        match self.capture_method {
            Some(enums::CaptureMethod::Automatic)
            | None
            | Some(enums::CaptureMethod::SequentialAutomatic) => Ok(true),
            Some(enums::CaptureMethod::Manual) => Ok(false),
            Some(_) => Err(errors::ConnectorError::CaptureMethodNotSupported.into()),
        }
    }
}

pub trait PaymentsCancelRequestData {
    fn get_optional_language_from_browser_info(&self) -> Option<String>;
    fn get_amount(&self) -> Result<i64, Error>;
    fn get_currency(&self) -> Result<enums::Currency, Error>;
    fn get_cancellation_reason(&self) -> Result<String, Error>;
    fn get_browser_info(&self) -> Result<BrowserInformation, Error>;
    fn get_webhook_url(&self) -> Result<String, Error>;
}

impl PaymentsCancelRequestData for PaymentsCancelData {
    fn get_amount(&self) -> Result<i64, Error> {
        self.amount.ok_or_else(missing_field_err("amount"))
    }
    fn get_currency(&self) -> Result<enums::Currency, Error> {
        self.currency.ok_or_else(missing_field_err("currency"))
    }
    fn get_cancellation_reason(&self) -> Result<String, Error> {
        self.cancellation_reason
            .clone()
            .ok_or_else(missing_field_err("cancellation_reason"))
    }
    fn get_browser_info(&self) -> Result<BrowserInformation, Error> {
        self.browser_info
            .clone()
            .ok_or_else(missing_field_err("browser_info"))
    }
    fn get_optional_language_from_browser_info(&self) -> Option<String> {
        self.browser_info
            .clone()
            .and_then(|browser_info| browser_info.language)
    }
    fn get_webhook_url(&self) -> Result<String, Error> {
        self.webhook_url
            .clone()
            .ok_or_else(missing_field_err("webhook_url"))
    }
}

pub trait RefundsRequestData {
    fn get_optional_language_from_browser_info(&self) -> Option<String>;
    fn get_connector_refund_id(&self) -> Result<String, Error>;
    fn get_webhook_url(&self) -> Result<String, Error>;
    fn get_browser_info(&self) -> Result<BrowserInformation, Error>;
    fn get_connector_metadata(&self) -> Result<Value, Error>;
}

impl RefundsRequestData for RefundsData {
    #[track_caller]
    fn get_connector_refund_id(&self) -> Result<String, Error> {
        self.connector_refund_id
            .clone()
            .get_required_value("connector_refund_id")
            .change_context(errors::ConnectorError::MissingConnectorTransactionID)
    }
    fn get_webhook_url(&self) -> Result<String, Error> {
        self.webhook_url
            .clone()
            .ok_or_else(missing_field_err("webhook_url"))
    }
    fn get_browser_info(&self) -> Result<BrowserInformation, Error> {
        self.browser_info
            .clone()
            .ok_or_else(missing_field_err("browser_info"))
    }
    fn get_optional_language_from_browser_info(&self) -> Option<String> {
        self.browser_info
            .clone()
            .and_then(|browser_info| browser_info.language)
    }
    fn get_connector_metadata(&self) -> Result<Value, Error> {
        self.connector_metadata
            .clone()
            .ok_or_else(missing_field_err("connector_metadata"))
    }
}

pub trait PaymentsSetupMandateRequestData {
    fn get_browser_info(&self) -> Result<BrowserInformation, Error>;
    fn get_email(&self) -> Result<Email, Error>;
    fn get_router_return_url(&self) -> Result<String, Error>;
    fn is_card(&self) -> bool;
    fn get_return_url(&self) -> Result<String, Error>;
    fn get_webhook_url(&self) -> Result<String, Error>;
    fn get_optional_language_from_browser_info(&self) -> Option<String>;
    fn get_complete_authorize_url(&self) -> Result<String, Error>;
    fn is_auto_capture(&self) -> Result<bool, Error>;
    fn is_customer_initiated_mandate_payment(&self) -> bool;
}

impl PaymentsSetupMandateRequestData for SetupMandateRequestData {
    fn get_browser_info(&self) -> Result<BrowserInformation, Error> {
        self.browser_info
            .clone()
            .ok_or_else(missing_field_err("browser_info"))
    }
    fn get_email(&self) -> Result<Email, Error> {
        self.email.clone().ok_or_else(missing_field_err("email"))
    }
    fn get_router_return_url(&self) -> Result<String, Error> {
        self.router_return_url
            .clone()
            .ok_or_else(missing_field_err("router_return_url"))
    }
    fn is_card(&self) -> bool {
        matches!(self.payment_method_data, PaymentMethodData::Card(_))
    }
    fn get_return_url(&self) -> Result<String, Error> {
        self.router_return_url
            .clone()
            .ok_or_else(missing_field_err("return_url"))
    }
    fn get_webhook_url(&self) -> Result<String, Error> {
        self.webhook_url
            .clone()
            .ok_or_else(missing_field_err("webhook_url"))
    }
    fn get_optional_language_from_browser_info(&self) -> Option<String> {
        self.browser_info
            .clone()
            .and_then(|browser_info| browser_info.language)
    }
    fn get_complete_authorize_url(&self) -> Result<String, Error> {
        self.complete_authorize_url
            .clone()
            .ok_or_else(missing_field_err("complete_authorize_url"))
    }
    fn is_auto_capture(&self) -> Result<bool, Error> {
        match self.capture_method {
            Some(enums::CaptureMethod::Automatic)
            | Some(enums::CaptureMethod::SequentialAutomatic)
            | None => Ok(true),
            Some(enums::CaptureMethod::Manual) => Ok(false),
            Some(_) => Err(errors::ConnectorError::CaptureMethodNotSupported.into()),
        }
    }
    fn is_customer_initiated_mandate_payment(&self) -> bool {
        (self.customer_acceptance.is_some() || self.setup_mandate_details.is_some())
            && self.setup_future_usage == Some(FutureUsage::OffSession)
    }
}

pub trait PaymentMethodTokenizationRequestData {
    fn get_browser_info(&self) -> Result<BrowserInformation, Error>;
    fn is_mandate_payment(&self) -> bool;
}

impl PaymentMethodTokenizationRequestData for PaymentMethodTokenizationData {
    fn get_browser_info(&self) -> Result<BrowserInformation, Error> {
        self.browser_info
            .clone()
            .ok_or_else(missing_field_err("browser_info"))
    }
    fn is_mandate_payment(&self) -> bool {
        ((self.customer_acceptance.is_some() || self.setup_mandate_details.is_some())
            && (self.setup_future_usage == Some(FutureUsage::OffSession)))
            || self
                .mandate_id
                .as_ref()
                .and_then(|mandate_ids| mandate_ids.mandate_reference_id.as_ref())
                .is_some()
    }
}

pub trait PaymentsCompleteAuthorizeRequestData {
    fn is_auto_capture(&self) -> Result<bool, Error>;
    fn get_email(&self) -> Result<Email, Error>;
    fn get_redirect_response_payload(&self) -> Result<pii::SecretSerdeValue, Error>;
    fn get_complete_authorize_url(&self) -> Result<String, Error>;
    fn is_mandate_payment(&self) -> bool;
    fn get_connector_mandate_request_reference_id(&self) -> Result<String, Error>;
    fn is_cit_mandate_payment(&self) -> bool;
    fn get_browser_info(&self) -> Result<BrowserInformation, Error>;
    fn get_threeds_method_comp_ind(&self) -> Result<payments::ThreeDsCompletionIndicator, Error>;
    fn get_connector_mandate_id(&self) -> Option<String>;
}

impl PaymentsCompleteAuthorizeRequestData for CompleteAuthorizeData {
    fn is_auto_capture(&self) -> Result<bool, Error> {
        match self.capture_method {
            Some(enums::CaptureMethod::Automatic)
            | Some(enums::CaptureMethod::SequentialAutomatic)
            | None => Ok(true),
            Some(enums::CaptureMethod::Manual) => Ok(false),
            Some(_) => Err(errors::ConnectorError::CaptureMethodNotSupported.into()),
        }
    }
    fn get_email(&self) -> Result<Email, Error> {
        self.email.clone().ok_or_else(missing_field_err("email"))
    }
    fn get_redirect_response_payload(&self) -> Result<pii::SecretSerdeValue, Error> {
        self.redirect_response
            .as_ref()
            .and_then(|res| res.payload.to_owned())
            .ok_or(
                errors::ConnectorError::MissingConnectorRedirectionPayload {
                    field_name: "request.redirect_response.payload",
                }
                .into(),
            )
    }
    fn get_complete_authorize_url(&self) -> Result<String, Error> {
        self.complete_authorize_url
            .clone()
            .ok_or_else(missing_field_err("complete_authorize_url"))
    }
    fn is_mandate_payment(&self) -> bool {
        ((self.customer_acceptance.is_some() || self.setup_mandate_details.is_some())
            && self.setup_future_usage == Some(FutureUsage::OffSession))
            || self
                .mandate_id
                .as_ref()
                .and_then(|mandate_ids| mandate_ids.mandate_reference_id.as_ref())
                .is_some()
    }
    /// Attempts to retrieve the connector mandate reference ID as a `Result<String, Error>`.
    fn get_connector_mandate_request_reference_id(&self) -> Result<String, Error> {
        self.mandate_id
            .as_ref()
            .and_then(|mandate_ids| match &mandate_ids.mandate_reference_id {
                Some(payments::MandateReferenceId::ConnectorMandateId(connector_mandate_ids)) => {
                    connector_mandate_ids.get_connector_mandate_request_reference_id()
                }
                Some(payments::MandateReferenceId::NetworkMandateId(_))
                | None
                | Some(payments::MandateReferenceId::NetworkTokenWithNTI(_)) => None,
            })
            .ok_or_else(missing_field_err("connector_mandate_request_reference_id"))
    }
    fn is_cit_mandate_payment(&self) -> bool {
        (self.customer_acceptance.is_some() || self.setup_mandate_details.is_some())
            && self.setup_future_usage == Some(FutureUsage::OffSession)
    }
    fn get_browser_info(&self) -> Result<BrowserInformation, Error> {
        self.browser_info
            .clone()
            .ok_or_else(missing_field_err("browser_info"))
    }
    fn get_threeds_method_comp_ind(&self) -> Result<payments::ThreeDsCompletionIndicator, Error> {
        self.threeds_method_comp_ind
            .clone()
            .ok_or_else(missing_field_err("threeds_method_comp_ind"))
    }
    fn get_connector_mandate_id(&self) -> Option<String> {
        self.mandate_id
            .as_ref()
            .and_then(|mandate_ids| match &mandate_ids.mandate_reference_id {
                Some(payments::MandateReferenceId::ConnectorMandateId(connector_mandate_ids)) => {
                    connector_mandate_ids.get_connector_mandate_id()
                }
                Some(payments::MandateReferenceId::NetworkMandateId(_))
                | None
                | Some(payments::MandateReferenceId::NetworkTokenWithNTI(_)) => None,
            })
    }
}
pub trait AddressData {
    fn get_optional_full_name(&self) -> Option<Secret<String>>;
    fn get_email(&self) -> Result<Email, Error>;
    fn get_phone_with_country_code(&self) -> Result<Secret<String>, Error>;
    fn get_optional_first_name(&self) -> Option<Secret<String>>;
    fn get_optional_last_name(&self) -> Option<Secret<String>>;
}

impl AddressData for Address {
    fn get_optional_full_name(&self) -> Option<Secret<String>> {
        self.address
            .as_ref()
            .and_then(|billing_address| billing_address.get_optional_full_name())
    }

    fn get_email(&self) -> Result<Email, Error> {
        self.email.clone().ok_or_else(missing_field_err("email"))
    }

    fn get_phone_with_country_code(&self) -> Result<Secret<String>, Error> {
        self.phone
            .clone()
            .map(|phone_details| phone_details.get_number_with_country_code())
            .transpose()?
            .ok_or_else(missing_field_err("phone"))
    }

    fn get_optional_first_name(&self) -> Option<Secret<String>> {
        self.address
            .as_ref()
            .and_then(|billing_address| billing_address.get_optional_first_name())
    }

    fn get_optional_last_name(&self) -> Option<Secret<String>> {
        self.address
            .as_ref()
            .and_then(|billing_address| billing_address.get_optional_last_name())
    }
}
pub trait PaymentsPreProcessingRequestData {
    fn get_redirect_response_payload(&self) -> Result<pii::SecretSerdeValue, Error>;
    fn get_email(&self) -> Result<Email, Error>;
    fn get_payment_method_type(&self) -> Result<enums::PaymentMethodType, Error>;
    fn get_currency(&self) -> Result<enums::Currency, Error>;
    fn get_amount(&self) -> Result<i64, Error>;
    fn get_minor_amount(&self) -> Result<MinorUnit, Error>;
    fn is_auto_capture(&self) -> Result<bool, Error>;
    fn get_order_details(&self) -> Result<Vec<OrderDetailsWithAmount>, Error>;
    fn get_webhook_url(&self) -> Result<String, Error>;
    fn get_router_return_url(&self) -> Result<String, Error>;
    fn get_browser_info(&self) -> Result<BrowserInformation, Error>;
    fn get_complete_authorize_url(&self) -> Result<String, Error>;
    fn connector_mandate_id(&self) -> Option<String>;
    fn get_payment_method_data(&self) -> Result<PaymentMethodData, Error>;
    fn is_customer_initiated_mandate_payment(&self) -> bool;
}

impl PaymentsPreProcessingRequestData for PaymentsPreProcessingData {
    fn get_email(&self) -> Result<Email, Error> {
        self.email.clone().ok_or_else(missing_field_err("email"))
    }
    fn get_payment_method_type(&self) -> Result<enums::PaymentMethodType, Error> {
        self.payment_method_type
            .to_owned()
            .ok_or_else(missing_field_err("payment_method_type"))
    }
    fn get_payment_method_data(&self) -> Result<PaymentMethodData, Error> {
        self.payment_method_data
            .to_owned()
            .ok_or_else(missing_field_err("payment_method_data"))
    }
    fn get_currency(&self) -> Result<enums::Currency, Error> {
        self.currency.ok_or_else(missing_field_err("currency"))
    }
    fn get_amount(&self) -> Result<i64, Error> {
        self.amount.ok_or_else(missing_field_err("amount"))
    }

    // New minor amount function for amount framework
    fn get_minor_amount(&self) -> Result<MinorUnit, Error> {
        self.minor_amount.ok_or_else(missing_field_err("amount"))
    }
    fn is_auto_capture(&self) -> Result<bool, Error> {
        match self.capture_method {
            Some(enums::CaptureMethod::Automatic)
            | None
            | Some(enums::CaptureMethod::SequentialAutomatic) => Ok(true),
            Some(enums::CaptureMethod::Manual) => Ok(false),
            Some(enums::CaptureMethod::ManualMultiple) | Some(enums::CaptureMethod::Scheduled) => {
                Err(errors::ConnectorError::CaptureMethodNotSupported.into())
            }
        }
    }
    fn get_order_details(&self) -> Result<Vec<OrderDetailsWithAmount>, Error> {
        self.order_details
            .clone()
            .ok_or_else(missing_field_err("order_details"))
    }
    fn get_webhook_url(&self) -> Result<String, Error> {
        self.webhook_url
            .clone()
            .ok_or_else(missing_field_err("webhook_url"))
    }
    fn get_router_return_url(&self) -> Result<String, Error> {
        self.router_return_url
            .clone()
            .ok_or_else(missing_field_err("return_url"))
    }
    fn get_browser_info(&self) -> Result<BrowserInformation, Error> {
        self.browser_info
            .clone()
            .ok_or_else(missing_field_err("browser_info"))
    }
    fn get_complete_authorize_url(&self) -> Result<String, Error> {
        self.complete_authorize_url
            .clone()
            .ok_or_else(missing_field_err("complete_authorize_url"))
    }
    fn get_redirect_response_payload(&self) -> Result<pii::SecretSerdeValue, Error> {
        self.redirect_response
            .as_ref()
            .and_then(|res| res.payload.to_owned())
            .ok_or(
                errors::ConnectorError::MissingConnectorRedirectionPayload {
                    field_name: "request.redirect_response.payload",
                }
                .into(),
            )
    }
    fn connector_mandate_id(&self) -> Option<String> {
        self.mandate_id
            .as_ref()
            .and_then(|mandate_ids| match &mandate_ids.mandate_reference_id {
                Some(payments::MandateReferenceId::ConnectorMandateId(connector_mandate_ids)) => {
                    connector_mandate_ids.get_connector_mandate_id()
                }
                Some(payments::MandateReferenceId::NetworkMandateId(_))
                | None
                | Some(payments::MandateReferenceId::NetworkTokenWithNTI(_)) => None,
            })
    }
    fn is_customer_initiated_mandate_payment(&self) -> bool {
        (self.customer_acceptance.is_some() || self.setup_mandate_details.is_some())
            && self.setup_future_usage == Some(FutureUsage::OffSession)
    }
}

pub trait BrowserInformationData {
    fn get_accept_header(&self) -> Result<String, Error>;
    fn get_language(&self) -> Result<String, Error>;
    fn get_screen_height(&self) -> Result<u32, Error>;
    fn get_screen_width(&self) -> Result<u32, Error>;
    fn get_color_depth(&self) -> Result<u8, Error>;
    fn get_user_agent(&self) -> Result<String, Error>;
    fn get_time_zone(&self) -> Result<i32, Error>;
    fn get_java_enabled(&self) -> Result<bool, Error>;
    fn get_java_script_enabled(&self) -> Result<bool, Error>;
    fn get_ip_address(&self) -> Result<Secret<String, IpAddress>, Error>;
    fn get_os_type(&self) -> Result<String, Error>;
    fn get_os_version(&self) -> Result<String, Error>;
    fn get_device_model(&self) -> Result<String, Error>;
}

impl BrowserInformationData for BrowserInformation {
    fn get_ip_address(&self) -> Result<Secret<String, IpAddress>, Error> {
        let ip_address = self
            .ip_address
            .ok_or_else(missing_field_err("browser_info.ip_address"))?;
        Ok(Secret::new(ip_address.to_string()))
    }
    fn get_accept_header(&self) -> Result<String, Error> {
        self.accept_header
            .clone()
            .ok_or_else(missing_field_err("browser_info.accept_header"))
    }
    fn get_language(&self) -> Result<String, Error> {
        self.language
            .clone()
            .ok_or_else(missing_field_err("browser_info.language"))
    }
    fn get_screen_height(&self) -> Result<u32, Error> {
        self.screen_height
            .ok_or_else(missing_field_err("browser_info.screen_height"))
    }
    fn get_screen_width(&self) -> Result<u32, Error> {
        self.screen_width
            .ok_or_else(missing_field_err("browser_info.screen_width"))
    }
    fn get_color_depth(&self) -> Result<u8, Error> {
        self.color_depth
            .ok_or_else(missing_field_err("browser_info.color_depth"))
    }
    fn get_user_agent(&self) -> Result<String, Error> {
        self.user_agent
            .clone()
            .ok_or_else(missing_field_err("browser_info.user_agent"))
    }
    fn get_time_zone(&self) -> Result<i32, Error> {
        self.time_zone
            .ok_or_else(missing_field_err("browser_info.time_zone"))
    }
    fn get_java_enabled(&self) -> Result<bool, Error> {
        self.java_enabled
            .ok_or_else(missing_field_err("browser_info.java_enabled"))
    }
    fn get_java_script_enabled(&self) -> Result<bool, Error> {
        self.java_script_enabled
            .ok_or_else(missing_field_err("browser_info.java_script_enabled"))
    }
    fn get_os_type(&self) -> Result<String, Error> {
        self.os_type
            .clone()
            .ok_or_else(missing_field_err("browser_info.os_type"))
    }
    fn get_os_version(&self) -> Result<String, Error> {
        self.os_version
            .clone()
            .ok_or_else(missing_field_err("browser_info.os_version"))
    }
    fn get_device_model(&self) -> Result<String, Error> {
        self.device_model
            .clone()
            .ok_or_else(missing_field_err("browser_info.device_model"))
    }
}

pub fn get_header_key_value<'a>(
    key: &str,
    headers: &'a actix_web::http::header::HeaderMap,
) -> CustomResult<&'a str, errors::ConnectorError> {
    get_header_field(headers.get(key))
}

pub fn get_http_header<'a>(
    key: &str,
    headers: &'a http::HeaderMap,
) -> CustomResult<&'a str, errors::ConnectorError> {
    get_header_field(headers.get(key))
}

fn get_header_field(
    field: Option<&http::HeaderValue>,
) -> CustomResult<&str, errors::ConnectorError> {
    field
        .map(|header_value| {
            header_value
                .to_str()
                .change_context(errors::ConnectorError::WebhookSignatureNotFound)
        })
        .ok_or(report!(
            errors::ConnectorError::WebhookSourceVerificationFailed
        ))?
}

pub trait CryptoData {
    fn get_pay_currency(&self) -> Result<String, Error>;
}

impl CryptoData for payment_method_data::CryptoData {
    fn get_pay_currency(&self) -> Result<String, Error> {
        self.pay_currency
            .clone()
            .ok_or_else(missing_field_err("crypto_data.pay_currency"))
    }
}

#[macro_export]
macro_rules! capture_method_not_supported {
    ($connector:expr, $capture_method:expr) => {
        Err(errors::ConnectorError::NotSupported {
            message: format!("{} for selected payment method", $capture_method),
            connector: $connector,
        }
        .into())
    };
    ($connector:expr, $capture_method:expr, $payment_method_type:expr) => {
        Err(errors::ConnectorError::NotSupported {
            message: format!("{} for {}", $capture_method, $payment_method_type),
            connector: $connector,
        }
        .into())
    };
}
#[macro_export]
macro_rules! get_formatted_date_time {
    ($date_format:tt) => {{
        let format = time::macros::format_description!($date_format);
        time::OffsetDateTime::now_utc()
            .format(&format)
            .change_context(ConnectorError::InvalidDateFormat)
    }};
}

#[macro_export]
macro_rules! unimplemented_payment_method {
    ($payment_method:expr, $connector:expr) => {
        hyperswitch_interfaces::errors::ConnectorError::NotImplemented(format!(
            "{} through {}",
            $payment_method, $connector
        ))
    };
    ($payment_method:expr, $flow:expr, $connector:expr) => {
        hyperswitch_interfaces::errors::ConnectorError::NotImplemented(format!(
            "{} {} through {}",
            $payment_method, $flow, $connector
        ))
    };
}

impl ForeignTryFrom<String> for UsStatesAbbreviation {
    type Error = error_stack::Report<errors::ConnectorError>;
    fn foreign_try_from(value: String) -> Result<Self, Self::Error> {
        let state_abbreviation_check =
            StringExt::<Self>::parse_enum(value.to_uppercase().clone(), "UsStatesAbbreviation");

        match state_abbreviation_check {
            Ok(state_abbreviation) => Ok(state_abbreviation),
            Err(_) => {
                let binding = value.as_str().to_lowercase();
                let state = binding.as_str();
                match state {
                    "alabama" => Ok(Self::AL),
                    "alaska" => Ok(Self::AK),
                    "american samoa" => Ok(Self::AS),
                    "arizona" => Ok(Self::AZ),
                    "arkansas" => Ok(Self::AR),
                    "california" => Ok(Self::CA),
                    "colorado" => Ok(Self::CO),
                    "connecticut" => Ok(Self::CT),
                    "delaware" => Ok(Self::DE),
                    "district of columbia" | "columbia" => Ok(Self::DC),
                    "federated states of micronesia" | "micronesia" => Ok(Self::FM),
                    "florida" => Ok(Self::FL),
                    "georgia" => Ok(Self::GA),
                    "guam" => Ok(Self::GU),
                    "hawaii" => Ok(Self::HI),
                    "idaho" => Ok(Self::ID),
                    "illinois" => Ok(Self::IL),
                    "indiana" => Ok(Self::IN),
                    "iowa" => Ok(Self::IA),
                    "kansas" => Ok(Self::KS),
                    "kentucky" => Ok(Self::KY),
                    "louisiana" => Ok(Self::LA),
                    "maine" => Ok(Self::ME),
                    "marshall islands" => Ok(Self::MH),
                    "maryland" => Ok(Self::MD),
                    "massachusetts" => Ok(Self::MA),
                    "michigan" => Ok(Self::MI),
                    "minnesota" => Ok(Self::MN),
                    "mississippi" => Ok(Self::MS),
                    "missouri" => Ok(Self::MO),
                    "montana" => Ok(Self::MT),
                    "nebraska" => Ok(Self::NE),
                    "nevada" => Ok(Self::NV),
                    "new hampshire" => Ok(Self::NH),
                    "new jersey" => Ok(Self::NJ),
                    "new mexico" => Ok(Self::NM),
                    "new york" => Ok(Self::NY),
                    "north carolina" => Ok(Self::NC),
                    "north dakota" => Ok(Self::ND),
                    "northern mariana islands" => Ok(Self::MP),
                    "ohio" => Ok(Self::OH),
                    "oklahoma" => Ok(Self::OK),
                    "oregon" => Ok(Self::OR),
                    "palau" => Ok(Self::PW),
                    "pennsylvania" => Ok(Self::PA),
                    "puerto rico" => Ok(Self::PR),
                    "rhode island" => Ok(Self::RI),
                    "south carolina" => Ok(Self::SC),
                    "south dakota" => Ok(Self::SD),
                    "tennessee" => Ok(Self::TN),
                    "texas" => Ok(Self::TX),
                    "utah" => Ok(Self::UT),
                    "vermont" => Ok(Self::VT),
                    "virgin islands" => Ok(Self::VI),
                    "virginia" => Ok(Self::VA),
                    "washington" => Ok(Self::WA),
                    "west virginia" => Ok(Self::WV),
                    "wisconsin" => Ok(Self::WI),
                    "wyoming" => Ok(Self::WY),
                    _ => Err(errors::ConnectorError::InvalidDataFormat {
                        field_name: "address.state",
                    }
                    .into()),
                }
            }
        }
    }
}

impl ForeignTryFrom<String> for CanadaStatesAbbreviation {
    type Error = error_stack::Report<errors::ConnectorError>;
    fn foreign_try_from(value: String) -> Result<Self, Self::Error> {
        let state_abbreviation_check =
            StringExt::<Self>::parse_enum(value.to_uppercase().clone(), "CanadaStatesAbbreviation");
        match state_abbreviation_check {
            Ok(state_abbreviation) => Ok(state_abbreviation),
            Err(_) => {
                let binding = value.as_str().to_lowercase();
                let state = binding.as_str();
                match state {
                    "alberta" => Ok(Self::AB),
                    "british columbia" => Ok(Self::BC),
                    "manitoba" => Ok(Self::MB),
                    "new brunswick" => Ok(Self::NB),
                    "newfoundland and labrador" | "newfoundland & labrador" => Ok(Self::NL),
                    "northwest territories" => Ok(Self::NT),
                    "nova scotia" => Ok(Self::NS),
                    "nunavut" => Ok(Self::NU),
                    "ontario" => Ok(Self::ON),
                    "prince edward island" => Ok(Self::PE),
                    "quebec" => Ok(Self::QC),
                    "saskatchewan" => Ok(Self::SK),
                    "yukon" => Ok(Self::YT),
                    _ => Err(errors::ConnectorError::InvalidDataFormat {
                        field_name: "address.state",
                    }
                    .into()),
                }
            }
        }
    }
}

impl ForeignTryFrom<String> for AustraliaStatesAbbreviation {
    type Error = error_stack::Report<errors::ConnectorError>;
    fn foreign_try_from(value: String) -> Result<Self, Self::Error> {
        let state =
            parse_state_enum::<Self>(value, "AustraliaStatesAbbreviation", "address.state")?;
        match state.as_str() {
            "newsouthwales" => Ok(Self::NSW),
            "queensland" => Ok(Self::QLD),
            "southaustralia" => Ok(Self::SA),
            "westernaustralia" => Ok(Self::WA),
            "victoria" => Ok(Self::VIC),
            "northernterritory" => Ok(Self::NT),
            "australiancapitalterritory" => Ok(Self::ACT),
            "tasmania" => Ok(Self::TAS),
            _ => Err(errors::ConnectorError::InvalidDataFormat {
                field_name: "address.state",
            }
            .into()),
        }
    }
}

impl ForeignTryFrom<String> for PolandStatesAbbreviation {
    type Error = error_stack::Report<errors::ConnectorError>;
    fn foreign_try_from(value: String) -> Result<Self, Self::Error> {
        let state_abbreviation_check =
            StringExt::<Self>::parse_enum(value.clone(), "PolandStatesAbbreviation");
        match state_abbreviation_check {
            Ok(state_abbreviation) => Ok(state_abbreviation),
            Err(_) => match value.as_str() {
                "Greater Poland" => Ok(Self::GreaterPoland),
                "Holy Cross" => Ok(Self::HolyCross),
                "Kuyavia-Pomerania" => Ok(Self::KuyaviaPomerania),
                "Lesser Poland" => Ok(Self::LesserPoland),
                "Lower Silesia" => Ok(Self::LowerSilesia),
                "Lublin" => Ok(Self::Lublin),
                "Lubusz" => Ok(Self::Lubusz),
                "Łódź" => Ok(Self::Łódź),
                "Mazovia" => Ok(Self::Mazovia),
                "Podlaskie" => Ok(Self::Podlaskie),
                "Pomerania" => Ok(Self::Pomerania),
                "Silesia" => Ok(Self::Silesia),
                "Subcarpathia" => Ok(Self::Subcarpathia),
                "Upper Silesia" => Ok(Self::UpperSilesia),
                "Warmia-Masuria" => Ok(Self::WarmiaMasuria),
                "West Pomerania" => Ok(Self::WestPomerania),
                _ => Err(errors::ConnectorError::InvalidDataFormat {
                    field_name: "address.state",
                }
                .into()),
            },
        }
    }
}

impl ForeignTryFrom<String> for FranceStatesAbbreviation {
    type Error = error_stack::Report<errors::ConnectorError>;
    fn foreign_try_from(value: String) -> Result<Self, Self::Error> {
        let state_abbreviation_check =
            StringExt::<Self>::parse_enum(value.clone(), "FranceStatesAbbreviation");
        match state_abbreviation_check {
            Ok(state_abbreviation) => Ok(state_abbreviation),
            Err(_) => match value.as_str() {
                "Ain" => Ok(Self::Ain),
                "Aisne" => Ok(Self::Aisne),
                "Allier" => Ok(Self::Allier),
                "Alpes-de-Haute-Provence" => Ok(Self::AlpesDeHauteProvence),
                "Alpes-Maritimes" => Ok(Self::AlpesMaritimes),
                "Alsace" => Ok(Self::Alsace),
                "Ardèche" => Ok(Self::Ardeche),
                "Ardennes" => Ok(Self::Ardennes),
                "Ariège" => Ok(Self::Ariege),
                "Aube" => Ok(Self::Aube),
                "Aude" => Ok(Self::Aude),
                "Auvergne-Rhône-Alpes" => Ok(Self::AuvergneRhoneAlpes),
                "Aveyron" => Ok(Self::Aveyron),
                "Bas-Rhin" => Ok(Self::BasRhin),
                "Bouches-du-Rhône" => Ok(Self::BouchesDuRhone),
                "Bourgogne-Franche-Comté" => Ok(Self::BourgogneFrancheComte),
                "Bretagne" => Ok(Self::Bretagne),
                "Calvados" => Ok(Self::Calvados),
                "Cantal" => Ok(Self::Cantal),
                "Centre-Val de Loire" => Ok(Self::CentreValDeLoire),
                "Charente" => Ok(Self::Charente),
                "Charente-Maritime" => Ok(Self::CharenteMaritime),
                "Cher" => Ok(Self::Cher),
                "Clipperton" => Ok(Self::Clipperton),
                "Corrèze" => Ok(Self::Correze),
                "Corse" => Ok(Self::Corse),
                "Corse-du-Sud" => Ok(Self::CorseDuSud),
                "Côte-d'Or" => Ok(Self::CoteDor),
                "Côtes-d'Armor" => Ok(Self::CotesDarmor),
                "Creuse" => Ok(Self::Creuse),
                "Deux-Sèvres" => Ok(Self::DeuxSevres),
                "Dordogne" => Ok(Self::Dordogne),
                "Doubs" => Ok(Self::Doubs),
                "Drôme" => Ok(Self::Drome),
                "Essonne" => Ok(Self::Essonne),
                "Eure" => Ok(Self::Eure),
                "Eure-et-Loir" => Ok(Self::EureEtLoir),
                "Finistère" => Ok(Self::Finistere),
                "French Guiana" => Ok(Self::FrenchGuiana),
                "French Polynesia" => Ok(Self::FrenchPolynesia),
                "French Southern and Antarctic Lands" => Ok(Self::FrenchSouthernAndAntarcticLands),
                "Gard" => Ok(Self::Gard),
                "Gers" => Ok(Self::Gers),
                "Gironde" => Ok(Self::Gironde),
                "Grand-Est" => Ok(Self::GrandEst),
                "Guadeloupe" => Ok(Self::Guadeloupe),
                "Haut-Rhin" => Ok(Self::HautRhin),
                "Haute-Corse" => Ok(Self::HauteCorse),
                "Haute-Garonne" => Ok(Self::HauteGaronne),
                "Haute-Loire" => Ok(Self::HauteLoire),
                "Haute-Marne" => Ok(Self::HauteMarne),
                "Haute-Saône" => Ok(Self::HauteSaone),
                "Haute-Savoie" => Ok(Self::HauteSavoie),
                "Haute-Vienne" => Ok(Self::HauteVienne),
                "Hautes-Alpes" => Ok(Self::HautesAlpes),
                "Hautes-Pyrénées" => Ok(Self::HautesPyrenees),
                "Hauts-de-France" => Ok(Self::HautsDeFrance),
                "Hauts-de-Seine" => Ok(Self::HautsDeSeine),
                "Hérault" => Ok(Self::Herault),
                "Île-de-France" => Ok(Self::IleDeFrance),
                "Ille-et-Vilaine" => Ok(Self::IlleEtVilaine),
                "Indre" => Ok(Self::Indre),
                "Indre-et-Loire" => Ok(Self::IndreEtLoire),
                "Isère" => Ok(Self::Isere),
                "Jura" => Ok(Self::Jura),
                "La Réunion" => Ok(Self::LaReunion),
                "Landes" => Ok(Self::Landes),
                "Loir-et-Cher" => Ok(Self::LoirEtCher),
                "Loire" => Ok(Self::Loire),
                "Loire-Atlantique" => Ok(Self::LoireAtlantique),
                "Loiret" => Ok(Self::Loiret),
                "Lot" => Ok(Self::Lot),
                "Lot-et-Garonne" => Ok(Self::LotEtGaronne),
                "Lozère" => Ok(Self::Lozere),
                "Maine-et-Loire" => Ok(Self::MaineEtLoire),
                "Manche" => Ok(Self::Manche),
                "Marne" => Ok(Self::Marne),
                "Martinique" => Ok(Self::Martinique),
                "Mayenne" => Ok(Self::Mayenne),
                "Mayotte" => Ok(Self::Mayotte),
                "Métropole de Lyon" => Ok(Self::MetropoleDeLyon),
                "Meurthe-et-Moselle" => Ok(Self::MeurtheEtMoselle),
                "Meuse" => Ok(Self::Meuse),
                "Morbihan" => Ok(Self::Morbihan),
                "Moselle" => Ok(Self::Moselle),
                "Nièvre" => Ok(Self::Nievre),
                "Nord" => Ok(Self::Nord),
                "Normandie" => Ok(Self::Normandie),
                "Nouvelle-Aquitaine" => Ok(Self::NouvelleAquitaine),
                "Occitanie" => Ok(Self::Occitanie),
                "Oise" => Ok(Self::Oise),
                "Orne" => Ok(Self::Orne),
                "Paris" => Ok(Self::Paris),
                "Pas-de-Calais" => Ok(Self::PasDeCalais),
                "Pays-de-la-Loire" => Ok(Self::PaysDeLaLoire),
                "Provence-Alpes-Côte-d'Azur" => Ok(Self::ProvenceAlpesCoteDazur),
                "Puy-de-Dôme" => Ok(Self::PuyDeDome),
                "Pyrénées-Atlantiques" => Ok(Self::PyreneesAtlantiques),
                "Pyrénées-Orientales" => Ok(Self::PyreneesOrientales),
                "Rhône" => Ok(Self::Rhone),
                "Saint Pierre and Miquelon" => Ok(Self::SaintPierreAndMiquelon),
                "Saint-Barthélemy" => Ok(Self::SaintBarthelemy),
                "Saint-Martin" => Ok(Self::SaintMartin),
                "Saône-et-Loire" => Ok(Self::SaoneEtLoire),
                "Sarthe" => Ok(Self::Sarthe),
                "Savoie" => Ok(Self::Savoie),
                "Seine-et-Marne" => Ok(Self::SeineEtMarne),
                "Seine-Maritime" => Ok(Self::SeineMaritime),
                "Seine-Saint-Denis" => Ok(Self::SeineSaintDenis),
                "Somme" => Ok(Self::Somme),
                "Tarn" => Ok(Self::Tarn),
                "Tarn-et-Garonne" => Ok(Self::TarnEtGaronne),
                "Territoire de Belfort" => Ok(Self::TerritoireDeBelfort),
                "Val-d'Oise" => Ok(Self::ValDoise),
                "Val-de-Marne" => Ok(Self::ValDeMarne),
                "Var" => Ok(Self::Var),
                "Vaucluse" => Ok(Self::Vaucluse),
                "Vendée" => Ok(Self::Vendee),
                "Vienne" => Ok(Self::Vienne),
                "Vosges" => Ok(Self::Vosges),
                "Wallis and Futuna" => Ok(Self::WallisAndFutuna),
                "Yonne" => Ok(Self::Yonne),
                "Yvelines" => Ok(Self::Yvelines),
                _ => Err(errors::ConnectorError::InvalidDataFormat {
                    field_name: "address.state",
                }
                .into()),
            },
        }
    }
}

impl ForeignTryFrom<String> for GermanyStatesAbbreviation {
    type Error = error_stack::Report<errors::ConnectorError>;
    fn foreign_try_from(value: String) -> Result<Self, Self::Error> {
        let state_abbreviation_check =
            StringExt::<Self>::parse_enum(value.clone(), "GermanyStatesAbbreviation");
        match state_abbreviation_check {
            Ok(state_abbreviation) => Ok(state_abbreviation),
            Err(_) => match value.as_str() {
                "Baden-Württemberg" => Ok(Self::BW),
                "Bavaria" => Ok(Self::BY),
                "Berlin" => Ok(Self::BE),
                "Brandenburg" => Ok(Self::BB),
                "Bremen" => Ok(Self::HB),
                "Hamburg" => Ok(Self::HH),
                "Hessen" => Ok(Self::HE),
                "Lower Saxony" => Ok(Self::NI),
                "Mecklenburg-Vorpommern" => Ok(Self::MV),
                "North Rhine-Westphalia" => Ok(Self::NW),
                "Rhineland-Palatinate" => Ok(Self::RP),
                "Saarland" => Ok(Self::SL),
                "Saxony" => Ok(Self::SN),
                "Saxony-Anhalt" => Ok(Self::ST),
                "Schleswig-Holstein" => Ok(Self::SH),
                "Thuringia" => Ok(Self::TH),
                _ => Err(errors::ConnectorError::InvalidDataFormat {
                    field_name: "address.state",
                }
                .into()),
            },
        }
    }
}

impl ForeignTryFrom<String> for SpainStatesAbbreviation {
    type Error = error_stack::Report<errors::ConnectorError>;
    fn foreign_try_from(value: String) -> Result<Self, Self::Error> {
        let state_abbreviation_check =
            StringExt::<Self>::parse_enum(value.clone(), "SpainStatesAbbreviation");
        match state_abbreviation_check {
            Ok(state_abbreviation) => Ok(state_abbreviation),
            Err(_) => match value.as_str() {
                "A Coruña Province" => Ok(Self::ACorunaProvince),
                "Albacete Province" => Ok(Self::AlbaceteProvince),
                "Alicante Province" => Ok(Self::AlicanteProvince),
                "Almería Province" => Ok(Self::AlmeriaProvince),
                "Andalusia" => Ok(Self::Andalusia),
                "Araba / Álava" => Ok(Self::ArabaAlava),
                "Aragon" => Ok(Self::Aragon),
                "Badajoz Province" => Ok(Self::BadajozProvince),
                "Balearic Islands" => Ok(Self::BalearicIslands),
                "Barcelona Province" => Ok(Self::BarcelonaProvince),
                "Basque Country" => Ok(Self::BasqueCountry),
                "Biscay" => Ok(Self::Biscay),
                "Burgos Province" => Ok(Self::BurgosProvince),
                "Canary Islands" => Ok(Self::CanaryIslands),
                "Cantabria" => Ok(Self::Cantabria),
                "Castellón Province" => Ok(Self::CastellonProvince),
                "Castile and León" => Ok(Self::CastileAndLeon),
                "Castilla-La Mancha" => Ok(Self::CastileLaMancha),
                "Catalonia" => Ok(Self::Catalonia),
                "Ceuta" => Ok(Self::Ceuta),
                "Ciudad Real Province" => Ok(Self::CiudadRealProvince),
                "Community of Madrid" => Ok(Self::CommunityOfMadrid),
                "Cuenca Province" => Ok(Self::CuencaProvince),
                "Cáceres Province" => Ok(Self::CaceresProvince),
                "Cádiz Province" => Ok(Self::CadizProvince),
                "Córdoba Province" => Ok(Self::CordobaProvince),
                "Extremadura" => Ok(Self::Extremadura),
                "Galicia" => Ok(Self::Galicia),
                "Gipuzkoa" => Ok(Self::Gipuzkoa),
                "Girona Province" => Ok(Self::GironaProvince),
                "Granada Province" => Ok(Self::GranadaProvince),
                "Guadalajara Province" => Ok(Self::GuadalajaraProvince),
                "Huelva Province" => Ok(Self::HuelvaProvince),
                "Huesca Province" => Ok(Self::HuescaProvince),
                "Jaén Province" => Ok(Self::JaenProvince),
                "La Rioja" => Ok(Self::LaRioja),
                "Las Palmas Province" => Ok(Self::LasPalmasProvince),
                "León Province" => Ok(Self::LeonProvince),
                "Lleida Province" => Ok(Self::LleidaProvince),
                "Lugo Province" => Ok(Self::LugoProvince),
                "Madrid Province" => Ok(Self::MadridProvince),
                "Melilla" => Ok(Self::Melilla),
                "Murcia Province" => Ok(Self::MurciaProvince),
                "Málaga Province" => Ok(Self::MalagaProvince),
                "Navarre" => Ok(Self::Navarre),
                "Ourense Province" => Ok(Self::OurenseProvince),
                "Palencia Province" => Ok(Self::PalenciaProvince),
                "Pontevedra Province" => Ok(Self::PontevedraProvince),
                "Province of Asturias" => Ok(Self::ProvinceOfAsturias),
                "Province of Ávila" => Ok(Self::ProvinceOfAvila),
                "Region of Murcia" => Ok(Self::RegionOfMurcia),
                "Salamanca Province" => Ok(Self::SalamancaProvince),
                "Santa Cruz de Tenerife Province" => Ok(Self::SantaCruzDeTenerifeProvince),
                "Segovia Province" => Ok(Self::SegoviaProvince),
                "Seville Province" => Ok(Self::SevilleProvince),
                "Soria Province" => Ok(Self::SoriaProvince),
                "Tarragona Province" => Ok(Self::TarragonaProvince),
                "Teruel Province" => Ok(Self::TeruelProvince),
                "Toledo Province" => Ok(Self::ToledoProvince),
                "Valencia Province" => Ok(Self::ValenciaProvince),
                "Valencian Community" => Ok(Self::ValencianCommunity),
                "Valladolid Province" => Ok(Self::ValladolidProvince),
                "Zamora Province" => Ok(Self::ZamoraProvince),
                "Zaragoza Province" => Ok(Self::ZaragozaProvince),
                _ => Err(errors::ConnectorError::InvalidDataFormat {
                    field_name: "address.state",
                }
                .into()),
            },
        }
    }
}

impl ForeignTryFrom<String> for ItalyStatesAbbreviation {
    type Error = error_stack::Report<errors::ConnectorError>;
    fn foreign_try_from(value: String) -> Result<Self, Self::Error> {
        let state_abbreviation_check =
            StringExt::<Self>::parse_enum(value.clone(), "ItalyStatesAbbreviation");
        match state_abbreviation_check {
            Ok(state_abbreviation) => Ok(state_abbreviation),
            Err(_) => match value.as_str() {
                "Abruzzo" => Ok(Self::Abruzzo),
                "Aosta Valley" => Ok(Self::AostaValley),
                "Apulia" => Ok(Self::Apulia),
                "Basilicata" => Ok(Self::Basilicata),
                "Benevento Province" => Ok(Self::BeneventoProvince),
                "Calabria" => Ok(Self::Calabria),
                "Campania" => Ok(Self::Campania),
                "Emilia-Romagna" => Ok(Self::EmiliaRomagna),
                "Friuli–Venezia Giulia" => Ok(Self::FriuliVeneziaGiulia),
                "Lazio" => Ok(Self::Lazio),
                "Liguria" => Ok(Self::Liguria),
                "Lombardy" => Ok(Self::Lombardy),
                "Marche" => Ok(Self::Marche),
                "Molise" => Ok(Self::Molise),
                "Piedmont" => Ok(Self::Piedmont),
                "Sardinia" => Ok(Self::Sardinia),
                "Sicily" => Ok(Self::Sicily),
                "Trentino-South Tyrol" => Ok(Self::TrentinoSouthTyrol),
                "Tuscany" => Ok(Self::Tuscany),
                "Umbria" => Ok(Self::Umbria),
                "Veneto" => Ok(Self::Veneto),
                "Libero consorzio comunale di Agrigento" => Ok(Self::Agrigento),
                "Libero consorzio comunale di Caltanissetta" => Ok(Self::Caltanissetta),
                "Libero consorzio comunale di Enna" => Ok(Self::Enna),
                "Libero consorzio comunale di Ragusa" => Ok(Self::Ragusa),
                "Libero consorzio comunale di Siracusa" => Ok(Self::Siracusa),
                "Libero consorzio comunale di Trapani" => Ok(Self::Trapani),
                "Metropolitan City of Bari" => Ok(Self::Bari),
                "Metropolitan City of Bologna" => Ok(Self::Bologna),
                "Metropolitan City of Cagliari" => Ok(Self::Cagliari),
                "Metropolitan City of Catania" => Ok(Self::Catania),
                "Metropolitan City of Florence" => Ok(Self::Florence),
                "Metropolitan City of Genoa" => Ok(Self::Genoa),
                "Metropolitan City of Messina" => Ok(Self::Messina),
                "Metropolitan City of Milan" => Ok(Self::Milan),
                "Metropolitan City of Naples" => Ok(Self::Naples),
                "Metropolitan City of Palermo" => Ok(Self::Palermo),
                "Metropolitan City of Reggio Calabria" => Ok(Self::ReggioCalabria),
                "Metropolitan City of Rome" => Ok(Self::Rome),
                "Metropolitan City of Turin" => Ok(Self::Turin),
                "Metropolitan City of Venice" => Ok(Self::Venice),
                _ => Err(errors::ConnectorError::InvalidDataFormat {
                    field_name: "address.state",
                }
                .into()),
            },
        }
    }
}

impl ForeignTryFrom<String> for JapanStatesAbbreviation {
    type Error = error_stack::Report<errors::ConnectorError>;
    fn foreign_try_from(value: String) -> Result<Self, Self::Error> {
        let state = parse_state_enum::<Self>(value, "JapanStatesAbbreviation", "address.state")?;
        match state.as_str() {
            "aichi" => Ok(Self::Aichi),
            "akita" => Ok(Self::Akita),
            "aomori" => Ok(Self::Aomori),
            "chiba" => Ok(Self::Chiba),
            "ehime" => Ok(Self::Ehime),
            "fukui" => Ok(Self::Fukui),
            "fukuoka" => Ok(Self::Fukuoka),
            "fukushima" | "hukusima" => Ok(Self::Fukushima),
            "gifu" => Ok(Self::Gifu),
            "gunma" => Ok(Self::Gunma),
            "hiroshima" => Ok(Self::Hiroshima),
            "hokkaido" => Ok(Self::Hokkaido),
            "hyogo" => Ok(Self::Hyogo),
            "ibaraki" => Ok(Self::Ibaraki),
            "ishikawa" => Ok(Self::Ishikawa),
            "iwate" => Ok(Self::Iwate),
            "kagawa" => Ok(Self::Kagawa),
            "kagoshima" => Ok(Self::Kagoshima),
            "kanagawa" => Ok(Self::Kanagawa),
            "kochi" => Ok(Self::Kochi),
            "kumamoto" => Ok(Self::Kumamoto),
            "kyoto" => Ok(Self::Kyoto),
            "mie" => Ok(Self::Mie),
            "miyagi" => Ok(Self::Miyagi),
            "miyazaki" => Ok(Self::Miyazaki),
            "nagano" => Ok(Self::Nagano),
            "nagasaki" => Ok(Self::Nagasaki),
            "nara" => Ok(Self::Nara),
            "niigata" => Ok(Self::Niigata),
            "oita" => Ok(Self::Oita),
            "okayama" => Ok(Self::Okayama),
            "okinawa" => Ok(Self::Okinawa),
            "osaka" => Ok(Self::Osaka),
            "saga" => Ok(Self::Saga),
            "saitama" => Ok(Self::Saitama),
            "shiga" => Ok(Self::Shiga),
            "shimane" => Ok(Self::Shimane),
            "shizuoka" => Ok(Self::Shizuoka),
            "tochigi" => Ok(Self::Tochigi),
            "tokushima" | "tokusima" => Ok(Self::Tokusima),
            "tokyo" => Ok(Self::Tokyo),
            "tottori" => Ok(Self::Tottori),
            "toyama" => Ok(Self::Toyama),
            "wakayama" => Ok(Self::Wakayama),
            "yamagata" => Ok(Self::Yamagata),
            "yamaguchi" => Ok(Self::Yamaguchi),
            "yamanashi" => Ok(Self::Yamanashi),
            _ => Err(errors::ConnectorError::InvalidDataFormat {
                field_name: "address.state",
            }
            .into()),
        }
    }
}

impl ForeignTryFrom<String> for ThailandStatesAbbreviation {
    type Error = error_stack::Report<errors::ConnectorError>;
    fn foreign_try_from(value: String) -> Result<Self, Self::Error> {
        let state = parse_state_enum::<Self>(value, "ThailandStatesAbbreviation", "address.state")?;
        match state.as_str() {
            "amnatcharoen" => Ok(Self::AmnatCharoen),
            "angthong" => Ok(Self::AngThong),
            "bangkok" => Ok(Self::Bangkok),
            "buengkan" => Ok(Self::BuengKan),
            "buriram" => Ok(Self::BuriRam),
            "chachoengsao" => Ok(Self::Chachoengsao),
            "chainat" => Ok(Self::ChaiNat),
            "chaiyaphum" => Ok(Self::Chaiyaphum),
            "chanthaburi" => Ok(Self::Chanthaburi),
            "chiangmai" => Ok(Self::ChiangMai),
            "chiangrai" => Ok(Self::ChiangRai),
            "chonburi" => Ok(Self::ChonBuri),
            "chumphon" => Ok(Self::Chumphon),
            "kalasin" => Ok(Self::Kalasin),
            "kamphaengphet" => Ok(Self::KamphaengPhet),
            "kanchanaburi" => Ok(Self::Kanchanaburi),
            "khonkaen" => Ok(Self::KhonKaen),
            "krabi" => Ok(Self::Krabi),
            "lampang" => Ok(Self::Lampang),
            "lamphun" => Ok(Self::Lamphun),
            "loei" => Ok(Self::Loei),
            "lopburi" => Ok(Self::LopBuri),
            "maehongson" => Ok(Self::MaeHongSon),
            "mahasarakham" => Ok(Self::MahaSarakham),
            "mukdahan" => Ok(Self::Mukdahan),
            "nakhonnayok" => Ok(Self::NakhonNayok),
            "nakhonpathom" => Ok(Self::NakhonPathom),
            "nakhonphanom" => Ok(Self::NakhonPhanom),
            "nakhonratchasima" => Ok(Self::NakhonRatchasima),
            "nakhonsawan" => Ok(Self::NakhonSawan),
            "nakhonsithammarat" => Ok(Self::NakhonSiThammarat),
            "nan" => Ok(Self::Nan),
            "narathiwat" => Ok(Self::Narathiwat),
            "nongbualamphu" => Ok(Self::NongBuaLamPhu),
            "nongkhai" => Ok(Self::NongKhai),
            "nonthaburi" => Ok(Self::Nonthaburi),
            "pathumthani" => Ok(Self::PathumThani),
            "pattani" => Ok(Self::Pattani),
            "phangnga" => Ok(Self::Phangnga),
            "phatthalung" => Ok(Self::Phatthalung),
            "phayao" => Ok(Self::Phayao),
            "phatthaya" => Ok(Self::Phatthaya),
            "phetchabun" => Ok(Self::Phetchabun),
            "phetchaburi" => Ok(Self::Phetchaburi),
            "phichit" => Ok(Self::Phichit),
            "phitsanulok" => Ok(Self::Phitsanulok),
            "phrae" => Ok(Self::Phrae),
            "phuket" => Ok(Self::Phuket),
            "prachinburi" => Ok(Self::PrachinBuri),
            "phranakhonsiayutthaya" => Ok(Self::PhraNakhonSiAyutthaya),
            "prachuapkhirikhan" => Ok(Self::PrachuapKhiriKhan),
            "ranong" => Ok(Self::Ranong),
            "ratchaburi" => Ok(Self::Ratchaburi),
            "rayong" => Ok(Self::Rayong),
            "roiet" => Ok(Self::RoiEt),
            "sakaeo" => Ok(Self::SaKaeo),
            "sakonnakhon" => Ok(Self::SakonNakhon),
            "samutprakan" => Ok(Self::SamutPrakan),
            "samutsakhon" => Ok(Self::SamutSakhon),
            "samutsongkhram" => Ok(Self::SamutSongkhram),
            "saraburi" => Ok(Self::Saraburi),
            "satun" => Ok(Self::Satun),
            "sisaket" => Ok(Self::SiSaKet),
            "singburi" => Ok(Self::SingBuri),
            "songkhla" => Ok(Self::Songkhla),
            "sukhothai" => Ok(Self::Sukhothai),
            "suphanburi" => Ok(Self::SuphanBuri),
            "suratthani" => Ok(Self::SuratThani),
            "surin" => Ok(Self::Surin),
            "tak" => Ok(Self::Tak),
            "trang" => Ok(Self::Trang),
            "trat" => Ok(Self::Trat),
            "ubonratchathani" => Ok(Self::UbonRatchathani),
            "udonthani" => Ok(Self::UdonThani),
            "uthaithani" => Ok(Self::UthaiThani),
            "uttaradit" => Ok(Self::Uttaradit),
            "yala" => Ok(Self::Yala),
            "yasothon" => Ok(Self::Yasothon),
            _ => Err(errors::ConnectorError::InvalidDataFormat {
                field_name: "address.state",
            }
            .into()),
        }
    }
}

impl ForeignTryFrom<String> for NorwayStatesAbbreviation {
    type Error = error_stack::Report<errors::ConnectorError>;
    fn foreign_try_from(value: String) -> Result<Self, Self::Error> {
        let state_abbreviation_check =
            StringExt::<Self>::parse_enum(value.clone(), "NorwayStatesAbbreviation");
        match state_abbreviation_check {
            Ok(state_abbreviation) => Ok(state_abbreviation),
            Err(_) => match value.as_str() {
                "Akershus" => Ok(Self::Akershus),
                "Buskerud" => Ok(Self::Buskerud),
                "Finnmark" => Ok(Self::Finnmark),
                "Hedmark" => Ok(Self::Hedmark),
                "Hordaland" => Ok(Self::Hordaland),
                "Jan Mayen" => Ok(Self::JanMayen),
                "Møre og Romsdal" => Ok(Self::MoreOgRomsdal),
                "Nord-Trøndelag" => Ok(Self::NordTrondelag),
                "Nordland" => Ok(Self::Nordland),
                "Oppland" => Ok(Self::Oppland),
                "Oslo" => Ok(Self::Oslo),
                "Rogaland" => Ok(Self::Rogaland),
                "Sogn og Fjordane" => Ok(Self::SognOgFjordane),
                "Svalbard" => Ok(Self::Svalbard),
                "Sør-Trøndelag" => Ok(Self::SorTrondelag),
                "Telemark" => Ok(Self::Telemark),
                "Troms" => Ok(Self::Troms),
                "Trøndelag" => Ok(Self::Trondelag),
                "Vest-Agder" => Ok(Self::VestAgder),
                "Vestfold" => Ok(Self::Vestfold),
                "Østfold" => Ok(Self::Ostfold),
                _ => Err(errors::ConnectorError::InvalidDataFormat {
                    field_name: "address.state",
                }
                .into()),
            },
        }
    }
}

impl ForeignTryFrom<String> for AlbaniaStatesAbbreviation {
    type Error = error_stack::Report<errors::ConnectorError>;
    fn foreign_try_from(value: String) -> Result<Self, Self::Error> {
        let state_abbreviation_check =
            StringExt::<Self>::parse_enum(value.clone(), "AlbaniaStatesAbbreviation");
        match state_abbreviation_check {
            Ok(state_abbreviation) => Ok(state_abbreviation),
            Err(_) => match value.as_str() {
                "Berat" => Ok(Self::Berat),
                "Dibër" => Ok(Self::Diber),
                "Durrës" => Ok(Self::Durres),
                "Elbasan" => Ok(Self::Elbasan),
                "Fier" => Ok(Self::Fier),
                "Gjirokastër" => Ok(Self::Gjirokaster),
                "Korçë" => Ok(Self::Korce),
                "Kukës" => Ok(Self::Kukes),
                "Lezhë" => Ok(Self::Lezhe),
                "Shkodër" => Ok(Self::Shkoder),
                "Tiranë" => Ok(Self::Tirane),
                "Vlorë" => Ok(Self::Vlore),
                _ => Err(errors::ConnectorError::InvalidDataFormat {
                    field_name: "address.state",
                }
                .into()),
            },
        }
    }
}

impl ForeignTryFrom<String> for AndorraStatesAbbreviation {
    type Error = error_stack::Report<errors::ConnectorError>;
    fn foreign_try_from(value: String) -> Result<Self, Self::Error> {
        let state_abbreviation_check =
            StringExt::<Self>::parse_enum(value.clone(), "AndorraStatesAbbreviation");
        match state_abbreviation_check {
            Ok(state_abbreviation) => Ok(state_abbreviation),
            Err(_) => match value.as_str() {
                "Andorra la Vella" => Ok(Self::AndorraLaVella),
                "Canillo" => Ok(Self::Canillo),
                "Encamp" => Ok(Self::Encamp),
                "Escaldes-Engordany" => Ok(Self::EscaldesEngordany),
                "La Massana" => Ok(Self::LaMassana),
                "Ordino" => Ok(Self::Ordino),
                "Sant Julià de Lòria" => Ok(Self::SantJuliaDeLoria),
                _ => Err(errors::ConnectorError::InvalidDataFormat {
                    field_name: "address.state",
                }
                .into()),
            },
        }
    }
}

impl ForeignTryFrom<String> for AustriaStatesAbbreviation {
    type Error = error_stack::Report<errors::ConnectorError>;
    fn foreign_try_from(value: String) -> Result<Self, Self::Error> {
        let state_abbreviation_check =
            StringExt::<Self>::parse_enum(value.clone(), "AustriaStatesAbbreviation");
        match state_abbreviation_check {
            Ok(state_abbreviation) => Ok(state_abbreviation),
            Err(_) => match value.as_str() {
                "Burgenland" => Ok(Self::Burgenland),
                "Carinthia" => Ok(Self::Carinthia),
                "Lower Austria" => Ok(Self::LowerAustria),
                "Salzburg" => Ok(Self::Salzburg),
                "Styria" => Ok(Self::Styria),
                "Tyrol" => Ok(Self::Tyrol),
                "Upper Austria" => Ok(Self::UpperAustria),
                "Vienna" => Ok(Self::Vienna),
                "Vorarlberg" => Ok(Self::Vorarlberg),
                _ => Err(errors::ConnectorError::InvalidDataFormat {
                    field_name: "address.state",
                }
                .into()),
            },
        }
    }
}

impl ForeignTryFrom<String> for RomaniaStatesAbbreviation {
    type Error = error_stack::Report<errors::ConnectorError>;
    fn foreign_try_from(value: String) -> Result<Self, Self::Error> {
        let state_abbreviation_check =
            StringExt::<Self>::parse_enum(value.clone(), "RomaniaStatesAbbreviation");
        match state_abbreviation_check {
            Ok(state_abbreviation) => Ok(state_abbreviation),
            Err(_) => match value.as_str() {
                "Alba" => Ok(Self::Alba),
                "Arad County" => Ok(Self::AradCounty),
                "Argeș" => Ok(Self::Arges),
                "Bacău County" => Ok(Self::BacauCounty),
                "Bihor County" => Ok(Self::BihorCounty),
                "Bistrița-Năsăud County" => Ok(Self::BistritaNasaudCounty),
                "Botoșani County" => Ok(Self::BotosaniCounty),
                "Brăila" => Ok(Self::Braila),
                "Brașov County" => Ok(Self::BrasovCounty),
                "Bucharest" => Ok(Self::Bucharest),
                "Buzău County" => Ok(Self::BuzauCounty),
                "Caraș-Severin County" => Ok(Self::CarasSeverinCounty),
                "Cluj County" => Ok(Self::ClujCounty),
                "Constanța County" => Ok(Self::ConstantaCounty),
                "Covasna County" => Ok(Self::CovasnaCounty),
                "Călărași County" => Ok(Self::CalarasiCounty),
                "Dolj County" => Ok(Self::DoljCounty),
                "Dâmbovița County" => Ok(Self::DambovitaCounty),
                "Galați County" => Ok(Self::GalatiCounty),
                "Giurgiu County" => Ok(Self::GiurgiuCounty),
                "Gorj County" => Ok(Self::GorjCounty),
                "Harghita County" => Ok(Self::HarghitaCounty),
                "Hunedoara County" => Ok(Self::HunedoaraCounty),
                "Ialomița County" => Ok(Self::IalomitaCounty),
                "Iași County" => Ok(Self::IasiCounty),
                "Ilfov County" => Ok(Self::IlfovCounty),
                "Mehedinți County" => Ok(Self::MehedintiCounty),
                "Mureș County" => Ok(Self::MuresCounty),
                "Neamț County" => Ok(Self::NeamtCounty),
                "Olt County" => Ok(Self::OltCounty),
                "Prahova County" => Ok(Self::PrahovaCounty),
                "Satu Mare County" => Ok(Self::SatuMareCounty),
                "Sibiu County" => Ok(Self::SibiuCounty),
                "Suceava County" => Ok(Self::SuceavaCounty),
                "Sălaj County" => Ok(Self::SalajCounty),
                "Teleorman County" => Ok(Self::TeleormanCounty),
                "Timiș County" => Ok(Self::TimisCounty),
                "Tulcea County" => Ok(Self::TulceaCounty),
                "Vaslui County" => Ok(Self::VasluiCounty),
                "Vrancea County" => Ok(Self::VranceaCounty),
                "Vâlcea County" => Ok(Self::ValceaCounty),
                _ => Err(errors::ConnectorError::InvalidDataFormat {
                    field_name: "address.state",
                }
                .into()),
            },
        }
    }
}

impl ForeignTryFrom<String> for PortugalStatesAbbreviation {
    type Error = error_stack::Report<errors::ConnectorError>;
    fn foreign_try_from(value: String) -> Result<Self, Self::Error> {
        let state_abbreviation_check =
            StringExt::<Self>::parse_enum(value.clone(), "PortugalStatesAbbreviation");
        match state_abbreviation_check {
            Ok(state_abbreviation) => Ok(state_abbreviation),
            Err(_) => match value.as_str() {
                "Aveiro District" => Ok(Self::AveiroDistrict),
                "Azores" => Ok(Self::Azores),
                "Beja District" => Ok(Self::BejaDistrict),
                "Braga District" => Ok(Self::BragaDistrict),
                "Bragança District" => Ok(Self::BragancaDistrict),
                "Castelo Branco District" => Ok(Self::CasteloBrancoDistrict),
                "Coimbra District" => Ok(Self::CoimbraDistrict),
                "Faro District" => Ok(Self::FaroDistrict),
                "Guarda District" => Ok(Self::GuardaDistrict),
                "Leiria District" => Ok(Self::LeiriaDistrict),
                "Lisbon District" => Ok(Self::LisbonDistrict),
                "Madeira" => Ok(Self::Madeira),
                "Portalegre District" => Ok(Self::PortalegreDistrict),
                "Porto District" => Ok(Self::PortoDistrict),
                "Santarém District" => Ok(Self::SantaremDistrict),
                "Setúbal District" => Ok(Self::SetubalDistrict),
                "Viana do Castelo District" => Ok(Self::VianaDoCasteloDistrict),
                "Vila Real District" => Ok(Self::VilaRealDistrict),
                "Viseu District" => Ok(Self::ViseuDistrict),
                "Évora District" => Ok(Self::EvoraDistrict),
                _ => Err(errors::ConnectorError::InvalidDataFormat {
                    field_name: "address.state",
                }
                .into()),
            },
        }
    }
}

impl ForeignTryFrom<String> for SwitzerlandStatesAbbreviation {
    type Error = error_stack::Report<errors::ConnectorError>;
    fn foreign_try_from(value: String) -> Result<Self, Self::Error> {
        let state_abbreviation_check =
            StringExt::<Self>::parse_enum(value.clone(), "SwitzerlandStatesAbbreviation");
        match state_abbreviation_check {
            Ok(state_abbreviation) => Ok(state_abbreviation),
            Err(_) => match value.as_str() {
                "Aargau" => Ok(Self::Aargau),
                "Appenzell Ausserrhoden" => Ok(Self::AppenzellAusserrhoden),
                "Appenzell Innerrhoden" => Ok(Self::AppenzellInnerrhoden),
                "Basel-Landschaft" => Ok(Self::BaselLandschaft),
                "Canton of Fribourg" => Ok(Self::CantonOfFribourg),
                "Canton of Geneva" => Ok(Self::CantonOfGeneva),
                "Canton of Jura" => Ok(Self::CantonOfJura),
                "Canton of Lucerne" => Ok(Self::CantonOfLucerne),
                "Canton of Neuchâtel" => Ok(Self::CantonOfNeuchatel),
                "Canton of Schaffhausen" => Ok(Self::CantonOfSchaffhausen),
                "Canton of Solothurn" => Ok(Self::CantonOfSolothurn),
                "Canton of St. Gallen" => Ok(Self::CantonOfStGallen),
                "Canton of Valais" => Ok(Self::CantonOfValais),
                "Canton of Vaud" => Ok(Self::CantonOfVaud),
                "Canton of Zug" => Ok(Self::CantonOfZug),
                "Glarus" => Ok(Self::Glarus),
                "Graubünden" => Ok(Self::Graubunden),
                "Nidwalden" => Ok(Self::Nidwalden),
                "Obwalden" => Ok(Self::Obwalden),
                "Schwyz" => Ok(Self::Schwyz),
                "Thurgau" => Ok(Self::Thurgau),
                "Ticino" => Ok(Self::Ticino),
                "Uri" => Ok(Self::Uri),
                "canton of Bern" => Ok(Self::CantonOfBern),
                "canton of Zürich" => Ok(Self::CantonOfZurich),
                _ => Err(errors::ConnectorError::InvalidDataFormat {
                    field_name: "address.state",
                }
                .into()),
            },
        }
    }
}

impl ForeignTryFrom<String> for NorthMacedoniaStatesAbbreviation {
    type Error = error_stack::Report<errors::ConnectorError>;
    fn foreign_try_from(value: String) -> Result<Self, Self::Error> {
        let state_abbreviation_check =
            StringExt::<Self>::parse_enum(value.clone(), "NorthMacedoniaStatesAbbreviation");
        match state_abbreviation_check {
            Ok(state_abbreviation) => Ok(state_abbreviation),
            Err(_) => match value.as_str() {
                "Aerodrom Municipality" => Ok(Self::AerodromMunicipality),
                "Aračinovo Municipality" => Ok(Self::AracinovoMunicipality),
                "Berovo Municipality" => Ok(Self::BerovoMunicipality),
                "Bitola Municipality" => Ok(Self::BitolaMunicipality),
                "Bogdanci Municipality" => Ok(Self::BogdanciMunicipality),
                "Bogovinje Municipality" => Ok(Self::BogovinjeMunicipality),
                "Bosilovo Municipality" => Ok(Self::BosilovoMunicipality),
                "Brvenica Municipality" => Ok(Self::BrvenicaMunicipality),
                "Butel Municipality" => Ok(Self::ButelMunicipality),
                "Centar Municipality" => Ok(Self::CentarMunicipality),
                "Centar Župa Municipality" => Ok(Self::CentarZupaMunicipality),
                "Debarca Municipality" => Ok(Self::DebarcaMunicipality),
                "Delčevo Municipality" => Ok(Self::DelcevoMunicipality),
                "Demir Hisar Municipality" => Ok(Self::DemirHisarMunicipality),
                "Demir Kapija Municipality" => Ok(Self::DemirKapijaMunicipality),
                "Dojran Municipality" => Ok(Self::DojranMunicipality),
                "Dolneni Municipality" => Ok(Self::DolneniMunicipality),
                "Drugovo Municipality" => Ok(Self::DrugovoMunicipality),
                "Gazi Baba Municipality" => Ok(Self::GaziBabaMunicipality),
                "Gevgelija Municipality" => Ok(Self::GevgelijaMunicipality),
                "Gjorče Petrov Municipality" => Ok(Self::GjorcePetrovMunicipality),
                "Gostivar Municipality" => Ok(Self::GostivarMunicipality),
                "Gradsko Municipality" => Ok(Self::GradskoMunicipality),
                "Greater Skopje" => Ok(Self::GreaterSkopje),
                "Ilinden Municipality" => Ok(Self::IlindenMunicipality),
                "Jegunovce Municipality" => Ok(Self::JegunovceMunicipality),
                "Karbinci" => Ok(Self::Karbinci),
                "Karpoš Municipality" => Ok(Self::KarposMunicipality),
                "Kavadarci Municipality" => Ok(Self::KavadarciMunicipality),
                "Kisela Voda Municipality" => Ok(Self::KiselaVodaMunicipality),
                "Kičevo Municipality" => Ok(Self::KicevoMunicipality),
                "Konče Municipality" => Ok(Self::KonceMunicipality),
                "Kočani Municipality" => Ok(Self::KocaniMunicipality),
                "Kratovo Municipality" => Ok(Self::KratovoMunicipality),
                "Kriva Palanka Municipality" => Ok(Self::KrivaPalankaMunicipality),
                "Krivogaštani Municipality" => Ok(Self::KrivogastaniMunicipality),
                "Kruševo Municipality" => Ok(Self::KrusevoMunicipality),
                "Kumanovo Municipality" => Ok(Self::KumanovoMunicipality),
                "Lipkovo Municipality" => Ok(Self::LipkovoMunicipality),
                "Lozovo Municipality" => Ok(Self::LozovoMunicipality),
                "Makedonska Kamenica Municipality" => Ok(Self::MakedonskaKamenicaMunicipality),
                "Makedonski Brod Municipality" => Ok(Self::MakedonskiBrodMunicipality),
                "Mavrovo and Rostuša Municipality" => Ok(Self::MavrovoAndRostusaMunicipality),
                "Mogila Municipality" => Ok(Self::MogilaMunicipality),
                "Negotino Municipality" => Ok(Self::NegotinoMunicipality),
                "Novaci Municipality" => Ok(Self::NovaciMunicipality),
                "Novo Selo Municipality" => Ok(Self::NovoSeloMunicipality),
                "Ohrid Municipality" => Ok(Self::OhridMunicipality),
                "Oslomej Municipality" => Ok(Self::OslomejMunicipality),
                "Pehčevo Municipality" => Ok(Self::PehcevoMunicipality),
                "Petrovec Municipality" => Ok(Self::PetrovecMunicipality),
                "Plasnica Municipality" => Ok(Self::PlasnicaMunicipality),
                "Prilep Municipality" => Ok(Self::PrilepMunicipality),
                "Probištip Municipality" => Ok(Self::ProbishtipMunicipality),
                "Radoviš Municipality" => Ok(Self::RadovisMunicipality),
                "Rankovce Municipality" => Ok(Self::RankovceMunicipality),
                "Resen Municipality" => Ok(Self::ResenMunicipality),
                "Rosoman Municipality" => Ok(Self::RosomanMunicipality),
                "Saraj Municipality" => Ok(Self::SarajMunicipality),
                "Sopište Municipality" => Ok(Self::SopisteMunicipality),
                "Staro Nagoričane Municipality" => Ok(Self::StaroNagoricaneMunicipality),
                "Struga Municipality" => Ok(Self::StrugaMunicipality),
                "Strumica Municipality" => Ok(Self::StrumicaMunicipality),
                "Studeničani Municipality" => Ok(Self::StudenicaniMunicipality),
                "Sveti Nikole Municipality" => Ok(Self::SvetiNikoleMunicipality),
                "Tearce Municipality" => Ok(Self::TearceMunicipality),
                "Tetovo Municipality" => Ok(Self::TetovoMunicipality),
                "Valandovo Municipality" => Ok(Self::ValandovoMunicipality),
                "Vasilevo Municipality" => Ok(Self::VasilevoMunicipality),
                "Veles Municipality" => Ok(Self::VelesMunicipality),
                "Vevčani Municipality" => Ok(Self::VevcaniMunicipality),
                "Vinica Municipality" => Ok(Self::VinicaMunicipality),
                "Vraneštica Municipality" => Ok(Self::VranesticaMunicipality),
                "Vrapčište Municipality" => Ok(Self::VrapcisteMunicipality),
                "Zajas Municipality" => Ok(Self::ZajasMunicipality),
                "Zelenikovo Municipality" => Ok(Self::ZelenikovoMunicipality),
                "Zrnovci Municipality" => Ok(Self::ZrnovciMunicipality),
                "Čair Municipality" => Ok(Self::CairMunicipality),
                "Čaška Municipality" => Ok(Self::CaskaMunicipality),
                "Češinovo-Obleševo Municipality" => Ok(Self::CesinovoOblesevoMunicipality),
                "Čučer-Sandevo Municipality" => Ok(Self::CucerSandevoMunicipality),
                "Štip Municipality" => Ok(Self::StipMunicipality),
                "Šuto Orizari Municipality" => Ok(Self::ShutoOrizariMunicipality),
                "Želino Municipality" => Ok(Self::ZelinoMunicipality),
                _ => Err(errors::ConnectorError::InvalidDataFormat {
                    field_name: "address.state",
                }
                .into()),
            },
        }
    }
}

impl ForeignTryFrom<String> for MontenegroStatesAbbreviation {
    type Error = error_stack::Report<errors::ConnectorError>;
    fn foreign_try_from(value: String) -> Result<Self, Self::Error> {
        let state_abbreviation_check =
            StringExt::<Self>::parse_enum(value.clone(), "MontenegroStatesAbbreviation");
        match state_abbreviation_check {
            Ok(state_abbreviation) => Ok(state_abbreviation),
            Err(_) => match value.as_str() {
                "Andrijevica Municipality" => Ok(Self::AndrijevicaMunicipality),
                "Bar Municipality" => Ok(Self::BarMunicipality),
                "Berane Municipality" => Ok(Self::BeraneMunicipality),
                "Bijelo Polje Municipality" => Ok(Self::BijeloPoljeMunicipality),
                "Budva Municipality" => Ok(Self::BudvaMunicipality),
                "Danilovgrad Municipality" => Ok(Self::DanilovgradMunicipality),
                "Gusinje Municipality" => Ok(Self::GusinjeMunicipality),
                "Kolašin Municipality" => Ok(Self::KolasinMunicipality),
                "Kotor Municipality" => Ok(Self::KotorMunicipality),
                "Mojkovac Municipality" => Ok(Self::MojkovacMunicipality),
                "Nikšić Municipality" => Ok(Self::NiksicMunicipality),
                "Petnjica Municipality" => Ok(Self::PetnjicaMunicipality),
                "Plav Municipality" => Ok(Self::PlavMunicipality),
                "Pljevlja Municipality" => Ok(Self::PljevljaMunicipality),
                "Plužine Municipality" => Ok(Self::PlužineMunicipality),
                "Podgorica Municipality" => Ok(Self::PodgoricaMunicipality),
                "Rožaje Municipality" => Ok(Self::RožajeMunicipality),
                "Tivat Municipality" => Ok(Self::TivatMunicipality),
                "Ulcinj Municipality" => Ok(Self::UlcinjMunicipality),
                "Žabljak Municipality" => Ok(Self::ŽabljakMunicipality),
                _ => Err(errors::ConnectorError::InvalidDataFormat {
                    field_name: "address.state",
                }
                .into()),
            },
        }
    }
}

impl ForeignTryFrom<String> for MonacoStatesAbbreviation {
    type Error = error_stack::Report<errors::ConnectorError>;
    fn foreign_try_from(value: String) -> Result<Self, Self::Error> {
        let state_abbreviation_check =
            StringExt::<Self>::parse_enum(value.clone(), "MonacoStatesAbbreviation");
        match state_abbreviation_check {
            Ok(state_abbreviation) => Ok(state_abbreviation),
            Err(_) => match value.as_str() {
                "Monaco" => Ok(Self::Monaco),
                _ => Err(errors::ConnectorError::InvalidDataFormat {
                    field_name: "address.state",
                }
                .into()),
            },
        }
    }
}

impl ForeignTryFrom<String> for NetherlandsStatesAbbreviation {
    type Error = error_stack::Report<errors::ConnectorError>;
    fn foreign_try_from(value: String) -> Result<Self, Self::Error> {
        let state_abbreviation_check =
            StringExt::<Self>::parse_enum(value.clone(), "NetherlandsStatesAbbreviation");
        match state_abbreviation_check {
            Ok(state_abbreviation) => Ok(state_abbreviation),
            Err(_) => match value.as_str() {
                "Bonaire" => Ok(Self::Bonaire),
                "Drenthe" => Ok(Self::Drenthe),
                "Flevoland" => Ok(Self::Flevoland),
                "Friesland" => Ok(Self::Friesland),
                "Gelderland" => Ok(Self::Gelderland),
                "Groningen" => Ok(Self::Groningen),
                "Limburg" => Ok(Self::Limburg),
                "North Brabant" => Ok(Self::NorthBrabant),
                "North Holland" => Ok(Self::NorthHolland),
                "Overijssel" => Ok(Self::Overijssel),
                "Saba" => Ok(Self::Saba),
                "Sint Eustatius" => Ok(Self::SintEustatius),
                "South Holland" => Ok(Self::SouthHolland),
                "Utrecht" => Ok(Self::Utrecht),
                "Zeeland" => Ok(Self::Zeeland),
                _ => Err(errors::ConnectorError::InvalidDataFormat {
                    field_name: "address.state",
                }
                .into()),
            },
        }
    }
}

impl ForeignTryFrom<String> for NewZealandStatesAbbreviation {
    type Error = error_stack::Report<errors::ConnectorError>;
    fn foreign_try_from(value: String) -> Result<Self, Self::Error> {
        let state =
            parse_state_enum::<Self>(value, "NewZealandStatesAbbreviation", "address.state")?;
        match state.as_str() {
            "auckland" | "tamakimakaurau" => Ok(Self::Auckland),
            "bayofplenty" | "toimoana" => Ok(Self::BayOfPlenty),
            "canterbury" | "waitaha" => Ok(Self::Canterbury),
            "chathamislandsterritory" | "wharekauri" => Ok(Self::ChathamIslandsTerritory),
            "gisborne" | "tetairawhiti" => Ok(Self::Gisborne),
            "hawkesbay" | "tematauamaui" => Ok(Self::HawkesBay),
            "manawatuwanganui" => Ok(Self::ManawatūWhanganui),
            "marlborough" => Ok(Self::Marlborough),
            "nelson" | "whakatu" => Ok(Self::Nelson),
            "northland" | "tetaitokerau" => Ok(Self::Northland),
            "otago" | "otakou" => Ok(Self::Otago),
            "southland" | "tetaiaotonga" => Ok(Self::Southland),
            "taranaki" => Ok(Self::Taranaki),
            "tasman" | "tetaioaorere" => Ok(Self::Tasman),
            "waikato" => Ok(Self::Waikato),
            "greaterwellington" | "tepanematuataiao" => Ok(Self::GreaterWellington),
            "westcoast" | "tetaiopoutini" => Ok(Self::WestCoast),
            _ => Err(errors::ConnectorError::InvalidDataFormat {
                field_name: "address.state",
            }
            .into()),
        }
    }
}

impl ForeignTryFrom<String> for SingaporeStatesAbbreviation {
    type Error = error_stack::Report<errors::ConnectorError>;
    fn foreign_try_from(value: String) -> Result<Self, Self::Error> {
        let state =
            parse_state_enum::<Self>(value, "SingaporeStatesAbbreviation", "address.state")?;
        match state.as_str() {
            "centralsingapore" => Ok(Self::CentralSingapore),
            "northeast" => Ok(Self::NorthEast),
            "northwest" => Ok(Self::NorthWest),
            "southeast" => Ok(Self::SouthEast),
            "southwest" => Ok(Self::SouthWest),
            _ => Err(errors::ConnectorError::InvalidDataFormat {
                field_name: "address.state",
            }
            .into()),
        }
    }
}

impl ForeignTryFrom<String> for PhilippinesStatesAbbreviation {
    type Error = error_stack::Report<errors::ConnectorError>;
    fn foreign_try_from(value: String) -> Result<Self, Self::Error> {
        let state =
            parse_state_enum::<Self>(value, "PhilippinesStatesAbbreviation", "address.state")?;
        match state.as_str() {
            "abra" => Ok(Self::Abra),
            "agusandelnorte" | "hilagangagusan" => Ok(Self::AgusanDelNorte),
            "agusandelsur" | "timogagusan" => Ok(Self::AgusanDelSur),
            "aklan" => Ok(Self::Aklan),
            "albay" => Ok(Self::Albay),
            "antique" | "antike" => Ok(Self::Antique),
            "apayao" | "apayaw" => Ok(Self::Apayao),
            "aurora" => Ok(Self::Aurora),
            "autonomousregioninmuslimmindanao" | "nagsasarilingrehiyonngmuslimsamindanaw" => {
                Ok(Self::AutonomousRegionInMuslimMindanao)
            }
            "basilan" => Ok(Self::Basilan),
            "bataan" => Ok(Self::Bataan),
            "batanes" => Ok(Self::Batanes),
            "batangas" => Ok(Self::Batangas),
            "benguet" | "benget" => Ok(Self::Benguet),
            "bicol" | "rehiyonngbikol" => Ok(Self::Bicol),
            "biliran" => Ok(Self::Biliran),
            "bohol" => Ok(Self::Bohol),
            "bukidnon" => Ok(Self::Bukidnon),
            "bulacan" | "bulakan" => Ok(Self::Bulacan),
            "cagayan" | "kagayan" => Ok(Self::Cagayan),
            "cagayanvalley" | "rehiyonnglambakngkagayan" => Ok(Self::CagayanValley),
            "calabarzon" | "rehiyonngcalabarzon" => Ok(Self::Calabarzon),
            "camarinesnorte" | "hilagangkamarines" => Ok(Self::CamarinesNorte),
            "camarinessur" | "timogkamarines" => Ok(Self::CamarinesSur),
            "camiguin" | "kamigin" => Ok(Self::Camiguin),
            "capiz" | "kapis" => Ok(Self::Capiz),
            "caraga" | "rehiyonngkaraga" => Ok(Self::Caraga),
            "catanduanes" | "katanduanes" => Ok(Self::Catanduanes),
            "cavite" | "kabite" => Ok(Self::Cavite),
            "cebu" | "sebu" => Ok(Self::Cebu),
            "centralluzon" | "rehiyonnggitnangluzon" => Ok(Self::CentralLuzon),
            "centralvisayas" | "rehiyonnggitnangbisaya" => Ok(Self::CentralVisayas),
            "cordilleraadministrativeregion" | "rehiyonngadministratibongkordilyera" => {
                Ok(Self::CordilleraAdministrativeRegion)
            }
            "cotabato" | "kotabato" => Ok(Self::Cotabato),
            "davao" | "rehiyonngdabaw" => Ok(Self::Davao),
            "davaooccidental" | "kanlurangdabaw" => Ok(Self::DavaoOccidental),
            "davaooriental" | "silangangdabaw" => Ok(Self::DavaoOriental),
            "davaodeoro" => Ok(Self::DavaoDeOro),
            "davaodelnorte" | "hilagangdabaw" => Ok(Self::DavaoDelNorte),
            "davaodelsur" | "timogdabaw" => Ok(Self::DavaoDelSur),
            "dinagatislands" | "pulongdinagat" => Ok(Self::DinagatIslands),
            "easternsamar" | "silangangsamar" => Ok(Self::EasternSamar),
            "easternvisayas" | "rehiyonngsilangangbisaya" => Ok(Self::EasternVisayas),
            "guimaras" | "gimaras" => Ok(Self::Guimaras),
            "hilagangiloko" | "ilocosnorte" => Ok(Self::HilagangIloko),
            "hilaganglanaw" | "lanaodelnorte" => Ok(Self::HilagangLanaw),
            "hilagangmagindanaw" | "maguindanaodelnorte" => Ok(Self::HilagangMagindanaw),
            "hilagangsamar" | "northernsamar" => Ok(Self::HilagangSamar),
            "hilagangsambuwangga" | "zamboangadelnorte" => Ok(Self::HilagangSambuwangga),
            "hilagangsurigaw" | "surigaodelnorte" => Ok(Self::HilagangSurigaw),
            "ifugao" | "ipugaw" => Ok(Self::Ifugao),
            "ilocos" | "rehiyonngiloko" => Ok(Self::Ilocos),
            "ilocossur" | "timogiloko" => Ok(Self::IlocosSur),
            "iloilo" | "iloylo" => Ok(Self::Iloilo),
            "isabela" => Ok(Self::Isabela),
            "kalinga" => Ok(Self::Kalinga),
            "kanlurangmindoro" | "mindorooccidental" => Ok(Self::KanlurangMindoro),
            "kanlurangmisamis" | "misamisoriental" => Ok(Self::KanlurangMisamis),
            "kanlurangnegros" | "negrosoccidental" => Ok(Self::KanlurangNegros),
            "katimogangleyte" | "southernleyte" => Ok(Self::KatimogangLeyte),
            "keson" | "quezon" => Ok(Self::Keson),
            "kirino" | "quirino" => Ok(Self::Kirino),
            "launion" => Ok(Self::LaUnion),
            "laguna" => Ok(Self::Laguna),
            "lalawigangbulubundukin" | "mountainprovince" => Ok(Self::LalawigangBulubundukin),
            "lanaodelsur" | "timoglanaw" => Ok(Self::LanaoDelSur),
            "leyte" => Ok(Self::Leyte),
            "maguidanaodelsur" | "timogmaguindanao" => Ok(Self::MaguindanaoDelSur),
            "marinduque" => Ok(Self::Marinduque),
            "masbate" => Ok(Self::Masbate),
            "mimaropa" | "rehiyonngmimaropa" => Ok(Self::Mimaropa),
            "mindorooriental" | "silingangmindoro" => Ok(Self::MindoroOriental),
            "misamisoccidental" | "silingangmisamis" => Ok(Self::MisamisOccidental),
            "nationalcapitalregion" | "pambansangpunonglungsod" => Ok(Self::NationalCapitalRegion),
            "negrosoriental" | "silingangnegros" => Ok(Self::NegrosOriental),
            "northernmindanao" | "rehiyonnghilagangmindanao" => Ok(Self::NorthernMindanao),
            "nuevaecija" | "nuwevaesiha" => Ok(Self::NuevaEcija),
            "nuevavizcaya" => Ok(Self::NuevaVizcaya),
            "palawan" => Ok(Self::Palawan),
            "pampanga" => Ok(Self::Pampanga),
            "pangasinan" => Ok(Self::Pangasinan),
            "rehiyonngkanlurangbisaya" | "westernvisayas" => Ok(Self::RehiyonNgKanlurangBisaya),
            "rehiyonngsoccsksargen" | "soccsksargen" => Ok(Self::RehiyonNgSoccsksargen),
            "rehiyonngtangwayngsambuwangga" | "zamboangapeninsula" => {
                Ok(Self::RehiyonNgTangwayNgSambuwangga)
            }
            "risal" | "rizal" => Ok(Self::Risal),
            "romblon" => Ok(Self::Romblon),
            "samar" => Ok(Self::Samar),
            "sambales" | "zambales" => Ok(Self::Sambales),
            "sambuwanggasibugay" | "zamboangasibugay" => Ok(Self::SambuwanggaSibugay),
            "sarangani" => Ok(Self::Sarangani),
            "siquijor" | "sikihor" => Ok(Self::Sikihor),
            "sorsogon" => Ok(Self::Sorsogon),
            "southcotabato" | "timogkotabato" => Ok(Self::SouthCotabato),
            "sultankudarat" => Ok(Self::SultanKudarat),
            "sulu" => Ok(Self::Sulu),
            "surigaodelsur" | "timogsurigaw" => Ok(Self::SurigaoDelSur),
            "tarlac" => Ok(Self::Tarlac),
            "tawitawi" => Ok(Self::TawiTawi),
            "timogsambuwangga" | "zamboangadelsur" => Ok(Self::TimogSambuwangga),
            _ => Err(errors::ConnectorError::InvalidDataFormat {
                field_name: "address.state",
            }
            .into()),
        }
    }
}

impl ForeignTryFrom<String> for IndiaStatesAbbreviation {
    type Error = error_stack::Report<errors::ConnectorError>;
    fn foreign_try_from(value: String) -> Result<Self, Self::Error> {
        let state = parse_state_enum::<Self>(value, "IndiaStatesAbbreviation", "address.state")?;
        match state.as_str() {
            "andamanandnicobarislands" => Ok(Self::AndamanAndNicobarIslands),
            "andhrapradesh" => Ok(Self::AndhraPradesh),
            "arunachalpradesh" => Ok(Self::ArunachalPradesh),
            "assam" => Ok(Self::Assam),
            "bihar" => Ok(Self::Bihar),
            "chandigarh" => Ok(Self::Chandigarh),
            "chhattisgarh" => Ok(Self::Chhattisgarh),
            "dadraandnagarhavelianddamananddiu" => Ok(Self::DadraAndNagarHaveliAndDamanAndDiu),
            "delhi" => Ok(Self::Delhi),
            "goa" => Ok(Self::Goa),
            "gujarat" => Ok(Self::Gujarat),
            "haryana" => Ok(Self::Haryana),
            "himachalpradesh" => Ok(Self::HimachalPradesh),
            "jammuandkashmir" => Ok(Self::JammuAndKashmir),
            "jharkhand" => Ok(Self::Jharkhand),
            "karnataka" => Ok(Self::Karnataka),
            "kerala" => Ok(Self::Kerala),
            "ladakh" => Ok(Self::Ladakh),
            "lakshadweep" => Ok(Self::Lakshadweep),
            "madhyapradesh" => Ok(Self::MadhyaPradesh),
            "maharashtra" => Ok(Self::Maharashtra),
            "manipur" => Ok(Self::Manipur),
            "meghalaya" => Ok(Self::Meghalaya),
            "mizoram" => Ok(Self::Mizoram),
            "nagaland" => Ok(Self::Nagaland),
            "odisha" => Ok(Self::Odisha),
            "puducherry" | "pondicherry" => Ok(Self::Puducherry),
            "punjab" => Ok(Self::Punjab),
            "rajasthan" => Ok(Self::Rajasthan),
            "sikkim" => Ok(Self::Sikkim),
            "tamilnadu" => Ok(Self::TamilNadu),
            "telangana" => Ok(Self::Telangana),
            "tripura" => Ok(Self::Tripura),
            "uttarpradesh" => Ok(Self::UttarPradesh),
            "uttarakhand" => Ok(Self::Uttarakhand),
            "westbengal" => Ok(Self::WestBengal),
            _ => Err(errors::ConnectorError::InvalidDataFormat {
                field_name: "address.state",
            }
            .into()),
        }
    }
}

impl ForeignTryFrom<String> for MoldovaStatesAbbreviation {
    type Error = error_stack::Report<errors::ConnectorError>;
    fn foreign_try_from(value: String) -> Result<Self, Self::Error> {
        let state_abbreviation_check =
            StringExt::<Self>::parse_enum(value.clone(), "MoldovaStatesAbbreviation");
        match state_abbreviation_check {
            Ok(state_abbreviation) => Ok(state_abbreviation),
            Err(_) => match value.as_str() {
                "Anenii Noi District" => Ok(Self::AneniiNoiDistrict),
                "Basarabeasca District" => Ok(Self::BasarabeascaDistrict),
                "Bender Municipality" => Ok(Self::BenderMunicipality),
                "Briceni District" => Ok(Self::BriceniDistrict),
                "Bălți Municipality" => Ok(Self::BălțiMunicipality),
                "Cahul District" => Ok(Self::CahulDistrict),
                "Cantemir District" => Ok(Self::CantemirDistrict),
                "Chișinău Municipality" => Ok(Self::ChișinăuMunicipality),
                "Cimișlia District" => Ok(Self::CimișliaDistrict),
                "Criuleni District" => Ok(Self::CriuleniDistrict),
                "Călărași District" => Ok(Self::CălărașiDistrict),
                "Căușeni District" => Ok(Self::CăușeniDistrict),
                "Dondușeni District" => Ok(Self::DondușeniDistrict),
                "Drochia District" => Ok(Self::DrochiaDistrict),
                "Dubăsari District" => Ok(Self::DubăsariDistrict),
                "Edineț District" => Ok(Self::EdinețDistrict),
                "Florești District" => Ok(Self::FloreștiDistrict),
                "Fălești District" => Ok(Self::FăleștiDistrict),
                "Găgăuzia" => Ok(Self::Găgăuzia),
                "Glodeni District" => Ok(Self::GlodeniDistrict),
                "Hîncești District" => Ok(Self::HînceștiDistrict),
                "Ialoveni District" => Ok(Self::IaloveniDistrict),
                "Nisporeni District" => Ok(Self::NisporeniDistrict),
                "Ocnița District" => Ok(Self::OcnițaDistrict),
                "Orhei District" => Ok(Self::OrheiDistrict),
                "Rezina District" => Ok(Self::RezinaDistrict),
                "Rîșcani District" => Ok(Self::RîșcaniDistrict),
                "Soroca District" => Ok(Self::SorocaDistrict),
                "Strășeni District" => Ok(Self::StrășeniDistrict),
                "Sîngerei District" => Ok(Self::SîngereiDistrict),
                "Taraclia District" => Ok(Self::TaracliaDistrict),
                "Telenești District" => Ok(Self::TeleneștiDistrict),
                "Transnistria Autonomous Territorial Unit" => {
                    Ok(Self::TransnistriaAutonomousTerritorialUnit)
                }
                "Ungheni District" => Ok(Self::UngheniDistrict),
                "Șoldănești District" => Ok(Self::ȘoldăneștiDistrict),
                "Ștefan Vodă District" => Ok(Self::ȘtefanVodăDistrict),
                _ => Err(errors::ConnectorError::InvalidDataFormat {
                    field_name: "address.state",
                }
                .into()),
            },
        }
    }
}

impl ForeignTryFrom<String> for LithuaniaStatesAbbreviation {
    type Error = error_stack::Report<errors::ConnectorError>;
    fn foreign_try_from(value: String) -> Result<Self, Self::Error> {
        let state_abbreviation_check =
            StringExt::<Self>::parse_enum(value.clone(), "LithuaniaStatesAbbreviation");
        match state_abbreviation_check {
            Ok(state_abbreviation) => Ok(state_abbreviation),
            Err(_) => match value.as_str() {
                "Akmenė District Municipality" => Ok(Self::AkmeneDistrictMunicipality),
                "Alytus City Municipality" => Ok(Self::AlytusCityMunicipality),
                "Alytus County" => Ok(Self::AlytusCounty),
                "Alytus District Municipality" => Ok(Self::AlytusDistrictMunicipality),
                "Birštonas Municipality" => Ok(Self::BirstonasMunicipality),
                "Biržai District Municipality" => Ok(Self::BirzaiDistrictMunicipality),
                "Druskininkai municipality" => Ok(Self::DruskininkaiMunicipality),
                "Elektrėnai municipality" => Ok(Self::ElektrenaiMunicipality),
                "Ignalina District Municipality" => Ok(Self::IgnalinaDistrictMunicipality),
                "Jonava District Municipality" => Ok(Self::JonavaDistrictMunicipality),
                "Joniškis District Municipality" => Ok(Self::JoniskisDistrictMunicipality),
                "Jurbarkas District Municipality" => Ok(Self::JurbarkasDistrictMunicipality),
                "Kaišiadorys District Municipality" => Ok(Self::KaisiadorysDistrictMunicipality),
                "Kalvarija municipality" => Ok(Self::KalvarijaMunicipality),
                "Kaunas City Municipality" => Ok(Self::KaunasCityMunicipality),
                "Kaunas County" => Ok(Self::KaunasCounty),
                "Kaunas District Municipality" => Ok(Self::KaunasDistrictMunicipality),
                "Kazlų Rūda municipality" => Ok(Self::KazluRudaMunicipality),
                "Kelmė District Municipality" => Ok(Self::KelmeDistrictMunicipality),
                "Klaipeda City Municipality" => Ok(Self::KlaipedaCityMunicipality),
                "Klaipėda County" => Ok(Self::KlaipedaCounty),
                "Klaipėda District Municipality" => Ok(Self::KlaipedaDistrictMunicipality),
                "Kretinga District Municipality" => Ok(Self::KretingaDistrictMunicipality),
                "Kupiškis District Municipality" => Ok(Self::KupiskisDistrictMunicipality),
                "Kėdainiai District Municipality" => Ok(Self::KedainiaiDistrictMunicipality),
                "Lazdijai District Municipality" => Ok(Self::LazdijaiDistrictMunicipality),
                "Marijampolė County" => Ok(Self::MarijampoleCounty),
                "Marijampolė Municipality" => Ok(Self::MarijampoleMunicipality),
                "Mažeikiai District Municipality" => Ok(Self::MazeikiaiDistrictMunicipality),
                "Molėtai District Municipality" => Ok(Self::MoletaiDistrictMunicipality),
                "Neringa Municipality" => Ok(Self::NeringaMunicipality),
                "Pagėgiai municipality" => Ok(Self::PagegiaiMunicipality),
                "Pakruojis District Municipality" => Ok(Self::PakruojisDistrictMunicipality),
                "Palanga City Municipality" => Ok(Self::PalangaCityMunicipality),
                "Panevėžys City Municipality" => Ok(Self::PanevezysCityMunicipality),
                "Panevėžys County" => Ok(Self::PanevezysCounty),
                "Panevėžys District Municipality" => Ok(Self::PanevezysDistrictMunicipality),
                "Pasvalys District Municipality" => Ok(Self::PasvalysDistrictMunicipality),
                "Plungė District Municipality" => Ok(Self::PlungeDistrictMunicipality),
                "Prienai District Municipality" => Ok(Self::PrienaiDistrictMunicipality),
                "Radviliškis District Municipality" => Ok(Self::RadviliskisDistrictMunicipality),
                "Raseiniai District Municipality" => Ok(Self::RaseiniaiDistrictMunicipality),
                "Rietavas municipality" => Ok(Self::RietavasMunicipality),
                "Rokiškis District Municipality" => Ok(Self::RokiskisDistrictMunicipality),
                "Skuodas District Municipality" => Ok(Self::SkuodasDistrictMunicipality),
                "Tauragė County" => Ok(Self::TaurageCounty),
                "Tauragė District Municipality" => Ok(Self::TaurageDistrictMunicipality),
                "Telšiai County" => Ok(Self::TelsiaiCounty),
                "Telšiai District Municipality" => Ok(Self::TelsiaiDistrictMunicipality),
                "Trakai District Municipality" => Ok(Self::TrakaiDistrictMunicipality),
                "Ukmergė District Municipality" => Ok(Self::UkmergeDistrictMunicipality),
                "Utena County" => Ok(Self::UtenaCounty),
                "Utena District Municipality" => Ok(Self::UtenaDistrictMunicipality),
                "Varėna District Municipality" => Ok(Self::VarenaDistrictMunicipality),
                "Vilkaviškis District Municipality" => Ok(Self::VilkaviskisDistrictMunicipality),
                "Vilnius City Municipality" => Ok(Self::VilniusCityMunicipality),
                "Vilnius County" => Ok(Self::VilniusCounty),
                "Vilnius District Municipality" => Ok(Self::VilniusDistrictMunicipality),
                "Visaginas Municipality" => Ok(Self::VisaginasMunicipality),
                "Zarasai District Municipality" => Ok(Self::ZarasaiDistrictMunicipality),
                "Šakiai District Municipality" => Ok(Self::SakiaiDistrictMunicipality),
                "Šalčininkai District Municipality" => Ok(Self::SalcininkaiDistrictMunicipality),
                "Šiauliai City Municipality" => Ok(Self::SiauliaiCityMunicipality),
                "Šiauliai County" => Ok(Self::SiauliaiCounty),
                "Šiauliai District Municipality" => Ok(Self::SiauliaiDistrictMunicipality),
                "Šilalė District Municipality" => Ok(Self::SilaleDistrictMunicipality),
                "Šilutė District Municipality" => Ok(Self::SiluteDistrictMunicipality),
                "Širvintos District Municipality" => Ok(Self::SirvintosDistrictMunicipality),
                "Švenčionys District Municipality" => Ok(Self::SvencionysDistrictMunicipality),
                _ => Err(errors::ConnectorError::InvalidDataFormat {
                    field_name: "address.state",
                }
                .into()),
            },
        }
    }
}

impl ForeignTryFrom<String> for LiechtensteinStatesAbbreviation {
    type Error = error_stack::Report<errors::ConnectorError>;
    fn foreign_try_from(value: String) -> Result<Self, Self::Error> {
        let state_abbreviation_check =
            StringExt::<Self>::parse_enum(value.clone(), "LiechtensteinStatesAbbreviation");
        match state_abbreviation_check {
            Ok(state_abbreviation) => Ok(state_abbreviation),
            Err(_) => match value.as_str() {
                "Balzers" => Ok(Self::Balzers),
                "Eschen" => Ok(Self::Eschen),
                "Gamprin" => Ok(Self::Gamprin),
                "Mauren" => Ok(Self::Mauren),
                "Planken" => Ok(Self::Planken),
                "Ruggell" => Ok(Self::Ruggell),
                "Schaan" => Ok(Self::Schaan),
                "Schellenberg" => Ok(Self::Schellenberg),
                "Triesen" => Ok(Self::Triesen),
                "Triesenberg" => Ok(Self::Triesenberg),
                "Vaduz" => Ok(Self::Vaduz),
                _ => Err(errors::ConnectorError::InvalidDataFormat {
                    field_name: "address.state",
                }
                .into()),
            },
        }
    }
}

impl ForeignTryFrom<String> for LatviaStatesAbbreviation {
    type Error = error_stack::Report<errors::ConnectorError>;
    fn foreign_try_from(value: String) -> Result<Self, Self::Error> {
        let state_abbreviation_check =
            StringExt::<Self>::parse_enum(value.clone(), "LatviaStatesAbbreviation");
        match state_abbreviation_check {
            Ok(state_abbreviation) => Ok(state_abbreviation),
            Err(_) => match value.as_str() {
                "Aglona Municipality" => Ok(Self::AglonaMunicipality),
                "Aizkraukle Municipality" => Ok(Self::AizkraukleMunicipality),
                "Aizpute Municipality" => Ok(Self::AizputeMunicipality),
                "Aknīste Municipality" => Ok(Self::AknīsteMunicipality),
                "Aloja Municipality" => Ok(Self::AlojaMunicipality),
                "Alsunga Municipality" => Ok(Self::AlsungaMunicipality),
                "Alūksne Municipality" => Ok(Self::AlūksneMunicipality),
                "Amata Municipality" => Ok(Self::AmataMunicipality),
                "Ape Municipality" => Ok(Self::ApeMunicipality),
                "Auce Municipality" => Ok(Self::AuceMunicipality),
                "Babīte Municipality" => Ok(Self::BabīteMunicipality),
                "Baldone Municipality" => Ok(Self::BaldoneMunicipality),
                "Baltinava Municipality" => Ok(Self::BaltinavaMunicipality),
                "Balvi Municipality" => Ok(Self::BalviMunicipality),
                "Bauska Municipality" => Ok(Self::BauskaMunicipality),
                "Beverīna Municipality" => Ok(Self::BeverīnaMunicipality),
                "Brocēni Municipality" => Ok(Self::BrocēniMunicipality),
                "Burtnieki Municipality" => Ok(Self::BurtniekiMunicipality),
                "Carnikava Municipality" => Ok(Self::CarnikavaMunicipality),
                "Cesvaine Municipality" => Ok(Self::CesvaineMunicipality),
                "Cibla Municipality" => Ok(Self::CiblaMunicipality),
                "Cēsis Municipality" => Ok(Self::CēsisMunicipality),
                "Dagda Municipality" => Ok(Self::DagdaMunicipality),
                "Daugavpils" => Ok(Self::Daugavpils),
                "Daugavpils Municipality" => Ok(Self::DaugavpilsMunicipality),
                "Dobele Municipality" => Ok(Self::DobeleMunicipality),
                "Dundaga Municipality" => Ok(Self::DundagaMunicipality),
                "Durbe Municipality" => Ok(Self::DurbeMunicipality),
                "Engure Municipality" => Ok(Self::EngureMunicipality),
                "Garkalne Municipality" => Ok(Self::GarkalneMunicipality),
                "Grobiņa Municipality" => Ok(Self::GrobiņaMunicipality),
                "Gulbene Municipality" => Ok(Self::GulbeneMunicipality),
                "Iecava Municipality" => Ok(Self::IecavaMunicipality),
                "Ikšķile Municipality" => Ok(Self::IkšķileMunicipality),
                "Ilūkste Municipalityy" => Ok(Self::IlūksteMunicipality),
                "Inčukalns Municipality" => Ok(Self::InčukalnsMunicipality),
                "Jaunjelgava Municipality" => Ok(Self::JaunjelgavaMunicipality),
                "Jaunpiebalga Municipality" => Ok(Self::JaunpiebalgaMunicipality),
                "Jaunpils Municipality" => Ok(Self::JaunpilsMunicipality),
                "Jelgava" => Ok(Self::Jelgava),
                "Jelgava Municipality" => Ok(Self::JelgavaMunicipality),
                "Jēkabpils" => Ok(Self::Jēkabpils),
                "Jēkabpils Municipality" => Ok(Self::JēkabpilsMunicipality),
                "Jūrmala" => Ok(Self::Jūrmala),
                "Kandava Municipality" => Ok(Self::KandavaMunicipality),
                "Kocēni Municipality" => Ok(Self::KocēniMunicipality),
                "Koknese Municipality" => Ok(Self::KokneseMunicipality),
                "Krimulda Municipality" => Ok(Self::KrimuldaMunicipality),
                "Krustpils Municipality" => Ok(Self::KrustpilsMunicipality),
                "Krāslava Municipality" => Ok(Self::KrāslavaMunicipality),
                "Kuldīga Municipality" => Ok(Self::KuldīgaMunicipality),
                "Kārsava Municipality" => Ok(Self::KārsavaMunicipality),
                "Lielvārde Municipality" => Ok(Self::LielvārdeMunicipality),
                "Liepāja" => Ok(Self::Liepāja),
                "Limbaži Municipality" => Ok(Self::LimbažiMunicipality),
                "Lubāna Municipality" => Ok(Self::LubānaMunicipality),
                "Ludza Municipality" => Ok(Self::LudzaMunicipality),
                "Līgatne Municipality" => Ok(Self::LīgatneMunicipality),
                "Līvāni Municipality" => Ok(Self::LīvāniMunicipality),
                "Madona Municipality" => Ok(Self::MadonaMunicipality),
                "Mazsalaca Municipality" => Ok(Self::MazsalacaMunicipality),
                "Mālpils Municipality" => Ok(Self::MālpilsMunicipality),
                "Mārupe Municipality" => Ok(Self::MārupeMunicipality),
                "Mērsrags Municipality" => Ok(Self::MērsragsMunicipality),
                "Naukšēni Municipality" => Ok(Self::NaukšēniMunicipality),
                "Nereta Municipality" => Ok(Self::NeretaMunicipality),
                "Nīca Municipality" => Ok(Self::NīcaMunicipality),
                "Ogre Municipality" => Ok(Self::OgreMunicipality),
                "Olaine Municipality" => Ok(Self::OlaineMunicipality),
                "Ozolnieki Municipality" => Ok(Self::OzolniekiMunicipality),
                "Preiļi Municipality" => Ok(Self::PreiļiMunicipality),
                "Priekule Municipality" => Ok(Self::PriekuleMunicipality),
                "Priekuļi Municipality" => Ok(Self::PriekuļiMunicipality),
                "Pārgauja Municipality" => Ok(Self::PārgaujaMunicipality),
                "Pāvilosta Municipality" => Ok(Self::PāvilostaMunicipality),
                "Pļaviņas Municipality" => Ok(Self::PļaviņasMunicipality),
                "Rauna Municipality" => Ok(Self::RaunaMunicipality),
                "Riebiņi Municipality" => Ok(Self::RiebiņiMunicipality),
                "Riga" => Ok(Self::Riga),
                "Roja Municipality" => Ok(Self::RojaMunicipality),
                "Ropaži Municipality" => Ok(Self::RopažiMunicipality),
                "Rucava Municipality" => Ok(Self::RucavaMunicipality),
                "Rugāji Municipality" => Ok(Self::RugājiMunicipality),
                "Rundāle Municipality" => Ok(Self::RundāleMunicipality),
                "Rēzekne" => Ok(Self::Rēzekne),
                "Rēzekne Municipality" => Ok(Self::RēzekneMunicipality),
                "Rūjiena Municipality" => Ok(Self::RūjienaMunicipality),
                "Sala Municipality" => Ok(Self::SalaMunicipality),
                "Salacgrīva Municipality" => Ok(Self::SalacgrīvaMunicipality),
                "Salaspils Municipality" => Ok(Self::SalaspilsMunicipality),
                "Saldus Municipality" => Ok(Self::SaldusMunicipality),
                "Saulkrasti Municipality" => Ok(Self::SaulkrastiMunicipality),
                "Sigulda Municipality" => Ok(Self::SiguldaMunicipality),
                "Skrunda Municipality" => Ok(Self::SkrundaMunicipality),
                "Skrīveri Municipality" => Ok(Self::SkrīveriMunicipality),
                "Smiltene Municipality" => Ok(Self::SmilteneMunicipality),
                "Stopiņi Municipality" => Ok(Self::StopiņiMunicipality),
                "Strenči Municipality" => Ok(Self::StrenčiMunicipality),
                "Sēja Municipality" => Ok(Self::SējaMunicipality),
                _ => Err(errors::ConnectorError::InvalidDataFormat {
                    field_name: "address.state",
                }
                .into()),
            },
        }
    }
}

impl ForeignTryFrom<String> for MaltaStatesAbbreviation {
    type Error = error_stack::Report<errors::ConnectorError>;
    fn foreign_try_from(value: String) -> Result<Self, Self::Error> {
        let state_abbreviation_check =
            StringExt::<Self>::parse_enum(value.clone(), "MaltaStatesAbbreviation");

        match state_abbreviation_check {
            Ok(state_abbreviation) => Ok(state_abbreviation),
            Err(_) => match value.as_str() {
                "Attard" => Ok(Self::Attard),
                "Balzan" => Ok(Self::Balzan),
                "Birgu" => Ok(Self::Birgu),
                "Birkirkara" => Ok(Self::Birkirkara),
                "Birżebbuġa" => Ok(Self::Birżebbuġa),
                "Cospicua" => Ok(Self::Cospicua),
                "Dingli" => Ok(Self::Dingli),
                "Fgura" => Ok(Self::Fgura),
                "Floriana" => Ok(Self::Floriana),
                "Fontana" => Ok(Self::Fontana),
                "Gudja" => Ok(Self::Gudja),
                "Gżira" => Ok(Self::Gżira),
                "Għajnsielem" => Ok(Self::Għajnsielem),
                "Għarb" => Ok(Self::Għarb),
                "Għargħur" => Ok(Self::Għargħur),
                "Għasri" => Ok(Self::Għasri),
                "Għaxaq" => Ok(Self::Għaxaq),
                "Ħamrun" => Ok(Self::Ħamrun),
                "Iklin" => Ok(Self::Iklin),
                "Senglea" => Ok(Self::Senglea),
                "Kalkara" => Ok(Self::Kalkara),
                "Kerċem" => Ok(Self::Kerċem),
                "Kirkop" => Ok(Self::Kirkop),
                "Lija" => Ok(Self::Lija),
                "Luqa" => Ok(Self::Luqa),
                "Marsa" => Ok(Self::Marsa),
                "Marsaskala" => Ok(Self::Marsaskala),
                "Marsaxlokk" => Ok(Self::Marsaxlokk),
                "Mdina" => Ok(Self::Mdina),
                "Mellieħa" => Ok(Self::Mellieħa),
                "Mosta" => Ok(Self::Mosta),
                "Mqabba" => Ok(Self::Mqabba),
                "Msida" => Ok(Self::Msida),
                "Mtarfa" => Ok(Self::Mtarfa),
                "Munxar" => Ok(Self::Munxar),
                "Mġarr" => Ok(Self::Mġarr),
                "Nadur" => Ok(Self::Nadur),
                "Naxxar" => Ok(Self::Naxxar),
                "Paola" => Ok(Self::Paola),
                "Pembroke" => Ok(Self::Pembroke),
                "Pietà" => Ok(Self::Pietà),
                "Qala" => Ok(Self::Qala),
                "Qormi" => Ok(Self::Qormi),
                "Qrendi" => Ok(Self::Qrendi),
                "Rabat" => Ok(Self::Rabat),
                "Saint Lawrence" => Ok(Self::SaintLawrence),
                "San Ġwann" => Ok(Self::SanĠwann),
                "Sannat" => Ok(Self::Sannat),
                "Santa Luċija" => Ok(Self::SantaLuċija),
                "Santa Venera" => Ok(Self::SantaVenera),
                "Siġġiewi" => Ok(Self::Siġġiewi),
                "Sliema" => Ok(Self::Sliema),
                "St. Julian's" => Ok(Self::StJulians),
                "St. Paul's Bay" => Ok(Self::StPaulsBay),
                "Swieqi" => Ok(Self::Swieqi),
                "Ta' Xbiex" => Ok(Self::TaXbiex),
                "Tarxien" => Ok(Self::Tarxien),
                "Valletta" => Ok(Self::Valletta),
                "Victoria" => Ok(Self::Victoria),
                "Xagħra" => Ok(Self::Xagħra),
                "Xewkija" => Ok(Self::Xewkija),
                "Xgħajra" => Ok(Self::Xgħajra),
                "Żabbar" => Ok(Self::Żabbar),
                "Żebbuġ Gozo" => Ok(Self::ŻebbuġGozo),
                "Żebbuġ Malta" => Ok(Self::ŻebbuġMalta),
                "Żejtun" => Ok(Self::Żejtun),
                "Żurrieq" => Ok(Self::Żurrieq),
                _ => Err(errors::ConnectorError::InvalidDataFormat {
                    field_name: "address.state",
                }
                .into()),
            },
        }
    }
}

impl ForeignTryFrom<String> for BelarusStatesAbbreviation {
    type Error = error_stack::Report<errors::ConnectorError>;
    fn foreign_try_from(value: String) -> Result<Self, Self::Error> {
        let state_abbreviation_check =
            StringExt::<Self>::parse_enum(value.clone(), "BelarusStatesAbbreviation");
        match state_abbreviation_check {
            Ok(state_abbreviation) => Ok(state_abbreviation),
            Err(_) => match value.as_str() {
                "Brest Region" => Ok(Self::BrestRegion),
                "Gomel Region" => Ok(Self::GomelRegion),
                "Grodno Region" => Ok(Self::GrodnoRegion),
                "Minsk" => Ok(Self::Minsk),
                "Minsk Region" => Ok(Self::MinskRegion),
                "Mogilev Region" => Ok(Self::MogilevRegion),
                "Vitebsk Region" => Ok(Self::VitebskRegion),
                _ => Err(errors::ConnectorError::InvalidDataFormat {
                    field_name: "address.state",
                }
                .into()),
            },
        }
    }
}

impl ForeignTryFrom<String> for IrelandStatesAbbreviation {
    type Error = error_stack::Report<errors::ConnectorError>;
    fn foreign_try_from(value: String) -> Result<Self, Self::Error> {
        let state_abbreviation_check =
            StringExt::<Self>::parse_enum(value.clone(), "IrelandStatesAbbreviation");
        match state_abbreviation_check {
            Ok(state_abbreviation) => Ok(state_abbreviation),
            Err(_) => match value.as_str() {
                "Connacht" => Ok(Self::Connacht),
                "County Carlow" => Ok(Self::CountyCarlow),
                "County Cavan" => Ok(Self::CountyCavan),
                "County Clare" => Ok(Self::CountyClare),
                "County Cork" => Ok(Self::CountyCork),
                "County Donegal" => Ok(Self::CountyDonegal),
                "County Dublin" => Ok(Self::CountyDublin),
                "County Galway" => Ok(Self::CountyGalway),
                "County Kerry" => Ok(Self::CountyKerry),
                "County Kildare" => Ok(Self::CountyKildare),
                "County Kilkenny" => Ok(Self::CountyKilkenny),
                "County Laois" => Ok(Self::CountyLaois),
                "County Limerick" => Ok(Self::CountyLimerick),
                "County Longford" => Ok(Self::CountyLongford),
                "County Louth" => Ok(Self::CountyLouth),
                "County Mayo" => Ok(Self::CountyMayo),
                "County Meath" => Ok(Self::CountyMeath),
                "County Monaghan" => Ok(Self::CountyMonaghan),
                "County Offaly" => Ok(Self::CountyOffaly),
                "County Roscommon" => Ok(Self::CountyRoscommon),
                "County Sligo" => Ok(Self::CountySligo),
                "County Tipperary" => Ok(Self::CountyTipperary),
                "County Waterford" => Ok(Self::CountyWaterford),
                "County Westmeath" => Ok(Self::CountyWestmeath),
                "County Wexford" => Ok(Self::CountyWexford),
                "County Wicklow" => Ok(Self::CountyWicklow),
                "Leinster" => Ok(Self::Leinster),
                "Munster" => Ok(Self::Munster),
                "Ulster" => Ok(Self::Ulster),
                _ => Err(errors::ConnectorError::InvalidDataFormat {
                    field_name: "address.state",
                }
                .into()),
            },
        }
    }
}

impl ForeignTryFrom<String> for IcelandStatesAbbreviation {
    type Error = error_stack::Report<errors::ConnectorError>;
    fn foreign_try_from(value: String) -> Result<Self, Self::Error> {
        let state_abbreviation_check =
            StringExt::<Self>::parse_enum(value.clone(), "IcelandStatesAbbreviation");
        match state_abbreviation_check {
            Ok(state_abbreviation) => Ok(state_abbreviation),
            Err(_) => match value.as_str() {
                "Capital Region" => Ok(Self::CapitalRegion),
                "Eastern Region" => Ok(Self::EasternRegion),
                "Northeastern Region" => Ok(Self::NortheasternRegion),
                "Northwestern Region" => Ok(Self::NorthwesternRegion),
                "Southern Peninsula Region" => Ok(Self::SouthernPeninsulaRegion),
                "Southern Region" => Ok(Self::SouthernRegion),
                "Western Region" => Ok(Self::WesternRegion),
                "Westfjords" => Ok(Self::Westfjords),
                _ => Err(errors::ConnectorError::InvalidDataFormat {
                    field_name: "address.state",
                }
                .into()),
            },
        }
    }
}

impl ForeignTryFrom<String> for HungaryStatesAbbreviation {
    type Error = error_stack::Report<errors::ConnectorError>;
    fn foreign_try_from(value: String) -> Result<Self, Self::Error> {
        let state_abbreviation_check =
            StringExt::<Self>::parse_enum(value.clone(), "HungaryStatesAbbreviation");
        match state_abbreviation_check {
            Ok(state_abbreviation) => Ok(state_abbreviation),
            Err(_) => match value.as_str() {
                "Baranya County" => Ok(Self::BaranyaCounty),
                "Borsod-Abaúj-Zemplén County" => Ok(Self::BorsodAbaujZemplenCounty),
                "Budapest" => Ok(Self::Budapest),
                "Bács-Kiskun County" => Ok(Self::BacsKiskunCounty),
                "Békés County" => Ok(Self::BekesCounty),
                "Békéscsaba" => Ok(Self::Bekescsaba),
                "Csongrád County" => Ok(Self::CsongradCounty),
                "Debrecen" => Ok(Self::Debrecen),
                "Dunaújváros" => Ok(Self::Dunaujvaros),
                "Eger" => Ok(Self::Eger),
                "Fejér County" => Ok(Self::FejerCounty),
                "Győr" => Ok(Self::Gyor),
                "Győr-Moson-Sopron County" => Ok(Self::GyorMosonSopronCounty),
                "Hajdú-Bihar County" => Ok(Self::HajduBiharCounty),
                "Heves County" => Ok(Self::HevesCounty),
                "Hódmezővásárhely" => Ok(Self::Hodmezovasarhely),
                "Jász-Nagykun-Szolnok County" => Ok(Self::JaszNagykunSzolnokCounty),
                "Kaposvár" => Ok(Self::Kaposvar),
                "Kecskemét" => Ok(Self::Kecskemet),
                "Miskolc" => Ok(Self::Miskolc),
                "Nagykanizsa" => Ok(Self::Nagykanizsa),
                "Nyíregyháza" => Ok(Self::Nyiregyhaza),
                "Nógrád County" => Ok(Self::NogradCounty),
                "Pest County" => Ok(Self::PestCounty),
                "Pécs" => Ok(Self::Pecs),
                "Salgótarján" => Ok(Self::Salgotarjan),
                "Somogy County" => Ok(Self::SomogyCounty),
                "Sopron" => Ok(Self::Sopron),
                "Szabolcs-Szatmár-Bereg County" => Ok(Self::SzabolcsSzatmarBeregCounty),
                "Szeged" => Ok(Self::Szeged),
                "Szekszárd" => Ok(Self::Szekszard),
                "Szolnok" => Ok(Self::Szolnok),
                "Szombathely" => Ok(Self::Szombathely),
                "Székesfehérvár" => Ok(Self::Szekesfehervar),
                "Tatabánya" => Ok(Self::Tatabanya),
                "Tolna County" => Ok(Self::TolnaCounty),
                "Vas County" => Ok(Self::VasCounty),
                "Veszprém" => Ok(Self::Veszprem),
                "Veszprém County" => Ok(Self::VeszpremCounty),
                "Zala County" => Ok(Self::ZalaCounty),
                "Zalaegerszeg" => Ok(Self::Zalaegerszeg),
                "Érd" => Ok(Self::Erd),
                _ => Err(errors::ConnectorError::InvalidDataFormat {
                    field_name: "address.state",
                }
                .into()),
            },
        }
    }
}

impl ForeignTryFrom<String> for GreeceStatesAbbreviation {
    type Error = error_stack::Report<errors::ConnectorError>;
    fn foreign_try_from(value: String) -> Result<Self, Self::Error> {
        let state_abbreviation_check =
            StringExt::<Self>::parse_enum(value.clone(), "GreeceStatesAbbreviation");
        match state_abbreviation_check {
            Ok(state_abbreviation) => Ok(state_abbreviation),
            Err(_) => match value.as_str() {
                "Achaea Regional Unit" => Ok(Self::AchaeaRegionalUnit),
                "Aetolia-Acarnania Regional Unit" => Ok(Self::AetoliaAcarnaniaRegionalUnit),
                "Arcadia Prefecture" => Ok(Self::ArcadiaPrefecture),
                "Argolis Regional Unit" => Ok(Self::ArgolisRegionalUnit),
                "Attica Region" => Ok(Self::AtticaRegion),
                "Boeotia Regional Unit" => Ok(Self::BoeotiaRegionalUnit),
                "Central Greece Region" => Ok(Self::CentralGreeceRegion),
                "Central Macedonia" => Ok(Self::CentralMacedonia),
                "Chania Regional Unit" => Ok(Self::ChaniaRegionalUnit),
                "Corfu Prefecture" => Ok(Self::CorfuPrefecture),
                "Corinthia Regional Unit" => Ok(Self::CorinthiaRegionalUnit),
                "Crete Region" => Ok(Self::CreteRegion),
                "Drama Regional Unit" => Ok(Self::DramaRegionalUnit),
                "East Attica Regional Unit" => Ok(Self::EastAtticaRegionalUnit),
                "East Macedonia and Thrace" => Ok(Self::EastMacedoniaAndThrace),
                "Epirus Region" => Ok(Self::EpirusRegion),
                "Euboea" => Ok(Self::Euboea),
                "Grevena Prefecture" => Ok(Self::GrevenaPrefecture),
                "Imathia Regional Unit" => Ok(Self::ImathiaRegionalUnit),
                "Ioannina Regional Unit" => Ok(Self::IoanninaRegionalUnit),
                "Ionian Islands Region" => Ok(Self::IonianIslandsRegion),
                "Karditsa Regional Unit" => Ok(Self::KarditsaRegionalUnit),
                "Kastoria Regional Unit" => Ok(Self::KastoriaRegionalUnit),
                "Kefalonia Prefecture" => Ok(Self::KefaloniaPrefecture),
                "Kilkis Regional Unit" => Ok(Self::KilkisRegionalUnit),
                "Kozani Prefecture" => Ok(Self::KozaniPrefecture),
                "Laconia" => Ok(Self::Laconia),
                "Larissa Prefecture" => Ok(Self::LarissaPrefecture),
                "Lefkada Regional Unit" => Ok(Self::LefkadaRegionalUnit),
                "Pella Regional Unit" => Ok(Self::PellaRegionalUnit),
                "Peloponnese Region" => Ok(Self::PeloponneseRegion),
                "Phthiotis Prefecture" => Ok(Self::PhthiotisPrefecture),
                "Preveza Prefecture" => Ok(Self::PrevezaPrefecture),
                "Serres Prefecture" => Ok(Self::SerresPrefecture),
                "South Aegean" => Ok(Self::SouthAegean),
                "Thessaloniki Regional Unit" => Ok(Self::ThessalonikiRegionalUnit),
                "West Greece Region" => Ok(Self::WestGreeceRegion),
                "West Macedonia Region" => Ok(Self::WestMacedoniaRegion),
                _ => Err(errors::ConnectorError::InvalidDataFormat {
                    field_name: "address.state",
                }
                .into()),
            },
        }
    }
}

impl ForeignTryFrom<String> for FinlandStatesAbbreviation {
    type Error = error_stack::Report<errors::ConnectorError>;
    fn foreign_try_from(value: String) -> Result<Self, Self::Error> {
        let state_abbreviation_check =
            StringExt::<Self>::parse_enum(value.clone(), "FinlandStatesAbbreviation");
        match state_abbreviation_check {
            Ok(state_abbreviation) => Ok(state_abbreviation),
            Err(_) => match value.as_str() {
                "Central Finland" => Ok(Self::CentralFinland),
                "Central Ostrobothnia" => Ok(Self::CentralOstrobothnia),
                "Eastern Finland Province" => Ok(Self::EasternFinlandProvince),
                "Finland Proper" => Ok(Self::FinlandProper),
                "Kainuu" => Ok(Self::Kainuu),
                "Kymenlaakso" => Ok(Self::Kymenlaakso),
                "Lapland" => Ok(Self::Lapland),
                "North Karelia" => Ok(Self::NorthKarelia),
                "Northern Ostrobothnia" => Ok(Self::NorthernOstrobothnia),
                "Northern Savonia" => Ok(Self::NorthernSavonia),
                "Ostrobothnia" => Ok(Self::Ostrobothnia),
                "Oulu Province" => Ok(Self::OuluProvince),
                "Pirkanmaa" => Ok(Self::Pirkanmaa),
                "Päijänne Tavastia" => Ok(Self::PaijanneTavastia),
                "Satakunta" => Ok(Self::Satakunta),
                "South Karelia" => Ok(Self::SouthKarelia),
                "Southern Ostrobothnia" => Ok(Self::SouthernOstrobothnia),
                "Southern Savonia" => Ok(Self::SouthernSavonia),
                "Tavastia Proper" => Ok(Self::TavastiaProper),
                "Uusimaa" => Ok(Self::Uusimaa),
                "Åland Islands" => Ok(Self::AlandIslands),
                _ => Err(errors::ConnectorError::InvalidDataFormat {
                    field_name: "address.state",
                }
                .into()),
            },
        }
    }
}

impl ForeignTryFrom<String> for DenmarkStatesAbbreviation {
    type Error = error_stack::Report<errors::ConnectorError>;
    fn foreign_try_from(value: String) -> Result<Self, Self::Error> {
        let state_abbreviation_check =
            StringExt::<Self>::parse_enum(value.clone(), "DenmarkStatesAbbreviation");
        match state_abbreviation_check {
            Ok(state_abbreviation) => Ok(state_abbreviation),
            Err(_) => match value.as_str() {
                "Capital Region of Denmark" => Ok(Self::CapitalRegionOfDenmark),
                "Central Denmark Region" => Ok(Self::CentralDenmarkRegion),
                "North Denmark Region" => Ok(Self::NorthDenmarkRegion),
                "Region Zealand" => Ok(Self::RegionZealand),
                "Region of Southern Denmark" => Ok(Self::RegionOfSouthernDenmark),
                _ => Err(errors::ConnectorError::InvalidDataFormat {
                    field_name: "address.state",
                }
                .into()),
            },
        }
    }
}

impl ForeignTryFrom<String> for CzechRepublicStatesAbbreviation {
    type Error = error_stack::Report<errors::ConnectorError>;
    fn foreign_try_from(value: String) -> Result<Self, Self::Error> {
        let state_abbreviation_check =
            StringExt::<Self>::parse_enum(value.clone(), "CzechRepublicStatesAbbreviation");
        match state_abbreviation_check {
            Ok(state_abbreviation) => Ok(state_abbreviation),
            Err(_) => match value.as_str() {
                "Benešov District" => Ok(Self::BenesovDistrict),
                "Beroun District" => Ok(Self::BerounDistrict),
                "Blansko District" => Ok(Self::BlanskoDistrict),
                "Brno-City District" => Ok(Self::BrnoCityDistrict),
                "Brno-Country District" => Ok(Self::BrnoCountryDistrict),
                "Bruntál District" => Ok(Self::BruntalDistrict),
                "Břeclav District" => Ok(Self::BreclavDistrict),
                "Central Bohemian Region" => Ok(Self::CentralBohemianRegion),
                "Cheb District" => Ok(Self::ChebDistrict),
                "Chomutov District" => Ok(Self::ChomutovDistrict),
                "Chrudim District" => Ok(Self::ChrudimDistrict),
                "Domažlice Distric" => Ok(Self::DomazliceDistrict),
                "Děčín District" => Ok(Self::DecinDistrict),
                "Frýdek-Místek District" => Ok(Self::FrydekMistekDistrict),
                "Havlíčkův Brod District" => Ok(Self::HavlickuvBrodDistrict),
                "Hodonín District" => Ok(Self::HodoninDistrict),
                "Horní Počernice" => Ok(Self::HorniPocernice),
                "Hradec Králové District" => Ok(Self::HradecKraloveDistrict),
                "Hradec Králové Region" => Ok(Self::HradecKraloveRegion),
                "Jablonec nad Nisou District" => Ok(Self::JablonecNadNisouDistrict),
                "Jeseník District" => Ok(Self::JesenikDistrict),
                "Jihlava District" => Ok(Self::JihlavaDistrict),
                "Jindřichův Hradec District" => Ok(Self::JindrichuvHradecDistrict),
                "Jičín District" => Ok(Self::JicinDistrict),
                "Karlovy Vary District" => Ok(Self::KarlovyVaryDistrict),
                "Karlovy Vary Region" => Ok(Self::KarlovyVaryRegion),
                "Karviná District" => Ok(Self::KarvinaDistrict),
                "Kladno District" => Ok(Self::KladnoDistrict),
                "Klatovy District" => Ok(Self::KlatovyDistrict),
                "Kolín District" => Ok(Self::KolinDistrict),
                "Kroměříž District" => Ok(Self::KromerizDistrict),
                "Liberec District" => Ok(Self::LiberecDistrict),
                "Liberec Region" => Ok(Self::LiberecRegion),
                "Litoměřice District" => Ok(Self::LitomericeDistrict),
                "Louny District" => Ok(Self::LounyDistrict),
                "Mladá Boleslav District" => Ok(Self::MladaBoleslavDistrict),
                "Moravian-Silesian Region" => Ok(Self::MoravianSilesianRegion),
                "Most District" => Ok(Self::MostDistrict),
                "Mělník District" => Ok(Self::MelnikDistrict),
                "Nový Jičín District" => Ok(Self::NovyJicinDistrict),
                "Nymburk District" => Ok(Self::NymburkDistrict),
                "Náchod District" => Ok(Self::NachodDistrict),
                "Olomouc District" => Ok(Self::OlomoucDistrict),
                "Olomouc Region" => Ok(Self::OlomoucRegion),
                "Opava District" => Ok(Self::OpavaDistrict),
                "Ostrava-City District" => Ok(Self::OstravaCityDistrict),
                "Pardubice District" => Ok(Self::PardubiceDistrict),
                "Pardubice Region" => Ok(Self::PardubiceRegion),
                "Pelhřimov District" => Ok(Self::PelhrimovDistrict),
                "Plzeň Region" => Ok(Self::PlzenRegion),
                "Plzeň-City District" => Ok(Self::PlzenCityDistrict),
                "Plzeň-North District" => Ok(Self::PlzenNorthDistrict),
                "Plzeň-South District" => Ok(Self::PlzenSouthDistrict),
                "Prachatice District" => Ok(Self::PrachaticeDistrict),
                "Prague" => Ok(Self::Prague),
                "Prague 1" => Ok(Self::Prague1),
                "Prague 10" => Ok(Self::Prague10),
                "Prague 11" => Ok(Self::Prague11),
                "Prague 12" => Ok(Self::Prague12),
                "Prague 13" => Ok(Self::Prague13),
                "Prague 14" => Ok(Self::Prague14),
                "Prague 15" => Ok(Self::Prague15),
                "Prague 16" => Ok(Self::Prague16),
                "Prague 2" => Ok(Self::Prague2),
                "Prague 21" => Ok(Self::Prague21),
                "Prague 3" => Ok(Self::Prague3),
                "Prague 4" => Ok(Self::Prague4),
                "Prague 5" => Ok(Self::Prague5),
                "Prague 6" => Ok(Self::Prague6),
                "Prague 7" => Ok(Self::Prague7),
                "Prague 8" => Ok(Self::Prague8),
                "Prague 9" => Ok(Self::Prague9),
                "Prague-East District" => Ok(Self::PragueEastDistrict),
                "Prague-West District" => Ok(Self::PragueWestDistrict),
                "Prostějov District" => Ok(Self::ProstejovDistrict),
                "Písek District" => Ok(Self::PisekDistrict),
                "Přerov District" => Ok(Self::PrerovDistrict),
                "Příbram District" => Ok(Self::PribramDistrict),
                "Rakovník District" => Ok(Self::RakovnikDistrict),
                "Rokycany District" => Ok(Self::RokycanyDistrict),
                "Rychnov nad Kněžnou District" => Ok(Self::RychnovNadKneznouDistrict),
                "Semily District" => Ok(Self::SemilyDistrict),
                "Sokolov District" => Ok(Self::SokolovDistrict),
                "South Bohemian Region" => Ok(Self::SouthBohemianRegion),
                "South Moravian Region" => Ok(Self::SouthMoravianRegion),
                "Strakonice District" => Ok(Self::StrakoniceDistrict),
                "Svitavy District" => Ok(Self::SvitavyDistrict),
                "Tachov District" => Ok(Self::TachovDistrict),
                "Teplice District" => Ok(Self::TepliceDistrict),
                "Trutnov District" => Ok(Self::TrutnovDistrict),
                "Tábor District" => Ok(Self::TaborDistrict),
                "Třebíč District" => Ok(Self::TrebicDistrict),
                "Uherské Hradiště District" => Ok(Self::UherskeHradisteDistrict),
                "Vsetín District" => Ok(Self::VsetinDistrict),
                "Vysočina Region" => Ok(Self::VysocinaRegion),
                "Vyškov District" => Ok(Self::VyskovDistrict),
                "Zlín District" => Ok(Self::ZlinDistrict),
                "Zlín Region" => Ok(Self::ZlinRegion),
                "Znojmo District" => Ok(Self::ZnojmoDistrict),
                "Ústí nad Labem District" => Ok(Self::UstiNadLabemDistrict),
                "Ústí nad Labem Region" => Ok(Self::UstiNadLabemRegion),
                "Ústí nad Orlicí District" => Ok(Self::UstiNadOrliciDistrict),
                "Česká Lípa District" => Ok(Self::CeskaLipaDistrict),
                "České Budějovice District" => Ok(Self::CeskeBudejoviceDistrict),
                "Český Krumlov District" => Ok(Self::CeskyKrumlovDistrict),
                "Šumperk District" => Ok(Self::SumperkDistrict),
                "Žďár nad Sázavou District" => Ok(Self::ZdarNadSazavouDistrict),
                _ => Err(errors::ConnectorError::InvalidDataFormat {
                    field_name: "address.state",
                }
                .into()),
            },
        }
    }
}

impl ForeignTryFrom<String> for CroatiaStatesAbbreviation {
    type Error = error_stack::Report<errors::ConnectorError>;
    fn foreign_try_from(value: String) -> Result<Self, Self::Error> {
        let state_abbreviation_check =
            StringExt::<Self>::parse_enum(value.clone(), "CroatiaStatesAbbreviation");
        match state_abbreviation_check {
            Ok(state_abbreviation) => Ok(state_abbreviation),
            Err(_) => match value.as_str() {
                "Bjelovar-Bilogora County" => Ok(Self::BjelovarBilogoraCounty),
                "Brod-Posavina County" => Ok(Self::BrodPosavinaCounty),
                "Dubrovnik-Neretva County" => Ok(Self::DubrovnikNeretvaCounty),
                "Istria County" => Ok(Self::IstriaCounty),
                "Koprivnica-Križevci County" => Ok(Self::KoprivnicaKrizevciCounty),
                "Krapina-Zagorje County" => Ok(Self::KrapinaZagorjeCounty),
                "Lika-Senj County" => Ok(Self::LikaSenjCounty),
                "Međimurje County" => Ok(Self::MedimurjeCounty),
                "Osijek-Baranja County" => Ok(Self::OsijekBaranjaCounty),
                "Požega-Slavonia County" => Ok(Self::PozegaSlavoniaCounty),
                "Primorje-Gorski Kotar County" => Ok(Self::PrimorjeGorskiKotarCounty),
                "Sisak-Moslavina County" => Ok(Self::SisakMoslavinaCounty),
                "Split-Dalmatia County" => Ok(Self::SplitDalmatiaCounty),
                "Varaždin County" => Ok(Self::VarazdinCounty),
                "Virovitica-Podravina County" => Ok(Self::ViroviticaPodravinaCounty),
                "Vukovar-Syrmia County" => Ok(Self::VukovarSyrmiaCounty),
                "Zadar County" => Ok(Self::ZadarCounty),
                "Zagreb" => Ok(Self::Zagreb),
                "Zagreb County" => Ok(Self::ZagrebCounty),
                "Šibenik-Knin County" => Ok(Self::SibenikKninCounty),
                _ => Err(errors::ConnectorError::InvalidDataFormat {
                    field_name: "address.state",
                }
                .into()),
            },
        }
    }
}

impl ForeignTryFrom<String> for BulgariaStatesAbbreviation {
    type Error = error_stack::Report<errors::ConnectorError>;
    fn foreign_try_from(value: String) -> Result<Self, Self::Error> {
        let state_abbreviation_check =
            StringExt::<Self>::parse_enum(value.clone(), "BulgariaStatesAbbreviation");
        match state_abbreviation_check {
            Ok(state_abbreviation) => Ok(state_abbreviation),
            Err(_) => match value.as_str() {
                "Blagoevgrad Province" => Ok(Self::BlagoevgradProvince),
                "Burgas Province" => Ok(Self::BurgasProvince),
                "Dobrich Province" => Ok(Self::DobrichProvince),
                "Gabrovo Province" => Ok(Self::GabrovoProvince),
                "Haskovo Province" => Ok(Self::HaskovoProvince),
                "Kardzhali Province" => Ok(Self::KardzhaliProvince),
                "Kyustendil Province" => Ok(Self::KyustendilProvince),
                "Lovech Province" => Ok(Self::LovechProvince),
                "Montana Province" => Ok(Self::MontanaProvince),
                "Pazardzhik Province" => Ok(Self::PazardzhikProvince),
                "Pernik Province" => Ok(Self::PernikProvince),
                "Pleven Province" => Ok(Self::PlevenProvince),
                "Plovdiv Province" => Ok(Self::PlovdivProvince),
                "Razgrad Province" => Ok(Self::RazgradProvince),
                "Ruse Province" => Ok(Self::RuseProvince),
                "Shumen" => Ok(Self::Shumen),
                "Silistra Province" => Ok(Self::SilistraProvince),
                "Sliven Province" => Ok(Self::SlivenProvince),
                "Smolyan Province" => Ok(Self::SmolyanProvince),
                "Sofia City Province" => Ok(Self::SofiaCityProvince),
                "Sofia Province" => Ok(Self::SofiaProvince),
                "Stara Zagora Province" => Ok(Self::StaraZagoraProvince),
                "Targovishte Provinc" => Ok(Self::TargovishteProvince),
                "Varna Province" => Ok(Self::VarnaProvince),
                "Veliko Tarnovo Province" => Ok(Self::VelikoTarnovoProvince),
                "Vidin Province" => Ok(Self::VidinProvince),
                "Vratsa Province" => Ok(Self::VratsaProvince),
                "Yambol Province" => Ok(Self::YambolProvince),
                _ => Err(errors::ConnectorError::InvalidDataFormat {
                    field_name: "address.state",
                }
                .into()),
            },
        }
    }
}

impl ForeignTryFrom<String> for BosniaAndHerzegovinaStatesAbbreviation {
    type Error = error_stack::Report<errors::ConnectorError>;
    fn foreign_try_from(value: String) -> Result<Self, Self::Error> {
        let state_abbreviation_check =
            StringExt::<Self>::parse_enum(value.clone(), "BosniaAndHerzegovinaStatesAbbreviation");
        match state_abbreviation_check {
            Ok(state_abbreviation) => Ok(state_abbreviation),
            Err(_) => match value.as_str() {
                "Bosnian Podrinje Canton" => Ok(Self::BosnianPodrinjeCanton),
                "Brčko District" => Ok(Self::BrckoDistrict),
                "Canton 10" => Ok(Self::Canton10),
                "Central Bosnia Canton" => Ok(Self::CentralBosniaCanton),
                "Federation of Bosnia and Herzegovina" => {
                    Ok(Self::FederationOfBosniaAndHerzegovina)
                }
                "Herzegovina-Neretva Canton" => Ok(Self::HerzegovinaNeretvaCanton),
                "Posavina Canton" => Ok(Self::PosavinaCanton),
                "Republika Srpska" => Ok(Self::RepublikaSrpska),
                "Sarajevo Canton" => Ok(Self::SarajevoCanton),
                "Tuzla Canton" => Ok(Self::TuzlaCanton),
                "Una-Sana Canton" => Ok(Self::UnaSanaCanton),
                "West Herzegovina Canton" => Ok(Self::WestHerzegovinaCanton),
                "Zenica-Doboj Canton" => Ok(Self::ZenicaDobojCanton),
                _ => Err(errors::ConnectorError::InvalidDataFormat {
                    field_name: "address.state",
                }
                .into()),
            },
        }
    }
}

impl ForeignTryFrom<String> for UnitedKingdomStatesAbbreviation {
    type Error = error_stack::Report<errors::ConnectorError>;
    fn foreign_try_from(value: String) -> Result<Self, Self::Error> {
        let state_abbreviation_check =
            StringExt::<Self>::parse_enum(value.clone(), "UnitedKingdomStatesAbbreviation");
        match state_abbreviation_check {
            Ok(state_abbreviation) => Ok(state_abbreviation),
            Err(_) => match value.as_str() {
                "Aberdeen" => Ok(Self::Aberdeen),
                "Aberdeenshire" => Ok(Self::Aberdeenshire),
                "Angus" => Ok(Self::Angus),
                "Antrim" => Ok(Self::Antrim),
                "Antrim and Newtownabbey" => Ok(Self::AntrimAndNewtownabbey),
                "Ards" => Ok(Self::Ards),
                "Ards and North Down" => Ok(Self::ArdsAndNorthDown),
                "Argyll and Bute" => Ok(Self::ArgyllAndBute),
                "Armagh City and District Council" => Ok(Self::ArmaghCityAndDistrictCouncil),
                "Armagh, Banbridge and Craigavon" => Ok(Self::ArmaghBanbridgeAndCraigavon),
                "Ascension Island" => Ok(Self::AscensionIsland),
                "Ballymena Borough" => Ok(Self::BallymenaBorough),
                "Ballymoney" => Ok(Self::Ballymoney),
                "Banbridge" => Ok(Self::Banbridge),
                "Barnsley" => Ok(Self::Barnsley),
                "Bath and North East Somerset" => Ok(Self::BathAndNorthEastSomerset),
                "Bedford" => Ok(Self::Bedford),
                "Belfast district" => Ok(Self::BelfastDistrict),
                "Birmingham" => Ok(Self::Birmingham),
                "Blackburn with Darwen" => Ok(Self::BlackburnWithDarwen),
                "Blackpool" => Ok(Self::Blackpool),
                "Blaenau Gwent County Borough" => Ok(Self::BlaenauGwentCountyBorough),
                "Bolton" => Ok(Self::Bolton),
                "Bournemouth" => Ok(Self::Bournemouth),
                "Bracknell Forest" => Ok(Self::BracknellForest),
                "Bradford" => Ok(Self::Bradford),
                "Bridgend County Borough" => Ok(Self::BridgendCountyBorough),
                "Brighton and Hove" => Ok(Self::BrightonAndHove),
                "Buckinghamshire" => Ok(Self::Buckinghamshire),
                "Bury" => Ok(Self::Bury),
                "Caerphilly County Borough" => Ok(Self::CaerphillyCountyBorough),
                "Calderdale" => Ok(Self::Calderdale),
                "Cambridgeshire" => Ok(Self::Cambridgeshire),
                "Carmarthenshire" => Ok(Self::Carmarthenshire),
                "Carrickfergus Borough Council" => Ok(Self::CarrickfergusBoroughCouncil),
                "Castlereagh" => Ok(Self::Castlereagh),
                "Causeway Coast and Glens" => Ok(Self::CausewayCoastAndGlens),
                "Central Bedfordshire" => Ok(Self::CentralBedfordshire),
                "Ceredigion" => Ok(Self::Ceredigion),
                "Cheshire East" => Ok(Self::CheshireEast),
                "Cheshire West and Chester" => Ok(Self::CheshireWestAndChester),
                "City and County of Cardiff" => Ok(Self::CityAndCountyOfCardiff),
                "City and County of Swansea" => Ok(Self::CityAndCountyOfSwansea),
                "City of Bristol" => Ok(Self::CityOfBristol),
                "City of Derby" => Ok(Self::CityOfDerby),
                "City of Kingston upon Hull" => Ok(Self::CityOfKingstonUponHull),
                "City of Leicester" => Ok(Self::CityOfLeicester),
                "City of London" => Ok(Self::CityOfLondon),
                "City of Nottingham" => Ok(Self::CityOfNottingham),
                "City of Peterborough" => Ok(Self::CityOfPeterborough),
                "City of Plymouth" => Ok(Self::CityOfPlymouth),
                "City of Portsmouth" => Ok(Self::CityOfPortsmouth),
                "City of Southampton" => Ok(Self::CityOfSouthampton),
                "City of Stoke-on-Trent" => Ok(Self::CityOfStokeOnTrent),
                "City of Sunderland" => Ok(Self::CityOfSunderland),
                "City of Westminster" => Ok(Self::CityOfWestminster),
                "City of Wolverhampton" => Ok(Self::CityOfWolverhampton),
                "City of York" => Ok(Self::CityOfYork),
                "Clackmannanshire" => Ok(Self::Clackmannanshire),
                "Coleraine Borough Council" => Ok(Self::ColeraineBoroughCouncil),
                "Conwy County Borough" => Ok(Self::ConwyCountyBorough),
                "Cookstown District Council" => Ok(Self::CookstownDistrictCouncil),
                "Cornwall" => Ok(Self::Cornwall),
                "County Durham" => Ok(Self::CountyDurham),
                "Coventry" => Ok(Self::Coventry),
                "Craigavon Borough Council" => Ok(Self::CraigavonBoroughCouncil),
                "Cumbria" => Ok(Self::Cumbria),
                "Darlington" => Ok(Self::Darlington),
                "Denbighshire" => Ok(Self::Denbighshire),
                "Derbyshire" => Ok(Self::Derbyshire),
                "Derry City and Strabane" => Ok(Self::DerryCityAndStrabane),
                "Derry City Council" => Ok(Self::DerryCityCouncil),
                "Devon" => Ok(Self::Devon),
                "Doncaster" => Ok(Self::Doncaster),
                "Dorset" => Ok(Self::Dorset),
                "Down District Council" => Ok(Self::DownDistrictCouncil),
                "Dudley" => Ok(Self::Dudley),
                "Dumfries and Galloway" => Ok(Self::DumfriesAndGalloway),
                "Dundee" => Ok(Self::Dundee),
                "Dungannon and South Tyrone Borough Council" => {
                    Ok(Self::DungannonAndSouthTyroneBoroughCouncil)
                }
                "East Ayrshire" => Ok(Self::EastAyrshire),
                "East Dunbartonshire" => Ok(Self::EastDunbartonshire),
                "East Lothian" => Ok(Self::EastLothian),
                "East Renfrewshire" => Ok(Self::EastRenfrewshire),
                "East Riding of Yorkshire" => Ok(Self::EastRidingOfYorkshire),
                "East Sussex" => Ok(Self::EastSussex),
                "Edinburgh" => Ok(Self::Edinburgh),
                "England" => Ok(Self::England),
                "Essex" => Ok(Self::Essex),
                "Falkirk" => Ok(Self::Falkirk),
                "Fermanagh and Omagh" => Ok(Self::FermanaghAndOmagh),
                "Fermanagh District Council" => Ok(Self::FermanaghDistrictCouncil),
                "Fife" => Ok(Self::Fife),
                "Flintshire" => Ok(Self::Flintshire),
                "Gateshead" => Ok(Self::Gateshead),
                "Glasgow" => Ok(Self::Glasgow),
                "Gloucestershire" => Ok(Self::Gloucestershire),
                "Gwynedd" => Ok(Self::Gwynedd),
                "Halton" => Ok(Self::Halton),
                "Hampshire" => Ok(Self::Hampshire),
                "Hartlepool" => Ok(Self::Hartlepool),
                "Herefordshire" => Ok(Self::Herefordshire),
                "Hertfordshire" => Ok(Self::Hertfordshire),
                "Highland" => Ok(Self::Highland),
                "Inverclyde" => Ok(Self::Inverclyde),
                "Isle of Wight" => Ok(Self::IsleOfWight),
                "Isles of Scilly" => Ok(Self::IslesOfScilly),
                "Kent" => Ok(Self::Kent),
                "Kirklees" => Ok(Self::Kirklees),
                "Knowsley" => Ok(Self::Knowsley),
                "Lancashire" => Ok(Self::Lancashire),
                "Larne Borough Council" => Ok(Self::LarneBoroughCouncil),
                "Leeds" => Ok(Self::Leeds),
                "Leicestershire" => Ok(Self::Leicestershire),
                "Limavady Borough Council" => Ok(Self::LimavadyBoroughCouncil),
                "Lincolnshire" => Ok(Self::Lincolnshire),
                "Lisburn and Castlereagh" => Ok(Self::LisburnAndCastlereagh),
                "Lisburn City Council" => Ok(Self::LisburnCityCouncil),
                "Liverpool" => Ok(Self::Liverpool),
                "London Borough of Barking and Dagenham" => {
                    Ok(Self::LondonBoroughOfBarkingAndDagenham)
                }
                "London Borough of Barnet" => Ok(Self::LondonBoroughOfBarnet),
                "London Borough of Bexley" => Ok(Self::LondonBoroughOfBexley),
                "London Borough of Brent" => Ok(Self::LondonBoroughOfBrent),
                "London Borough of Bromley" => Ok(Self::LondonBoroughOfBromley),
                "London Borough of Camden" => Ok(Self::LondonBoroughOfCamden),
                "London Borough of Croydon" => Ok(Self::LondonBoroughOfCroydon),
                "London Borough of Ealing" => Ok(Self::LondonBoroughOfEaling),
                "London Borough of Enfield" => Ok(Self::LondonBoroughOfEnfield),
                "London Borough of Hackney" => Ok(Self::LondonBoroughOfHackney),
                "London Borough of Hammersmith and Fulham" => {
                    Ok(Self::LondonBoroughOfHammersmithAndFulham)
                }
                "London Borough of Haringey" => Ok(Self::LondonBoroughOfHaringey),
                "London Borough of Harrow" => Ok(Self::LondonBoroughOfHarrow),
                "London Borough of Havering" => Ok(Self::LondonBoroughOfHavering),
                "London Borough of Hillingdon" => Ok(Self::LondonBoroughOfHillingdon),
                "London Borough of Hounslow" => Ok(Self::LondonBoroughOfHounslow),
                "London Borough of Islington" => Ok(Self::LondonBoroughOfIslington),
                "London Borough of Lambeth" => Ok(Self::LondonBoroughOfLambeth),
                "London Borough of Lewisham" => Ok(Self::LondonBoroughOfLewisham),
                "London Borough of Merton" => Ok(Self::LondonBoroughOfMerton),
                "London Borough of Newham" => Ok(Self::LondonBoroughOfNewham),
                "London Borough of Redbridge" => Ok(Self::LondonBoroughOfRedbridge),
                "London Borough of Richmond upon Thames" => {
                    Ok(Self::LondonBoroughOfRichmondUponThames)
                }
                "London Borough of Southwark" => Ok(Self::LondonBoroughOfSouthwark),
                "London Borough of Sutton" => Ok(Self::LondonBoroughOfSutton),
                "London Borough of Tower Hamlets" => Ok(Self::LondonBoroughOfTowerHamlets),
                "London Borough of Waltham Forest" => Ok(Self::LondonBoroughOfWalthamForest),
                "London Borough of Wandsworth" => Ok(Self::LondonBoroughOfWandsworth),
                "Magherafelt District Council" => Ok(Self::MagherafeltDistrictCouncil),
                "Manchester" => Ok(Self::Manchester),
                "Medway" => Ok(Self::Medway),
                "Merthyr Tydfil County Borough" => Ok(Self::MerthyrTydfilCountyBorough),
                "Metropolitan Borough of Wigan" => Ok(Self::MetropolitanBoroughOfWigan),
                "Mid and East Antrim" => Ok(Self::MidAndEastAntrim),
                "Mid Ulster" => Ok(Self::MidUlster),
                "Middlesbrough" => Ok(Self::Middlesbrough),
                "Midlothian" => Ok(Self::Midlothian),
                "Milton Keynes" => Ok(Self::MiltonKeynes),
                "Monmouthshire" => Ok(Self::Monmouthshire),
                "Moray" => Ok(Self::Moray),
                "Moyle District Council" => Ok(Self::MoyleDistrictCouncil),
                "Neath Port Talbot County Borough" => Ok(Self::NeathPortTalbotCountyBorough),
                "Newcastle upon Tyne" => Ok(Self::NewcastleUponTyne),
                "Newport" => Ok(Self::Newport),
                "Newry and Mourne District Council" => Ok(Self::NewryAndMourneDistrictCouncil),
                "Newry, Mourne and Down" => Ok(Self::NewryMourneAndDown),
                "Newtownabbey Borough Council" => Ok(Self::NewtownabbeyBoroughCouncil),
                "Norfolk" => Ok(Self::Norfolk),
                "North Ayrshire" => Ok(Self::NorthAyrshire),
                "North Down Borough Council" => Ok(Self::NorthDownBoroughCouncil),
                "North East Lincolnshire" => Ok(Self::NorthEastLincolnshire),
                "North Lanarkshire" => Ok(Self::NorthLanarkshire),
                "North Lincolnshire" => Ok(Self::NorthLincolnshire),
                "North Somerset" => Ok(Self::NorthSomerset),
                "North Tyneside" => Ok(Self::NorthTyneside),
                "North Yorkshire" => Ok(Self::NorthYorkshire),
                "Northamptonshire" => Ok(Self::Northamptonshire),
                "Northern Ireland" => Ok(Self::NorthernIreland),
                "Northumberland" => Ok(Self::Northumberland),
                "Nottinghamshire" => Ok(Self::Nottinghamshire),
                "Oldham" => Ok(Self::Oldham),
                "Omagh District Council" => Ok(Self::OmaghDistrictCouncil),
                "Orkney Islands" => Ok(Self::OrkneyIslands),
                "Outer Hebrides" => Ok(Self::OuterHebrides),
                "Oxfordshire" => Ok(Self::Oxfordshire),
                "Pembrokeshire" => Ok(Self::Pembrokeshire),
                "Perth and Kinross" => Ok(Self::PerthAndKinross),
                "Poole" => Ok(Self::Poole),
                "Powys" => Ok(Self::Powys),
                "Reading" => Ok(Self::Reading),
                "Redcar and Cleveland" => Ok(Self::RedcarAndCleveland),
                "Renfrewshire" => Ok(Self::Renfrewshire),
                "Rhondda Cynon Taf" => Ok(Self::RhonddaCynonTaf),
                "Rochdale" => Ok(Self::Rochdale),
                "Rotherham" => Ok(Self::Rotherham),
                "Royal Borough of Greenwich" => Ok(Self::RoyalBoroughOfGreenwich),
                "Royal Borough of Kensington and Chelsea" => {
                    Ok(Self::RoyalBoroughOfKensingtonAndChelsea)
                }
                "Royal Borough of Kingston upon Thames" => {
                    Ok(Self::RoyalBoroughOfKingstonUponThames)
                }
                "Rutland" => Ok(Self::Rutland),
                "Saint Helena" => Ok(Self::SaintHelena),
                "Salford" => Ok(Self::Salford),
                "Sandwell" => Ok(Self::Sandwell),
                "Scotland" => Ok(Self::Scotland),
                "Scottish Borders" => Ok(Self::ScottishBorders),
                "Sefton" => Ok(Self::Sefton),
                "Sheffield" => Ok(Self::Sheffield),
                "Shetland Islands" => Ok(Self::ShetlandIslands),
                "Shropshire" => Ok(Self::Shropshire),
                "Slough" => Ok(Self::Slough),
                "Solihull" => Ok(Self::Solihull),
                "Somerset" => Ok(Self::Somerset),
                "South Ayrshire" => Ok(Self::SouthAyrshire),
                "South Gloucestershire" => Ok(Self::SouthGloucestershire),
                "South Lanarkshire" => Ok(Self::SouthLanarkshire),
                "South Tyneside" => Ok(Self::SouthTyneside),
                "Southend-on-Sea" => Ok(Self::SouthendOnSea),
                "St Helens" => Ok(Self::StHelens),
                "Staffordshire" => Ok(Self::Staffordshire),
                "Stirling" => Ok(Self::Stirling),
                "Stockport" => Ok(Self::Stockport),
                "Stockton-on-Tees" => Ok(Self::StocktonOnTees),
                "Strabane District Council" => Ok(Self::StrabaneDistrictCouncil),
                "Suffolk" => Ok(Self::Suffolk),
                "Surrey" => Ok(Self::Surrey),
                "Swindon" => Ok(Self::Swindon),
                "Tameside" => Ok(Self::Tameside),
                "Telford and Wrekin" => Ok(Self::TelfordAndWrekin),
                "Thurrock" => Ok(Self::Thurrock),
                "Torbay" => Ok(Self::Torbay),
                "Torfaen" => Ok(Self::Torfaen),
                "Trafford" => Ok(Self::Trafford),
                "United Kingdom" => Ok(Self::UnitedKingdom),
                "Vale of Glamorgan" => Ok(Self::ValeOfGlamorgan),
                "Wakefield" => Ok(Self::Wakefield),
                "Wales" => Ok(Self::Wales),
                "Walsall" => Ok(Self::Walsall),
                "Warrington" => Ok(Self::Warrington),
                "Warwickshire" => Ok(Self::Warwickshire),
                "West Berkshire" => Ok(Self::WestBerkshire),
                "West Dunbartonshire" => Ok(Self::WestDunbartonshire),
                "West Lothian" => Ok(Self::WestLothian),
                "West Sussex" => Ok(Self::WestSussex),
                "Wiltshire" => Ok(Self::Wiltshire),
                "Windsor and Maidenhead" => Ok(Self::WindsorAndMaidenhead),
                "Wirral" => Ok(Self::Wirral),
                "Wokingham" => Ok(Self::Wokingham),
                "Worcestershire" => Ok(Self::Worcestershire),
                "Wrexham County Borough" => Ok(Self::WrexhamCountyBorough),
                _ => Err(errors::ConnectorError::InvalidDataFormat {
                    field_name: "address.state",
                }
                .into()),
            },
        }
    }
}

impl ForeignTryFrom<String> for BelgiumStatesAbbreviation {
    type Error = error_stack::Report<errors::ConnectorError>;
    fn foreign_try_from(value: String) -> Result<Self, Self::Error> {
        let state_abbreviation_check =
            StringExt::<Self>::parse_enum(value.clone(), "BelgiumStatesAbbreviation");
        match state_abbreviation_check {
            Ok(state_abbreviation) => Ok(state_abbreviation),
            Err(_) => match value.as_str() {
                "Antwerp" => Ok(Self::Antwerp),
                "Brussels-Capital Region" => Ok(Self::BrusselsCapitalRegion),
                "East Flanders" => Ok(Self::EastFlanders),
                "Flanders" => Ok(Self::Flanders),
                "Flemish Brabant" => Ok(Self::FlemishBrabant),
                "Hainaut" => Ok(Self::Hainaut),
                "Limburg" => Ok(Self::Limburg),
                "Liège" => Ok(Self::Liege),
                "Luxembourg" => Ok(Self::Luxembourg),
                "Namur" => Ok(Self::Namur),
                "Wallonia" => Ok(Self::Wallonia),
                "Walloon Brabant" => Ok(Self::WalloonBrabant),
                "West Flanders" => Ok(Self::WestFlanders),
                _ => Err(errors::ConnectorError::InvalidDataFormat {
                    field_name: "address.state",
                }
                .into()),
            },
        }
    }
}

impl ForeignTryFrom<String> for LuxembourgStatesAbbreviation {
    type Error = error_stack::Report<errors::ConnectorError>;
    fn foreign_try_from(value: String) -> Result<Self, Self::Error> {
        let state_abbreviation_check =
            StringExt::<Self>::parse_enum(value.clone(), "LuxembourgStatesAbbreviation");
        match state_abbreviation_check {
            Ok(state_abbreviation) => Ok(state_abbreviation),
            Err(_) => match value.as_str() {
                "Canton of Capellen" => Ok(Self::CantonOfCapellen),
                "Canton of Clervaux" => Ok(Self::CantonOfClervaux),
                "Canton of Diekirch" => Ok(Self::CantonOfDiekirch),
                "Canton of Echternach" => Ok(Self::CantonOfEchternach),
                "Canton of Esch-sur-Alzette" => Ok(Self::CantonOfEschSurAlzette),
                "Canton of Grevenmacher" => Ok(Self::CantonOfGrevenmacher),
                "Canton of Luxembourg" => Ok(Self::CantonOfLuxembourg),
                "Canton of Mersch" => Ok(Self::CantonOfMersch),
                "Canton of Redange" => Ok(Self::CantonOfRedange),
                "Canton of Remich" => Ok(Self::CantonOfRemich),
                "Canton of Vianden" => Ok(Self::CantonOfVianden),
                "Canton of Wiltz" => Ok(Self::CantonOfWiltz),
                "Diekirch District" => Ok(Self::DiekirchDistrict),
                "Grevenmacher District" => Ok(Self::GrevenmacherDistrict),
                "Luxembourg District" => Ok(Self::LuxembourgDistrict),
                _ => Err(errors::ConnectorError::InvalidDataFormat {
                    field_name: "address.state",
                }
                .into()),
            },
        }
    }
}

impl ForeignTryFrom<String> for RussiaStatesAbbreviation {
    type Error = error_stack::Report<errors::ConnectorError>;
    fn foreign_try_from(value: String) -> Result<Self, Self::Error> {
        let state_abbreviation_check =
            StringExt::<Self>::parse_enum(value.clone(), "RussiaStatesAbbreviation");
        match state_abbreviation_check {
            Ok(state_abbreviation) => Ok(state_abbreviation),
            Err(_) => match value.as_str() {
                "Altai Krai" => Ok(Self::AltaiKrai),
                "Altai Republic" => Ok(Self::AltaiRepublic),
                "Amur Oblast" => Ok(Self::AmurOblast),
                "Arkhangelsk" => Ok(Self::Arkhangelsk),
                "Astrakhan Oblast" => Ok(Self::AstrakhanOblast),
                "Belgorod Oblast" => Ok(Self::BelgorodOblast),
                "Bryansk Oblast" => Ok(Self::BryanskOblast),
                "Chechen Republic" => Ok(Self::ChechenRepublic),
                "Chelyabinsk Oblast" => Ok(Self::ChelyabinskOblast),
                "Chukotka Autonomous Okrug" => Ok(Self::ChukotkaAutonomousOkrug),
                "Chuvash Republic" => Ok(Self::ChuvashRepublic),
                "Irkutsk" => Ok(Self::Irkutsk),
                "Ivanovo Oblast" => Ok(Self::IvanovoOblast),
                "Jewish Autonomous Oblast" => Ok(Self::JewishAutonomousOblast),
                "Kabardino-Balkar Republic" => Ok(Self::KabardinoBalkarRepublic),
                "Kaliningrad" => Ok(Self::Kaliningrad),
                "Kaluga Oblast" => Ok(Self::KalugaOblast),
                "Kamchatka Krai" => Ok(Self::KamchatkaKrai),
                "Karachay-Cherkess Republic" => Ok(Self::KarachayCherkessRepublic),
                "Kemerovo Oblast" => Ok(Self::KemerovoOblast),
                "Khabarovsk Krai" => Ok(Self::KhabarovskKrai),
                "Khanty-Mansi Autonomous Okrug" => Ok(Self::KhantyMansiAutonomousOkrug),
                "Kirov Oblast" => Ok(Self::KirovOblast),
                "Komi Republic" => Ok(Self::KomiRepublic),
                "Kostroma Oblast" => Ok(Self::KostromaOblast),
                "Krasnodar Krai" => Ok(Self::KrasnodarKrai),
                "Krasnoyarsk Krai" => Ok(Self::KrasnoyarskKrai),
                "Kurgan Oblast" => Ok(Self::KurganOblast),
                "Kursk Oblast" => Ok(Self::KurskOblast),
                "Leningrad Oblast" => Ok(Self::LeningradOblast),
                "Lipetsk Oblast" => Ok(Self::LipetskOblast),
                "Magadan Oblast" => Ok(Self::MagadanOblast),
                "Mari El Republic" => Ok(Self::MariElRepublic),
                "Moscow" => Ok(Self::Moscow),
                "Moscow Oblast" => Ok(Self::MoscowOblast),
                "Murmansk Oblast" => Ok(Self::MurmanskOblast),
                "Nenets Autonomous Okrug" => Ok(Self::NenetsAutonomousOkrug),
                "Nizhny Novgorod Oblast" => Ok(Self::NizhnyNovgorodOblast),
                "Novgorod Oblast" => Ok(Self::NovgorodOblast),
                "Novosibirsk" => Ok(Self::Novosibirsk),
                "Omsk Oblast" => Ok(Self::OmskOblast),
                "Orenburg Oblast" => Ok(Self::OrenburgOblast),
                "Oryol Oblast" => Ok(Self::OryolOblast),
                "Penza Oblast" => Ok(Self::PenzaOblast),
                "Perm Krai" => Ok(Self::PermKrai),
                "Primorsky Krai" => Ok(Self::PrimorskyKrai),
                "Pskov Oblast" => Ok(Self::PskovOblast),
                "Republic of Adygea" => Ok(Self::RepublicOfAdygea),
                "Republic of Bashkortostan" => Ok(Self::RepublicOfBashkortostan),
                "Republic of Buryatia" => Ok(Self::RepublicOfBuryatia),
                "Republic of Dagestan" => Ok(Self::RepublicOfDagestan),
                "Republic of Ingushetia" => Ok(Self::RepublicOfIngushetia),
                "Republic of Kalmykia" => Ok(Self::RepublicOfKalmykia),
                "Republic of Karelia" => Ok(Self::RepublicOfKarelia),
                "Republic of Khakassia" => Ok(Self::RepublicOfKhakassia),
                "Republic of Mordovia" => Ok(Self::RepublicOfMordovia),
                "Republic of North Ossetia-Alania" => Ok(Self::RepublicOfNorthOssetiaAlania),
                "Republic of Tatarstan" => Ok(Self::RepublicOfTatarstan),
                "Rostov Oblast" => Ok(Self::RostovOblast),
                "Ryazan Oblast" => Ok(Self::RyazanOblast),
                "Saint Petersburg" => Ok(Self::SaintPetersburg),
                "Sakha Republic" => Ok(Self::SakhaRepublic),
                "Sakhalin" => Ok(Self::Sakhalin),
                "Samara Oblast" => Ok(Self::SamaraOblast),
                "Saratov Oblast" => Ok(Self::SaratovOblast),
                "Sevastopol" => Ok(Self::Sevastopol),
                "Smolensk Oblast" => Ok(Self::SmolenskOblast),
                "Stavropol Krai" => Ok(Self::StavropolKrai),
                "Sverdlovsk" => Ok(Self::Sverdlovsk),
                "Tambov Oblast" => Ok(Self::TambovOblast),
                "Tomsk Oblast" => Ok(Self::TomskOblast),
                "Tula Oblast" => Ok(Self::TulaOblast),
                "Tuva Republic" => Ok(Self::TuvaRepublic),
                "Tver Oblast" => Ok(Self::TverOblast),
                "Tyumen Oblast" => Ok(Self::TyumenOblast),
                "Udmurt Republic" => Ok(Self::UdmurtRepublic),
                "Ulyanovsk Oblast" => Ok(Self::UlyanovskOblast),
                "Vladimir Oblast" => Ok(Self::VladimirOblast),
                "Vologda Oblast" => Ok(Self::VologdaOblast),
                "Voronezh Oblast" => Ok(Self::VoronezhOblast),
                "Yamalo-Nenets Autonomous Okrug" => Ok(Self::YamaloNenetsAutonomousOkrug),
                "Yaroslavl Oblast" => Ok(Self::YaroslavlOblast),
                "Zabaykalsky Krai" => Ok(Self::ZabaykalskyKrai),
                _ => Err(errors::ConnectorError::InvalidDataFormat {
                    field_name: "address.state",
                }
                .into()),
            },
        }
    }
}

impl ForeignTryFrom<String> for SanMarinoStatesAbbreviation {
    type Error = error_stack::Report<errors::ConnectorError>;
    fn foreign_try_from(value: String) -> Result<Self, Self::Error> {
        let state_abbreviation_check =
            StringExt::<Self>::parse_enum(value.clone(), "SanMarinoStatesAbbreviation");
        match state_abbreviation_check {
            Ok(state_abbreviation) => Ok(state_abbreviation),
            Err(_) => match value.as_str() {
                "Acquaviva" => Ok(Self::Acquaviva),
                "Borgo Maggiore" => Ok(Self::BorgoMaggiore),
                "Chiesanuova" => Ok(Self::Chiesanuova),
                "Domagnano" => Ok(Self::Domagnano),
                "Faetano" => Ok(Self::Faetano),
                "Fiorentino" => Ok(Self::Fiorentino),
                "Montegiardino" => Ok(Self::Montegiardino),
                "San Marino" => Ok(Self::SanMarino),
                "Serravalle" => Ok(Self::Serravalle),
                _ => Err(errors::ConnectorError::InvalidDataFormat {
                    field_name: "address.state",
                }
                .into()),
            },
        }
    }
}

impl ForeignTryFrom<String> for SerbiaStatesAbbreviation {
    type Error = error_stack::Report<errors::ConnectorError>;
    fn foreign_try_from(value: String) -> Result<Self, Self::Error> {
        let state_abbreviation_check =
            StringExt::<Self>::parse_enum(value.clone(), "SerbiaStatesAbbreviation");
        match state_abbreviation_check {
            Ok(state_abbreviation) => Ok(state_abbreviation),
            Err(_) => match value.as_str() {
                "Belgrade" => Ok(Self::Belgrade),
                "Bor District" => Ok(Self::BorDistrict),
                "Braničevo District" => Ok(Self::BraničevoDistrict),
                "Central Banat District" => Ok(Self::CentralBanatDistrict),
                "Jablanica District" => Ok(Self::JablanicaDistrict),
                "Kolubara District" => Ok(Self::KolubaraDistrict),
                "Mačva District" => Ok(Self::MačvaDistrict),
                "Moravica District" => Ok(Self::MoravicaDistrict),
                "Nišava District" => Ok(Self::NišavaDistrict),
                "North Banat District" => Ok(Self::NorthBanatDistrict),
                "North Bačka District" => Ok(Self::NorthBačkaDistrict),
                "Pirot District" => Ok(Self::PirotDistrict),
                "Podunavlje District" => Ok(Self::PodunavljeDistrict),
                "Pomoravlje District" => Ok(Self::PomoravljeDistrict),
                "Pčinja District" => Ok(Self::PčinjaDistrict),
                "Rasina District" => Ok(Self::RasinaDistrict),
                "Raška District" => Ok(Self::RaškaDistrict),
                "South Banat District" => Ok(Self::SouthBanatDistrict),
                "South Bačka District" => Ok(Self::SouthBačkaDistrict),
                "Srem District" => Ok(Self::SremDistrict),
                "Toplica District" => Ok(Self::ToplicaDistrict),
                "Vojvodina" => Ok(Self::Vojvodina),
                "West Bačka District" => Ok(Self::WestBačkaDistrict),
                "Zaječar District" => Ok(Self::ZaječarDistrict),
                "Zlatibor District" => Ok(Self::ZlatiborDistrict),
                "Šumadija District" => Ok(Self::ŠumadijaDistrict),
                _ => Err(errors::ConnectorError::InvalidDataFormat {
                    field_name: "address.state",
                }
                .into()),
            },
        }
    }
}

impl ForeignTryFrom<String> for SlovakiaStatesAbbreviation {
    type Error = error_stack::Report<errors::ConnectorError>;
    fn foreign_try_from(value: String) -> Result<Self, Self::Error> {
        let state_abbreviation_check =
            StringExt::<Self>::parse_enum(value.clone(), "SlovakiaStatesAbbreviation");
        match state_abbreviation_check {
            Ok(state_abbreviation) => Ok(state_abbreviation),
            Err(_) => match value.as_str() {
                "Banská Bystrica Region" => Ok(Self::BanskaBystricaRegion),
                "Bratislava Region" => Ok(Self::BratislavaRegion),
                "Košice Region" => Ok(Self::KosiceRegion),
                "Nitra Region" => Ok(Self::NitraRegion),
                "Prešov Region" => Ok(Self::PresovRegion),
                "Trenčín Region" => Ok(Self::TrencinRegion),
                "Trnava Region" => Ok(Self::TrnavaRegion),
                "Žilina Region" => Ok(Self::ZilinaRegion),
                _ => Err(errors::ConnectorError::InvalidDataFormat {
                    field_name: "address.state",
                }
                .into()),
            },
        }
    }
}

impl ForeignTryFrom<String> for SwedenStatesAbbreviation {
    type Error = error_stack::Report<errors::ConnectorError>;
    fn foreign_try_from(value: String) -> Result<Self, Self::Error> {
        let state_abbreviation_check =
            StringExt::<Self>::parse_enum(value.clone(), "SwedenStatesAbbreviation");
        match state_abbreviation_check {
            Ok(state_abbreviation) => Ok(state_abbreviation),
            Err(_) => match value.as_str() {
                "Blekinge" => Ok(Self::Blekinge),
                "Dalarna County" => Ok(Self::DalarnaCounty),
                "Gotland County" => Ok(Self::GotlandCounty),
                "Gävleborg County" => Ok(Self::GävleborgCounty),
                "Halland County" => Ok(Self::HallandCounty),
                "Jönköping County" => Ok(Self::JönköpingCounty),
                "Kalmar County" => Ok(Self::KalmarCounty),
                "Kronoberg County" => Ok(Self::KronobergCounty),
                "Norrbotten County" => Ok(Self::NorrbottenCounty),
                "Skåne County" => Ok(Self::SkåneCounty),
                "Stockholm County" => Ok(Self::StockholmCounty),
                "Södermanland County" => Ok(Self::SödermanlandCounty),
                "Uppsala County" => Ok(Self::UppsalaCounty),
                "Värmland County" => Ok(Self::VärmlandCounty),
                "Västerbotten County" => Ok(Self::VästerbottenCounty),
                "Västernorrland County" => Ok(Self::VästernorrlandCounty),
                "Västmanland County" => Ok(Self::VästmanlandCounty),
                "Västra Götaland County" => Ok(Self::VästraGötalandCounty),
                "Örebro County" => Ok(Self::ÖrebroCounty),
                "Östergötland County" => Ok(Self::ÖstergötlandCounty),
                _ => Err(errors::ConnectorError::InvalidDataFormat {
                    field_name: "address.state",
                }
                .into()),
            },
        }
    }
}

impl ForeignTryFrom<String> for SloveniaStatesAbbreviation {
    type Error = error_stack::Report<errors::ConnectorError>;
    fn foreign_try_from(value: String) -> Result<Self, Self::Error> {
        let state_abbreviation_check =
            StringExt::<Self>::parse_enum(value.clone(), "SloveniaStatesAbbreviation");
        match state_abbreviation_check {
            Ok(state_abbreviation) => Ok(state_abbreviation),
            Err(_) => match value.as_str() {
                "Ajdovščina Municipality" => Ok(Self::Ajdovščina),
                "Ankaran Municipality" => Ok(Self::Ankaran),
                "Beltinci Municipality" => Ok(Self::Beltinci),
                "Benedikt Municipality" => Ok(Self::Benedikt),
                "Bistrica ob Sotli Municipality" => Ok(Self::BistricaObSotli),
                "Bled Municipality" => Ok(Self::Bled),
                "Bloke Municipality" => Ok(Self::Bloke),
                "Bohinj Municipality" => Ok(Self::Bohinj),
                "Borovnica Municipality" => Ok(Self::Borovnica),
                "Bovec Municipality" => Ok(Self::Bovec),
                "Braslovče Municipality" => Ok(Self::Braslovče),
                "Brda Municipality" => Ok(Self::Brda),
                "Brezovica Municipality" => Ok(Self::Brezovica),
                "Brežice Municipality" => Ok(Self::Brežice),
                "Cankova Municipality" => Ok(Self::Cankova),
                "Cerklje na Gorenjskem Municipality" => Ok(Self::CerkljeNaGorenjskem),
                "Cerknica Municipality" => Ok(Self::Cerknica),
                "Cerkno Municipality" => Ok(Self::Cerkno),
                "Cerkvenjak Municipality" => Ok(Self::Cerkvenjak),
                "City Municipality of Celje" => Ok(Self::CityMunicipalityOfCelje),
                "City Municipality of Novo Mesto" => Ok(Self::CityMunicipalityOfNovoMesto),
                "Destrnik Municipality" => Ok(Self::Destrnik),
                "Divača Municipality" => Ok(Self::Divača),
                "Dobje Municipality" => Ok(Self::Dobje),
                "Dobrepolje Municipality" => Ok(Self::Dobrepolje),
                "Dobrna Municipality" => Ok(Self::Dobrna),
                "Dobrova–Polhov Gradec Municipality" => Ok(Self::DobrovaPolhovGradec),
                "Dobrovnik Municipality" => Ok(Self::Dobrovnik),
                "Dol pri Ljubljani Municipality" => Ok(Self::DolPriLjubljani),
                "Dolenjske Toplice Municipality" => Ok(Self::DolenjskeToplice),
                "Domžale Municipality" => Ok(Self::Domžale),
                "Dornava Municipality" => Ok(Self::Dornava),
                "Dravograd Municipality" => Ok(Self::Dravograd),
                "Duplek Municipality" => Ok(Self::Duplek),
                "Gorenja Vas–Poljane Municipality" => Ok(Self::GorenjaVasPoljane),
                "Gorišnica Municipality" => Ok(Self::Gorišnica),
                "Gorje Municipality" => Ok(Self::Gorje),
                "Gornja Radgona Municipality" => Ok(Self::GornjaRadgona),
                "Gornji Grad Municipality" => Ok(Self::GornjiGrad),
                "Gornji Petrovci Municipality" => Ok(Self::GornjiPetrovci),
                "Grad Municipality" => Ok(Self::Grad),
                "Grosuplje Municipality" => Ok(Self::Grosuplje),
                "Hajdina Municipality" => Ok(Self::Hajdina),
                "Hodoš Municipality" => Ok(Self::Hodoš),
                "Horjul Municipality" => Ok(Self::Horjul),
                "Hoče–Slivnica Municipality" => Ok(Self::HočeSlivnica),
                "Hrastnik Municipality" => Ok(Self::Hrastnik),
                "Hrpelje–Kozina Municipality" => Ok(Self::HrpeljeKozina),
                "Idrija Municipality" => Ok(Self::Idrija),
                "Ig Municipality" => Ok(Self::Ig),
                "Ivančna Gorica Municipality" => Ok(Self::IvančnaGorica),
                "Izola Municipality" => Ok(Self::Izola),
                "Jesenice Municipality" => Ok(Self::Jesenice),
                "Jezersko Municipality" => Ok(Self::Jezersko),
                "Juršinci Municipality" => Ok(Self::Jursinci),
                "Kamnik Municipality" => Ok(Self::Kamnik),
                "Kanal ob Soči Municipality" => Ok(Self::KanalObSoci),
                "Kidričevo Municipality" => Ok(Self::Kidricevo),
                "Kobarid Municipality" => Ok(Self::Kobarid),
                "Kobilje Municipality" => Ok(Self::Kobilje),
                "Komen Municipality" => Ok(Self::Komen),
                "Komenda Municipality" => Ok(Self::Komenda),
                "Koper City Municipality" => Ok(Self::Koper),
                "Kostanjevica na Krki Municipality" => Ok(Self::KostanjevicaNaKrki),
                "Kostel Municipality" => Ok(Self::Kostel),
                "Kozje Municipality" => Ok(Self::Kozje),
                "Kočevje Municipality" => Ok(Self::Kocevje),
                "Kranj City Municipality" => Ok(Self::Kranj),
                "Kranjska Gora Municipality" => Ok(Self::KranjskaGora),
                "Križevci Municipality" => Ok(Self::Krizevci),
                "Kungota" => Ok(Self::Kungota),
                "Kuzma Municipality" => Ok(Self::Kuzma),
                "Laško Municipality" => Ok(Self::Lasko),
                "Lenart Municipality" => Ok(Self::Lenart),
                "Lendava Municipality" => Ok(Self::Lendava),
                "Litija Municipality" => Ok(Self::Litija),
                "Ljubljana City Municipality" => Ok(Self::Ljubljana),
                "Ljubno Municipality" => Ok(Self::Ljubno),
                "Ljutomer Municipality" => Ok(Self::Ljutomer),
                "Logatec Municipality" => Ok(Self::Logatec),
                "Log–Dragomer Municipality" => Ok(Self::LogDragomer),
                "Lovrenc na Pohorju Municipality" => Ok(Self::LovrencNaPohorju),
                "Loška Dolina Municipality" => Ok(Self::LoskaDolina),
                "Loški Potok Municipality" => Ok(Self::LoskiPotok),
                "Lukovica Municipality" => Ok(Self::Lukovica),
                "Luče Municipality" => Ok(Self::Luče),
                "Majšperk Municipality" => Ok(Self::Majsperk),
                "Makole Municipality" => Ok(Self::Makole),
                "Maribor City Municipality" => Ok(Self::Maribor),
                "Markovci Municipality" => Ok(Self::Markovci),
                "Medvode Municipality" => Ok(Self::Medvode),
                "Mengeš Municipality" => Ok(Self::Menges),
                "Metlika Municipality" => Ok(Self::Metlika),
                "Mežica Municipality" => Ok(Self::Mezica),
                "Miklavž na Dravskem Polju Municipality" => Ok(Self::MiklavzNaDravskemPolju),
                "Miren–Kostanjevica Municipality" => Ok(Self::MirenKostanjevica),
                "Mirna Municipality" => Ok(Self::Mirna),
                "Mirna Peč Municipality" => Ok(Self::MirnaPec),
                "Mislinja Municipality" => Ok(Self::Mislinja),
                "Mokronog–Trebelno Municipality" => Ok(Self::MokronogTrebelno),
                "Moravske Toplice Municipality" => Ok(Self::MoravskeToplice),
                "Moravče Municipality" => Ok(Self::Moravce),
                "Mozirje Municipality" => Ok(Self::Mozirje),
                "Municipality of Apače" => Ok(Self::Apače),
                "Municipality of Cirkulane" => Ok(Self::Cirkulane),
                "Municipality of Ilirska Bistrica" => Ok(Self::IlirskaBistrica),
                "Municipality of Krško" => Ok(Self::Krsko),
                "Municipality of Škofljica" => Ok(Self::Skofljica),
                "Murska Sobota City Municipality" => Ok(Self::MurskaSobota),
                "Muta Municipality" => Ok(Self::Muta),
                "Naklo Municipality" => Ok(Self::Naklo),
                "Nazarje Municipality" => Ok(Self::Nazarje),
                "Nova Gorica City Municipality" => Ok(Self::NovaGorica),
                "Odranci Municipality" => Ok(Self::Odranci),
                "Oplotnica" => Ok(Self::Oplotnica),
                "Ormož Municipality" => Ok(Self::Ormoz),
                "Osilnica Municipality" => Ok(Self::Osilnica),
                "Pesnica Municipality" => Ok(Self::Pesnica),
                "Piran Municipality" => Ok(Self::Piran),
                "Pivka Municipality" => Ok(Self::Pivka),
                "Podlehnik Municipality" => Ok(Self::Podlehnik),
                "Podvelka Municipality" => Ok(Self::Podvelka),
                "Podčetrtek Municipality" => Ok(Self::Podcetrtek),
                "Poljčane Municipality" => Ok(Self::Poljcane),
                "Polzela Municipality" => Ok(Self::Polzela),
                "Postojna Municipality" => Ok(Self::Postojna),
                "Prebold Municipality" => Ok(Self::Prebold),
                "Preddvor Municipality" => Ok(Self::Preddvor),
                "Prevalje Municipality" => Ok(Self::Prevalje),
                "Ptuj City Municipality" => Ok(Self::Ptuj),
                "Puconci Municipality" => Ok(Self::Puconci),
                "Radenci Municipality" => Ok(Self::Radenci),
                "Radeče Municipality" => Ok(Self::Radece),
                "Radlje ob Dravi Municipality" => Ok(Self::RadljeObDravi),
                "Radovljica Municipality" => Ok(Self::Radovljica),
                "Ravne na Koroškem Municipality" => Ok(Self::RavneNaKoroskem),
                "Razkrižje Municipality" => Ok(Self::Razkrizje),
                "Rače–Fram Municipality" => Ok(Self::RaceFram),
                "Renče–Vogrsko Municipality" => Ok(Self::RenčeVogrsko),
                "Rečica ob Savinji Municipality" => Ok(Self::RecicaObSavinji),
                "Ribnica Municipality" => Ok(Self::Ribnica),
                "Ribnica na Pohorju Municipality" => Ok(Self::RibnicaNaPohorju),
                "Rogatec Municipality" => Ok(Self::Rogatec),
                "Rogaška Slatina Municipality" => Ok(Self::RogaskaSlatina),
                "Rogašovci Municipality" => Ok(Self::Rogasovci),
                "Ruše Municipality" => Ok(Self::Ruse),
                "Selnica ob Dravi Municipality" => Ok(Self::SelnicaObDravi),
                "Semič Municipality" => Ok(Self::Semic),
                "Sevnica Municipality" => Ok(Self::Sevnica),
                "Sežana Municipality" => Ok(Self::Sezana),
                "Slovenj Gradec City Municipality" => Ok(Self::SlovenjGradec),
                "Slovenska Bistrica Municipality" => Ok(Self::SlovenskaBistrica),
                "Slovenske Konjice Municipality" => Ok(Self::SlovenskeKonjice),
                "Sodražica Municipality" => Ok(Self::Sodrazica),
                "Solčava Municipality" => Ok(Self::Solcava),
                "Središče ob Dravi" => Ok(Self::SredisceObDravi),
                "Starše Municipality" => Ok(Self::Starse),
                "Straža Municipality" => Ok(Self::Straza),
                "Sveta Ana Municipality" => Ok(Self::SvetaAna),
                "Sveta Trojica v Slovenskih Goricah Municipality" => Ok(Self::SvetaTrojica),
                "Sveti Andraž v Slovenskih Goricah Municipality" => Ok(Self::SvetiAndraz),
                "Sveti Jurij ob Ščavnici Municipality" => Ok(Self::SvetiJurijObScavnici),
                "Sveti Jurij v Slovenskih Goricah Municipality" => {
                    Ok(Self::SvetiJurijVSlovenskihGoricah)
                }
                "Sveti Tomaž Municipality" => Ok(Self::SvetiTomaz),
                "Tabor Municipality" => Ok(Self::Tabor),
                "Tišina Municipality" => Ok(Self::Tišina),
                "Tolmin Municipality" => Ok(Self::Tolmin),
                "Trbovlje Municipality" => Ok(Self::Trbovlje),
                "Trebnje Municipality" => Ok(Self::Trebnje),
                "Trnovska Vas Municipality" => Ok(Self::TrnovskaVas),
                "Trzin Municipality" => Ok(Self::Trzin),
                "Tržič Municipality" => Ok(Self::Tržič),
                "Turnišče Municipality" => Ok(Self::Turnišče),
                "Velika Polana Municipality" => Ok(Self::VelikaPolana),
                "Velike Lašče Municipality" => Ok(Self::VelikeLašče),
                "Veržej Municipality" => Ok(Self::Veržej),
                "Videm Municipality" => Ok(Self::Videm),
                "Vipava Municipality" => Ok(Self::Vipava),
                "Vitanje Municipality" => Ok(Self::Vitanje),
                "Vodice Municipality" => Ok(Self::Vodice),
                "Vojnik Municipality" => Ok(Self::Vojnik),
                "Vransko Municipality" => Ok(Self::Vransko),
                "Vrhnika Municipality" => Ok(Self::Vrhnika),
                "Vuzenica Municipality" => Ok(Self::Vuzenica),
                "Zagorje ob Savi Municipality" => Ok(Self::ZagorjeObSavi),
                "Zavrč Municipality" => Ok(Self::Zavrč),
                "Zreče Municipality" => Ok(Self::Zreče),
                "Črenšovci Municipality" => Ok(Self::Črenšovci),
                "Črna na Koroškem Municipality" => Ok(Self::ČrnaNaKoroškem),
                "Črnomelj Municipality" => Ok(Self::Črnomelj),
                "Šalovci Municipality" => Ok(Self::Šalovci),
                "Šempeter–Vrtojba Municipality" => Ok(Self::ŠempeterVrtojba),
                "Šentilj Municipality" => Ok(Self::Šentilj),
                "Šentjernej Municipality" => Ok(Self::Šentjernej),
                "Šentjur Municipality" => Ok(Self::Šentjur),
                "Šentrupert Municipality" => Ok(Self::Šentrupert),
                "Šenčur Municipality" => Ok(Self::Šenčur),
                "Škocjan Municipality" => Ok(Self::Škocjan),
                "Škofja Loka Municipality" => Ok(Self::ŠkofjaLoka),
                "Šmarje pri Jelšah Municipality" => Ok(Self::ŠmarjePriJelšah),
                "Šmarješke Toplice Municipality" => Ok(Self::ŠmarješkeToplice),
                "Šmartno ob Paki Municipality" => Ok(Self::ŠmartnoObPaki),
                "Šmartno pri Litiji Municipality" => Ok(Self::ŠmartnoPriLitiji),
                "Šoštanj Municipality" => Ok(Self::Šoštanj),
                "Štore Municipality" => Ok(Self::Štore),
                "Žalec Municipality" => Ok(Self::Žalec),
                "Železniki Municipality" => Ok(Self::Železniki),
                "Žetale Municipality" => Ok(Self::Žetale),
                "Žiri Municipality" => Ok(Self::Žiri),
                "Žirovnica Municipality" => Ok(Self::Žirovnica),
                "Žužemberk Municipality" => Ok(Self::Žužemberk),
                _ => Err(errors::ConnectorError::InvalidDataFormat {
                    field_name: "address.state",
                }
                .into()),
            },
        }
    }
}

impl ForeignTryFrom<String> for UkraineStatesAbbreviation {
    type Error = error_stack::Report<errors::ConnectorError>;

    fn foreign_try_from(value: String) -> Result<Self, Self::Error> {
        let state_abbreviation_check =
            StringExt::<Self>::parse_enum(value.clone(), "UkraineStatesAbbreviation");

        match state_abbreviation_check {
            Ok(state_abbreviation) => Ok(state_abbreviation),
            Err(_) => match value.as_str() {
                "Autonomous Republic of Crimea" => Ok(Self::AutonomousRepublicOfCrimea),
                "Cherkasy Oblast" => Ok(Self::CherkasyOblast),
                "Chernihiv Oblast" => Ok(Self::ChernihivOblast),
                "Chernivtsi Oblast" => Ok(Self::ChernivtsiOblast),
                "Dnipropetrovsk Oblast" => Ok(Self::DnipropetrovskOblast),
                "Donetsk Oblast" => Ok(Self::DonetskOblast),
                "Ivano-Frankivsk Oblast" => Ok(Self::IvanoFrankivskOblast),
                "Kharkiv Oblast" => Ok(Self::KharkivOblast),
                "Kherson Oblast" => Ok(Self::KhersonOblast),
                "Khmelnytsky Oblast" => Ok(Self::KhmelnytskyOblast),
                "Kiev" => Ok(Self::Kiev),
                "Kirovohrad Oblast" => Ok(Self::KirovohradOblast),
                "Kyiv Oblast" => Ok(Self::KyivOblast),
                "Luhansk Oblast" => Ok(Self::LuhanskOblast),
                "Lviv Oblast" => Ok(Self::LvivOblast),
                "Mykolaiv Oblast" => Ok(Self::MykolaivOblast),
                "Odessa Oblast" => Ok(Self::OdessaOblast),
                "Rivne Oblast" => Ok(Self::RivneOblast),
                "Sumy Oblast" => Ok(Self::SumyOblast),
                "Ternopil Oblast" => Ok(Self::TernopilOblast),
                "Vinnytsia Oblast" => Ok(Self::VinnytsiaOblast),
                "Volyn Oblast" => Ok(Self::VolynOblast),
                "Zakarpattia Oblast" => Ok(Self::ZakarpattiaOblast),
                "Zaporizhzhya Oblast" => Ok(Self::ZaporizhzhyaOblast),
                "Zhytomyr Oblast" => Ok(Self::ZhytomyrOblast),
                _ => Err(errors::ConnectorError::InvalidDataFormat {
                    field_name: "address.state",
                }
                .into()),
            },
        }
    }
}

impl ForeignTryFrom<String> for BrazilStatesAbbreviation {
    type Error = error_stack::Report<errors::ConnectorError>;

    fn foreign_try_from(value: String) -> Result<Self, Self::Error> {
        let state_abbreviation_check =
            StringExt::<Self>::parse_enum(value.clone(), "BrazilStatesAbbreviation");

        match state_abbreviation_check {
            Ok(state_abbreviation) => Ok(state_abbreviation),
            Err(_) => match value.as_str() {
                "Acre" => Ok(Self::Acre),
                "Alagoas" => Ok(Self::Alagoas),
                "Amapá" => Ok(Self::Amapá),
                "Amazonas" => Ok(Self::Amazonas),
                "Bahia" => Ok(Self::Bahia),
                "Ceará" => Ok(Self::Ceará),
                "Distrito Federal" => Ok(Self::DistritoFederal),
                "Espírito Santo" => Ok(Self::EspíritoSanto),
                "Goiás" => Ok(Self::Goiás),
                "Maranhão" => Ok(Self::Maranhão),
                "Mato Grosso" => Ok(Self::MatoGrosso),
                "Mato Grosso do Sul" => Ok(Self::MatoGrossoDoSul),
                "Minas Gerais" => Ok(Self::MinasGerais),
                "Pará" => Ok(Self::Pará),
                "Paraíba" => Ok(Self::Paraíba),
                "Paraná" => Ok(Self::Paraná),
                "Pernambuco" => Ok(Self::Pernambuco),
                "Piauí" => Ok(Self::Piauí),
                "Rio de Janeiro" => Ok(Self::RioDeJaneiro),
                "Rio Grande do Norte" => Ok(Self::RioGrandeDoNorte),
                "Rio Grande do Sul" => Ok(Self::RioGrandeDoSul),
                "Rondônia" => Ok(Self::Rondônia),
                "Roraima" => Ok(Self::Roraima),
                "Santa Catarina" => Ok(Self::SantaCatarina),
                "São Paulo" => Ok(Self::SãoPaulo),
                "Sergipe" => Ok(Self::Sergipe),
                "Tocantins" => Ok(Self::Tocantins),
                _ => Err(errors::ConnectorError::InvalidDataFormat {
                    field_name: "address.state",
                }
                .into()),
            },
        }
    }
}

pub trait ForeignTryFrom<F>: Sized {
    type Error;

    fn foreign_try_from(from: F) -> Result<Self, Self::Error>;
}

#[derive(Debug)]
pub struct QrImage {
    pub data: String,
}

// Qr Image data source starts with this string
// The base64 image data will be appended to it to image data source
pub(crate) const QR_IMAGE_DATA_SOURCE_STRING: &str = "data:image/png;base64";

impl QrImage {
    pub fn new_from_data(
        data: String,
    ) -> Result<Self, error_stack::Report<common_utils::errors::QrCodeError>> {
        let qr_code = qrcode::QrCode::new(data.as_bytes())
            .change_context(common_utils::errors::QrCodeError::FailedToCreateQrCode)?;

        let qrcode_image_buffer = qr_code.render::<Luma<u8>>().build();
        let qrcode_dynamic_image = DynamicImage::ImageLuma8(qrcode_image_buffer);

        let mut image_bytes = std::io::BufWriter::new(std::io::Cursor::new(Vec::new()));

        // Encodes qrcode_dynamic_image and write it to image_bytes
        let _ = qrcode_dynamic_image.write_to(&mut image_bytes, ImageFormat::Png);

        let image_data_source = format!(
            "{},{}",
            QR_IMAGE_DATA_SOURCE_STRING,
            BASE64_ENGINE.encode(image_bytes.buffer())
        );
        Ok(Self {
            data: image_data_source,
        })
    }

    pub fn new_colored_from_data(
        data: String,
        hex_color: &str,
    ) -> Result<Self, error_stack::Report<common_utils::errors::QrCodeError>> {
        let qr_code = qrcode::QrCode::new(data.as_bytes())
            .change_context(common_utils::errors::QrCodeError::FailedToCreateQrCode)?;

        let qrcode_image_buffer = qr_code.render::<Luma<u8>>().build();
        let (width, height) = qrcode_image_buffer.dimensions();
        let mut colored_image = ImageBuffer::new(width, height);
        let rgb = Self::parse_hex_color(hex_color)?;

        for (x, y, pixel) in qrcode_image_buffer.enumerate_pixels() {
            let luminance = pixel.0[0];
            let color = if luminance == 0 {
                Rgba([rgb.0, rgb.1, rgb.2, 255])
            } else {
                Rgba([255, 255, 255, 255])
            };
            colored_image.put_pixel(x, y, color);
        }

        let qrcode_dynamic_image = DynamicImage::ImageRgba8(colored_image);
        let mut image_bytes = std::io::Cursor::new(Vec::new());
        qrcode_dynamic_image
            .write_to(&mut image_bytes, ImageFormat::Png)
            .change_context(common_utils::errors::QrCodeError::FailedToCreateQrCode)?;

        let image_data_source = format!(
            "{},{}",
            QR_IMAGE_DATA_SOURCE_STRING,
            BASE64_ENGINE.encode(image_bytes.get_ref())
        );

        Ok(Self {
            data: image_data_source,
        })
    }

    pub fn parse_hex_color(hex: &str) -> Result<(u8, u8, u8), common_utils::errors::QrCodeError> {
        let hex = hex.trim_start_matches('#');
        if hex.len() == 6 {
            let r = u8::from_str_radix(&hex[0..2], 16).ok();
            let g = u8::from_str_radix(&hex[2..4], 16).ok();
            let b = u8::from_str_radix(&hex[4..6], 16).ok();
            if let (Some(r), Some(g), Some(b)) = (r, g, b) {
                return Ok((r, g, b));
            }
        }
        Err(common_utils::errors::QrCodeError::InvalidHexColor)
    }
}

#[cfg(test)]
mod tests {
    use crate::utils;
    #[test]
    fn test_image_data_source_url() {
        let qr_image_data_source_url = utils::QrImage::new_from_data("Hyperswitch".to_string());
        assert!(qr_image_data_source_url.is_ok());
    }
}

pub fn is_mandate_supported(
    selected_pmd: PaymentMethodData,
    payment_method_type: Option<enums::PaymentMethodType>,
    mandate_implemented_pmds: HashSet<PaymentMethodDataType>,
    connector: &'static str,
) -> Result<(), Error> {
    if mandate_implemented_pmds.contains(&PaymentMethodDataType::from(selected_pmd.clone())) {
        Ok(())
    } else {
        match payment_method_type {
            Some(pm_type) => Err(errors::ConnectorError::NotSupported {
                message: format!("{pm_type} mandate payment"),
                connector,
            }
            .into()),
            None => Err(errors::ConnectorError::NotSupported {
                message: "mandate payment".to_string(),
                connector,
            }
            .into()),
        }
    }
}

pub fn get_mandate_details(
    setup_mandate_details: Option<mandates::MandateData>,
) -> Result<Option<mandates::MandateAmountData>, error_stack::Report<errors::ConnectorError>> {
    setup_mandate_details
        .map(|mandate_data| match &mandate_data.mandate_type {
            Some(mandates::MandateDataType::SingleUse(mandate))
            | Some(mandates::MandateDataType::MultiUse(Some(mandate))) => Ok(mandate.clone()),
            Some(mandates::MandateDataType::MultiUse(None)) => {
                Err(errors::ConnectorError::MissingRequiredField {
                    field_name: "setup_future_usage.mandate_data.mandate_type.multi_use.amount",
                }
                .into())
            }
            None => Err(errors::ConnectorError::MissingRequiredField {
                field_name: "setup_future_usage.mandate_data.mandate_type",
            }
            .into()),
        })
        .transpose()
}

pub fn collect_values_by_removing_signature(value: &Value, signature: &String) -> Vec<String> {
    match value {
        Value::Null => vec!["null".to_owned()],
        Value::Bool(b) => vec![b.to_string()],
        Value::Number(n) => match n.as_f64() {
            Some(f) => vec![format!("{f:.2}")],
            None => vec![n.to_string()],
        },
        Value::String(s) => {
            if signature == s {
                vec![]
            } else {
                vec![s.clone()]
            }
        }
        Value::Array(arr) => arr
            .iter()
            .flat_map(|v| collect_values_by_removing_signature(v, signature))
            .collect(),
        Value::Object(obj) => obj
            .values()
            .flat_map(|v| collect_values_by_removing_signature(v, signature))
            .collect(),
    }
}

pub fn collect_and_sort_values_by_removing_signature(
    value: &Value,
    signature: &String,
) -> Vec<String> {
    let mut values = collect_values_by_removing_signature(value, signature);
    values.sort();
    values
}

#[derive(Debug, strum::Display, Eq, PartialEq, Hash)]
pub enum PaymentMethodDataType {
    Card,
    Knet,
    Benefit,
    MomoAtm,
    CardRedirect,
    AliPayQr,
    AliPayRedirect,
    AliPayHkRedirect,
    AmazonPay,
    AmazonPayRedirect,
    Skrill,
    Paysera,
    MomoRedirect,
    KakaoPayRedirect,
    GoPayRedirect,
    GcashRedirect,
    ApplePay,
    ApplePayRedirect,
    ApplePayThirdPartySdk,
    DanaRedirect,
    DuitNow,
    GooglePay,
    Bluecode,
    GooglePayRedirect,
    GooglePayThirdPartySdk,
    MbWayRedirect,
    MobilePayRedirect,
    PaypalRedirect,
    PaypalSdk,
    Paze,
    SamsungPay,
    TwintRedirect,
    VippsRedirect,
    TouchNGoRedirect,
    WeChatPayRedirect,
    WeChatPayQr,
    CashappQr,
    SwishQr,
    KlarnaRedirect,
    KlarnaSdk,
    AffirmRedirect,
    AfterpayClearpayRedirect,
    PayBrightRedirect,
    WalleyRedirect,
    AlmaRedirect,
    AtomeRedirect,
    Breadpay,
    FlexitiRedirect,
    BancontactCard,
    Bizum,
    Blik,
    Eft,
    Eps,
    Giropay,
    Ideal,
    Interac,
    LocalBankRedirect,
    OnlineBankingCzechRepublic,
    OnlineBankingFinland,
    OnlineBankingPoland,
    OnlineBankingSlovakia,
    OpenBankingUk,
    Przelewy24,
    Sofort,
    Trustly,
    OnlineBankingFpx,
    OnlineBankingThailand,
    AchBankDebit,
    SepaBankDebit,
    SepaGuarenteedDebit,
    BecsBankDebit,
    BacsBankDebit,
    AchBankTransfer,
    SepaBankTransfer,
    BacsBankTransfer,
    MultibancoBankTransfer,
    PermataBankTransfer,
    BcaBankTransfer,
    BniVaBankTransfer,
    BhnCardNetwork,
    BriVaBankTransfer,
    CimbVaBankTransfer,
    DanamonVaBankTransfer,
    MandiriVaBankTransfer,
    Pix,
    Pse,
    Crypto,
    MandatePayment,
    Reward,
    Upi,
    Boleto,
    Efecty,
    PagoEfectivo,
    RedCompra,
    RedPagos,
    Alfamart,
    Indomaret,
    Oxxo,
    SevenEleven,
    Lawson,
    MiniStop,
    FamilyMart,
    Seicomart,
    PayEasy,
    Givex,
    PaySafeCar,
    CardToken,
    LocalBankTransfer,
    Mifinity,
    Fps,
    PromptPay,
    VietQr,
    OpenBanking,
    NetworkToken,
    NetworkTransactionIdAndCardDetails,
    DirectCarrierBilling,
    InstantBankTransfer,
    InstantBankTransferFinland,
    InstantBankTransferPoland,
    RevolutPay,
    IndonesianBankTransfer,
}

impl From<PaymentMethodData> for PaymentMethodDataType {
    fn from(pm_data: PaymentMethodData) -> Self {
        match pm_data {
            PaymentMethodData::Card(_) => Self::Card,
            PaymentMethodData::NetworkToken(_) => Self::NetworkToken,
            PaymentMethodData::CardDetailsForNetworkTransactionId(_) => {
                Self::NetworkTransactionIdAndCardDetails
            }
            PaymentMethodData::CardRedirect(card_redirect_data) => match card_redirect_data {
                payment_method_data::CardRedirectData::Knet {} => Self::Knet,
                payment_method_data::CardRedirectData::Benefit {} => Self::Benefit,
                payment_method_data::CardRedirectData::MomoAtm {} => Self::MomoAtm,
                payment_method_data::CardRedirectData::CardRedirect {} => Self::CardRedirect,
            },
            PaymentMethodData::Wallet(wallet_data) => match wallet_data {
                payment_method_data::WalletData::AliPayQr(_) => Self::AliPayQr,
                payment_method_data::WalletData::AliPayRedirect(_) => Self::AliPayRedirect,
                payment_method_data::WalletData::AliPayHkRedirect(_) => Self::AliPayHkRedirect,
                payment_method_data::WalletData::AmazonPayRedirect(_) => Self::AmazonPayRedirect,
                payment_method_data::WalletData::Skrill(_) => Self::Skrill,
                payment_method_data::WalletData::Paysera(_) => Self::Paysera,
                payment_method_data::WalletData::MomoRedirect(_) => Self::MomoRedirect,
                payment_method_data::WalletData::KakaoPayRedirect(_) => Self::KakaoPayRedirect,
                payment_method_data::WalletData::GoPayRedirect(_) => Self::GoPayRedirect,
                payment_method_data::WalletData::GcashRedirect(_) => Self::GcashRedirect,
                payment_method_data::WalletData::AmazonPay(_) => Self::AmazonPay,
                payment_method_data::WalletData::ApplePay(_) => Self::ApplePay,
                payment_method_data::WalletData::ApplePayRedirect(_) => Self::ApplePayRedirect,
                payment_method_data::WalletData::ApplePayThirdPartySdk(_) => {
                    Self::ApplePayThirdPartySdk
                }
                payment_method_data::WalletData::DanaRedirect {} => Self::DanaRedirect,
                payment_method_data::WalletData::GooglePay(_) => Self::GooglePay,
                payment_method_data::WalletData::BluecodeRedirect {} => Self::Bluecode,
                payment_method_data::WalletData::GooglePayRedirect(_) => Self::GooglePayRedirect,
                payment_method_data::WalletData::GooglePayThirdPartySdk(_) => {
                    Self::GooglePayThirdPartySdk
                }
                payment_method_data::WalletData::MbWayRedirect(_) => Self::MbWayRedirect,
                payment_method_data::WalletData::MobilePayRedirect(_) => Self::MobilePayRedirect,
                payment_method_data::WalletData::PaypalRedirect(_) => Self::PaypalRedirect,
                payment_method_data::WalletData::PaypalSdk(_) => Self::PaypalSdk,
                payment_method_data::WalletData::Paze(_) => Self::Paze,
                payment_method_data::WalletData::SamsungPay(_) => Self::SamsungPay,
                payment_method_data::WalletData::TwintRedirect {} => Self::TwintRedirect,
                payment_method_data::WalletData::VippsRedirect {} => Self::VippsRedirect,
                payment_method_data::WalletData::TouchNGoRedirect(_) => Self::TouchNGoRedirect,
                payment_method_data::WalletData::WeChatPayRedirect(_) => Self::WeChatPayRedirect,
                payment_method_data::WalletData::WeChatPayQr(_) => Self::WeChatPayQr,
                payment_method_data::WalletData::CashappQr(_) => Self::CashappQr,
                payment_method_data::WalletData::SwishQr(_) => Self::SwishQr,
                payment_method_data::WalletData::Mifinity(_) => Self::Mifinity,
                payment_method_data::WalletData::RevolutPay(_) => Self::RevolutPay,
            },
            PaymentMethodData::PayLater(pay_later_data) => match pay_later_data {
                payment_method_data::PayLaterData::KlarnaRedirect { .. } => Self::KlarnaRedirect,
                payment_method_data::PayLaterData::KlarnaSdk { .. } => Self::KlarnaSdk,
                payment_method_data::PayLaterData::AffirmRedirect {} => Self::AffirmRedirect,
                payment_method_data::PayLaterData::AfterpayClearpayRedirect { .. } => {
                    Self::AfterpayClearpayRedirect
                }
                payment_method_data::PayLaterData::FlexitiRedirect { .. } => Self::FlexitiRedirect,
                payment_method_data::PayLaterData::PayBrightRedirect {} => Self::PayBrightRedirect,
                payment_method_data::PayLaterData::WalleyRedirect {} => Self::WalleyRedirect,
                payment_method_data::PayLaterData::AlmaRedirect {} => Self::AlmaRedirect,
                payment_method_data::PayLaterData::AtomeRedirect {} => Self::AtomeRedirect,
                payment_method_data::PayLaterData::BreadpayRedirect {} => Self::Breadpay,
            },
            PaymentMethodData::BankRedirect(bank_redirect_data) => match bank_redirect_data {
                payment_method_data::BankRedirectData::BancontactCard { .. } => {
                    Self::BancontactCard
                }
                payment_method_data::BankRedirectData::Bizum {} => Self::Bizum,
                payment_method_data::BankRedirectData::Blik { .. } => Self::Blik,
                payment_method_data::BankRedirectData::Eft { .. } => Self::Eft,
                payment_method_data::BankRedirectData::Eps { .. } => Self::Eps,
                payment_method_data::BankRedirectData::Giropay { .. } => Self::Giropay,
                payment_method_data::BankRedirectData::Ideal { .. } => Self::Ideal,
                payment_method_data::BankRedirectData::Interac { .. } => Self::Interac,
                payment_method_data::BankRedirectData::OnlineBankingCzechRepublic { .. } => {
                    Self::OnlineBankingCzechRepublic
                }
                payment_method_data::BankRedirectData::OnlineBankingFinland { .. } => {
                    Self::OnlineBankingFinland
                }
                payment_method_data::BankRedirectData::OnlineBankingPoland { .. } => {
                    Self::OnlineBankingPoland
                }
                payment_method_data::BankRedirectData::OnlineBankingSlovakia { .. } => {
                    Self::OnlineBankingSlovakia
                }
                payment_method_data::BankRedirectData::OpenBankingUk { .. } => Self::OpenBankingUk,
                payment_method_data::BankRedirectData::Przelewy24 { .. } => Self::Przelewy24,
                payment_method_data::BankRedirectData::Sofort { .. } => Self::Sofort,
                payment_method_data::BankRedirectData::Trustly { .. } => Self::Trustly,
                payment_method_data::BankRedirectData::OnlineBankingFpx { .. } => {
                    Self::OnlineBankingFpx
                }
                payment_method_data::BankRedirectData::OnlineBankingThailand { .. } => {
                    Self::OnlineBankingThailand
                }
                payment_method_data::BankRedirectData::LocalBankRedirect {} => {
                    Self::LocalBankRedirect
                }
            },
            PaymentMethodData::BankDebit(bank_debit_data) => match bank_debit_data {
                payment_method_data::BankDebitData::AchBankDebit { .. } => Self::AchBankDebit,
                payment_method_data::BankDebitData::SepaBankDebit { .. } => Self::SepaBankDebit,
                payment_method_data::BankDebitData::SepaGuarenteedBankDebit { .. } => {
                    Self::SepaGuarenteedDebit
                }
                payment_method_data::BankDebitData::BecsBankDebit { .. } => Self::BecsBankDebit,
                payment_method_data::BankDebitData::BacsBankDebit { .. } => Self::BacsBankDebit,
            },
            PaymentMethodData::BankTransfer(bank_transfer_data) => match *bank_transfer_data {
                payment_method_data::BankTransferData::AchBankTransfer { .. } => {
                    Self::AchBankTransfer
                }
                payment_method_data::BankTransferData::SepaBankTransfer { .. } => {
                    Self::SepaBankTransfer
                }
                payment_method_data::BankTransferData::BacsBankTransfer { .. } => {
                    Self::BacsBankTransfer
                }
                payment_method_data::BankTransferData::MultibancoBankTransfer { .. } => {
                    Self::MultibancoBankTransfer
                }
                payment_method_data::BankTransferData::PermataBankTransfer { .. } => {
                    Self::PermataBankTransfer
                }
                payment_method_data::BankTransferData::BcaBankTransfer { .. } => {
                    Self::BcaBankTransfer
                }
                payment_method_data::BankTransferData::BniVaBankTransfer { .. } => {
                    Self::BniVaBankTransfer
                }
                payment_method_data::BankTransferData::BriVaBankTransfer { .. } => {
                    Self::BriVaBankTransfer
                }
                payment_method_data::BankTransferData::CimbVaBankTransfer { .. } => {
                    Self::CimbVaBankTransfer
                }
                payment_method_data::BankTransferData::DanamonVaBankTransfer { .. } => {
                    Self::DanamonVaBankTransfer
                }
                payment_method_data::BankTransferData::MandiriVaBankTransfer { .. } => {
                    Self::MandiriVaBankTransfer
                }
                payment_method_data::BankTransferData::Pix { .. } => Self::Pix,
                payment_method_data::BankTransferData::Pse {} => Self::Pse,
                payment_method_data::BankTransferData::LocalBankTransfer { .. } => {
                    Self::LocalBankTransfer
                }
                payment_method_data::BankTransferData::InstantBankTransfer {} => {
                    Self::InstantBankTransfer
                }
                payment_method_data::BankTransferData::InstantBankTransferFinland {} => {
                    Self::InstantBankTransferFinland
                }
                payment_method_data::BankTransferData::InstantBankTransferPoland {} => {
                    Self::InstantBankTransferPoland
                }
                payment_method_data::BankTransferData::IndonesianBankTransfer { .. } => {
                    Self::IndonesianBankTransfer
                }
            },
            PaymentMethodData::Crypto(_) => Self::Crypto,
            PaymentMethodData::MandatePayment => Self::MandatePayment,
            PaymentMethodData::Reward => Self::Reward,
            PaymentMethodData::Upi(_) => Self::Upi,
            PaymentMethodData::Voucher(voucher_data) => match voucher_data {
                payment_method_data::VoucherData::Boleto(_) => Self::Boleto,
                payment_method_data::VoucherData::Efecty => Self::Efecty,
                payment_method_data::VoucherData::PagoEfectivo => Self::PagoEfectivo,
                payment_method_data::VoucherData::RedCompra => Self::RedCompra,
                payment_method_data::VoucherData::RedPagos => Self::RedPagos,
                payment_method_data::VoucherData::Alfamart(_) => Self::Alfamart,
                payment_method_data::VoucherData::Indomaret(_) => Self::Indomaret,
                payment_method_data::VoucherData::Oxxo => Self::Oxxo,
                payment_method_data::VoucherData::SevenEleven(_) => Self::SevenEleven,
                payment_method_data::VoucherData::Lawson(_) => Self::Lawson,
                payment_method_data::VoucherData::MiniStop(_) => Self::MiniStop,
                payment_method_data::VoucherData::FamilyMart(_) => Self::FamilyMart,
                payment_method_data::VoucherData::Seicomart(_) => Self::Seicomart,
                payment_method_data::VoucherData::PayEasy(_) => Self::PayEasy,
            },
            PaymentMethodData::RealTimePayment(real_time_payment_data) => {
                match *real_time_payment_data {
                    payment_method_data::RealTimePaymentData::DuitNow {} => Self::DuitNow,
                    payment_method_data::RealTimePaymentData::Fps {} => Self::Fps,
                    payment_method_data::RealTimePaymentData::PromptPay {} => Self::PromptPay,
                    payment_method_data::RealTimePaymentData::VietQr {} => Self::VietQr,
                }
            }
            PaymentMethodData::GiftCard(gift_card_data) => match *gift_card_data {
                payment_method_data::GiftCardData::Givex(_) => Self::Givex,
                payment_method_data::GiftCardData::PaySafeCard {} => Self::PaySafeCar,
                payment_method_data::GiftCardData::BhnCardNetwork(_) => Self::BhnCardNetwork,
            },
            PaymentMethodData::CardToken(_) => Self::CardToken,
            PaymentMethodData::OpenBanking(data) => match data {
                payment_method_data::OpenBankingData::OpenBankingPIS {} => Self::OpenBanking,
            },
            PaymentMethodData::MobilePayment(mobile_payment_data) => match mobile_payment_data {
                payment_method_data::MobilePaymentData::DirectCarrierBilling { .. } => {
                    Self::DirectCarrierBilling
                }
            },
        }
    }
}
pub trait GooglePay {
    fn get_googlepay_encrypted_payment_data(&self) -> Result<Secret<String>, Error>;
}

impl GooglePay for payment_method_data::GooglePayWalletData {
    fn get_googlepay_encrypted_payment_data(&self) -> Result<Secret<String>, Error> {
        let encrypted_data = self
            .tokenization_data
            .get_encrypted_google_pay_payment_data_mandatory()
            .change_context(errors::ConnectorError::InvalidWalletToken {
                wallet_name: "Google Pay".to_string(),
            })?;

        Ok(Secret::new(encrypted_data.token.clone()))
    }
}
pub trait ApplePay {
    fn get_applepay_decoded_payment_data(&self) -> Result<Secret<String>, Error>;
}

impl ApplePay for payment_method_data::ApplePayWalletData {
    fn get_applepay_decoded_payment_data(&self) -> Result<Secret<String>, Error> {
        let apple_pay_encrypted_data = self
            .payment_data
            .get_encrypted_apple_pay_payment_data_mandatory()
            .change_context(errors::ConnectorError::MissingRequiredField {
                field_name: "Apple pay encrypted data",
            })?;
        let token = Secret::new(
            String::from_utf8(
                BASE64_ENGINE
                    .decode(apple_pay_encrypted_data)
                    .change_context(errors::ConnectorError::InvalidWalletToken {
                        wallet_name: "Apple Pay".to_string(),
                    })?,
            )
            .change_context(errors::ConnectorError::InvalidWalletToken {
                wallet_name: "Apple Pay".to_string(),
            })?,
        );
        Ok(token)
    }
}

pub trait WalletData {
    fn get_wallet_token(&self) -> Result<Secret<String>, Error>;
    fn get_wallet_token_as_json<T>(&self, wallet_name: String) -> Result<T, Error>
    where
        T: serde::de::DeserializeOwned;
    fn get_encoded_wallet_token(&self) -> Result<String, Error>;
}

impl WalletData for payment_method_data::WalletData {
    fn get_wallet_token(&self) -> Result<Secret<String>, Error> {
        match self {
            Self::GooglePay(data) => Ok(data.get_googlepay_encrypted_payment_data()?),
            Self::ApplePay(data) => Ok(data.get_applepay_decoded_payment_data()?),
            Self::PaypalSdk(data) => Ok(Secret::new(data.token.clone())),
            _ => Err(errors::ConnectorError::InvalidWallet.into()),
        }
    }
    fn get_wallet_token_as_json<T>(&self, wallet_name: String) -> Result<T, Error>
    where
        T: serde::de::DeserializeOwned,
    {
        serde_json::from_str::<T>(self.get_wallet_token()?.peek())
            .change_context(errors::ConnectorError::InvalidWalletToken { wallet_name })
    }

    fn get_encoded_wallet_token(&self) -> Result<String, Error> {
        match self {
            Self::GooglePay(_) => {
                let json_token: Value = self.get_wallet_token_as_json("Google Pay".to_owned())?;
                let token_as_vec = serde_json::to_vec(&json_token).change_context(
                    errors::ConnectorError::InvalidWalletToken {
                        wallet_name: "Google Pay".to_string(),
                    },
                )?;
                let encoded_token = BASE64_ENGINE.encode(token_as_vec);
                Ok(encoded_token)
            }
            _ => Err(
                errors::ConnectorError::NotImplemented("SELECTED PAYMENT METHOD".to_owned()).into(),
            ),
        }
    }
}

pub fn deserialize_xml_to_struct<T: serde::de::DeserializeOwned>(
    xml_data: &[u8],
) -> Result<T, errors::ConnectorError> {
    let response_str = std::str::from_utf8(xml_data)
        .map_err(|e| {
            router_env::logger::error!("Error converting response data to UTF-8: {:?}", e);
            errors::ConnectorError::ResponseDeserializationFailed
        })?
        .trim();
    let result: T = quick_xml::de::from_str(response_str).map_err(|e| {
        router_env::logger::error!("Error deserializing XML response: {:?}", e);
        errors::ConnectorError::ResponseDeserializationFailed
    })?;

    Ok(result)
}

pub fn is_html_response(response: &str) -> bool {
    response.starts_with("<html>") || response.starts_with("<!DOCTYPE html>")
}

#[cfg(feature = "payouts")]
pub trait PayoutsData {
    fn get_transfer_id(&self) -> Result<String, Error>;
    fn get_customer_details(
        &self,
    ) -> Result<hyperswitch_domain_models::router_request_types::CustomerDetails, Error>;
    fn get_vendor_details(&self) -> Result<PayoutVendorAccountDetails, Error>;
    fn get_payout_type(&self) -> Result<enums::PayoutType, Error>;
    fn get_webhook_url(&self) -> Result<String, Error>;
    fn get_browser_info(&self) -> Result<BrowserInformation, Error>;
}

#[cfg(feature = "payouts")]
impl PayoutsData for hyperswitch_domain_models::router_request_types::PayoutsData {
    fn get_transfer_id(&self) -> Result<String, Error> {
        self.connector_payout_id
            .clone()
            .ok_or_else(missing_field_err("transfer_id"))
    }
    fn get_customer_details(
        &self,
    ) -> Result<hyperswitch_domain_models::router_request_types::CustomerDetails, Error> {
        self.customer_details
            .clone()
            .ok_or_else(missing_field_err("customer_details"))
    }
    fn get_vendor_details(&self) -> Result<PayoutVendorAccountDetails, Error> {
        self.vendor_details
            .clone()
            .ok_or_else(missing_field_err("vendor_details"))
    }
    fn get_payout_type(&self) -> Result<enums::PayoutType, Error> {
        self.payout_type
            .to_owned()
            .ok_or_else(missing_field_err("payout_type"))
    }
    fn get_webhook_url(&self) -> Result<String, Error> {
        self.webhook_url
            .to_owned()
            .ok_or_else(missing_field_err("webhook_url"))
    }
    fn get_browser_info(&self) -> Result<BrowserInformation, Error> {
        self.browser_info
            .clone()
            .ok_or_else(missing_field_err("browser_info"))
    }
}
pub trait RevokeMandateRequestData {
    fn get_connector_mandate_id(&self) -> Result<String, Error>;
}

impl RevokeMandateRequestData for MandateRevokeRequestData {
    fn get_connector_mandate_id(&self) -> Result<String, Error> {
        self.connector_mandate_id
            .clone()
            .ok_or_else(missing_field_err("connector_mandate_id"))
    }
}
pub trait RecurringMandateData {
    fn get_original_payment_amount(&self) -> Result<i64, Error>;
    fn get_original_payment_currency(&self) -> Result<enums::Currency, Error>;
}

impl RecurringMandateData for RecurringMandatePaymentData {
    fn get_original_payment_amount(&self) -> Result<i64, Error> {
        self.original_payment_authorized_amount
            .ok_or_else(missing_field_err("original_payment_authorized_amount"))
    }
    fn get_original_payment_currency(&self) -> Result<enums::Currency, Error> {
        self.original_payment_authorized_currency
            .ok_or_else(missing_field_err("original_payment_authorized_currency"))
    }
}

#[cfg(feature = "payouts")]
impl CardData for api_models::payouts::CardPayout {
    fn get_card_expiry_year_2_digit(&self) -> Result<Secret<String>, errors::ConnectorError> {
        let binding = self.expiry_year.clone();
        let year = binding.peek();
        Ok(Secret::new(
            year.get(year.len() - 2..)
                .ok_or(errors::ConnectorError::RequestEncodingFailed)?
                .to_string(),
        ))
    }
    fn get_card_expiry_month_2_digit(&self) -> Result<Secret<String>, errors::ConnectorError> {
        let exp_month = self
            .expiry_month
            .peek()
            .to_string()
            .parse::<u8>()
            .map_err(|_| errors::ConnectorError::InvalidDataFormat {
                field_name: "payment_method_data.card.card_exp_month",
            })?;
        let month = ::cards::CardExpirationMonth::try_from(exp_month).map_err(|_| {
            errors::ConnectorError::InvalidDataFormat {
                field_name: "payment_method_data.card.card_exp_month",
            }
        })?;
        Ok(Secret::new(month.two_digits()))
    }
    fn get_card_issuer(&self) -> Result<CardIssuer, Error> {
        get_card_issuer(self.card_number.peek())
    }
    fn get_card_expiry_month_year_2_digit_with_delimiter(
        &self,
        delimiter: String,
    ) -> Result<Secret<String>, errors::ConnectorError> {
        let year = self.get_card_expiry_year_2_digit()?;
        Ok(Secret::new(format!(
            "{}{}{}",
            self.expiry_month.peek(),
            delimiter,
            year.peek()
        )))
    }
    fn get_expiry_date_as_yyyymm(&self, delimiter: &str) -> Secret<String> {
        let year = self.get_expiry_year_4_digit();
        Secret::new(format!(
            "{}{}{}",
            year.peek(),
            delimiter,
            self.expiry_month.peek()
        ))
    }
    fn get_expiry_date_as_mmyyyy(&self, delimiter: &str) -> Secret<String> {
        let year = self.get_expiry_year_4_digit();
        Secret::new(format!(
            "{}{}{}",
            self.expiry_month.peek(),
            delimiter,
            year.peek()
        ))
    }
    fn get_expiry_year_4_digit(&self) -> Secret<String> {
        let mut year = self.expiry_year.peek().clone();
        if year.len() == 2 {
            year = format!("20{year}");
        }
        Secret::new(year)
    }
    fn get_expiry_date_as_yymm(&self) -> Result<Secret<String>, errors::ConnectorError> {
        let year = self.get_card_expiry_year_2_digit()?.expose();
        let month = self.expiry_month.clone().expose();
        Ok(Secret::new(format!("{year}{month}")))
    }
    fn get_expiry_month_as_i8(&self) -> Result<Secret<i8>, Error> {
        self.expiry_month
            .peek()
            .clone()
            .parse::<i8>()
            .change_context(errors::ConnectorError::ResponseDeserializationFailed)
            .map(Secret::new)
    }
    fn get_expiry_year_as_i32(&self) -> Result<Secret<i32>, Error> {
        self.expiry_year
            .peek()
            .clone()
            .parse::<i32>()
            .change_context(errors::ConnectorError::ResponseDeserializationFailed)
            .map(Secret::new)
    }

    fn get_expiry_date_as_mmyy(&self) -> Result<Secret<String>, errors::ConnectorError> {
        let year = self.get_card_expiry_year_2_digit()?.expose();
        let month = self.expiry_month.clone().expose();
        Ok(Secret::new(format!("{month}{year}")))
    }

    fn get_expiry_year_as_4_digit_i32(&self) -> Result<Secret<i32>, Error> {
        self.get_expiry_year_4_digit()
            .peek()
            .clone()
            .parse::<i32>()
            .change_context(errors::ConnectorError::ResponseDeserializationFailed)
            .map(Secret::new)
    }
    fn get_cardholder_name(&self) -> Result<Secret<String>, Error> {
        self.card_holder_name
            .clone()
            .ok_or_else(missing_field_err("card.card_holder_name"))
    }
}

pub trait NetworkTokenData {
    fn get_card_issuer(&self) -> Result<CardIssuer, Error>;
    fn get_expiry_year_4_digit(&self) -> Secret<String>;
    fn get_network_token(&self) -> NetworkTokenNumber;
    fn get_network_token_expiry_month(&self) -> Secret<String>;
    fn get_network_token_expiry_year(&self) -> Secret<String>;
    fn get_cryptogram(&self) -> Option<Secret<String>>;
    fn get_token_expiry_year_2_digit(&self) -> Result<Secret<String>, errors::ConnectorError>;
    fn get_token_expiry_month_year_2_digit_with_delimiter(
        &self,
        delimiter: String,
    ) -> Result<Secret<String>, errors::ConnectorError>;
}

impl NetworkTokenData for payment_method_data::NetworkTokenData {
    #[cfg(feature = "v1")]
    fn get_card_issuer(&self) -> Result<CardIssuer, Error> {
        get_card_issuer(self.token_number.peek())
    }

    #[cfg(feature = "v2")]
    fn get_card_issuer(&self) -> Result<CardIssuer, Error> {
        get_card_issuer(self.network_token.peek())
    }

    #[cfg(feature = "v1")]
    fn get_expiry_year_4_digit(&self) -> Secret<String> {
        let mut year = self.token_exp_year.peek().clone();
        if year.len() == 2 {
            year = format!("20{year}");
        }
        Secret::new(year)
    }

    #[cfg(feature = "v2")]
    fn get_expiry_year_4_digit(&self) -> Secret<String> {
        let mut year = self.network_token_exp_year.peek().clone();
        if year.len() == 2 {
            year = format!("20{year}");
        }
        Secret::new(year)
    }

    #[cfg(feature = "v1")]
    fn get_network_token(&self) -> NetworkTokenNumber {
        self.token_number.clone()
    }

    #[cfg(feature = "v2")]
    fn get_network_token(&self) -> NetworkTokenNumber {
        self.network_token.clone()
    }

    #[cfg(feature = "v1")]
    fn get_network_token_expiry_month(&self) -> Secret<String> {
        self.token_exp_month.clone()
    }

    #[cfg(feature = "v2")]
    fn get_network_token_expiry_month(&self) -> Secret<String> {
        self.network_token_exp_month.clone()
    }

    #[cfg(feature = "v1")]
    fn get_network_token_expiry_year(&self) -> Secret<String> {
        self.token_exp_year.clone()
    }

    #[cfg(feature = "v2")]
    fn get_network_token_expiry_year(&self) -> Secret<String> {
        self.network_token_exp_year.clone()
    }

    #[cfg(feature = "v1")]
    fn get_cryptogram(&self) -> Option<Secret<String>> {
        self.token_cryptogram.clone()
    }

    #[cfg(feature = "v2")]
    fn get_cryptogram(&self) -> Option<Secret<String>> {
        self.cryptogram.clone()
    }

    #[cfg(feature = "v1")]
    fn get_token_expiry_year_2_digit(&self) -> Result<Secret<String>, errors::ConnectorError> {
        let binding = self.token_exp_year.clone();
        let year = binding.peek();
        Ok(Secret::new(
            year.get(year.len() - 2..)
                .ok_or(errors::ConnectorError::RequestEncodingFailed)?
                .to_string(),
        ))
    }

    #[cfg(feature = "v2")]
    fn get_token_expiry_year_2_digit(&self) -> Result<Secret<String>, errors::ConnectorError> {
        let binding = self.network_token_exp_year.clone();
        let year = binding.peek();
        Ok(Secret::new(
            year.get(year.len() - 2..)
                .ok_or(errors::ConnectorError::RequestEncodingFailed)?
                .to_string(),
        ))
    }

    #[cfg(feature = "v1")]
    fn get_token_expiry_month_year_2_digit_with_delimiter(
        &self,
        delimiter: String,
    ) -> Result<Secret<String>, errors::ConnectorError> {
        let year = self.get_token_expiry_year_2_digit()?;
        Ok(Secret::new(format!(
            "{}{}{}",
            self.token_exp_month.peek(),
            delimiter,
            year.peek()
        )))
    }

    #[cfg(feature = "v2")]
    fn get_token_expiry_month_year_2_digit_with_delimiter(
        &self,
        delimiter: String,
    ) -> Result<Secret<String>, errors::ConnectorError> {
        let year = self.get_token_expiry_year_2_digit()?;
        Ok(Secret::new(format!(
            "{}{}{}",
            self.network_token_exp_month.peek(),
            delimiter,
            year.peek()
        )))
    }
}

pub fn convert_uppercase<'de, D, T>(v: D) -> Result<T, D::Error>
where
    D: serde::Deserializer<'de>,
    T: FromStr,
    <T as FromStr>::Err: std::fmt::Debug + std::fmt::Display + std::error::Error,
{
    use serde::de::Error;
    let output = <&str>::deserialize(v)?;
    output.to_uppercase().parse::<T>().map_err(D::Error::custom)
}

pub(crate) fn convert_setup_mandate_router_data_to_authorize_router_data(
    data: &SetupMandateRouterData,
) -> PaymentsAuthorizeData {
    PaymentsAuthorizeData {
        currency: data.request.currency,
        payment_method_data: data.request.payment_method_data.clone(),
        confirm: data.request.confirm,
        statement_descriptor_suffix: data.request.statement_descriptor_suffix.clone(),
        mandate_id: data.request.mandate_id.clone(),
        setup_future_usage: data.request.setup_future_usage,
        off_session: data.request.off_session,
        setup_mandate_details: data.request.setup_mandate_details.clone(),
        router_return_url: data.request.router_return_url.clone(),
        email: data.request.email.clone(),
        customer_name: data.request.customer_name.clone(),
        amount: 0,
        order_tax_amount: Some(MinorUnit::zero()),
        minor_amount: MinorUnit::new(0),
        statement_descriptor: None,
        capture_method: data.request.capture_method,
        webhook_url: None,
        complete_authorize_url: None,
        browser_info: data.request.browser_info.clone(),
        order_details: None,
        order_category: None,
        session_token: None,
        enrolled_for_3ds: true,
        related_transaction_id: None,
        payment_experience: None,
        payment_method_type: None,
        customer_id: None,
        surcharge_details: None,
        request_extended_authorization: None,
        request_incremental_authorization: data.request.request_incremental_authorization,
        metadata: None,
        authentication_data: None,
        customer_acceptance: data.request.customer_acceptance.clone(),
        split_payments: None, // TODO: allow charges on mandates?
        merchant_order_reference_id: None,
        integrity_object: None,
        additional_payment_method_data: None,
        shipping_cost: data.request.shipping_cost,
        merchant_account_id: None,
        merchant_config_currency: None,
        connector_testing_data: data.request.connector_testing_data.clone(),
        order_id: None,
        locale: None,
        payment_channel: data.request.payment_channel.clone(),
        enable_partial_authorization: data.request.enable_partial_authorization,
        enable_overcapture: None,
        is_stored_credential: data.request.is_stored_credential,
        mit_category: None,
    }
}

pub(crate) fn convert_payment_authorize_router_response<F1, F2, T1, T2>(
    item: (&ConnectorRouterData<F1, T1, PaymentsResponseData>, T2),
) -> ConnectorRouterData<F2, T2, PaymentsResponseData> {
    let data = item.0;
    let request = item.1;
    ConnectorRouterData {
        flow: PhantomData,
        request,
        merchant_id: data.merchant_id.clone(),
        connector: data.connector.clone(),
        attempt_id: data.attempt_id.clone(),
        tenant_id: data.tenant_id.clone(),
        status: data.status,
        payment_method: data.payment_method,
        payment_method_type: data.payment_method_type,
        connector_auth_type: data.connector_auth_type.clone(),
        description: data.description.clone(),
        address: data.address.clone(),
        auth_type: data.auth_type,
        connector_meta_data: data.connector_meta_data.clone(),
        connector_wallets_details: data.connector_wallets_details.clone(),
        amount_captured: data.amount_captured,
        minor_amount_captured: data.minor_amount_captured,
        access_token: data.access_token.clone(),
        response: data.response.clone(),
        payment_id: data.payment_id.clone(),
        session_token: data.session_token.clone(),
        reference_id: data.reference_id.clone(),
        customer_id: data.customer_id.clone(),
        payment_method_token: None,
        preprocessing_id: None,
        connector_customer: data.connector_customer.clone(),
        recurring_mandate_payment_data: data.recurring_mandate_payment_data.clone(),
        connector_request_reference_id: data.connector_request_reference_id.clone(),
        #[cfg(feature = "payouts")]
        payout_method_data: data.payout_method_data.clone(),
        #[cfg(feature = "payouts")]
        quote_id: data.quote_id.clone(),
        test_mode: data.test_mode,
        payment_method_status: None,
        payment_method_balance: data.payment_method_balance.clone(),
        connector_api_version: data.connector_api_version.clone(),
        connector_http_status_code: data.connector_http_status_code,
        external_latency: data.external_latency,
        apple_pay_flow: data.apple_pay_flow.clone(),
        frm_metadata: data.frm_metadata.clone(),
        dispute_id: data.dispute_id.clone(),
        refund_id: data.refund_id.clone(),
        connector_response: data.connector_response.clone(),
        integrity_check: Ok(()),
        additional_merchant_data: data.additional_merchant_data.clone(),
        header_payload: data.header_payload.clone(),
        connector_mandate_request_reference_id: data.connector_mandate_request_reference_id.clone(),
        authentication_id: data.authentication_id.clone(),
        psd2_sca_exemption_type: data.psd2_sca_exemption_type,
        raw_connector_response: data.raw_connector_response.clone(),
        is_payment_id_from_merchant: data.is_payment_id_from_merchant,
        l2_l3_data: data.l2_l3_data.clone(),
        minor_amount_capturable: data.minor_amount_capturable,
        authorized_amount: data.authorized_amount,
    }
}

pub fn generate_12_digit_number() -> u64 {
    let mut rng = rand::thread_rng();
    rng.gen_range(100_000_000_000..=999_999_999_999)
}

/// Normalizes a string by converting to lowercase, performing NFKD normalization(https://unicode.org/reports/tr15/#Description_Norm),and removing special characters and spaces.
pub fn normalize_string(value: String) -> Result<String, regex::Error> {
    let nfkd_value = value.nfkd().collect::<String>();
    let lowercase_value = nfkd_value.to_lowercase();
    static REGEX: LazyLock<Result<Regex, regex::Error>> =
        LazyLock::new(|| Regex::new(r"[^a-z0-9]"));
    let regex = REGEX.as_ref().map_err(|e| e.clone())?;
    let normalized = regex.replace_all(&lowercase_value, "").to_string();
    Ok(normalized)
}

fn normalize_state(value: String) -> Result<String, error_stack::Report<errors::ConnectorError>> {
    normalize_string(value).map_err(|_e| {
        error_stack::Report::new(errors::ConnectorError::InvalidDataFormat {
            field_name: "address.state",
        })
    })
}

pub fn parse_state_enum<T>(
    value: String,
    enum_name: &'static str,
    field_name: &'static str,
) -> Result<String, error_stack::Report<errors::ConnectorError>>
where
    T: FromStr,
    <T as FromStr>::Err: std::error::Error + Send + Sync + 'static,
{
    match StringExt::<T>::parse_enum(value.clone(), enum_name) {
        Ok(_) => Ok(value),
        Err(_) => normalize_state(value).map_err(|_e| {
            error_stack::Report::new(errors::ConnectorError::InvalidDataFormat { field_name })
        }),
    }
}

#[cfg(feature = "frm")]
pub trait FrmTransactionRouterDataRequest {
    fn is_payment_successful(&self) -> Option<bool>;
}

#[cfg(feature = "frm")]
impl FrmTransactionRouterDataRequest for FrmTransactionRouterData {
    fn is_payment_successful(&self) -> Option<bool> {
        match self.status {
            AttemptStatus::AuthenticationFailed
            | AttemptStatus::RouterDeclined
            | AttemptStatus::AuthorizationFailed
            | AttemptStatus::Voided
            | AttemptStatus::VoidedPostCharge
            | AttemptStatus::CaptureFailed
            | AttemptStatus::Failure
            | AttemptStatus::AutoRefunded
            | AttemptStatus::Expired => Some(false),

            AttemptStatus::AuthenticationSuccessful
            | AttemptStatus::PartialChargedAndChargeable
            | AttemptStatus::Authorized
            | AttemptStatus::Charged
            | AttemptStatus::IntegrityFailure
            | AttemptStatus::PartiallyAuthorized => Some(true),

            AttemptStatus::Started
            | AttemptStatus::AuthenticationPending
            | AttemptStatus::Authorizing
            | AttemptStatus::CodInitiated
            | AttemptStatus::VoidInitiated
            | AttemptStatus::CaptureInitiated
            | AttemptStatus::VoidFailed
            | AttemptStatus::PartialCharged
            | AttemptStatus::Unresolved
            | AttemptStatus::Pending
            | AttemptStatus::PaymentMethodAwaited
            | AttemptStatus::ConfirmationAwaited
            | AttemptStatus::DeviceDataCollectionPending => None,
        }
    }
}

#[cfg(feature = "frm")]
pub trait FraudCheckCheckoutRequest {
    fn get_order_details(&self) -> Result<Vec<OrderDetailsWithAmount>, Error>;
}

#[cfg(feature = "frm")]
impl FraudCheckCheckoutRequest for FraudCheckCheckoutData {
    fn get_order_details(&self) -> Result<Vec<OrderDetailsWithAmount>, Error> {
        self.order_details
            .clone()
            .ok_or_else(missing_field_err("order_details"))
    }
}

#[cfg(feature = "frm")]
pub trait FraudCheckTransactionRequest {
    fn get_currency(&self) -> Result<enums::Currency, Error>;
}
#[cfg(feature = "frm")]
impl FraudCheckTransactionRequest for FraudCheckTransactionData {
    fn get_currency(&self) -> Result<enums::Currency, Error> {
        self.currency.ok_or_else(missing_field_err("currency"))
    }
}

/// Custom deserializer for Option<Currency> that treats empty strings as None
pub fn deserialize_optional_currency<'de, D>(
    deserializer: D,
) -> Result<Option<enums::Currency>, D::Error>
where
    D: serde::Deserializer<'de>,
{
    let string_data: Option<String> = Option::deserialize(deserializer)?;
    match string_data {
        Some(ref value) if !value.is_empty() => value
            .clone()
            .parse_enum("Currency")
            .map(Some)
            .map_err(|_| serde::de::Error::custom(format!("Invalid currency code: {value}"))),
        _ => Ok(None),
    }
}
#[cfg(feature = "payouts")]
pub trait CustomerDetails {
    fn get_customer_id(&self) -> Result<id_type::CustomerId, errors::ConnectorError>;
    fn get_customer_name(
        &self,
    ) -> Result<Secret<String, masking::WithType>, errors::ConnectorError>;
    fn get_customer_email(&self) -> Result<Email, errors::ConnectorError>;
    fn get_customer_phone(
        &self,
    ) -> Result<Secret<String, masking::WithType>, errors::ConnectorError>;
    fn get_customer_phone_country_code(&self) -> Result<String, errors::ConnectorError>;
}

#[cfg(feature = "payouts")]
impl CustomerDetails for hyperswitch_domain_models::router_request_types::CustomerDetails {
    fn get_customer_id(&self) -> Result<id_type::CustomerId, errors::ConnectorError> {
        self.customer_id
            .clone()
            .ok_or(errors::ConnectorError::MissingRequiredField {
                field_name: "customer_id",
            })
    }

    fn get_customer_name(
        &self,
    ) -> Result<Secret<String, masking::WithType>, errors::ConnectorError> {
        self.name
            .clone()
            .ok_or(errors::ConnectorError::MissingRequiredField {
                field_name: "customer_name",
            })
    }

    fn get_customer_email(&self) -> Result<Email, errors::ConnectorError> {
        self.email
            .clone()
            .ok_or(errors::ConnectorError::MissingRequiredField {
                field_name: "customer_email",
            })
    }

    fn get_customer_phone(
        &self,
    ) -> Result<Secret<String, masking::WithType>, errors::ConnectorError> {
        self.phone
            .clone()
            .ok_or(errors::ConnectorError::MissingRequiredField {
                field_name: "customer_phone",
            })
    }

    fn get_customer_phone_country_code(&self) -> Result<String, errors::ConnectorError> {
        self.phone_country_code
            .clone()
            .ok_or(errors::ConnectorError::MissingRequiredField {
                field_name: "customer_phone_country_code",
            })
    }
}

pub fn get_card_details(
    payment_method_data: PaymentMethodData,
    connector_name: &'static str,
) -> Result<Card, errors::ConnectorError> {
    match payment_method_data {
        PaymentMethodData::Card(details) => Ok(details),
        _ => Err(errors::ConnectorError::NotSupported {
            message: SELECTED_PAYMENT_METHOD.to_string(),
            connector: connector_name,
        })?,
    }
}

pub fn get_authorise_integrity_object<T>(
    amount_convertor: &dyn AmountConvertor<Output = T>,
    amount: T,
    currency: String,
) -> Result<AuthoriseIntegrityObject, error_stack::Report<errors::ConnectorError>> {
    let currency_enum = enums::Currency::from_str(currency.to_uppercase().as_str())
        .change_context(errors::ConnectorError::ParsingFailed)?;

    let amount_in_minor_unit =
        convert_back_amount_to_minor_units(amount_convertor, amount, currency_enum)?;

    Ok(AuthoriseIntegrityObject {
        amount: amount_in_minor_unit,
        currency: currency_enum,
    })
}

pub fn get_sync_integrity_object<T>(
    amount_convertor: &dyn AmountConvertor<Output = T>,
    amount: T,
    currency: String,
) -> Result<SyncIntegrityObject, error_stack::Report<errors::ConnectorError>> {
    let currency_enum = enums::Currency::from_str(currency.to_uppercase().as_str())
        .change_context(errors::ConnectorError::ParsingFailed)?;
    let amount_in_minor_unit =
        convert_back_amount_to_minor_units(amount_convertor, amount, currency_enum)?;

    Ok(SyncIntegrityObject {
        amount: Some(amount_in_minor_unit),
        currency: Some(currency_enum),
    })
}

pub fn get_capture_integrity_object<T>(
    amount_convertor: &dyn AmountConvertor<Output = T>,
    capture_amount: Option<T>,
    currency: String,
) -> Result<CaptureIntegrityObject, error_stack::Report<errors::ConnectorError>> {
    let currency_enum = enums::Currency::from_str(currency.to_uppercase().as_str())
        .change_context(errors::ConnectorError::ParsingFailed)?;

    let capture_amount_in_minor_unit = capture_amount
        .map(|amount| convert_back_amount_to_minor_units(amount_convertor, amount, currency_enum))
        .transpose()?;

    Ok(CaptureIntegrityObject {
        capture_amount: capture_amount_in_minor_unit,
        currency: currency_enum,
    })
}

pub fn get_refund_integrity_object<T>(
    amount_convertor: &dyn AmountConvertor<Output = T>,
    refund_amount: T,
    currency: String,
) -> Result<RefundIntegrityObject, error_stack::Report<errors::ConnectorError>> {
    let currency_enum = enums::Currency::from_str(currency.to_uppercase().as_str())
        .change_context(errors::ConnectorError::ParsingFailed)?;

    let refund_amount_in_minor_unit =
        convert_back_amount_to_minor_units(amount_convertor, refund_amount, currency_enum)?;

    Ok(RefundIntegrityObject {
        currency: currency_enum,
        refund_amount: refund_amount_in_minor_unit,
    })
}

#[cfg(feature = "frm")]
pub trait FraudCheckSaleRequest {
    fn get_order_details(&self) -> Result<Vec<OrderDetailsWithAmount>, Error>;
}
#[cfg(feature = "frm")]
impl FraudCheckSaleRequest for FraudCheckSaleData {
    fn get_order_details(&self) -> Result<Vec<OrderDetailsWithAmount>, Error> {
        self.order_details
            .clone()
            .ok_or_else(missing_field_err("order_details"))
    }
}

#[cfg(feature = "frm")]
pub trait FraudCheckRecordReturnRequest {
    fn get_currency(&self) -> Result<enums::Currency, Error>;
}
#[cfg(feature = "frm")]
impl FraudCheckRecordReturnRequest for FraudCheckRecordReturnData {
    fn get_currency(&self) -> Result<enums::Currency, Error> {
        self.currency.ok_or_else(missing_field_err("currency"))
    }
}

pub trait SplitPaymentData {
    fn get_split_payment_data(&self) -> Option<common_types::payments::SplitPaymentsRequest>;
}

impl SplitPaymentData for PaymentsCaptureData {
    fn get_split_payment_data(&self) -> Option<common_types::payments::SplitPaymentsRequest> {
        None
    }
}

impl SplitPaymentData for PaymentsAuthorizeData {
    fn get_split_payment_data(&self) -> Option<common_types::payments::SplitPaymentsRequest> {
        self.split_payments.clone()
    }
}

impl SplitPaymentData for PaymentsSyncData {
    fn get_split_payment_data(&self) -> Option<common_types::payments::SplitPaymentsRequest> {
        self.split_payments.clone()
    }
}

impl SplitPaymentData for PaymentsCancelData {
    fn get_split_payment_data(&self) -> Option<common_types::payments::SplitPaymentsRequest> {
        None
    }
}

impl SplitPaymentData for SetupMandateRequestData {
    fn get_split_payment_data(&self) -> Option<common_types::payments::SplitPaymentsRequest> {
        None
    }
}
impl SplitPaymentData for ExternalVaultProxyPaymentsData {
    fn get_split_payment_data(&self) -> Option<common_types::payments::SplitPaymentsRequest> {
        None
    }
}

pub struct XmlSerializer;
impl XmlSerializer {
    pub fn serialize_to_xml_bytes<T: Serialize>(
        item: &T,
        xml_version: &str,
        xml_encoding: Option<&str>,
        xml_standalone: Option<&str>,
        xml_doc_type: Option<&str>,
    ) -> Result<Vec<u8>, error_stack::Report<errors::ConnectorError>> {
        let mut xml_bytes = Vec::new();
        let mut writer = Writer::new(std::io::Cursor::new(&mut xml_bytes));

        writer
            .write_event(Event::Decl(BytesDecl::new(
                xml_version,
                xml_encoding,
                xml_standalone,
            )))
            .change_context(errors::ConnectorError::RequestEncodingFailed)
            .attach_printable("Failed to write XML declaration")?;

        if let Some(xml_doc_type_data) = xml_doc_type {
            writer
                .write_event(Event::DocType(BytesText::from_escaped(xml_doc_type_data)))
                .change_context(errors::ConnectorError::RequestEncodingFailed)
                .attach_printable("Failed to write the XML declaration")?;
        };

        let xml_body = quick_xml::se::to_string(&item)
            .change_context(errors::ConnectorError::RequestEncodingFailed)
            .attach_printable("Failed to serialize the XML body")?;

        writer
            .write_event(Event::Text(BytesText::from_escaped(xml_body)))
            .change_context(errors::ConnectorError::RequestEncodingFailed)
            .attach_printable("Failed to serialize the XML body")?;

        Ok(xml_bytes)
    }
}

pub fn deserialize_zero_minor_amount_as_none<'de, D>(
    deserializer: D,
) -> Result<Option<MinorUnit>, D::Error>
where
    D: serde::de::Deserializer<'de>,
{
    let amount = Option::<MinorUnit>::deserialize(deserializer)?;
    match amount {
        Some(value) if value.get_amount_as_i64() == 0 => Ok(None),
        _ => Ok(amount),
    }
}<|MERGE_RESOLUTION|>--- conflicted
+++ resolved
@@ -1358,11 +1358,7 @@
 #[cfg(feature = "payouts")]
 impl CardData for api_models::payouts::ApplePayDecrypt {
     fn get_card_expiry_year_2_digit(&self) -> Result<Secret<String>, errors::ConnectorError> {
-<<<<<<< HEAD
         let binding = self.expiry_year.clone();
-=======
-        let binding = self.expiry_month.clone();
->>>>>>> 910887d3
         let year = binding.peek();
         Ok(Secret::new(
             year.get(year.len() - 2..)
