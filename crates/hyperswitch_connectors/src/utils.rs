use std::{
    collections::{HashMap, HashSet},
    marker::PhantomData,
    str::FromStr,
    sync::LazyLock,
};

use api_models::payments;
#[cfg(feature = "payouts")]
use api_models::payouts::PayoutVendorAccountDetails;
use base64::Engine;
use common_enums::{
    enums,
    enums::{
        AlbaniaStatesAbbreviation, AndorraStatesAbbreviation, AttemptStatus,
        AustriaStatesAbbreviation, BelarusStatesAbbreviation, BelgiumStatesAbbreviation,
        BosniaAndHerzegovinaStatesAbbreviation, BrazilStatesAbbreviation,
        BulgariaStatesAbbreviation, CanadaStatesAbbreviation, CroatiaStatesAbbreviation,
        CzechRepublicStatesAbbreviation, DenmarkStatesAbbreviation, FinlandStatesAbbreviation,
        FranceStatesAbbreviation, FutureUsage, GermanyStatesAbbreviation, GreeceStatesAbbreviation,
        HungaryStatesAbbreviation, IcelandStatesAbbreviation, IrelandStatesAbbreviation,
        ItalyStatesAbbreviation, LatviaStatesAbbreviation, LiechtensteinStatesAbbreviation,
        LithuaniaStatesAbbreviation, LuxembourgStatesAbbreviation, MaltaStatesAbbreviation,
        MoldovaStatesAbbreviation, MonacoStatesAbbreviation, MontenegroStatesAbbreviation,
        NetherlandsStatesAbbreviation, NorthMacedoniaStatesAbbreviation, NorwayStatesAbbreviation,
        PolandStatesAbbreviation, PortugalStatesAbbreviation, RomaniaStatesAbbreviation,
        RussiaStatesAbbreviation, SanMarinoStatesAbbreviation, SerbiaStatesAbbreviation,
        SlovakiaStatesAbbreviation, SloveniaStatesAbbreviation, SpainStatesAbbreviation,
        SwedenStatesAbbreviation, SwitzerlandStatesAbbreviation, UkraineStatesAbbreviation,
        UnitedKingdomStatesAbbreviation, UsStatesAbbreviation,
    },
};
use common_utils::{
    consts::BASE64_ENGINE,
    errors::{CustomResult, ParsingError, ReportSwitchExt},
    ext_traits::{OptionExt, StringExt, ValueExt},
    id_type,
    pii::{self, Email, IpAddress},
    types::{AmountConvertor, MinorUnit},
};
use error_stack::{report, ResultExt};
#[cfg(feature = "frm")]
use hyperswitch_domain_models::router_request_types::fraud_check::{
    FraudCheckCheckoutData, FraudCheckRecordReturnData, FraudCheckSaleData,
    FraudCheckTransactionData,
};
use hyperswitch_domain_models::{
    address::{Address, AddressDetails, PhoneDetails},
    mandates,
    network_tokenization::NetworkTokenNumber,
    payment_method_data::{self, Card, CardDetailsForNetworkTransactionId, PaymentMethodData},
    router_data::{
        ApplePayPredecryptData, ErrorResponse, PaymentMethodToken, RecurringMandatePaymentData,
        RouterData as ConnectorRouterData,
    },
    router_request_types::{
        AuthenticationData, AuthoriseIntegrityObject, BrowserInformation, CaptureIntegrityObject,
        CompleteAuthorizeData, ConnectorCustomerData, MandateRevokeRequestData,
        PaymentMethodTokenizationData, PaymentsAuthorizeData, PaymentsCancelData,
        PaymentsCaptureData, PaymentsPostSessionTokensData, PaymentsPreProcessingData,
        PaymentsSyncData, RefundIntegrityObject, RefundsData, ResponseId, SetupMandateRequestData,
        SyncIntegrityObject,
    },
    router_response_types::{CaptureSyncResponse, PaymentsResponseData},
    types::{OrderDetailsWithAmount, SetupMandateRouterData},
};
use hyperswitch_interfaces::{api, consts, errors, types::Response};
use image::{DynamicImage, ImageBuffer, ImageFormat, Luma, Rgba};
use masking::{ExposeInterface, PeekInterface, Secret};
use quick_xml::{
    events::{BytesDecl, BytesText, Event},
    Writer,
};
use rand::Rng;
use regex::Regex;
use router_env::logger;
use serde::{Deserialize, Serialize};
use serde_json::Value;
use time::PrimitiveDateTime;
use unicode_normalization::UnicodeNormalization;

#[cfg(feature = "frm")]
use crate::types::FrmTransactionRouterData;
use crate::{constants::UNSUPPORTED_ERROR_MESSAGE, types::RefreshTokenRouterData};

type Error = error_stack::Report<errors::ConnectorError>;

pub(crate) fn construct_not_supported_error_report(
    capture_method: enums::CaptureMethod,
    connector_name: &'static str,
) -> error_stack::Report<errors::ConnectorError> {
    errors::ConnectorError::NotSupported {
        message: capture_method.to_string(),
        connector: connector_name,
    }
    .into()
}

pub(crate) fn to_currency_base_unit_with_zero_decimal_check(
    amount: i64,
    currency: enums::Currency,
) -> Result<String, error_stack::Report<errors::ConnectorError>> {
    currency
        .to_currency_base_unit_with_zero_decimal_check(amount)
        .change_context(errors::ConnectorError::RequestEncodingFailed)
}

pub(crate) fn get_timestamp_in_milliseconds(datetime: &PrimitiveDateTime) -> i64 {
    let utc_datetime = datetime.assume_utc();
    utc_datetime.unix_timestamp() * 1000
}

pub(crate) fn get_amount_as_string(
    currency_unit: &api::CurrencyUnit,
    amount: i64,
    currency: enums::Currency,
) -> Result<String, error_stack::Report<errors::ConnectorError>> {
    let amount = match currency_unit {
        api::CurrencyUnit::Minor => amount.to_string(),
        api::CurrencyUnit::Base => to_currency_base_unit(amount, currency)?,
    };
    Ok(amount)
}

pub(crate) fn base64_decode(data: String) -> Result<Vec<u8>, Error> {
    BASE64_ENGINE
        .decode(data)
        .change_context(errors::ConnectorError::ResponseDeserializationFailed)
}

pub(crate) fn to_currency_base_unit(
    amount: i64,
    currency: enums::Currency,
) -> Result<String, error_stack::Report<errors::ConnectorError>> {
    currency
        .to_currency_base_unit(amount)
        .change_context(errors::ConnectorError::ParsingFailed)
}

pub trait ConnectorErrorTypeMapping {
    fn get_connector_error_type(
        &self,
        _error_code: String,
        _error_message: String,
    ) -> ConnectorErrorType {
        ConnectorErrorType::UnknownError
    }
}

#[derive(Clone, Debug, PartialEq, Eq)]
pub struct ErrorCodeAndMessage {
    pub error_code: String,
    pub error_message: String,
}

#[derive(PartialEq, Eq, PartialOrd, Ord, Clone, Debug)]
//Priority of connector_error_type
pub enum ConnectorErrorType {
    UserError = 2,
    BusinessError = 3,
    TechnicalError = 4,
    UnknownError = 1,
}

pub(crate) fn get_error_code_error_message_based_on_priority(
    connector: impl ConnectorErrorTypeMapping,
    error_list: Vec<ErrorCodeAndMessage>,
) -> Option<ErrorCodeAndMessage> {
    let error_type_list = error_list
        .iter()
        .map(|error| {
            connector
                .get_connector_error_type(error.error_code.clone(), error.error_message.clone())
        })
        .collect::<Vec<ConnectorErrorType>>();
    let mut error_zip_list = error_list
        .iter()
        .zip(error_type_list.iter())
        .collect::<Vec<(&ErrorCodeAndMessage, &ConnectorErrorType)>>();
    error_zip_list.sort_by_key(|&(_, error_type)| error_type);
    error_zip_list
        .first()
        .map(|&(error_code_message, _)| error_code_message)
        .cloned()
}

pub trait MultipleCaptureSyncResponse {
    fn get_connector_capture_id(&self) -> String;
    fn get_capture_attempt_status(&self) -> AttemptStatus;
    fn is_capture_response(&self) -> bool;
    fn get_connector_reference_id(&self) -> Option<String> {
        None
    }
    fn get_amount_captured(&self) -> Result<Option<MinorUnit>, error_stack::Report<ParsingError>>;
}

pub(crate) fn construct_captures_response_hashmap<T>(
    capture_sync_response_list: Vec<T>,
) -> CustomResult<HashMap<String, CaptureSyncResponse>, errors::ConnectorError>
where
    T: MultipleCaptureSyncResponse,
{
    let mut hashmap = HashMap::new();
    for capture_sync_response in capture_sync_response_list {
        let connector_capture_id = capture_sync_response.get_connector_capture_id();
        if capture_sync_response.is_capture_response() {
            hashmap.insert(
                connector_capture_id.clone(),
                CaptureSyncResponse::Success {
                    resource_id: ResponseId::ConnectorTransactionId(connector_capture_id),
                    status: capture_sync_response.get_capture_attempt_status(),
                    connector_response_reference_id: capture_sync_response
                        .get_connector_reference_id(),
                    amount: capture_sync_response
                        .get_amount_captured()
                        .change_context(errors::ConnectorError::AmountConversionFailed)
                        .attach_printable(
                            "failed to convert back captured response amount to minor unit",
                        )?,
                },
            );
        }
    }

    Ok(hashmap)
}

#[derive(Clone, Debug, serde::Serialize)]
#[serde(rename_all = "camelCase")]
pub struct GooglePayWalletData {
    #[serde(rename = "type")]
    pub pm_type: String,
    pub description: String,
    pub info: GooglePayPaymentMethodInfo,
    pub tokenization_data: GpayTokenizationData,
}

#[derive(Clone, Debug, serde::Serialize)]
#[serde(rename_all = "camelCase")]
pub struct GooglePayPaymentMethodInfo {
    pub card_network: String,
    pub card_details: String,
}

#[derive(Clone, Debug, serde::Serialize)]
pub struct GpayTokenizationData {
    #[serde(rename = "type")]
    pub token_type: String,
    pub token: Secret<String>,
}

impl From<payment_method_data::GooglePayWalletData> for GooglePayWalletData {
    fn from(data: payment_method_data::GooglePayWalletData) -> Self {
        Self {
            pm_type: data.pm_type,
            description: data.description,
            info: GooglePayPaymentMethodInfo {
                card_network: data.info.card_network,
                card_details: data.info.card_details,
            },
            tokenization_data: GpayTokenizationData {
                token_type: data.tokenization_data.token_type,
                token: Secret::new(data.tokenization_data.token),
            },
        }
    }
}
pub(crate) fn get_amount_as_f64(
    currency_unit: &api::CurrencyUnit,
    amount: i64,
    currency: enums::Currency,
) -> Result<f64, error_stack::Report<errors::ConnectorError>> {
    let amount = match currency_unit {
        api::CurrencyUnit::Base => to_currency_base_unit_asf64(amount, currency)?,
        api::CurrencyUnit::Minor => u32::try_from(amount)
            .change_context(errors::ConnectorError::ParsingFailed)?
            .into(),
    };
    Ok(amount)
}

pub(crate) fn to_currency_base_unit_asf64(
    amount: i64,
    currency: enums::Currency,
) -> Result<f64, error_stack::Report<errors::ConnectorError>> {
    currency
        .to_currency_base_unit_asf64(amount)
        .change_context(errors::ConnectorError::ParsingFailed)
}

pub(crate) fn to_connector_meta_from_secret<T>(
    connector_meta: Option<Secret<Value>>,
) -> Result<T, Error>
where
    T: serde::de::DeserializeOwned,
{
    let connector_meta_secret =
        connector_meta.ok_or_else(missing_field_err("connector_meta_data"))?;
    let json = connector_meta_secret.expose();
    json.parse_value(std::any::type_name::<T>()).switch()
}

pub(crate) fn is_manual_capture(capture_method: Option<enums::CaptureMethod>) -> bool {
    capture_method == Some(enums::CaptureMethod::Manual)
        || capture_method == Some(enums::CaptureMethod::ManualMultiple)
}

pub(crate) fn generate_random_bytes(length: usize) -> Vec<u8> {
    // returns random bytes of length n
    let mut rng = rand::thread_rng();
    (0..length).map(|_| Rng::gen(&mut rng)).collect()
}

pub(crate) fn missing_field_err(
    message: &'static str,
) -> Box<dyn Fn() -> error_stack::Report<errors::ConnectorError> + 'static> {
    Box::new(move || {
        errors::ConnectorError::MissingRequiredField {
            field_name: message,
        }
        .into()
    })
}

pub(crate) fn handle_json_response_deserialization_failure(
    res: Response,
    connector: &'static str,
) -> CustomResult<ErrorResponse, errors::ConnectorError> {
    crate::metrics::CONNECTOR_RESPONSE_DESERIALIZATION_FAILURE
        .add(1, router_env::metric_attributes!(("connector", connector)));

    let response_data = String::from_utf8(res.response.to_vec())
        .change_context(errors::ConnectorError::ResponseDeserializationFailed)?;

    // check for whether the response is in json format
    match serde_json::from_str::<Value>(&response_data) {
        // in case of unexpected response but in json format
        Ok(_) => Err(errors::ConnectorError::ResponseDeserializationFailed)?,
        // in case of unexpected response but in html or string format
        Err(error_msg) => {
            logger::error!(deserialization_error=?error_msg);
            logger::error!("UNEXPECTED RESPONSE FROM CONNECTOR: {}", response_data);
            Ok(ErrorResponse {
                status_code: res.status_code,
                code: consts::NO_ERROR_CODE.to_string(),
                message: UNSUPPORTED_ERROR_MESSAGE.to_string(),
                reason: Some(response_data),
                attempt_status: None,
                connector_transaction_id: None,
                network_advice_code: None,
                network_decline_code: None,
                network_error_message: None,
            })
        }
    }
}

pub(crate) fn construct_not_implemented_error_report(
    capture_method: enums::CaptureMethod,
    connector_name: &str,
) -> error_stack::Report<errors::ConnectorError> {
    errors::ConnectorError::NotImplemented(format!("{} for {}", capture_method, connector_name))
        .into()
}

pub(crate) const SELECTED_PAYMENT_METHOD: &str = "Selected payment method";

pub(crate) fn get_unimplemented_payment_method_error_message(connector: &str) -> String {
    format!("{} through {}", SELECTED_PAYMENT_METHOD, connector)
}

pub(crate) fn to_connector_meta<T>(connector_meta: Option<Value>) -> Result<T, Error>
where
    T: serde::de::DeserializeOwned,
{
    let json = connector_meta.ok_or_else(missing_field_err("connector_meta_data"))?;
    json.parse_value(std::any::type_name::<T>()).switch()
}

pub(crate) fn convert_amount<T>(
    amount_convertor: &dyn AmountConvertor<Output = T>,
    amount: MinorUnit,
    currency: enums::Currency,
) -> Result<T, error_stack::Report<errors::ConnectorError>> {
    amount_convertor
        .convert(amount, currency)
        .change_context(errors::ConnectorError::AmountConversionFailed)
}

pub(crate) fn validate_currency(
    request_currency: enums::Currency,
    merchant_config_currency: Option<enums::Currency>,
) -> Result<(), errors::ConnectorError> {
    let merchant_config_currency =
        merchant_config_currency.ok_or(errors::ConnectorError::NoConnectorMetaData)?;
    if request_currency != merchant_config_currency {
        Err(errors::ConnectorError::NotSupported {
            message: format!(
                "currency {} is not supported for this merchant account",
                request_currency
            ),
            connector: "Braintree",
        })?
    }
    Ok(())
}

pub(crate) fn convert_back_amount_to_minor_units<T>(
    amount_convertor: &dyn AmountConvertor<Output = T>,
    amount: T,
    currency: enums::Currency,
) -> Result<MinorUnit, error_stack::Report<errors::ConnectorError>> {
    amount_convertor
        .convert_back(amount, currency)
        .change_context(errors::ConnectorError::AmountConversionFailed)
}

pub(crate) fn is_payment_failure(status: AttemptStatus) -> bool {
    match status {
        AttemptStatus::AuthenticationFailed
        | AttemptStatus::AuthorizationFailed
        | AttemptStatus::CaptureFailed
        | AttemptStatus::VoidFailed
        | AttemptStatus::Failure => true,
        AttemptStatus::Started
        | AttemptStatus::RouterDeclined
        | AttemptStatus::AuthenticationPending
        | AttemptStatus::AuthenticationSuccessful
        | AttemptStatus::Authorized
        | AttemptStatus::Charged
        | AttemptStatus::Authorizing
        | AttemptStatus::CodInitiated
        | AttemptStatus::Voided
        | AttemptStatus::VoidInitiated
        | AttemptStatus::CaptureInitiated
        | AttemptStatus::AutoRefunded
        | AttemptStatus::PartialCharged
        | AttemptStatus::PartialChargedAndChargeable
        | AttemptStatus::Unresolved
        | AttemptStatus::Pending
        | AttemptStatus::PaymentMethodAwaited
        | AttemptStatus::ConfirmationAwaited
        | AttemptStatus::DeviceDataCollectionPending => false,
    }
}

pub fn is_refund_failure(status: enums::RefundStatus) -> bool {
    match status {
        common_enums::RefundStatus::Failure | common_enums::RefundStatus::TransactionFailure => {
            true
        }
        common_enums::RefundStatus::ManualReview
        | common_enums::RefundStatus::Pending
        | common_enums::RefundStatus::Success => false,
    }
}
// TODO: Make all traits as `pub(crate) trait` once all connectors are moved.
pub trait RouterData {
    fn get_billing(&self) -> Result<&Address, Error>;
    fn get_billing_country(&self) -> Result<api_models::enums::CountryAlpha2, Error>;
    fn get_billing_phone(&self) -> Result<&PhoneDetails, Error>;
    fn get_description(&self) -> Result<String, Error>;
    fn get_billing_address(&self) -> Result<&AddressDetails, Error>;
    fn get_shipping_address(&self) -> Result<&AddressDetails, Error>;
    fn get_shipping_address_with_phone_number(&self) -> Result<&Address, Error>;
    fn get_connector_meta(&self) -> Result<pii::SecretSerdeValue, Error>;
    fn get_session_token(&self) -> Result<String, Error>;
    fn get_billing_first_name(&self) -> Result<Secret<String>, Error>;
    fn get_billing_full_name(&self) -> Result<Secret<String>, Error>;
    fn get_billing_last_name(&self) -> Result<Secret<String>, Error>;
    fn get_billing_line1(&self) -> Result<Secret<String>, Error>;
    fn get_billing_line2(&self) -> Result<Secret<String>, Error>;
    fn get_billing_zip(&self) -> Result<Secret<String>, Error>;
    fn get_billing_state(&self) -> Result<Secret<String>, Error>;
    fn get_billing_state_code(&self) -> Result<Secret<String>, Error>;
    fn get_billing_city(&self) -> Result<String, Error>;
    fn get_billing_email(&self) -> Result<Email, Error>;
    fn get_billing_phone_number(&self) -> Result<Secret<String>, Error>;
    fn to_connector_meta<T>(&self) -> Result<T, Error>
    where
        T: serde::de::DeserializeOwned;
    fn is_three_ds(&self) -> bool;
    fn get_payment_method_token(&self) -> Result<PaymentMethodToken, Error>;
    fn get_customer_id(&self) -> Result<id_type::CustomerId, Error>;
    fn get_connector_customer_id(&self) -> Result<String, Error>;
    fn get_preprocessing_id(&self) -> Result<String, Error>;
    fn get_recurring_mandate_payment_data(&self) -> Result<RecurringMandatePaymentData, Error>;
    #[cfg(feature = "payouts")]
    fn get_payout_method_data(&self) -> Result<api_models::payouts::PayoutMethodData, Error>;
    #[cfg(feature = "payouts")]
    fn get_quote_id(&self) -> Result<String, Error>;

    fn get_optional_billing(&self) -> Option<&Address>;
    fn get_optional_shipping(&self) -> Option<&Address>;
    fn get_optional_shipping_line1(&self) -> Option<Secret<String>>;
    fn get_optional_shipping_line2(&self) -> Option<Secret<String>>;
    fn get_optional_shipping_city(&self) -> Option<String>;
    fn get_optional_shipping_country(&self) -> Option<enums::CountryAlpha2>;
    fn get_optional_shipping_zip(&self) -> Option<Secret<String>>;
    fn get_optional_shipping_state(&self) -> Option<Secret<String>>;
    fn get_optional_shipping_first_name(&self) -> Option<Secret<String>>;
    fn get_optional_shipping_last_name(&self) -> Option<Secret<String>>;
    fn get_optional_shipping_full_name(&self) -> Option<Secret<String>>;
    fn get_optional_shipping_phone_number(&self) -> Option<Secret<String>>;
    fn get_optional_shipping_email(&self) -> Option<Email>;

    fn get_optional_billing_full_name(&self) -> Option<Secret<String>>;
    fn get_optional_billing_line1(&self) -> Option<Secret<String>>;
    fn get_optional_billing_line2(&self) -> Option<Secret<String>>;
    fn get_optional_billing_city(&self) -> Option<String>;
    fn get_optional_billing_country(&self) -> Option<enums::CountryAlpha2>;
    fn get_optional_billing_zip(&self) -> Option<Secret<String>>;
    fn get_optional_billing_state(&self) -> Option<Secret<String>>;
    fn get_optional_billing_state_2_digit(&self) -> Option<Secret<String>>;
    fn get_optional_billing_first_name(&self) -> Option<Secret<String>>;
    fn get_optional_billing_last_name(&self) -> Option<Secret<String>>;
    fn get_optional_billing_phone_number(&self) -> Option<Secret<String>>;
    fn get_optional_billing_email(&self) -> Option<Email>;
}

impl<Flow, Request, Response> RouterData
    for hyperswitch_domain_models::router_data::RouterData<Flow, Request, Response>
{
    fn get_billing(&self) -> Result<&Address, Error> {
        self.address
            .get_payment_method_billing()
            .ok_or_else(missing_field_err("billing"))
    }

    fn get_billing_country(&self) -> Result<api_models::enums::CountryAlpha2, Error> {
        self.address
            .get_payment_method_billing()
            .and_then(|a| a.address.as_ref())
            .and_then(|ad| ad.country)
            .ok_or_else(missing_field_err(
                "payment_method_data.billing.address.country",
            ))
    }

    fn get_billing_phone(&self) -> Result<&PhoneDetails, Error> {
        self.address
            .get_payment_method_billing()
            .and_then(|a| a.phone.as_ref())
            .ok_or_else(missing_field_err("billing.phone"))
    }

    fn get_optional_billing(&self) -> Option<&Address> {
        self.address.get_payment_method_billing()
    }

    fn get_optional_shipping(&self) -> Option<&Address> {
        self.address.get_shipping()
    }

    fn get_optional_shipping_first_name(&self) -> Option<Secret<String>> {
        self.address.get_shipping().and_then(|shipping_address| {
            shipping_address
                .clone()
                .address
                .and_then(|shipping_details| shipping_details.first_name)
        })
    }

    fn get_optional_shipping_last_name(&self) -> Option<Secret<String>> {
        self.address.get_shipping().and_then(|shipping_address| {
            shipping_address
                .clone()
                .address
                .and_then(|shipping_details| shipping_details.last_name)
        })
    }

    fn get_optional_shipping_full_name(&self) -> Option<Secret<String>> {
        self.get_optional_shipping()
            .and_then(|shipping_details| shipping_details.address.as_ref())
            .and_then(|shipping_address| shipping_address.get_optional_full_name())
    }

    fn get_optional_shipping_line1(&self) -> Option<Secret<String>> {
        self.address.get_shipping().and_then(|shipping_address| {
            shipping_address
                .clone()
                .address
                .and_then(|shipping_details| shipping_details.line1)
        })
    }

    fn get_optional_shipping_line2(&self) -> Option<Secret<String>> {
        self.address.get_shipping().and_then(|shipping_address| {
            shipping_address
                .clone()
                .address
                .and_then(|shipping_details| shipping_details.line2)
        })
    }

    fn get_optional_shipping_city(&self) -> Option<String> {
        self.address.get_shipping().and_then(|shipping_address| {
            shipping_address
                .clone()
                .address
                .and_then(|shipping_details| shipping_details.city)
        })
    }

    fn get_optional_shipping_state(&self) -> Option<Secret<String>> {
        self.address.get_shipping().and_then(|shipping_address| {
            shipping_address
                .clone()
                .address
                .and_then(|shipping_details| shipping_details.state)
        })
    }

    fn get_optional_shipping_country(&self) -> Option<enums::CountryAlpha2> {
        self.address.get_shipping().and_then(|shipping_address| {
            shipping_address
                .clone()
                .address
                .and_then(|shipping_details| shipping_details.country)
        })
    }

    fn get_optional_shipping_zip(&self) -> Option<Secret<String>> {
        self.address.get_shipping().and_then(|shipping_address| {
            shipping_address
                .clone()
                .address
                .and_then(|shipping_details| shipping_details.zip)
        })
    }

    fn get_optional_shipping_email(&self) -> Option<Email> {
        self.address
            .get_shipping()
            .and_then(|shipping_address| shipping_address.clone().email)
    }

    fn get_optional_shipping_phone_number(&self) -> Option<Secret<String>> {
        self.address
            .get_shipping()
            .and_then(|shipping_address| shipping_address.clone().phone)
            .and_then(|phone_details| phone_details.get_number_with_country_code().ok())
    }

    fn get_description(&self) -> Result<String, Error> {
        self.description
            .clone()
            .ok_or_else(missing_field_err("description"))
    }
    fn get_billing_address(&self) -> Result<&AddressDetails, Error> {
        self.address
            .get_payment_method_billing()
            .as_ref()
            .and_then(|a| a.address.as_ref())
            .ok_or_else(missing_field_err("billing.address"))
    }

    fn get_connector_meta(&self) -> Result<pii::SecretSerdeValue, Error> {
        self.connector_meta_data
            .clone()
            .ok_or_else(missing_field_err("connector_meta_data"))
    }

    fn get_session_token(&self) -> Result<String, Error> {
        self.session_token
            .clone()
            .ok_or_else(missing_field_err("session_token"))
    }

    fn get_billing_first_name(&self) -> Result<Secret<String>, Error> {
        self.address
            .get_payment_method_billing()
            .and_then(|billing_address| {
                billing_address
                    .clone()
                    .address
                    .and_then(|billing_details| billing_details.first_name.clone())
            })
            .ok_or_else(missing_field_err(
                "payment_method_data.billing.address.first_name",
            ))
    }

    fn get_billing_full_name(&self) -> Result<Secret<String>, Error> {
        self.get_optional_billing()
            .and_then(|billing_details| billing_details.address.as_ref())
            .and_then(|billing_address| billing_address.get_optional_full_name())
            .ok_or_else(missing_field_err(
                "payment_method_data.billing.address.first_name",
            ))
    }

    fn get_billing_last_name(&self) -> Result<Secret<String>, Error> {
        self.address
            .get_payment_method_billing()
            .and_then(|billing_address| {
                billing_address
                    .clone()
                    .address
                    .and_then(|billing_details| billing_details.last_name.clone())
            })
            .ok_or_else(missing_field_err(
                "payment_method_data.billing.address.last_name",
            ))
    }

    fn get_billing_line1(&self) -> Result<Secret<String>, Error> {
        self.address
            .get_payment_method_billing()
            .and_then(|billing_address| {
                billing_address
                    .clone()
                    .address
                    .and_then(|billing_details| billing_details.line1.clone())
            })
            .ok_or_else(missing_field_err(
                "payment_method_data.billing.address.line1",
            ))
    }
    fn get_billing_line2(&self) -> Result<Secret<String>, Error> {
        self.address
            .get_payment_method_billing()
            .and_then(|billing_address| {
                billing_address
                    .clone()
                    .address
                    .and_then(|billing_details| billing_details.line2.clone())
            })
            .ok_or_else(missing_field_err(
                "payment_method_data.billing.address.line2",
            ))
    }
    fn get_billing_zip(&self) -> Result<Secret<String>, Error> {
        self.address
            .get_payment_method_billing()
            .and_then(|billing_address| {
                billing_address
                    .clone()
                    .address
                    .and_then(|billing_details| billing_details.zip.clone())
            })
            .ok_or_else(missing_field_err("payment_method_data.billing.address.zip"))
    }
    fn get_billing_state(&self) -> Result<Secret<String>, Error> {
        self.address
            .get_payment_method_billing()
            .and_then(|billing_address| {
                billing_address
                    .clone()
                    .address
                    .and_then(|billing_details| billing_details.state.clone())
            })
            .ok_or_else(missing_field_err(
                "payment_method_data.billing.address.state",
            ))
    }
    fn get_billing_state_code(&self) -> Result<Secret<String>, Error> {
        let country = self.get_billing_country()?;
        let state = self.get_billing_state()?;
        match country {
            api_models::enums::CountryAlpha2::US => Ok(Secret::new(
                UsStatesAbbreviation::foreign_try_from(state.peek().to_string())?.to_string(),
            )),
            api_models::enums::CountryAlpha2::CA => Ok(Secret::new(
                CanadaStatesAbbreviation::foreign_try_from(state.peek().to_string())?.to_string(),
            )),
            _ => Ok(state.clone()),
        }
    }
    fn get_billing_city(&self) -> Result<String, Error> {
        self.address
            .get_payment_method_billing()
            .and_then(|billing_address| {
                billing_address
                    .clone()
                    .address
                    .and_then(|billing_details| billing_details.city)
            })
            .ok_or_else(missing_field_err(
                "payment_method_data.billing.address.city",
            ))
    }

    fn get_billing_email(&self) -> Result<Email, Error> {
        self.address
            .get_payment_method_billing()
            .and_then(|billing_address| billing_address.email.clone())
            .ok_or_else(missing_field_err("payment_method_data.billing.email"))
    }

    fn get_billing_phone_number(&self) -> Result<Secret<String>, Error> {
        self.address
            .get_payment_method_billing()
            .and_then(|billing_address| billing_address.clone().phone)
            .map(|phone_details| phone_details.get_number_with_country_code())
            .transpose()?
            .ok_or_else(missing_field_err("payment_method_data.billing.phone"))
    }

    fn get_optional_billing_line1(&self) -> Option<Secret<String>> {
        self.address
            .get_payment_method_billing()
            .and_then(|billing_address| {
                billing_address
                    .clone()
                    .address
                    .and_then(|billing_details| billing_details.line1)
            })
    }

    fn get_optional_billing_line2(&self) -> Option<Secret<String>> {
        self.address
            .get_payment_method_billing()
            .and_then(|billing_address| {
                billing_address
                    .clone()
                    .address
                    .and_then(|billing_details| billing_details.line2)
            })
    }

    fn get_optional_billing_city(&self) -> Option<String> {
        self.address
            .get_payment_method_billing()
            .and_then(|billing_address| {
                billing_address
                    .clone()
                    .address
                    .and_then(|billing_details| billing_details.city)
            })
    }

    fn get_optional_billing_country(&self) -> Option<enums::CountryAlpha2> {
        self.address
            .get_payment_method_billing()
            .and_then(|billing_address| {
                billing_address
                    .clone()
                    .address
                    .and_then(|billing_details| billing_details.country)
            })
    }

    fn get_optional_billing_zip(&self) -> Option<Secret<String>> {
        self.address
            .get_payment_method_billing()
            .and_then(|billing_address| {
                billing_address
                    .clone()
                    .address
                    .and_then(|billing_details| billing_details.zip)
            })
    }

    fn get_optional_billing_state(&self) -> Option<Secret<String>> {
        self.address
            .get_payment_method_billing()
            .and_then(|billing_address| {
                billing_address
                    .clone()
                    .address
                    .and_then(|billing_details| billing_details.state)
            })
    }

    fn get_optional_billing_state_2_digit(&self) -> Option<Secret<String>> {
        self.get_optional_billing_state().and_then(|state| {
            if state.clone().expose().len() != 2 {
                None
            } else {
                Some(state)
            }
        })
    }

    fn get_optional_billing_first_name(&self) -> Option<Secret<String>> {
        self.address
            .get_payment_method_billing()
            .and_then(|billing_address| {
                billing_address
                    .clone()
                    .address
                    .and_then(|billing_details| billing_details.first_name)
            })
    }

    fn get_optional_billing_last_name(&self) -> Option<Secret<String>> {
        self.address
            .get_payment_method_billing()
            .and_then(|billing_address| {
                billing_address
                    .clone()
                    .address
                    .and_then(|billing_details| billing_details.last_name)
            })
    }

    fn get_optional_billing_phone_number(&self) -> Option<Secret<String>> {
        self.address
            .get_payment_method_billing()
            .and_then(|billing_address| {
                billing_address
                    .clone()
                    .phone
                    .and_then(|phone_data| phone_data.number)
            })
    }

    fn get_optional_billing_email(&self) -> Option<Email> {
        self.address
            .get_payment_method_billing()
            .and_then(|billing_address| billing_address.clone().email)
    }
    fn to_connector_meta<T>(&self) -> Result<T, Error>
    where
        T: serde::de::DeserializeOwned,
    {
        self.get_connector_meta()?
            .parse_value(std::any::type_name::<T>())
            .change_context(errors::ConnectorError::NoConnectorMetaData)
    }

    fn is_three_ds(&self) -> bool {
        matches!(self.auth_type, enums::AuthenticationType::ThreeDs)
    }

    fn get_shipping_address(&self) -> Result<&AddressDetails, Error> {
        self.address
            .get_shipping()
            .and_then(|a| a.address.as_ref())
            .ok_or_else(missing_field_err("shipping.address"))
    }

    fn get_shipping_address_with_phone_number(&self) -> Result<&Address, Error> {
        self.address
            .get_shipping()
            .ok_or_else(missing_field_err("shipping"))
    }

    fn get_payment_method_token(&self) -> Result<PaymentMethodToken, Error> {
        self.payment_method_token
            .clone()
            .ok_or_else(missing_field_err("payment_method_token"))
    }
    fn get_customer_id(&self) -> Result<id_type::CustomerId, Error> {
        self.customer_id
            .to_owned()
            .ok_or_else(missing_field_err("customer_id"))
    }
    fn get_connector_customer_id(&self) -> Result<String, Error> {
        self.connector_customer
            .to_owned()
            .ok_or_else(missing_field_err("connector_customer_id"))
    }
    fn get_preprocessing_id(&self) -> Result<String, Error> {
        self.preprocessing_id
            .to_owned()
            .ok_or_else(missing_field_err("preprocessing_id"))
    }
    fn get_recurring_mandate_payment_data(&self) -> Result<RecurringMandatePaymentData, Error> {
        self.recurring_mandate_payment_data
            .to_owned()
            .ok_or_else(missing_field_err("recurring_mandate_payment_data"))
    }

    fn get_optional_billing_full_name(&self) -> Option<Secret<String>> {
        self.get_optional_billing()
            .and_then(|billing_details| billing_details.address.as_ref())
            .and_then(|billing_address| billing_address.get_optional_full_name())
    }

    #[cfg(feature = "payouts")]
    fn get_payout_method_data(&self) -> Result<api_models::payouts::PayoutMethodData, Error> {
        self.payout_method_data
            .to_owned()
            .ok_or_else(missing_field_err("payout_method_data"))
    }
    #[cfg(feature = "payouts")]
    fn get_quote_id(&self) -> Result<String, Error> {
        self.quote_id
            .to_owned()
            .ok_or_else(missing_field_err("quote_id"))
    }
}

pub trait AccessTokenRequestInfo {
    fn get_request_id(&self) -> Result<Secret<String>, Error>;
}

impl AccessTokenRequestInfo for RefreshTokenRouterData {
    fn get_request_id(&self) -> Result<Secret<String>, Error> {
        self.request
            .id
            .clone()
            .ok_or_else(missing_field_err("request.id"))
    }
}
pub trait ApplePayDecrypt {
    fn get_expiry_month(&self) -> Result<Secret<String>, Error>;
    fn get_two_digit_expiry_year(&self) -> Result<Secret<String>, Error>;
    fn get_four_digit_expiry_year(&self) -> Result<Secret<String>, Error>;
}

impl ApplePayDecrypt for Box<ApplePayPredecryptData> {
    fn get_two_digit_expiry_year(&self) -> Result<Secret<String>, Error> {
        Ok(Secret::new(
            self.application_expiration_date
                .get(0..2)
                .ok_or(errors::ConnectorError::RequestEncodingFailed)?
                .to_string(),
        ))
    }

    fn get_four_digit_expiry_year(&self) -> Result<Secret<String>, Error> {
        Ok(Secret::new(format!(
            "20{}",
            self.application_expiration_date
                .get(0..2)
                .ok_or(errors::ConnectorError::RequestEncodingFailed)?
        )))
    }

    fn get_expiry_month(&self) -> Result<Secret<String>, Error> {
        Ok(Secret::new(
            self.application_expiration_date
                .get(2..4)
                .ok_or(errors::ConnectorError::RequestEncodingFailed)?
                .to_owned(),
        ))
    }
}

#[derive(Debug, Copy, Clone, strum::Display, Eq, Hash, PartialEq)]
pub enum CardIssuer {
    AmericanExpress,
    Master,
    Maestro,
    Visa,
    Discover,
    DinersClub,
    JCB,
    CarteBlanche,
    CartesBancaires,
}

pub trait CardData {
    fn get_card_expiry_year_2_digit(&self) -> Result<Secret<String>, errors::ConnectorError>;
    fn get_card_expiry_month_2_digit(&self) -> Result<Secret<String>, errors::ConnectorError>;
    fn get_card_issuer(&self) -> Result<CardIssuer, Error>;
    fn get_card_expiry_month_year_2_digit_with_delimiter(
        &self,
        delimiter: String,
    ) -> Result<Secret<String>, errors::ConnectorError>;
    fn get_expiry_date_as_yyyymm(&self, delimiter: &str) -> Secret<String>;
    fn get_expiry_date_as_mmyyyy(&self, delimiter: &str) -> Secret<String>;
    fn get_expiry_year_4_digit(&self) -> Secret<String>;
    fn get_expiry_date_as_yymm(&self) -> Result<Secret<String>, errors::ConnectorError>;
    fn get_expiry_date_as_mmyy(&self) -> Result<Secret<String>, errors::ConnectorError>;
    fn get_expiry_month_as_i8(&self) -> Result<Secret<i8>, Error>;
    fn get_expiry_year_as_i32(&self) -> Result<Secret<i32>, Error>;
    fn get_expiry_year_as_4_digit_i32(&self) -> Result<Secret<i32>, Error>;
    fn get_cardholder_name(&self) -> Result<Secret<String>, Error>;
}

impl CardData for Card {
    fn get_card_expiry_year_2_digit(&self) -> Result<Secret<String>, errors::ConnectorError> {
        let binding = self.card_exp_year.clone();
        let year = binding.peek();
        Ok(Secret::new(
            year.get(year.len() - 2..)
                .ok_or(errors::ConnectorError::RequestEncodingFailed)?
                .to_string(),
        ))
    }
    fn get_card_expiry_month_2_digit(&self) -> Result<Secret<String>, errors::ConnectorError> {
        let exp_month = self
            .card_exp_month
            .peek()
            .to_string()
            .parse::<u8>()
            .map_err(|_| errors::ConnectorError::InvalidDataFormat {
                field_name: "payment_method_data.card.card_exp_month",
            })?;
        let month = ::cards::CardExpirationMonth::try_from(exp_month).map_err(|_| {
            errors::ConnectorError::InvalidDataFormat {
                field_name: "payment_method_data.card.card_exp_month",
            }
        })?;
        Ok(Secret::new(month.two_digits()))
    }
    fn get_card_issuer(&self) -> Result<CardIssuer, Error> {
        get_card_issuer(self.card_number.peek())
    }
    fn get_card_expiry_month_year_2_digit_with_delimiter(
        &self,
        delimiter: String,
    ) -> Result<Secret<String>, errors::ConnectorError> {
        let year = self.get_card_expiry_year_2_digit()?;
        Ok(Secret::new(format!(
            "{}{}{}",
            self.card_exp_month.peek(),
            delimiter,
            year.peek()
        )))
    }
    fn get_expiry_date_as_yyyymm(&self, delimiter: &str) -> Secret<String> {
        let year = self.get_expiry_year_4_digit();
        Secret::new(format!(
            "{}{}{}",
            year.peek(),
            delimiter,
            self.card_exp_month.peek()
        ))
    }
    fn get_expiry_date_as_mmyyyy(&self, delimiter: &str) -> Secret<String> {
        let year = self.get_expiry_year_4_digit();
        Secret::new(format!(
            "{}{}{}",
            self.card_exp_month.peek(),
            delimiter,
            year.peek()
        ))
    }
    fn get_expiry_year_4_digit(&self) -> Secret<String> {
        let mut year = self.card_exp_year.peek().clone();
        if year.len() == 2 {
            year = format!("20{}", year);
        }
        Secret::new(year)
    }
    fn get_expiry_date_as_yymm(&self) -> Result<Secret<String>, errors::ConnectorError> {
        let year = self.get_card_expiry_year_2_digit()?.expose();
        let month = self.card_exp_month.clone().expose();
        Ok(Secret::new(format!("{year}{month}")))
    }
    fn get_expiry_date_as_mmyy(&self) -> Result<Secret<String>, errors::ConnectorError> {
        let year = self.get_card_expiry_year_2_digit()?.expose();
        let month = self.card_exp_month.clone().expose();
        Ok(Secret::new(format!("{month}{year}")))
    }
    fn get_expiry_month_as_i8(&self) -> Result<Secret<i8>, Error> {
        self.card_exp_month
            .peek()
            .clone()
            .parse::<i8>()
            .change_context(errors::ConnectorError::ResponseDeserializationFailed)
            .map(Secret::new)
    }
    fn get_expiry_year_as_i32(&self) -> Result<Secret<i32>, Error> {
        self.card_exp_year
            .peek()
            .clone()
            .parse::<i32>()
            .change_context(errors::ConnectorError::ResponseDeserializationFailed)
            .map(Secret::new)
    }
    fn get_expiry_year_as_4_digit_i32(&self) -> Result<Secret<i32>, Error> {
        self.get_expiry_year_4_digit()
            .peek()
            .clone()
            .parse::<i32>()
            .change_context(errors::ConnectorError::ResponseDeserializationFailed)
            .map(Secret::new)
    }
    fn get_cardholder_name(&self) -> Result<Secret<String>, Error> {
        self.card_holder_name
            .clone()
            .ok_or_else(missing_field_err("card.card_holder_name"))
    }
}

impl CardData for CardDetailsForNetworkTransactionId {
    fn get_card_expiry_year_2_digit(&self) -> Result<Secret<String>, errors::ConnectorError> {
        let binding = self.card_exp_year.clone();
        let year = binding.peek();
        Ok(Secret::new(
            year.get(year.len() - 2..)
                .ok_or(errors::ConnectorError::RequestEncodingFailed)?
                .to_string(),
        ))
    }
    fn get_card_expiry_month_2_digit(&self) -> Result<Secret<String>, errors::ConnectorError> {
        let exp_month = self
            .card_exp_month
            .peek()
            .to_string()
            .parse::<u8>()
            .map_err(|_| errors::ConnectorError::InvalidDataFormat {
                field_name: "payment_method_data.card.card_exp_month",
            })?;
        let month = ::cards::CardExpirationMonth::try_from(exp_month).map_err(|_| {
            errors::ConnectorError::InvalidDataFormat {
                field_name: "payment_method_data.card.card_exp_month",
            }
        })?;
        Ok(Secret::new(month.two_digits()))
    }
    fn get_card_issuer(&self) -> Result<CardIssuer, Error> {
        get_card_issuer(self.card_number.peek())
    }
    fn get_card_expiry_month_year_2_digit_with_delimiter(
        &self,
        delimiter: String,
    ) -> Result<Secret<String>, errors::ConnectorError> {
        let year = self.get_card_expiry_year_2_digit()?;
        Ok(Secret::new(format!(
            "{}{}{}",
            self.card_exp_month.peek(),
            delimiter,
            year.peek()
        )))
    }
    fn get_expiry_date_as_yyyymm(&self, delimiter: &str) -> Secret<String> {
        let year = self.get_expiry_year_4_digit();
        Secret::new(format!(
            "{}{}{}",
            year.peek(),
            delimiter,
            self.card_exp_month.peek()
        ))
    }
    fn get_expiry_date_as_mmyyyy(&self, delimiter: &str) -> Secret<String> {
        let year = self.get_expiry_year_4_digit();
        Secret::new(format!(
            "{}{}{}",
            self.card_exp_month.peek(),
            delimiter,
            year.peek()
        ))
    }
    fn get_expiry_year_4_digit(&self) -> Secret<String> {
        let mut year = self.card_exp_year.peek().clone();
        if year.len() == 2 {
            year = format!("20{}", year);
        }
        Secret::new(year)
    }
    fn get_expiry_date_as_yymm(&self) -> Result<Secret<String>, errors::ConnectorError> {
        let year = self.get_card_expiry_year_2_digit()?.expose();
        let month = self.card_exp_month.clone().expose();
        Ok(Secret::new(format!("{year}{month}")))
    }
    fn get_expiry_date_as_mmyy(&self) -> Result<Secret<String>, errors::ConnectorError> {
        let year = self.get_card_expiry_year_2_digit()?.expose();
        let month = self.card_exp_month.clone().expose();
        Ok(Secret::new(format!("{month}{year}")))
    }
    fn get_expiry_month_as_i8(&self) -> Result<Secret<i8>, Error> {
        self.card_exp_month
            .peek()
            .clone()
            .parse::<i8>()
            .change_context(errors::ConnectorError::ResponseDeserializationFailed)
            .map(Secret::new)
    }
    fn get_expiry_year_as_i32(&self) -> Result<Secret<i32>, Error> {
        self.card_exp_year
            .peek()
            .clone()
            .parse::<i32>()
            .change_context(errors::ConnectorError::ResponseDeserializationFailed)
            .map(Secret::new)
    }
    fn get_expiry_year_as_4_digit_i32(&self) -> Result<Secret<i32>, Error> {
        self.get_expiry_year_4_digit()
            .peek()
            .clone()
            .parse::<i32>()
            .change_context(errors::ConnectorError::ResponseDeserializationFailed)
            .map(Secret::new)
    }
    fn get_cardholder_name(&self) -> Result<Secret<String>, Error> {
        self.card_holder_name
            .clone()
            .ok_or_else(missing_field_err("card.card_holder_name"))
    }
}

#[track_caller]
fn get_card_issuer(card_number: &str) -> Result<CardIssuer, Error> {
    for (k, v) in CARD_REGEX.iter() {
        let regex: Regex = v
            .clone()
            .change_context(errors::ConnectorError::RequestEncodingFailed)?;
        if regex.is_match(card_number) {
            return Ok(*k);
        }
    }
    Err(error_stack::Report::new(
        errors::ConnectorError::NotImplemented("Card Type".into()),
    ))
}

static CARD_REGEX: LazyLock<HashMap<CardIssuer, Result<Regex, regex::Error>>> = LazyLock::new(
    || {
        let mut map = HashMap::new();
        // Reference: https://gist.github.com/michaelkeevildown/9096cd3aac9029c4e6e05588448a8841
        // [#379]: Determine card issuer from card BIN number
        map.insert(CardIssuer::Master, Regex::new(r"^5[1-5][0-9]{14}$"));
        map.insert(CardIssuer::AmericanExpress, Regex::new(r"^3[47][0-9]{13}$"));
        map.insert(CardIssuer::Visa, Regex::new(r"^4[0-9]{12}(?:[0-9]{3})?$"));
        map.insert(CardIssuer::Discover, Regex::new(r"^65[4-9][0-9]{13}|64[4-9][0-9]{13}|6011[0-9]{12}|(622(?:12[6-9]|1[3-9][0-9]|[2-8][0-9][0-9]|9[01][0-9]|92[0-5])[0-9]{10})$"));
        map.insert(
            CardIssuer::Maestro,
            Regex::new(r"^(5018|5020|5038|5893|6304|6759|6761|6762|6763)[0-9]{8,15}$"),
        );
        map.insert(
            CardIssuer::DinersClub,
            Regex::new(r"^3(?:0[0-5]|[68][0-9])[0-9]{11}$"),
        );
        map.insert(
            CardIssuer::JCB,
            Regex::new(r"^(3(?:088|096|112|158|337|5(?:2[89]|[3-8][0-9]))\d{12})$"),
        );
        map.insert(CardIssuer::CarteBlanche, Regex::new(r"^389[0-9]{11}$"));
        map
    },
);

pub trait AddressDetailsData {
    fn get_first_name(&self) -> Result<&Secret<String>, Error>;
    fn get_last_name(&self) -> Result<&Secret<String>, Error>;
    fn get_full_name(&self) -> Result<Secret<String>, Error>;
    fn get_line1(&self) -> Result<&Secret<String>, Error>;
    fn get_city(&self) -> Result<&String, Error>;
    fn get_line2(&self) -> Result<&Secret<String>, Error>;
    fn get_state(&self) -> Result<&Secret<String>, Error>;
    fn get_zip(&self) -> Result<&Secret<String>, Error>;
    fn get_country(&self) -> Result<&api_models::enums::CountryAlpha2, Error>;
    fn get_combined_address_line(&self) -> Result<Secret<String>, Error>;
    fn to_state_code(&self) -> Result<Secret<String>, Error>;
    fn to_state_code_as_optional(&self) -> Result<Option<Secret<String>>, Error>;
    fn get_optional_city(&self) -> Option<String>;
    fn get_optional_line1(&self) -> Option<Secret<String>>;
    fn get_optional_line2(&self) -> Option<Secret<String>>;
    fn get_optional_line3(&self) -> Option<Secret<String>>;
    fn get_optional_first_name(&self) -> Option<Secret<String>>;
    fn get_optional_last_name(&self) -> Option<Secret<String>>;
    fn get_optional_country(&self) -> Option<api_models::enums::CountryAlpha2>;
    fn get_optional_zip(&self) -> Option<Secret<String>>;
    fn get_optional_state(&self) -> Option<Secret<String>>;
}

impl AddressDetailsData for AddressDetails {
    fn get_first_name(&self) -> Result<&Secret<String>, Error> {
        self.first_name
            .as_ref()
            .ok_or_else(missing_field_err("address.first_name"))
    }

    fn get_last_name(&self) -> Result<&Secret<String>, Error> {
        self.last_name
            .as_ref()
            .ok_or_else(missing_field_err("address.last_name"))
    }

    fn get_full_name(&self) -> Result<Secret<String>, Error> {
        let first_name = self.get_first_name()?.peek().to_owned();
        let last_name = self
            .get_last_name()
            .ok()
            .cloned()
            .unwrap_or(Secret::new("".to_string()));
        let last_name = last_name.peek();
        let full_name = format!("{} {}", first_name, last_name).trim().to_string();
        Ok(Secret::new(full_name))
    }

    fn get_line1(&self) -> Result<&Secret<String>, Error> {
        self.line1
            .as_ref()
            .ok_or_else(missing_field_err("address.line1"))
    }

    fn get_city(&self) -> Result<&String, Error> {
        self.city
            .as_ref()
            .ok_or_else(missing_field_err("address.city"))
    }

    fn get_state(&self) -> Result<&Secret<String>, Error> {
        self.state
            .as_ref()
            .ok_or_else(missing_field_err("address.state"))
    }

    fn get_line2(&self) -> Result<&Secret<String>, Error> {
        self.line2
            .as_ref()
            .ok_or_else(missing_field_err("address.line2"))
    }

    fn get_zip(&self) -> Result<&Secret<String>, Error> {
        self.zip
            .as_ref()
            .ok_or_else(missing_field_err("address.zip"))
    }

    fn get_country(&self) -> Result<&api_models::enums::CountryAlpha2, Error> {
        self.country
            .as_ref()
            .ok_or_else(missing_field_err("address.country"))
    }

    fn get_combined_address_line(&self) -> Result<Secret<String>, Error> {
        Ok(Secret::new(format!(
            "{},{}",
            self.get_line1()?.peek(),
            self.get_line2()?.peek()
        )))
    }

    fn to_state_code(&self) -> Result<Secret<String>, Error> {
        let country = self.get_country()?;
        let state = self.get_state()?;
        match country {
            api_models::enums::CountryAlpha2::US => Ok(Secret::new(
                UsStatesAbbreviation::foreign_try_from(state.peek().to_string())?.to_string(),
            )),
            api_models::enums::CountryAlpha2::CA => Ok(Secret::new(
                CanadaStatesAbbreviation::foreign_try_from(state.peek().to_string())?.to_string(),
            )),
            api_models::enums::CountryAlpha2::AL => Ok(Secret::new(
                AlbaniaStatesAbbreviation::foreign_try_from(state.peek().to_string())?.to_string(),
            )),
            api_models::enums::CountryAlpha2::AD => Ok(Secret::new(
                AndorraStatesAbbreviation::foreign_try_from(state.peek().to_string())?.to_string(),
            )),
            api_models::enums::CountryAlpha2::AT => Ok(Secret::new(
                AustriaStatesAbbreviation::foreign_try_from(state.peek().to_string())?.to_string(),
            )),
            api_models::enums::CountryAlpha2::BY => Ok(Secret::new(
                BelarusStatesAbbreviation::foreign_try_from(state.peek().to_string())?.to_string(),
            )),
            api_models::enums::CountryAlpha2::BA => Ok(Secret::new(
                BosniaAndHerzegovinaStatesAbbreviation::foreign_try_from(state.peek().to_string())?
                    .to_string(),
            )),
            api_models::enums::CountryAlpha2::BG => Ok(Secret::new(
                BulgariaStatesAbbreviation::foreign_try_from(state.peek().to_string())?.to_string(),
            )),
            api_models::enums::CountryAlpha2::HR => Ok(Secret::new(
                CroatiaStatesAbbreviation::foreign_try_from(state.peek().to_string())?.to_string(),
            )),
            api_models::enums::CountryAlpha2::CZ => Ok(Secret::new(
                CzechRepublicStatesAbbreviation::foreign_try_from(state.peek().to_string())?
                    .to_string(),
            )),
            api_models::enums::CountryAlpha2::DK => Ok(Secret::new(
                DenmarkStatesAbbreviation::foreign_try_from(state.peek().to_string())?.to_string(),
            )),
            api_models::enums::CountryAlpha2::FI => Ok(Secret::new(
                FinlandStatesAbbreviation::foreign_try_from(state.peek().to_string())?.to_string(),
            )),
            api_models::enums::CountryAlpha2::FR => Ok(Secret::new(
                FranceStatesAbbreviation::foreign_try_from(state.peek().to_string())?.to_string(),
            )),
            api_models::enums::CountryAlpha2::DE => Ok(Secret::new(
                GermanyStatesAbbreviation::foreign_try_from(state.peek().to_string())?.to_string(),
            )),
            api_models::enums::CountryAlpha2::GR => Ok(Secret::new(
                GreeceStatesAbbreviation::foreign_try_from(state.peek().to_string())?.to_string(),
            )),
            api_models::enums::CountryAlpha2::HU => Ok(Secret::new(
                HungaryStatesAbbreviation::foreign_try_from(state.peek().to_string())?.to_string(),
            )),
            api_models::enums::CountryAlpha2::IS => Ok(Secret::new(
                IcelandStatesAbbreviation::foreign_try_from(state.peek().to_string())?.to_string(),
            )),
            api_models::enums::CountryAlpha2::IE => Ok(Secret::new(
                IrelandStatesAbbreviation::foreign_try_from(state.peek().to_string())?.to_string(),
            )),
            api_models::enums::CountryAlpha2::LV => Ok(Secret::new(
                LatviaStatesAbbreviation::foreign_try_from(state.peek().to_string())?.to_string(),
            )),
            api_models::enums::CountryAlpha2::IT => Ok(Secret::new(
                ItalyStatesAbbreviation::foreign_try_from(state.peek().to_string())?.to_string(),
            )),
            api_models::enums::CountryAlpha2::LI => Ok(Secret::new(
                LiechtensteinStatesAbbreviation::foreign_try_from(state.peek().to_string())?
                    .to_string(),
            )),
            api_models::enums::CountryAlpha2::LT => Ok(Secret::new(
                LithuaniaStatesAbbreviation::foreign_try_from(state.peek().to_string())?
                    .to_string(),
            )),
            api_models::enums::CountryAlpha2::MT => Ok(Secret::new(
                MaltaStatesAbbreviation::foreign_try_from(state.peek().to_string())?.to_string(),
            )),
            api_models::enums::CountryAlpha2::MD => Ok(Secret::new(
                MoldovaStatesAbbreviation::foreign_try_from(state.peek().to_string())?.to_string(),
            )),
            api_models::enums::CountryAlpha2::MC => Ok(Secret::new(
                MonacoStatesAbbreviation::foreign_try_from(state.peek().to_string())?.to_string(),
            )),
            api_models::enums::CountryAlpha2::ME => Ok(Secret::new(
                MontenegroStatesAbbreviation::foreign_try_from(state.peek().to_string())?
                    .to_string(),
            )),
            api_models::enums::CountryAlpha2::NL => Ok(Secret::new(
                NetherlandsStatesAbbreviation::foreign_try_from(state.peek().to_string())?
                    .to_string(),
            )),
            api_models::enums::CountryAlpha2::MK => Ok(Secret::new(
                NorthMacedoniaStatesAbbreviation::foreign_try_from(state.peek().to_string())?
                    .to_string(),
            )),
            api_models::enums::CountryAlpha2::NO => Ok(Secret::new(
                NorwayStatesAbbreviation::foreign_try_from(state.peek().to_string())?.to_string(),
            )),
            api_models::enums::CountryAlpha2::PL => Ok(Secret::new(
                PolandStatesAbbreviation::foreign_try_from(state.peek().to_string())?.to_string(),
            )),
            api_models::enums::CountryAlpha2::PT => Ok(Secret::new(
                PortugalStatesAbbreviation::foreign_try_from(state.peek().to_string())?.to_string(),
            )),
            api_models::enums::CountryAlpha2::ES => Ok(Secret::new(
                SpainStatesAbbreviation::foreign_try_from(state.peek().to_string())?.to_string(),
            )),
            api_models::enums::CountryAlpha2::CH => Ok(Secret::new(
                SwitzerlandStatesAbbreviation::foreign_try_from(state.peek().to_string())?
                    .to_string(),
            )),
            api_models::enums::CountryAlpha2::GB => Ok(Secret::new(
                UnitedKingdomStatesAbbreviation::foreign_try_from(state.peek().to_string())?
                    .to_string(),
            )),
            _ => Ok(state.clone()),
        }
    }
    fn to_state_code_as_optional(&self) -> Result<Option<Secret<String>>, Error> {
        self.state
            .as_ref()
            .map(|state| {
                if state.peek().len() == 2 {
                    Ok(state.to_owned())
                } else {
                    self.to_state_code()
                }
            })
            .transpose()
    }

    fn get_optional_city(&self) -> Option<String> {
        self.city.clone()
    }

    fn get_optional_line1(&self) -> Option<Secret<String>> {
        self.line1.clone()
    }

    fn get_optional_line2(&self) -> Option<Secret<String>> {
        self.line2.clone()
    }

    fn get_optional_first_name(&self) -> Option<Secret<String>> {
        self.first_name.clone()
    }

    fn get_optional_last_name(&self) -> Option<Secret<String>> {
        self.last_name.clone()
    }

    fn get_optional_country(&self) -> Option<api_models::enums::CountryAlpha2> {
        self.country
    }
    fn get_optional_line3(&self) -> Option<Secret<String>> {
        self.line3.clone()
    }
    fn get_optional_zip(&self) -> Option<Secret<String>> {
        self.zip.clone()
    }
    fn get_optional_state(&self) -> Option<Secret<String>> {
        self.state.clone()
    }
}

pub trait AdditionalCardInfo {
    fn get_card_expiry_year_2_digit(&self) -> Result<Secret<String>, errors::ConnectorError>;
}

impl AdditionalCardInfo for payments::AdditionalCardInfo {
    fn get_card_expiry_year_2_digit(&self) -> Result<Secret<String>, errors::ConnectorError> {
        let binding =
            self.card_exp_year
                .clone()
                .ok_or(errors::ConnectorError::MissingRequiredField {
                    field_name: "card_exp_year",
                })?;
        let year = binding.peek();
        Ok(Secret::new(
            year.get(year.len() - 2..)
                .ok_or(errors::ConnectorError::RequestEncodingFailed)?
                .to_string(),
        ))
    }
}

pub trait PhoneDetailsData {
    fn get_number(&self) -> Result<Secret<String>, Error>;
    fn get_country_code(&self) -> Result<String, Error>;
    fn get_number_with_country_code(&self) -> Result<Secret<String>, Error>;
    fn get_number_with_hash_country_code(&self) -> Result<Secret<String>, Error>;
    fn extract_country_code(&self) -> Result<String, Error>;
}

impl PhoneDetailsData for PhoneDetails {
    fn get_country_code(&self) -> Result<String, Error> {
        self.country_code
            .clone()
            .ok_or_else(missing_field_err("billing.phone.country_code"))
    }
    fn extract_country_code(&self) -> Result<String, Error> {
        self.get_country_code()
            .map(|cc| cc.trim_start_matches('+').to_string())
    }
    fn get_number(&self) -> Result<Secret<String>, Error> {
        self.number
            .clone()
            .ok_or_else(missing_field_err("billing.phone.number"))
    }
    fn get_number_with_country_code(&self) -> Result<Secret<String>, Error> {
        let number = self.get_number()?;
        let country_code = self.get_country_code()?;
        Ok(Secret::new(format!("{}{}", country_code, number.peek())))
    }
    fn get_number_with_hash_country_code(&self) -> Result<Secret<String>, Error> {
        let number = self.get_number()?;
        let country_code = self.get_country_code()?;
        let number_without_plus = country_code.trim_start_matches('+');
        Ok(Secret::new(format!(
            "{}#{}",
            number_without_plus,
            number.peek()
        )))
    }
}

#[cfg(feature = "payouts")]
pub trait PayoutFulfillRequestData {
    fn get_connector_payout_id(&self) -> Result<String, Error>;
    fn get_connector_transfer_method_id(&self) -> Result<String, Error>;
}
#[cfg(feature = "payouts")]
impl PayoutFulfillRequestData for hyperswitch_domain_models::router_request_types::PayoutsData {
    fn get_connector_payout_id(&self) -> Result<String, Error> {
        self.connector_payout_id
            .clone()
            .ok_or_else(missing_field_err("connector_payout_id"))
    }

    fn get_connector_transfer_method_id(&self) -> Result<String, Error> {
        self.connector_transfer_method_id
            .clone()
            .ok_or_else(missing_field_err("connector_transfer_method_id"))
    }
}

pub trait CustomerData {
    fn get_email(&self) -> Result<Email, Error>;
}

impl CustomerData for ConnectorCustomerData {
    fn get_email(&self) -> Result<Email, Error> {
        self.email.clone().ok_or_else(missing_field_err("email"))
    }
}
pub trait PaymentsAuthorizeRequestData {
    fn get_optional_language_from_browser_info(&self) -> Option<String>;
    fn is_auto_capture(&self) -> Result<bool, Error>;
    fn get_email(&self) -> Result<Email, Error>;
    fn get_browser_info(&self) -> Result<BrowserInformation, Error>;
    fn get_order_details(&self) -> Result<Vec<OrderDetailsWithAmount>, Error>;
    fn get_card(&self) -> Result<Card, Error>;
    fn connector_mandate_id(&self) -> Option<String>;
    fn is_mandate_payment(&self) -> bool;
    fn is_customer_initiated_mandate_payment(&self) -> bool;
    fn get_webhook_url(&self) -> Result<String, Error>;
    fn get_router_return_url(&self) -> Result<String, Error>;
    fn is_wallet(&self) -> bool;
    fn is_card(&self) -> bool;
    fn get_payment_method_type(&self) -> Result<enums::PaymentMethodType, Error>;
    fn get_connector_mandate_id(&self) -> Result<String, Error>;
    fn get_complete_authorize_url(&self) -> Result<String, Error>;
    fn get_ip_address_as_optional(&self) -> Option<Secret<String, IpAddress>>;
    fn get_original_amount(&self) -> i64;
    fn get_surcharge_amount(&self) -> Option<i64>;
    fn get_tax_on_surcharge_amount(&self) -> Option<i64>;
    fn get_total_surcharge_amount(&self) -> Option<i64>;
    fn get_metadata_as_object(&self) -> Option<pii::SecretSerdeValue>;
    fn get_authentication_data(&self) -> Result<AuthenticationData, Error>;
    fn get_customer_name(&self) -> Result<Secret<String>, Error>;
    fn get_connector_mandate_request_reference_id(&self) -> Result<String, Error>;
    fn get_card_holder_name_from_additional_payment_method_data(
        &self,
    ) -> Result<Secret<String>, Error>;
    fn is_cit_mandate_payment(&self) -> bool;
    fn get_optional_network_transaction_id(&self) -> Option<String>;
    fn get_optional_email(&self) -> Option<Email>;
    fn get_card_network_from_additional_payment_method_data(
        &self,
    ) -> Result<enums::CardNetwork, Error>;
    fn get_connector_testing_data(&self) -> Option<pii::SecretSerdeValue>;
}

impl PaymentsAuthorizeRequestData for PaymentsAuthorizeData {
    fn is_auto_capture(&self) -> Result<bool, Error> {
        match self.capture_method {
            Some(enums::CaptureMethod::Automatic)
            | Some(enums::CaptureMethod::SequentialAutomatic)
            | None => Ok(true),
            Some(enums::CaptureMethod::Manual) => Ok(false),
            Some(_) => Err(errors::ConnectorError::CaptureMethodNotSupported.into()),
        }
    }

    fn get_email(&self) -> Result<Email, Error> {
        self.email.clone().ok_or_else(missing_field_err("email"))
    }
    fn get_browser_info(&self) -> Result<BrowserInformation, Error> {
        self.browser_info
            .clone()
            .ok_or_else(missing_field_err("browser_info"))
    }
    fn get_optional_language_from_browser_info(&self) -> Option<String> {
        self.browser_info
            .clone()
            .and_then(|browser_info| browser_info.language)
    }

    fn get_order_details(&self) -> Result<Vec<OrderDetailsWithAmount>, Error> {
        self.order_details
            .clone()
            .ok_or_else(missing_field_err("order_details"))
    }

    fn get_card(&self) -> Result<Card, Error> {
        match self.payment_method_data.clone() {
            PaymentMethodData::Card(card) => Ok(card),
            _ => Err(missing_field_err("card")()),
        }
    }

    fn get_complete_authorize_url(&self) -> Result<String, Error> {
        self.complete_authorize_url
            .clone()
            .ok_or_else(missing_field_err("complete_authorize_url"))
    }

    fn connector_mandate_id(&self) -> Option<String> {
        self.mandate_id
            .as_ref()
            .and_then(|mandate_ids| match &mandate_ids.mandate_reference_id {
                Some(payments::MandateReferenceId::ConnectorMandateId(connector_mandate_ids)) => {
                    connector_mandate_ids.get_connector_mandate_id()
                }
                Some(payments::MandateReferenceId::NetworkMandateId(_))
                | None
                | Some(payments::MandateReferenceId::NetworkTokenWithNTI(_)) => None,
            })
    }
    fn is_mandate_payment(&self) -> bool {
        ((self.customer_acceptance.is_some() || self.setup_mandate_details.is_some())
            && (self.setup_future_usage == Some(FutureUsage::OffSession)))
            || self
                .mandate_id
                .as_ref()
                .and_then(|mandate_ids| mandate_ids.mandate_reference_id.as_ref())
                .is_some()
    }
    fn get_webhook_url(&self) -> Result<String, Error> {
        self.webhook_url
            .clone()
            .ok_or_else(missing_field_err("webhook_url"))
    }
    fn get_router_return_url(&self) -> Result<String, Error> {
        self.router_return_url
            .clone()
            .ok_or_else(missing_field_err("return_url"))
    }
    fn is_wallet(&self) -> bool {
        matches!(self.payment_method_data, PaymentMethodData::Wallet(_))
    }
    fn is_card(&self) -> bool {
        matches!(self.payment_method_data, PaymentMethodData::Card(_))
    }

    fn get_payment_method_type(&self) -> Result<enums::PaymentMethodType, Error> {
        self.payment_method_type
            .to_owned()
            .ok_or_else(missing_field_err("payment_method_type"))
    }

    fn get_connector_mandate_id(&self) -> Result<String, Error> {
        self.connector_mandate_id()
            .ok_or_else(missing_field_err("connector_mandate_id"))
    }
    fn get_ip_address_as_optional(&self) -> Option<Secret<String, IpAddress>> {
        self.browser_info.clone().and_then(|browser_info| {
            browser_info
                .ip_address
                .map(|ip| Secret::new(ip.to_string()))
        })
    }
    fn get_original_amount(&self) -> i64 {
        self.surcharge_details
            .as_ref()
            .map(|surcharge_details| surcharge_details.original_amount.get_amount_as_i64())
            .unwrap_or(self.amount)
    }
    fn get_surcharge_amount(&self) -> Option<i64> {
        self.surcharge_details
            .as_ref()
            .map(|surcharge_details| surcharge_details.surcharge_amount.get_amount_as_i64())
    }
    fn get_tax_on_surcharge_amount(&self) -> Option<i64> {
        self.surcharge_details.as_ref().map(|surcharge_details| {
            surcharge_details
                .tax_on_surcharge_amount
                .get_amount_as_i64()
        })
    }
    fn get_total_surcharge_amount(&self) -> Option<i64> {
        self.surcharge_details.as_ref().map(|surcharge_details| {
            surcharge_details
                .get_total_surcharge_amount()
                .get_amount_as_i64()
        })
    }

    fn is_customer_initiated_mandate_payment(&self) -> bool {
        (self.customer_acceptance.is_some() || self.setup_mandate_details.is_some())
            && self.setup_future_usage == Some(FutureUsage::OffSession)
    }

    fn get_metadata_as_object(&self) -> Option<pii::SecretSerdeValue> {
        self.metadata.clone().and_then(|meta_data| match meta_data {
            Value::Null
            | Value::Bool(_)
            | Value::Number(_)
            | Value::String(_)
            | Value::Array(_) => None,
            Value::Object(_) => Some(meta_data.into()),
        })
    }

    fn get_authentication_data(&self) -> Result<AuthenticationData, Error> {
        self.authentication_data
            .clone()
            .ok_or_else(missing_field_err("authentication_data"))
    }

    fn get_customer_name(&self) -> Result<Secret<String>, Error> {
        self.customer_name
            .clone()
            .ok_or_else(missing_field_err("customer_name"))
    }

    fn get_card_holder_name_from_additional_payment_method_data(
        &self,
    ) -> Result<Secret<String>, Error> {
        match &self.additional_payment_method_data {
            Some(payments::AdditionalPaymentData::Card(card_data)) => Ok(card_data
                .card_holder_name
                .clone()
                .ok_or_else(|| errors::ConnectorError::MissingRequiredField {
                    field_name: "card_holder_name",
                })?),
            _ => Err(errors::ConnectorError::MissingRequiredFields {
                field_names: vec!["card_holder_name"],
            }
            .into()),
        }
    }
    /// Attempts to retrieve the connector mandate reference ID as a `Result<String, Error>`.
    fn get_connector_mandate_request_reference_id(&self) -> Result<String, Error> {
        self.mandate_id
            .as_ref()
            .and_then(|mandate_ids| match &mandate_ids.mandate_reference_id {
                Some(payments::MandateReferenceId::ConnectorMandateId(connector_mandate_ids)) => {
                    connector_mandate_ids.get_connector_mandate_request_reference_id()
                }
                Some(payments::MandateReferenceId::NetworkMandateId(_))
                | None
                | Some(payments::MandateReferenceId::NetworkTokenWithNTI(_)) => None,
            })
            .ok_or_else(missing_field_err("connector_mandate_request_reference_id"))
    }
    fn is_cit_mandate_payment(&self) -> bool {
        (self.customer_acceptance.is_some() || self.setup_mandate_details.is_some())
            && self.setup_future_usage == Some(FutureUsage::OffSession)
    }
    fn get_optional_network_transaction_id(&self) -> Option<String> {
        self.mandate_id
            .as_ref()
            .and_then(|mandate_ids| match &mandate_ids.mandate_reference_id {
                Some(payments::MandateReferenceId::NetworkMandateId(network_transaction_id)) => {
                    Some(network_transaction_id.clone())
                }
                Some(payments::MandateReferenceId::ConnectorMandateId(_))
                | Some(payments::MandateReferenceId::NetworkTokenWithNTI(_))
                | None => None,
            })
    }
    fn get_optional_email(&self) -> Option<Email> {
        self.email.clone()
    }
    fn get_card_network_from_additional_payment_method_data(
        &self,
    ) -> Result<enums::CardNetwork, Error> {
        match &self.additional_payment_method_data {
            Some(payments::AdditionalPaymentData::Card(card_data)) => Ok(card_data
                .card_network
                .clone()
                .ok_or_else(|| errors::ConnectorError::MissingRequiredField {
                    field_name: "card_network",
                })?),
            _ => Err(errors::ConnectorError::MissingRequiredFields {
                field_names: vec!["card_network"],
            }
            .into()),
        }
    }
    fn get_connector_testing_data(&self) -> Option<pii::SecretSerdeValue> {
        self.connector_testing_data.clone()
    }
}

pub trait PaymentsCaptureRequestData {
    fn get_optional_language_from_browser_info(&self) -> Option<String>;
    fn is_multiple_capture(&self) -> bool;
    fn get_browser_info(&self) -> Result<BrowserInformation, Error>;
    fn get_webhook_url(&self) -> Result<String, Error>;
}

impl PaymentsCaptureRequestData for PaymentsCaptureData {
    fn is_multiple_capture(&self) -> bool {
        self.multiple_capture_data.is_some()
    }
    fn get_browser_info(&self) -> Result<BrowserInformation, Error> {
        self.browser_info
            .clone()
            .ok_or_else(missing_field_err("browser_info"))
    }
    fn get_optional_language_from_browser_info(&self) -> Option<String> {
        self.browser_info
            .clone()
            .and_then(|browser_info| browser_info.language)
    }
    fn get_webhook_url(&self) -> Result<String, Error> {
        self.webhook_url
            .clone()
            .ok_or_else(missing_field_err("webhook_url"))
    }
}

pub trait PaymentsSyncRequestData {
    fn is_auto_capture(&self) -> Result<bool, Error>;
    fn get_connector_transaction_id(&self) -> CustomResult<String, errors::ConnectorError>;
}

impl PaymentsSyncRequestData for PaymentsSyncData {
    fn is_auto_capture(&self) -> Result<bool, Error> {
        match self.capture_method {
            Some(enums::CaptureMethod::Automatic)
            | Some(enums::CaptureMethod::SequentialAutomatic)
            | None => Ok(true),
            Some(enums::CaptureMethod::Manual) => Ok(false),
            Some(_) => Err(errors::ConnectorError::CaptureMethodNotSupported.into()),
        }
    }
    fn get_connector_transaction_id(&self) -> CustomResult<String, errors::ConnectorError> {
        match self.connector_transaction_id.clone() {
            ResponseId::ConnectorTransactionId(txn_id) => Ok(txn_id),
            _ => Err(
                common_utils::errors::ValidationError::IncorrectValueProvided {
                    field_name: "connector_transaction_id",
                },
            )
            .attach_printable("Expected connector transaction ID not found")
            .change_context(errors::ConnectorError::MissingConnectorTransactionID)?,
        }
    }
}

pub trait PaymentsPostSessionTokensRequestData {
    fn is_auto_capture(&self) -> Result<bool, Error>;
}

impl PaymentsPostSessionTokensRequestData for PaymentsPostSessionTokensData {
    fn is_auto_capture(&self) -> Result<bool, Error> {
        match self.capture_method {
            Some(enums::CaptureMethod::Automatic)
            | None
            | Some(enums::CaptureMethod::SequentialAutomatic) => Ok(true),
            Some(enums::CaptureMethod::Manual) => Ok(false),
            Some(_) => Err(errors::ConnectorError::CaptureMethodNotSupported.into()),
        }
    }
}

pub trait PaymentsCancelRequestData {
    fn get_optional_language_from_browser_info(&self) -> Option<String>;
    fn get_amount(&self) -> Result<i64, Error>;
    fn get_currency(&self) -> Result<enums::Currency, Error>;
    fn get_cancellation_reason(&self) -> Result<String, Error>;
    fn get_browser_info(&self) -> Result<BrowserInformation, Error>;
    fn get_webhook_url(&self) -> Result<String, Error>;
}

impl PaymentsCancelRequestData for PaymentsCancelData {
    fn get_amount(&self) -> Result<i64, Error> {
        self.amount.ok_or_else(missing_field_err("amount"))
    }
    fn get_currency(&self) -> Result<enums::Currency, Error> {
        self.currency.ok_or_else(missing_field_err("currency"))
    }
    fn get_cancellation_reason(&self) -> Result<String, Error> {
        self.cancellation_reason
            .clone()
            .ok_or_else(missing_field_err("cancellation_reason"))
    }
    fn get_browser_info(&self) -> Result<BrowserInformation, Error> {
        self.browser_info
            .clone()
            .ok_or_else(missing_field_err("browser_info"))
    }
    fn get_optional_language_from_browser_info(&self) -> Option<String> {
        self.browser_info
            .clone()
            .and_then(|browser_info| browser_info.language)
    }
    fn get_webhook_url(&self) -> Result<String, Error> {
        self.webhook_url
            .clone()
            .ok_or_else(missing_field_err("webhook_url"))
    }
}

pub trait RefundsRequestData {
    fn get_optional_language_from_browser_info(&self) -> Option<String>;
    fn get_connector_refund_id(&self) -> Result<String, Error>;
    fn get_webhook_url(&self) -> Result<String, Error>;
    fn get_browser_info(&self) -> Result<BrowserInformation, Error>;
    fn get_connector_metadata(&self) -> Result<Value, Error>;
}

impl RefundsRequestData for RefundsData {
    #[track_caller]
    fn get_connector_refund_id(&self) -> Result<String, Error> {
        self.connector_refund_id
            .clone()
            .get_required_value("connector_refund_id")
            .change_context(errors::ConnectorError::MissingConnectorTransactionID)
    }
    fn get_webhook_url(&self) -> Result<String, Error> {
        self.webhook_url
            .clone()
            .ok_or_else(missing_field_err("webhook_url"))
    }
    fn get_browser_info(&self) -> Result<BrowserInformation, Error> {
        self.browser_info
            .clone()
            .ok_or_else(missing_field_err("browser_info"))
    }
    fn get_optional_language_from_browser_info(&self) -> Option<String> {
        self.browser_info
            .clone()
            .and_then(|browser_info| browser_info.language)
    }
    fn get_connector_metadata(&self) -> Result<Value, Error> {
        self.connector_metadata
            .clone()
            .ok_or_else(missing_field_err("connector_metadata"))
    }
}

pub trait PaymentsSetupMandateRequestData {
    fn get_browser_info(&self) -> Result<BrowserInformation, Error>;
    fn get_email(&self) -> Result<Email, Error>;
    fn get_router_return_url(&self) -> Result<String, Error>;
    fn is_card(&self) -> bool;
    fn get_return_url(&self) -> Result<String, Error>;
    fn get_webhook_url(&self) -> Result<String, Error>;
    fn get_optional_language_from_browser_info(&self) -> Option<String>;
    fn get_complete_authorize_url(&self) -> Result<String, Error>;
    fn is_auto_capture(&self) -> Result<bool, Error>;
}

impl PaymentsSetupMandateRequestData for SetupMandateRequestData {
    fn get_browser_info(&self) -> Result<BrowserInformation, Error> {
        self.browser_info
            .clone()
            .ok_or_else(missing_field_err("browser_info"))
    }
    fn get_email(&self) -> Result<Email, Error> {
        self.email.clone().ok_or_else(missing_field_err("email"))
    }
    fn get_router_return_url(&self) -> Result<String, Error> {
        self.router_return_url
            .clone()
            .ok_or_else(missing_field_err("router_return_url"))
    }
    fn is_card(&self) -> bool {
        matches!(self.payment_method_data, PaymentMethodData::Card(_))
    }
    fn get_return_url(&self) -> Result<String, Error> {
        self.router_return_url
            .clone()
            .ok_or_else(missing_field_err("return_url"))
    }
    fn get_webhook_url(&self) -> Result<String, Error> {
        self.webhook_url
            .clone()
            .ok_or_else(missing_field_err("webhook_url"))
    }
    fn get_optional_language_from_browser_info(&self) -> Option<String> {
        self.browser_info
            .clone()
            .and_then(|browser_info| browser_info.language)
    }
    fn get_complete_authorize_url(&self) -> Result<String, Error> {
        self.complete_authorize_url
            .clone()
            .ok_or_else(missing_field_err("complete_authorize_url"))
    }
    fn is_auto_capture(&self) -> Result<bool, Error> {
        match self.capture_method {
            Some(enums::CaptureMethod::Automatic)
            | Some(enums::CaptureMethod::SequentialAutomatic)
            | None => Ok(true),
            Some(enums::CaptureMethod::Manual) => Ok(false),
            Some(_) => Err(errors::ConnectorError::CaptureMethodNotSupported.into()),
        }
    }
}

pub trait PaymentMethodTokenizationRequestData {
    fn get_browser_info(&self) -> Result<BrowserInformation, Error>;
}

impl PaymentMethodTokenizationRequestData for PaymentMethodTokenizationData {
    fn get_browser_info(&self) -> Result<BrowserInformation, Error> {
        self.browser_info
            .clone()
            .ok_or_else(missing_field_err("browser_info"))
    }
}

pub trait PaymentsCompleteAuthorizeRequestData {
    fn is_auto_capture(&self) -> Result<bool, Error>;
    fn get_email(&self) -> Result<Email, Error>;
    fn get_redirect_response_payload(&self) -> Result<pii::SecretSerdeValue, Error>;
    fn get_complete_authorize_url(&self) -> Result<String, Error>;
    fn is_mandate_payment(&self) -> bool;
    fn get_connector_mandate_request_reference_id(&self) -> Result<String, Error>;
    fn is_cit_mandate_payment(&self) -> bool;
    fn get_browser_info(&self) -> Result<BrowserInformation, Error>;
    fn get_threeds_method_comp_ind(&self) -> Result<payments::ThreeDsCompletionIndicator, Error>;
}

impl PaymentsCompleteAuthorizeRequestData for CompleteAuthorizeData {
    fn is_auto_capture(&self) -> Result<bool, Error> {
        match self.capture_method {
            Some(enums::CaptureMethod::Automatic)
            | Some(enums::CaptureMethod::SequentialAutomatic)
            | None => Ok(true),
            Some(enums::CaptureMethod::Manual) => Ok(false),
            Some(_) => Err(errors::ConnectorError::CaptureMethodNotSupported.into()),
        }
    }
    fn get_email(&self) -> Result<Email, Error> {
        self.email.clone().ok_or_else(missing_field_err("email"))
    }
    fn get_redirect_response_payload(&self) -> Result<pii::SecretSerdeValue, Error> {
        self.redirect_response
            .as_ref()
            .and_then(|res| res.payload.to_owned())
            .ok_or(
                errors::ConnectorError::MissingConnectorRedirectionPayload {
                    field_name: "request.redirect_response.payload",
                }
                .into(),
            )
    }
    fn get_complete_authorize_url(&self) -> Result<String, Error> {
        self.complete_authorize_url
            .clone()
            .ok_or_else(missing_field_err("complete_authorize_url"))
    }
    fn is_mandate_payment(&self) -> bool {
        ((self.customer_acceptance.is_some() || self.setup_mandate_details.is_some())
            && self.setup_future_usage == Some(FutureUsage::OffSession))
            || self
                .mandate_id
                .as_ref()
                .and_then(|mandate_ids| mandate_ids.mandate_reference_id.as_ref())
                .is_some()
    }
    /// Attempts to retrieve the connector mandate reference ID as a `Result<String, Error>`.
    fn get_connector_mandate_request_reference_id(&self) -> Result<String, Error> {
        self.mandate_id
            .as_ref()
            .and_then(|mandate_ids| match &mandate_ids.mandate_reference_id {
                Some(payments::MandateReferenceId::ConnectorMandateId(connector_mandate_ids)) => {
                    connector_mandate_ids.get_connector_mandate_request_reference_id()
                }
                Some(payments::MandateReferenceId::NetworkMandateId(_))
                | None
                | Some(payments::MandateReferenceId::NetworkTokenWithNTI(_)) => None,
            })
            .ok_or_else(missing_field_err("connector_mandate_request_reference_id"))
    }
    fn is_cit_mandate_payment(&self) -> bool {
        (self.customer_acceptance.is_some() || self.setup_mandate_details.is_some())
            && self.setup_future_usage == Some(FutureUsage::OffSession)
    }
    fn get_browser_info(&self) -> Result<BrowserInformation, Error> {
        self.browser_info
            .clone()
            .ok_or_else(missing_field_err("browser_info"))
    }
    fn get_threeds_method_comp_ind(&self) -> Result<payments::ThreeDsCompletionIndicator, Error> {
        self.threeds_method_comp_ind
            .clone()
            .ok_or_else(missing_field_err("threeds_method_comp_ind"))
    }
}
pub trait AddressData {
    fn get_optional_full_name(&self) -> Option<Secret<String>>;
    fn get_email(&self) -> Result<Email, Error>;
    fn get_phone_with_country_code(&self) -> Result<Secret<String>, Error>;
    fn get_optional_first_name(&self) -> Option<Secret<String>>;
    fn get_optional_last_name(&self) -> Option<Secret<String>>;
}

impl AddressData for Address {
    fn get_optional_full_name(&self) -> Option<Secret<String>> {
        self.address
            .as_ref()
            .and_then(|billing_address| billing_address.get_optional_full_name())
    }

    fn get_email(&self) -> Result<Email, Error> {
        self.email.clone().ok_or_else(missing_field_err("email"))
    }

    fn get_phone_with_country_code(&self) -> Result<Secret<String>, Error> {
        self.phone
            .clone()
            .map(|phone_details| phone_details.get_number_with_country_code())
            .transpose()?
            .ok_or_else(missing_field_err("phone"))
    }

    fn get_optional_first_name(&self) -> Option<Secret<String>> {
        self.address
            .as_ref()
            .and_then(|billing_address| billing_address.get_optional_first_name())
    }

    fn get_optional_last_name(&self) -> Option<Secret<String>> {
        self.address
            .as_ref()
            .and_then(|billing_address| billing_address.get_optional_last_name())
    }
}
pub trait PaymentsPreProcessingRequestData {
    fn get_redirect_response_payload(&self) -> Result<pii::SecretSerdeValue, Error>;
    fn get_email(&self) -> Result<Email, Error>;
    fn get_payment_method_type(&self) -> Result<enums::PaymentMethodType, Error>;
    fn get_currency(&self) -> Result<enums::Currency, Error>;
    fn get_amount(&self) -> Result<i64, Error>;
    fn get_minor_amount(&self) -> Result<MinorUnit, Error>;
    fn is_auto_capture(&self) -> Result<bool, Error>;
    fn get_order_details(&self) -> Result<Vec<OrderDetailsWithAmount>, Error>;
    fn get_webhook_url(&self) -> Result<String, Error>;
    fn get_router_return_url(&self) -> Result<String, Error>;
    fn get_browser_info(&self) -> Result<BrowserInformation, Error>;
    fn get_complete_authorize_url(&self) -> Result<String, Error>;
    fn connector_mandate_id(&self) -> Option<String>;
}

impl PaymentsPreProcessingRequestData for PaymentsPreProcessingData {
    fn get_email(&self) -> Result<Email, Error> {
        self.email.clone().ok_or_else(missing_field_err("email"))
    }
    fn get_payment_method_type(&self) -> Result<enums::PaymentMethodType, Error> {
        self.payment_method_type
            .to_owned()
            .ok_or_else(missing_field_err("payment_method_type"))
    }
    fn get_currency(&self) -> Result<enums::Currency, Error> {
        self.currency.ok_or_else(missing_field_err("currency"))
    }
    fn get_amount(&self) -> Result<i64, Error> {
        self.amount.ok_or_else(missing_field_err("amount"))
    }

    // New minor amount function for amount framework
    fn get_minor_amount(&self) -> Result<MinorUnit, Error> {
        self.minor_amount.ok_or_else(missing_field_err("amount"))
    }
    fn is_auto_capture(&self) -> Result<bool, Error> {
        match self.capture_method {
            Some(enums::CaptureMethod::Automatic)
            | None
            | Some(enums::CaptureMethod::SequentialAutomatic) => Ok(true),
            Some(enums::CaptureMethod::Manual) => Ok(false),
            Some(enums::CaptureMethod::ManualMultiple) | Some(enums::CaptureMethod::Scheduled) => {
                Err(errors::ConnectorError::CaptureMethodNotSupported.into())
            }
        }
    }
    fn get_order_details(&self) -> Result<Vec<OrderDetailsWithAmount>, Error> {
        self.order_details
            .clone()
            .ok_or_else(missing_field_err("order_details"))
    }
    fn get_webhook_url(&self) -> Result<String, Error> {
        self.webhook_url
            .clone()
            .ok_or_else(missing_field_err("webhook_url"))
    }
    fn get_router_return_url(&self) -> Result<String, Error> {
        self.router_return_url
            .clone()
            .ok_or_else(missing_field_err("return_url"))
    }
    fn get_browser_info(&self) -> Result<BrowserInformation, Error> {
        self.browser_info
            .clone()
            .ok_or_else(missing_field_err("browser_info"))
    }
    fn get_complete_authorize_url(&self) -> Result<String, Error> {
        self.complete_authorize_url
            .clone()
            .ok_or_else(missing_field_err("complete_authorize_url"))
    }
    fn get_redirect_response_payload(&self) -> Result<pii::SecretSerdeValue, Error> {
        self.redirect_response
            .as_ref()
            .and_then(|res| res.payload.to_owned())
            .ok_or(
                errors::ConnectorError::MissingConnectorRedirectionPayload {
                    field_name: "request.redirect_response.payload",
                }
                .into(),
            )
    }
    fn connector_mandate_id(&self) -> Option<String> {
        self.mandate_id
            .as_ref()
            .and_then(|mandate_ids| match &mandate_ids.mandate_reference_id {
                Some(payments::MandateReferenceId::ConnectorMandateId(connector_mandate_ids)) => {
                    connector_mandate_ids.get_connector_mandate_id()
                }
                Some(payments::MandateReferenceId::NetworkMandateId(_))
                | None
                | Some(payments::MandateReferenceId::NetworkTokenWithNTI(_)) => None,
            })
    }
}

pub trait BrowserInformationData {
    fn get_accept_header(&self) -> Result<String, Error>;
    fn get_language(&self) -> Result<String, Error>;
    fn get_screen_height(&self) -> Result<u32, Error>;
    fn get_screen_width(&self) -> Result<u32, Error>;
    fn get_color_depth(&self) -> Result<u8, Error>;
    fn get_user_agent(&self) -> Result<String, Error>;
    fn get_time_zone(&self) -> Result<i32, Error>;
    fn get_java_enabled(&self) -> Result<bool, Error>;
    fn get_java_script_enabled(&self) -> Result<bool, Error>;
    fn get_ip_address(&self) -> Result<Secret<String, IpAddress>, Error>;
    fn get_os_type(&self) -> Result<String, Error>;
    fn get_os_version(&self) -> Result<String, Error>;
    fn get_device_model(&self) -> Result<String, Error>;
}

impl BrowserInformationData for BrowserInformation {
    fn get_ip_address(&self) -> Result<Secret<String, IpAddress>, Error> {
        let ip_address = self
            .ip_address
            .ok_or_else(missing_field_err("browser_info.ip_address"))?;
        Ok(Secret::new(ip_address.to_string()))
    }
    fn get_accept_header(&self) -> Result<String, Error> {
        self.accept_header
            .clone()
            .ok_or_else(missing_field_err("browser_info.accept_header"))
    }
    fn get_language(&self) -> Result<String, Error> {
        self.language
            .clone()
            .ok_or_else(missing_field_err("browser_info.language"))
    }
    fn get_screen_height(&self) -> Result<u32, Error> {
        self.screen_height
            .ok_or_else(missing_field_err("browser_info.screen_height"))
    }
    fn get_screen_width(&self) -> Result<u32, Error> {
        self.screen_width
            .ok_or_else(missing_field_err("browser_info.screen_width"))
    }
    fn get_color_depth(&self) -> Result<u8, Error> {
        self.color_depth
            .ok_or_else(missing_field_err("browser_info.color_depth"))
    }
    fn get_user_agent(&self) -> Result<String, Error> {
        self.user_agent
            .clone()
            .ok_or_else(missing_field_err("browser_info.user_agent"))
    }
    fn get_time_zone(&self) -> Result<i32, Error> {
        self.time_zone
            .ok_or_else(missing_field_err("browser_info.time_zone"))
    }
    fn get_java_enabled(&self) -> Result<bool, Error> {
        self.java_enabled
            .ok_or_else(missing_field_err("browser_info.java_enabled"))
    }
    fn get_java_script_enabled(&self) -> Result<bool, Error> {
        self.java_script_enabled
            .ok_or_else(missing_field_err("browser_info.java_script_enabled"))
    }
    fn get_os_type(&self) -> Result<String, Error> {
        self.os_type
            .clone()
            .ok_or_else(missing_field_err("browser_info.os_type"))
    }
    fn get_os_version(&self) -> Result<String, Error> {
        self.os_version
            .clone()
            .ok_or_else(missing_field_err("browser_info.os_version"))
    }
    fn get_device_model(&self) -> Result<String, Error> {
        self.device_model
            .clone()
            .ok_or_else(missing_field_err("browser_info.device_model"))
    }
}

pub fn get_header_key_value<'a>(
    key: &str,
    headers: &'a actix_web::http::header::HeaderMap,
) -> CustomResult<&'a str, errors::ConnectorError> {
    get_header_field(headers.get(key))
}

pub fn get_http_header<'a>(
    key: &str,
    headers: &'a http::HeaderMap,
) -> CustomResult<&'a str, errors::ConnectorError> {
    get_header_field(headers.get(key))
}

fn get_header_field(
    field: Option<&http::HeaderValue>,
) -> CustomResult<&str, errors::ConnectorError> {
    field
        .map(|header_value| {
            header_value
                .to_str()
                .change_context(errors::ConnectorError::WebhookSignatureNotFound)
        })
        .ok_or(report!(
            errors::ConnectorError::WebhookSourceVerificationFailed
        ))?
}

pub trait CryptoData {
    fn get_pay_currency(&self) -> Result<String, Error>;
}

impl CryptoData for payment_method_data::CryptoData {
    fn get_pay_currency(&self) -> Result<String, Error> {
        self.pay_currency
            .clone()
            .ok_or_else(missing_field_err("crypto_data.pay_currency"))
    }
}

#[macro_export]
macro_rules! capture_method_not_supported {
    ($connector:expr, $capture_method:expr) => {
        Err(errors::ConnectorError::NotSupported {
            message: format!("{} for selected payment method", $capture_method),
            connector: $connector,
        }
        .into())
    };
    ($connector:expr, $capture_method:expr, $payment_method_type:expr) => {
        Err(errors::ConnectorError::NotSupported {
            message: format!("{} for {}", $capture_method, $payment_method_type),
            connector: $connector,
        }
        .into())
    };
}
#[macro_export]
macro_rules! get_formatted_date_time {
    ($date_format:tt) => {{
        let format = time::macros::format_description!($date_format);
        time::OffsetDateTime::now_utc()
            .format(&format)
            .change_context(ConnectorError::InvalidDateFormat)
    }};
}

#[macro_export]
macro_rules! unimplemented_payment_method {
    ($payment_method:expr, $connector:expr) => {
        hyperswitch_interfaces::errors::ConnectorError::NotImplemented(format!(
            "{} through {}",
            $payment_method, $connector
        ))
    };
    ($payment_method:expr, $flow:expr, $connector:expr) => {
        hyperswitch_interfaces::errors::ConnectorError::NotImplemented(format!(
            "{} {} through {}",
            $payment_method, $flow, $connector
        ))
    };
}

impl ForeignTryFrom<String> for UsStatesAbbreviation {
    type Error = error_stack::Report<errors::ConnectorError>;
    fn foreign_try_from(value: String) -> Result<Self, Self::Error> {
        let state_abbreviation_check =
            StringExt::<Self>::parse_enum(value.to_uppercase().clone(), "UsStatesAbbreviation");

        match state_abbreviation_check {
            Ok(state_abbreviation) => Ok(state_abbreviation),
            Err(_) => {
                let binding = value.as_str().to_lowercase();
                let state = binding.as_str();
                match state {
                    "alabama" => Ok(Self::AL),
                    "alaska" => Ok(Self::AK),
                    "american samoa" => Ok(Self::AS),
                    "arizona" => Ok(Self::AZ),
                    "arkansas" => Ok(Self::AR),
                    "california" => Ok(Self::CA),
                    "colorado" => Ok(Self::CO),
                    "connecticut" => Ok(Self::CT),
                    "delaware" => Ok(Self::DE),
                    "district of columbia" | "columbia" => Ok(Self::DC),
                    "federated states of micronesia" | "micronesia" => Ok(Self::FM),
                    "florida" => Ok(Self::FL),
                    "georgia" => Ok(Self::GA),
                    "guam" => Ok(Self::GU),
                    "hawaii" => Ok(Self::HI),
                    "idaho" => Ok(Self::ID),
                    "illinois" => Ok(Self::IL),
                    "indiana" => Ok(Self::IN),
                    "iowa" => Ok(Self::IA),
                    "kansas" => Ok(Self::KS),
                    "kentucky" => Ok(Self::KY),
                    "louisiana" => Ok(Self::LA),
                    "maine" => Ok(Self::ME),
                    "marshall islands" => Ok(Self::MH),
                    "maryland" => Ok(Self::MD),
                    "massachusetts" => Ok(Self::MA),
                    "michigan" => Ok(Self::MI),
                    "minnesota" => Ok(Self::MN),
                    "mississippi" => Ok(Self::MS),
                    "missouri" => Ok(Self::MO),
                    "montana" => Ok(Self::MT),
                    "nebraska" => Ok(Self::NE),
                    "nevada" => Ok(Self::NV),
                    "new hampshire" => Ok(Self::NH),
                    "new jersey" => Ok(Self::NJ),
                    "new mexico" => Ok(Self::NM),
                    "new york" => Ok(Self::NY),
                    "north carolina" => Ok(Self::NC),
                    "north dakota" => Ok(Self::ND),
                    "northern mariana islands" => Ok(Self::MP),
                    "ohio" => Ok(Self::OH),
                    "oklahoma" => Ok(Self::OK),
                    "oregon" => Ok(Self::OR),
                    "palau" => Ok(Self::PW),
                    "pennsylvania" => Ok(Self::PA),
                    "puerto rico" => Ok(Self::PR),
                    "rhode island" => Ok(Self::RI),
                    "south carolina" => Ok(Self::SC),
                    "south dakota" => Ok(Self::SD),
                    "tennessee" => Ok(Self::TN),
                    "texas" => Ok(Self::TX),
                    "utah" => Ok(Self::UT),
                    "vermont" => Ok(Self::VT),
                    "virgin islands" => Ok(Self::VI),
                    "virginia" => Ok(Self::VA),
                    "washington" => Ok(Self::WA),
                    "west virginia" => Ok(Self::WV),
                    "wisconsin" => Ok(Self::WI),
                    "wyoming" => Ok(Self::WY),
                    _ => Err(errors::ConnectorError::InvalidDataFormat {
                        field_name: "address.state",
                    }
                    .into()),
                }
            }
        }
    }
}

impl ForeignTryFrom<String> for CanadaStatesAbbreviation {
    type Error = error_stack::Report<errors::ConnectorError>;
    fn foreign_try_from(value: String) -> Result<Self, Self::Error> {
        let state_abbreviation_check =
            StringExt::<Self>::parse_enum(value.to_uppercase().clone(), "CanadaStatesAbbreviation");
        match state_abbreviation_check {
            Ok(state_abbreviation) => Ok(state_abbreviation),
            Err(_) => {
                let binding = value.as_str().to_lowercase();
                let state = binding.as_str();
                match state {
                    "alberta" => Ok(Self::AB),
                    "british columbia" => Ok(Self::BC),
                    "manitoba" => Ok(Self::MB),
                    "new brunswick" => Ok(Self::NB),
                    "newfoundland and labrador" | "newfoundland & labrador" => Ok(Self::NL),
                    "northwest territories" => Ok(Self::NT),
                    "nova scotia" => Ok(Self::NS),
                    "nunavut" => Ok(Self::NU),
                    "ontario" => Ok(Self::ON),
                    "prince edward island" => Ok(Self::PE),
                    "quebec" => Ok(Self::QC),
                    "saskatchewan" => Ok(Self::SK),
                    "yukon" => Ok(Self::YT),
                    _ => Err(errors::ConnectorError::InvalidDataFormat {
                        field_name: "address.state",
                    }
                    .into()),
                }
            }
        }
    }
}

impl ForeignTryFrom<String> for PolandStatesAbbreviation {
    type Error = error_stack::Report<errors::ConnectorError>;
    fn foreign_try_from(value: String) -> Result<Self, Self::Error> {
        let state_abbreviation_check =
            StringExt::<Self>::parse_enum(value.clone(), "PolandStatesAbbreviation");
        match state_abbreviation_check {
            Ok(state_abbreviation) => Ok(state_abbreviation),
            Err(_) => match value.as_str() {
                "Greater Poland" => Ok(Self::GreaterPoland),
                "Holy Cross" => Ok(Self::HolyCross),
                "Kuyavia-Pomerania" => Ok(Self::KuyaviaPomerania),
                "Lesser Poland" => Ok(Self::LesserPoland),
                "Lower Silesia" => Ok(Self::LowerSilesia),
                "Lublin" => Ok(Self::Lublin),
                "Lubusz" => Ok(Self::Lubusz),
                "Łódź" => Ok(Self::Łódź),
                "Mazovia" => Ok(Self::Mazovia),
                "Podlaskie" => Ok(Self::Podlaskie),
                "Pomerania" => Ok(Self::Pomerania),
                "Silesia" => Ok(Self::Silesia),
                "Subcarpathia" => Ok(Self::Subcarpathia),
                "Upper Silesia" => Ok(Self::UpperSilesia),
                "Warmia-Masuria" => Ok(Self::WarmiaMasuria),
                "West Pomerania" => Ok(Self::WestPomerania),
                _ => Err(errors::ConnectorError::InvalidDataFormat {
                    field_name: "address.state",
                }
                .into()),
            },
        }
    }
}

impl ForeignTryFrom<String> for FranceStatesAbbreviation {
    type Error = error_stack::Report<errors::ConnectorError>;
    fn foreign_try_from(value: String) -> Result<Self, Self::Error> {
        let state_abbreviation_check =
            StringExt::<Self>::parse_enum(value.clone(), "FranceStatesAbbreviation");
        match state_abbreviation_check {
            Ok(state_abbreviation) => Ok(state_abbreviation),
            Err(_) => match value.as_str() {
                "Ain" => Ok(Self::Ain),
                "Aisne" => Ok(Self::Aisne),
                "Allier" => Ok(Self::Allier),
                "Alpes-de-Haute-Provence" => Ok(Self::AlpesDeHauteProvence),
                "Alpes-Maritimes" => Ok(Self::AlpesMaritimes),
                "Alsace" => Ok(Self::Alsace),
                "Ardèche" => Ok(Self::Ardeche),
                "Ardennes" => Ok(Self::Ardennes),
                "Ariège" => Ok(Self::Ariege),
                "Aube" => Ok(Self::Aube),
                "Aude" => Ok(Self::Aude),
                "Auvergne-Rhône-Alpes" => Ok(Self::AuvergneRhoneAlpes),
                "Aveyron" => Ok(Self::Aveyron),
                "Bas-Rhin" => Ok(Self::BasRhin),
                "Bouches-du-Rhône" => Ok(Self::BouchesDuRhone),
                "Bourgogne-Franche-Comté" => Ok(Self::BourgogneFrancheComte),
                "Bretagne" => Ok(Self::Bretagne),
                "Calvados" => Ok(Self::Calvados),
                "Cantal" => Ok(Self::Cantal),
                "Centre-Val de Loire" => Ok(Self::CentreValDeLoire),
                "Charente" => Ok(Self::Charente),
                "Charente-Maritime" => Ok(Self::CharenteMaritime),
                "Cher" => Ok(Self::Cher),
                "Clipperton" => Ok(Self::Clipperton),
                "Corrèze" => Ok(Self::Correze),
                "Corse" => Ok(Self::Corse),
                "Corse-du-Sud" => Ok(Self::CorseDuSud),
                "Côte-d'Or" => Ok(Self::CoteDor),
                "Côtes-d'Armor" => Ok(Self::CotesDarmor),
                "Creuse" => Ok(Self::Creuse),
                "Deux-Sèvres" => Ok(Self::DeuxSevres),
                "Dordogne" => Ok(Self::Dordogne),
                "Doubs" => Ok(Self::Doubs),
                "Drôme" => Ok(Self::Drome),
                "Essonne" => Ok(Self::Essonne),
                "Eure" => Ok(Self::Eure),
                "Eure-et-Loir" => Ok(Self::EureEtLoir),
                "Finistère" => Ok(Self::Finistere),
                "French Guiana" => Ok(Self::FrenchGuiana),
                "French Polynesia" => Ok(Self::FrenchPolynesia),
                "French Southern and Antarctic Lands" => Ok(Self::FrenchSouthernAndAntarcticLands),
                "Gard" => Ok(Self::Gard),
                "Gers" => Ok(Self::Gers),
                "Gironde" => Ok(Self::Gironde),
                "Grand-Est" => Ok(Self::GrandEst),
                "Guadeloupe" => Ok(Self::Guadeloupe),
                "Haut-Rhin" => Ok(Self::HautRhin),
                "Haute-Corse" => Ok(Self::HauteCorse),
                "Haute-Garonne" => Ok(Self::HauteGaronne),
                "Haute-Loire" => Ok(Self::HauteLoire),
                "Haute-Marne" => Ok(Self::HauteMarne),
                "Haute-Saône" => Ok(Self::HauteSaone),
                "Haute-Savoie" => Ok(Self::HauteSavoie),
                "Haute-Vienne" => Ok(Self::HauteVienne),
                "Hautes-Alpes" => Ok(Self::HautesAlpes),
                "Hautes-Pyrénées" => Ok(Self::HautesPyrenees),
                "Hauts-de-France" => Ok(Self::HautsDeFrance),
                "Hauts-de-Seine" => Ok(Self::HautsDeSeine),
                "Hérault" => Ok(Self::Herault),
                "Île-de-France" => Ok(Self::IleDeFrance),
                "Ille-et-Vilaine" => Ok(Self::IlleEtVilaine),
                "Indre" => Ok(Self::Indre),
                "Indre-et-Loire" => Ok(Self::IndreEtLoire),
                "Isère" => Ok(Self::Isere),
                "Jura" => Ok(Self::Jura),
                "La Réunion" => Ok(Self::LaReunion),
                "Landes" => Ok(Self::Landes),
                "Loir-et-Cher" => Ok(Self::LoirEtCher),
                "Loire" => Ok(Self::Loire),
                "Loire-Atlantique" => Ok(Self::LoireAtlantique),
                "Loiret" => Ok(Self::Loiret),
                "Lot" => Ok(Self::Lot),
                "Lot-et-Garonne" => Ok(Self::LotEtGaronne),
                "Lozère" => Ok(Self::Lozere),
                "Maine-et-Loire" => Ok(Self::MaineEtLoire),
                "Manche" => Ok(Self::Manche),
                "Marne" => Ok(Self::Marne),
                "Martinique" => Ok(Self::Martinique),
                "Mayenne" => Ok(Self::Mayenne),
                "Mayotte" => Ok(Self::Mayotte),
                "Métropole de Lyon" => Ok(Self::MetropoleDeLyon),
                "Meurthe-et-Moselle" => Ok(Self::MeurtheEtMoselle),
                "Meuse" => Ok(Self::Meuse),
                "Morbihan" => Ok(Self::Morbihan),
                "Moselle" => Ok(Self::Moselle),
                "Nièvre" => Ok(Self::Nievre),
                "Nord" => Ok(Self::Nord),
                "Normandie" => Ok(Self::Normandie),
                "Nouvelle-Aquitaine" => Ok(Self::NouvelleAquitaine),
                "Occitanie" => Ok(Self::Occitanie),
                "Oise" => Ok(Self::Oise),
                "Orne" => Ok(Self::Orne),
                "Paris" => Ok(Self::Paris),
                "Pas-de-Calais" => Ok(Self::PasDeCalais),
                "Pays-de-la-Loire" => Ok(Self::PaysDeLaLoire),
                "Provence-Alpes-Côte-d'Azur" => Ok(Self::ProvenceAlpesCoteDazur),
                "Puy-de-Dôme" => Ok(Self::PuyDeDome),
                "Pyrénées-Atlantiques" => Ok(Self::PyreneesAtlantiques),
                "Pyrénées-Orientales" => Ok(Self::PyreneesOrientales),
                "Rhône" => Ok(Self::Rhone),
                "Saint Pierre and Miquelon" => Ok(Self::SaintPierreAndMiquelon),
                "Saint-Barthélemy" => Ok(Self::SaintBarthelemy),
                "Saint-Martin" => Ok(Self::SaintMartin),
                "Saône-et-Loire" => Ok(Self::SaoneEtLoire),
                "Sarthe" => Ok(Self::Sarthe),
                "Savoie" => Ok(Self::Savoie),
                "Seine-et-Marne" => Ok(Self::SeineEtMarne),
                "Seine-Maritime" => Ok(Self::SeineMaritime),
                "Seine-Saint-Denis" => Ok(Self::SeineSaintDenis),
                "Somme" => Ok(Self::Somme),
                "Tarn" => Ok(Self::Tarn),
                "Tarn-et-Garonne" => Ok(Self::TarnEtGaronne),
                "Territoire de Belfort" => Ok(Self::TerritoireDeBelfort),
                "Val-d'Oise" => Ok(Self::ValDoise),
                "Val-de-Marne" => Ok(Self::ValDeMarne),
                "Var" => Ok(Self::Var),
                "Vaucluse" => Ok(Self::Vaucluse),
                "Vendée" => Ok(Self::Vendee),
                "Vienne" => Ok(Self::Vienne),
                "Vosges" => Ok(Self::Vosges),
                "Wallis and Futuna" => Ok(Self::WallisAndFutuna),
                "Yonne" => Ok(Self::Yonne),
                "Yvelines" => Ok(Self::Yvelines),
                _ => Err(errors::ConnectorError::InvalidDataFormat {
                    field_name: "address.state",
                }
                .into()),
            },
        }
    }
}

impl ForeignTryFrom<String> for GermanyStatesAbbreviation {
    type Error = error_stack::Report<errors::ConnectorError>;
    fn foreign_try_from(value: String) -> Result<Self, Self::Error> {
        let state_abbreviation_check =
            StringExt::<Self>::parse_enum(value.clone(), "GermanyStatesAbbreviation");
        match state_abbreviation_check {
            Ok(state_abbreviation) => Ok(state_abbreviation),
            Err(_) => match value.as_str() {
                "Baden-Württemberg" => Ok(Self::BW),
                "Bavaria" => Ok(Self::BY),
                "Berlin" => Ok(Self::BE),
                "Brandenburg" => Ok(Self::BB),
                "Bremen" => Ok(Self::HB),
                "Hamburg" => Ok(Self::HH),
                "Hessen" => Ok(Self::HE),
                "Lower Saxony" => Ok(Self::NI),
                "Mecklenburg-Vorpommern" => Ok(Self::MV),
                "North Rhine-Westphalia" => Ok(Self::NW),
                "Rhineland-Palatinate" => Ok(Self::RP),
                "Saarland" => Ok(Self::SL),
                "Saxony" => Ok(Self::SN),
                "Saxony-Anhalt" => Ok(Self::ST),
                "Schleswig-Holstein" => Ok(Self::SH),
                "Thuringia" => Ok(Self::TH),
                _ => Err(errors::ConnectorError::InvalidDataFormat {
                    field_name: "address.state",
                }
                .into()),
            },
        }
    }
}

impl ForeignTryFrom<String> for SpainStatesAbbreviation {
    type Error = error_stack::Report<errors::ConnectorError>;
    fn foreign_try_from(value: String) -> Result<Self, Self::Error> {
        let state_abbreviation_check =
            StringExt::<Self>::parse_enum(value.clone(), "SpainStatesAbbreviation");
        match state_abbreviation_check {
            Ok(state_abbreviation) => Ok(state_abbreviation),
            Err(_) => match value.as_str() {
                "A Coruña Province" => Ok(Self::ACorunaProvince),
                "Albacete Province" => Ok(Self::AlbaceteProvince),
                "Alicante Province" => Ok(Self::AlicanteProvince),
                "Almería Province" => Ok(Self::AlmeriaProvince),
                "Andalusia" => Ok(Self::Andalusia),
                "Araba / Álava" => Ok(Self::ArabaAlava),
                "Aragon" => Ok(Self::Aragon),
                "Badajoz Province" => Ok(Self::BadajozProvince),
                "Balearic Islands" => Ok(Self::BalearicIslands),
                "Barcelona Province" => Ok(Self::BarcelonaProvince),
                "Basque Country" => Ok(Self::BasqueCountry),
                "Biscay" => Ok(Self::Biscay),
                "Burgos Province" => Ok(Self::BurgosProvince),
                "Canary Islands" => Ok(Self::CanaryIslands),
                "Cantabria" => Ok(Self::Cantabria),
                "Castellón Province" => Ok(Self::CastellonProvince),
                "Castile and León" => Ok(Self::CastileAndLeon),
                "Castilla-La Mancha" => Ok(Self::CastileLaMancha),
                "Catalonia" => Ok(Self::Catalonia),
                "Ceuta" => Ok(Self::Ceuta),
                "Ciudad Real Province" => Ok(Self::CiudadRealProvince),
                "Community of Madrid" => Ok(Self::CommunityOfMadrid),
                "Cuenca Province" => Ok(Self::CuencaProvince),
                "Cáceres Province" => Ok(Self::CaceresProvince),
                "Cádiz Province" => Ok(Self::CadizProvince),
                "Córdoba Province" => Ok(Self::CordobaProvince),
                "Extremadura" => Ok(Self::Extremadura),
                "Galicia" => Ok(Self::Galicia),
                "Gipuzkoa" => Ok(Self::Gipuzkoa),
                "Girona Province" => Ok(Self::GironaProvince),
                "Granada Province" => Ok(Self::GranadaProvince),
                "Guadalajara Province" => Ok(Self::GuadalajaraProvince),
                "Huelva Province" => Ok(Self::HuelvaProvince),
                "Huesca Province" => Ok(Self::HuescaProvince),
                "Jaén Province" => Ok(Self::JaenProvince),
                "La Rioja" => Ok(Self::LaRioja),
                "Las Palmas Province" => Ok(Self::LasPalmasProvince),
                "León Province" => Ok(Self::LeonProvince),
                "Lleida Province" => Ok(Self::LleidaProvince),
                "Lugo Province" => Ok(Self::LugoProvince),
                "Madrid Province" => Ok(Self::MadridProvince),
                "Melilla" => Ok(Self::Melilla),
                "Murcia Province" => Ok(Self::MurciaProvince),
                "Málaga Province" => Ok(Self::MalagaProvince),
                "Navarre" => Ok(Self::Navarre),
                "Ourense Province" => Ok(Self::OurenseProvince),
                "Palencia Province" => Ok(Self::PalenciaProvince),
                "Pontevedra Province" => Ok(Self::PontevedraProvince),
                "Province of Asturias" => Ok(Self::ProvinceOfAsturias),
                "Province of Ávila" => Ok(Self::ProvinceOfAvila),
                "Region of Murcia" => Ok(Self::RegionOfMurcia),
                "Salamanca Province" => Ok(Self::SalamancaProvince),
                "Santa Cruz de Tenerife Province" => Ok(Self::SantaCruzDeTenerifeProvince),
                "Segovia Province" => Ok(Self::SegoviaProvince),
                "Seville Province" => Ok(Self::SevilleProvince),
                "Soria Province" => Ok(Self::SoriaProvince),
                "Tarragona Province" => Ok(Self::TarragonaProvince),
                "Teruel Province" => Ok(Self::TeruelProvince),
                "Toledo Province" => Ok(Self::ToledoProvince),
                "Valencia Province" => Ok(Self::ValenciaProvince),
                "Valencian Community" => Ok(Self::ValencianCommunity),
                "Valladolid Province" => Ok(Self::ValladolidProvince),
                "Zamora Province" => Ok(Self::ZamoraProvince),
                "Zaragoza Province" => Ok(Self::ZaragozaProvince),
                _ => Err(errors::ConnectorError::InvalidDataFormat {
                    field_name: "address.state",
                }
                .into()),
            },
        }
    }
}

impl ForeignTryFrom<String> for ItalyStatesAbbreviation {
    type Error = error_stack::Report<errors::ConnectorError>;
    fn foreign_try_from(value: String) -> Result<Self, Self::Error> {
        let state_abbreviation_check =
            StringExt::<Self>::parse_enum(value.clone(), "ItalyStatesAbbreviation");
        match state_abbreviation_check {
            Ok(state_abbreviation) => Ok(state_abbreviation),
            Err(_) => match value.as_str() {
                "Abruzzo" => Ok(Self::Abruzzo),
                "Aosta Valley" => Ok(Self::AostaValley),
                "Apulia" => Ok(Self::Apulia),
                "Basilicata" => Ok(Self::Basilicata),
                "Benevento Province" => Ok(Self::BeneventoProvince),
                "Calabria" => Ok(Self::Calabria),
                "Campania" => Ok(Self::Campania),
                "Emilia-Romagna" => Ok(Self::EmiliaRomagna),
                "Friuli–Venezia Giulia" => Ok(Self::FriuliVeneziaGiulia),
                "Lazio" => Ok(Self::Lazio),
                "Liguria" => Ok(Self::Liguria),
                "Lombardy" => Ok(Self::Lombardy),
                "Marche" => Ok(Self::Marche),
                "Molise" => Ok(Self::Molise),
                "Piedmont" => Ok(Self::Piedmont),
                "Sardinia" => Ok(Self::Sardinia),
                "Sicily" => Ok(Self::Sicily),
                "Trentino-South Tyrol" => Ok(Self::TrentinoSouthTyrol),
                "Tuscany" => Ok(Self::Tuscany),
                "Umbria" => Ok(Self::Umbria),
                "Veneto" => Ok(Self::Veneto),
                "Libero consorzio comunale di Agrigento" => Ok(Self::Agrigento),
                "Libero consorzio comunale di Caltanissetta" => Ok(Self::Caltanissetta),
                "Libero consorzio comunale di Enna" => Ok(Self::Enna),
                "Libero consorzio comunale di Ragusa" => Ok(Self::Ragusa),
                "Libero consorzio comunale di Siracusa" => Ok(Self::Siracusa),
                "Libero consorzio comunale di Trapani" => Ok(Self::Trapani),
                "Metropolitan City of Bari" => Ok(Self::Bari),
                "Metropolitan City of Bologna" => Ok(Self::Bologna),
                "Metropolitan City of Cagliari" => Ok(Self::Cagliari),
                "Metropolitan City of Catania" => Ok(Self::Catania),
                "Metropolitan City of Florence" => Ok(Self::Florence),
                "Metropolitan City of Genoa" => Ok(Self::Genoa),
                "Metropolitan City of Messina" => Ok(Self::Messina),
                "Metropolitan City of Milan" => Ok(Self::Milan),
                "Metropolitan City of Naples" => Ok(Self::Naples),
                "Metropolitan City of Palermo" => Ok(Self::Palermo),
                "Metropolitan City of Reggio Calabria" => Ok(Self::ReggioCalabria),
                "Metropolitan City of Rome" => Ok(Self::Rome),
                "Metropolitan City of Turin" => Ok(Self::Turin),
                "Metropolitan City of Venice" => Ok(Self::Venice),
                _ => Err(errors::ConnectorError::InvalidDataFormat {
                    field_name: "address.state",
                }
                .into()),
            },
        }
    }
}

impl ForeignTryFrom<String> for NorwayStatesAbbreviation {
    type Error = error_stack::Report<errors::ConnectorError>;
    fn foreign_try_from(value: String) -> Result<Self, Self::Error> {
        let state_abbreviation_check =
            StringExt::<Self>::parse_enum(value.clone(), "NorwayStatesAbbreviation");
        match state_abbreviation_check {
            Ok(state_abbreviation) => Ok(state_abbreviation),
            Err(_) => match value.as_str() {
                "Akershus" => Ok(Self::Akershus),
                "Buskerud" => Ok(Self::Buskerud),
                "Finnmark" => Ok(Self::Finnmark),
                "Hedmark" => Ok(Self::Hedmark),
                "Hordaland" => Ok(Self::Hordaland),
                "Jan Mayen" => Ok(Self::JanMayen),
                "Møre og Romsdal" => Ok(Self::MoreOgRomsdal),
                "Nord-Trøndelag" => Ok(Self::NordTrondelag),
                "Nordland" => Ok(Self::Nordland),
                "Oppland" => Ok(Self::Oppland),
                "Oslo" => Ok(Self::Oslo),
                "Rogaland" => Ok(Self::Rogaland),
                "Sogn og Fjordane" => Ok(Self::SognOgFjordane),
                "Svalbard" => Ok(Self::Svalbard),
                "Sør-Trøndelag" => Ok(Self::SorTrondelag),
                "Telemark" => Ok(Self::Telemark),
                "Troms" => Ok(Self::Troms),
                "Trøndelag" => Ok(Self::Trondelag),
                "Vest-Agder" => Ok(Self::VestAgder),
                "Vestfold" => Ok(Self::Vestfold),
                "Østfold" => Ok(Self::Ostfold),
                _ => Err(errors::ConnectorError::InvalidDataFormat {
                    field_name: "address.state",
                }
                .into()),
            },
        }
    }
}

impl ForeignTryFrom<String> for AlbaniaStatesAbbreviation {
    type Error = error_stack::Report<errors::ConnectorError>;
    fn foreign_try_from(value: String) -> Result<Self, Self::Error> {
        let state_abbreviation_check =
            StringExt::<Self>::parse_enum(value.clone(), "AlbaniaStatesAbbreviation");
        match state_abbreviation_check {
            Ok(state_abbreviation) => Ok(state_abbreviation),
            Err(_) => match value.as_str() {
                "Berat" => Ok(Self::Berat),
                "Dibër" => Ok(Self::Diber),
                "Durrës" => Ok(Self::Durres),
                "Elbasan" => Ok(Self::Elbasan),
                "Fier" => Ok(Self::Fier),
                "Gjirokastër" => Ok(Self::Gjirokaster),
                "Korçë" => Ok(Self::Korce),
                "Kukës" => Ok(Self::Kukes),
                "Lezhë" => Ok(Self::Lezhe),
                "Shkodër" => Ok(Self::Shkoder),
                "Tiranë" => Ok(Self::Tirane),
                "Vlorë" => Ok(Self::Vlore),
                _ => Err(errors::ConnectorError::InvalidDataFormat {
                    field_name: "address.state",
                }
                .into()),
            },
        }
    }
}

impl ForeignTryFrom<String> for AndorraStatesAbbreviation {
    type Error = error_stack::Report<errors::ConnectorError>;
    fn foreign_try_from(value: String) -> Result<Self, Self::Error> {
        let state_abbreviation_check =
            StringExt::<Self>::parse_enum(value.clone(), "AndorraStatesAbbreviation");
        match state_abbreviation_check {
            Ok(state_abbreviation) => Ok(state_abbreviation),
            Err(_) => match value.as_str() {
                "Andorra la Vella" => Ok(Self::AndorraLaVella),
                "Canillo" => Ok(Self::Canillo),
                "Encamp" => Ok(Self::Encamp),
                "Escaldes-Engordany" => Ok(Self::EscaldesEngordany),
                "La Massana" => Ok(Self::LaMassana),
                "Ordino" => Ok(Self::Ordino),
                "Sant Julià de Lòria" => Ok(Self::SantJuliaDeLoria),
                _ => Err(errors::ConnectorError::InvalidDataFormat {
                    field_name: "address.state",
                }
                .into()),
            },
        }
    }
}

impl ForeignTryFrom<String> for AustriaStatesAbbreviation {
    type Error = error_stack::Report<errors::ConnectorError>;
    fn foreign_try_from(value: String) -> Result<Self, Self::Error> {
        let state_abbreviation_check =
            StringExt::<Self>::parse_enum(value.clone(), "AustriaStatesAbbreviation");
        match state_abbreviation_check {
            Ok(state_abbreviation) => Ok(state_abbreviation),
            Err(_) => match value.as_str() {
                "Burgenland" => Ok(Self::Burgenland),
                "Carinthia" => Ok(Self::Carinthia),
                "Lower Austria" => Ok(Self::LowerAustria),
                "Salzburg" => Ok(Self::Salzburg),
                "Styria" => Ok(Self::Styria),
                "Tyrol" => Ok(Self::Tyrol),
                "Upper Austria" => Ok(Self::UpperAustria),
                "Vienna" => Ok(Self::Vienna),
                "Vorarlberg" => Ok(Self::Vorarlberg),
                _ => Err(errors::ConnectorError::InvalidDataFormat {
                    field_name: "address.state",
                }
                .into()),
            },
        }
    }
}

impl ForeignTryFrom<String> for RomaniaStatesAbbreviation {
    type Error = error_stack::Report<errors::ConnectorError>;
    fn foreign_try_from(value: String) -> Result<Self, Self::Error> {
        let state_abbreviation_check =
            StringExt::<Self>::parse_enum(value.clone(), "RomaniaStatesAbbreviation");
        match state_abbreviation_check {
            Ok(state_abbreviation) => Ok(state_abbreviation),
            Err(_) => match value.as_str() {
                "Alba" => Ok(Self::Alba),
                "Arad County" => Ok(Self::AradCounty),
                "Argeș" => Ok(Self::Arges),
                "Bacău County" => Ok(Self::BacauCounty),
                "Bihor County" => Ok(Self::BihorCounty),
                "Bistrița-Năsăud County" => Ok(Self::BistritaNasaudCounty),
                "Botoșani County" => Ok(Self::BotosaniCounty),
                "Brăila" => Ok(Self::Braila),
                "Brașov County" => Ok(Self::BrasovCounty),
                "Bucharest" => Ok(Self::Bucharest),
                "Buzău County" => Ok(Self::BuzauCounty),
                "Caraș-Severin County" => Ok(Self::CarasSeverinCounty),
                "Cluj County" => Ok(Self::ClujCounty),
                "Constanța County" => Ok(Self::ConstantaCounty),
                "Covasna County" => Ok(Self::CovasnaCounty),
                "Călărași County" => Ok(Self::CalarasiCounty),
                "Dolj County" => Ok(Self::DoljCounty),
                "Dâmbovița County" => Ok(Self::DambovitaCounty),
                "Galați County" => Ok(Self::GalatiCounty),
                "Giurgiu County" => Ok(Self::GiurgiuCounty),
                "Gorj County" => Ok(Self::GorjCounty),
                "Harghita County" => Ok(Self::HarghitaCounty),
                "Hunedoara County" => Ok(Self::HunedoaraCounty),
                "Ialomița County" => Ok(Self::IalomitaCounty),
                "Iași County" => Ok(Self::IasiCounty),
                "Ilfov County" => Ok(Self::IlfovCounty),
                "Mehedinți County" => Ok(Self::MehedintiCounty),
                "Mureș County" => Ok(Self::MuresCounty),
                "Neamț County" => Ok(Self::NeamtCounty),
                "Olt County" => Ok(Self::OltCounty),
                "Prahova County" => Ok(Self::PrahovaCounty),
                "Satu Mare County" => Ok(Self::SatuMareCounty),
                "Sibiu County" => Ok(Self::SibiuCounty),
                "Suceava County" => Ok(Self::SuceavaCounty),
                "Sălaj County" => Ok(Self::SalajCounty),
                "Teleorman County" => Ok(Self::TeleormanCounty),
                "Timiș County" => Ok(Self::TimisCounty),
                "Tulcea County" => Ok(Self::TulceaCounty),
                "Vaslui County" => Ok(Self::VasluiCounty),
                "Vrancea County" => Ok(Self::VranceaCounty),
                "Vâlcea County" => Ok(Self::ValceaCounty),
                _ => Err(errors::ConnectorError::InvalidDataFormat {
                    field_name: "address.state",
                }
                .into()),
            },
        }
    }
}

impl ForeignTryFrom<String> for PortugalStatesAbbreviation {
    type Error = error_stack::Report<errors::ConnectorError>;
    fn foreign_try_from(value: String) -> Result<Self, Self::Error> {
        let state_abbreviation_check =
            StringExt::<Self>::parse_enum(value.clone(), "PortugalStatesAbbreviation");
        match state_abbreviation_check {
            Ok(state_abbreviation) => Ok(state_abbreviation),
            Err(_) => match value.as_str() {
                "Aveiro District" => Ok(Self::AveiroDistrict),
                "Azores" => Ok(Self::Azores),
                "Beja District" => Ok(Self::BejaDistrict),
                "Braga District" => Ok(Self::BragaDistrict),
                "Bragança District" => Ok(Self::BragancaDistrict),
                "Castelo Branco District" => Ok(Self::CasteloBrancoDistrict),
                "Coimbra District" => Ok(Self::CoimbraDistrict),
                "Faro District" => Ok(Self::FaroDistrict),
                "Guarda District" => Ok(Self::GuardaDistrict),
                "Leiria District" => Ok(Self::LeiriaDistrict),
                "Lisbon District" => Ok(Self::LisbonDistrict),
                "Madeira" => Ok(Self::Madeira),
                "Portalegre District" => Ok(Self::PortalegreDistrict),
                "Porto District" => Ok(Self::PortoDistrict),
                "Santarém District" => Ok(Self::SantaremDistrict),
                "Setúbal District" => Ok(Self::SetubalDistrict),
                "Viana do Castelo District" => Ok(Self::VianaDoCasteloDistrict),
                "Vila Real District" => Ok(Self::VilaRealDistrict),
                "Viseu District" => Ok(Self::ViseuDistrict),
                "Évora District" => Ok(Self::EvoraDistrict),
                _ => Err(errors::ConnectorError::InvalidDataFormat {
                    field_name: "address.state",
                }
                .into()),
            },
        }
    }
}

impl ForeignTryFrom<String> for SwitzerlandStatesAbbreviation {
    type Error = error_stack::Report<errors::ConnectorError>;
    fn foreign_try_from(value: String) -> Result<Self, Self::Error> {
        let state_abbreviation_check =
            StringExt::<Self>::parse_enum(value.clone(), "SwitzerlandStatesAbbreviation");
        match state_abbreviation_check {
            Ok(state_abbreviation) => Ok(state_abbreviation),
            Err(_) => match value.as_str() {
                "Aargau" => Ok(Self::Aargau),
                "Appenzell Ausserrhoden" => Ok(Self::AppenzellAusserrhoden),
                "Appenzell Innerrhoden" => Ok(Self::AppenzellInnerrhoden),
                "Basel-Landschaft" => Ok(Self::BaselLandschaft),
                "Canton of Fribourg" => Ok(Self::CantonOfFribourg),
                "Canton of Geneva" => Ok(Self::CantonOfGeneva),
                "Canton of Jura" => Ok(Self::CantonOfJura),
                "Canton of Lucerne" => Ok(Self::CantonOfLucerne),
                "Canton of Neuchâtel" => Ok(Self::CantonOfNeuchatel),
                "Canton of Schaffhausen" => Ok(Self::CantonOfSchaffhausen),
                "Canton of Solothurn" => Ok(Self::CantonOfSolothurn),
                "Canton of St. Gallen" => Ok(Self::CantonOfStGallen),
                "Canton of Valais" => Ok(Self::CantonOfValais),
                "Canton of Vaud" => Ok(Self::CantonOfVaud),
                "Canton of Zug" => Ok(Self::CantonOfZug),
                "Glarus" => Ok(Self::Glarus),
                "Graubünden" => Ok(Self::Graubunden),
                "Nidwalden" => Ok(Self::Nidwalden),
                "Obwalden" => Ok(Self::Obwalden),
                "Schwyz" => Ok(Self::Schwyz),
                "Thurgau" => Ok(Self::Thurgau),
                "Ticino" => Ok(Self::Ticino),
                "Uri" => Ok(Self::Uri),
                "canton of Bern" => Ok(Self::CantonOfBern),
                "canton of Zürich" => Ok(Self::CantonOfZurich),
                _ => Err(errors::ConnectorError::InvalidDataFormat {
                    field_name: "address.state",
                }
                .into()),
            },
        }
    }
}

impl ForeignTryFrom<String> for NorthMacedoniaStatesAbbreviation {
    type Error = error_stack::Report<errors::ConnectorError>;
    fn foreign_try_from(value: String) -> Result<Self, Self::Error> {
        let state_abbreviation_check =
            StringExt::<Self>::parse_enum(value.clone(), "NorthMacedoniaStatesAbbreviation");
        match state_abbreviation_check {
            Ok(state_abbreviation) => Ok(state_abbreviation),
            Err(_) => match value.as_str() {
                "Aerodrom Municipality" => Ok(Self::AerodromMunicipality),
                "Aračinovo Municipality" => Ok(Self::AracinovoMunicipality),
                "Berovo Municipality" => Ok(Self::BerovoMunicipality),
                "Bitola Municipality" => Ok(Self::BitolaMunicipality),
                "Bogdanci Municipality" => Ok(Self::BogdanciMunicipality),
                "Bogovinje Municipality" => Ok(Self::BogovinjeMunicipality),
                "Bosilovo Municipality" => Ok(Self::BosilovoMunicipality),
                "Brvenica Municipality" => Ok(Self::BrvenicaMunicipality),
                "Butel Municipality" => Ok(Self::ButelMunicipality),
                "Centar Municipality" => Ok(Self::CentarMunicipality),
                "Centar Župa Municipality" => Ok(Self::CentarZupaMunicipality),
                "Debarca Municipality" => Ok(Self::DebarcaMunicipality),
                "Delčevo Municipality" => Ok(Self::DelcevoMunicipality),
                "Demir Hisar Municipality" => Ok(Self::DemirHisarMunicipality),
                "Demir Kapija Municipality" => Ok(Self::DemirKapijaMunicipality),
                "Dojran Municipality" => Ok(Self::DojranMunicipality),
                "Dolneni Municipality" => Ok(Self::DolneniMunicipality),
                "Drugovo Municipality" => Ok(Self::DrugovoMunicipality),
                "Gazi Baba Municipality" => Ok(Self::GaziBabaMunicipality),
                "Gevgelija Municipality" => Ok(Self::GevgelijaMunicipality),
                "Gjorče Petrov Municipality" => Ok(Self::GjorcePetrovMunicipality),
                "Gostivar Municipality" => Ok(Self::GostivarMunicipality),
                "Gradsko Municipality" => Ok(Self::GradskoMunicipality),
                "Greater Skopje" => Ok(Self::GreaterSkopje),
                "Ilinden Municipality" => Ok(Self::IlindenMunicipality),
                "Jegunovce Municipality" => Ok(Self::JegunovceMunicipality),
                "Karbinci" => Ok(Self::Karbinci),
                "Karpoš Municipality" => Ok(Self::KarposMunicipality),
                "Kavadarci Municipality" => Ok(Self::KavadarciMunicipality),
                "Kisela Voda Municipality" => Ok(Self::KiselaVodaMunicipality),
                "Kičevo Municipality" => Ok(Self::KicevoMunicipality),
                "Konče Municipality" => Ok(Self::KonceMunicipality),
                "Kočani Municipality" => Ok(Self::KocaniMunicipality),
                "Kratovo Municipality" => Ok(Self::KratovoMunicipality),
                "Kriva Palanka Municipality" => Ok(Self::KrivaPalankaMunicipality),
                "Krivogaštani Municipality" => Ok(Self::KrivogastaniMunicipality),
                "Kruševo Municipality" => Ok(Self::KrusevoMunicipality),
                "Kumanovo Municipality" => Ok(Self::KumanovoMunicipality),
                "Lipkovo Municipality" => Ok(Self::LipkovoMunicipality),
                "Lozovo Municipality" => Ok(Self::LozovoMunicipality),
                "Makedonska Kamenica Municipality" => Ok(Self::MakedonskaKamenicaMunicipality),
                "Makedonski Brod Municipality" => Ok(Self::MakedonskiBrodMunicipality),
                "Mavrovo and Rostuša Municipality" => Ok(Self::MavrovoAndRostusaMunicipality),
                "Mogila Municipality" => Ok(Self::MogilaMunicipality),
                "Negotino Municipality" => Ok(Self::NegotinoMunicipality),
                "Novaci Municipality" => Ok(Self::NovaciMunicipality),
                "Novo Selo Municipality" => Ok(Self::NovoSeloMunicipality),
                "Ohrid Municipality" => Ok(Self::OhridMunicipality),
                "Oslomej Municipality" => Ok(Self::OslomejMunicipality),
                "Pehčevo Municipality" => Ok(Self::PehcevoMunicipality),
                "Petrovec Municipality" => Ok(Self::PetrovecMunicipality),
                "Plasnica Municipality" => Ok(Self::PlasnicaMunicipality),
                "Prilep Municipality" => Ok(Self::PrilepMunicipality),
                "Probištip Municipality" => Ok(Self::ProbishtipMunicipality),
                "Radoviš Municipality" => Ok(Self::RadovisMunicipality),
                "Rankovce Municipality" => Ok(Self::RankovceMunicipality),
                "Resen Municipality" => Ok(Self::ResenMunicipality),
                "Rosoman Municipality" => Ok(Self::RosomanMunicipality),
                "Saraj Municipality" => Ok(Self::SarajMunicipality),
                "Sopište Municipality" => Ok(Self::SopisteMunicipality),
                "Staro Nagoričane Municipality" => Ok(Self::StaroNagoricaneMunicipality),
                "Struga Municipality" => Ok(Self::StrugaMunicipality),
                "Strumica Municipality" => Ok(Self::StrumicaMunicipality),
                "Studeničani Municipality" => Ok(Self::StudenicaniMunicipality),
                "Sveti Nikole Municipality" => Ok(Self::SvetiNikoleMunicipality),
                "Tearce Municipality" => Ok(Self::TearceMunicipality),
                "Tetovo Municipality" => Ok(Self::TetovoMunicipality),
                "Valandovo Municipality" => Ok(Self::ValandovoMunicipality),
                "Vasilevo Municipality" => Ok(Self::VasilevoMunicipality),
                "Veles Municipality" => Ok(Self::VelesMunicipality),
                "Vevčani Municipality" => Ok(Self::VevcaniMunicipality),
                "Vinica Municipality" => Ok(Self::VinicaMunicipality),
                "Vraneštica Municipality" => Ok(Self::VranesticaMunicipality),
                "Vrapčište Municipality" => Ok(Self::VrapcisteMunicipality),
                "Zajas Municipality" => Ok(Self::ZajasMunicipality),
                "Zelenikovo Municipality" => Ok(Self::ZelenikovoMunicipality),
                "Zrnovci Municipality" => Ok(Self::ZrnovciMunicipality),
                "Čair Municipality" => Ok(Self::CairMunicipality),
                "Čaška Municipality" => Ok(Self::CaskaMunicipality),
                "Češinovo-Obleševo Municipality" => Ok(Self::CesinovoOblesevoMunicipality),
                "Čučer-Sandevo Municipality" => Ok(Self::CucerSandevoMunicipality),
                "Štip Municipality" => Ok(Self::StipMunicipality),
                "Šuto Orizari Municipality" => Ok(Self::ShutoOrizariMunicipality),
                "Želino Municipality" => Ok(Self::ZelinoMunicipality),
                _ => Err(errors::ConnectorError::InvalidDataFormat {
                    field_name: "address.state",
                }
                .into()),
            },
        }
    }
}

impl ForeignTryFrom<String> for MontenegroStatesAbbreviation {
    type Error = error_stack::Report<errors::ConnectorError>;
    fn foreign_try_from(value: String) -> Result<Self, Self::Error> {
        let state_abbreviation_check =
            StringExt::<Self>::parse_enum(value.clone(), "MontenegroStatesAbbreviation");
        match state_abbreviation_check {
            Ok(state_abbreviation) => Ok(state_abbreviation),
            Err(_) => match value.as_str() {
                "Andrijevica Municipality" => Ok(Self::AndrijevicaMunicipality),
                "Bar Municipality" => Ok(Self::BarMunicipality),
                "Berane Municipality" => Ok(Self::BeraneMunicipality),
                "Bijelo Polje Municipality" => Ok(Self::BijeloPoljeMunicipality),
                "Budva Municipality" => Ok(Self::BudvaMunicipality),
                "Danilovgrad Municipality" => Ok(Self::DanilovgradMunicipality),
                "Gusinje Municipality" => Ok(Self::GusinjeMunicipality),
                "Kolašin Municipality" => Ok(Self::KolasinMunicipality),
                "Kotor Municipality" => Ok(Self::KotorMunicipality),
                "Mojkovac Municipality" => Ok(Self::MojkovacMunicipality),
                "Nikšić Municipality" => Ok(Self::NiksicMunicipality),
                "Petnjica Municipality" => Ok(Self::PetnjicaMunicipality),
                "Plav Municipality" => Ok(Self::PlavMunicipality),
                "Pljevlja Municipality" => Ok(Self::PljevljaMunicipality),
                "Plužine Municipality" => Ok(Self::PlužineMunicipality),
                "Podgorica Municipality" => Ok(Self::PodgoricaMunicipality),
                "Rožaje Municipality" => Ok(Self::RožajeMunicipality),
                "Tivat Municipality" => Ok(Self::TivatMunicipality),
                "Ulcinj Municipality" => Ok(Self::UlcinjMunicipality),
                "Žabljak Municipality" => Ok(Self::ŽabljakMunicipality),
                _ => Err(errors::ConnectorError::InvalidDataFormat {
                    field_name: "address.state",
                }
                .into()),
            },
        }
    }
}

impl ForeignTryFrom<String> for MonacoStatesAbbreviation {
    type Error = error_stack::Report<errors::ConnectorError>;
    fn foreign_try_from(value: String) -> Result<Self, Self::Error> {
        let state_abbreviation_check =
            StringExt::<Self>::parse_enum(value.clone(), "MonacoStatesAbbreviation");
        match state_abbreviation_check {
            Ok(state_abbreviation) => Ok(state_abbreviation),
            Err(_) => match value.as_str() {
                "Monaco" => Ok(Self::Monaco),
                _ => Err(errors::ConnectorError::InvalidDataFormat {
                    field_name: "address.state",
                }
                .into()),
            },
        }
    }
}

impl ForeignTryFrom<String> for NetherlandsStatesAbbreviation {
    type Error = error_stack::Report<errors::ConnectorError>;
    fn foreign_try_from(value: String) -> Result<Self, Self::Error> {
        let state_abbreviation_check =
            StringExt::<Self>::parse_enum(value.clone(), "NetherlandsStatesAbbreviation");
        match state_abbreviation_check {
            Ok(state_abbreviation) => Ok(state_abbreviation),
            Err(_) => match value.as_str() {
                "Bonaire" => Ok(Self::Bonaire),
                "Drenthe" => Ok(Self::Drenthe),
                "Flevoland" => Ok(Self::Flevoland),
                "Friesland" => Ok(Self::Friesland),
                "Gelderland" => Ok(Self::Gelderland),
                "Groningen" => Ok(Self::Groningen),
                "Limburg" => Ok(Self::Limburg),
                "North Brabant" => Ok(Self::NorthBrabant),
                "North Holland" => Ok(Self::NorthHolland),
                "Overijssel" => Ok(Self::Overijssel),
                "Saba" => Ok(Self::Saba),
                "Sint Eustatius" => Ok(Self::SintEustatius),
                "South Holland" => Ok(Self::SouthHolland),
                "Utrecht" => Ok(Self::Utrecht),
                "Zeeland" => Ok(Self::Zeeland),
                _ => Err(errors::ConnectorError::InvalidDataFormat {
                    field_name: "address.state",
                }
                .into()),
            },
        }
    }
}

impl ForeignTryFrom<String> for MoldovaStatesAbbreviation {
    type Error = error_stack::Report<errors::ConnectorError>;
    fn foreign_try_from(value: String) -> Result<Self, Self::Error> {
        let state_abbreviation_check =
            StringExt::<Self>::parse_enum(value.clone(), "MoldovaStatesAbbreviation");
        match state_abbreviation_check {
            Ok(state_abbreviation) => Ok(state_abbreviation),
            Err(_) => match value.as_str() {
                "Anenii Noi District" => Ok(Self::AneniiNoiDistrict),
                "Basarabeasca District" => Ok(Self::BasarabeascaDistrict),
                "Bender Municipality" => Ok(Self::BenderMunicipality),
                "Briceni District" => Ok(Self::BriceniDistrict),
                "Bălți Municipality" => Ok(Self::BălțiMunicipality),
                "Cahul District" => Ok(Self::CahulDistrict),
                "Cantemir District" => Ok(Self::CantemirDistrict),
                "Chișinău Municipality" => Ok(Self::ChișinăuMunicipality),
                "Cimișlia District" => Ok(Self::CimișliaDistrict),
                "Criuleni District" => Ok(Self::CriuleniDistrict),
                "Călărași District" => Ok(Self::CălărașiDistrict),
                "Căușeni District" => Ok(Self::CăușeniDistrict),
                "Dondușeni District" => Ok(Self::DondușeniDistrict),
                "Drochia District" => Ok(Self::DrochiaDistrict),
                "Dubăsari District" => Ok(Self::DubăsariDistrict),
                "Edineț District" => Ok(Self::EdinețDistrict),
                "Florești District" => Ok(Self::FloreștiDistrict),
                "Fălești District" => Ok(Self::FăleștiDistrict),
                "Găgăuzia" => Ok(Self::Găgăuzia),
                "Glodeni District" => Ok(Self::GlodeniDistrict),
                "Hîncești District" => Ok(Self::HînceștiDistrict),
                "Ialoveni District" => Ok(Self::IaloveniDistrict),
                "Nisporeni District" => Ok(Self::NisporeniDistrict),
                "Ocnița District" => Ok(Self::OcnițaDistrict),
                "Orhei District" => Ok(Self::OrheiDistrict),
                "Rezina District" => Ok(Self::RezinaDistrict),
                "Rîșcani District" => Ok(Self::RîșcaniDistrict),
                "Soroca District" => Ok(Self::SorocaDistrict),
                "Strășeni District" => Ok(Self::StrășeniDistrict),
                "Sîngerei District" => Ok(Self::SîngereiDistrict),
                "Taraclia District" => Ok(Self::TaracliaDistrict),
                "Telenești District" => Ok(Self::TeleneștiDistrict),
                "Transnistria Autonomous Territorial Unit" => {
                    Ok(Self::TransnistriaAutonomousTerritorialUnit)
                }
                "Ungheni District" => Ok(Self::UngheniDistrict),
                "Șoldănești District" => Ok(Self::ȘoldăneștiDistrict),
                "Ștefan Vodă District" => Ok(Self::ȘtefanVodăDistrict),
                _ => Err(errors::ConnectorError::InvalidDataFormat {
                    field_name: "address.state",
                }
                .into()),
            },
        }
    }
}

impl ForeignTryFrom<String> for LithuaniaStatesAbbreviation {
    type Error = error_stack::Report<errors::ConnectorError>;
    fn foreign_try_from(value: String) -> Result<Self, Self::Error> {
        let state_abbreviation_check =
            StringExt::<Self>::parse_enum(value.clone(), "LithuaniaStatesAbbreviation");
        match state_abbreviation_check {
            Ok(state_abbreviation) => Ok(state_abbreviation),
            Err(_) => match value.as_str() {
                "Akmenė District Municipality" => Ok(Self::AkmeneDistrictMunicipality),
                "Alytus City Municipality" => Ok(Self::AlytusCityMunicipality),
                "Alytus County" => Ok(Self::AlytusCounty),
                "Alytus District Municipality" => Ok(Self::AlytusDistrictMunicipality),
                "Birštonas Municipality" => Ok(Self::BirstonasMunicipality),
                "Biržai District Municipality" => Ok(Self::BirzaiDistrictMunicipality),
                "Druskininkai municipality" => Ok(Self::DruskininkaiMunicipality),
                "Elektrėnai municipality" => Ok(Self::ElektrenaiMunicipality),
                "Ignalina District Municipality" => Ok(Self::IgnalinaDistrictMunicipality),
                "Jonava District Municipality" => Ok(Self::JonavaDistrictMunicipality),
                "Joniškis District Municipality" => Ok(Self::JoniskisDistrictMunicipality),
                "Jurbarkas District Municipality" => Ok(Self::JurbarkasDistrictMunicipality),
                "Kaišiadorys District Municipality" => Ok(Self::KaisiadorysDistrictMunicipality),
                "Kalvarija municipality" => Ok(Self::KalvarijaMunicipality),
                "Kaunas City Municipality" => Ok(Self::KaunasCityMunicipality),
                "Kaunas County" => Ok(Self::KaunasCounty),
                "Kaunas District Municipality" => Ok(Self::KaunasDistrictMunicipality),
                "Kazlų Rūda municipality" => Ok(Self::KazluRudaMunicipality),
                "Kelmė District Municipality" => Ok(Self::KelmeDistrictMunicipality),
                "Klaipeda City Municipality" => Ok(Self::KlaipedaCityMunicipality),
                "Klaipėda County" => Ok(Self::KlaipedaCounty),
                "Klaipėda District Municipality" => Ok(Self::KlaipedaDistrictMunicipality),
                "Kretinga District Municipality" => Ok(Self::KretingaDistrictMunicipality),
                "Kupiškis District Municipality" => Ok(Self::KupiskisDistrictMunicipality),
                "Kėdainiai District Municipality" => Ok(Self::KedainiaiDistrictMunicipality),
                "Lazdijai District Municipality" => Ok(Self::LazdijaiDistrictMunicipality),
                "Marijampolė County" => Ok(Self::MarijampoleCounty),
                "Marijampolė Municipality" => Ok(Self::MarijampoleMunicipality),
                "Mažeikiai District Municipality" => Ok(Self::MazeikiaiDistrictMunicipality),
                "Molėtai District Municipality" => Ok(Self::MoletaiDistrictMunicipality),
                "Neringa Municipality" => Ok(Self::NeringaMunicipality),
                "Pagėgiai municipality" => Ok(Self::PagegiaiMunicipality),
                "Pakruojis District Municipality" => Ok(Self::PakruojisDistrictMunicipality),
                "Palanga City Municipality" => Ok(Self::PalangaCityMunicipality),
                "Panevėžys City Municipality" => Ok(Self::PanevezysCityMunicipality),
                "Panevėžys County" => Ok(Self::PanevezysCounty),
                "Panevėžys District Municipality" => Ok(Self::PanevezysDistrictMunicipality),
                "Pasvalys District Municipality" => Ok(Self::PasvalysDistrictMunicipality),
                "Plungė District Municipality" => Ok(Self::PlungeDistrictMunicipality),
                "Prienai District Municipality" => Ok(Self::PrienaiDistrictMunicipality),
                "Radviliškis District Municipality" => Ok(Self::RadviliskisDistrictMunicipality),
                "Raseiniai District Municipality" => Ok(Self::RaseiniaiDistrictMunicipality),
                "Rietavas municipality" => Ok(Self::RietavasMunicipality),
                "Rokiškis District Municipality" => Ok(Self::RokiskisDistrictMunicipality),
                "Skuodas District Municipality" => Ok(Self::SkuodasDistrictMunicipality),
                "Tauragė County" => Ok(Self::TaurageCounty),
                "Tauragė District Municipality" => Ok(Self::TaurageDistrictMunicipality),
                "Telšiai County" => Ok(Self::TelsiaiCounty),
                "Telšiai District Municipality" => Ok(Self::TelsiaiDistrictMunicipality),
                "Trakai District Municipality" => Ok(Self::TrakaiDistrictMunicipality),
                "Ukmergė District Municipality" => Ok(Self::UkmergeDistrictMunicipality),
                "Utena County" => Ok(Self::UtenaCounty),
                "Utena District Municipality" => Ok(Self::UtenaDistrictMunicipality),
                "Varėna District Municipality" => Ok(Self::VarenaDistrictMunicipality),
                "Vilkaviškis District Municipality" => Ok(Self::VilkaviskisDistrictMunicipality),
                "Vilnius City Municipality" => Ok(Self::VilniusCityMunicipality),
                "Vilnius County" => Ok(Self::VilniusCounty),
                "Vilnius District Municipality" => Ok(Self::VilniusDistrictMunicipality),
                "Visaginas Municipality" => Ok(Self::VisaginasMunicipality),
                "Zarasai District Municipality" => Ok(Self::ZarasaiDistrictMunicipality),
                "Šakiai District Municipality" => Ok(Self::SakiaiDistrictMunicipality),
                "Šalčininkai District Municipality" => Ok(Self::SalcininkaiDistrictMunicipality),
                "Šiauliai City Municipality" => Ok(Self::SiauliaiCityMunicipality),
                "Šiauliai County" => Ok(Self::SiauliaiCounty),
                "Šiauliai District Municipality" => Ok(Self::SiauliaiDistrictMunicipality),
                "Šilalė District Municipality" => Ok(Self::SilaleDistrictMunicipality),
                "Šilutė District Municipality" => Ok(Self::SiluteDistrictMunicipality),
                "Širvintos District Municipality" => Ok(Self::SirvintosDistrictMunicipality),
                "Švenčionys District Municipality" => Ok(Self::SvencionysDistrictMunicipality),
                _ => Err(errors::ConnectorError::InvalidDataFormat {
                    field_name: "address.state",
                }
                .into()),
            },
        }
    }
}

impl ForeignTryFrom<String> for LiechtensteinStatesAbbreviation {
    type Error = error_stack::Report<errors::ConnectorError>;
    fn foreign_try_from(value: String) -> Result<Self, Self::Error> {
        let state_abbreviation_check =
            StringExt::<Self>::parse_enum(value.clone(), "LiechtensteinStatesAbbreviation");
        match state_abbreviation_check {
            Ok(state_abbreviation) => Ok(state_abbreviation),
            Err(_) => match value.as_str() {
                "Balzers" => Ok(Self::Balzers),
                "Eschen" => Ok(Self::Eschen),
                "Gamprin" => Ok(Self::Gamprin),
                "Mauren" => Ok(Self::Mauren),
                "Planken" => Ok(Self::Planken),
                "Ruggell" => Ok(Self::Ruggell),
                "Schaan" => Ok(Self::Schaan),
                "Schellenberg" => Ok(Self::Schellenberg),
                "Triesen" => Ok(Self::Triesen),
                "Triesenberg" => Ok(Self::Triesenberg),
                "Vaduz" => Ok(Self::Vaduz),
                _ => Err(errors::ConnectorError::InvalidDataFormat {
                    field_name: "address.state",
                }
                .into()),
            },
        }
    }
}

impl ForeignTryFrom<String> for LatviaStatesAbbreviation {
    type Error = error_stack::Report<errors::ConnectorError>;
    fn foreign_try_from(value: String) -> Result<Self, Self::Error> {
        let state_abbreviation_check =
            StringExt::<Self>::parse_enum(value.clone(), "LatviaStatesAbbreviation");
        match state_abbreviation_check {
            Ok(state_abbreviation) => Ok(state_abbreviation),
            Err(_) => match value.as_str() {
                "Aglona Municipality" => Ok(Self::AglonaMunicipality),
                "Aizkraukle Municipality" => Ok(Self::AizkraukleMunicipality),
                "Aizpute Municipality" => Ok(Self::AizputeMunicipality),
                "Aknīste Municipality" => Ok(Self::AknīsteMunicipality),
                "Aloja Municipality" => Ok(Self::AlojaMunicipality),
                "Alsunga Municipality" => Ok(Self::AlsungaMunicipality),
                "Alūksne Municipality" => Ok(Self::AlūksneMunicipality),
                "Amata Municipality" => Ok(Self::AmataMunicipality),
                "Ape Municipality" => Ok(Self::ApeMunicipality),
                "Auce Municipality" => Ok(Self::AuceMunicipality),
                "Babīte Municipality" => Ok(Self::BabīteMunicipality),
                "Baldone Municipality" => Ok(Self::BaldoneMunicipality),
                "Baltinava Municipality" => Ok(Self::BaltinavaMunicipality),
                "Balvi Municipality" => Ok(Self::BalviMunicipality),
                "Bauska Municipality" => Ok(Self::BauskaMunicipality),
                "Beverīna Municipality" => Ok(Self::BeverīnaMunicipality),
                "Brocēni Municipality" => Ok(Self::BrocēniMunicipality),
                "Burtnieki Municipality" => Ok(Self::BurtniekiMunicipality),
                "Carnikava Municipality" => Ok(Self::CarnikavaMunicipality),
                "Cesvaine Municipality" => Ok(Self::CesvaineMunicipality),
                "Cibla Municipality" => Ok(Self::CiblaMunicipality),
                "Cēsis Municipality" => Ok(Self::CēsisMunicipality),
                "Dagda Municipality" => Ok(Self::DagdaMunicipality),
                "Daugavpils" => Ok(Self::Daugavpils),
                "Daugavpils Municipality" => Ok(Self::DaugavpilsMunicipality),
                "Dobele Municipality" => Ok(Self::DobeleMunicipality),
                "Dundaga Municipality" => Ok(Self::DundagaMunicipality),
                "Durbe Municipality" => Ok(Self::DurbeMunicipality),
                "Engure Municipality" => Ok(Self::EngureMunicipality),
                "Garkalne Municipality" => Ok(Self::GarkalneMunicipality),
                "Grobiņa Municipality" => Ok(Self::GrobiņaMunicipality),
                "Gulbene Municipality" => Ok(Self::GulbeneMunicipality),
                "Iecava Municipality" => Ok(Self::IecavaMunicipality),
                "Ikšķile Municipality" => Ok(Self::IkšķileMunicipality),
                "Ilūkste Municipalityy" => Ok(Self::IlūksteMunicipality),
                "Inčukalns Municipality" => Ok(Self::InčukalnsMunicipality),
                "Jaunjelgava Municipality" => Ok(Self::JaunjelgavaMunicipality),
                "Jaunpiebalga Municipality" => Ok(Self::JaunpiebalgaMunicipality),
                "Jaunpils Municipality" => Ok(Self::JaunpilsMunicipality),
                "Jelgava" => Ok(Self::Jelgava),
                "Jelgava Municipality" => Ok(Self::JelgavaMunicipality),
                "Jēkabpils" => Ok(Self::Jēkabpils),
                "Jēkabpils Municipality" => Ok(Self::JēkabpilsMunicipality),
                "Jūrmala" => Ok(Self::Jūrmala),
                "Kandava Municipality" => Ok(Self::KandavaMunicipality),
                "Kocēni Municipality" => Ok(Self::KocēniMunicipality),
                "Koknese Municipality" => Ok(Self::KokneseMunicipality),
                "Krimulda Municipality" => Ok(Self::KrimuldaMunicipality),
                "Krustpils Municipality" => Ok(Self::KrustpilsMunicipality),
                "Krāslava Municipality" => Ok(Self::KrāslavaMunicipality),
                "Kuldīga Municipality" => Ok(Self::KuldīgaMunicipality),
                "Kārsava Municipality" => Ok(Self::KārsavaMunicipality),
                "Lielvārde Municipality" => Ok(Self::LielvārdeMunicipality),
                "Liepāja" => Ok(Self::Liepāja),
                "Limbaži Municipality" => Ok(Self::LimbažiMunicipality),
                "Lubāna Municipality" => Ok(Self::LubānaMunicipality),
                "Ludza Municipality" => Ok(Self::LudzaMunicipality),
                "Līgatne Municipality" => Ok(Self::LīgatneMunicipality),
                "Līvāni Municipality" => Ok(Self::LīvāniMunicipality),
                "Madona Municipality" => Ok(Self::MadonaMunicipality),
                "Mazsalaca Municipality" => Ok(Self::MazsalacaMunicipality),
                "Mālpils Municipality" => Ok(Self::MālpilsMunicipality),
                "Mārupe Municipality" => Ok(Self::MārupeMunicipality),
                "Mērsrags Municipality" => Ok(Self::MērsragsMunicipality),
                "Naukšēni Municipality" => Ok(Self::NaukšēniMunicipality),
                "Nereta Municipality" => Ok(Self::NeretaMunicipality),
                "Nīca Municipality" => Ok(Self::NīcaMunicipality),
                "Ogre Municipality" => Ok(Self::OgreMunicipality),
                "Olaine Municipality" => Ok(Self::OlaineMunicipality),
                "Ozolnieki Municipality" => Ok(Self::OzolniekiMunicipality),
                "Preiļi Municipality" => Ok(Self::PreiļiMunicipality),
                "Priekule Municipality" => Ok(Self::PriekuleMunicipality),
                "Priekuļi Municipality" => Ok(Self::PriekuļiMunicipality),
                "Pārgauja Municipality" => Ok(Self::PārgaujaMunicipality),
                "Pāvilosta Municipality" => Ok(Self::PāvilostaMunicipality),
                "Pļaviņas Municipality" => Ok(Self::PļaviņasMunicipality),
                "Rauna Municipality" => Ok(Self::RaunaMunicipality),
                "Riebiņi Municipality" => Ok(Self::RiebiņiMunicipality),
                "Riga" => Ok(Self::Riga),
                "Roja Municipality" => Ok(Self::RojaMunicipality),
                "Ropaži Municipality" => Ok(Self::RopažiMunicipality),
                "Rucava Municipality" => Ok(Self::RucavaMunicipality),
                "Rugāji Municipality" => Ok(Self::RugājiMunicipality),
                "Rundāle Municipality" => Ok(Self::RundāleMunicipality),
                "Rēzekne" => Ok(Self::Rēzekne),
                "Rēzekne Municipality" => Ok(Self::RēzekneMunicipality),
                "Rūjiena Municipality" => Ok(Self::RūjienaMunicipality),
                "Sala Municipality" => Ok(Self::SalaMunicipality),
                "Salacgrīva Municipality" => Ok(Self::SalacgrīvaMunicipality),
                "Salaspils Municipality" => Ok(Self::SalaspilsMunicipality),
                "Saldus Municipality" => Ok(Self::SaldusMunicipality),
                "Saulkrasti Municipality" => Ok(Self::SaulkrastiMunicipality),
                "Sigulda Municipality" => Ok(Self::SiguldaMunicipality),
                "Skrunda Municipality" => Ok(Self::SkrundaMunicipality),
                "Skrīveri Municipality" => Ok(Self::SkrīveriMunicipality),
                "Smiltene Municipality" => Ok(Self::SmilteneMunicipality),
                "Stopiņi Municipality" => Ok(Self::StopiņiMunicipality),
                "Strenči Municipality" => Ok(Self::StrenčiMunicipality),
                "Sēja Municipality" => Ok(Self::SējaMunicipality),
                _ => Err(errors::ConnectorError::InvalidDataFormat {
                    field_name: "address.state",
                }
                .into()),
            },
        }
    }
}

impl ForeignTryFrom<String> for MaltaStatesAbbreviation {
    type Error = error_stack::Report<errors::ConnectorError>;
    fn foreign_try_from(value: String) -> Result<Self, Self::Error> {
        let state_abbreviation_check =
            StringExt::<Self>::parse_enum(value.clone(), "MaltaStatesAbbreviation");

        match state_abbreviation_check {
            Ok(state_abbreviation) => Ok(state_abbreviation),
            Err(_) => match value.as_str() {
                "Attard" => Ok(Self::Attard),
                "Balzan" => Ok(Self::Balzan),
                "Birgu" => Ok(Self::Birgu),
                "Birkirkara" => Ok(Self::Birkirkara),
                "Birżebbuġa" => Ok(Self::Birżebbuġa),
                "Cospicua" => Ok(Self::Cospicua),
                "Dingli" => Ok(Self::Dingli),
                "Fgura" => Ok(Self::Fgura),
                "Floriana" => Ok(Self::Floriana),
                "Fontana" => Ok(Self::Fontana),
                "Gudja" => Ok(Self::Gudja),
                "Gżira" => Ok(Self::Gżira),
                "Għajnsielem" => Ok(Self::Għajnsielem),
                "Għarb" => Ok(Self::Għarb),
                "Għargħur" => Ok(Self::Għargħur),
                "Għasri" => Ok(Self::Għasri),
                "Għaxaq" => Ok(Self::Għaxaq),
                "Ħamrun" => Ok(Self::Ħamrun),
                "Iklin" => Ok(Self::Iklin),
                "Senglea" => Ok(Self::Senglea),
                "Kalkara" => Ok(Self::Kalkara),
                "Kerċem" => Ok(Self::Kerċem),
                "Kirkop" => Ok(Self::Kirkop),
                "Lija" => Ok(Self::Lija),
                "Luqa" => Ok(Self::Luqa),
                "Marsa" => Ok(Self::Marsa),
                "Marsaskala" => Ok(Self::Marsaskala),
                "Marsaxlokk" => Ok(Self::Marsaxlokk),
                "Mdina" => Ok(Self::Mdina),
                "Mellieħa" => Ok(Self::Mellieħa),
                "Mosta" => Ok(Self::Mosta),
                "Mqabba" => Ok(Self::Mqabba),
                "Msida" => Ok(Self::Msida),
                "Mtarfa" => Ok(Self::Mtarfa),
                "Munxar" => Ok(Self::Munxar),
                "Mġarr" => Ok(Self::Mġarr),
                "Nadur" => Ok(Self::Nadur),
                "Naxxar" => Ok(Self::Naxxar),
                "Paola" => Ok(Self::Paola),
                "Pembroke" => Ok(Self::Pembroke),
                "Pietà" => Ok(Self::Pietà),
                "Qala" => Ok(Self::Qala),
                "Qormi" => Ok(Self::Qormi),
                "Qrendi" => Ok(Self::Qrendi),
                "Rabat" => Ok(Self::Rabat),
                "Saint Lawrence" => Ok(Self::SaintLawrence),
                "San Ġwann" => Ok(Self::SanĠwann),
                "Sannat" => Ok(Self::Sannat),
                "Santa Luċija" => Ok(Self::SantaLuċija),
                "Santa Venera" => Ok(Self::SantaVenera),
                "Siġġiewi" => Ok(Self::Siġġiewi),
                "Sliema" => Ok(Self::Sliema),
                "St. Julian's" => Ok(Self::StJulians),
                "St. Paul's Bay" => Ok(Self::StPaulsBay),
                "Swieqi" => Ok(Self::Swieqi),
                "Ta' Xbiex" => Ok(Self::TaXbiex),
                "Tarxien" => Ok(Self::Tarxien),
                "Valletta" => Ok(Self::Valletta),
                "Victoria" => Ok(Self::Victoria),
                "Xagħra" => Ok(Self::Xagħra),
                "Xewkija" => Ok(Self::Xewkija),
                "Xgħajra" => Ok(Self::Xgħajra),
                "Żabbar" => Ok(Self::Żabbar),
                "Żebbuġ Gozo" => Ok(Self::ŻebbuġGozo),
                "Żebbuġ Malta" => Ok(Self::ŻebbuġMalta),
                "Żejtun" => Ok(Self::Żejtun),
                "Żurrieq" => Ok(Self::Żurrieq),
                _ => Err(errors::ConnectorError::InvalidDataFormat {
                    field_name: "address.state",
                }
                .into()),
            },
        }
    }
}

impl ForeignTryFrom<String> for BelarusStatesAbbreviation {
    type Error = error_stack::Report<errors::ConnectorError>;
    fn foreign_try_from(value: String) -> Result<Self, Self::Error> {
        let state_abbreviation_check =
            StringExt::<Self>::parse_enum(value.clone(), "BelarusStatesAbbreviation");
        match state_abbreviation_check {
            Ok(state_abbreviation) => Ok(state_abbreviation),
            Err(_) => match value.as_str() {
                "Brest Region" => Ok(Self::BrestRegion),
                "Gomel Region" => Ok(Self::GomelRegion),
                "Grodno Region" => Ok(Self::GrodnoRegion),
                "Minsk" => Ok(Self::Minsk),
                "Minsk Region" => Ok(Self::MinskRegion),
                "Mogilev Region" => Ok(Self::MogilevRegion),
                "Vitebsk Region" => Ok(Self::VitebskRegion),
                _ => Err(errors::ConnectorError::InvalidDataFormat {
                    field_name: "address.state",
                }
                .into()),
            },
        }
    }
}

impl ForeignTryFrom<String> for IrelandStatesAbbreviation {
    type Error = error_stack::Report<errors::ConnectorError>;
    fn foreign_try_from(value: String) -> Result<Self, Self::Error> {
        let state_abbreviation_check =
            StringExt::<Self>::parse_enum(value.clone(), "IrelandStatesAbbreviation");
        match state_abbreviation_check {
            Ok(state_abbreviation) => Ok(state_abbreviation),
            Err(_) => match value.as_str() {
                "Connacht" => Ok(Self::Connacht),
                "County Carlow" => Ok(Self::CountyCarlow),
                "County Cavan" => Ok(Self::CountyCavan),
                "County Clare" => Ok(Self::CountyClare),
                "County Cork" => Ok(Self::CountyCork),
                "County Donegal" => Ok(Self::CountyDonegal),
                "County Dublin" => Ok(Self::CountyDublin),
                "County Galway" => Ok(Self::CountyGalway),
                "County Kerry" => Ok(Self::CountyKerry),
                "County Kildare" => Ok(Self::CountyKildare),
                "County Kilkenny" => Ok(Self::CountyKilkenny),
                "County Laois" => Ok(Self::CountyLaois),
                "County Limerick" => Ok(Self::CountyLimerick),
                "County Longford" => Ok(Self::CountyLongford),
                "County Louth" => Ok(Self::CountyLouth),
                "County Mayo" => Ok(Self::CountyMayo),
                "County Meath" => Ok(Self::CountyMeath),
                "County Monaghan" => Ok(Self::CountyMonaghan),
                "County Offaly" => Ok(Self::CountyOffaly),
                "County Roscommon" => Ok(Self::CountyRoscommon),
                "County Sligo" => Ok(Self::CountySligo),
                "County Tipperary" => Ok(Self::CountyTipperary),
                "County Waterford" => Ok(Self::CountyWaterford),
                "County Westmeath" => Ok(Self::CountyWestmeath),
                "County Wexford" => Ok(Self::CountyWexford),
                "County Wicklow" => Ok(Self::CountyWicklow),
                "Leinster" => Ok(Self::Leinster),
                "Munster" => Ok(Self::Munster),
                "Ulster" => Ok(Self::Ulster),
                _ => Err(errors::ConnectorError::InvalidDataFormat {
                    field_name: "address.state",
                }
                .into()),
            },
        }
    }
}

impl ForeignTryFrom<String> for IcelandStatesAbbreviation {
    type Error = error_stack::Report<errors::ConnectorError>;
    fn foreign_try_from(value: String) -> Result<Self, Self::Error> {
        let state_abbreviation_check =
            StringExt::<Self>::parse_enum(value.clone(), "IcelandStatesAbbreviation");
        match state_abbreviation_check {
            Ok(state_abbreviation) => Ok(state_abbreviation),
            Err(_) => match value.as_str() {
                "Capital Region" => Ok(Self::CapitalRegion),
                "Eastern Region" => Ok(Self::EasternRegion),
                "Northeastern Region" => Ok(Self::NortheasternRegion),
                "Northwestern Region" => Ok(Self::NorthwesternRegion),
                "Southern Peninsula Region" => Ok(Self::SouthernPeninsulaRegion),
                "Southern Region" => Ok(Self::SouthernRegion),
                "Western Region" => Ok(Self::WesternRegion),
                "Westfjords" => Ok(Self::Westfjords),
                _ => Err(errors::ConnectorError::InvalidDataFormat {
                    field_name: "address.state",
                }
                .into()),
            },
        }
    }
}

impl ForeignTryFrom<String> for HungaryStatesAbbreviation {
    type Error = error_stack::Report<errors::ConnectorError>;
    fn foreign_try_from(value: String) -> Result<Self, Self::Error> {
        let state_abbreviation_check =
            StringExt::<Self>::parse_enum(value.clone(), "HungaryStatesAbbreviation");
        match state_abbreviation_check {
            Ok(state_abbreviation) => Ok(state_abbreviation),
            Err(_) => match value.as_str() {
                "Baranya County" => Ok(Self::BaranyaCounty),
                "Borsod-Abaúj-Zemplén County" => Ok(Self::BorsodAbaujZemplenCounty),
                "Budapest" => Ok(Self::Budapest),
                "Bács-Kiskun County" => Ok(Self::BacsKiskunCounty),
                "Békés County" => Ok(Self::BekesCounty),
                "Békéscsaba" => Ok(Self::Bekescsaba),
                "Csongrád County" => Ok(Self::CsongradCounty),
                "Debrecen" => Ok(Self::Debrecen),
                "Dunaújváros" => Ok(Self::Dunaujvaros),
                "Eger" => Ok(Self::Eger),
                "Fejér County" => Ok(Self::FejerCounty),
                "Győr" => Ok(Self::Gyor),
                "Győr-Moson-Sopron County" => Ok(Self::GyorMosonSopronCounty),
                "Hajdú-Bihar County" => Ok(Self::HajduBiharCounty),
                "Heves County" => Ok(Self::HevesCounty),
                "Hódmezővásárhely" => Ok(Self::Hodmezovasarhely),
                "Jász-Nagykun-Szolnok County" => Ok(Self::JaszNagykunSzolnokCounty),
                "Kaposvár" => Ok(Self::Kaposvar),
                "Kecskemét" => Ok(Self::Kecskemet),
                "Miskolc" => Ok(Self::Miskolc),
                "Nagykanizsa" => Ok(Self::Nagykanizsa),
                "Nyíregyháza" => Ok(Self::Nyiregyhaza),
                "Nógrád County" => Ok(Self::NogradCounty),
                "Pest County" => Ok(Self::PestCounty),
                "Pécs" => Ok(Self::Pecs),
                "Salgótarján" => Ok(Self::Salgotarjan),
                "Somogy County" => Ok(Self::SomogyCounty),
                "Sopron" => Ok(Self::Sopron),
                "Szabolcs-Szatmár-Bereg County" => Ok(Self::SzabolcsSzatmarBeregCounty),
                "Szeged" => Ok(Self::Szeged),
                "Szekszárd" => Ok(Self::Szekszard),
                "Szolnok" => Ok(Self::Szolnok),
                "Szombathely" => Ok(Self::Szombathely),
                "Székesfehérvár" => Ok(Self::Szekesfehervar),
                "Tatabánya" => Ok(Self::Tatabanya),
                "Tolna County" => Ok(Self::TolnaCounty),
                "Vas County" => Ok(Self::VasCounty),
                "Veszprém" => Ok(Self::Veszprem),
                "Veszprém County" => Ok(Self::VeszpremCounty),
                "Zala County" => Ok(Self::ZalaCounty),
                "Zalaegerszeg" => Ok(Self::Zalaegerszeg),
                "Érd" => Ok(Self::Erd),
                _ => Err(errors::ConnectorError::InvalidDataFormat {
                    field_name: "address.state",
                }
                .into()),
            },
        }
    }
}

impl ForeignTryFrom<String> for GreeceStatesAbbreviation {
    type Error = error_stack::Report<errors::ConnectorError>;
    fn foreign_try_from(value: String) -> Result<Self, Self::Error> {
        let state_abbreviation_check =
            StringExt::<Self>::parse_enum(value.clone(), "GreeceStatesAbbreviation");
        match state_abbreviation_check {
            Ok(state_abbreviation) => Ok(state_abbreviation),
            Err(_) => match value.as_str() {
                "Achaea Regional Unit" => Ok(Self::AchaeaRegionalUnit),
                "Aetolia-Acarnania Regional Unit" => Ok(Self::AetoliaAcarnaniaRegionalUnit),
                "Arcadia Prefecture" => Ok(Self::ArcadiaPrefecture),
                "Argolis Regional Unit" => Ok(Self::ArgolisRegionalUnit),
                "Attica Region" => Ok(Self::AtticaRegion),
                "Boeotia Regional Unit" => Ok(Self::BoeotiaRegionalUnit),
                "Central Greece Region" => Ok(Self::CentralGreeceRegion),
                "Central Macedonia" => Ok(Self::CentralMacedonia),
                "Chania Regional Unit" => Ok(Self::ChaniaRegionalUnit),
                "Corfu Prefecture" => Ok(Self::CorfuPrefecture),
                "Corinthia Regional Unit" => Ok(Self::CorinthiaRegionalUnit),
                "Crete Region" => Ok(Self::CreteRegion),
                "Drama Regional Unit" => Ok(Self::DramaRegionalUnit),
                "East Attica Regional Unit" => Ok(Self::EastAtticaRegionalUnit),
                "East Macedonia and Thrace" => Ok(Self::EastMacedoniaAndThrace),
                "Epirus Region" => Ok(Self::EpirusRegion),
                "Euboea" => Ok(Self::Euboea),
                "Grevena Prefecture" => Ok(Self::GrevenaPrefecture),
                "Imathia Regional Unit" => Ok(Self::ImathiaRegionalUnit),
                "Ioannina Regional Unit" => Ok(Self::IoanninaRegionalUnit),
                "Ionian Islands Region" => Ok(Self::IonianIslandsRegion),
                "Karditsa Regional Unit" => Ok(Self::KarditsaRegionalUnit),
                "Kastoria Regional Unit" => Ok(Self::KastoriaRegionalUnit),
                "Kefalonia Prefecture" => Ok(Self::KefaloniaPrefecture),
                "Kilkis Regional Unit" => Ok(Self::KilkisRegionalUnit),
                "Kozani Prefecture" => Ok(Self::KozaniPrefecture),
                "Laconia" => Ok(Self::Laconia),
                "Larissa Prefecture" => Ok(Self::LarissaPrefecture),
                "Lefkada Regional Unit" => Ok(Self::LefkadaRegionalUnit),
                "Pella Regional Unit" => Ok(Self::PellaRegionalUnit),
                "Peloponnese Region" => Ok(Self::PeloponneseRegion),
                "Phthiotis Prefecture" => Ok(Self::PhthiotisPrefecture),
                "Preveza Prefecture" => Ok(Self::PrevezaPrefecture),
                "Serres Prefecture" => Ok(Self::SerresPrefecture),
                "South Aegean" => Ok(Self::SouthAegean),
                "Thessaloniki Regional Unit" => Ok(Self::ThessalonikiRegionalUnit),
                "West Greece Region" => Ok(Self::WestGreeceRegion),
                "West Macedonia Region" => Ok(Self::WestMacedoniaRegion),
                _ => Err(errors::ConnectorError::InvalidDataFormat {
                    field_name: "address.state",
                }
                .into()),
            },
        }
    }
}

impl ForeignTryFrom<String> for FinlandStatesAbbreviation {
    type Error = error_stack::Report<errors::ConnectorError>;
    fn foreign_try_from(value: String) -> Result<Self, Self::Error> {
        let state_abbreviation_check =
            StringExt::<Self>::parse_enum(value.clone(), "FinlandStatesAbbreviation");
        match state_abbreviation_check {
            Ok(state_abbreviation) => Ok(state_abbreviation),
            Err(_) => match value.as_str() {
                "Central Finland" => Ok(Self::CentralFinland),
                "Central Ostrobothnia" => Ok(Self::CentralOstrobothnia),
                "Eastern Finland Province" => Ok(Self::EasternFinlandProvince),
                "Finland Proper" => Ok(Self::FinlandProper),
                "Kainuu" => Ok(Self::Kainuu),
                "Kymenlaakso" => Ok(Self::Kymenlaakso),
                "Lapland" => Ok(Self::Lapland),
                "North Karelia" => Ok(Self::NorthKarelia),
                "Northern Ostrobothnia" => Ok(Self::NorthernOstrobothnia),
                "Northern Savonia" => Ok(Self::NorthernSavonia),
                "Ostrobothnia" => Ok(Self::Ostrobothnia),
                "Oulu Province" => Ok(Self::OuluProvince),
                "Pirkanmaa" => Ok(Self::Pirkanmaa),
                "Päijänne Tavastia" => Ok(Self::PaijanneTavastia),
                "Satakunta" => Ok(Self::Satakunta),
                "South Karelia" => Ok(Self::SouthKarelia),
                "Southern Ostrobothnia" => Ok(Self::SouthernOstrobothnia),
                "Southern Savonia" => Ok(Self::SouthernSavonia),
                "Tavastia Proper" => Ok(Self::TavastiaProper),
                "Uusimaa" => Ok(Self::Uusimaa),
                "Åland Islands" => Ok(Self::AlandIslands),
                _ => Err(errors::ConnectorError::InvalidDataFormat {
                    field_name: "address.state",
                }
                .into()),
            },
        }
    }
}

impl ForeignTryFrom<String> for DenmarkStatesAbbreviation {
    type Error = error_stack::Report<errors::ConnectorError>;
    fn foreign_try_from(value: String) -> Result<Self, Self::Error> {
        let state_abbreviation_check =
            StringExt::<Self>::parse_enum(value.clone(), "DenmarkStatesAbbreviation");
        match state_abbreviation_check {
            Ok(state_abbreviation) => Ok(state_abbreviation),
            Err(_) => match value.as_str() {
                "Capital Region of Denmark" => Ok(Self::CapitalRegionOfDenmark),
                "Central Denmark Region" => Ok(Self::CentralDenmarkRegion),
                "North Denmark Region" => Ok(Self::NorthDenmarkRegion),
                "Region Zealand" => Ok(Self::RegionZealand),
                "Region of Southern Denmark" => Ok(Self::RegionOfSouthernDenmark),
                _ => Err(errors::ConnectorError::InvalidDataFormat {
                    field_name: "address.state",
                }
                .into()),
            },
        }
    }
}

impl ForeignTryFrom<String> for CzechRepublicStatesAbbreviation {
    type Error = error_stack::Report<errors::ConnectorError>;
    fn foreign_try_from(value: String) -> Result<Self, Self::Error> {
        let state_abbreviation_check =
            StringExt::<Self>::parse_enum(value.clone(), "CzechRepublicStatesAbbreviation");
        match state_abbreviation_check {
            Ok(state_abbreviation) => Ok(state_abbreviation),
            Err(_) => match value.as_str() {
                "Benešov District" => Ok(Self::BenesovDistrict),
                "Beroun District" => Ok(Self::BerounDistrict),
                "Blansko District" => Ok(Self::BlanskoDistrict),
                "Brno-City District" => Ok(Self::BrnoCityDistrict),
                "Brno-Country District" => Ok(Self::BrnoCountryDistrict),
                "Bruntál District" => Ok(Self::BruntalDistrict),
                "Břeclav District" => Ok(Self::BreclavDistrict),
                "Central Bohemian Region" => Ok(Self::CentralBohemianRegion),
                "Cheb District" => Ok(Self::ChebDistrict),
                "Chomutov District" => Ok(Self::ChomutovDistrict),
                "Chrudim District" => Ok(Self::ChrudimDistrict),
                "Domažlice Distric" => Ok(Self::DomazliceDistrict),
                "Děčín District" => Ok(Self::DecinDistrict),
                "Frýdek-Místek District" => Ok(Self::FrydekMistekDistrict),
                "Havlíčkův Brod District" => Ok(Self::HavlickuvBrodDistrict),
                "Hodonín District" => Ok(Self::HodoninDistrict),
                "Horní Počernice" => Ok(Self::HorniPocernice),
                "Hradec Králové District" => Ok(Self::HradecKraloveDistrict),
                "Hradec Králové Region" => Ok(Self::HradecKraloveRegion),
                "Jablonec nad Nisou District" => Ok(Self::JablonecNadNisouDistrict),
                "Jeseník District" => Ok(Self::JesenikDistrict),
                "Jihlava District" => Ok(Self::JihlavaDistrict),
                "Jindřichův Hradec District" => Ok(Self::JindrichuvHradecDistrict),
                "Jičín District" => Ok(Self::JicinDistrict),
                "Karlovy Vary District" => Ok(Self::KarlovyVaryDistrict),
                "Karlovy Vary Region" => Ok(Self::KarlovyVaryRegion),
                "Karviná District" => Ok(Self::KarvinaDistrict),
                "Kladno District" => Ok(Self::KladnoDistrict),
                "Klatovy District" => Ok(Self::KlatovyDistrict),
                "Kolín District" => Ok(Self::KolinDistrict),
                "Kroměříž District" => Ok(Self::KromerizDistrict),
                "Liberec District" => Ok(Self::LiberecDistrict),
                "Liberec Region" => Ok(Self::LiberecRegion),
                "Litoměřice District" => Ok(Self::LitomericeDistrict),
                "Louny District" => Ok(Self::LounyDistrict),
                "Mladá Boleslav District" => Ok(Self::MladaBoleslavDistrict),
                "Moravian-Silesian Region" => Ok(Self::MoravianSilesianRegion),
                "Most District" => Ok(Self::MostDistrict),
                "Mělník District" => Ok(Self::MelnikDistrict),
                "Nový Jičín District" => Ok(Self::NovyJicinDistrict),
                "Nymburk District" => Ok(Self::NymburkDistrict),
                "Náchod District" => Ok(Self::NachodDistrict),
                "Olomouc District" => Ok(Self::OlomoucDistrict),
                "Olomouc Region" => Ok(Self::OlomoucRegion),
                "Opava District" => Ok(Self::OpavaDistrict),
                "Ostrava-City District" => Ok(Self::OstravaCityDistrict),
                "Pardubice District" => Ok(Self::PardubiceDistrict),
                "Pardubice Region" => Ok(Self::PardubiceRegion),
                "Pelhřimov District" => Ok(Self::PelhrimovDistrict),
                "Plzeň Region" => Ok(Self::PlzenRegion),
                "Plzeň-City District" => Ok(Self::PlzenCityDistrict),
                "Plzeň-North District" => Ok(Self::PlzenNorthDistrict),
                "Plzeň-South District" => Ok(Self::PlzenSouthDistrict),
                "Prachatice District" => Ok(Self::PrachaticeDistrict),
                "Prague" => Ok(Self::Prague),
                "Prague 1" => Ok(Self::Prague1),
                "Prague 10" => Ok(Self::Prague10),
                "Prague 11" => Ok(Self::Prague11),
                "Prague 12" => Ok(Self::Prague12),
                "Prague 13" => Ok(Self::Prague13),
                "Prague 14" => Ok(Self::Prague14),
                "Prague 15" => Ok(Self::Prague15),
                "Prague 16" => Ok(Self::Prague16),
                "Prague 2" => Ok(Self::Prague2),
                "Prague 21" => Ok(Self::Prague21),
                "Prague 3" => Ok(Self::Prague3),
                "Prague 4" => Ok(Self::Prague4),
                "Prague 5" => Ok(Self::Prague5),
                "Prague 6" => Ok(Self::Prague6),
                "Prague 7" => Ok(Self::Prague7),
                "Prague 8" => Ok(Self::Prague8),
                "Prague 9" => Ok(Self::Prague9),
                "Prague-East District" => Ok(Self::PragueEastDistrict),
                "Prague-West District" => Ok(Self::PragueWestDistrict),
                "Prostějov District" => Ok(Self::ProstejovDistrict),
                "Písek District" => Ok(Self::PisekDistrict),
                "Přerov District" => Ok(Self::PrerovDistrict),
                "Příbram District" => Ok(Self::PribramDistrict),
                "Rakovník District" => Ok(Self::RakovnikDistrict),
                "Rokycany District" => Ok(Self::RokycanyDistrict),
                "Rychnov nad Kněžnou District" => Ok(Self::RychnovNadKneznouDistrict),
                "Semily District" => Ok(Self::SemilyDistrict),
                "Sokolov District" => Ok(Self::SokolovDistrict),
                "South Bohemian Region" => Ok(Self::SouthBohemianRegion),
                "South Moravian Region" => Ok(Self::SouthMoravianRegion),
                "Strakonice District" => Ok(Self::StrakoniceDistrict),
                "Svitavy District" => Ok(Self::SvitavyDistrict),
                "Tachov District" => Ok(Self::TachovDistrict),
                "Teplice District" => Ok(Self::TepliceDistrict),
                "Trutnov District" => Ok(Self::TrutnovDistrict),
                "Tábor District" => Ok(Self::TaborDistrict),
                "Třebíč District" => Ok(Self::TrebicDistrict),
                "Uherské Hradiště District" => Ok(Self::UherskeHradisteDistrict),
                "Vsetín District" => Ok(Self::VsetinDistrict),
                "Vysočina Region" => Ok(Self::VysocinaRegion),
                "Vyškov District" => Ok(Self::VyskovDistrict),
                "Zlín District" => Ok(Self::ZlinDistrict),
                "Zlín Region" => Ok(Self::ZlinRegion),
                "Znojmo District" => Ok(Self::ZnojmoDistrict),
                "Ústí nad Labem District" => Ok(Self::UstiNadLabemDistrict),
                "Ústí nad Labem Region" => Ok(Self::UstiNadLabemRegion),
                "Ústí nad Orlicí District" => Ok(Self::UstiNadOrliciDistrict),
                "Česká Lípa District" => Ok(Self::CeskaLipaDistrict),
                "České Budějovice District" => Ok(Self::CeskeBudejoviceDistrict),
                "Český Krumlov District" => Ok(Self::CeskyKrumlovDistrict),
                "Šumperk District" => Ok(Self::SumperkDistrict),
                "Žďár nad Sázavou District" => Ok(Self::ZdarNadSazavouDistrict),
                _ => Err(errors::ConnectorError::InvalidDataFormat {
                    field_name: "address.state",
                }
                .into()),
            },
        }
    }
}

impl ForeignTryFrom<String> for CroatiaStatesAbbreviation {
    type Error = error_stack::Report<errors::ConnectorError>;
    fn foreign_try_from(value: String) -> Result<Self, Self::Error> {
        let state_abbreviation_check =
            StringExt::<Self>::parse_enum(value.clone(), "CroatiaStatesAbbreviation");
        match state_abbreviation_check {
            Ok(state_abbreviation) => Ok(state_abbreviation),
            Err(_) => match value.as_str() {
                "Bjelovar-Bilogora County" => Ok(Self::BjelovarBilogoraCounty),
                "Brod-Posavina County" => Ok(Self::BrodPosavinaCounty),
                "Dubrovnik-Neretva County" => Ok(Self::DubrovnikNeretvaCounty),
                "Istria County" => Ok(Self::IstriaCounty),
                "Koprivnica-Križevci County" => Ok(Self::KoprivnicaKrizevciCounty),
                "Krapina-Zagorje County" => Ok(Self::KrapinaZagorjeCounty),
                "Lika-Senj County" => Ok(Self::LikaSenjCounty),
                "Međimurje County" => Ok(Self::MedimurjeCounty),
                "Osijek-Baranja County" => Ok(Self::OsijekBaranjaCounty),
                "Požega-Slavonia County" => Ok(Self::PozegaSlavoniaCounty),
                "Primorje-Gorski Kotar County" => Ok(Self::PrimorjeGorskiKotarCounty),
                "Sisak-Moslavina County" => Ok(Self::SisakMoslavinaCounty),
                "Split-Dalmatia County" => Ok(Self::SplitDalmatiaCounty),
                "Varaždin County" => Ok(Self::VarazdinCounty),
                "Virovitica-Podravina County" => Ok(Self::ViroviticaPodravinaCounty),
                "Vukovar-Syrmia County" => Ok(Self::VukovarSyrmiaCounty),
                "Zadar County" => Ok(Self::ZadarCounty),
                "Zagreb" => Ok(Self::Zagreb),
                "Zagreb County" => Ok(Self::ZagrebCounty),
                "Šibenik-Knin County" => Ok(Self::SibenikKninCounty),
                _ => Err(errors::ConnectorError::InvalidDataFormat {
                    field_name: "address.state",
                }
                .into()),
            },
        }
    }
}

impl ForeignTryFrom<String> for BulgariaStatesAbbreviation {
    type Error = error_stack::Report<errors::ConnectorError>;
    fn foreign_try_from(value: String) -> Result<Self, Self::Error> {
        let state_abbreviation_check =
            StringExt::<Self>::parse_enum(value.clone(), "BulgariaStatesAbbreviation");
        match state_abbreviation_check {
            Ok(state_abbreviation) => Ok(state_abbreviation),
            Err(_) => match value.as_str() {
                "Blagoevgrad Province" => Ok(Self::BlagoevgradProvince),
                "Burgas Province" => Ok(Self::BurgasProvince),
                "Dobrich Province" => Ok(Self::DobrichProvince),
                "Gabrovo Province" => Ok(Self::GabrovoProvince),
                "Haskovo Province" => Ok(Self::HaskovoProvince),
                "Kardzhali Province" => Ok(Self::KardzhaliProvince),
                "Kyustendil Province" => Ok(Self::KyustendilProvince),
                "Lovech Province" => Ok(Self::LovechProvince),
                "Montana Province" => Ok(Self::MontanaProvince),
                "Pazardzhik Province" => Ok(Self::PazardzhikProvince),
                "Pernik Province" => Ok(Self::PernikProvince),
                "Pleven Province" => Ok(Self::PlevenProvince),
                "Plovdiv Province" => Ok(Self::PlovdivProvince),
                "Razgrad Province" => Ok(Self::RazgradProvince),
                "Ruse Province" => Ok(Self::RuseProvince),
                "Shumen" => Ok(Self::Shumen),
                "Silistra Province" => Ok(Self::SilistraProvince),
                "Sliven Province" => Ok(Self::SlivenProvince),
                "Smolyan Province" => Ok(Self::SmolyanProvince),
                "Sofia City Province" => Ok(Self::SofiaCityProvince),
                "Sofia Province" => Ok(Self::SofiaProvince),
                "Stara Zagora Province" => Ok(Self::StaraZagoraProvince),
                "Targovishte Provinc" => Ok(Self::TargovishteProvince),
                "Varna Province" => Ok(Self::VarnaProvince),
                "Veliko Tarnovo Province" => Ok(Self::VelikoTarnovoProvince),
                "Vidin Province" => Ok(Self::VidinProvince),
                "Vratsa Province" => Ok(Self::VratsaProvince),
                "Yambol Province" => Ok(Self::YambolProvince),
                _ => Err(errors::ConnectorError::InvalidDataFormat {
                    field_name: "address.state",
                }
                .into()),
            },
        }
    }
}

impl ForeignTryFrom<String> for BosniaAndHerzegovinaStatesAbbreviation {
    type Error = error_stack::Report<errors::ConnectorError>;
    fn foreign_try_from(value: String) -> Result<Self, Self::Error> {
        let state_abbreviation_check =
            StringExt::<Self>::parse_enum(value.clone(), "BosniaAndHerzegovinaStatesAbbreviation");
        match state_abbreviation_check {
            Ok(state_abbreviation) => Ok(state_abbreviation),
            Err(_) => match value.as_str() {
                "Bosnian Podrinje Canton" => Ok(Self::BosnianPodrinjeCanton),
                "Brčko District" => Ok(Self::BrckoDistrict),
                "Canton 10" => Ok(Self::Canton10),
                "Central Bosnia Canton" => Ok(Self::CentralBosniaCanton),
                "Federation of Bosnia and Herzegovina" => {
                    Ok(Self::FederationOfBosniaAndHerzegovina)
                }
                "Herzegovina-Neretva Canton" => Ok(Self::HerzegovinaNeretvaCanton),
                "Posavina Canton" => Ok(Self::PosavinaCanton),
                "Republika Srpska" => Ok(Self::RepublikaSrpska),
                "Sarajevo Canton" => Ok(Self::SarajevoCanton),
                "Tuzla Canton" => Ok(Self::TuzlaCanton),
                "Una-Sana Canton" => Ok(Self::UnaSanaCanton),
                "West Herzegovina Canton" => Ok(Self::WestHerzegovinaCanton),
                "Zenica-Doboj Canton" => Ok(Self::ZenicaDobojCanton),
                _ => Err(errors::ConnectorError::InvalidDataFormat {
                    field_name: "address.state",
                }
                .into()),
            },
        }
    }
}

impl ForeignTryFrom<String> for UnitedKingdomStatesAbbreviation {
    type Error = error_stack::Report<errors::ConnectorError>;
    fn foreign_try_from(value: String) -> Result<Self, Self::Error> {
        let state_abbreviation_check =
            StringExt::<Self>::parse_enum(value.clone(), "UnitedKingdomStatesAbbreviation");
        match state_abbreviation_check {
            Ok(state_abbreviation) => Ok(state_abbreviation),
            Err(_) => match value.as_str() {
                "Aberdeen" => Ok(Self::Aberdeen),
                "Aberdeenshire" => Ok(Self::Aberdeenshire),
                "Angus" => Ok(Self::Angus),
                "Antrim" => Ok(Self::Antrim),
                "Antrim and Newtownabbey" => Ok(Self::AntrimAndNewtownabbey),
                "Ards" => Ok(Self::Ards),
                "Ards and North Down" => Ok(Self::ArdsAndNorthDown),
                "Argyll and Bute" => Ok(Self::ArgyllAndBute),
                "Armagh City and District Council" => Ok(Self::ArmaghCityAndDistrictCouncil),
                "Armagh, Banbridge and Craigavon" => Ok(Self::ArmaghBanbridgeAndCraigavon),
                "Ascension Island" => Ok(Self::AscensionIsland),
                "Ballymena Borough" => Ok(Self::BallymenaBorough),
                "Ballymoney" => Ok(Self::Ballymoney),
                "Banbridge" => Ok(Self::Banbridge),
                "Barnsley" => Ok(Self::Barnsley),
                "Bath and North East Somerset" => Ok(Self::BathAndNorthEastSomerset),
                "Bedford" => Ok(Self::Bedford),
                "Belfast district" => Ok(Self::BelfastDistrict),
                "Birmingham" => Ok(Self::Birmingham),
                "Blackburn with Darwen" => Ok(Self::BlackburnWithDarwen),
                "Blackpool" => Ok(Self::Blackpool),
                "Blaenau Gwent County Borough" => Ok(Self::BlaenauGwentCountyBorough),
                "Bolton" => Ok(Self::Bolton),
                "Bournemouth" => Ok(Self::Bournemouth),
                "Bracknell Forest" => Ok(Self::BracknellForest),
                "Bradford" => Ok(Self::Bradford),
                "Bridgend County Borough" => Ok(Self::BridgendCountyBorough),
                "Brighton and Hove" => Ok(Self::BrightonAndHove),
                "Buckinghamshire" => Ok(Self::Buckinghamshire),
                "Bury" => Ok(Self::Bury),
                "Caerphilly County Borough" => Ok(Self::CaerphillyCountyBorough),
                "Calderdale" => Ok(Self::Calderdale),
                "Cambridgeshire" => Ok(Self::Cambridgeshire),
                "Carmarthenshire" => Ok(Self::Carmarthenshire),
                "Carrickfergus Borough Council" => Ok(Self::CarrickfergusBoroughCouncil),
                "Castlereagh" => Ok(Self::Castlereagh),
                "Causeway Coast and Glens" => Ok(Self::CausewayCoastAndGlens),
                "Central Bedfordshire" => Ok(Self::CentralBedfordshire),
                "Ceredigion" => Ok(Self::Ceredigion),
                "Cheshire East" => Ok(Self::CheshireEast),
                "Cheshire West and Chester" => Ok(Self::CheshireWestAndChester),
                "City and County of Cardiff" => Ok(Self::CityAndCountyOfCardiff),
                "City and County of Swansea" => Ok(Self::CityAndCountyOfSwansea),
                "City of Bristol" => Ok(Self::CityOfBristol),
                "City of Derby" => Ok(Self::CityOfDerby),
                "City of Kingston upon Hull" => Ok(Self::CityOfKingstonUponHull),
                "City of Leicester" => Ok(Self::CityOfLeicester),
                "City of London" => Ok(Self::CityOfLondon),
                "City of Nottingham" => Ok(Self::CityOfNottingham),
                "City of Peterborough" => Ok(Self::CityOfPeterborough),
                "City of Plymouth" => Ok(Self::CityOfPlymouth),
                "City of Portsmouth" => Ok(Self::CityOfPortsmouth),
                "City of Southampton" => Ok(Self::CityOfSouthampton),
                "City of Stoke-on-Trent" => Ok(Self::CityOfStokeOnTrent),
                "City of Sunderland" => Ok(Self::CityOfSunderland),
                "City of Westminster" => Ok(Self::CityOfWestminster),
                "City of Wolverhampton" => Ok(Self::CityOfWolverhampton),
                "City of York" => Ok(Self::CityOfYork),
                "Clackmannanshire" => Ok(Self::Clackmannanshire),
                "Coleraine Borough Council" => Ok(Self::ColeraineBoroughCouncil),
                "Conwy County Borough" => Ok(Self::ConwyCountyBorough),
                "Cookstown District Council" => Ok(Self::CookstownDistrictCouncil),
                "Cornwall" => Ok(Self::Cornwall),
                "County Durham" => Ok(Self::CountyDurham),
                "Coventry" => Ok(Self::Coventry),
                "Craigavon Borough Council" => Ok(Self::CraigavonBoroughCouncil),
                "Cumbria" => Ok(Self::Cumbria),
                "Darlington" => Ok(Self::Darlington),
                "Denbighshire" => Ok(Self::Denbighshire),
                "Derbyshire" => Ok(Self::Derbyshire),
                "Derry City and Strabane" => Ok(Self::DerryCityAndStrabane),
                "Derry City Council" => Ok(Self::DerryCityCouncil),
                "Devon" => Ok(Self::Devon),
                "Doncaster" => Ok(Self::Doncaster),
                "Dorset" => Ok(Self::Dorset),
                "Down District Council" => Ok(Self::DownDistrictCouncil),
                "Dudley" => Ok(Self::Dudley),
                "Dumfries and Galloway" => Ok(Self::DumfriesAndGalloway),
                "Dundee" => Ok(Self::Dundee),
                "Dungannon and South Tyrone Borough Council" => {
                    Ok(Self::DungannonAndSouthTyroneBoroughCouncil)
                }
                "East Ayrshire" => Ok(Self::EastAyrshire),
                "East Dunbartonshire" => Ok(Self::EastDunbartonshire),
                "East Lothian" => Ok(Self::EastLothian),
                "East Renfrewshire" => Ok(Self::EastRenfrewshire),
                "East Riding of Yorkshire" => Ok(Self::EastRidingOfYorkshire),
                "East Sussex" => Ok(Self::EastSussex),
                "Edinburgh" => Ok(Self::Edinburgh),
                "England" => Ok(Self::England),
                "Essex" => Ok(Self::Essex),
                "Falkirk" => Ok(Self::Falkirk),
                "Fermanagh and Omagh" => Ok(Self::FermanaghAndOmagh),
                "Fermanagh District Council" => Ok(Self::FermanaghDistrictCouncil),
                "Fife" => Ok(Self::Fife),
                "Flintshire" => Ok(Self::Flintshire),
                "Gateshead" => Ok(Self::Gateshead),
                "Glasgow" => Ok(Self::Glasgow),
                "Gloucestershire" => Ok(Self::Gloucestershire),
                "Gwynedd" => Ok(Self::Gwynedd),
                "Halton" => Ok(Self::Halton),
                "Hampshire" => Ok(Self::Hampshire),
                "Hartlepool" => Ok(Self::Hartlepool),
                "Herefordshire" => Ok(Self::Herefordshire),
                "Hertfordshire" => Ok(Self::Hertfordshire),
                "Highland" => Ok(Self::Highland),
                "Inverclyde" => Ok(Self::Inverclyde),
                "Isle of Wight" => Ok(Self::IsleOfWight),
                "Isles of Scilly" => Ok(Self::IslesOfScilly),
                "Kent" => Ok(Self::Kent),
                "Kirklees" => Ok(Self::Kirklees),
                "Knowsley" => Ok(Self::Knowsley),
                "Lancashire" => Ok(Self::Lancashire),
                "Larne Borough Council" => Ok(Self::LarneBoroughCouncil),
                "Leeds" => Ok(Self::Leeds),
                "Leicestershire" => Ok(Self::Leicestershire),
                "Limavady Borough Council" => Ok(Self::LimavadyBoroughCouncil),
                "Lincolnshire" => Ok(Self::Lincolnshire),
                "Lisburn and Castlereagh" => Ok(Self::LisburnAndCastlereagh),
                "Lisburn City Council" => Ok(Self::LisburnCityCouncil),
                "Liverpool" => Ok(Self::Liverpool),
                "London Borough of Barking and Dagenham" => {
                    Ok(Self::LondonBoroughOfBarkingAndDagenham)
                }
                "London Borough of Barnet" => Ok(Self::LondonBoroughOfBarnet),
                "London Borough of Bexley" => Ok(Self::LondonBoroughOfBexley),
                "London Borough of Brent" => Ok(Self::LondonBoroughOfBrent),
                "London Borough of Bromley" => Ok(Self::LondonBoroughOfBromley),
                "London Borough of Camden" => Ok(Self::LondonBoroughOfCamden),
                "London Borough of Croydon" => Ok(Self::LondonBoroughOfCroydon),
                "London Borough of Ealing" => Ok(Self::LondonBoroughOfEaling),
                "London Borough of Enfield" => Ok(Self::LondonBoroughOfEnfield),
                "London Borough of Hackney" => Ok(Self::LondonBoroughOfHackney),
                "London Borough of Hammersmith and Fulham" => {
                    Ok(Self::LondonBoroughOfHammersmithAndFulham)
                }
                "London Borough of Haringey" => Ok(Self::LondonBoroughOfHaringey),
                "London Borough of Harrow" => Ok(Self::LondonBoroughOfHarrow),
                "London Borough of Havering" => Ok(Self::LondonBoroughOfHavering),
                "London Borough of Hillingdon" => Ok(Self::LondonBoroughOfHillingdon),
                "London Borough of Hounslow" => Ok(Self::LondonBoroughOfHounslow),
                "London Borough of Islington" => Ok(Self::LondonBoroughOfIslington),
                "London Borough of Lambeth" => Ok(Self::LondonBoroughOfLambeth),
                "London Borough of Lewisham" => Ok(Self::LondonBoroughOfLewisham),
                "London Borough of Merton" => Ok(Self::LondonBoroughOfMerton),
                "London Borough of Newham" => Ok(Self::LondonBoroughOfNewham),
                "London Borough of Redbridge" => Ok(Self::LondonBoroughOfRedbridge),
                "London Borough of Richmond upon Thames" => {
                    Ok(Self::LondonBoroughOfRichmondUponThames)
                }
                "London Borough of Southwark" => Ok(Self::LondonBoroughOfSouthwark),
                "London Borough of Sutton" => Ok(Self::LondonBoroughOfSutton),
                "London Borough of Tower Hamlets" => Ok(Self::LondonBoroughOfTowerHamlets),
                "London Borough of Waltham Forest" => Ok(Self::LondonBoroughOfWalthamForest),
                "London Borough of Wandsworth" => Ok(Self::LondonBoroughOfWandsworth),
                "Magherafelt District Council" => Ok(Self::MagherafeltDistrictCouncil),
                "Manchester" => Ok(Self::Manchester),
                "Medway" => Ok(Self::Medway),
                "Merthyr Tydfil County Borough" => Ok(Self::MerthyrTydfilCountyBorough),
                "Metropolitan Borough of Wigan" => Ok(Self::MetropolitanBoroughOfWigan),
                "Mid and East Antrim" => Ok(Self::MidAndEastAntrim),
                "Mid Ulster" => Ok(Self::MidUlster),
                "Middlesbrough" => Ok(Self::Middlesbrough),
                "Midlothian" => Ok(Self::Midlothian),
                "Milton Keynes" => Ok(Self::MiltonKeynes),
                "Monmouthshire" => Ok(Self::Monmouthshire),
                "Moray" => Ok(Self::Moray),
                "Moyle District Council" => Ok(Self::MoyleDistrictCouncil),
                "Neath Port Talbot County Borough" => Ok(Self::NeathPortTalbotCountyBorough),
                "Newcastle upon Tyne" => Ok(Self::NewcastleUponTyne),
                "Newport" => Ok(Self::Newport),
                "Newry and Mourne District Council" => Ok(Self::NewryAndMourneDistrictCouncil),
                "Newry, Mourne and Down" => Ok(Self::NewryMourneAndDown),
                "Newtownabbey Borough Council" => Ok(Self::NewtownabbeyBoroughCouncil),
                "Norfolk" => Ok(Self::Norfolk),
                "North Ayrshire" => Ok(Self::NorthAyrshire),
                "North Down Borough Council" => Ok(Self::NorthDownBoroughCouncil),
                "North East Lincolnshire" => Ok(Self::NorthEastLincolnshire),
                "North Lanarkshire" => Ok(Self::NorthLanarkshire),
                "North Lincolnshire" => Ok(Self::NorthLincolnshire),
                "North Somerset" => Ok(Self::NorthSomerset),
                "North Tyneside" => Ok(Self::NorthTyneside),
                "North Yorkshire" => Ok(Self::NorthYorkshire),
                "Northamptonshire" => Ok(Self::Northamptonshire),
                "Northern Ireland" => Ok(Self::NorthernIreland),
                "Northumberland" => Ok(Self::Northumberland),
                "Nottinghamshire" => Ok(Self::Nottinghamshire),
                "Oldham" => Ok(Self::Oldham),
                "Omagh District Council" => Ok(Self::OmaghDistrictCouncil),
                "Orkney Islands" => Ok(Self::OrkneyIslands),
                "Outer Hebrides" => Ok(Self::OuterHebrides),
                "Oxfordshire" => Ok(Self::Oxfordshire),
                "Pembrokeshire" => Ok(Self::Pembrokeshire),
                "Perth and Kinross" => Ok(Self::PerthAndKinross),
                "Poole" => Ok(Self::Poole),
                "Powys" => Ok(Self::Powys),
                "Reading" => Ok(Self::Reading),
                "Redcar and Cleveland" => Ok(Self::RedcarAndCleveland),
                "Renfrewshire" => Ok(Self::Renfrewshire),
                "Rhondda Cynon Taf" => Ok(Self::RhonddaCynonTaf),
                "Rochdale" => Ok(Self::Rochdale),
                "Rotherham" => Ok(Self::Rotherham),
                "Royal Borough of Greenwich" => Ok(Self::RoyalBoroughOfGreenwich),
                "Royal Borough of Kensington and Chelsea" => {
                    Ok(Self::RoyalBoroughOfKensingtonAndChelsea)
                }
                "Royal Borough of Kingston upon Thames" => {
                    Ok(Self::RoyalBoroughOfKingstonUponThames)
                }
                "Rutland" => Ok(Self::Rutland),
                "Saint Helena" => Ok(Self::SaintHelena),
                "Salford" => Ok(Self::Salford),
                "Sandwell" => Ok(Self::Sandwell),
                "Scotland" => Ok(Self::Scotland),
                "Scottish Borders" => Ok(Self::ScottishBorders),
                "Sefton" => Ok(Self::Sefton),
                "Sheffield" => Ok(Self::Sheffield),
                "Shetland Islands" => Ok(Self::ShetlandIslands),
                "Shropshire" => Ok(Self::Shropshire),
                "Slough" => Ok(Self::Slough),
                "Solihull" => Ok(Self::Solihull),
                "Somerset" => Ok(Self::Somerset),
                "South Ayrshire" => Ok(Self::SouthAyrshire),
                "South Gloucestershire" => Ok(Self::SouthGloucestershire),
                "South Lanarkshire" => Ok(Self::SouthLanarkshire),
                "South Tyneside" => Ok(Self::SouthTyneside),
                "Southend-on-Sea" => Ok(Self::SouthendOnSea),
                "St Helens" => Ok(Self::StHelens),
                "Staffordshire" => Ok(Self::Staffordshire),
                "Stirling" => Ok(Self::Stirling),
                "Stockport" => Ok(Self::Stockport),
                "Stockton-on-Tees" => Ok(Self::StocktonOnTees),
                "Strabane District Council" => Ok(Self::StrabaneDistrictCouncil),
                "Suffolk" => Ok(Self::Suffolk),
                "Surrey" => Ok(Self::Surrey),
                "Swindon" => Ok(Self::Swindon),
                "Tameside" => Ok(Self::Tameside),
                "Telford and Wrekin" => Ok(Self::TelfordAndWrekin),
                "Thurrock" => Ok(Self::Thurrock),
                "Torbay" => Ok(Self::Torbay),
                "Torfaen" => Ok(Self::Torfaen),
                "Trafford" => Ok(Self::Trafford),
                "United Kingdom" => Ok(Self::UnitedKingdom),
                "Vale of Glamorgan" => Ok(Self::ValeOfGlamorgan),
                "Wakefield" => Ok(Self::Wakefield),
                "Wales" => Ok(Self::Wales),
                "Walsall" => Ok(Self::Walsall),
                "Warrington" => Ok(Self::Warrington),
                "Warwickshire" => Ok(Self::Warwickshire),
                "West Berkshire" => Ok(Self::WestBerkshire),
                "West Dunbartonshire" => Ok(Self::WestDunbartonshire),
                "West Lothian" => Ok(Self::WestLothian),
                "West Sussex" => Ok(Self::WestSussex),
                "Wiltshire" => Ok(Self::Wiltshire),
                "Windsor and Maidenhead" => Ok(Self::WindsorAndMaidenhead),
                "Wirral" => Ok(Self::Wirral),
                "Wokingham" => Ok(Self::Wokingham),
                "Worcestershire" => Ok(Self::Worcestershire),
                "Wrexham County Borough" => Ok(Self::WrexhamCountyBorough),
                _ => Err(errors::ConnectorError::InvalidDataFormat {
                    field_name: "address.state",
                }
                .into()),
            },
        }
    }
}

impl ForeignTryFrom<String> for BelgiumStatesAbbreviation {
    type Error = error_stack::Report<errors::ConnectorError>;
    fn foreign_try_from(value: String) -> Result<Self, Self::Error> {
        let state_abbreviation_check =
            StringExt::<Self>::parse_enum(value.clone(), "BelgiumStatesAbbreviation");
        match state_abbreviation_check {
            Ok(state_abbreviation) => Ok(state_abbreviation),
            Err(_) => match value.as_str() {
                "Antwerp" => Ok(Self::Antwerp),
                "Brussels-Capital Region" => Ok(Self::BrusselsCapitalRegion),
                "East Flanders" => Ok(Self::EastFlanders),
                "Flanders" => Ok(Self::Flanders),
                "Flemish Brabant" => Ok(Self::FlemishBrabant),
                "Hainaut" => Ok(Self::Hainaut),
                "Limburg" => Ok(Self::Limburg),
                "Liège" => Ok(Self::Liege),
                "Luxembourg" => Ok(Self::Luxembourg),
                "Namur" => Ok(Self::Namur),
                "Wallonia" => Ok(Self::Wallonia),
                "Walloon Brabant" => Ok(Self::WalloonBrabant),
                "West Flanders" => Ok(Self::WestFlanders),
                _ => Err(errors::ConnectorError::InvalidDataFormat {
                    field_name: "address.state",
                }
                .into()),
            },
        }
    }
}

impl ForeignTryFrom<String> for LuxembourgStatesAbbreviation {
    type Error = error_stack::Report<errors::ConnectorError>;
    fn foreign_try_from(value: String) -> Result<Self, Self::Error> {
        let state_abbreviation_check =
            StringExt::<Self>::parse_enum(value.clone(), "LuxembourgStatesAbbreviation");
        match state_abbreviation_check {
            Ok(state_abbreviation) => Ok(state_abbreviation),
            Err(_) => match value.as_str() {
                "Canton of Capellen" => Ok(Self::CantonOfCapellen),
                "Canton of Clervaux" => Ok(Self::CantonOfClervaux),
                "Canton of Diekirch" => Ok(Self::CantonOfDiekirch),
                "Canton of Echternach" => Ok(Self::CantonOfEchternach),
                "Canton of Esch-sur-Alzette" => Ok(Self::CantonOfEschSurAlzette),
                "Canton of Grevenmacher" => Ok(Self::CantonOfGrevenmacher),
                "Canton of Luxembourg" => Ok(Self::CantonOfLuxembourg),
                "Canton of Mersch" => Ok(Self::CantonOfMersch),
                "Canton of Redange" => Ok(Self::CantonOfRedange),
                "Canton of Remich" => Ok(Self::CantonOfRemich),
                "Canton of Vianden" => Ok(Self::CantonOfVianden),
                "Canton of Wiltz" => Ok(Self::CantonOfWiltz),
                "Diekirch District" => Ok(Self::DiekirchDistrict),
                "Grevenmacher District" => Ok(Self::GrevenmacherDistrict),
                "Luxembourg District" => Ok(Self::LuxembourgDistrict),
                _ => Err(errors::ConnectorError::InvalidDataFormat {
                    field_name: "address.state",
                }
                .into()),
            },
        }
    }
}

impl ForeignTryFrom<String> for RussiaStatesAbbreviation {
    type Error = error_stack::Report<errors::ConnectorError>;
    fn foreign_try_from(value: String) -> Result<Self, Self::Error> {
        let state_abbreviation_check =
            StringExt::<Self>::parse_enum(value.clone(), "RussiaStatesAbbreviation");
        match state_abbreviation_check {
            Ok(state_abbreviation) => Ok(state_abbreviation),
            Err(_) => match value.as_str() {
                "Altai Krai" => Ok(Self::AltaiKrai),
                "Altai Republic" => Ok(Self::AltaiRepublic),
                "Amur Oblast" => Ok(Self::AmurOblast),
                "Arkhangelsk" => Ok(Self::Arkhangelsk),
                "Astrakhan Oblast" => Ok(Self::AstrakhanOblast),
                "Belgorod Oblast" => Ok(Self::BelgorodOblast),
                "Bryansk Oblast" => Ok(Self::BryanskOblast),
                "Chechen Republic" => Ok(Self::ChechenRepublic),
                "Chelyabinsk Oblast" => Ok(Self::ChelyabinskOblast),
                "Chukotka Autonomous Okrug" => Ok(Self::ChukotkaAutonomousOkrug),
                "Chuvash Republic" => Ok(Self::ChuvashRepublic),
                "Irkutsk" => Ok(Self::Irkutsk),
                "Ivanovo Oblast" => Ok(Self::IvanovoOblast),
                "Jewish Autonomous Oblast" => Ok(Self::JewishAutonomousOblast),
                "Kabardino-Balkar Republic" => Ok(Self::KabardinoBalkarRepublic),
                "Kaliningrad" => Ok(Self::Kaliningrad),
                "Kaluga Oblast" => Ok(Self::KalugaOblast),
                "Kamchatka Krai" => Ok(Self::KamchatkaKrai),
                "Karachay-Cherkess Republic" => Ok(Self::KarachayCherkessRepublic),
                "Kemerovo Oblast" => Ok(Self::KemerovoOblast),
                "Khabarovsk Krai" => Ok(Self::KhabarovskKrai),
                "Khanty-Mansi Autonomous Okrug" => Ok(Self::KhantyMansiAutonomousOkrug),
                "Kirov Oblast" => Ok(Self::KirovOblast),
                "Komi Republic" => Ok(Self::KomiRepublic),
                "Kostroma Oblast" => Ok(Self::KostromaOblast),
                "Krasnodar Krai" => Ok(Self::KrasnodarKrai),
                "Krasnoyarsk Krai" => Ok(Self::KrasnoyarskKrai),
                "Kurgan Oblast" => Ok(Self::KurganOblast),
                "Kursk Oblast" => Ok(Self::KurskOblast),
                "Leningrad Oblast" => Ok(Self::LeningradOblast),
                "Lipetsk Oblast" => Ok(Self::LipetskOblast),
                "Magadan Oblast" => Ok(Self::MagadanOblast),
                "Mari El Republic" => Ok(Self::MariElRepublic),
                "Moscow" => Ok(Self::Moscow),
                "Moscow Oblast" => Ok(Self::MoscowOblast),
                "Murmansk Oblast" => Ok(Self::MurmanskOblast),
                "Nenets Autonomous Okrug" => Ok(Self::NenetsAutonomousOkrug),
                "Nizhny Novgorod Oblast" => Ok(Self::NizhnyNovgorodOblast),
                "Novgorod Oblast" => Ok(Self::NovgorodOblast),
                "Novosibirsk" => Ok(Self::Novosibirsk),
                "Omsk Oblast" => Ok(Self::OmskOblast),
                "Orenburg Oblast" => Ok(Self::OrenburgOblast),
                "Oryol Oblast" => Ok(Self::OryolOblast),
                "Penza Oblast" => Ok(Self::PenzaOblast),
                "Perm Krai" => Ok(Self::PermKrai),
                "Primorsky Krai" => Ok(Self::PrimorskyKrai),
                "Pskov Oblast" => Ok(Self::PskovOblast),
                "Republic of Adygea" => Ok(Self::RepublicOfAdygea),
                "Republic of Bashkortostan" => Ok(Self::RepublicOfBashkortostan),
                "Republic of Buryatia" => Ok(Self::RepublicOfBuryatia),
                "Republic of Dagestan" => Ok(Self::RepublicOfDagestan),
                "Republic of Ingushetia" => Ok(Self::RepublicOfIngushetia),
                "Republic of Kalmykia" => Ok(Self::RepublicOfKalmykia),
                "Republic of Karelia" => Ok(Self::RepublicOfKarelia),
                "Republic of Khakassia" => Ok(Self::RepublicOfKhakassia),
                "Republic of Mordovia" => Ok(Self::RepublicOfMordovia),
                "Republic of North Ossetia-Alania" => Ok(Self::RepublicOfNorthOssetiaAlania),
                "Republic of Tatarstan" => Ok(Self::RepublicOfTatarstan),
                "Rostov Oblast" => Ok(Self::RostovOblast),
                "Ryazan Oblast" => Ok(Self::RyazanOblast),
                "Saint Petersburg" => Ok(Self::SaintPetersburg),
                "Sakha Republic" => Ok(Self::SakhaRepublic),
                "Sakhalin" => Ok(Self::Sakhalin),
                "Samara Oblast" => Ok(Self::SamaraOblast),
                "Saratov Oblast" => Ok(Self::SaratovOblast),
                "Sevastopol" => Ok(Self::Sevastopol),
                "Smolensk Oblast" => Ok(Self::SmolenskOblast),
                "Stavropol Krai" => Ok(Self::StavropolKrai),
                "Sverdlovsk" => Ok(Self::Sverdlovsk),
                "Tambov Oblast" => Ok(Self::TambovOblast),
                "Tomsk Oblast" => Ok(Self::TomskOblast),
                "Tula Oblast" => Ok(Self::TulaOblast),
                "Tuva Republic" => Ok(Self::TuvaRepublic),
                "Tver Oblast" => Ok(Self::TverOblast),
                "Tyumen Oblast" => Ok(Self::TyumenOblast),
                "Udmurt Republic" => Ok(Self::UdmurtRepublic),
                "Ulyanovsk Oblast" => Ok(Self::UlyanovskOblast),
                "Vladimir Oblast" => Ok(Self::VladimirOblast),
                "Vologda Oblast" => Ok(Self::VologdaOblast),
                "Voronezh Oblast" => Ok(Self::VoronezhOblast),
                "Yamalo-Nenets Autonomous Okrug" => Ok(Self::YamaloNenetsAutonomousOkrug),
                "Yaroslavl Oblast" => Ok(Self::YaroslavlOblast),
                "Zabaykalsky Krai" => Ok(Self::ZabaykalskyKrai),
                _ => Err(errors::ConnectorError::InvalidDataFormat {
                    field_name: "address.state",
                }
                .into()),
            },
        }
    }
}

impl ForeignTryFrom<String> for SanMarinoStatesAbbreviation {
    type Error = error_stack::Report<errors::ConnectorError>;
    fn foreign_try_from(value: String) -> Result<Self, Self::Error> {
        let state_abbreviation_check =
            StringExt::<Self>::parse_enum(value.clone(), "SanMarinoStatesAbbreviation");
        match state_abbreviation_check {
            Ok(state_abbreviation) => Ok(state_abbreviation),
            Err(_) => match value.as_str() {
                "Acquaviva" => Ok(Self::Acquaviva),
                "Borgo Maggiore" => Ok(Self::BorgoMaggiore),
                "Chiesanuova" => Ok(Self::Chiesanuova),
                "Domagnano" => Ok(Self::Domagnano),
                "Faetano" => Ok(Self::Faetano),
                "Fiorentino" => Ok(Self::Fiorentino),
                "Montegiardino" => Ok(Self::Montegiardino),
                "San Marino" => Ok(Self::SanMarino),
                "Serravalle" => Ok(Self::Serravalle),
                _ => Err(errors::ConnectorError::InvalidDataFormat {
                    field_name: "address.state",
                }
                .into()),
            },
        }
    }
}

impl ForeignTryFrom<String> for SerbiaStatesAbbreviation {
    type Error = error_stack::Report<errors::ConnectorError>;
    fn foreign_try_from(value: String) -> Result<Self, Self::Error> {
        let state_abbreviation_check =
            StringExt::<Self>::parse_enum(value.clone(), "SerbiaStatesAbbreviation");
        match state_abbreviation_check {
            Ok(state_abbreviation) => Ok(state_abbreviation),
            Err(_) => match value.as_str() {
                "Belgrade" => Ok(Self::Belgrade),
                "Bor District" => Ok(Self::BorDistrict),
                "Braničevo District" => Ok(Self::BraničevoDistrict),
                "Central Banat District" => Ok(Self::CentralBanatDistrict),
                "Jablanica District" => Ok(Self::JablanicaDistrict),
                "Kolubara District" => Ok(Self::KolubaraDistrict),
                "Mačva District" => Ok(Self::MačvaDistrict),
                "Moravica District" => Ok(Self::MoravicaDistrict),
                "Nišava District" => Ok(Self::NišavaDistrict),
                "North Banat District" => Ok(Self::NorthBanatDistrict),
                "North Bačka District" => Ok(Self::NorthBačkaDistrict),
                "Pirot District" => Ok(Self::PirotDistrict),
                "Podunavlje District" => Ok(Self::PodunavljeDistrict),
                "Pomoravlje District" => Ok(Self::PomoravljeDistrict),
                "Pčinja District" => Ok(Self::PčinjaDistrict),
                "Rasina District" => Ok(Self::RasinaDistrict),
                "Raška District" => Ok(Self::RaškaDistrict),
                "South Banat District" => Ok(Self::SouthBanatDistrict),
                "South Bačka District" => Ok(Self::SouthBačkaDistrict),
                "Srem District" => Ok(Self::SremDistrict),
                "Toplica District" => Ok(Self::ToplicaDistrict),
                "Vojvodina" => Ok(Self::Vojvodina),
                "West Bačka District" => Ok(Self::WestBačkaDistrict),
                "Zaječar District" => Ok(Self::ZaječarDistrict),
                "Zlatibor District" => Ok(Self::ZlatiborDistrict),
                "Šumadija District" => Ok(Self::ŠumadijaDistrict),
                _ => Err(errors::ConnectorError::InvalidDataFormat {
                    field_name: "address.state",
                }
                .into()),
            },
        }
    }
}

impl ForeignTryFrom<String> for SlovakiaStatesAbbreviation {
    type Error = error_stack::Report<errors::ConnectorError>;
    fn foreign_try_from(value: String) -> Result<Self, Self::Error> {
        let state_abbreviation_check =
            StringExt::<Self>::parse_enum(value.clone(), "SlovakiaStatesAbbreviation");
        match state_abbreviation_check {
            Ok(state_abbreviation) => Ok(state_abbreviation),
            Err(_) => match value.as_str() {
                "Banská Bystrica Region" => Ok(Self::BanskaBystricaRegion),
                "Bratislava Region" => Ok(Self::BratislavaRegion),
                "Košice Region" => Ok(Self::KosiceRegion),
                "Nitra Region" => Ok(Self::NitraRegion),
                "Prešov Region" => Ok(Self::PresovRegion),
                "Trenčín Region" => Ok(Self::TrencinRegion),
                "Trnava Region" => Ok(Self::TrnavaRegion),
                "Žilina Region" => Ok(Self::ZilinaRegion),
                _ => Err(errors::ConnectorError::InvalidDataFormat {
                    field_name: "address.state",
                }
                .into()),
            },
        }
    }
}

impl ForeignTryFrom<String> for SwedenStatesAbbreviation {
    type Error = error_stack::Report<errors::ConnectorError>;
    fn foreign_try_from(value: String) -> Result<Self, Self::Error> {
        let state_abbreviation_check =
            StringExt::<Self>::parse_enum(value.clone(), "SwedenStatesAbbreviation");
        match state_abbreviation_check {
            Ok(state_abbreviation) => Ok(state_abbreviation),
            Err(_) => match value.as_str() {
                "Blekinge" => Ok(Self::Blekinge),
                "Dalarna County" => Ok(Self::DalarnaCounty),
                "Gotland County" => Ok(Self::GotlandCounty),
                "Gävleborg County" => Ok(Self::GävleborgCounty),
                "Halland County" => Ok(Self::HallandCounty),
                "Jönköping County" => Ok(Self::JönköpingCounty),
                "Kalmar County" => Ok(Self::KalmarCounty),
                "Kronoberg County" => Ok(Self::KronobergCounty),
                "Norrbotten County" => Ok(Self::NorrbottenCounty),
                "Skåne County" => Ok(Self::SkåneCounty),
                "Stockholm County" => Ok(Self::StockholmCounty),
                "Södermanland County" => Ok(Self::SödermanlandCounty),
                "Uppsala County" => Ok(Self::UppsalaCounty),
                "Värmland County" => Ok(Self::VärmlandCounty),
                "Västerbotten County" => Ok(Self::VästerbottenCounty),
                "Västernorrland County" => Ok(Self::VästernorrlandCounty),
                "Västmanland County" => Ok(Self::VästmanlandCounty),
                "Västra Götaland County" => Ok(Self::VästraGötalandCounty),
                "Örebro County" => Ok(Self::ÖrebroCounty),
                "Östergötland County" => Ok(Self::ÖstergötlandCounty),
                _ => Err(errors::ConnectorError::InvalidDataFormat {
                    field_name: "address.state",
                }
                .into()),
            },
        }
    }
}

impl ForeignTryFrom<String> for SloveniaStatesAbbreviation {
    type Error = error_stack::Report<errors::ConnectorError>;
    fn foreign_try_from(value: String) -> Result<Self, Self::Error> {
        let state_abbreviation_check =
            StringExt::<Self>::parse_enum(value.clone(), "SloveniaStatesAbbreviation");
        match state_abbreviation_check {
            Ok(state_abbreviation) => Ok(state_abbreviation),
            Err(_) => match value.as_str() {
                "Ajdovščina Municipality" => Ok(Self::Ajdovščina),
                "Ankaran Municipality" => Ok(Self::Ankaran),
                "Beltinci Municipality" => Ok(Self::Beltinci),
                "Benedikt Municipality" => Ok(Self::Benedikt),
                "Bistrica ob Sotli Municipality" => Ok(Self::BistricaObSotli),
                "Bled Municipality" => Ok(Self::Bled),
                "Bloke Municipality" => Ok(Self::Bloke),
                "Bohinj Municipality" => Ok(Self::Bohinj),
                "Borovnica Municipality" => Ok(Self::Borovnica),
                "Bovec Municipality" => Ok(Self::Bovec),
                "Braslovče Municipality" => Ok(Self::Braslovče),
                "Brda Municipality" => Ok(Self::Brda),
                "Brezovica Municipality" => Ok(Self::Brezovica),
                "Brežice Municipality" => Ok(Self::Brežice),
                "Cankova Municipality" => Ok(Self::Cankova),
                "Cerklje na Gorenjskem Municipality" => Ok(Self::CerkljeNaGorenjskem),
                "Cerknica Municipality" => Ok(Self::Cerknica),
                "Cerkno Municipality" => Ok(Self::Cerkno),
                "Cerkvenjak Municipality" => Ok(Self::Cerkvenjak),
                "City Municipality of Celje" => Ok(Self::CityMunicipalityOfCelje),
                "City Municipality of Novo Mesto" => Ok(Self::CityMunicipalityOfNovoMesto),
                "Destrnik Municipality" => Ok(Self::Destrnik),
                "Divača Municipality" => Ok(Self::Divača),
                "Dobje Municipality" => Ok(Self::Dobje),
                "Dobrepolje Municipality" => Ok(Self::Dobrepolje),
                "Dobrna Municipality" => Ok(Self::Dobrna),
                "Dobrova–Polhov Gradec Municipality" => Ok(Self::DobrovaPolhovGradec),
                "Dobrovnik Municipality" => Ok(Self::Dobrovnik),
                "Dol pri Ljubljani Municipality" => Ok(Self::DolPriLjubljani),
                "Dolenjske Toplice Municipality" => Ok(Self::DolenjskeToplice),
                "Domžale Municipality" => Ok(Self::Domžale),
                "Dornava Municipality" => Ok(Self::Dornava),
                "Dravograd Municipality" => Ok(Self::Dravograd),
                "Duplek Municipality" => Ok(Self::Duplek),
                "Gorenja Vas–Poljane Municipality" => Ok(Self::GorenjaVasPoljane),
                "Gorišnica Municipality" => Ok(Self::Gorišnica),
                "Gorje Municipality" => Ok(Self::Gorje),
                "Gornja Radgona Municipality" => Ok(Self::GornjaRadgona),
                "Gornji Grad Municipality" => Ok(Self::GornjiGrad),
                "Gornji Petrovci Municipality" => Ok(Self::GornjiPetrovci),
                "Grad Municipality" => Ok(Self::Grad),
                "Grosuplje Municipality" => Ok(Self::Grosuplje),
                "Hajdina Municipality" => Ok(Self::Hajdina),
                "Hodoš Municipality" => Ok(Self::Hodoš),
                "Horjul Municipality" => Ok(Self::Horjul),
                "Hoče–Slivnica Municipality" => Ok(Self::HočeSlivnica),
                "Hrastnik Municipality" => Ok(Self::Hrastnik),
                "Hrpelje–Kozina Municipality" => Ok(Self::HrpeljeKozina),
                "Idrija Municipality" => Ok(Self::Idrija),
                "Ig Municipality" => Ok(Self::Ig),
                "Ivančna Gorica Municipality" => Ok(Self::IvančnaGorica),
                "Izola Municipality" => Ok(Self::Izola),
                "Jesenice Municipality" => Ok(Self::Jesenice),
                "Jezersko Municipality" => Ok(Self::Jezersko),
                "Juršinci Municipality" => Ok(Self::Jursinci),
                "Kamnik Municipality" => Ok(Self::Kamnik),
                "Kanal ob Soči Municipality" => Ok(Self::KanalObSoci),
                "Kidričevo Municipality" => Ok(Self::Kidricevo),
                "Kobarid Municipality" => Ok(Self::Kobarid),
                "Kobilje Municipality" => Ok(Self::Kobilje),
                "Komen Municipality" => Ok(Self::Komen),
                "Komenda Municipality" => Ok(Self::Komenda),
                "Koper City Municipality" => Ok(Self::Koper),
                "Kostanjevica na Krki Municipality" => Ok(Self::KostanjevicaNaKrki),
                "Kostel Municipality" => Ok(Self::Kostel),
                "Kozje Municipality" => Ok(Self::Kozje),
                "Kočevje Municipality" => Ok(Self::Kocevje),
                "Kranj City Municipality" => Ok(Self::Kranj),
                "Kranjska Gora Municipality" => Ok(Self::KranjskaGora),
                "Križevci Municipality" => Ok(Self::Krizevci),
                "Kungota" => Ok(Self::Kungota),
                "Kuzma Municipality" => Ok(Self::Kuzma),
                "Laško Municipality" => Ok(Self::Lasko),
                "Lenart Municipality" => Ok(Self::Lenart),
                "Lendava Municipality" => Ok(Self::Lendava),
                "Litija Municipality" => Ok(Self::Litija),
                "Ljubljana City Municipality" => Ok(Self::Ljubljana),
                "Ljubno Municipality" => Ok(Self::Ljubno),
                "Ljutomer Municipality" => Ok(Self::Ljutomer),
                "Logatec Municipality" => Ok(Self::Logatec),
                "Log–Dragomer Municipality" => Ok(Self::LogDragomer),
                "Lovrenc na Pohorju Municipality" => Ok(Self::LovrencNaPohorju),
                "Loška Dolina Municipality" => Ok(Self::LoskaDolina),
                "Loški Potok Municipality" => Ok(Self::LoskiPotok),
                "Lukovica Municipality" => Ok(Self::Lukovica),
                "Luče Municipality" => Ok(Self::Luče),
                "Majšperk Municipality" => Ok(Self::Majsperk),
                "Makole Municipality" => Ok(Self::Makole),
                "Maribor City Municipality" => Ok(Self::Maribor),
                "Markovci Municipality" => Ok(Self::Markovci),
                "Medvode Municipality" => Ok(Self::Medvode),
                "Mengeš Municipality" => Ok(Self::Menges),
                "Metlika Municipality" => Ok(Self::Metlika),
                "Mežica Municipality" => Ok(Self::Mezica),
                "Miklavž na Dravskem Polju Municipality" => Ok(Self::MiklavzNaDravskemPolju),
                "Miren–Kostanjevica Municipality" => Ok(Self::MirenKostanjevica),
                "Mirna Municipality" => Ok(Self::Mirna),
                "Mirna Peč Municipality" => Ok(Self::MirnaPec),
                "Mislinja Municipality" => Ok(Self::Mislinja),
                "Mokronog–Trebelno Municipality" => Ok(Self::MokronogTrebelno),
                "Moravske Toplice Municipality" => Ok(Self::MoravskeToplice),
                "Moravče Municipality" => Ok(Self::Moravce),
                "Mozirje Municipality" => Ok(Self::Mozirje),
                "Municipality of Apače" => Ok(Self::Apače),
                "Municipality of Cirkulane" => Ok(Self::Cirkulane),
                "Municipality of Ilirska Bistrica" => Ok(Self::IlirskaBistrica),
                "Municipality of Krško" => Ok(Self::Krsko),
                "Municipality of Škofljica" => Ok(Self::Skofljica),
                "Murska Sobota City Municipality" => Ok(Self::MurskaSobota),
                "Muta Municipality" => Ok(Self::Muta),
                "Naklo Municipality" => Ok(Self::Naklo),
                "Nazarje Municipality" => Ok(Self::Nazarje),
                "Nova Gorica City Municipality" => Ok(Self::NovaGorica),
                "Odranci Municipality" => Ok(Self::Odranci),
                "Oplotnica" => Ok(Self::Oplotnica),
                "Ormož Municipality" => Ok(Self::Ormoz),
                "Osilnica Municipality" => Ok(Self::Osilnica),
                "Pesnica Municipality" => Ok(Self::Pesnica),
                "Piran Municipality" => Ok(Self::Piran),
                "Pivka Municipality" => Ok(Self::Pivka),
                "Podlehnik Municipality" => Ok(Self::Podlehnik),
                "Podvelka Municipality" => Ok(Self::Podvelka),
                "Podčetrtek Municipality" => Ok(Self::Podcetrtek),
                "Poljčane Municipality" => Ok(Self::Poljcane),
                "Polzela Municipality" => Ok(Self::Polzela),
                "Postojna Municipality" => Ok(Self::Postojna),
                "Prebold Municipality" => Ok(Self::Prebold),
                "Preddvor Municipality" => Ok(Self::Preddvor),
                "Prevalje Municipality" => Ok(Self::Prevalje),
                "Ptuj City Municipality" => Ok(Self::Ptuj),
                "Puconci Municipality" => Ok(Self::Puconci),
                "Radenci Municipality" => Ok(Self::Radenci),
                "Radeče Municipality" => Ok(Self::Radece),
                "Radlje ob Dravi Municipality" => Ok(Self::RadljeObDravi),
                "Radovljica Municipality" => Ok(Self::Radovljica),
                "Ravne na Koroškem Municipality" => Ok(Self::RavneNaKoroskem),
                "Razkrižje Municipality" => Ok(Self::Razkrizje),
                "Rače–Fram Municipality" => Ok(Self::RaceFram),
                "Renče–Vogrsko Municipality" => Ok(Self::RenčeVogrsko),
                "Rečica ob Savinji Municipality" => Ok(Self::RecicaObSavinji),
                "Ribnica Municipality" => Ok(Self::Ribnica),
                "Ribnica na Pohorju Municipality" => Ok(Self::RibnicaNaPohorju),
                "Rogatec Municipality" => Ok(Self::Rogatec),
                "Rogaška Slatina Municipality" => Ok(Self::RogaskaSlatina),
                "Rogašovci Municipality" => Ok(Self::Rogasovci),
                "Ruše Municipality" => Ok(Self::Ruse),
                "Selnica ob Dravi Municipality" => Ok(Self::SelnicaObDravi),
                "Semič Municipality" => Ok(Self::Semic),
                "Sevnica Municipality" => Ok(Self::Sevnica),
                "Sežana Municipality" => Ok(Self::Sezana),
                "Slovenj Gradec City Municipality" => Ok(Self::SlovenjGradec),
                "Slovenska Bistrica Municipality" => Ok(Self::SlovenskaBistrica),
                "Slovenske Konjice Municipality" => Ok(Self::SlovenskeKonjice),
                "Sodražica Municipality" => Ok(Self::Sodrazica),
                "Solčava Municipality" => Ok(Self::Solcava),
                "Središče ob Dravi" => Ok(Self::SredisceObDravi),
                "Starše Municipality" => Ok(Self::Starse),
                "Straža Municipality" => Ok(Self::Straza),
                "Sveta Ana Municipality" => Ok(Self::SvetaAna),
                "Sveta Trojica v Slovenskih Goricah Municipality" => Ok(Self::SvetaTrojica),
                "Sveti Andraž v Slovenskih Goricah Municipality" => Ok(Self::SvetiAndraz),
                "Sveti Jurij ob Ščavnici Municipality" => Ok(Self::SvetiJurijObScavnici),
                "Sveti Jurij v Slovenskih Goricah Municipality" => {
                    Ok(Self::SvetiJurijVSlovenskihGoricah)
                }
                "Sveti Tomaž Municipality" => Ok(Self::SvetiTomaz),
                "Tabor Municipality" => Ok(Self::Tabor),
                "Tišina Municipality" => Ok(Self::Tišina),
                "Tolmin Municipality" => Ok(Self::Tolmin),
                "Trbovlje Municipality" => Ok(Self::Trbovlje),
                "Trebnje Municipality" => Ok(Self::Trebnje),
                "Trnovska Vas Municipality" => Ok(Self::TrnovskaVas),
                "Trzin Municipality" => Ok(Self::Trzin),
                "Tržič Municipality" => Ok(Self::Tržič),
                "Turnišče Municipality" => Ok(Self::Turnišče),
                "Velika Polana Municipality" => Ok(Self::VelikaPolana),
                "Velike Lašče Municipality" => Ok(Self::VelikeLašče),
                "Veržej Municipality" => Ok(Self::Veržej),
                "Videm Municipality" => Ok(Self::Videm),
                "Vipava Municipality" => Ok(Self::Vipava),
                "Vitanje Municipality" => Ok(Self::Vitanje),
                "Vodice Municipality" => Ok(Self::Vodice),
                "Vojnik Municipality" => Ok(Self::Vojnik),
                "Vransko Municipality" => Ok(Self::Vransko),
                "Vrhnika Municipality" => Ok(Self::Vrhnika),
                "Vuzenica Municipality" => Ok(Self::Vuzenica),
                "Zagorje ob Savi Municipality" => Ok(Self::ZagorjeObSavi),
                "Zavrč Municipality" => Ok(Self::Zavrč),
                "Zreče Municipality" => Ok(Self::Zreče),
                "Črenšovci Municipality" => Ok(Self::Črenšovci),
                "Črna na Koroškem Municipality" => Ok(Self::ČrnaNaKoroškem),
                "Črnomelj Municipality" => Ok(Self::Črnomelj),
                "Šalovci Municipality" => Ok(Self::Šalovci),
                "Šempeter–Vrtojba Municipality" => Ok(Self::ŠempeterVrtojba),
                "Šentilj Municipality" => Ok(Self::Šentilj),
                "Šentjernej Municipality" => Ok(Self::Šentjernej),
                "Šentjur Municipality" => Ok(Self::Šentjur),
                "Šentrupert Municipality" => Ok(Self::Šentrupert),
                "Šenčur Municipality" => Ok(Self::Šenčur),
                "Škocjan Municipality" => Ok(Self::Škocjan),
                "Škofja Loka Municipality" => Ok(Self::ŠkofjaLoka),
                "Šmarje pri Jelšah Municipality" => Ok(Self::ŠmarjePriJelšah),
                "Šmarješke Toplice Municipality" => Ok(Self::ŠmarješkeToplice),
                "Šmartno ob Paki Municipality" => Ok(Self::ŠmartnoObPaki),
                "Šmartno pri Litiji Municipality" => Ok(Self::ŠmartnoPriLitiji),
                "Šoštanj Municipality" => Ok(Self::Šoštanj),
                "Štore Municipality" => Ok(Self::Štore),
                "Žalec Municipality" => Ok(Self::Žalec),
                "Železniki Municipality" => Ok(Self::Železniki),
                "Žetale Municipality" => Ok(Self::Žetale),
                "Žiri Municipality" => Ok(Self::Žiri),
                "Žirovnica Municipality" => Ok(Self::Žirovnica),
                "Žužemberk Municipality" => Ok(Self::Žužemberk),
                _ => Err(errors::ConnectorError::InvalidDataFormat {
                    field_name: "address.state",
                }
                .into()),
            },
        }
    }
}

impl ForeignTryFrom<String> for UkraineStatesAbbreviation {
    type Error = error_stack::Report<errors::ConnectorError>;

    fn foreign_try_from(value: String) -> Result<Self, Self::Error> {
        let state_abbreviation_check =
            StringExt::<Self>::parse_enum(value.clone(), "UkraineStatesAbbreviation");

        match state_abbreviation_check {
            Ok(state_abbreviation) => Ok(state_abbreviation),
            Err(_) => match value.as_str() {
                "Autonomous Republic of Crimea" => Ok(Self::AutonomousRepublicOfCrimea),
                "Cherkasy Oblast" => Ok(Self::CherkasyOblast),
                "Chernihiv Oblast" => Ok(Self::ChernihivOblast),
                "Chernivtsi Oblast" => Ok(Self::ChernivtsiOblast),
                "Dnipropetrovsk Oblast" => Ok(Self::DnipropetrovskOblast),
                "Donetsk Oblast" => Ok(Self::DonetskOblast),
                "Ivano-Frankivsk Oblast" => Ok(Self::IvanoFrankivskOblast),
                "Kharkiv Oblast" => Ok(Self::KharkivOblast),
                "Kherson Oblast" => Ok(Self::KhersonOblast),
                "Khmelnytsky Oblast" => Ok(Self::KhmelnytskyOblast),
                "Kiev" => Ok(Self::Kiev),
                "Kirovohrad Oblast" => Ok(Self::KirovohradOblast),
                "Kyiv Oblast" => Ok(Self::KyivOblast),
                "Luhansk Oblast" => Ok(Self::LuhanskOblast),
                "Lviv Oblast" => Ok(Self::LvivOblast),
                "Mykolaiv Oblast" => Ok(Self::MykolaivOblast),
                "Odessa Oblast" => Ok(Self::OdessaOblast),
                "Rivne Oblast" => Ok(Self::RivneOblast),
                "Sumy Oblast" => Ok(Self::SumyOblast),
                "Ternopil Oblast" => Ok(Self::TernopilOblast),
                "Vinnytsia Oblast" => Ok(Self::VinnytsiaOblast),
                "Volyn Oblast" => Ok(Self::VolynOblast),
                "Zakarpattia Oblast" => Ok(Self::ZakarpattiaOblast),
                "Zaporizhzhya Oblast" => Ok(Self::ZaporizhzhyaOblast),
                "Zhytomyr Oblast" => Ok(Self::ZhytomyrOblast),
                _ => Err(errors::ConnectorError::InvalidDataFormat {
                    field_name: "address.state",
                }
                .into()),
            },
        }
    }
}

impl ForeignTryFrom<String> for BrazilStatesAbbreviation {
    type Error = error_stack::Report<errors::ConnectorError>;

    fn foreign_try_from(value: String) -> Result<Self, Self::Error> {
        let state_abbreviation_check =
            StringExt::<Self>::parse_enum(value.clone(), "BrazilStatesAbbreviation");

        match state_abbreviation_check {
            Ok(state_abbreviation) => Ok(state_abbreviation),
            Err(_) => match value.as_str() {
                "Acre" => Ok(Self::Acre),
                "Alagoas" => Ok(Self::Alagoas),
                "Amapá" => Ok(Self::Amapá),
                "Amazonas" => Ok(Self::Amazonas),
                "Bahia" => Ok(Self::Bahia),
                "Ceará" => Ok(Self::Ceará),
                "Distrito Federal" => Ok(Self::DistritoFederal),
                "Espírito Santo" => Ok(Self::EspíritoSanto),
                "Goiás" => Ok(Self::Goiás),
                "Maranhão" => Ok(Self::Maranhão),
                "Mato Grosso" => Ok(Self::MatoGrosso),
                "Mato Grosso do Sul" => Ok(Self::MatoGrossoDoSul),
                "Minas Gerais" => Ok(Self::MinasGerais),
                "Pará" => Ok(Self::Pará),
                "Paraíba" => Ok(Self::Paraíba),
                "Paraná" => Ok(Self::Paraná),
                "Pernambuco" => Ok(Self::Pernambuco),
                "Piauí" => Ok(Self::Piauí),
                "Rio de Janeiro" => Ok(Self::RioDeJaneiro),
                "Rio Grande do Norte" => Ok(Self::RioGrandeDoNorte),
                "Rio Grande do Sul" => Ok(Self::RioGrandeDoSul),
                "Rondônia" => Ok(Self::Rondônia),
                "Roraima" => Ok(Self::Roraima),
                "Santa Catarina" => Ok(Self::SantaCatarina),
                "São Paulo" => Ok(Self::SãoPaulo),
                "Sergipe" => Ok(Self::Sergipe),
                "Tocantins" => Ok(Self::Tocantins),
                _ => Err(errors::ConnectorError::InvalidDataFormat {
                    field_name: "address.state",
                }
                .into()),
            },
        }
    }
}

pub trait ForeignTryFrom<F>: Sized {
    type Error;

    fn foreign_try_from(from: F) -> Result<Self, Self::Error>;
}

#[derive(Debug)]
pub struct QrImage {
    pub data: String,
}

// Qr Image data source starts with this string
// The base64 image data will be appended to it to image data source
pub(crate) const QR_IMAGE_DATA_SOURCE_STRING: &str = "data:image/png;base64";

impl QrImage {
    pub fn new_from_data(
        data: String,
    ) -> Result<Self, error_stack::Report<common_utils::errors::QrCodeError>> {
        let qr_code = qrcode::QrCode::new(data.as_bytes())
            .change_context(common_utils::errors::QrCodeError::FailedToCreateQrCode)?;

        let qrcode_image_buffer = qr_code.render::<Luma<u8>>().build();
        let qrcode_dynamic_image = DynamicImage::ImageLuma8(qrcode_image_buffer);

        let mut image_bytes = std::io::BufWriter::new(std::io::Cursor::new(Vec::new()));

        // Encodes qrcode_dynamic_image and write it to image_bytes
        let _ = qrcode_dynamic_image.write_to(&mut image_bytes, ImageFormat::Png);

        let image_data_source = format!(
            "{},{}",
            QR_IMAGE_DATA_SOURCE_STRING,
            BASE64_ENGINE.encode(image_bytes.buffer())
        );
        Ok(Self {
            data: image_data_source,
        })
    }

    pub fn new_colored_from_data(
        data: String,
        hex_color: &str,
    ) -> Result<Self, error_stack::Report<common_utils::errors::QrCodeError>> {
        let qr_code = qrcode::QrCode::new(data.as_bytes())
            .change_context(common_utils::errors::QrCodeError::FailedToCreateQrCode)?;

        let qrcode_image_buffer = qr_code.render::<Luma<u8>>().build();
        let (width, height) = qrcode_image_buffer.dimensions();
        let mut colored_image = ImageBuffer::new(width, height);
        let rgb = Self::parse_hex_color(hex_color)?;

        for (x, y, pixel) in qrcode_image_buffer.enumerate_pixels() {
            let luminance = pixel.0[0];
            let color = if luminance == 0 {
                Rgba([rgb.0, rgb.1, rgb.2, 255])
            } else {
                Rgba([255, 255, 255, 255])
            };
            colored_image.put_pixel(x, y, color);
        }

        let qrcode_dynamic_image = DynamicImage::ImageRgba8(colored_image);
        let mut image_bytes = std::io::Cursor::new(Vec::new());
        qrcode_dynamic_image
            .write_to(&mut image_bytes, ImageFormat::Png)
            .change_context(common_utils::errors::QrCodeError::FailedToCreateQrCode)?;

        let image_data_source = format!(
            "{},{}",
            QR_IMAGE_DATA_SOURCE_STRING,
            BASE64_ENGINE.encode(image_bytes.get_ref())
        );

        Ok(Self {
            data: image_data_source,
        })
    }

    pub fn parse_hex_color(hex: &str) -> Result<(u8, u8, u8), common_utils::errors::QrCodeError> {
        let hex = hex.trim_start_matches('#');
        if hex.len() == 6 {
            let r = u8::from_str_radix(&hex[0..2], 16).ok();
            let g = u8::from_str_radix(&hex[2..4], 16).ok();
            let b = u8::from_str_radix(&hex[4..6], 16).ok();
            if let (Some(r), Some(g), Some(b)) = (r, g, b) {
                return Ok((r, g, b));
            }
        }
        Err(common_utils::errors::QrCodeError::InvalidHexColor)
    }
}

#[cfg(test)]
mod tests {
    use crate::utils;
    #[test]
    fn test_image_data_source_url() {
        let qr_image_data_source_url = utils::QrImage::new_from_data("Hyperswitch".to_string());
        assert!(qr_image_data_source_url.is_ok());
    }
}

pub fn is_mandate_supported(
    selected_pmd: PaymentMethodData,
    payment_method_type: Option<enums::PaymentMethodType>,
    mandate_implemented_pmds: HashSet<PaymentMethodDataType>,
    connector: &'static str,
) -> Result<(), Error> {
    if mandate_implemented_pmds.contains(&PaymentMethodDataType::from(selected_pmd.clone())) {
        Ok(())
    } else {
        match payment_method_type {
            Some(pm_type) => Err(errors::ConnectorError::NotSupported {
                message: format!("{} mandate payment", pm_type),
                connector,
            }
            .into()),
            None => Err(errors::ConnectorError::NotSupported {
                message: "mandate payment".to_string(),
                connector,
            }
            .into()),
        }
    }
}

pub fn get_mandate_details(
    setup_mandate_details: Option<mandates::MandateData>,
) -> Result<Option<mandates::MandateAmountData>, error_stack::Report<errors::ConnectorError>> {
    setup_mandate_details
        .map(|mandate_data| match &mandate_data.mandate_type {
            Some(mandates::MandateDataType::SingleUse(mandate))
            | Some(mandates::MandateDataType::MultiUse(Some(mandate))) => Ok(mandate.clone()),
            Some(mandates::MandateDataType::MultiUse(None)) => {
                Err(errors::ConnectorError::MissingRequiredField {
                    field_name: "setup_future_usage.mandate_data.mandate_type.multi_use.amount",
                }
                .into())
            }
            None => Err(errors::ConnectorError::MissingRequiredField {
                field_name: "setup_future_usage.mandate_data.mandate_type",
            }
            .into()),
        })
        .transpose()
}

pub fn collect_values_by_removing_signature(value: &Value, signature: &String) -> Vec<String> {
    match value {
        Value::Null => vec!["null".to_owned()],
        Value::Bool(b) => vec![b.to_string()],
        Value::Number(n) => match n.as_f64() {
            Some(f) => vec![format!("{f:.2}")],
            None => vec![n.to_string()],
        },
        Value::String(s) => {
            if signature == s {
                vec![]
            } else {
                vec![s.clone()]
            }
        }
        Value::Array(arr) => arr
            .iter()
            .flat_map(|v| collect_values_by_removing_signature(v, signature))
            .collect(),
        Value::Object(obj) => obj
            .values()
            .flat_map(|v| collect_values_by_removing_signature(v, signature))
            .collect(),
    }
}

pub fn collect_and_sort_values_by_removing_signature(
    value: &Value,
    signature: &String,
) -> Vec<String> {
    let mut values = collect_values_by_removing_signature(value, signature);
    values.sort();
    values
}

#[derive(Debug, strum::Display, Eq, PartialEq, Hash)]
pub enum PaymentMethodDataType {
    Card,
    Knet,
    Benefit,
    MomoAtm,
    CardRedirect,
    AliPayQr,
    AliPayRedirect,
    AliPayHkRedirect,
    AmazonPayRedirect,
    MomoRedirect,
    KakaoPayRedirect,
    GoPayRedirect,
    GcashRedirect,
    ApplePay,
    ApplePayRedirect,
    ApplePayThirdPartySdk,
    DanaRedirect,
    DuitNow,
    GooglePay,
    GooglePayRedirect,
    GooglePayThirdPartySdk,
    MbWayRedirect,
    MobilePayRedirect,
    PaypalRedirect,
    PaypalSdk,
    Paze,
    SamsungPay,
    TwintRedirect,
    VippsRedirect,
    TouchNGoRedirect,
    WeChatPayRedirect,
    WeChatPayQr,
    CashappQr,
    SwishQr,
    KlarnaRedirect,
    KlarnaSdk,
    AffirmRedirect,
    AfterpayClearpayRedirect,
    PayBrightRedirect,
    WalleyRedirect,
    AlmaRedirect,
    AtomeRedirect,
    BancontactCard,
    Bizum,
    Blik,
    Eft,
    Eps,
    Giropay,
    Ideal,
    Interac,
    LocalBankRedirect,
    OnlineBankingCzechRepublic,
    OnlineBankingFinland,
    OnlineBankingPoland,
    OnlineBankingSlovakia,
    OpenBankingUk,
    Przelewy24,
    Sofort,
    Trustly,
    OnlineBankingFpx,
    OnlineBankingThailand,
    AchBankDebit,
    SepaBankDebit,
    BecsBankDebit,
    BacsBankDebit,
    AchBankTransfer,
    SepaBankTransfer,
    BacsBankTransfer,
    MultibancoBankTransfer,
    PermataBankTransfer,
    BcaBankTransfer,
    BniVaBankTransfer,
    BriVaBankTransfer,
    CimbVaBankTransfer,
    DanamonVaBankTransfer,
    MandiriVaBankTransfer,
    Pix,
    Pse,
    Crypto,
    MandatePayment,
    Reward,
    Upi,
    Boleto,
    Efecty,
    PagoEfectivo,
    RedCompra,
    RedPagos,
    Alfamart,
    Indomaret,
    Oxxo,
    SevenEleven,
    Lawson,
    MiniStop,
    FamilyMart,
    Seicomart,
    PayEasy,
    Givex,
    PaySafeCar,
    CardToken,
    LocalBankTransfer,
    Mifinity,
    Fps,
    PromptPay,
    VietQr,
    OpenBanking,
    NetworkToken,
    NetworkTransactionIdAndCardDetails,
    DirectCarrierBilling,
    InstantBankTransfer,
<<<<<<< HEAD
    InstantBankTransferFinland,
    InstantBankTransferPoland,
=======
    RevolutPay,
>>>>>>> 4c73d748
}

impl From<PaymentMethodData> for PaymentMethodDataType {
    fn from(pm_data: PaymentMethodData) -> Self {
        match pm_data {
            PaymentMethodData::Card(_) => Self::Card,
            PaymentMethodData::NetworkToken(_) => Self::NetworkToken,
            PaymentMethodData::CardDetailsForNetworkTransactionId(_) => {
                Self::NetworkTransactionIdAndCardDetails
            }
            PaymentMethodData::CardRedirect(card_redirect_data) => match card_redirect_data {
                payment_method_data::CardRedirectData::Knet {} => Self::Knet,
                payment_method_data::CardRedirectData::Benefit {} => Self::Benefit,
                payment_method_data::CardRedirectData::MomoAtm {} => Self::MomoAtm,
                payment_method_data::CardRedirectData::CardRedirect {} => Self::CardRedirect,
            },
            PaymentMethodData::Wallet(wallet_data) => match wallet_data {
                payment_method_data::WalletData::AliPayQr(_) => Self::AliPayQr,
                payment_method_data::WalletData::AliPayRedirect(_) => Self::AliPayRedirect,
                payment_method_data::WalletData::AliPayHkRedirect(_) => Self::AliPayHkRedirect,
                payment_method_data::WalletData::AmazonPayRedirect(_) => Self::AmazonPayRedirect,
                payment_method_data::WalletData::MomoRedirect(_) => Self::MomoRedirect,
                payment_method_data::WalletData::KakaoPayRedirect(_) => Self::KakaoPayRedirect,
                payment_method_data::WalletData::GoPayRedirect(_) => Self::GoPayRedirect,
                payment_method_data::WalletData::GcashRedirect(_) => Self::GcashRedirect,
                payment_method_data::WalletData::ApplePay(_) => Self::ApplePay,
                payment_method_data::WalletData::ApplePayRedirect(_) => Self::ApplePayRedirect,
                payment_method_data::WalletData::ApplePayThirdPartySdk(_) => {
                    Self::ApplePayThirdPartySdk
                }
                payment_method_data::WalletData::DanaRedirect {} => Self::DanaRedirect,
                payment_method_data::WalletData::GooglePay(_) => Self::GooglePay,
                payment_method_data::WalletData::GooglePayRedirect(_) => Self::GooglePayRedirect,
                payment_method_data::WalletData::GooglePayThirdPartySdk(_) => {
                    Self::GooglePayThirdPartySdk
                }
                payment_method_data::WalletData::MbWayRedirect(_) => Self::MbWayRedirect,
                payment_method_data::WalletData::MobilePayRedirect(_) => Self::MobilePayRedirect,
                payment_method_data::WalletData::PaypalRedirect(_) => Self::PaypalRedirect,
                payment_method_data::WalletData::PaypalSdk(_) => Self::PaypalSdk,
                payment_method_data::WalletData::Paze(_) => Self::Paze,
                payment_method_data::WalletData::SamsungPay(_) => Self::SamsungPay,
                payment_method_data::WalletData::TwintRedirect {} => Self::TwintRedirect,
                payment_method_data::WalletData::VippsRedirect {} => Self::VippsRedirect,
                payment_method_data::WalletData::TouchNGoRedirect(_) => Self::TouchNGoRedirect,
                payment_method_data::WalletData::WeChatPayRedirect(_) => Self::WeChatPayRedirect,
                payment_method_data::WalletData::WeChatPayQr(_) => Self::WeChatPayQr,
                payment_method_data::WalletData::CashappQr(_) => Self::CashappQr,
                payment_method_data::WalletData::SwishQr(_) => Self::SwishQr,
                payment_method_data::WalletData::Mifinity(_) => Self::Mifinity,
                payment_method_data::WalletData::RevolutPay(_) => Self::RevolutPay,
            },
            PaymentMethodData::PayLater(pay_later_data) => match pay_later_data {
                payment_method_data::PayLaterData::KlarnaRedirect { .. } => Self::KlarnaRedirect,
                payment_method_data::PayLaterData::KlarnaSdk { .. } => Self::KlarnaSdk,
                payment_method_data::PayLaterData::AffirmRedirect {} => Self::AffirmRedirect,
                payment_method_data::PayLaterData::AfterpayClearpayRedirect { .. } => {
                    Self::AfterpayClearpayRedirect
                }
                payment_method_data::PayLaterData::PayBrightRedirect {} => Self::PayBrightRedirect,
                payment_method_data::PayLaterData::WalleyRedirect {} => Self::WalleyRedirect,
                payment_method_data::PayLaterData::AlmaRedirect {} => Self::AlmaRedirect,
                payment_method_data::PayLaterData::AtomeRedirect {} => Self::AtomeRedirect,
            },
            PaymentMethodData::BankRedirect(bank_redirect_data) => match bank_redirect_data {
                payment_method_data::BankRedirectData::BancontactCard { .. } => {
                    Self::BancontactCard
                }
                payment_method_data::BankRedirectData::Bizum {} => Self::Bizum,
                payment_method_data::BankRedirectData::Blik { .. } => Self::Blik,
                payment_method_data::BankRedirectData::Eft { .. } => Self::Eft,
                payment_method_data::BankRedirectData::Eps { .. } => Self::Eps,
                payment_method_data::BankRedirectData::Giropay { .. } => Self::Giropay,
                payment_method_data::BankRedirectData::Ideal { .. } => Self::Ideal,
                payment_method_data::BankRedirectData::Interac { .. } => Self::Interac,
                payment_method_data::BankRedirectData::OnlineBankingCzechRepublic { .. } => {
                    Self::OnlineBankingCzechRepublic
                }
                payment_method_data::BankRedirectData::OnlineBankingFinland { .. } => {
                    Self::OnlineBankingFinland
                }
                payment_method_data::BankRedirectData::OnlineBankingPoland { .. } => {
                    Self::OnlineBankingPoland
                }
                payment_method_data::BankRedirectData::OnlineBankingSlovakia { .. } => {
                    Self::OnlineBankingSlovakia
                }
                payment_method_data::BankRedirectData::OpenBankingUk { .. } => Self::OpenBankingUk,
                payment_method_data::BankRedirectData::Przelewy24 { .. } => Self::Przelewy24,
                payment_method_data::BankRedirectData::Sofort { .. } => Self::Sofort,
                payment_method_data::BankRedirectData::Trustly { .. } => Self::Trustly,
                payment_method_data::BankRedirectData::OnlineBankingFpx { .. } => {
                    Self::OnlineBankingFpx
                }
                payment_method_data::BankRedirectData::OnlineBankingThailand { .. } => {
                    Self::OnlineBankingThailand
                }
                payment_method_data::BankRedirectData::LocalBankRedirect {} => {
                    Self::LocalBankRedirect
                }
            },
            PaymentMethodData::BankDebit(bank_debit_data) => match bank_debit_data {
                payment_method_data::BankDebitData::AchBankDebit { .. } => Self::AchBankDebit,
                payment_method_data::BankDebitData::SepaBankDebit { .. } => Self::SepaBankDebit,
                payment_method_data::BankDebitData::BecsBankDebit { .. } => Self::BecsBankDebit,
                payment_method_data::BankDebitData::BacsBankDebit { .. } => Self::BacsBankDebit,
            },
            PaymentMethodData::BankTransfer(bank_transfer_data) => match *bank_transfer_data {
                payment_method_data::BankTransferData::AchBankTransfer { .. } => {
                    Self::AchBankTransfer
                }
                payment_method_data::BankTransferData::SepaBankTransfer { .. } => {
                    Self::SepaBankTransfer
                }
                payment_method_data::BankTransferData::BacsBankTransfer { .. } => {
                    Self::BacsBankTransfer
                }
                payment_method_data::BankTransferData::MultibancoBankTransfer { .. } => {
                    Self::MultibancoBankTransfer
                }
                payment_method_data::BankTransferData::PermataBankTransfer { .. } => {
                    Self::PermataBankTransfer
                }
                payment_method_data::BankTransferData::BcaBankTransfer { .. } => {
                    Self::BcaBankTransfer
                }
                payment_method_data::BankTransferData::BniVaBankTransfer { .. } => {
                    Self::BniVaBankTransfer
                }
                payment_method_data::BankTransferData::BriVaBankTransfer { .. } => {
                    Self::BriVaBankTransfer
                }
                payment_method_data::BankTransferData::CimbVaBankTransfer { .. } => {
                    Self::CimbVaBankTransfer
                }
                payment_method_data::BankTransferData::DanamonVaBankTransfer { .. } => {
                    Self::DanamonVaBankTransfer
                }
                payment_method_data::BankTransferData::MandiriVaBankTransfer { .. } => {
                    Self::MandiriVaBankTransfer
                }
                payment_method_data::BankTransferData::Pix { .. } => Self::Pix,
                payment_method_data::BankTransferData::Pse {} => Self::Pse,
                payment_method_data::BankTransferData::LocalBankTransfer { .. } => {
                    Self::LocalBankTransfer
                }
                payment_method_data::BankTransferData::InstantBankTransfer {} => {
                    Self::InstantBankTransfer
                }
                payment_method_data::BankTransferData::InstantBankTransferFinland {} => {
                    Self::InstantBankTransferFinland
                }
                payment_method_data::BankTransferData::InstantBankTransferPoland {} => {
                    Self::InstantBankTransferPoland
                }
            },
            PaymentMethodData::Crypto(_) => Self::Crypto,
            PaymentMethodData::MandatePayment => Self::MandatePayment,
            PaymentMethodData::Reward => Self::Reward,
            PaymentMethodData::Upi(_) => Self::Upi,
            PaymentMethodData::Voucher(voucher_data) => match voucher_data {
                payment_method_data::VoucherData::Boleto(_) => Self::Boleto,
                payment_method_data::VoucherData::Efecty => Self::Efecty,
                payment_method_data::VoucherData::PagoEfectivo => Self::PagoEfectivo,
                payment_method_data::VoucherData::RedCompra => Self::RedCompra,
                payment_method_data::VoucherData::RedPagos => Self::RedPagos,
                payment_method_data::VoucherData::Alfamart(_) => Self::Alfamart,
                payment_method_data::VoucherData::Indomaret(_) => Self::Indomaret,
                payment_method_data::VoucherData::Oxxo => Self::Oxxo,
                payment_method_data::VoucherData::SevenEleven(_) => Self::SevenEleven,
                payment_method_data::VoucherData::Lawson(_) => Self::Lawson,
                payment_method_data::VoucherData::MiniStop(_) => Self::MiniStop,
                payment_method_data::VoucherData::FamilyMart(_) => Self::FamilyMart,
                payment_method_data::VoucherData::Seicomart(_) => Self::Seicomart,
                payment_method_data::VoucherData::PayEasy(_) => Self::PayEasy,
            },
            PaymentMethodData::RealTimePayment(real_time_payment_data) => {
                match *real_time_payment_data {
                    payment_method_data::RealTimePaymentData::DuitNow {} => Self::DuitNow,
                    payment_method_data::RealTimePaymentData::Fps {} => Self::Fps,
                    payment_method_data::RealTimePaymentData::PromptPay {} => Self::PromptPay,
                    payment_method_data::RealTimePaymentData::VietQr {} => Self::VietQr,
                }
            }
            PaymentMethodData::GiftCard(gift_card_data) => match *gift_card_data {
                payment_method_data::GiftCardData::Givex(_) => Self::Givex,
                payment_method_data::GiftCardData::PaySafeCard {} => Self::PaySafeCar,
            },
            PaymentMethodData::CardToken(_) => Self::CardToken,
            PaymentMethodData::OpenBanking(data) => match data {
                payment_method_data::OpenBankingData::OpenBankingPIS {} => Self::OpenBanking,
            },
            PaymentMethodData::MobilePayment(mobile_payment_data) => match mobile_payment_data {
                payment_method_data::MobilePaymentData::DirectCarrierBilling { .. } => {
                    Self::DirectCarrierBilling
                }
            },
        }
    }
}
pub trait ApplePay {
    fn get_applepay_decoded_payment_data(&self) -> Result<Secret<String>, Error>;
}

impl ApplePay for payment_method_data::ApplePayWalletData {
    fn get_applepay_decoded_payment_data(&self) -> Result<Secret<String>, Error> {
        let token = Secret::new(
            String::from_utf8(BASE64_ENGINE.decode(&self.payment_data).change_context(
                errors::ConnectorError::InvalidWalletToken {
                    wallet_name: "Apple Pay".to_string(),
                },
            )?)
            .change_context(errors::ConnectorError::InvalidWalletToken {
                wallet_name: "Apple Pay".to_string(),
            })?,
        );
        Ok(token)
    }
}

pub trait WalletData {
    fn get_wallet_token(&self) -> Result<Secret<String>, Error>;
    fn get_wallet_token_as_json<T>(&self, wallet_name: String) -> Result<T, Error>
    where
        T: serde::de::DeserializeOwned;
    fn get_encoded_wallet_token(&self) -> Result<String, Error>;
}

impl WalletData for payment_method_data::WalletData {
    fn get_wallet_token(&self) -> Result<Secret<String>, Error> {
        match self {
            Self::GooglePay(data) => Ok(Secret::new(data.tokenization_data.token.clone())),
            Self::ApplePay(data) => Ok(data.get_applepay_decoded_payment_data()?),
            Self::PaypalSdk(data) => Ok(Secret::new(data.token.clone())),
            _ => Err(errors::ConnectorError::InvalidWallet.into()),
        }
    }
    fn get_wallet_token_as_json<T>(&self, wallet_name: String) -> Result<T, Error>
    where
        T: serde::de::DeserializeOwned,
    {
        serde_json::from_str::<T>(self.get_wallet_token()?.peek())
            .change_context(errors::ConnectorError::InvalidWalletToken { wallet_name })
    }

    fn get_encoded_wallet_token(&self) -> Result<String, Error> {
        match self {
            Self::GooglePay(_) => {
                let json_token: Value = self.get_wallet_token_as_json("Google Pay".to_owned())?;
                let token_as_vec = serde_json::to_vec(&json_token).change_context(
                    errors::ConnectorError::InvalidWalletToken {
                        wallet_name: "Google Pay".to_string(),
                    },
                )?;
                let encoded_token = BASE64_ENGINE.encode(token_as_vec);
                Ok(encoded_token)
            }
            _ => Err(
                errors::ConnectorError::NotImplemented("SELECTED PAYMENT METHOD".to_owned()).into(),
            ),
        }
    }
}

pub fn deserialize_xml_to_struct<T: serde::de::DeserializeOwned>(
    xml_data: &[u8],
) -> Result<T, errors::ConnectorError> {
    let response_str = std::str::from_utf8(xml_data)
        .map_err(|e| {
            router_env::logger::error!("Error converting response data to UTF-8: {:?}", e);
            errors::ConnectorError::ResponseDeserializationFailed
        })?
        .trim();
    let result: T = quick_xml::de::from_str(response_str).map_err(|e| {
        router_env::logger::error!("Error deserializing XML response: {:?}", e);
        errors::ConnectorError::ResponseDeserializationFailed
    })?;

    Ok(result)
}

pub fn is_html_response(response: &str) -> bool {
    response.starts_with("<html>") || response.starts_with("<!DOCTYPE html>")
}

#[cfg(feature = "payouts")]
pub trait PayoutsData {
    fn get_transfer_id(&self) -> Result<String, Error>;
    fn get_customer_details(
        &self,
    ) -> Result<hyperswitch_domain_models::router_request_types::CustomerDetails, Error>;
    fn get_vendor_details(&self) -> Result<PayoutVendorAccountDetails, Error>;
    #[cfg(feature = "payouts")]
    fn get_payout_type(&self) -> Result<enums::PayoutType, Error>;
}

#[cfg(feature = "payouts")]
impl PayoutsData for hyperswitch_domain_models::router_request_types::PayoutsData {
    fn get_transfer_id(&self) -> Result<String, Error> {
        self.connector_payout_id
            .clone()
            .ok_or_else(missing_field_err("transfer_id"))
    }
    fn get_customer_details(
        &self,
    ) -> Result<hyperswitch_domain_models::router_request_types::CustomerDetails, Error> {
        self.customer_details
            .clone()
            .ok_or_else(missing_field_err("customer_details"))
    }
    fn get_vendor_details(&self) -> Result<PayoutVendorAccountDetails, Error> {
        self.vendor_details
            .clone()
            .ok_or_else(missing_field_err("vendor_details"))
    }
    #[cfg(feature = "payouts")]
    fn get_payout_type(&self) -> Result<enums::PayoutType, Error> {
        self.payout_type
            .to_owned()
            .ok_or_else(missing_field_err("payout_type"))
    }
}
pub trait RevokeMandateRequestData {
    fn get_connector_mandate_id(&self) -> Result<String, Error>;
}

impl RevokeMandateRequestData for MandateRevokeRequestData {
    fn get_connector_mandate_id(&self) -> Result<String, Error> {
        self.connector_mandate_id
            .clone()
            .ok_or_else(missing_field_err("connector_mandate_id"))
    }
}
pub trait RecurringMandateData {
    fn get_original_payment_amount(&self) -> Result<i64, Error>;
    fn get_original_payment_currency(&self) -> Result<enums::Currency, Error>;
}

impl RecurringMandateData for RecurringMandatePaymentData {
    fn get_original_payment_amount(&self) -> Result<i64, Error> {
        self.original_payment_authorized_amount
            .ok_or_else(missing_field_err("original_payment_authorized_amount"))
    }
    fn get_original_payment_currency(&self) -> Result<enums::Currency, Error> {
        self.original_payment_authorized_currency
            .ok_or_else(missing_field_err("original_payment_authorized_currency"))
    }
}

#[cfg(feature = "payouts")]
impl CardData for api_models::payouts::CardPayout {
    fn get_card_expiry_year_2_digit(&self) -> Result<Secret<String>, errors::ConnectorError> {
        let binding = self.expiry_year.clone();
        let year = binding.peek();
        Ok(Secret::new(
            year.get(year.len() - 2..)
                .ok_or(errors::ConnectorError::RequestEncodingFailed)?
                .to_string(),
        ))
    }
    fn get_card_expiry_month_2_digit(&self) -> Result<Secret<String>, errors::ConnectorError> {
        let exp_month = self
            .expiry_month
            .peek()
            .to_string()
            .parse::<u8>()
            .map_err(|_| errors::ConnectorError::InvalidDataFormat {
                field_name: "payment_method_data.card.card_exp_month",
            })?;
        let month = ::cards::CardExpirationMonth::try_from(exp_month).map_err(|_| {
            errors::ConnectorError::InvalidDataFormat {
                field_name: "payment_method_data.card.card_exp_month",
            }
        })?;
        Ok(Secret::new(month.two_digits()))
    }
    fn get_card_issuer(&self) -> Result<CardIssuer, Error> {
        get_card_issuer(self.card_number.peek())
    }
    fn get_card_expiry_month_year_2_digit_with_delimiter(
        &self,
        delimiter: String,
    ) -> Result<Secret<String>, errors::ConnectorError> {
        let year = self.get_card_expiry_year_2_digit()?;
        Ok(Secret::new(format!(
            "{}{}{}",
            self.expiry_month.peek(),
            delimiter,
            year.peek()
        )))
    }
    fn get_expiry_date_as_yyyymm(&self, delimiter: &str) -> Secret<String> {
        let year = self.get_expiry_year_4_digit();
        Secret::new(format!(
            "{}{}{}",
            year.peek(),
            delimiter,
            self.expiry_month.peek()
        ))
    }
    fn get_expiry_date_as_mmyyyy(&self, delimiter: &str) -> Secret<String> {
        let year = self.get_expiry_year_4_digit();
        Secret::new(format!(
            "{}{}{}",
            self.expiry_month.peek(),
            delimiter,
            year.peek()
        ))
    }
    fn get_expiry_year_4_digit(&self) -> Secret<String> {
        let mut year = self.expiry_year.peek().clone();
        if year.len() == 2 {
            year = format!("20{}", year);
        }
        Secret::new(year)
    }
    fn get_expiry_date_as_yymm(&self) -> Result<Secret<String>, errors::ConnectorError> {
        let year = self.get_card_expiry_year_2_digit()?.expose();
        let month = self.expiry_month.clone().expose();
        Ok(Secret::new(format!("{year}{month}")))
    }
    fn get_expiry_month_as_i8(&self) -> Result<Secret<i8>, Error> {
        self.expiry_month
            .peek()
            .clone()
            .parse::<i8>()
            .change_context(errors::ConnectorError::ResponseDeserializationFailed)
            .map(Secret::new)
    }
    fn get_expiry_year_as_i32(&self) -> Result<Secret<i32>, Error> {
        self.expiry_year
            .peek()
            .clone()
            .parse::<i32>()
            .change_context(errors::ConnectorError::ResponseDeserializationFailed)
            .map(Secret::new)
    }

    fn get_expiry_date_as_mmyy(&self) -> Result<Secret<String>, errors::ConnectorError> {
        let year = self.get_card_expiry_year_2_digit()?.expose();
        let month = self.expiry_month.clone().expose();
        Ok(Secret::new(format!("{month}{year}")))
    }

    fn get_expiry_year_as_4_digit_i32(&self) -> Result<Secret<i32>, Error> {
        self.get_expiry_year_4_digit()
            .peek()
            .clone()
            .parse::<i32>()
            .change_context(errors::ConnectorError::ResponseDeserializationFailed)
            .map(Secret::new)
    }
    fn get_cardholder_name(&self) -> Result<Secret<String>, Error> {
        self.card_holder_name
            .clone()
            .ok_or_else(missing_field_err("card.card_holder_name"))
    }
}

pub trait NetworkTokenData {
    fn get_card_issuer(&self) -> Result<CardIssuer, Error>;
    fn get_expiry_year_4_digit(&self) -> Secret<String>;
    fn get_network_token(&self) -> NetworkTokenNumber;
    fn get_network_token_expiry_month(&self) -> Secret<String>;
    fn get_network_token_expiry_year(&self) -> Secret<String>;
    fn get_cryptogram(&self) -> Option<Secret<String>>;
}

impl NetworkTokenData for payment_method_data::NetworkTokenData {
    #[cfg(feature = "v1")]
    fn get_card_issuer(&self) -> Result<CardIssuer, Error> {
        get_card_issuer(self.token_number.peek())
    }

    #[cfg(feature = "v2")]
    fn get_card_issuer(&self) -> Result<CardIssuer, Error> {
        get_card_issuer(self.network_token.peek())
    }

    #[cfg(feature = "v1")]
    fn get_expiry_year_4_digit(&self) -> Secret<String> {
        let mut year = self.token_exp_year.peek().clone();
        if year.len() == 2 {
            year = format!("20{}", year);
        }
        Secret::new(year)
    }

    #[cfg(feature = "v2")]
    fn get_expiry_year_4_digit(&self) -> Secret<String> {
        let mut year = self.network_token_exp_year.peek().clone();
        if year.len() == 2 {
            year = format!("20{}", year);
        }
        Secret::new(year)
    }

    #[cfg(feature = "v1")]
    fn get_network_token(&self) -> NetworkTokenNumber {
        self.token_number.clone()
    }

    #[cfg(feature = "v2")]
    fn get_network_token(&self) -> NetworkTokenNumber {
        self.network_token.clone()
    }

    #[cfg(feature = "v1")]
    fn get_network_token_expiry_month(&self) -> Secret<String> {
        self.token_exp_month.clone()
    }

    #[cfg(feature = "v2")]
    fn get_network_token_expiry_month(&self) -> Secret<String> {
        self.network_token_exp_month.clone()
    }

    #[cfg(feature = "v1")]
    fn get_network_token_expiry_year(&self) -> Secret<String> {
        self.token_exp_year.clone()
    }

    #[cfg(feature = "v2")]
    fn get_network_token_expiry_year(&self) -> Secret<String> {
        self.network_token_exp_year.clone()
    }

    #[cfg(feature = "v1")]
    fn get_cryptogram(&self) -> Option<Secret<String>> {
        self.token_cryptogram.clone()
    }

    #[cfg(feature = "v2")]
    fn get_cryptogram(&self) -> Option<Secret<String>> {
        self.cryptogram.clone()
    }
}

pub fn convert_uppercase<'de, D, T>(v: D) -> Result<T, D::Error>
where
    D: serde::Deserializer<'de>,
    T: FromStr,
    <T as FromStr>::Err: std::fmt::Debug + std::fmt::Display + std::error::Error,
{
    use serde::de::Error;
    let output = <&str>::deserialize(v)?;
    output.to_uppercase().parse::<T>().map_err(D::Error::custom)
}

pub(crate) fn convert_setup_mandate_router_data_to_authorize_router_data(
    data: &SetupMandateRouterData,
) -> PaymentsAuthorizeData {
    PaymentsAuthorizeData {
        currency: data.request.currency,
        payment_method_data: data.request.payment_method_data.clone(),
        confirm: data.request.confirm,
        statement_descriptor_suffix: data.request.statement_descriptor_suffix.clone(),
        mandate_id: data.request.mandate_id.clone(),
        setup_future_usage: data.request.setup_future_usage,
        off_session: data.request.off_session,
        setup_mandate_details: data.request.setup_mandate_details.clone(),
        router_return_url: data.request.router_return_url.clone(),
        email: data.request.email.clone(),
        customer_name: data.request.customer_name.clone(),
        amount: 0,
        order_tax_amount: Some(MinorUnit::zero()),
        minor_amount: MinorUnit::new(0),
        statement_descriptor: None,
        capture_method: data.request.capture_method,
        webhook_url: None,
        complete_authorize_url: None,
        browser_info: data.request.browser_info.clone(),
        order_details: None,
        order_category: None,
        session_token: None,
        enrolled_for_3ds: true,
        related_transaction_id: None,
        payment_experience: None,
        payment_method_type: None,
        customer_id: None,
        surcharge_details: None,
        request_extended_authorization: None,
        request_incremental_authorization: data.request.request_incremental_authorization,
        metadata: None,
        authentication_data: None,
        customer_acceptance: data.request.customer_acceptance.clone(),
        split_payments: None, // TODO: allow charges on mandates?
        merchant_order_reference_id: None,
        integrity_object: None,
        additional_payment_method_data: None,
        shipping_cost: data.request.shipping_cost,
        merchant_account_id: None,
        merchant_config_currency: None,
        connector_testing_data: data.request.connector_testing_data.clone(),
    }
}

pub(crate) fn convert_payment_authorize_router_response<F1, F2, T1, T2>(
    item: (&ConnectorRouterData<F1, T1, PaymentsResponseData>, T2),
) -> ConnectorRouterData<F2, T2, PaymentsResponseData> {
    let data = item.0;
    let request = item.1;
    ConnectorRouterData {
        flow: PhantomData,
        request,
        merchant_id: data.merchant_id.clone(),
        connector: data.connector.clone(),
        attempt_id: data.attempt_id.clone(),
        tenant_id: data.tenant_id.clone(),
        status: data.status,
        payment_method: data.payment_method,
        connector_auth_type: data.connector_auth_type.clone(),
        description: data.description.clone(),
        address: data.address.clone(),
        auth_type: data.auth_type,
        connector_meta_data: data.connector_meta_data.clone(),
        connector_wallets_details: data.connector_wallets_details.clone(),
        amount_captured: data.amount_captured,
        minor_amount_captured: data.minor_amount_captured,
        access_token: data.access_token.clone(),
        response: data.response.clone(),
        payment_id: data.payment_id.clone(),
        session_token: data.session_token.clone(),
        reference_id: data.reference_id.clone(),
        customer_id: data.customer_id.clone(),
        payment_method_token: None,
        preprocessing_id: None,
        connector_customer: data.connector_customer.clone(),
        recurring_mandate_payment_data: data.recurring_mandate_payment_data.clone(),
        connector_request_reference_id: data.connector_request_reference_id.clone(),
        #[cfg(feature = "payouts")]
        payout_method_data: data.payout_method_data.clone(),
        #[cfg(feature = "payouts")]
        quote_id: data.quote_id.clone(),
        test_mode: data.test_mode,
        payment_method_status: None,
        payment_method_balance: data.payment_method_balance.clone(),
        connector_api_version: data.connector_api_version.clone(),
        connector_http_status_code: data.connector_http_status_code,
        external_latency: data.external_latency,
        apple_pay_flow: data.apple_pay_flow.clone(),
        frm_metadata: data.frm_metadata.clone(),
        dispute_id: data.dispute_id.clone(),
        refund_id: data.refund_id.clone(),
        connector_response: data.connector_response.clone(),
        integrity_check: Ok(()),
        additional_merchant_data: data.additional_merchant_data.clone(),
        header_payload: data.header_payload.clone(),
        connector_mandate_request_reference_id: data.connector_mandate_request_reference_id.clone(),
        authentication_id: data.authentication_id.clone(),
        psd2_sca_exemption_type: data.psd2_sca_exemption_type,
        whole_connector_response: data.whole_connector_response.clone(),
    }
}

pub fn generate_12_digit_number() -> u64 {
    let mut rng = rand::thread_rng();
    rng.gen_range(100_000_000_000..=999_999_999_999)
}

/// Normalizes a string by converting to lowercase, performing NFKD normalization(https://unicode.org/reports/tr15/#Description_Norm),and removing special characters and spaces.
pub fn normalize_string(value: String) -> Result<String, regex::Error> {
    let nfkd_value = value.nfkd().collect::<String>();
    let lowercase_value = nfkd_value.to_lowercase();
    static REGEX: LazyLock<Result<Regex, regex::Error>> =
        LazyLock::new(|| Regex::new(r"[^a-z0-9]"));
    let regex = REGEX.as_ref().map_err(|e| e.clone())?;
    let normalized = regex.replace_all(&lowercase_value, "").to_string();
    Ok(normalized)
}
#[cfg(feature = "frm")]
pub trait FrmTransactionRouterDataRequest {
    fn is_payment_successful(&self) -> Option<bool>;
}

#[cfg(feature = "frm")]
impl FrmTransactionRouterDataRequest for FrmTransactionRouterData {
    fn is_payment_successful(&self) -> Option<bool> {
        match self.status {
            AttemptStatus::AuthenticationFailed
            | AttemptStatus::RouterDeclined
            | AttemptStatus::AuthorizationFailed
            | AttemptStatus::Voided
            | AttemptStatus::CaptureFailed
            | AttemptStatus::Failure
            | AttemptStatus::AutoRefunded => Some(false),

            AttemptStatus::AuthenticationSuccessful
            | AttemptStatus::PartialChargedAndChargeable
            | AttemptStatus::Authorized
            | AttemptStatus::Charged => Some(true),

            AttemptStatus::Started
            | AttemptStatus::AuthenticationPending
            | AttemptStatus::Authorizing
            | AttemptStatus::CodInitiated
            | AttemptStatus::VoidInitiated
            | AttemptStatus::CaptureInitiated
            | AttemptStatus::VoidFailed
            | AttemptStatus::PartialCharged
            | AttemptStatus::Unresolved
            | AttemptStatus::Pending
            | AttemptStatus::PaymentMethodAwaited
            | AttemptStatus::ConfirmationAwaited
            | AttemptStatus::DeviceDataCollectionPending => None,
        }
    }
}

#[cfg(feature = "frm")]
pub trait FraudCheckCheckoutRequest {
    fn get_order_details(&self) -> Result<Vec<OrderDetailsWithAmount>, Error>;
}

#[cfg(feature = "frm")]
impl FraudCheckCheckoutRequest for FraudCheckCheckoutData {
    fn get_order_details(&self) -> Result<Vec<OrderDetailsWithAmount>, Error> {
        self.order_details
            .clone()
            .ok_or_else(missing_field_err("order_details"))
    }
}

#[cfg(feature = "frm")]
pub trait FraudCheckTransactionRequest {
    fn get_currency(&self) -> Result<enums::Currency, Error>;
}
#[cfg(feature = "frm")]
impl FraudCheckTransactionRequest for FraudCheckTransactionData {
    fn get_currency(&self) -> Result<enums::Currency, Error> {
        self.currency.ok_or_else(missing_field_err("currency"))
    }
}

/// Custom deserializer for Option<Currency> that treats empty strings as None
pub fn deserialize_optional_currency<'de, D>(
    deserializer: D,
) -> Result<Option<enums::Currency>, D::Error>
where
    D: serde::Deserializer<'de>,
{
    let string_data: Option<String> = Option::deserialize(deserializer)?;
    match string_data {
        Some(ref value) if !value.is_empty() => value
            .clone()
            .parse_enum("Currency")
            .map(Some)
            .map_err(|_| serde::de::Error::custom(format!("Invalid currency code: {}", value))),
        _ => Ok(None),
    }
}
#[cfg(feature = "payouts")]
pub trait CustomerDetails {
    fn get_customer_id(&self) -> Result<id_type::CustomerId, errors::ConnectorError>;
    fn get_customer_name(
        &self,
    ) -> Result<Secret<String, masking::WithType>, errors::ConnectorError>;
    fn get_customer_email(&self) -> Result<Email, errors::ConnectorError>;
    fn get_customer_phone(
        &self,
    ) -> Result<Secret<String, masking::WithType>, errors::ConnectorError>;
    fn get_customer_phone_country_code(&self) -> Result<String, errors::ConnectorError>;
}

#[cfg(feature = "payouts")]
impl CustomerDetails for hyperswitch_domain_models::router_request_types::CustomerDetails {
    fn get_customer_id(&self) -> Result<id_type::CustomerId, errors::ConnectorError> {
        self.customer_id
            .clone()
            .ok_or(errors::ConnectorError::MissingRequiredField {
                field_name: "customer_id",
            })
    }

    fn get_customer_name(
        &self,
    ) -> Result<Secret<String, masking::WithType>, errors::ConnectorError> {
        self.name
            .clone()
            .ok_or(errors::ConnectorError::MissingRequiredField {
                field_name: "customer_name",
            })
    }

    fn get_customer_email(&self) -> Result<Email, errors::ConnectorError> {
        self.email
            .clone()
            .ok_or(errors::ConnectorError::MissingRequiredField {
                field_name: "customer_email",
            })
    }

    fn get_customer_phone(
        &self,
    ) -> Result<Secret<String, masking::WithType>, errors::ConnectorError> {
        self.phone
            .clone()
            .ok_or(errors::ConnectorError::MissingRequiredField {
                field_name: "customer_phone",
            })
    }

    fn get_customer_phone_country_code(&self) -> Result<String, errors::ConnectorError> {
        self.phone_country_code
            .clone()
            .ok_or(errors::ConnectorError::MissingRequiredField {
                field_name: "customer_phone_country_code",
            })
    }
}

pub fn get_card_details(
    payment_method_data: PaymentMethodData,
    connector_name: &'static str,
) -> Result<Card, errors::ConnectorError> {
    match payment_method_data {
        PaymentMethodData::Card(details) => Ok(details),
        _ => Err(errors::ConnectorError::NotSupported {
            message: SELECTED_PAYMENT_METHOD.to_string(),
            connector: connector_name,
        })?,
    }
}

pub fn get_authorise_integrity_object<T>(
    amount_convertor: &dyn AmountConvertor<Output = T>,
    amount: T,
    currency: String,
) -> Result<AuthoriseIntegrityObject, error_stack::Report<errors::ConnectorError>> {
    let currency_enum = enums::Currency::from_str(currency.to_uppercase().as_str())
        .change_context(errors::ConnectorError::ParsingFailed)?;

    let amount_in_minor_unit =
        convert_back_amount_to_minor_units(amount_convertor, amount, currency_enum)?;

    Ok(AuthoriseIntegrityObject {
        amount: amount_in_minor_unit,
        currency: currency_enum,
    })
}

pub fn get_sync_integrity_object<T>(
    amount_convertor: &dyn AmountConvertor<Output = T>,
    amount: T,
    currency: String,
) -> Result<SyncIntegrityObject, error_stack::Report<errors::ConnectorError>> {
    let currency_enum = enums::Currency::from_str(currency.to_uppercase().as_str())
        .change_context(errors::ConnectorError::ParsingFailed)?;
    let amount_in_minor_unit =
        convert_back_amount_to_minor_units(amount_convertor, amount, currency_enum)?;

    Ok(SyncIntegrityObject {
        amount: Some(amount_in_minor_unit),
        currency: Some(currency_enum),
    })
}

pub fn get_capture_integrity_object<T>(
    amount_convertor: &dyn AmountConvertor<Output = T>,
    capture_amount: Option<T>,
    currency: String,
) -> Result<CaptureIntegrityObject, error_stack::Report<errors::ConnectorError>> {
    let currency_enum = enums::Currency::from_str(currency.to_uppercase().as_str())
        .change_context(errors::ConnectorError::ParsingFailed)?;

    let capture_amount_in_minor_unit = capture_amount
        .map(|amount| convert_back_amount_to_minor_units(amount_convertor, amount, currency_enum))
        .transpose()?;

    Ok(CaptureIntegrityObject {
        capture_amount: capture_amount_in_minor_unit,
        currency: currency_enum,
    })
}

pub fn get_refund_integrity_object<T>(
    amount_convertor: &dyn AmountConvertor<Output = T>,
    refund_amount: T,
    currency: String,
) -> Result<RefundIntegrityObject, error_stack::Report<errors::ConnectorError>> {
    let currency_enum = enums::Currency::from_str(currency.to_uppercase().as_str())
        .change_context(errors::ConnectorError::ParsingFailed)?;

    let refund_amount_in_minor_unit =
        convert_back_amount_to_minor_units(amount_convertor, refund_amount, currency_enum)?;

    Ok(RefundIntegrityObject {
        currency: currency_enum,
        refund_amount: refund_amount_in_minor_unit,
    })
}

#[cfg(feature = "frm")]
pub trait FraudCheckSaleRequest {
    fn get_order_details(&self) -> Result<Vec<OrderDetailsWithAmount>, Error>;
}
#[cfg(feature = "frm")]
impl FraudCheckSaleRequest for FraudCheckSaleData {
    fn get_order_details(&self) -> Result<Vec<OrderDetailsWithAmount>, Error> {
        self.order_details
            .clone()
            .ok_or_else(missing_field_err("order_details"))
    }
}

#[cfg(feature = "frm")]
pub trait FraudCheckRecordReturnRequest {
    fn get_currency(&self) -> Result<enums::Currency, Error>;
}
#[cfg(feature = "frm")]
impl FraudCheckRecordReturnRequest for FraudCheckRecordReturnData {
    fn get_currency(&self) -> Result<enums::Currency, Error> {
        self.currency.ok_or_else(missing_field_err("currency"))
    }
}

pub trait SplitPaymentData {
    fn get_split_payment_data(&self) -> Option<common_types::payments::SplitPaymentsRequest>;
}

impl SplitPaymentData for PaymentsCaptureData {
    fn get_split_payment_data(&self) -> Option<common_types::payments::SplitPaymentsRequest> {
        None
    }
}

impl SplitPaymentData for PaymentsAuthorizeData {
    fn get_split_payment_data(&self) -> Option<common_types::payments::SplitPaymentsRequest> {
        self.split_payments.clone()
    }
}

impl SplitPaymentData for PaymentsSyncData {
    fn get_split_payment_data(&self) -> Option<common_types::payments::SplitPaymentsRequest> {
        self.split_payments.clone()
    }
}

impl SplitPaymentData for PaymentsCancelData {
    fn get_split_payment_data(&self) -> Option<common_types::payments::SplitPaymentsRequest> {
        None
    }
}

impl SplitPaymentData for SetupMandateRequestData {
    fn get_split_payment_data(&self) -> Option<common_types::payments::SplitPaymentsRequest> {
        None
    }
}

pub struct XmlSerializer;
impl XmlSerializer {
    pub fn serialize_to_xml_bytes<T: Serialize>(
        item: &T,
        xml_version: &str,
        xml_encoding: Option<&str>,
        xml_standalone: Option<&str>,
        xml_doc_type: Option<&str>,
    ) -> Result<Vec<u8>, error_stack::Report<errors::ConnectorError>> {
        let mut xml_bytes = Vec::new();
        let mut writer = Writer::new(std::io::Cursor::new(&mut xml_bytes));

        writer
            .write_event(Event::Decl(BytesDecl::new(
                xml_version,
                xml_encoding,
                xml_standalone,
            )))
            .change_context(errors::ConnectorError::RequestEncodingFailed)
            .attach_printable("Failed to write XML declaration")?;

        if let Some(xml_doc_type_data) = xml_doc_type {
            writer
                .write_event(Event::DocType(BytesText::from_escaped(xml_doc_type_data)))
                .change_context(errors::ConnectorError::RequestEncodingFailed)
                .attach_printable("Failed to write the XML declaration")?;
        };

        let xml_body = quick_xml::se::to_string(&item)
            .change_context(errors::ConnectorError::RequestEncodingFailed)
            .attach_printable("Failed to serialize the XML body")?;

        writer
            .write_event(Event::Text(BytesText::from_escaped(xml_body)))
            .change_context(errors::ConnectorError::RequestEncodingFailed)
            .attach_printable("Failed to serialize the XML body")?;

        Ok(xml_bytes)
    }
}<|MERGE_RESOLUTION|>--- conflicted
+++ resolved
@@ -5487,12 +5487,9 @@
     NetworkTransactionIdAndCardDetails,
     DirectCarrierBilling,
     InstantBankTransfer,
-<<<<<<< HEAD
     InstantBankTransferFinland,
     InstantBankTransferPoland,
-=======
     RevolutPay,
->>>>>>> 4c73d748
 }
 
 impl From<PaymentMethodData> for PaymentMethodDataType {
