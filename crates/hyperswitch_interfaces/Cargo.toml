--- conflicted
+++ resolved
@@ -29,11 +29,7 @@
 strum = { version = "0.26", features = ["derive"] }
 thiserror = "1.0.69"
 time = "0.3.41"
-<<<<<<< HEAD
-unified-connector-service-client = { git = "https://github.com/juspay/connector-service", rev = "dfa0d60f497d77fff2d520e560ace868970eec30", package = "rust-grpc-client" }
-=======
-unified-connector-service-client = { git = "https://github.com/juspay/connector-service", rev = "5df0c7cde787b3d49ce222fb6ffbbe7932b0af4d", package = "rust-grpc-client" }
->>>>>>> 02faf595
+unified-connector-service-client = { git = "https://github.com/juspay/connector-service", rev = "e139d32b93567b96a0be54aabf5338517b73aa4c", package = "rust-grpc-client" }
 unified-connector-service-masking = { git = "https://github.com/juspay/hyperswitch", tag = "2025.09.24.0", package = "masking" }
 tokio = { version = "1.45.1", features = ["macros", "rt-multi-thread"] }
 # First party crates
