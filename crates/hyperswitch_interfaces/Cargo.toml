[package]
name = "hyperswitch_interfaces"
version = "0.1.0"
edition.workspace = true
rust-version.workspace = true
readme = "README.md"
license.workspace = true

[features]
default = ["dummy_connector", "frm", "payouts"]
dummy_connector = []
<<<<<<< HEAD
payouts = []
v1 = ["hyperswitch_domain_models/v1"]
=======
payouts = ["hyperswitch_domain_models/payouts"]
frm = ["hyperswitch_domain_models/frm"]
>>>>>>> 0f89a0ac

[dependencies]
actix-web = "4.5.1"
async-trait = "0.1.79"
bytes = "1.6.0"
dyn-clone = "1.0.17"
error-stack = "0.4.1"
http = "0.2.12"
mime = "0.3.17"
once_cell = "1.19.0"
reqwest = "0.11.27"
serde = { version = "1.0.197", features = ["derive"] }
serde_json = "1.0.115"
strum = { version = "0.26", features = ["derive"] }
thiserror = "1.0.58"
time = "0.3.35"

# First party crates
masking = { version = "0.1.0", path = "../masking" }
api_models = { version = "0.1.0", path = "../api_models" }
hyperswitch_domain_models = { version = "0.1.0", path = "../hyperswitch_domain_models", default-features = false, features = ["v1"] }
common_enums = { version = "0.1.0", path = "../common_enums" }
common_utils = { version = "0.1.0", path = "../common_utils" }
router_derive = { version = "0.1.0", path = "../router_derive" }
router_env = { version = "0.1.0", path = "../router_env" }<|MERGE_RESOLUTION|>--- conflicted
+++ resolved
@@ -9,13 +9,9 @@
 [features]
 default = ["dummy_connector", "frm", "payouts"]
 dummy_connector = []
-<<<<<<< HEAD
-payouts = []
 v1 = ["hyperswitch_domain_models/v1"]
-=======
 payouts = ["hyperswitch_domain_models/payouts"]
 frm = ["hyperswitch_domain_models/frm"]
->>>>>>> 0f89a0ac
 
 [dependencies]
 actix-web = "4.5.1"
