--- conflicted
+++ resolved
@@ -29,11 +29,7 @@
 strum = { version = "0.26", features = ["derive"] }
 thiserror = "1.0.69"
 time = "0.3.41"
-<<<<<<< HEAD
 unified-connector-service-client = { git = "https://github.com/juspay/connector-service", tag = "2025.11.17.1", package = "rust-grpc-client" }
-=======
-unified-connector-service-client = { git = "https://github.com/juspay/connector-service", rev = "ec91d1b92127e29d3be4fa0f3ec5e74a723ea0e6", package = "rust-grpc-client" }
->>>>>>> 947941ca
 unified-connector-service-masking = { git = "https://github.com/juspay/hyperswitch", tag = "2025.09.24.0", package = "masking" }
 tokio = { version = "1.45.1", features = ["macros", "rt-multi-thread"] }
 # First party crates
