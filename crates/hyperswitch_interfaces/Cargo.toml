--- conflicted
+++ resolved
@@ -29,11 +29,7 @@
 strum = { version = "0.26", features = ["derive"] }
 thiserror = "1.0.69"
 time = "0.3.41"
-<<<<<<< HEAD
-unified-connector-service-client = { git = "https://github.com/juspay/connector-service", rev = "e139d32b93567b96a0be54aabf5338517b73aa4c", package = "rust-grpc-client" }
-=======
 unified-connector-service-client = { git = "https://github.com/juspay/connector-service", rev = "b5a367c1c775c32503feb00cdc6cd063cc97ea3b", package = "rust-grpc-client" }
->>>>>>> e005913f
 unified-connector-service-masking = { git = "https://github.com/juspay/hyperswitch", tag = "2025.09.24.0", package = "masking" }
 tokio = { version = "1.45.1", features = ["macros", "rt-multi-thread"] }
 # First party crates
