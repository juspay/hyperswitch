--- conflicted
+++ resolved
@@ -29,11 +29,7 @@
 strum = { version = "0.26", features = ["derive"] }
 thiserror = "1.0.69"
 time = "0.3.41"
-<<<<<<< HEAD
-unified-connector-service-client = { git = "https://github.com/juspay/connector-service", tag = "2025.11.17.1", package = "rust-grpc-client" }
-=======
-unified-connector-service-client = { git = "https://github.com/juspay/connector-service", rev = "8edf9f744597c4f8712550a060a2bc1700c174d9", package = "rust-grpc-client" }
->>>>>>> 8695ff10
+unified-connector-service-client = { git = "https://github.com/juspay/connector-service", tag = "2025.11.21.0", package = "rust-grpc-client" }
 unified-connector-service-masking = { git = "https://github.com/juspay/hyperswitch", tag = "2025.09.24.0", package = "masking" }
 tokio = { version = "1.45.1", features = ["macros", "rt-multi-thread"] }
 # First party crates
