--- conflicted
+++ resolved
@@ -29,11 +29,7 @@
 strum = { version = "0.26", features = ["derive"] }
 thiserror = "1.0.69"
 time = "0.3.41"
-<<<<<<< HEAD
-unified-connector-service-client = { git = "https://github.com/juspay/connector-service", rev = "6387ea38cd1c9d9caf9e1f6cfcbc42f72fee120b", package = "rust-grpc-client" }
-=======
 unified-connector-service-client = { git = "https://github.com/juspay/connector-service", rev = "5df0c7cde787b3d49ce222fb6ffbbe7932b0af4d", package = "rust-grpc-client" }
->>>>>>> d2c4b0e0
 unified-connector-service-masking = { git = "https://github.com/juspay/hyperswitch", tag = "2025.09.24.0", package = "masking" }
 tokio = { version = "1.45.1", features = ["macros", "rt-multi-thread"] }
 # First party crates
