use std::{
    fmt::Debug,
    time::{Duration, Instant},
};

use common_enums::ApiClientError;
use common_utils::{
    consts::{X_CONNECTOR_NAME, X_FLOW_NAME, X_REQUEST_ID},
    errors::CustomResult,
    request::{Request, RequestContent},
};
use error_stack::{report, ResultExt};
use http::Method;
use hyperswitch_domain_models::{
    errors::api_error_response,
    router_data::{ErrorResponse, RouterData},
};
use masking::Maskable;
use reqwest::multipart::Form;
use router_env::{instrument, logger, tracing, tracing_actix_web::RequestId};
use serde_json::json;
use unified_connector_service_masking::ExposeInterface;

use crate::{
    configs,
    connector_integration_interface::{
        BoxedConnectorIntegrationInterface, ConnectorEnum, RouterDataConversion,
    },
    consts,
    errors::ConnectorError,
    events,
    events::connector_api_logs::ConnectorEvent,
    metrics, types,
    types::Proxy,
};

/// A trait representing a converter for connector names to their corresponding enum variants.
pub trait ConnectorConverter: Send + Sync {
    /// Get the connector enum variant by its name
    fn get_connector_enum_by_name(
        &self,
        connector: &str,
    ) -> CustomResult<ConnectorEnum, api_error_response::ApiErrorResponse>;
}
/// A trait representing a builder for HTTP requests.
pub trait RequestBuilder: Send + Sync {
    /// Build a JSON request
    fn json(&mut self, body: serde_json::Value);
    /// Build a URL encoded form request
    fn url_encoded_form(&mut self, body: serde_json::Value);
    /// Set the timeout duration for the request
    fn timeout(&mut self, timeout: Duration);
    /// Build a multipart request
    fn multipart(&mut self, form: Form);
    /// Add a header to the request
    fn header(&mut self, key: String, value: Maskable<String>) -> CustomResult<(), ApiClientError>;
    /// Send the request and return a future that resolves to the response
    fn send(
        self,
    ) -> CustomResult<
        Box<dyn core::future::Future<Output = Result<reqwest::Response, reqwest::Error>> + 'static>,
        ApiClientError,
    >;
}

/// A trait representing an API client capable of making HTTP requests.
#[async_trait::async_trait]
pub trait ApiClient: dyn_clone::DynClone
where
    Self: Send + Sync,
{
    /// Create a new request with the specified HTTP method and URL
    fn request(
        &self,
        method: Method,
        url: String,
    ) -> CustomResult<Box<dyn RequestBuilder>, ApiClientError>;

    /// Create a new request with the specified HTTP method, URL, and client certificate
    fn request_with_certificate(
        &self,
        method: Method,
        url: String,
        certificate: Option<masking::Secret<String>>,
        certificate_key: Option<masking::Secret<String>>,
    ) -> CustomResult<Box<dyn RequestBuilder>, ApiClientError>;

    /// Send a request and return the response
    async fn send_request(
        &self,
        state: &dyn ApiClientWrapper,
        request: Request,
        option_timeout_secs: Option<u64>,
        forward_to_kafka: bool,
    ) -> CustomResult<reqwest::Response, ApiClientError>;

    /// Add a request ID to the client for tracking purposes
    fn add_request_id(&mut self, request_id: RequestId);

    /// Get the current request ID, if any
    fn get_request_id(&self) -> Option<RequestId>;

    /// Get the current request ID as a string, if any
    fn get_request_id_str(&self) -> Option<String>;

    /// Add a flow name to the client for tracking purposes
    fn add_flow_name(&mut self, flow_name: String);
}

dyn_clone::clone_trait_object!(ApiClient);

/// A wrapper trait to get the ApiClient and Proxy from the state
pub trait ApiClientWrapper: Send + Sync {
    /// Get the ApiClient instance
    fn get_api_client(&self) -> &dyn ApiClient;
    /// Get the Proxy configuration
    fn get_proxy(&self) -> Proxy;
    /// Get the request ID as String if any
    fn get_request_id_str(&self) -> Option<String>;
    /// Get the request ID as &RequestId if any
    fn get_request_id(&self) -> Option<RequestId>;
    /// Get the tenant information
    fn get_tenant(&self) -> configs::Tenant;
    /// Get connectors configuration
    fn get_connectors(&self) -> configs::Connectors;
    /// Get the event handler
    fn event_handler(&self) -> &dyn events::EventHandlerInterface;
}

/// Handle the flow by interacting with connector module
/// `connector_request` is applicable only in case if the `CallConnectorAction` is `Trigger`
/// In other cases, It will be created if required, even if it is not passed
#[instrument(skip_all, fields(connector_name, payment_method))]
pub async fn execute_connector_processing_step<
    'b,
    'a,
    T,
    ResourceCommonData: Clone + RouterDataConversion<T, Req, Resp> + 'static,
    Req: Debug + Clone + 'static,
    Resp: Debug + Clone + 'static,
>(
    state: &dyn ApiClientWrapper,
    connector_integration: BoxedConnectorIntegrationInterface<T, ResourceCommonData, Req, Resp>,
    req: &'b RouterData<T, Req, Resp>,
    call_connector_action: common_enums::CallConnectorAction,
    connector_request: Option<Request>,
    return_raw_connector_response: Option<bool>,
) -> CustomResult<RouterData<T, Req, Resp>, ConnectorError>
where
    T: Clone + Debug + 'static,
    // BoxedConnectorIntegration<T, Req, Resp>: 'b,
{
    // If needed add an error stack as follows
    // connector_integration.build_request(req).attach_printable("Failed to build request");
    tracing::Span::current().record("connector_name", &req.connector);
    tracing::Span::current().record("payment_method", req.payment_method.to_string());
    logger::debug!(connector_request=?connector_request);
    let mut router_data = req.clone();
    match call_connector_action {
        common_enums::CallConnectorAction::HandleResponse(res) => {
            let response = types::Response {
                headers: None,
                response: res.into(),
                status_code: 200,
            };
            connector_integration.handle_response(req, None, response)
        }
        common_enums::CallConnectorAction::UCSConsumeResponse(_)
        | common_enums::CallConnectorAction::UCSHandleResponse(_) => {
            Err(ConnectorError::ProcessingStepFailed(Some(
                "CallConnectorAction UCSHandleResponse/UCSConsumeResponse used in Direct gateway system flow. These actions are only valid in UCS gateway system"
                    .to_string()
                    .into(),
            ))
            .into())
        }
        common_enums::CallConnectorAction::Avoid => Ok(router_data),
        common_enums::CallConnectorAction::StatusUpdate {
            status,
            error_code,
            error_message,
        } => {
            router_data.status = status;
            let error_response = if error_code.is_some() | error_message.is_some() {
                Some(ErrorResponse {
                    code: error_code.unwrap_or(consts::NO_ERROR_CODE.to_string()),
                    message: error_message.unwrap_or(consts::NO_ERROR_MESSAGE.to_string()),
                    status_code: 200, // This status code is ignored in redirection response it will override with 302 status code.
                    reason: None,
                    attempt_status: None,
                    connector_transaction_id: None,
                    network_advice_code: None,
                    network_decline_code: None,
                    network_error_message: None,
                    connector_metadata: None,
                })
            } else {
                None
            };
            router_data.response = error_response.map(Err).unwrap_or(router_data.response);
            Ok(router_data)
        }
        common_enums::CallConnectorAction::Trigger => {
            metrics::CONNECTOR_CALL_COUNT.add(
                1,
                router_env::metric_attributes!(
                    ("connector", req.connector.to_string()),
                    (
                        "flow",
                        get_flow_name::<T>().unwrap_or_else(|_| "UnknownFlow".to_string())
                    ),
                ),
            );

            let connector_request = match connector_request {
                Some(connector_request) => Some(connector_request),
                None => connector_integration
                    .build_request(req, &state.get_connectors())
                    .inspect_err(|error| {
                        if matches!(
                            error.current_context(),
                            &ConnectorError::RequestEncodingFailed
                                | &ConnectorError::RequestEncodingFailedWithReason(_)
                        ) {
                            metrics::REQUEST_BUILD_FAILURE.add(
                                1,
                                router_env::metric_attributes!((
                                    "connector",
                                    req.connector.clone()
                                )),
                            )
                        }
                    })?,
            };

            match connector_request {
                Some(mut request) => {
                    let masked_request_body = match &request.body {
                        Some(request) => match request {
                            RequestContent::Json(i)
                            | RequestContent::FormUrlEncoded(i)
                            | RequestContent::Xml(i) => i
                                .masked_serialize()
                                .unwrap_or(json!({ "error": "failed to mask serialize"})),
                            RequestContent::FormData((_, i)) => i
                                .masked_serialize()
                                .unwrap_or(json!({ "error": "failed to mask serialize"})),
                            RequestContent::RawBytes(_) => json!({"request_type": "RAW_BYTES"}),
                        },
                        None => serde_json::Value::Null,
                    };
                    let flow_name =
                        get_flow_name::<T>().unwrap_or_else(|_| "UnknownFlow".to_string());
                    request.headers.insert((
                        X_FLOW_NAME.to_string(),
                        Maskable::Masked(masking::Secret::new(flow_name.to_string())),
                    ));
                    let connector_name = req.connector.clone();
                    request.headers.insert((
                        X_CONNECTOR_NAME.to_string(),
                        Maskable::Masked(masking::Secret::new(connector_name.clone().to_string())),
                    ));
                    state.get_request_id().as_ref().map(|id| {
                        let request_id = id.to_string();
                        request.headers.insert((
                            X_REQUEST_ID.to_string(),
                            Maskable::Normal(request_id.clone()),
                        ));
                        request_id
                    });
                    let request_url = request.url.clone();
                    let request_method = request.method;
                    let current_time = Instant::now();
                    let response =
                        call_connector_api(state, request, "execute_connector_processing_step")
                            .await;
                    let external_latency = current_time.elapsed().as_millis();
                    logger::info!(raw_connector_request=?masked_request_body);
                    let status_code = response
                        .as_ref()
                        .map(|i| {
                            i.as_ref()
                                .map_or_else(|value| value.status_code, |value| value.status_code)
                        })
                        .unwrap_or_default();
                    let mut connector_event = ConnectorEvent::new(
                        state.get_tenant().tenant_id.clone(),
                        req.connector.clone(),
                        std::any::type_name::<T>(),
                        masked_request_body,
                        request_url,
                        request_method,
                        req.payment_id.clone(),
                        req.merchant_id.clone(),
                        state.get_request_id().as_ref(),
                        external_latency,
                        req.refund_id.clone(),
                        req.dispute_id.clone(),
                        status_code,
                    );

                    match response {
                        Ok(body) => {
                            let response = match body {
                                Ok(body) => {
                                    let connector_http_status_code = Some(body.status_code);
                                    let handle_response_result = connector_integration
                                        .handle_response(
                                            req,
                                            Some(&mut connector_event),
                                            body.clone(),
                                        )
                                        .inspect_err(|error| {
                                            if error.current_context()
                                                == &ConnectorError::ResponseDeserializationFailed
                                            {
                                                metrics::RESPONSE_DESERIALIZATION_FAILURE.add(
                                                    1,
                                                    router_env::metric_attributes!((
                                                        "connector",
                                                        req.connector.clone(),
                                                    )),
                                                )
                                            }
                                        });
                                    match handle_response_result {
                                        Ok(mut data) => {
                                            state
                                                .event_handler()
                                                .log_connector_event(&connector_event);
                                            data.connector_http_status_code =
                                                connector_http_status_code;
                                            // Add up multiple external latencies in case of multiple external calls within the same request.
                                            data.external_latency = Some(
                                                data.external_latency
                                                    .map_or(external_latency, |val| {
                                                        val + external_latency
                                                    }),
                                            );

                                            store_raw_connector_response_if_required(
                                                return_raw_connector_response,
                                                &mut data,
                                                &body,
                                            )?;

                                            Ok(data)
                                        }
                                        Err(err) => {
                                            connector_event
                                                .set_error(json!({"error": err.to_string()}));

                                            state
                                                .event_handler()
                                                .log_connector_event(&connector_event);
                                            Err(err)
                                        }
                                    }?
                                }
                                Err(body) => {
                                    router_data.connector_http_status_code = Some(body.status_code);
                                    router_data.external_latency = Some(
                                        router_data
                                            .external_latency
                                            .map_or(external_latency, |val| val + external_latency),
                                    );
                                    metrics::CONNECTOR_ERROR_RESPONSE_COUNT.add(
                                        1,
                                        router_env::metric_attributes!((
                                            "connector",
                                            req.connector.clone(),
                                        )),
                                    );

                                    store_raw_connector_response_if_required(
                                        return_raw_connector_response,
                                        &mut router_data,
                                        &body,
                                    )?;

                                    let error = match body.status_code {
                                        500..=511 => {
                                            let error_res = connector_integration
                                                .get_5xx_error_response(
                                                    body,
                                                    Some(&mut connector_event),
                                                )?;
                                            state
                                                .event_handler()
                                                .log_connector_event(&connector_event);
                                            error_res
                                        }
                                        _ => {
                                            let error_res = connector_integration
                                                .get_error_response(
                                                    body,
                                                    Some(&mut connector_event),
                                                )?;
                                            if let Some(status) = error_res.attempt_status {
                                                router_data.status = status;
                                            };
                                            state
                                                .event_handler()
                                                .log_connector_event(&connector_event);
                                            error_res
                                        }
                                    };

                                    router_data.response = Err(error);

                                    router_data
                                }
                            };
                            Ok(response)
                        }
                        Err(error) => {
                            connector_event.set_error(json!({"error": error.to_string()}));
                            state.event_handler().log_connector_event(&connector_event);
                            if error.current_context().is_upstream_timeout() {
                                let error_response = ErrorResponse {
                                    code: consts::REQUEST_TIMEOUT_ERROR_CODE.to_string(),
                                    message: consts::REQUEST_TIMEOUT_ERROR_MESSAGE.to_string(),
                                    reason: Some(consts::REQUEST_TIMEOUT_ERROR_MESSAGE.to_string()),
                                    status_code: 504,
                                    attempt_status: None,
                                    connector_transaction_id: None,
                                    network_advice_code: None,
                                    network_decline_code: None,
                                    network_error_message: None,
                                    connector_metadata: None,
                                };
                                router_data.response = Err(error_response);
                                router_data.connector_http_status_code = Some(504);
                                router_data.external_latency = Some(
                                    router_data
                                        .external_latency
                                        .map_or(external_latency, |val| val + external_latency),
                                );
                                Ok(router_data)
                            } else {
                                Err(error
                                    .change_context(ConnectorError::ProcessingStepFailed(None)))
                            }
                        }
                    }
                }
                None => Ok(router_data),
            }
        }
    }
}

<<<<<<< HEAD
=======
/// Handle UCS webhook response processing
pub fn handle_ucs_response<T, Req, Resp>(
    router_data: RouterData<T, Req, Resp>,
    transform_data_bytes: Vec<u8>,
) -> CustomResult<RouterData<T, Req, Resp>, ConnectorError>
where
    T: Clone + Debug + 'static,
    Req: Debug + Clone + 'static,
    Resp: Debug + Clone + 'static,
{
    let webhook_transform_data: unified_connector_service::WebhookTransformData =
        serde_json::from_slice(&transform_data_bytes)
            .change_context(ConnectorError::ResponseDeserializationFailed)
            .attach_printable("Failed to deserialize UCS webhook transform data")?;

    let webhook_content = webhook_transform_data
        .webhook_content
        .ok_or(ConnectorError::ResponseDeserializationFailed)
        .attach_printable("UCS webhook transform data missing webhook_content")?;

    let payment_get_response = match webhook_content.content {
        Some(unified_connector_service_client::payments::webhook_response_content::Content::PaymentsResponse(payments_response)) => {
            Ok(payments_response)
        },
        Some(unified_connector_service_client::payments::webhook_response_content::Content::RefundsResponse(_)) => {
            Err(ConnectorError::ProcessingStepFailed(Some("UCS webhook contains refund response but payment processing was expected".to_string().into())).into())
        },
        Some(unified_connector_service_client::payments::webhook_response_content::Content::DisputesResponse(_)) => {
            Err(ConnectorError::ProcessingStepFailed(Some("UCS webhook contains dispute response but payment processing was expected".to_string().into())).into())
        },
        Some(unified_connector_service_client::payments::webhook_response_content::Content::IncompleteTransformation(_)) => {
            Err(ConnectorError::ProcessingStepFailed(Some("UCS webhook contains incomplete transformation but payment processing was expected".to_string().into())).into())
        },
        None => {
            Err(ConnectorError::ResponseDeserializationFailed)
                .attach_printable("UCS webhook content missing payments_response")
        }
    }?;

    let (router_data_response, status_code) =
        unified_connector_service::handle_unified_connector_service_response_for_payment_get(
            payment_get_response.clone(),
        )
        .change_context(ConnectorError::ProcessingStepFailed(None))
        .attach_printable("Failed to process UCS webhook response using PSync handler")?;

    let mut updated_router_data = router_data;
    let router_data_response = router_data_response.map(|(response, status)| {
        updated_router_data.status = status;
        response
    });

    let _ = router_data_response.map_err(|error_response| {
        updated_router_data.response = Err(error_response);
    });
    updated_router_data.raw_connector_response = payment_get_response
        .raw_connector_response
        .map(|raw_connector_response| raw_connector_response.expose().into());
    updated_router_data.connector_http_status_code = Some(status_code);

    Ok(updated_router_data)
}

>>>>>>> 433e2c40
/// Calls the connector API and handles the response
#[instrument(skip_all)]
pub async fn call_connector_api(
    state: &dyn ApiClientWrapper,
    request: Request,
    flow_name: &str,
) -> CustomResult<Result<types::Response, types::Response>, ApiClientError> {
    let current_time = Instant::now();
    let headers = request.headers.clone();
    let url = request.url.clone();
    let response = state
        .get_api_client()
        .send_request(state, request, None, true)
        .await;

    match response.as_ref() {
        Ok(resp) => {
            let status_code = resp.status().as_u16();
            let elapsed_time = current_time.elapsed();
            logger::info!(
                ?headers,
                url,
                status_code,
                flow=?flow_name,
                ?elapsed_time
            );
        }
        Err(err) => {
            logger::info!(
                call_connector_api_error=?err
            );
        }
    }

    handle_response(response).await
}

/// Handle the response from the API call
#[instrument(skip_all)]
pub async fn handle_response(
    response: CustomResult<reqwest::Response, ApiClientError>,
) -> CustomResult<Result<types::Response, types::Response>, ApiClientError> {
    response
        .map(|response| async {
            logger::info!(?response);
            let status_code = response.status().as_u16();
            let headers = Some(response.headers().to_owned());
            match status_code {
                200..=202 | 302 | 204 => {
                    // If needed add log line
                    // logger:: error!( error_parsing_response=?err);
                    let response = response
                        .bytes()
                        .await
                        .change_context(ApiClientError::ResponseDecodingFailed)
                        .attach_printable("Error while waiting for response")?;
                    Ok(Ok(types::Response {
                        headers,
                        response,
                        status_code,
                    }))
                }

                status_code @ 500..=599 => {
                    let bytes = response.bytes().await.map_err(|error| {
                        report!(error)
                            .change_context(ApiClientError::ResponseDecodingFailed)
                            .attach_printable("Client error response received")
                    })?;
                    // let error = match status_code {
                    //     500 => ApiClientError::InternalServerErrorReceived,
                    //     502 => ApiClientError::BadGatewayReceived,
                    //     503 => ApiClientError::ServiceUnavailableReceived,
                    //     504 => ApiClientError::GatewayTimeoutReceived,
                    //     _ => ApiClientError::UnexpectedServerResponse,
                    // };
                    Ok(Err(types::Response {
                        headers,
                        response: bytes,
                        status_code,
                    }))
                }

                status_code @ 400..=499 => {
                    let bytes = response.bytes().await.map_err(|error| {
                        report!(error)
                            .change_context(ApiClientError::ResponseDecodingFailed)
                            .attach_printable("Client error response received")
                    })?;
                    /* let error = match status_code {
                        400 => ApiClientError::BadRequestReceived(bytes),
                        401 => ApiClientError::UnauthorizedReceived(bytes),
                        403 => ApiClientError::ForbiddenReceived,
                        404 => ApiClientError::NotFoundReceived(bytes),
                        405 => ApiClientError::MethodNotAllowedReceived,
                        408 => ApiClientError::RequestTimeoutReceived,
                        422 => ApiClientError::UnprocessableEntityReceived(bytes),
                        429 => ApiClientError::TooManyRequestsReceived,
                        _ => ApiClientError::UnexpectedServerResponse,
                    };
                    Err(report!(error).attach_printable("Client error response received"))
                        */
                    Ok(Err(types::Response {
                        headers,
                        response: bytes,
                        status_code,
                    }))
                }

                _ => Err(report!(ApiClientError::UnexpectedServerResponse)
                    .attach_printable("Unexpected response from server")),
            }
        })?
        .await
}

/// Store the raw connector response in the router data if required
pub fn store_raw_connector_response_if_required<T, Req, Resp>(
    return_raw_connector_response: Option<bool>,
    router_data: &mut RouterData<T, Req, Resp>,
    body: &types::Response,
) -> CustomResult<(), ConnectorError>
where
    T: Clone + Debug + 'static,
    Req: Debug + Clone + 'static,
    Resp: Debug + Clone + 'static,
{
    if return_raw_connector_response == Some(true) {
        let mut decoded = String::from_utf8(body.response.as_ref().to_vec())
            .change_context(ConnectorError::ResponseDeserializationFailed)?;
        if decoded.starts_with('\u{feff}') {
            decoded = decoded.trim_start_matches('\u{feff}').to_string();
        }
        router_data.raw_connector_response = Some(masking::Secret::new(decoded));
    }
    Ok(())
}

/// Get the flow name from the type
#[inline]
pub fn get_flow_name<F>() -> CustomResult<String, api_error_response::ApiErrorResponse> {
    Ok(std::any::type_name::<F>()
        .to_string()
        .rsplit("::")
        .next()
        .ok_or(api_error_response::ApiErrorResponse::InternalServerError)
        .attach_printable("Flow stringify failed")?
        .to_string())
}<|MERGE_RESOLUTION|>--- conflicted
+++ resolved
@@ -450,72 +450,6 @@
     }
 }
 
-<<<<<<< HEAD
-=======
-/// Handle UCS webhook response processing
-pub fn handle_ucs_response<T, Req, Resp>(
-    router_data: RouterData<T, Req, Resp>,
-    transform_data_bytes: Vec<u8>,
-) -> CustomResult<RouterData<T, Req, Resp>, ConnectorError>
-where
-    T: Clone + Debug + 'static,
-    Req: Debug + Clone + 'static,
-    Resp: Debug + Clone + 'static,
-{
-    let webhook_transform_data: unified_connector_service::WebhookTransformData =
-        serde_json::from_slice(&transform_data_bytes)
-            .change_context(ConnectorError::ResponseDeserializationFailed)
-            .attach_printable("Failed to deserialize UCS webhook transform data")?;
-
-    let webhook_content = webhook_transform_data
-        .webhook_content
-        .ok_or(ConnectorError::ResponseDeserializationFailed)
-        .attach_printable("UCS webhook transform data missing webhook_content")?;
-
-    let payment_get_response = match webhook_content.content {
-        Some(unified_connector_service_client::payments::webhook_response_content::Content::PaymentsResponse(payments_response)) => {
-            Ok(payments_response)
-        },
-        Some(unified_connector_service_client::payments::webhook_response_content::Content::RefundsResponse(_)) => {
-            Err(ConnectorError::ProcessingStepFailed(Some("UCS webhook contains refund response but payment processing was expected".to_string().into())).into())
-        },
-        Some(unified_connector_service_client::payments::webhook_response_content::Content::DisputesResponse(_)) => {
-            Err(ConnectorError::ProcessingStepFailed(Some("UCS webhook contains dispute response but payment processing was expected".to_string().into())).into())
-        },
-        Some(unified_connector_service_client::payments::webhook_response_content::Content::IncompleteTransformation(_)) => {
-            Err(ConnectorError::ProcessingStepFailed(Some("UCS webhook contains incomplete transformation but payment processing was expected".to_string().into())).into())
-        },
-        None => {
-            Err(ConnectorError::ResponseDeserializationFailed)
-                .attach_printable("UCS webhook content missing payments_response")
-        }
-    }?;
-
-    let (router_data_response, status_code) =
-        unified_connector_service::handle_unified_connector_service_response_for_payment_get(
-            payment_get_response.clone(),
-        )
-        .change_context(ConnectorError::ProcessingStepFailed(None))
-        .attach_printable("Failed to process UCS webhook response using PSync handler")?;
-
-    let mut updated_router_data = router_data;
-    let router_data_response = router_data_response.map(|(response, status)| {
-        updated_router_data.status = status;
-        response
-    });
-
-    let _ = router_data_response.map_err(|error_response| {
-        updated_router_data.response = Err(error_response);
-    });
-    updated_router_data.raw_connector_response = payment_get_response
-        .raw_connector_response
-        .map(|raw_connector_response| raw_connector_response.expose().into());
-    updated_router_data.connector_http_status_code = Some(status_code);
-
-    Ok(updated_router_data)
-}
-
->>>>>>> 433e2c40
 /// Calls the connector API and handles the response
 #[instrument(skip_all)]
 pub async fn call_connector_api(
