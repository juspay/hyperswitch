//! SubscriptionsV2
use hyperswitch_domain_models::{
    router_data_v2::flow_common_types::{GetSubscriptionPlansData, InvoiceRecordBackData},
    router_flow_types::{revenue_recovery::InvoiceRecordBack, subscriptions::GetSubscriptionPlans},
    router_request_types::{
        revenue_recovery::InvoiceRecordBackRequest, subscriptions::GetSubscriptionPlansRequest,
    },
    router_response_types::{
        revenue_recovery::InvoiceRecordBackResponse, subscriptions::GetSubscriptionPlansResponse,
    },
};

use super::payments_v2::ConnectorCustomerV2;
use crate::connector_integration_v2::ConnectorIntegrationV2;

/// trait SubscriptionsV2
<<<<<<< HEAD
pub trait SubscriptionsV2: GetSubscriptionPlansV2 + SubscriptionRecordBackV2 {}
=======
pub trait SubscriptionsV2: GetSubscriptionPlansV2 + ConnectorCustomerV2 {}
>>>>>>> cbe6e019

/// trait GetSubscriptionPlans for V1
pub trait GetSubscriptionPlansV2:
    ConnectorIntegrationV2<
    GetSubscriptionPlans,
    GetSubscriptionPlansData,
    GetSubscriptionPlansRequest,
    GetSubscriptionPlansResponse,
>
{
}

/// trait GetSubscriptionPlans for V2
pub trait SubscriptionRecordBackV2:
    ConnectorIntegrationV2<
    InvoiceRecordBack,
    InvoiceRecordBackData,
    InvoiceRecordBackRequest,
    InvoiceRecordBackResponse,
>
{
}<|MERGE_RESOLUTION|>--- conflicted
+++ resolved
@@ -14,11 +14,10 @@
 use crate::connector_integration_v2::ConnectorIntegrationV2;
 
 /// trait SubscriptionsV2
-<<<<<<< HEAD
-pub trait SubscriptionsV2: GetSubscriptionPlansV2 + SubscriptionRecordBackV2 {}
-=======
-pub trait SubscriptionsV2: GetSubscriptionPlansV2 + ConnectorCustomerV2 {}
->>>>>>> cbe6e019
+pub trait SubscriptionsV2:
+    GetSubscriptionPlansV2 + SubscriptionRecordBackV2 + ConnectorCustomerV2
+{
+}
 
 /// trait GetSubscriptionPlans for V1
 pub trait GetSubscriptionPlansV2:
