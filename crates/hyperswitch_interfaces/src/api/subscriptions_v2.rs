--- conflicted
+++ resolved
@@ -1,26 +1,18 @@
 //! SubscriptionsV2
 use hyperswitch_domain_models::{
-<<<<<<< HEAD
-    router_data_v2::flow_common_types::{GetSubscriptionPlansData, InvoiceRecordBackData},
-    router_flow_types::{revenue_recovery::InvoiceRecordBack, subscriptions::GetSubscriptionPlans},
-    router_request_types::{
-        revenue_recovery::InvoiceRecordBackRequest, subscriptions::GetSubscriptionPlansRequest,
-    },
-    router_response_types::{
-        revenue_recovery::InvoiceRecordBackResponse, subscriptions::GetSubscriptionPlansResponse,
-=======
-    router_data_v2::flow_common_types::{
-        GetSubscriptionPlanPricesData, GetSubscriptionPlansData, SubscriptionCreateData,
-    },
-    router_flow_types::subscriptions::{
-        GetSubscriptionPlanPrices, GetSubscriptionPlans, SubscriptionCreate,
+    router_flow_types::{
+        revenue_recovery::InvoiceRecordBack,
+        subscriptions::{GetSubscriptionPlanPrices, GetSubscriptionPlans, SubscriptionCreate},
     },
     router_request_types::subscriptions::{
         GetSubscriptionPlanPricesRequest, GetSubscriptionPlansRequest, SubscriptionCreateRequest,
     },
-    router_response_types::subscriptions::{
-        GetSubscriptionPlanPricesResponse, GetSubscriptionPlansResponse, SubscriptionCreateResponse,
->>>>>>> ceacec90
+    router_response_types::{
+        revenue_recovery::InvoiceRecordBackResponse,
+        subscriptions::{
+            GetSubscriptionPlanPricesResponse, GetSubscriptionPlansResponse,
+            SubscriptionCreateResponse,
+        },
     },
 };
 
@@ -29,11 +21,11 @@
 
 /// trait SubscriptionsV2
 pub trait SubscriptionsV2:
-<<<<<<< HEAD
-    GetSubscriptionPlansV2 + SubscriptionRecordBackV2 + ConnectorCustomerV2
-=======
-    GetSubscriptionPlansV2 + SubscriptionsCreateV2 + ConnectorCustomerV2 + GetSubscriptionPlanPricesV2
->>>>>>> ceacec90
+    GetSubscriptionPlansV2
+    + SubscriptionsCreateV2
+    + ConnectorCustomerV2
+    + GetSubscriptionPlanPricesV2
+    + SubscriptionRecordBackV2
 {
 }
 
@@ -49,14 +41,15 @@
 }
 
 /// trait GetSubscriptionPlans for V2
-<<<<<<< HEAD
 pub trait SubscriptionRecordBackV2:
     ConnectorIntegrationV2<
     InvoiceRecordBack,
     InvoiceRecordBackData,
     InvoiceRecordBackRequest,
     InvoiceRecordBackResponse,
-=======
+>
+{
+}
 pub trait GetSubscriptionPlanPricesV2:
     ConnectorIntegrationV2<
     GetSubscriptionPlanPrices,
@@ -74,7 +67,6 @@
     SubscriptionCreateData,
     SubscriptionCreateRequest,
     SubscriptionCreateResponse,
->>>>>>> ceacec90
 >
 {
 }