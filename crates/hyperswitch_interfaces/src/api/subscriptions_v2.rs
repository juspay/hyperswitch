--- conflicted
+++ resolved
@@ -1,43 +1,26 @@
 //! SubscriptionsV2
 use hyperswitch_domain_models::{
     router_data_v2::flow_common_types::{
-<<<<<<< HEAD
-        GetSubscriptionPlanPricesData, GetSubscriptionPlansData, SubscriptionCreateData,
-        SubscriptionCustomerData,
+        GetSubscriptionEstimateData, GetSubscriptionPlanPricesData, GetSubscriptionPlansData,
+        SubscriptionCreateData, SubscriptionCustomerData,
     },
     router_flow_types::{
         subscriptions::{GetSubscriptionPlanPrices, GetSubscriptionPlans, SubscriptionCreate},
-        CreateConnectorCustomer,
+        CreateConnectorCustomer, GetSubscriptionEstimate,
     },
     router_request_types::{
         subscriptions::{
-            GetSubscriptionPlanPricesRequest, GetSubscriptionPlansRequest,
-            SubscriptionCreateRequest,
+            GetSubscriptionEstimateRequest, GetSubscriptionPlanPricesRequest,
+            GetSubscriptionPlansRequest, SubscriptionCreateRequest,
         },
         ConnectorCustomerData,
     },
     router_response_types::{
         subscriptions::{
-            GetSubscriptionPlanPricesResponse, GetSubscriptionPlansResponse,
-            SubscriptionCreateResponse,
+            GetSubscriptionEstimateResponse, GetSubscriptionPlanPricesResponse,
+            GetSubscriptionPlansResponse, SubscriptionCreateResponse,
         },
         PaymentsResponseData,
-=======
-        GetSubscriptionEstimateData, GetSubscriptionPlanPricesData, GetSubscriptionPlansData,
-        SubscriptionCreateData,
-    },
-    router_flow_types::subscriptions::{
-        GetSubscriptionEstimate, GetSubscriptionPlanPrices, GetSubscriptionPlans,
-        SubscriptionCreate,
-    },
-    router_request_types::subscriptions::{
-        GetSubscriptionEstimateRequest, GetSubscriptionPlanPricesRequest,
-        GetSubscriptionPlansRequest, SubscriptionCreateRequest,
-    },
-    router_response_types::subscriptions::{
-        GetSubscriptionEstimateResponse, GetSubscriptionPlanPricesResponse,
-        GetSubscriptionPlansResponse, SubscriptionCreateResponse,
->>>>>>> 68de6ba4
     },
 };
 
@@ -47,14 +30,9 @@
 pub trait SubscriptionsV2:
     GetSubscriptionPlansV2
     + SubscriptionsCreateV2
-<<<<<<< HEAD
     + SubscriptionConnectorCustomerV2
     + GetSubscriptionPlanPricesV2
-=======
-    + ConnectorCustomerV2
-    + GetSubscriptionPlanPricesV2
     + GetSubscriptionEstimateV2
->>>>>>> 68de6ba4
 {
 }
 
@@ -91,7 +69,6 @@
 {
 }
 
-<<<<<<< HEAD
 /// trait SubscriptionConnectorCustomerV2
 pub trait SubscriptionConnectorCustomerV2:
     ConnectorIntegrationV2<
@@ -99,7 +76,9 @@
     SubscriptionCustomerData,
     ConnectorCustomerData,
     PaymentsResponseData,
-=======
+>
+{
+}
 /// trait GetSubscriptionEstimate for V2
 pub trait GetSubscriptionEstimateV2:
     ConnectorIntegrationV2<
@@ -107,7 +86,6 @@
     GetSubscriptionEstimateData,
     GetSubscriptionEstimateRequest,
     GetSubscriptionEstimateResponse,
->>>>>>> 68de6ba4
 >
 {
 }