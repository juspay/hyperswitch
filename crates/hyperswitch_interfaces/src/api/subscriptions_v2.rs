--- conflicted
+++ resolved
@@ -2,48 +2,28 @@
 use hyperswitch_domain_models::{
     router_data_v2::flow_common_types::{
         GetSubscriptionEstimateData, GetSubscriptionPlanPricesData, GetSubscriptionPlansData,
-<<<<<<< HEAD
-        InvoiceRecordBackData, SubscriptionCreateData,
+        InvoiceRecordBackData, SubscriptionCreateData, SubscriptionCustomerData,
     },
     router_flow_types::{
         revenue_recovery::InvoiceRecordBack,
-        subscriptions::{
-            GetSubscriptionEstimate, GetSubscriptionPlanPrices, GetSubscriptionPlans,
-            SubscriptionCreate,
-        },
-    },
-    router_request_types::{
-        revenue_recovery::InvoiceRecordBackRequest,
-=======
-        SubscriptionCreateData, SubscriptionCustomerData,
-    },
-    router_flow_types::{
         subscriptions::{GetSubscriptionPlanPrices, GetSubscriptionPlans, SubscriptionCreate},
         CreateConnectorCustomer, GetSubscriptionEstimate,
     },
     router_request_types::{
->>>>>>> 77bed692
+        revenue_recovery::InvoiceRecordBackRequest,
         subscriptions::{
             GetSubscriptionEstimateRequest, GetSubscriptionPlanPricesRequest,
             GetSubscriptionPlansRequest, SubscriptionCreateRequest,
         },
-<<<<<<< HEAD
+        ConnectorCustomerData,
     },
     router_response_types::{
         revenue_recovery::InvoiceRecordBackResponse,
-=======
-        ConnectorCustomerData,
-    },
-    router_response_types::{
->>>>>>> 77bed692
         subscriptions::{
             GetSubscriptionEstimateResponse, GetSubscriptionPlanPricesResponse,
             GetSubscriptionPlansResponse, SubscriptionCreateResponse,
         },
-<<<<<<< HEAD
-=======
         PaymentsResponseData,
->>>>>>> 77bed692
     },
 };
 
@@ -81,6 +61,7 @@
 >
 {
 }
+/// trait GetSubscriptionPlanPricesV2 for V2
 pub trait GetSubscriptionPlanPricesV2:
     ConnectorIntegrationV2<
     GetSubscriptionPlanPrices,
