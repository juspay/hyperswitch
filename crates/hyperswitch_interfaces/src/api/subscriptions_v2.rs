//! SubscriptionsV2
use hyperswitch_domain_models::{
<<<<<<< HEAD
    router_data_v2::flow_common_types::{GetSubscriptionPlansData, SubscriptionCreateData},
    router_flow_types::{subscriptions::GetSubscriptionPlans, SubscriptionCreate},
    router_request_types::subscriptions::{GetSubscriptionPlansRequest, SubscriptionCreateRequest},
    router_response_types::subscriptions::{
        GetSubscriptionPlansResponse, SubscriptionCreateResponse,
=======
    router_data_v2::flow_common_types::{GetSubscriptionPlanPricesData, GetSubscriptionPlansData},
    router_flow_types::subscriptions::{GetSubscriptionPlanPrices, GetSubscriptionPlans},
    router_request_types::subscriptions::{
        GetSubscriptionPlanPricesRequest, GetSubscriptionPlansRequest,
    },
    router_response_types::subscriptions::{
        GetSubscriptionPlanPricesResponse, GetSubscriptionPlansResponse,
>>>>>>> e2f1a456
    },
};

use super::payments_v2::ConnectorCustomerV2;
use crate::connector_integration_v2::ConnectorIntegrationV2;

/// trait SubscriptionsV2
<<<<<<< HEAD
pub trait SubscriptionsV2: GetSubscriptionPlansV2 + SubscriptionsCreateV2 + ConnectorCustomerV2 {}
=======
pub trait SubscriptionsV2:
    GetSubscriptionPlansV2 + ConnectorCustomerV2 + GetSubscriptionPlanPricesV2
{
}
>>>>>>> e2f1a456

/// trait GetSubscriptionPlans for V2
pub trait GetSubscriptionPlansV2:
    ConnectorIntegrationV2<
    GetSubscriptionPlans,
    GetSubscriptionPlansData,
    GetSubscriptionPlansRequest,
    GetSubscriptionPlansResponse,
>
{
}

<<<<<<< HEAD
/// trait SubscriptionsCreateV2
pub trait SubscriptionsCreateV2:
    ConnectorIntegrationV2<
    SubscriptionCreate,
    SubscriptionCreateData,
    SubscriptionCreateRequest,
    SubscriptionCreateResponse,
=======
/// trait GetSubscriptionPlans for V2
pub trait GetSubscriptionPlanPricesV2:
    ConnectorIntegrationV2<
    GetSubscriptionPlanPrices,
    GetSubscriptionPlanPricesData,
    GetSubscriptionPlanPricesRequest,
    GetSubscriptionPlanPricesResponse,
>>>>>>> e2f1a456
>
{
}<|MERGE_RESOLUTION|>--- conflicted
+++ resolved
@@ -1,20 +1,13 @@
 //! SubscriptionsV2
 use hyperswitch_domain_models::{
-<<<<<<< HEAD
-    router_data_v2::flow_common_types::{GetSubscriptionPlansData, SubscriptionCreateData},
-    router_flow_types::{subscriptions::GetSubscriptionPlans, SubscriptionCreate},
-    router_request_types::subscriptions::{GetSubscriptionPlansRequest, SubscriptionCreateRequest},
-    router_response_types::subscriptions::{
-        GetSubscriptionPlansResponse, SubscriptionCreateResponse,
-=======
-    router_data_v2::flow_common_types::{GetSubscriptionPlanPricesData, GetSubscriptionPlansData},
-    router_flow_types::subscriptions::{GetSubscriptionPlanPrices, GetSubscriptionPlans},
+    router_data_v2::flow_common_types::{GetSubscriptionPlanPricesData, GetSubscriptionPlansData, SubscriptionCreateData},
+    router_flow_types::subscriptions::{GetSubscriptionPlanPrices, GetSubscriptionPlans, SubscriptionCreate},
     router_request_types::subscriptions::{
-        GetSubscriptionPlanPricesRequest, GetSubscriptionPlansRequest,
+        GetSubscriptionPlanPricesRequest, GetSubscriptionPlansRequest, SubscriptionCreateRequest
     },
     router_response_types::subscriptions::{
-        GetSubscriptionPlanPricesResponse, GetSubscriptionPlansResponse,
->>>>>>> e2f1a456
+        GetSubscriptionPlanPricesResponse, 
+        GetSubscriptionPlansResponse, SubscriptionCreateResponse,
     },
 };
 
@@ -22,14 +15,10 @@
 use crate::connector_integration_v2::ConnectorIntegrationV2;
 
 /// trait SubscriptionsV2
-<<<<<<< HEAD
-pub trait SubscriptionsV2: GetSubscriptionPlansV2 + SubscriptionsCreateV2 + ConnectorCustomerV2 {}
-=======
 pub trait SubscriptionsV2:
-    GetSubscriptionPlansV2 + ConnectorCustomerV2 + GetSubscriptionPlanPricesV2
+    GetSubscriptionPlansV2 + SubscriptionsCreateV2 + ConnectorCustomerV2 + GetSubscriptionPlanPricesV2
 {
 }
->>>>>>> e2f1a456
 
 /// trait GetSubscriptionPlans for V2
 pub trait GetSubscriptionPlansV2:
@@ -42,7 +31,17 @@
 {
 }
 
-<<<<<<< HEAD
+/// trait GetSubscriptionPlans for V2
+pub trait GetSubscriptionPlanPricesV2:
+    ConnectorIntegrationV2<
+    GetSubscriptionPlanPrices,
+    GetSubscriptionPlanPricesData,
+    GetSubscriptionPlanPricesRequest,
+    GetSubscriptionPlanPricesResponse,
+>
+{
+}
+
 /// trait SubscriptionsCreateV2
 pub trait SubscriptionsCreateV2:
     ConnectorIntegrationV2<
@@ -50,15 +49,6 @@
     SubscriptionCreateData,
     SubscriptionCreateRequest,
     SubscriptionCreateResponse,
-=======
-/// trait GetSubscriptionPlans for V2
-pub trait GetSubscriptionPlanPricesV2:
-    ConnectorIntegrationV2<
-    GetSubscriptionPlanPrices,
-    GetSubscriptionPlanPricesData,
-    GetSubscriptionPlanPricesRequest,
-    GetSubscriptionPlanPricesResponse,
->>>>>>> e2f1a456
 >
 {
 }