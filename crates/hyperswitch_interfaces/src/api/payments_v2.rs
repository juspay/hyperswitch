//! Payments V2 interface

use hyperswitch_domain_models::{
    router_data_v2::PaymentFlowData,
    router_flow_types::payments::{
        Approve, Authorize, AuthorizeSessionToken, CalculateTax, Capture, CompleteAuthorize,
        CreateConnectorCustomer, CreateOrder, IncrementalAuthorization, PSync, PaymentMethodToken,
<<<<<<< HEAD
        PostProcessing, PostSessionTokens, PreProcessing, Reject, SdkSessionUpdate, Session,
        SetupMandate, UpdateMetadata, Void, ExternalVaultProxy
=======
        PostCaptureVoid, PostProcessing, PostSessionTokens, PreProcessing, Reject,
        SdkSessionUpdate, Session, SetupMandate, UpdateMetadata, Void,
>>>>>>> 8bb8b206
    },
    router_request_types::{
        AuthorizeSessionTokenData, CompleteAuthorizeData, ConnectorCustomerData,
        CreateOrderRequestData, PaymentMethodTokenizationData, PaymentsApproveData,
        PaymentsAuthorizeData, PaymentsCancelData, PaymentsCancelPostCaptureData,
        PaymentsCaptureData, PaymentsIncrementalAuthorizationData, PaymentsPostProcessingData,
        PaymentsPostSessionTokensData, PaymentsPreProcessingData, PaymentsRejectData,
        PaymentsSessionData, PaymentsSyncData, PaymentsTaxCalculationData,
        PaymentsUpdateMetadataData, SdkPaymentsSessionUpdateData, SetupMandateRequestData, ExternalVaultProxyPaymentsData,
    },
    router_response_types::{PaymentsResponseData, TaxCalculationResponseData},
};

use crate::api::{
    ConnectorCommon, ConnectorIntegrationV2, ConnectorSpecifications, ConnectorValidation,
};

/// trait PaymentAuthorizeV2
pub trait PaymentAuthorizeV2:
    ConnectorIntegrationV2<Authorize, PaymentFlowData, PaymentsAuthorizeData, PaymentsResponseData>
{
}

/// trait PaymentAuthorizeSessionTokenV2
pub trait PaymentAuthorizeSessionTokenV2:
    ConnectorIntegrationV2<
    AuthorizeSessionToken,
    PaymentFlowData,
    AuthorizeSessionTokenData,
    PaymentsResponseData,
>
{
}

/// trait PaymentSyncV2
pub trait PaymentSyncV2:
    ConnectorIntegrationV2<PSync, PaymentFlowData, PaymentsSyncData, PaymentsResponseData>
{
}

/// trait PaymentVoidV2
pub trait PaymentVoidV2:
    ConnectorIntegrationV2<Void, PaymentFlowData, PaymentsCancelData, PaymentsResponseData>
{
}

/// trait PaymentPostCaptureVoidV2
pub trait PaymentPostCaptureVoidV2:
    ConnectorIntegrationV2<
    PostCaptureVoid,
    PaymentFlowData,
    PaymentsCancelPostCaptureData,
    PaymentsResponseData,
>
{
}

/// trait PaymentApproveV2
pub trait PaymentApproveV2:
    ConnectorIntegrationV2<Approve, PaymentFlowData, PaymentsApproveData, PaymentsResponseData>
{
}

/// trait PaymentRejectV2
pub trait PaymentRejectV2:
    ConnectorIntegrationV2<Reject, PaymentFlowData, PaymentsRejectData, PaymentsResponseData>
{
}

/// trait PaymentCaptureV2
pub trait PaymentCaptureV2:
    ConnectorIntegrationV2<Capture, PaymentFlowData, PaymentsCaptureData, PaymentsResponseData>
{
}

/// trait PaymentSessionV2
pub trait PaymentSessionV2:
    ConnectorIntegrationV2<Session, PaymentFlowData, PaymentsSessionData, PaymentsResponseData>
{
}

/// trait MandateSetupV2
pub trait MandateSetupV2:
    ConnectorIntegrationV2<SetupMandate, PaymentFlowData, SetupMandateRequestData, PaymentsResponseData>
{
}

/// trait PaymentIncrementalAuthorizationV2
pub trait PaymentIncrementalAuthorizationV2:
    ConnectorIntegrationV2<
    IncrementalAuthorization,
    PaymentFlowData,
    PaymentsIncrementalAuthorizationData,
    PaymentsResponseData,
>
{
}

///trait TaxCalculationV2
pub trait TaxCalculationV2:
    ConnectorIntegrationV2<
    CalculateTax,
    PaymentFlowData,
    PaymentsTaxCalculationData,
    TaxCalculationResponseData,
>
{
}

///trait PaymentSessionUpdateV2
pub trait PaymentSessionUpdateV2:
    ConnectorIntegrationV2<
    SdkSessionUpdate,
    PaymentFlowData,
    SdkPaymentsSessionUpdateData,
    PaymentsResponseData,
>
{
}

///trait PaymentPostSessionTokensV2
pub trait PaymentPostSessionTokensV2:
    ConnectorIntegrationV2<
    PostSessionTokens,
    PaymentFlowData,
    PaymentsPostSessionTokensData,
    PaymentsResponseData,
>
{
}

/// trait ConnectorCreateOrderV2
pub trait PaymentCreateOrderV2:
    ConnectorIntegrationV2<CreateOrder, PaymentFlowData, CreateOrderRequestData, PaymentsResponseData>
{
}

/// trait PaymentUpdateMetadataV2
pub trait PaymentUpdateMetadataV2:
    ConnectorIntegrationV2<
    UpdateMetadata,
    PaymentFlowData,
    PaymentsUpdateMetadataData,
    PaymentsResponseData,
>
{
}

/// trait PaymentsCompleteAuthorizeV2
pub trait PaymentsCompleteAuthorizeV2:
    ConnectorIntegrationV2<
    CompleteAuthorize,
    PaymentFlowData,
    CompleteAuthorizeData,
    PaymentsResponseData,
>
{
}

/// trait PaymentTokenV2
pub trait PaymentTokenV2:
    ConnectorIntegrationV2<
    PaymentMethodToken,
    PaymentFlowData,
    PaymentMethodTokenizationData,
    PaymentsResponseData,
>
{
}

/// trait ConnectorCustomerV2
pub trait ConnectorCustomerV2:
    ConnectorIntegrationV2<
    CreateConnectorCustomer,
    PaymentFlowData,
    ConnectorCustomerData,
    PaymentsResponseData,
>
{
}

/// trait PaymentsPreProcessingV2
pub trait PaymentsPreProcessingV2:
    ConnectorIntegrationV2<
    PreProcessing,
    PaymentFlowData,
    PaymentsPreProcessingData,
    PaymentsResponseData,
>
{
}

/// trait PaymentsPostProcessingV2
pub trait PaymentsPostProcessingV2:
    ConnectorIntegrationV2<
    PostProcessing,
    PaymentFlowData,
    PaymentsPostProcessingData,
    PaymentsResponseData,
>
{
}

/// trait ExternalVaultProxyPaymentsCreate
pub trait ExternalVaultProxyPaymentsCreate:
    ConnectorIntegrationV2<ExternalVaultProxy, PaymentFlowData, ExternalVaultProxyPaymentsData, PaymentsResponseData>
{
}

/// trait PaymentV2
pub trait PaymentV2:
    ConnectorCommon
    + ConnectorSpecifications
    + ConnectorValidation
    + PaymentAuthorizeV2
    + PaymentAuthorizeSessionTokenV2
    + PaymentsCompleteAuthorizeV2
    + PaymentSyncV2
    + PaymentCaptureV2
    + PaymentVoidV2
    + PaymentPostCaptureVoidV2
    + PaymentApproveV2
    + PaymentRejectV2
    + MandateSetupV2
    + PaymentSessionV2
    + PaymentTokenV2
    + PaymentsPreProcessingV2
    + PaymentsPostProcessingV2
    + ConnectorCustomerV2
    + PaymentIncrementalAuthorizationV2
    + TaxCalculationV2
    + PaymentSessionUpdateV2
    + PaymentPostSessionTokensV2
    + PaymentUpdateMetadataV2
    + PaymentCreateOrderV2
    + ExternalVaultProxyPaymentsCreate
{
}<|MERGE_RESOLUTION|>--- conflicted
+++ resolved
@@ -5,13 +5,8 @@
     router_flow_types::payments::{
         Approve, Authorize, AuthorizeSessionToken, CalculateTax, Capture, CompleteAuthorize,
         CreateConnectorCustomer, CreateOrder, IncrementalAuthorization, PSync, PaymentMethodToken,
-<<<<<<< HEAD
-        PostProcessing, PostSessionTokens, PreProcessing, Reject, SdkSessionUpdate, Session,
-        SetupMandate, UpdateMetadata, Void, ExternalVaultProxy
-=======
         PostCaptureVoid, PostProcessing, PostSessionTokens, PreProcessing, Reject,
-        SdkSessionUpdate, Session, SetupMandate, UpdateMetadata, Void,
->>>>>>> 8bb8b206
+        SdkSessionUpdate, Session, SetupMandate, UpdateMetadata, Void, ExternalVaultProxy
     },
     router_request_types::{
         AuthorizeSessionTokenData, CompleteAuthorizeData, ConnectorCustomerData,
