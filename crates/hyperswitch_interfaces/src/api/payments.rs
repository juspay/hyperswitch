--- conflicted
+++ resolved
@@ -8,15 +8,6 @@
             PaymentMethodToken, PostCaptureVoid, PostProcessing, PostSessionTokens, PreProcessing,
             Reject, SdkSessionUpdate, Session, SetupMandate, UpdateMetadata, Void,
         },
-<<<<<<< HEAD
-        Authenticate, CreateOrder, ExternalVaultProxy, PostAuthenticate, PreAuthenticate,
-    },
-    router_request_types::{
-        AuthorizeSessionTokenData, CompleteAuthorizeData, ConnectorCustomerData,
-        CreateOrderRequestData, ExternalVaultProxyPaymentsData, PaymentMethodTokenizationData,
-        PaymentsApproveData, PaymentsAuthenticateData, PaymentsAuthorizeData, PaymentsCancelData,
-        PaymentsCancelPostCaptureData, PaymentsCaptureData, PaymentsIncrementalAuthorizationData,
-=======
         Authenticate, CreateOrder, ExternalVaultProxy, GiftCardBalanceCheck, PostAuthenticate,
         PreAuthenticate,
     },
@@ -26,7 +17,6 @@
         PaymentMethodTokenizationData, PaymentsApproveData, PaymentsAuthenticateData,
         PaymentsAuthorizeData, PaymentsCancelData, PaymentsCancelPostCaptureData,
         PaymentsCaptureData, PaymentsExtendAuthorizationData, PaymentsIncrementalAuthorizationData,
->>>>>>> 53f29f8d
         PaymentsPostAuthenticateData, PaymentsPostProcessingData, PaymentsPostSessionTokensData,
         PaymentsPreAuthenticateData, PaymentsPreProcessingData, PaymentsRejectData,
         PaymentsSessionData, PaymentsSyncData, PaymentsTaxCalculationData,
