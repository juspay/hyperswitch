--- conflicted
+++ resolved
@@ -40,11 +40,7 @@
 /// trait Subscriptions
 #[cfg(feature = "v1")]
 pub trait Subscriptions:
-<<<<<<< HEAD
-    ConnectorCommon + GetSubscriptionPlansFlow + GetSubscriptionPlanPricesFlow
-=======
-    ConnectorCommon + GetSubscriptionPlansFlow + PaymentsConnectorCustomer
->>>>>>> 1c0fc496
+    ConnectorCommon + GetSubscriptionPlansFlow + GetSubscriptionPlanPricesFlow + PaymentsConnectorCustomer
 {
 }
 
@@ -56,12 +52,10 @@
 #[cfg(not(feature = "v1"))]
 pub trait GetSubscriptionPlansFlow {}
 
-<<<<<<< HEAD
 /// trait GetSubscriptionPlanPricesFlow (disabled when not V1)
 #[cfg(not(feature = "v1"))]
 pub trait GetSubscriptionPlanPricesFlow {}
-=======
+
 #[cfg(not(feature = "v1"))]
 /// trait CreateCustomer (disabled when not V1)
-pub trait ConnectorCustomer {}
->>>>>>> 1c0fc496
+pub trait ConnectorCustomer {}