//! Subscriptions Interface for V1
#[cfg(feature = "v1")]
use hyperswitch_domain_models::{
<<<<<<< HEAD
    router_flow_types::subscriptions::{GetSubscriptionEstimate, GetSubscriptionPlans},
    router_request_types::subscriptions::{
        GetSubscriptionEstimateRequest, GetSubscriptionPlansRequest,
    },
    router_response_types::subscriptions::{
        GetSubscriptionEstimateResponse, GetSubscriptionPlansResponse,
=======
    router_flow_types::subscriptions::SubscriptionCreate as SubscriptionCreateFlow,
    router_flow_types::subscriptions::{GetSubscriptionPlanPrices, GetSubscriptionPlans},
    router_request_types::subscriptions::{
        GetSubscriptionPlanPricesRequest, GetSubscriptionPlansRequest, SubscriptionCreateRequest,
    },
    router_response_types::subscriptions::{
        GetSubscriptionPlanPricesResponse, GetSubscriptionPlansResponse, SubscriptionCreateResponse,
>>>>>>> 3bd78ac5
    },
};

#[cfg(feature = "v1")]
use super::{
    payments::ConnectorCustomer as PaymentsConnectorCustomer, ConnectorCommon, ConnectorIntegration,
};

#[cfg(feature = "v1")]
/// trait GetSubscriptionPlans for V1
pub trait GetSubscriptionPlansFlow:
    ConnectorIntegration<
    GetSubscriptionPlans,
    GetSubscriptionPlansRequest,
    GetSubscriptionPlansResponse,
>
{
}

#[cfg(feature = "v1")]
<<<<<<< HEAD
/// trait GetSubscriptionEstimate for V1
pub trait GetSubscriptionEstimateFlow:
    ConnectorIntegration<
    GetSubscriptionEstimate,
    GetSubscriptionEstimateRequest,
    GetSubscriptionEstimateResponse,
>
{
}

/// trait Subscriptions
#[cfg(feature = "v1")]
pub trait Subscriptions:
    ConnectorCommon + GetSubscriptionPlansFlow + GetSubscriptionEstimateFlow
=======
/// trait GetSubscriptionPlanPrices for V1
pub trait GetSubscriptionPlanPricesFlow:
    ConnectorIntegration<
    GetSubscriptionPlanPrices,
    GetSubscriptionPlanPricesRequest,
    GetSubscriptionPlanPricesResponse,
>
{
}

#[cfg(feature = "v1")]
/// trait SubscriptionCreate
pub trait SubscriptionCreate:
    ConnectorIntegration<SubscriptionCreateFlow, SubscriptionCreateRequest, SubscriptionCreateResponse>
{
}

/// trait Subscriptions
#[cfg(feature = "v1")]
pub trait Subscriptions:
    ConnectorCommon
    + GetSubscriptionPlansFlow
    + GetSubscriptionPlanPricesFlow
    + SubscriptionCreate
    + PaymentsConnectorCustomer
>>>>>>> 3bd78ac5
{
}

/// trait Subscriptions (disabled when not V1)
#[cfg(not(feature = "v1"))]
pub trait Subscriptions {}

/// trait GetSubscriptionPlansFlow (disabled when not V1)
#[cfg(not(feature = "v1"))]
pub trait GetSubscriptionPlansFlow {}

<<<<<<< HEAD
/// trait GetSubscriptionEstimateFlow (disabled when not V1)
#[cfg(not(feature = "v1"))]
pub trait GetSubscriptionEstimateFlow {}
=======
/// trait GetSubscriptionPlanPricesFlow (disabled when not V1)
#[cfg(not(feature = "v1"))]
pub trait GetSubscriptionPlanPricesFlow {}

#[cfg(not(feature = "v1"))]
/// trait CreateCustomer (disabled when not V1)
pub trait ConnectorCustomer {}

/// trait SubscriptionCreate
#[cfg(not(feature = "v1"))]
pub trait SubscriptionCreate {}
>>>>>>> 3bd78ac5
<|MERGE_RESOLUTION|>--- conflicted
+++ resolved
@@ -1,22 +1,13 @@
 //! Subscriptions Interface for V1
 #[cfg(feature = "v1")]
 use hyperswitch_domain_models::{
-<<<<<<< HEAD
-    router_flow_types::subscriptions::{GetSubscriptionEstimate, GetSubscriptionPlans},
+    router_flow_types::subscriptions::SubscriptionCreate as SubscriptionCreateFlow,
+    router_flow_types::subscriptions::{GetSubscriptionEstimate, GetSubscriptionPlanPrices, GetSubscriptionPlans},
     router_request_types::subscriptions::{
-        GetSubscriptionEstimateRequest, GetSubscriptionPlansRequest,
+        GetSubscriptionEstimateRequest, GetSubscriptionPlanPricesRequest, GetSubscriptionPlansRequest, SubscriptionCreateRequest,
     },
     router_response_types::subscriptions::{
-        GetSubscriptionEstimateResponse, GetSubscriptionPlansResponse,
-=======
-    router_flow_types::subscriptions::SubscriptionCreate as SubscriptionCreateFlow,
-    router_flow_types::subscriptions::{GetSubscriptionPlanPrices, GetSubscriptionPlans},
-    router_request_types::subscriptions::{
-        GetSubscriptionPlanPricesRequest, GetSubscriptionPlansRequest, SubscriptionCreateRequest,
-    },
-    router_response_types::subscriptions::{
-        GetSubscriptionPlanPricesResponse, GetSubscriptionPlansResponse, SubscriptionCreateResponse,
->>>>>>> 3bd78ac5
+        GetSubscriptionEstimateResponse, GetSubscriptionPlanPricesResponse, GetSubscriptionPlansResponse, SubscriptionCreateResponse,
     },
 };
 
@@ -37,22 +28,6 @@
 }
 
 #[cfg(feature = "v1")]
-<<<<<<< HEAD
-/// trait GetSubscriptionEstimate for V1
-pub trait GetSubscriptionEstimateFlow:
-    ConnectorIntegration<
-    GetSubscriptionEstimate,
-    GetSubscriptionEstimateRequest,
-    GetSubscriptionEstimateResponse,
->
-{
-}
-
-/// trait Subscriptions
-#[cfg(feature = "v1")]
-pub trait Subscriptions:
-    ConnectorCommon + GetSubscriptionPlansFlow + GetSubscriptionEstimateFlow
-=======
 /// trait GetSubscriptionPlanPrices for V1
 pub trait GetSubscriptionPlanPricesFlow:
     ConnectorIntegration<
@@ -63,6 +38,7 @@
 {
 }
 
+
 #[cfg(feature = "v1")]
 /// trait SubscriptionCreate
 pub trait SubscriptionCreate:
@@ -70,6 +46,16 @@
 {
 }
 
+#[cfg(feature = "v1")]
+/// trait GetSubscriptionEstimate for V1
+pub trait GetSubscriptionEstimateFlow:
+    ConnectorIntegration<
+    GetSubscriptionEstimate,
+    GetSubscriptionEstimateRequest,
+    GetSubscriptionEstimateResponse,
+>
+{
+}
 /// trait Subscriptions
 #[cfg(feature = "v1")]
 pub trait Subscriptions:
@@ -78,7 +64,7 @@
     + GetSubscriptionPlanPricesFlow
     + SubscriptionCreate
     + PaymentsConnectorCustomer
->>>>>>> 3bd78ac5
+    + GetSubscriptionEstimateFlow
 {
 }
 
@@ -90,11 +76,6 @@
 #[cfg(not(feature = "v1"))]
 pub trait GetSubscriptionPlansFlow {}
 
-<<<<<<< HEAD
-/// trait GetSubscriptionEstimateFlow (disabled when not V1)
-#[cfg(not(feature = "v1"))]
-pub trait GetSubscriptionEstimateFlow {}
-=======
 /// trait GetSubscriptionPlanPricesFlow (disabled when not V1)
 #[cfg(not(feature = "v1"))]
 pub trait GetSubscriptionPlanPricesFlow {}
@@ -106,4 +87,7 @@
 /// trait SubscriptionCreate
 #[cfg(not(feature = "v1"))]
 pub trait SubscriptionCreate {}
->>>>>>> 3bd78ac5
+
+/// trait GetSubscriptionEstimateFlow (disabled when not V1)
+#[cfg(not(feature = "v1"))]
+pub trait GetSubscriptionEstimateFlow {}