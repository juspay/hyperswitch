--- conflicted
+++ resolved
@@ -34,14 +34,10 @@
 
 /// trait Subscriptions
 #[cfg(feature = "v1")]
-<<<<<<< HEAD
-pub trait Subscriptions: ConnectorCommon + GetSubscriptionPlansFlow + SubscriptionCreate {}
-=======
 pub trait Subscriptions:
-    ConnectorCommon + GetSubscriptionPlansFlow + PaymentsConnectorCustomer
+    ConnectorCommon + GetSubscriptionPlansFlow + SubscriptionCreate + PaymentsConnectorCustomer
 {
 }
->>>>>>> b23c28b0
 
 /// trait Subscriptions (disabled when not V1)
 #[cfg(not(feature = "v1"))]
@@ -51,12 +47,10 @@
 #[cfg(not(feature = "v1"))]
 pub trait GetSubscriptionPlansFlow {}
 
-<<<<<<< HEAD
-/// trait SubscriptionCreate
-#[cfg(not(feature = "v1"))]
-pub trait SubscriptionCreate {}
-=======
 #[cfg(not(feature = "v1"))]
 /// trait CreateCustomer (disabled when not V1)
 pub trait ConnectorCustomer {}
->>>>>>> b23c28b0
+
+/// trait SubscriptionCreate
+#[cfg(not(feature = "v1"))]
+pub trait SubscriptionCreate {}