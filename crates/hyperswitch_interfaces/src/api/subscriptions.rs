--- conflicted
+++ resolved
@@ -1,37 +1,24 @@
 //! Subscriptions Interface for V1
 #[cfg(feature = "v1")]
 use hyperswitch_domain_models::{
-<<<<<<< HEAD
-    router_flow_types::subscriptions::{GetSubscriptionPlanPrices, GetSubscriptionPlans},
+    router_flow_types::subscriptions::SubscriptionCreate as SubscriptionCreateFlow,
     router_flow_types::{
-        subscriptions::SubscriptionCreate as SubscriptionCreateFlow, InvoiceRecordBack,
+        subscriptions::{GetSubscriptionEstimate, GetSubscriptionPlanPrices, GetSubscriptionPlans},
+        InvoiceRecordBack,
     },
     router_request_types::{
         revenue_recovery::InvoiceRecordBackRequest,
         subscriptions::{
-            GetSubscriptionPlanPricesRequest, GetSubscriptionPlansRequest,
-            SubscriptionCreateRequest,
+            GetSubscriptionEstimateRequest, GetSubscriptionPlanPricesRequest,
+            GetSubscriptionPlansRequest, SubscriptionCreateRequest,
         },
     },
     router_response_types::{
         revenue_recovery::InvoiceRecordBackResponse,
         subscriptions::{
-            GetSubscriptionPlanPricesResponse, GetSubscriptionPlansResponse,
-            SubscriptionCreateResponse,
+            GetSubscriptionEstimateResponse, GetSubscriptionPlanPricesResponse,
+            GetSubscriptionPlansResponse, SubscriptionCreateResponse,
         },
-=======
-    router_flow_types::subscriptions::SubscriptionCreate as SubscriptionCreateFlow,
-    router_flow_types::subscriptions::{
-        GetSubscriptionEstimate, GetSubscriptionPlanPrices, GetSubscriptionPlans,
-    },
-    router_request_types::subscriptions::{
-        GetSubscriptionEstimateRequest, GetSubscriptionPlanPricesRequest,
-        GetSubscriptionPlansRequest, SubscriptionCreateRequest,
-    },
-    router_response_types::subscriptions::{
-        GetSubscriptionEstimateResponse, GetSubscriptionPlanPricesResponse,
-        GetSubscriptionPlansResponse, SubscriptionCreateResponse,
->>>>>>> acf816d0
     },
 };
 
@@ -92,11 +79,8 @@
     + GetSubscriptionPlanPricesFlow
     + SubscriptionCreate
     + PaymentsConnectorCustomer
-<<<<<<< HEAD
     + SubscriptionRecordBackFlow
-=======
     + GetSubscriptionEstimateFlow
->>>>>>> acf816d0
 {
 }
 
