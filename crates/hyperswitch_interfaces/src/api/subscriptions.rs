--- conflicted
+++ resolved
@@ -1,22 +1,16 @@
 //! Subscriptions Interface for V1
 #[cfg(feature = "v1")]
 use hyperswitch_domain_models::{
-<<<<<<< HEAD
-    router_flow_types::subscriptions::GetSubscriptionPlans,
+    router_flow_types::subscriptions::{GetSubscriptionPlanPrices, GetSubscriptionPlans},
     router_flow_types::subscriptions::SubscriptionCreate as SubscriptionCreateFlow,
-    router_request_types::subscriptions::GetSubscriptionPlansRequest,
-    router_request_types::subscriptions::SubscriptionCreateRequest,
-    router_response_types::subscriptions::GetSubscriptionPlansResponse,
-    router_response_types::subscriptions::SubscriptionCreateResponse,
-=======
-    router_flow_types::subscriptions::{GetSubscriptionPlanPrices, GetSubscriptionPlans},
     router_request_types::subscriptions::{
         GetSubscriptionPlanPricesRequest, GetSubscriptionPlansRequest,
+    router_request_types::subscriptions::SubscriptionCreateRequest,
     },
     router_response_types::subscriptions::{
         GetSubscriptionPlanPricesResponse, GetSubscriptionPlansResponse,
+    router_response_types::subscriptions::SubscriptionCreateResponse,
     },
->>>>>>> e2f1a456
 };
 
 #[cfg(feature = "v1")]
@@ -36,11 +30,6 @@
 }
 
 #[cfg(feature = "v1")]
-<<<<<<< HEAD
-/// trait SubscriptionCreate
-pub trait SubscriptionCreate:
-    ConnectorIntegration<SubscriptionCreateFlow, SubscriptionCreateRequest, SubscriptionCreateResponse>
-=======
 /// trait GetSubscriptionPlanPrices for V1
 pub trait GetSubscriptionPlanPricesFlow:
     ConnectorIntegration<
@@ -48,21 +37,23 @@
     GetSubscriptionPlanPricesRequest,
     GetSubscriptionPlanPricesResponse,
 >
->>>>>>> e2f1a456
+{
+}
+
+#[cfg(feature = "v1")]
+/// trait SubscriptionCreate
+pub trait SubscriptionCreate:
+    ConnectorIntegration<SubscriptionCreateFlow, SubscriptionCreateRequest, SubscriptionCreateResponse>
 {
 }
 
 /// trait Subscriptions
 #[cfg(feature = "v1")]
 pub trait Subscriptions:
-<<<<<<< HEAD
-    ConnectorCommon + GetSubscriptionPlansFlow + SubscriptionCreate + PaymentsConnectorCustomer
-=======
     ConnectorCommon
     + GetSubscriptionPlansFlow
     + GetSubscriptionPlanPricesFlow
-    + PaymentsConnectorCustomer
->>>>>>> e2f1a456
+    + SubscriptionCreate + PaymentsConnectorCustomer
 {
 }
 
