//! Subscriptions Interface for V1
#[cfg(feature = "v1")]
use hyperswitch_domain_models::{
<<<<<<< HEAD
    router_flow_types::{subscriptions::GetSubscriptionPlans, InvoiceRecordBack},
    router_request_types::{
        revenue_recovery::InvoiceRecordBackRequest, subscriptions::GetSubscriptionPlansRequest,
    },
    router_response_types::{
        revenue_recovery::InvoiceRecordBackResponse, subscriptions::GetSubscriptionPlansResponse,
=======
    router_flow_types::subscriptions::SubscriptionCreate as SubscriptionCreateFlow,
    router_flow_types::subscriptions::{GetSubscriptionPlanPrices, GetSubscriptionPlans},
    router_request_types::subscriptions::{
        GetSubscriptionPlanPricesRequest, GetSubscriptionPlansRequest, SubscriptionCreateRequest,
    },
    router_response_types::subscriptions::{
        GetSubscriptionPlanPricesResponse, GetSubscriptionPlansResponse, SubscriptionCreateResponse,
>>>>>>> ceacec90
    },
};

#[cfg(feature = "v1")]
use super::{
    payments::ConnectorCustomer as PaymentsConnectorCustomer, ConnectorCommon, ConnectorIntegration,
};

#[cfg(feature = "v1")]
/// trait GetSubscriptionPlans for V1
pub trait GetSubscriptionPlansFlow:
    ConnectorIntegration<
    GetSubscriptionPlans,
    GetSubscriptionPlansRequest,
    GetSubscriptionPlansResponse,
>
{
}

#[cfg(feature = "v1")]
<<<<<<< HEAD
/// trait GetSubscriptionPlans for V1
pub trait SubscriptionRecordBackFlow:
    ConnectorIntegration<InvoiceRecordBack, InvoiceRecordBackRequest, InvoiceRecordBackResponse>
=======
/// trait GetSubscriptionPlanPrices for V1
pub trait GetSubscriptionPlanPricesFlow:
    ConnectorIntegration<
    GetSubscriptionPlanPrices,
    GetSubscriptionPlanPricesRequest,
    GetSubscriptionPlanPricesResponse,
>
{
}

#[cfg(feature = "v1")]
/// trait SubscriptionCreate
pub trait SubscriptionCreate:
    ConnectorIntegration<SubscriptionCreateFlow, SubscriptionCreateRequest, SubscriptionCreateResponse>
>>>>>>> ceacec90
{
}

/// trait Subscriptions
#[cfg(feature = "v1")]
pub trait Subscriptions:
<<<<<<< HEAD
    ConnectorCommon + GetSubscriptionPlansFlow + SubscriptionRecordBackFlow + PaymentsConnectorCustomer
=======
    ConnectorCommon
    + GetSubscriptionPlansFlow
    + GetSubscriptionPlanPricesFlow
    + SubscriptionCreate
    + PaymentsConnectorCustomer
>>>>>>> ceacec90
{
}

/// trait Subscriptions (disabled when not V1)
#[cfg(not(feature = "v1"))]
pub trait Subscriptions {}

/// trait GetSubscriptionPlansFlow (disabled when not V1)
#[cfg(not(feature = "v1"))]
pub trait GetSubscriptionPlansFlow {}

/// trait GetSubscriptionPlanPricesFlow (disabled when not V1)
#[cfg(not(feature = "v1"))]
pub trait GetSubscriptionPlanPricesFlow {}

#[cfg(not(feature = "v1"))]
/// trait CreateCustomer (disabled when not V1)
pub trait ConnectorCustomer {}

/// trait SubscriptionCreate
#[cfg(not(feature = "v1"))]
pub trait SubscriptionCreate {}<|MERGE_RESOLUTION|>--- conflicted
+++ resolved
@@ -1,22 +1,23 @@
 //! Subscriptions Interface for V1
 #[cfg(feature = "v1")]
 use hyperswitch_domain_models::{
-<<<<<<< HEAD
-    router_flow_types::{subscriptions::GetSubscriptionPlans, InvoiceRecordBack},
+    router_flow_types::subscriptions::{GetSubscriptionPlanPrices, GetSubscriptionPlans},
+    router_flow_types::{
+        subscriptions::SubscriptionCreate as SubscriptionCreateFlow, InvoiceRecordBack,
+    },
     router_request_types::{
-        revenue_recovery::InvoiceRecordBackRequest, subscriptions::GetSubscriptionPlansRequest,
+        revenue_recovery::InvoiceRecordBackRequest,
+        subscriptions::{
+            GetSubscriptionPlanPricesRequest, GetSubscriptionPlansRequest,
+            SubscriptionCreateRequest,
+        },
     },
     router_response_types::{
-        revenue_recovery::InvoiceRecordBackResponse, subscriptions::GetSubscriptionPlansResponse,
-=======
-    router_flow_types::subscriptions::SubscriptionCreate as SubscriptionCreateFlow,
-    router_flow_types::subscriptions::{GetSubscriptionPlanPrices, GetSubscriptionPlans},
-    router_request_types::subscriptions::{
-        GetSubscriptionPlanPricesRequest, GetSubscriptionPlansRequest, SubscriptionCreateRequest,
-    },
-    router_response_types::subscriptions::{
-        GetSubscriptionPlanPricesResponse, GetSubscriptionPlansResponse, SubscriptionCreateResponse,
->>>>>>> ceacec90
+        revenue_recovery::InvoiceRecordBackResponse,
+        subscriptions::{
+            GetSubscriptionPlanPricesResponse, GetSubscriptionPlansResponse,
+            SubscriptionCreateResponse,
+        },
     },
 };
 
@@ -37,11 +38,11 @@
 }
 
 #[cfg(feature = "v1")]
-<<<<<<< HEAD
 /// trait GetSubscriptionPlans for V1
 pub trait SubscriptionRecordBackFlow:
     ConnectorIntegration<InvoiceRecordBack, InvoiceRecordBackRequest, InvoiceRecordBackResponse>
-=======
+{
+}
 /// trait GetSubscriptionPlanPrices for V1
 pub trait GetSubscriptionPlanPricesFlow:
     ConnectorIntegration<
@@ -56,22 +57,18 @@
 /// trait SubscriptionCreate
 pub trait SubscriptionCreate:
     ConnectorIntegration<SubscriptionCreateFlow, SubscriptionCreateRequest, SubscriptionCreateResponse>
->>>>>>> ceacec90
 {
 }
 
 /// trait Subscriptions
 #[cfg(feature = "v1")]
 pub trait Subscriptions:
-<<<<<<< HEAD
-    ConnectorCommon + GetSubscriptionPlansFlow + SubscriptionRecordBackFlow + PaymentsConnectorCustomer
-=======
     ConnectorCommon
     + GetSubscriptionPlansFlow
     + GetSubscriptionPlanPricesFlow
     + SubscriptionCreate
     + PaymentsConnectorCustomer
->>>>>>> ceacec90
+    + SubscriptionRecordBackFlow
 {
 }
 
