--- conflicted
+++ resolved
@@ -22,13 +22,7 @@
 pub mod refunds_v2;
 pub mod revenue_recovery;
 pub mod revenue_recovery_v2;
-<<<<<<< HEAD
-/// Subscriptions v1 module
 pub mod subscriptions;
-/// Subscriptions v2 module
-=======
-pub mod subscriptions;
->>>>>>> f3ab3d63
 pub mod subscriptions_v2;
 pub mod vault;
 pub mod vault_v2;
