--- conflicted
+++ resolved
@@ -30,6 +30,9 @@
 use std::fmt::Debug;
 
 use common_enums::{
+    enums::{
+        self, CallConnectorAction, CaptureMethod, EventClass, PaymentAction, PaymentMethodType,
+    },
     enums::{
         self, CallConnectorAction, CaptureMethod, EventClass, PaymentAction, PaymentMethodType,
     },
@@ -391,16 +394,12 @@
         /// The authentication type being used
         auth_type: &'a enums::AuthenticationType,
         /// The payment authorize request data
-<<<<<<< HEAD
         request_data: &'a router_request_types::PaymentsAuthorizeData,
     },
     /// CompleteAuthorize flow information
     CompleteAuthorize {
         /// The payment authorize request data
         request_data: &'a router_request_types::CompleteAuthorizeData,
-=======
-        request_data: &'a PaymentsAuthorizeData,
->>>>>>> 9af5a8c1
     },
 }
 
@@ -416,7 +415,6 @@
 ///
 /// For example, PreProcessing flow must be made before Authorize flow.
 /// Or PostAuthenticate flow must be made before CompleteAuthorize flow for cybersource.
-<<<<<<< HEAD
 #[derive(Debug, Clone, Copy)]
 pub enum PreProcessingFlowName {
     /// Authentication flow must be made before the actual flow
@@ -460,13 +458,6 @@
             )
             .finish()
     }
-=======
-#[derive(Default, Debug, Clone, Copy)]
-pub enum PreProcessingFlowName {
-    #[default]
-    /// Pre-processing flow
-    PreProcessing,
->>>>>>> 9af5a8c1
 }
 
 /// The trait that provides specifications about the connector
@@ -475,13 +466,8 @@
     fn get_preprocessing_flow_if_needed(
         &self,
         _current_flow: CurrentFlowInfo<'_>,
-<<<<<<< HEAD
     ) -> Option<PreProcessingFlowDetails> {
         None
-=======
-    ) -> Option<PreProcessingFlowName> {
-        Some(PreProcessingFlowName::default())
->>>>>>> 9af5a8c1
     }
     /// If Some is returned, the returned api flow must be made instead of the current flow.
     fn get_alternate_flow_if_needed(
