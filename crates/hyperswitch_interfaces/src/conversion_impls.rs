--- conflicted
+++ resolved
@@ -11,15 +11,9 @@
         flow_common_types::{
             AccessTokenFlowData, AuthenticationTokenFlowData, BillingConnectorInvoiceSyncFlowData,
             BillingConnectorPaymentsSyncFlowData, DisputesFlowData, ExternalAuthenticationFlowData,
-<<<<<<< HEAD
-            ExternalVaultProxyFlowData, FilesFlowData, GetSubscriptionPlansData,
+            ExternalVaultProxyFlowData, FilesFlowData, GetSubscriptionPlansData, GetSubscriptionPlanPricesData
             GiftCardBalanceCheckFlowData, InvoiceRecordBackData, MandateRevokeFlowData,
             PaymentFlowData, RefundFlowData, SubscriptionCreateData, UasFlowData,
-=======
-            ExternalVaultProxyFlowData, FilesFlowData, GetSubscriptionPlanPricesData,
-            GetSubscriptionPlansData, GiftCardBalanceCheckFlowData, InvoiceRecordBackData,
-            MandateRevokeFlowData, PaymentFlowData, RefundFlowData, UasFlowData,
->>>>>>> e2f1a456
             VaultConnectorFlowData, WebhookSourceVerifyData,
         },
         RouterDataV2,
@@ -884,43 +878,8 @@
 }
 default_router_data_conversion!(GetSubscriptionPlansData);
 default_router_data_conversion!(GetSubscriptionPlanPricesData);
-
-impl<T, Req: Clone, Resp: Clone> RouterDataConversion<T, Req, Resp> for SubscriptionCreateData {
-    fn from_old_router_data(
-        old_router_data: &RouterData<T, Req, Resp>,
-    ) -> CustomResult<RouterDataV2<T, Self, Req, Resp>, ConnectorError>
-    where
-        Self: Sized,
-    {
-        let resource_common_data = Self {};
-        Ok(RouterDataV2 {
-            flow: std::marker::PhantomData,
-            tenant_id: old_router_data.tenant_id.clone(),
-            resource_common_data,
-            connector_auth_type: old_router_data.connector_auth_type.clone(),
-            request: old_router_data.request.clone(),
-            response: old_router_data.response.clone(),
-        })
-    }
-
-    fn to_old_router_data(
-        new_router_data: RouterDataV2<T, Self, Req, Resp>,
-    ) -> CustomResult<RouterData<T, Req, Resp>, ConnectorError>
-    where
-        Self: Sized,
-    {
-        let router_data = get_default_router_data(
-            new_router_data.tenant_id.clone(),
-            "subscription_create",
-            new_router_data.request,
-            new_router_data.response,
-        );
-        Ok(RouterData {
-            connector_auth_type: new_router_data.connector_auth_type.clone(),
-            ..router_data
-        })
-    }
-}
+default_router_data_conversion!(SubscriptionCreateData);
+
 
 impl<T, Req: Clone, Resp: Clone> RouterDataConversion<T, Req, Resp> for UasFlowData {
     fn from_old_router_data(
