--- conflicted
+++ resolved
@@ -10,17 +10,10 @@
     router_data_v2::{
         flow_common_types::{
             AccessTokenFlowData, AuthenticationTokenFlowData, BillingConnectorInvoiceSyncFlowData,
-<<<<<<< HEAD
             BillingConnectorPaymentsSyncFlowData, CreateCustomerData, DisputesFlowData,
             ExternalAuthenticationFlowData, ExternalVaultProxyFlowData, FilesFlowData,
             MandateRevokeFlowData, PaymentFlowData, RefundFlowData, RevenueRecoveryRecordBackData,
-            UasFlowData, VaultConnectorFlowData, WebhookSourceVerifyData,
-=======
-            BillingConnectorPaymentsSyncFlowData, DisputesFlowData, ExternalAuthenticationFlowData,
-            ExternalVaultProxyFlowData, FilesFlowData, MandateRevokeFlowData, PaymentFlowData,
-            RefundFlowData, RevenueRecoveryRecordBackData, SubscriptionCreateData, UasFlowData,
-            VaultConnectorFlowData, WebhookSourceVerifyData,
->>>>>>> 26ac214f
+            SubscriptionCreateData, UasFlowData, VaultConnectorFlowData, WebhookSourceVerifyData,
         },
         RouterDataV2,
     },
@@ -805,11 +798,44 @@
     }
 }
 
-<<<<<<< HEAD
+impl<T, Req: Clone, Resp: Clone> RouterDataConversion<T, Req, Resp> for SubscriptionCreateData {
+    fn from_old_router_data(
+        old_router_data: &RouterData<T, Req, Resp>,
+    ) -> CustomResult<RouterDataV2<T, Self, Req, Resp>, ConnectorError>
+    where
+        Self: Sized,
+    {
+        let resource_common_data = Self {};
+        Ok(RouterDataV2 {
+            flow: std::marker::PhantomData,
+            tenant_id: old_router_data.tenant_id.clone(),
+            resource_common_data,
+            connector_auth_type: old_router_data.connector_auth_type.clone(),
+            request: old_router_data.request.clone(),
+            response: old_router_data.response.clone(),
+        })
+    }
+
+    fn to_old_router_data(
+        new_router_data: RouterDataV2<T, Self, Req, Resp>,
+    ) -> CustomResult<RouterData<T, Req, Resp>, ConnectorError>
+    where
+        Self: Sized,
+    {
+        let router_data = get_default_router_data(
+            new_router_data.tenant_id.clone(),
+            "subscription_create",
+            new_router_data.request,
+            new_router_data.response,
+        );
+        Ok(RouterData {
+            connector_auth_type: new_router_data.connector_auth_type.clone(),
+            ..router_data
+        })
+    }
+}
+
 impl<T, Req: Clone, Resp: Clone> RouterDataConversion<T, Req, Resp> for CreateCustomerData {
-=======
-impl<T, Req: Clone, Resp: Clone> RouterDataConversion<T, Req, Resp> for SubscriptionCreateData {
->>>>>>> 26ac214f
     fn from_old_router_data(
         old_router_data: &RouterData<T, Req, Resp>,
     ) -> CustomResult<RouterDataV2<T, Self, Req, Resp>, ConnectorError>
@@ -835,11 +861,7 @@
     {
         let router_data = get_default_router_data(
             new_router_data.tenant_id.clone(),
-<<<<<<< HEAD
-            "subscription_create_customer",
-=======
-            "subscription_create",
->>>>>>> 26ac214f
+            "subscription_customer_create",
             new_router_data.request,
             new_router_data.response,
         );
