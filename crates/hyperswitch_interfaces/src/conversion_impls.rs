use common_utils::{errors::CustomResult, id_type};
use error_stack::ResultExt;
#[cfg(feature = "frm")]
use hyperswitch_domain_models::router_data_v2::flow_common_types::FrmFlowData;
#[cfg(feature = "payouts")]
use hyperswitch_domain_models::router_data_v2::flow_common_types::PayoutFlowData;
use hyperswitch_domain_models::{
    payment_address::PaymentAddress,
    router_data::{self, RouterData},
    router_data_v2::{
        flow_common_types::{
<<<<<<< HEAD
            AccessTokenFlowData, AuthenticationTokenFlowData, BillingConnectorInvoiceSyncFlowData,
            BillingConnectorPaymentsSyncFlowData, DisputesFlowData, ExternalAuthenticationFlowData,
            ExternalVaultProxyFlowData, FilesFlowData, MandateRevokeFlowData, PaymentFlowData,
            RefundFlowData, RevenueRecoveryRecordBackData, SubscriptionCreateData, UasFlowData, VaultConnectorFlowData,
            WebhookSourceVerifyData,
=======
            AccessTokenFlowData, AuthenticationTokenFlowData, BillingConnectorInvoiceSyncFlowData, BillingConnectorPaymentsSyncFlowData, CreateCustomerData, DisputesFlowData, ExternalAuthenticationFlowData, ExternalVaultProxyFlowData, FilesFlowData, MandateRevokeFlowData, PaymentFlowData, RefundFlowData, RevenueRecoveryRecordBackData, UasFlowData, VaultConnectorFlowData, WebhookSourceVerifyData
>>>>>>> ff607f3e
        },
        RouterDataV2,
    },
};

use crate::{connector_integration_interface::RouterDataConversion, errors::ConnectorError};

fn get_irrelevant_id_string(id_name: &str, flow_name: &str) -> String {
    format!("irrelevant {id_name} in {flow_name} flow")
}
fn get_default_router_data<F, Req, Resp>(
    tenant_id: id_type::TenantId,
    flow_name: &str,
    request: Req,
    response: Result<Resp, router_data::ErrorResponse>,
) -> RouterData<F, Req, Resp> {
    RouterData {
        tenant_id,
        flow: std::marker::PhantomData,
        merchant_id: id_type::MerchantId::get_irrelevant_merchant_id(),
        customer_id: None,
        connector_customer: None,
        connector: get_irrelevant_id_string("connector", flow_name),
        payment_id: id_type::PaymentId::get_irrelevant_id(flow_name)
            .get_string_repr()
            .to_owned(),
        attempt_id: get_irrelevant_id_string("attempt_id", flow_name),
        status: common_enums::AttemptStatus::default(),
        payment_method: common_enums::PaymentMethod::default(),
        connector_auth_type: router_data::ConnectorAuthType::default(),
        description: None,
        address: PaymentAddress::default(),
        auth_type: common_enums::AuthenticationType::default(),
        connector_meta_data: None,
        connector_wallets_details: None,
        amount_captured: None,
        access_token: None,
        session_token: None,
        reference_id: None,
        payment_method_token: None,
        recurring_mandate_payment_data: None,
        preprocessing_id: None,
        payment_method_balance: None,
        connector_api_version: None,
        request,
        response,
        connector_request_reference_id: get_irrelevant_id_string(
            "connector_request_reference_id",
            flow_name,
        ),
        #[cfg(feature = "payouts")]
        payout_method_data: None,
        #[cfg(feature = "payouts")]
        quote_id: None,
        test_mode: None,
        connector_http_status_code: None,
        external_latency: None,
        apple_pay_flow: None,
        frm_metadata: None,
        dispute_id: None,
        refund_id: None,
        connector_response: None,
        payment_method_status: None,
        minor_amount_captured: None,
        integrity_check: Ok(()),
        additional_merchant_data: None,
        header_payload: None,
        connector_mandate_request_reference_id: None,
        authentication_id: None,
        psd2_sca_exemption_type: None,
        raw_connector_response: None,
        is_payment_id_from_merchant: None,
        l2_l3_data: None,
        minor_amount_capturable: None,
    }
}

impl<T, Req: Clone, Resp: Clone> RouterDataConversion<T, Req, Resp>
    for AuthenticationTokenFlowData
{
    fn from_old_router_data(
        old_router_data: &RouterData<T, Req, Resp>,
    ) -> CustomResult<RouterDataV2<T, Self, Req, Resp>, ConnectorError>
    where
        Self: Sized,
    {
        let resource_common_data = Self {};
        Ok(RouterDataV2 {
            flow: std::marker::PhantomData,
            tenant_id: old_router_data.tenant_id.clone(),
            resource_common_data,
            connector_auth_type: old_router_data.connector_auth_type.clone(),
            request: old_router_data.request.clone(),
            response: old_router_data.response.clone(),
        })
    }

    fn to_old_router_data(
        new_router_data: RouterDataV2<T, Self, Req, Resp>,
    ) -> CustomResult<RouterData<T, Req, Resp>, ConnectorError>
    where
        Self: Sized,
    {
        let Self {} = new_router_data.resource_common_data;
        let request = new_router_data.request.clone();
        let response = new_router_data.response.clone();
        let router_data = get_default_router_data(
            new_router_data.tenant_id.clone(),
            "authentication token",
            request,
            response,
        );
        Ok(router_data)
    }
}

impl<T, Req: Clone, Resp: Clone> RouterDataConversion<T, Req, Resp> for AccessTokenFlowData {
    fn from_old_router_data(
        old_router_data: &RouterData<T, Req, Resp>,
    ) -> CustomResult<RouterDataV2<T, Self, Req, Resp>, ConnectorError>
    where
        Self: Sized,
    {
        let resource_common_data = Self {};
        Ok(RouterDataV2 {
            flow: std::marker::PhantomData,
            tenant_id: old_router_data.tenant_id.clone(),
            resource_common_data,
            connector_auth_type: old_router_data.connector_auth_type.clone(),
            request: old_router_data.request.clone(),
            response: old_router_data.response.clone(),
        })
    }

    fn to_old_router_data(
        new_router_data: RouterDataV2<T, Self, Req, Resp>,
    ) -> CustomResult<RouterData<T, Req, Resp>, ConnectorError>
    where
        Self: Sized,
    {
        let Self {} = new_router_data.resource_common_data;
        let request = new_router_data.request.clone();
        let response = new_router_data.response.clone();
        let router_data = get_default_router_data(
            new_router_data.tenant_id.clone(),
            "access token",
            request,
            response,
        );
        Ok(router_data)
    }
}

impl<T, Req: Clone, Resp: Clone> RouterDataConversion<T, Req, Resp> for PaymentFlowData {
    fn from_old_router_data(
        old_router_data: &RouterData<T, Req, Resp>,
    ) -> CustomResult<RouterDataV2<T, Self, Req, Resp>, ConnectorError>
    where
        Self: Sized,
    {
        let resource_common_data = Self {
            merchant_id: old_router_data.merchant_id.clone(),
            customer_id: old_router_data.customer_id.clone(),
            connector_customer: old_router_data.connector_customer.clone(),
            payment_id: old_router_data.payment_id.clone(),
            attempt_id: old_router_data.attempt_id.clone(),
            status: old_router_data.status,
            payment_method: old_router_data.payment_method,
            description: old_router_data.description.clone(),
            address: old_router_data.address.clone(),
            auth_type: old_router_data.auth_type,
            connector_meta_data: old_router_data.connector_meta_data.clone(),
            amount_captured: old_router_data.amount_captured,
            minor_amount_captured: old_router_data.minor_amount_captured,
            access_token: old_router_data.access_token.clone(),
            session_token: old_router_data.session_token.clone(),
            reference_id: old_router_data.reference_id.clone(),
            payment_method_token: old_router_data.payment_method_token.clone(),
            recurring_mandate_payment_data: old_router_data.recurring_mandate_payment_data.clone(),
            preprocessing_id: old_router_data.preprocessing_id.clone(),
            payment_method_balance: old_router_data.payment_method_balance.clone(),
            connector_api_version: old_router_data.connector_api_version.clone(),
            connector_request_reference_id: old_router_data.connector_request_reference_id.clone(),
            test_mode: old_router_data.test_mode,
            connector_http_status_code: old_router_data.connector_http_status_code,
            external_latency: old_router_data.external_latency,
            apple_pay_flow: old_router_data.apple_pay_flow.clone(),
            connector_response: old_router_data.connector_response.clone(),
            payment_method_status: old_router_data.payment_method_status,
        };
        Ok(RouterDataV2 {
            flow: std::marker::PhantomData,
            tenant_id: old_router_data.tenant_id.clone(),
            resource_common_data,
            connector_auth_type: old_router_data.connector_auth_type.clone(),
            request: old_router_data.request.clone(),
            response: old_router_data.response.clone(),
        })
    }

    fn to_old_router_data(
        new_router_data: RouterDataV2<T, Self, Req, Resp>,
    ) -> CustomResult<RouterData<T, Req, Resp>, ConnectorError>
    where
        Self: Sized,
    {
        let Self {
            merchant_id,
            customer_id,
            connector_customer,
            payment_id,
            attempt_id,
            status,
            payment_method,
            description,
            address,
            auth_type,
            connector_meta_data,
            amount_captured,
            minor_amount_captured,
            access_token,
            session_token,
            reference_id,
            payment_method_token,
            recurring_mandate_payment_data,
            preprocessing_id,
            payment_method_balance,
            connector_api_version,
            connector_request_reference_id,
            test_mode,
            connector_http_status_code,
            external_latency,
            apple_pay_flow,
            connector_response,
            payment_method_status,
        } = new_router_data.resource_common_data;
        let mut router_data = get_default_router_data(
            new_router_data.tenant_id.clone(),
            "payment",
            new_router_data.request,
            new_router_data.response,
        );
        router_data.merchant_id = merchant_id;
        router_data.customer_id = customer_id;
        router_data.connector_customer = connector_customer;
        router_data.payment_id = payment_id;
        router_data.attempt_id = attempt_id;
        router_data.status = status;
        router_data.payment_method = payment_method;
        router_data.description = description;
        router_data.address = address;
        router_data.auth_type = auth_type;
        router_data.connector_meta_data = connector_meta_data;
        router_data.amount_captured = amount_captured;
        router_data.minor_amount_captured = minor_amount_captured;
        router_data.access_token = access_token;
        router_data.session_token = session_token;
        router_data.reference_id = reference_id;
        router_data.payment_method_token = payment_method_token;
        router_data.recurring_mandate_payment_data = recurring_mandate_payment_data;
        router_data.preprocessing_id = preprocessing_id;
        router_data.payment_method_balance = payment_method_balance;
        router_data.connector_api_version = connector_api_version;
        router_data.connector_request_reference_id = connector_request_reference_id;
        router_data.test_mode = test_mode;
        router_data.connector_http_status_code = connector_http_status_code;
        router_data.external_latency = external_latency;
        router_data.apple_pay_flow = apple_pay_flow;
        router_data.connector_response = connector_response;
        router_data.payment_method_status = payment_method_status;
        Ok(router_data)
    }
}

impl<T, Req: Clone, Resp: Clone> RouterDataConversion<T, Req, Resp> for RefundFlowData {
    fn from_old_router_data(
        old_router_data: &RouterData<T, Req, Resp>,
    ) -> CustomResult<RouterDataV2<T, Self, Req, Resp>, ConnectorError>
    where
        Self: Sized,
    {
        let resource_common_data = Self {
            merchant_id: old_router_data.merchant_id.clone(),
            customer_id: old_router_data.customer_id.clone(),
            payment_id: old_router_data.payment_id.clone(),
            attempt_id: old_router_data.attempt_id.clone(),
            status: old_router_data.status,
            payment_method: old_router_data.payment_method,
            connector_meta_data: old_router_data.connector_meta_data.clone(),
            amount_captured: old_router_data.amount_captured,
            minor_amount_captured: old_router_data.minor_amount_captured,
            connector_request_reference_id: old_router_data.connector_request_reference_id.clone(),
            refund_id: old_router_data.refund_id.clone().ok_or(
                ConnectorError::MissingRequiredField {
                    field_name: "refund_id",
                },
            )?,
        };
        Ok(RouterDataV2 {
            flow: std::marker::PhantomData,
            tenant_id: old_router_data.tenant_id.clone(),
            resource_common_data,
            connector_auth_type: old_router_data.connector_auth_type.clone(),
            request: old_router_data.request.clone(),
            response: old_router_data.response.clone(),
        })
    }

    fn to_old_router_data(
        new_router_data: RouterDataV2<T, Self, Req, Resp>,
    ) -> CustomResult<RouterData<T, Req, Resp>, ConnectorError>
    where
        Self: Sized,
    {
        let Self {
            merchant_id,
            customer_id,
            payment_id,
            attempt_id,
            status,
            payment_method,
            connector_meta_data,
            amount_captured,
            minor_amount_captured,
            connector_request_reference_id,
            refund_id,
        } = new_router_data.resource_common_data;
        let mut router_data = get_default_router_data(
            new_router_data.tenant_id.clone(),
            "refund",
            new_router_data.request,
            new_router_data.response,
        );
        router_data.merchant_id = merchant_id;
        router_data.customer_id = customer_id;
        router_data.payment_id = payment_id;
        router_data.attempt_id = attempt_id;
        router_data.status = status;
        router_data.payment_method = payment_method;
        router_data.connector_meta_data = connector_meta_data;
        router_data.amount_captured = amount_captured;
        router_data.minor_amount_captured = minor_amount_captured;
        router_data.connector_request_reference_id = connector_request_reference_id;
        router_data.refund_id = Some(refund_id);
        Ok(router_data)
    }
}

impl<T, Req: Clone, Resp: Clone> RouterDataConversion<T, Req, Resp> for DisputesFlowData {
    fn from_old_router_data(
        old_router_data: &RouterData<T, Req, Resp>,
    ) -> CustomResult<RouterDataV2<T, Self, Req, Resp>, ConnectorError>
    where
        Self: Sized,
    {
        let resource_common_data = Self {
            merchant_id: old_router_data.merchant_id.clone(),
            payment_id: old_router_data.payment_id.clone(),
            attempt_id: old_router_data.attempt_id.clone(),
            payment_method: old_router_data.payment_method,
            connector_meta_data: old_router_data.connector_meta_data.clone(),
            amount_captured: old_router_data.amount_captured,
            minor_amount_captured: old_router_data.minor_amount_captured,
            connector_request_reference_id: old_router_data.connector_request_reference_id.clone(),
            dispute_id: old_router_data.dispute_id.clone().ok_or(
                ConnectorError::MissingRequiredField {
                    field_name: "dispute_id",
                },
            )?,
        };
        Ok(RouterDataV2 {
            flow: std::marker::PhantomData,
            tenant_id: old_router_data.tenant_id.clone(),
            resource_common_data,
            connector_auth_type: old_router_data.connector_auth_type.clone(),
            request: old_router_data.request.clone(),
            response: old_router_data.response.clone(),
        })
    }

    fn to_old_router_data(
        new_router_data: RouterDataV2<T, Self, Req, Resp>,
    ) -> CustomResult<RouterData<T, Req, Resp>, ConnectorError>
    where
        Self: Sized,
    {
        let Self {
            merchant_id,
            payment_id,
            attempt_id,
            payment_method,
            connector_meta_data,
            amount_captured,
            minor_amount_captured,
            connector_request_reference_id,
            dispute_id,
        } = new_router_data.resource_common_data;
        let mut router_data = get_default_router_data(
            new_router_data.tenant_id.clone(),
            "Disputes",
            new_router_data.request,
            new_router_data.response,
        );
        router_data.merchant_id = merchant_id;
        router_data.payment_id = payment_id;
        router_data.attempt_id = attempt_id;
        router_data.payment_method = payment_method;
        router_data.connector_meta_data = connector_meta_data;
        router_data.amount_captured = amount_captured;
        router_data.minor_amount_captured = minor_amount_captured;
        router_data.connector_request_reference_id = connector_request_reference_id;
        router_data.dispute_id = Some(dispute_id);
        Ok(router_data)
    }
}

#[cfg(feature = "frm")]
impl<T, Req: Clone, Resp: Clone> RouterDataConversion<T, Req, Resp> for FrmFlowData {
    fn from_old_router_data(
        old_router_data: &RouterData<T, Req, Resp>,
    ) -> CustomResult<RouterDataV2<T, Self, Req, Resp>, ConnectorError>
    where
        Self: Sized,
    {
        let resource_common_data = Self {
            merchant_id: old_router_data.merchant_id.clone(),
            payment_id: old_router_data.payment_id.clone(),
            attempt_id: old_router_data.attempt_id.clone(),
            payment_method: old_router_data.payment_method,
            connector_request_reference_id: old_router_data.connector_request_reference_id.clone(),
            auth_type: old_router_data.auth_type,
            connector_wallets_details: old_router_data.connector_wallets_details.clone(),
            connector_meta_data: old_router_data.connector_meta_data.clone(),
            amount_captured: old_router_data.amount_captured,
            minor_amount_captured: old_router_data.minor_amount_captured,
        };
        Ok(RouterDataV2 {
            tenant_id: old_router_data.tenant_id.clone(),
            flow: std::marker::PhantomData,
            resource_common_data,
            connector_auth_type: old_router_data.connector_auth_type.clone(),
            request: old_router_data.request.clone(),
            response: old_router_data.response.clone(),
        })
    }

    fn to_old_router_data(
        new_router_data: RouterDataV2<T, Self, Req, Resp>,
    ) -> CustomResult<RouterData<T, Req, Resp>, ConnectorError>
    where
        Self: Sized,
    {
        let Self {
            merchant_id,
            payment_id,
            attempt_id,
            payment_method,
            connector_request_reference_id,
            auth_type,
            connector_wallets_details,
            connector_meta_data,
            amount_captured,
            minor_amount_captured,
        } = new_router_data.resource_common_data;
        let mut router_data = get_default_router_data(
            new_router_data.tenant_id.clone(),
            "frm",
            new_router_data.request,
            new_router_data.response,
        );

        router_data.merchant_id = merchant_id;
        router_data.payment_id = payment_id;
        router_data.attempt_id = attempt_id;
        router_data.payment_method = payment_method;
        router_data.connector_request_reference_id = connector_request_reference_id;
        router_data.auth_type = auth_type;
        router_data.connector_wallets_details = connector_wallets_details;
        router_data.connector_meta_data = connector_meta_data;
        router_data.amount_captured = amount_captured;
        router_data.minor_amount_captured = minor_amount_captured;

        Ok(router_data)
    }
}

impl<T, Req: Clone, Resp: Clone> RouterDataConversion<T, Req, Resp> for FilesFlowData {
    fn from_old_router_data(
        old_router_data: &RouterData<T, Req, Resp>,
    ) -> CustomResult<RouterDataV2<T, Self, Req, Resp>, ConnectorError>
    where
        Self: Sized,
    {
        let resource_common_data = Self {
            merchant_id: old_router_data.merchant_id.clone(),
            payment_id: old_router_data.payment_id.clone(),
            attempt_id: old_router_data.attempt_id.clone(),
            connector_meta_data: old_router_data.connector_meta_data.clone(),
            connector_request_reference_id: old_router_data.connector_request_reference_id.clone(),
        };
        Ok(RouterDataV2 {
            flow: std::marker::PhantomData,
            tenant_id: old_router_data.tenant_id.clone(),
            resource_common_data,
            connector_auth_type: old_router_data.connector_auth_type.clone(),
            request: old_router_data.request.clone(),
            response: old_router_data.response.clone(),
        })
    }

    fn to_old_router_data(
        new_router_data: RouterDataV2<T, Self, Req, Resp>,
    ) -> CustomResult<RouterData<T, Req, Resp>, ConnectorError>
    where
        Self: Sized,
    {
        let Self {
            merchant_id,
            payment_id,
            attempt_id,
            connector_meta_data,
            connector_request_reference_id,
        } = new_router_data.resource_common_data;
        let mut router_data = get_default_router_data(
            new_router_data.tenant_id.clone(),
            "files",
            new_router_data.request,
            new_router_data.response,
        );
        router_data.merchant_id = merchant_id;
        router_data.payment_id = payment_id;
        router_data.attempt_id = attempt_id;
        router_data.connector_meta_data = connector_meta_data;
        router_data.connector_request_reference_id = connector_request_reference_id;

        Ok(router_data)
    }
}

impl<T, Req: Clone, Resp: Clone> RouterDataConversion<T, Req, Resp> for WebhookSourceVerifyData {
    fn from_old_router_data(
        old_router_data: &RouterData<T, Req, Resp>,
    ) -> CustomResult<RouterDataV2<T, Self, Req, Resp>, ConnectorError>
    where
        Self: Sized,
    {
        let resource_common_data = Self {
            merchant_id: old_router_data.merchant_id.clone(),
        };
        Ok(RouterDataV2 {
            tenant_id: old_router_data.tenant_id.clone(),
            flow: std::marker::PhantomData,
            resource_common_data,
            connector_auth_type: old_router_data.connector_auth_type.clone(),
            request: old_router_data.request.clone(),
            response: old_router_data.response.clone(),
        })
    }

    fn to_old_router_data(
        new_router_data: RouterDataV2<T, Self, Req, Resp>,
    ) -> CustomResult<RouterData<T, Req, Resp>, ConnectorError>
    where
        Self: Sized,
    {
        let Self { merchant_id } = new_router_data.resource_common_data;
        let mut router_data = get_default_router_data(
            new_router_data.tenant_id.clone(),
            "webhook source verify",
            new_router_data.request,
            new_router_data.response,
        );
        router_data.merchant_id = merchant_id;
        Ok(router_data)
    }
}

impl<T, Req: Clone, Resp: Clone> RouterDataConversion<T, Req, Resp> for MandateRevokeFlowData {
    fn from_old_router_data(
        old_router_data: &RouterData<T, Req, Resp>,
    ) -> CustomResult<RouterDataV2<T, Self, Req, Resp>, ConnectorError>
    where
        Self: Sized,
    {
        let resource_common_data = Self {
            merchant_id: old_router_data.merchant_id.clone(),
            customer_id: old_router_data.customer_id.clone().ok_or(
                ConnectorError::MissingRequiredField {
                    field_name: "customer_id",
                },
            )?,
            payment_id: Some(old_router_data.payment_id.clone()),
        };
        Ok(RouterDataV2 {
            flow: std::marker::PhantomData,
            tenant_id: old_router_data.tenant_id.clone(),
            resource_common_data,
            connector_auth_type: old_router_data.connector_auth_type.clone(),
            request: old_router_data.request.clone(),
            response: old_router_data.response.clone(),
        })
    }

    fn to_old_router_data(
        new_router_data: RouterDataV2<T, Self, Req, Resp>,
    ) -> CustomResult<RouterData<T, Req, Resp>, ConnectorError>
    where
        Self: Sized,
    {
        let Self {
            merchant_id,
            customer_id,
            payment_id,
        } = new_router_data.resource_common_data;
        let mut router_data = get_default_router_data(
            new_router_data.tenant_id.clone(),
            "mandate revoke",
            new_router_data.request,
            new_router_data.response,
        );
        router_data.merchant_id = merchant_id;
        router_data.customer_id = Some(customer_id);
        router_data.payment_id = payment_id
            .unwrap_or_else(|| {
                id_type::PaymentId::get_irrelevant_id("mandate revoke")
                    .get_string_repr()
                    .to_owned()
            })
            .to_owned();
        Ok(router_data)
    }
}

#[cfg(feature = "payouts")]
impl<T, Req: Clone, Resp: Clone> RouterDataConversion<T, Req, Resp> for PayoutFlowData {
    fn from_old_router_data(
        old_router_data: &RouterData<T, Req, Resp>,
    ) -> CustomResult<RouterDataV2<T, Self, Req, Resp>, ConnectorError>
    where
        Self: Sized,
    {
        let resource_common_data = Self {
            merchant_id: old_router_data.merchant_id.clone(),
            customer_id: old_router_data.customer_id.clone(),
            connector_customer: old_router_data.connector_customer.clone(),
            address: old_router_data.address.clone(),
            connector_meta_data: old_router_data.connector_meta_data.clone(),
            connector_wallets_details: old_router_data.connector_wallets_details.clone(),
            connector_request_reference_id: old_router_data.connector_request_reference_id.clone(),
            payout_method_data: old_router_data.payout_method_data.clone(),
            quote_id: old_router_data.quote_id.clone(),
        };
        Ok(RouterDataV2 {
            tenant_id: old_router_data.tenant_id.clone(),
            flow: std::marker::PhantomData,
            resource_common_data,
            connector_auth_type: old_router_data.connector_auth_type.clone(),
            request: old_router_data.request.clone(),
            response: old_router_data.response.clone(),
        })
    }

    fn to_old_router_data(
        new_router_data: RouterDataV2<T, Self, Req, Resp>,
    ) -> CustomResult<RouterData<T, Req, Resp>, ConnectorError>
    where
        Self: Sized,
    {
        let Self {
            merchant_id,
            customer_id,
            connector_customer,
            address,
            connector_meta_data,
            connector_wallets_details,
            connector_request_reference_id,
            payout_method_data,
            quote_id,
        } = new_router_data.resource_common_data;
        let mut router_data = get_default_router_data(
            new_router_data.tenant_id.clone(),
            "payout",
            new_router_data.request,
            new_router_data.response,
        );
        router_data.merchant_id = merchant_id;
        router_data.customer_id = customer_id;
        router_data.connector_customer = connector_customer;
        router_data.address = address;
        router_data.connector_meta_data = connector_meta_data;
        router_data.connector_wallets_details = connector_wallets_details;
        router_data.connector_request_reference_id = connector_request_reference_id;
        router_data.payout_method_data = payout_method_data;
        router_data.quote_id = quote_id;
        Ok(router_data)
    }
}
impl<T, Req: Clone, Resp: Clone> RouterDataConversion<T, Req, Resp>
    for ExternalAuthenticationFlowData
{
    fn from_old_router_data(
        old_router_data: &RouterData<T, Req, Resp>,
    ) -> CustomResult<RouterDataV2<T, Self, Req, Resp>, ConnectorError>
    where
        Self: Sized,
    {
        let resource_common_data = Self {
            merchant_id: old_router_data.merchant_id.clone(),
            connector_meta_data: old_router_data.connector_meta_data.clone(),
            address: old_router_data.address.clone(),
        };
        Ok(RouterDataV2 {
            tenant_id: old_router_data.tenant_id.clone(),
            flow: std::marker::PhantomData,
            resource_common_data,
            connector_auth_type: old_router_data.connector_auth_type.clone(),
            request: old_router_data.request.clone(),
            response: old_router_data.response.clone(),
        })
    }

    fn to_old_router_data(
        new_router_data: RouterDataV2<T, Self, Req, Resp>,
    ) -> CustomResult<RouterData<T, Req, Resp>, ConnectorError>
    where
        Self: Sized,
    {
        let Self {
            merchant_id,
            connector_meta_data,
            address,
        } = new_router_data.resource_common_data;
        let mut router_data = get_default_router_data(
            new_router_data.tenant_id.clone(),
            "external authentication",
            new_router_data.request,
            new_router_data.response,
        );
        router_data.merchant_id = merchant_id;
        router_data.connector_meta_data = connector_meta_data;
        router_data.address = address;
        Ok(router_data)
    }
}

impl<T, Req: Clone, Resp: Clone> RouterDataConversion<T, Req, Resp>
    for RevenueRecoveryRecordBackData
{
    fn from_old_router_data(
        old_router_data: &RouterData<T, Req, Resp>,
    ) -> CustomResult<RouterDataV2<T, Self, Req, Resp>, ConnectorError>
    where
        Self: Sized,
    {
        let resource_common_data = Self {};
        Ok(RouterDataV2 {
            flow: std::marker::PhantomData,
            tenant_id: old_router_data.tenant_id.clone(),
            resource_common_data,
            connector_auth_type: old_router_data.connector_auth_type.clone(),
            request: old_router_data.request.clone(),
            response: old_router_data.response.clone(),
        })
    }

    fn to_old_router_data(
        new_router_data: RouterDataV2<T, Self, Req, Resp>,
    ) -> CustomResult<RouterData<T, Req, Resp>, ConnectorError>
    where
        Self: Sized,
    {
        let router_data = get_default_router_data(
            new_router_data.tenant_id.clone(),
            "recovery_record_back",
            new_router_data.request,
            new_router_data.response,
        );
        Ok(RouterData {
            connector_auth_type: new_router_data.connector_auth_type.clone(),
            ..router_data
        })
    }
}

impl<T, Req: Clone, Resp: Clone> RouterDataConversion<T, Req, Resp>
<<<<<<< HEAD
    for SubscriptionCreateData
=======
    for CreateCustomerData
>>>>>>> ff607f3e
{
    fn from_old_router_data(
        old_router_data: &RouterData<T, Req, Resp>,
    ) -> CustomResult<RouterDataV2<T, Self, Req, Resp>, ConnectorError>
    where
        Self: Sized,
    {
        let resource_common_data = Self {};
        Ok(RouterDataV2 {
            flow: std::marker::PhantomData,
            tenant_id: old_router_data.tenant_id.clone(),
            resource_common_data,
            connector_auth_type: old_router_data.connector_auth_type.clone(),
            request: old_router_data.request.clone(),
            response: old_router_data.response.clone(),
        })
    }

    fn to_old_router_data(
        new_router_data: RouterDataV2<T, Self, Req, Resp>,
    ) -> CustomResult<RouterData<T, Req, Resp>, ConnectorError>
    where
        Self: Sized,
    {
        let router_data = get_default_router_data(
            new_router_data.tenant_id.clone(),
<<<<<<< HEAD
            "subscription_create",
=======
            "subscription_create_customer",
>>>>>>> ff607f3e
            new_router_data.request,
            new_router_data.response,
        );
        Ok(RouterData {
            connector_auth_type: new_router_data.connector_auth_type.clone(),
            ..router_data
        })
    }
}

<<<<<<< HEAD

=======
>>>>>>> ff607f3e
impl<T, Req: Clone, Resp: Clone> RouterDataConversion<T, Req, Resp> for UasFlowData {
    fn from_old_router_data(
        old_router_data: &RouterData<T, Req, Resp>,
    ) -> CustomResult<RouterDataV2<T, Self, Req, Resp>, ConnectorError>
    where
        Self: Sized,
    {
        let resource_common_data = Self {
            authenticate_by: old_router_data.connector.clone(),
            source_authentication_id: old_router_data
                .authentication_id
                .clone()
                .ok_or(ConnectorError::MissingRequiredField {
                    field_name: "source_authentication_id",
                })
                .attach_printable("missing authentication id for uas")?,
        };
        Ok(RouterDataV2 {
            flow: std::marker::PhantomData,
            tenant_id: old_router_data.tenant_id.clone(),
            resource_common_data,
            connector_auth_type: old_router_data.connector_auth_type.clone(),
            request: old_router_data.request.clone(),
            response: old_router_data.response.clone(),
        })
    }

    fn to_old_router_data(
        new_router_data: RouterDataV2<T, Self, Req, Resp>,
    ) -> CustomResult<RouterData<T, Req, Resp>, ConnectorError>
    where
        Self: Sized,
    {
        let Self {
            authenticate_by,
            source_authentication_id,
        } = new_router_data.resource_common_data;
        let mut router_data = get_default_router_data(
            new_router_data.tenant_id.clone(),
            "uas",
            new_router_data.request,
            new_router_data.response,
        );
        router_data.connector = authenticate_by;
        router_data.authentication_id = Some(source_authentication_id);
        Ok(router_data)
    }
}

impl<T, Req: Clone, Resp: Clone> RouterDataConversion<T, Req, Resp>
    for BillingConnectorPaymentsSyncFlowData
{
    fn from_old_router_data(
        old_router_data: &RouterData<T, Req, Resp>,
    ) -> CustomResult<RouterDataV2<T, Self, Req, Resp>, ConnectorError>
    where
        Self: Sized,
    {
        let resource_common_data = Self {};
        Ok(RouterDataV2 {
            flow: std::marker::PhantomData,
            tenant_id: old_router_data.tenant_id.clone(),
            resource_common_data,
            connector_auth_type: old_router_data.connector_auth_type.clone(),
            request: old_router_data.request.clone(),
            response: old_router_data.response.clone(),
        })
    }

    fn to_old_router_data(
        new_router_data: RouterDataV2<T, Self, Req, Resp>,
    ) -> CustomResult<RouterData<T, Req, Resp>, ConnectorError>
    where
        Self: Sized,
    {
        let router_data = get_default_router_data(
            new_router_data.tenant_id.clone(),
            "BillingConnectorPaymentsSync",
            new_router_data.request,
            new_router_data.response,
        );
        Ok(RouterData {
            connector_auth_type: new_router_data.connector_auth_type.clone(),
            ..router_data
        })
    }
}

impl<T, Req: Clone, Resp: Clone> RouterDataConversion<T, Req, Resp>
    for BillingConnectorInvoiceSyncFlowData
{
    fn from_old_router_data(
        old_router_data: &RouterData<T, Req, Resp>,
    ) -> CustomResult<RouterDataV2<T, Self, Req, Resp>, ConnectorError>
    where
        Self: Sized,
    {
        let resource_common_data = Self {};
        Ok(RouterDataV2 {
            flow: std::marker::PhantomData,
            tenant_id: old_router_data.tenant_id.clone(),
            resource_common_data,
            connector_auth_type: old_router_data.connector_auth_type.clone(),
            request: old_router_data.request.clone(),
            response: old_router_data.response.clone(),
        })
    }

    fn to_old_router_data(
        new_router_data: RouterDataV2<T, Self, Req, Resp>,
    ) -> CustomResult<RouterData<T, Req, Resp>, ConnectorError>
    where
        Self: Sized,
    {
        let router_data = get_default_router_data(
            new_router_data.tenant_id.clone(),
            "BillingConnectorInvoiceSync",
            new_router_data.request,
            new_router_data.response,
        );
        Ok(RouterData {
            connector_auth_type: new_router_data.connector_auth_type.clone(),
            ..router_data
        })
    }
}

impl<T, Req: Clone, Resp: Clone> RouterDataConversion<T, Req, Resp> for VaultConnectorFlowData {
    fn from_old_router_data(
        old_router_data: &RouterData<T, Req, Resp>,
    ) -> CustomResult<RouterDataV2<T, Self, Req, Resp>, ConnectorError>
    where
        Self: Sized,
    {
        let resource_common_data = Self {
            merchant_id: old_router_data.merchant_id.clone(),
        };
        Ok(RouterDataV2 {
            flow: std::marker::PhantomData,
            tenant_id: old_router_data.tenant_id.clone(),
            resource_common_data,
            connector_auth_type: old_router_data.connector_auth_type.clone(),
            request: old_router_data.request.clone(),
            response: old_router_data.response.clone(),
        })
    }

    fn to_old_router_data(
        new_router_data: RouterDataV2<T, Self, Req, Resp>,
    ) -> CustomResult<RouterData<T, Req, Resp>, ConnectorError>
    where
        Self: Sized,
    {
        let router_data = get_default_router_data(
            new_router_data.tenant_id.clone(),
            "VaultConnector",
            new_router_data.request,
            new_router_data.response,
        );
        Ok(RouterData {
            connector_auth_type: new_router_data.connector_auth_type.clone(),
            ..router_data
        })
    }
}

impl<T, Req: Clone, Resp: Clone> RouterDataConversion<T, Req, Resp> for ExternalVaultProxyFlowData {
    fn from_old_router_data(
        old_router_data: &RouterData<T, Req, Resp>,
    ) -> CustomResult<RouterDataV2<T, Self, Req, Resp>, ConnectorError>
    where
        Self: Sized,
    {
        let resource_common_data = Self {
            merchant_id: old_router_data.merchant_id.clone(),
            customer_id: old_router_data.customer_id.clone(),
            connector_customer: old_router_data.connector_customer.clone(),
            payment_id: old_router_data.payment_id.clone(),
            attempt_id: old_router_data.attempt_id.clone(),
            status: old_router_data.status,
            payment_method: old_router_data.payment_method,
            description: old_router_data.description.clone(),
            address: old_router_data.address.clone(),
            auth_type: old_router_data.auth_type,
            connector_meta_data: old_router_data.connector_meta_data.clone(),
            amount_captured: old_router_data.amount_captured,
            minor_amount_captured: old_router_data.minor_amount_captured,
            access_token: old_router_data.access_token.clone(),
            session_token: old_router_data.session_token.clone(),
            reference_id: old_router_data.reference_id.clone(),
            payment_method_token: old_router_data.payment_method_token.clone(),
            recurring_mandate_payment_data: old_router_data.recurring_mandate_payment_data.clone(),
            preprocessing_id: old_router_data.preprocessing_id.clone(),
            payment_method_balance: old_router_data.payment_method_balance.clone(),
            connector_api_version: old_router_data.connector_api_version.clone(),
            connector_request_reference_id: old_router_data.connector_request_reference_id.clone(),
            test_mode: old_router_data.test_mode,
            connector_http_status_code: old_router_data.connector_http_status_code,
            external_latency: old_router_data.external_latency,
            apple_pay_flow: old_router_data.apple_pay_flow.clone(),
            connector_response: old_router_data.connector_response.clone(),
            payment_method_status: old_router_data.payment_method_status,
        };
        Ok(RouterDataV2 {
            flow: std::marker::PhantomData,
            tenant_id: old_router_data.tenant_id.clone(),
            resource_common_data,
            connector_auth_type: old_router_data.connector_auth_type.clone(),
            request: old_router_data.request.clone(),
            response: old_router_data.response.clone(),
        })
    }

    fn to_old_router_data(
        new_router_data: RouterDataV2<T, Self, Req, Resp>,
    ) -> CustomResult<RouterData<T, Req, Resp>, ConnectorError>
    where
        Self: Sized,
    {
        let Self {
            merchant_id,
            customer_id,
            connector_customer,
            payment_id,
            attempt_id,
            status,
            payment_method,
            description,
            address,
            auth_type,
            connector_meta_data,
            amount_captured,
            minor_amount_captured,
            access_token,
            session_token,
            reference_id,
            payment_method_token,
            recurring_mandate_payment_data,
            preprocessing_id,
            payment_method_balance,
            connector_api_version,
            connector_request_reference_id,
            test_mode,
            connector_http_status_code,
            external_latency,
            apple_pay_flow,
            connector_response,
            payment_method_status,
        } = new_router_data.resource_common_data;
        let mut router_data = get_default_router_data(
            new_router_data.tenant_id.clone(),
            "external vault proxy",
            new_router_data.request,
            new_router_data.response,
        );
        router_data.merchant_id = merchant_id;
        router_data.customer_id = customer_id;
        router_data.connector_customer = connector_customer;
        router_data.payment_id = payment_id;
        router_data.attempt_id = attempt_id;
        router_data.status = status;
        router_data.payment_method = payment_method;
        router_data.description = description;
        router_data.address = address;
        router_data.auth_type = auth_type;
        router_data.connector_meta_data = connector_meta_data;
        router_data.amount_captured = amount_captured;
        router_data.minor_amount_captured = minor_amount_captured;
        router_data.access_token = access_token;
        router_data.session_token = session_token;
        router_data.reference_id = reference_id;
        router_data.payment_method_token = payment_method_token;
        router_data.recurring_mandate_payment_data = recurring_mandate_payment_data;
        router_data.preprocessing_id = preprocessing_id;
        router_data.payment_method_balance = payment_method_balance;
        router_data.connector_api_version = connector_api_version;
        router_data.connector_request_reference_id = connector_request_reference_id;
        router_data.test_mode = test_mode;
        router_data.connector_http_status_code = connector_http_status_code;
        router_data.external_latency = external_latency;
        router_data.apple_pay_flow = apple_pay_flow;
        router_data.connector_response = connector_response;
        router_data.payment_method_status = payment_method_status;
        Ok(router_data)
    }
}<|MERGE_RESOLUTION|>--- conflicted
+++ resolved
@@ -9,15 +9,11 @@
     router_data::{self, RouterData},
     router_data_v2::{
         flow_common_types::{
-<<<<<<< HEAD
             AccessTokenFlowData, AuthenticationTokenFlowData, BillingConnectorInvoiceSyncFlowData,
-            BillingConnectorPaymentsSyncFlowData, DisputesFlowData, ExternalAuthenticationFlowData,
-            ExternalVaultProxyFlowData, FilesFlowData, MandateRevokeFlowData, PaymentFlowData,
-            RefundFlowData, RevenueRecoveryRecordBackData, SubscriptionCreateData, UasFlowData, VaultConnectorFlowData,
-            WebhookSourceVerifyData,
-=======
-            AccessTokenFlowData, AuthenticationTokenFlowData, BillingConnectorInvoiceSyncFlowData, BillingConnectorPaymentsSyncFlowData, CreateCustomerData, DisputesFlowData, ExternalAuthenticationFlowData, ExternalVaultProxyFlowData, FilesFlowData, MandateRevokeFlowData, PaymentFlowData, RefundFlowData, RevenueRecoveryRecordBackData, UasFlowData, VaultConnectorFlowData, WebhookSourceVerifyData
->>>>>>> ff607f3e
+            BillingConnectorPaymentsSyncFlowData, CreateCustomerData, DisputesFlowData,
+            ExternalAuthenticationFlowData, ExternalVaultProxyFlowData, FilesFlowData,
+            MandateRevokeFlowData, PaymentFlowData, RefundFlowData, RevenueRecoveryRecordBackData,
+            SubscriptionCreateData, UasFlowData, VaultConnectorFlowData, WebhookSourceVerifyData,
         },
         RouterDataV2,
     },
@@ -802,13 +798,7 @@
     }
 }
 
-impl<T, Req: Clone, Resp: Clone> RouterDataConversion<T, Req, Resp>
-<<<<<<< HEAD
-    for SubscriptionCreateData
-=======
-    for CreateCustomerData
->>>>>>> ff607f3e
-{
+impl<T, Req: Clone, Resp: Clone> RouterDataConversion<T, Req, Resp> for SubscriptionCreateData {
     fn from_old_router_data(
         old_router_data: &RouterData<T, Req, Resp>,
     ) -> CustomResult<RouterDataV2<T, Self, Req, Resp>, ConnectorError>
@@ -834,11 +824,7 @@
     {
         let router_data = get_default_router_data(
             new_router_data.tenant_id.clone(),
-<<<<<<< HEAD
             "subscription_create",
-=======
-            "subscription_create_customer",
->>>>>>> ff607f3e
             new_router_data.request,
             new_router_data.response,
         );
@@ -849,10 +835,43 @@
     }
 }
 
-<<<<<<< HEAD
-
-=======
->>>>>>> ff607f3e
+impl<T, Req: Clone, Resp: Clone> RouterDataConversion<T, Req, Resp> for CreateCustomerData {
+    fn from_old_router_data(
+        old_router_data: &RouterData<T, Req, Resp>,
+    ) -> CustomResult<RouterDataV2<T, Self, Req, Resp>, ConnectorError>
+    where
+        Self: Sized,
+    {
+        let resource_common_data = Self {};
+        Ok(RouterDataV2 {
+            flow: std::marker::PhantomData,
+            tenant_id: old_router_data.tenant_id.clone(),
+            resource_common_data,
+            connector_auth_type: old_router_data.connector_auth_type.clone(),
+            request: old_router_data.request.clone(),
+            response: old_router_data.response.clone(),
+        })
+    }
+
+    fn to_old_router_data(
+        new_router_data: RouterDataV2<T, Self, Req, Resp>,
+    ) -> CustomResult<RouterData<T, Req, Resp>, ConnectorError>
+    where
+        Self: Sized,
+    {
+        let router_data = get_default_router_data(
+            new_router_data.tenant_id.clone(),
+            "subscription_customer_create",
+            new_router_data.request,
+            new_router_data.response,
+        );
+        Ok(RouterData {
+            connector_auth_type: new_router_data.connector_auth_type.clone(),
+            ..router_data
+        })
+    }
+}
+
 impl<T, Req: Clone, Resp: Clone> RouterDataConversion<T, Req, Resp> for UasFlowData {
     fn from_old_router_data(
         old_router_data: &RouterData<T, Req, Resp>,
