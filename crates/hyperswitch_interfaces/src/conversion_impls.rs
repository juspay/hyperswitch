--- conflicted
+++ resolved
@@ -9,17 +9,10 @@
     router_data::{self, RouterData},
     router_data_v2::{
         flow_common_types::{
-<<<<<<< HEAD
-            AccessTokenFlowData, BillingConnectorPaymentsSyncFlowData, DisputesFlowData,
-            ExternalAuthenticationFlowData, FilesFlowData, MandateRevokeFlowData, PaymentFlowData,
-            RefundFlowData, RevenueRecoveryRecordBackData, UasFlowData, VaultConnectorFlowData,
-            WebhookSourceVerifyData,
-=======
             AccessTokenFlowData, BillingConnectorInvoiceSyncFlowData,
             BillingConnectorPaymentsSyncFlowData, DisputesFlowData, ExternalAuthenticationFlowData,
             FilesFlowData, MandateRevokeFlowData, PaymentFlowData, RefundFlowData,
-            RevenueRecoveryRecordBackData, UasFlowData, WebhookSourceVerifyData,
->>>>>>> f5548870
+            RevenueRecoveryRecordBackData, UasFlowData, VaultConnectorFlowData, WebhookSourceVerifyData,
         },
         RouterDataV2,
     },
@@ -849,26 +842,16 @@
     }
 }
 
-<<<<<<< HEAD
-impl<T, Req: Clone, Resp: Clone> RouterDataConversion<T, Req, Resp> for VaultConnectorFlowData {
-=======
 impl<T, Req: Clone, Resp: Clone> RouterDataConversion<T, Req, Resp>
     for BillingConnectorInvoiceSyncFlowData
 {
->>>>>>> f5548870
-    fn from_old_router_data(
-        old_router_data: &RouterData<T, Req, Resp>,
-    ) -> CustomResult<RouterDataV2<T, Self, Req, Resp>, ConnectorError>
-    where
-        Self: Sized,
-    {
-<<<<<<< HEAD
-        let resource_common_data = Self {
-            merchant_id: old_router_data.merchant_id.clone(),
-        };
-=======
+    fn from_old_router_data(
+        old_router_data: &RouterData<T, Req, Resp>,
+    ) -> CustomResult<RouterDataV2<T, Self, Req, Resp>, ConnectorError>
+    where
+        Self: Sized,
+    {
         let resource_common_data = Self {};
->>>>>>> f5548870
         Ok(RouterDataV2 {
             flow: std::marker::PhantomData,
             tenant_id: old_router_data.tenant_id.clone(),
@@ -887,11 +870,7 @@
     {
         let router_data = get_default_router_data(
             new_router_data.tenant_id.clone(),
-<<<<<<< HEAD
-            "VaultConnector",
-=======
             "BillingConnectorInvoiceSync",
->>>>>>> f5548870
             new_router_data.request,
             new_router_data.response,
         );
@@ -900,4 +879,43 @@
             ..router_data
         })
     }
+}
+
+impl<T, Req: Clone, Resp: Clone> RouterDataConversion<T, Req, Resp> for VaultConnectorFlowData {
+    fn from_old_router_data(
+        old_router_data: &RouterData<T, Req, Resp>,
+    ) -> CustomResult<RouterDataV2<T, Self, Req, Resp>, ConnectorError>
+    where
+        Self: Sized,
+    {
+        let resource_common_data = Self {
+            merchant_id: old_router_data.merchant_id.clone(),
+        };
+        Ok(RouterDataV2 {
+            flow: std::marker::PhantomData,
+            tenant_id: old_router_data.tenant_id.clone(),
+            resource_common_data,
+            connector_auth_type: old_router_data.connector_auth_type.clone(),
+            request: old_router_data.request.clone(),
+            response: old_router_data.response.clone(),
+        })
+    }
+
+    fn to_old_router_data(
+        new_router_data: RouterDataV2<T, Self, Req, Resp>,
+    ) -> CustomResult<RouterData<T, Req, Resp>, ConnectorError>
+    where
+        Self: Sized,
+    {
+        let router_data = get_default_router_data(
+            new_router_data.tenant_id.clone(),
+            "VaultConnector",
+            new_router_data.request,
+            new_router_data.response,
+        );
+        Ok(RouterData {
+            connector_auth_type: new_router_data.connector_auth_type.clone(),
+            ..router_data
+        })
+    }
 }