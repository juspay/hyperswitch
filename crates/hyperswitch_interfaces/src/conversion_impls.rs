use common_utils::{errors::CustomResult, id_type};
use error_stack::ResultExt;
#[cfg(feature = "frm")]
use hyperswitch_domain_models::router_data_v2::flow_common_types::FrmFlowData;
#[cfg(feature = "payouts")]
use hyperswitch_domain_models::router_data_v2::flow_common_types::PayoutFlowData;
use hyperswitch_domain_models::{
    payment_address::PaymentAddress,
    router_data::{self, RouterData},
    router_data_v2::{
        flow_common_types::{
            AccessTokenFlowData, AuthenticationTokenFlowData, BillingConnectorInvoiceSyncFlowData,
<<<<<<< HEAD
            BillingConnectorPaymentsSyncFlowData, CreateCustomerData, DisputesFlowData,
            ExternalAuthenticationFlowData, ExternalVaultProxyFlowData, FilesFlowData,
            MandateRevokeFlowData, PaymentFlowData, RefundFlowData, RevenueRecoveryRecordBackData,
            UasFlowData, VaultConnectorFlowData, WebhookSourceVerifyData,
=======
            BillingConnectorPaymentsSyncFlowData, DisputesFlowData, ExternalAuthenticationFlowData,
            ExternalVaultProxyFlowData, FilesFlowData, InvoiceRecordBackData,
            MandateRevokeFlowData, PaymentFlowData, RefundFlowData, UasFlowData,
            VaultConnectorFlowData, WebhookSourceVerifyData,
>>>>>>> d6e925fd
        },
        RouterDataV2,
    },
};

use crate::{connector_integration_interface::RouterDataConversion, errors::ConnectorError};

fn get_irrelevant_id_string(id_name: &str, flow_name: &str) -> String {
    format!("irrelevant {id_name} in {flow_name} flow")
}
fn get_default_router_data<F, Req, Resp>(
    tenant_id: id_type::TenantId,
    flow_name: &str,
    request: Req,
    response: Result<Resp, router_data::ErrorResponse>,
) -> RouterData<F, Req, Resp> {
    RouterData {
        tenant_id,
        flow: std::marker::PhantomData,
        merchant_id: id_type::MerchantId::get_irrelevant_merchant_id(),
        customer_id: None,
        connector_customer: None,
        connector: get_irrelevant_id_string("connector", flow_name),
        payment_id: id_type::PaymentId::get_irrelevant_id(flow_name)
            .get_string_repr()
            .to_owned(),
        attempt_id: get_irrelevant_id_string("attempt_id", flow_name),
        status: common_enums::AttemptStatus::default(),
        payment_method: common_enums::PaymentMethod::default(),
        connector_auth_type: router_data::ConnectorAuthType::default(),
        description: None,
        address: PaymentAddress::default(),
        auth_type: common_enums::AuthenticationType::default(),
        connector_meta_data: None,
        connector_wallets_details: None,
        amount_captured: None,
        access_token: None,
        session_token: None,
        reference_id: None,
        payment_method_token: None,
        recurring_mandate_payment_data: None,
        preprocessing_id: None,
        payment_method_balance: None,
        connector_api_version: None,
        request,
        response,
        connector_request_reference_id: get_irrelevant_id_string(
            "connector_request_reference_id",
            flow_name,
        ),
        #[cfg(feature = "payouts")]
        payout_method_data: None,
        #[cfg(feature = "payouts")]
        quote_id: None,
        test_mode: None,
        connector_http_status_code: None,
        external_latency: None,
        apple_pay_flow: None,
        frm_metadata: None,
        dispute_id: None,
        refund_id: None,
        connector_response: None,
        payment_method_status: None,
        minor_amount_captured: None,
        integrity_check: Ok(()),
        additional_merchant_data: None,
        header_payload: None,
        connector_mandate_request_reference_id: None,
        authentication_id: None,
        psd2_sca_exemption_type: None,
        raw_connector_response: None,
        is_payment_id_from_merchant: None,
        l2_l3_data: None,
        minor_amount_capturable: None,
    }
}

impl<T, Req: Clone, Resp: Clone> RouterDataConversion<T, Req, Resp>
    for AuthenticationTokenFlowData
{
    fn from_old_router_data(
        old_router_data: &RouterData<T, Req, Resp>,
    ) -> CustomResult<RouterDataV2<T, Self, Req, Resp>, ConnectorError>
    where
        Self: Sized,
    {
        let resource_common_data = Self {};
        Ok(RouterDataV2 {
            flow: std::marker::PhantomData,
            tenant_id: old_router_data.tenant_id.clone(),
            resource_common_data,
            connector_auth_type: old_router_data.connector_auth_type.clone(),
            request: old_router_data.request.clone(),
            response: old_router_data.response.clone(),
        })
    }

    fn to_old_router_data(
        new_router_data: RouterDataV2<T, Self, Req, Resp>,
    ) -> CustomResult<RouterData<T, Req, Resp>, ConnectorError>
    where
        Self: Sized,
    {
        let Self {} = new_router_data.resource_common_data;
        let request = new_router_data.request.clone();
        let response = new_router_data.response.clone();
        let router_data = get_default_router_data(
            new_router_data.tenant_id.clone(),
            "authentication token",
            request,
            response,
        );
        Ok(router_data)
    }
}

impl<T, Req: Clone, Resp: Clone> RouterDataConversion<T, Req, Resp> for AccessTokenFlowData {
    fn from_old_router_data(
        old_router_data: &RouterData<T, Req, Resp>,
    ) -> CustomResult<RouterDataV2<T, Self, Req, Resp>, ConnectorError>
    where
        Self: Sized,
    {
        let resource_common_data = Self {};
        Ok(RouterDataV2 {
            flow: std::marker::PhantomData,
            tenant_id: old_router_data.tenant_id.clone(),
            resource_common_data,
            connector_auth_type: old_router_data.connector_auth_type.clone(),
            request: old_router_data.request.clone(),
            response: old_router_data.response.clone(),
        })
    }

    fn to_old_router_data(
        new_router_data: RouterDataV2<T, Self, Req, Resp>,
    ) -> CustomResult<RouterData<T, Req, Resp>, ConnectorError>
    where
        Self: Sized,
    {
        let Self {} = new_router_data.resource_common_data;
        let request = new_router_data.request.clone();
        let response = new_router_data.response.clone();
        let router_data = get_default_router_data(
            new_router_data.tenant_id.clone(),
            "access token",
            request,
            response,
        );
        Ok(router_data)
    }
}

impl<T, Req: Clone, Resp: Clone> RouterDataConversion<T, Req, Resp> for PaymentFlowData {
    fn from_old_router_data(
        old_router_data: &RouterData<T, Req, Resp>,
    ) -> CustomResult<RouterDataV2<T, Self, Req, Resp>, ConnectorError>
    where
        Self: Sized,
    {
        let resource_common_data = Self {
            merchant_id: old_router_data.merchant_id.clone(),
            customer_id: old_router_data.customer_id.clone(),
            connector_customer: old_router_data.connector_customer.clone(),
            payment_id: old_router_data.payment_id.clone(),
            attempt_id: old_router_data.attempt_id.clone(),
            status: old_router_data.status,
            payment_method: old_router_data.payment_method,
            description: old_router_data.description.clone(),
            address: old_router_data.address.clone(),
            auth_type: old_router_data.auth_type,
            connector_meta_data: old_router_data.connector_meta_data.clone(),
            amount_captured: old_router_data.amount_captured,
            minor_amount_captured: old_router_data.minor_amount_captured,
            access_token: old_router_data.access_token.clone(),
            session_token: old_router_data.session_token.clone(),
            reference_id: old_router_data.reference_id.clone(),
            payment_method_token: old_router_data.payment_method_token.clone(),
            recurring_mandate_payment_data: old_router_data.recurring_mandate_payment_data.clone(),
            preprocessing_id: old_router_data.preprocessing_id.clone(),
            payment_method_balance: old_router_data.payment_method_balance.clone(),
            connector_api_version: old_router_data.connector_api_version.clone(),
            connector_request_reference_id: old_router_data.connector_request_reference_id.clone(),
            test_mode: old_router_data.test_mode,
            connector_http_status_code: old_router_data.connector_http_status_code,
            external_latency: old_router_data.external_latency,
            apple_pay_flow: old_router_data.apple_pay_flow.clone(),
            connector_response: old_router_data.connector_response.clone(),
            payment_method_status: old_router_data.payment_method_status,
        };
        Ok(RouterDataV2 {
            flow: std::marker::PhantomData,
            tenant_id: old_router_data.tenant_id.clone(),
            resource_common_data,
            connector_auth_type: old_router_data.connector_auth_type.clone(),
            request: old_router_data.request.clone(),
            response: old_router_data.response.clone(),
        })
    }

    fn to_old_router_data(
        new_router_data: RouterDataV2<T, Self, Req, Resp>,
    ) -> CustomResult<RouterData<T, Req, Resp>, ConnectorError>
    where
        Self: Sized,
    {
        let Self {
            merchant_id,
            customer_id,
            connector_customer,
            payment_id,
            attempt_id,
            status,
            payment_method,
            description,
            address,
            auth_type,
            connector_meta_data,
            amount_captured,
            minor_amount_captured,
            access_token,
            session_token,
            reference_id,
            payment_method_token,
            recurring_mandate_payment_data,
            preprocessing_id,
            payment_method_balance,
            connector_api_version,
            connector_request_reference_id,
            test_mode,
            connector_http_status_code,
            external_latency,
            apple_pay_flow,
            connector_response,
            payment_method_status,
        } = new_router_data.resource_common_data;
        let mut router_data = get_default_router_data(
            new_router_data.tenant_id.clone(),
            "payment",
            new_router_data.request,
            new_router_data.response,
        );
        router_data.merchant_id = merchant_id;
        router_data.customer_id = customer_id;
        router_data.connector_customer = connector_customer;
        router_data.payment_id = payment_id;
        router_data.attempt_id = attempt_id;
        router_data.status = status;
        router_data.payment_method = payment_method;
        router_data.description = description;
        router_data.address = address;
        router_data.auth_type = auth_type;
        router_data.connector_meta_data = connector_meta_data;
        router_data.amount_captured = amount_captured;
        router_data.minor_amount_captured = minor_amount_captured;
        router_data.access_token = access_token;
        router_data.session_token = session_token;
        router_data.reference_id = reference_id;
        router_data.payment_method_token = payment_method_token;
        router_data.recurring_mandate_payment_data = recurring_mandate_payment_data;
        router_data.preprocessing_id = preprocessing_id;
        router_data.payment_method_balance = payment_method_balance;
        router_data.connector_api_version = connector_api_version;
        router_data.connector_request_reference_id = connector_request_reference_id;
        router_data.test_mode = test_mode;
        router_data.connector_http_status_code = connector_http_status_code;
        router_data.external_latency = external_latency;
        router_data.apple_pay_flow = apple_pay_flow;
        router_data.connector_response = connector_response;
        router_data.payment_method_status = payment_method_status;
        Ok(router_data)
    }
}

impl<T, Req: Clone, Resp: Clone> RouterDataConversion<T, Req, Resp> for RefundFlowData {
    fn from_old_router_data(
        old_router_data: &RouterData<T, Req, Resp>,
    ) -> CustomResult<RouterDataV2<T, Self, Req, Resp>, ConnectorError>
    where
        Self: Sized,
    {
        let resource_common_data = Self {
            merchant_id: old_router_data.merchant_id.clone(),
            customer_id: old_router_data.customer_id.clone(),
            payment_id: old_router_data.payment_id.clone(),
            attempt_id: old_router_data.attempt_id.clone(),
            status: old_router_data.status,
            payment_method: old_router_data.payment_method,
            connector_meta_data: old_router_data.connector_meta_data.clone(),
            amount_captured: old_router_data.amount_captured,
            minor_amount_captured: old_router_data.minor_amount_captured,
            connector_request_reference_id: old_router_data.connector_request_reference_id.clone(),
            refund_id: old_router_data.refund_id.clone().ok_or(
                ConnectorError::MissingRequiredField {
                    field_name: "refund_id",
                },
            )?,
        };
        Ok(RouterDataV2 {
            flow: std::marker::PhantomData,
            tenant_id: old_router_data.tenant_id.clone(),
            resource_common_data,
            connector_auth_type: old_router_data.connector_auth_type.clone(),
            request: old_router_data.request.clone(),
            response: old_router_data.response.clone(),
        })
    }

    fn to_old_router_data(
        new_router_data: RouterDataV2<T, Self, Req, Resp>,
    ) -> CustomResult<RouterData<T, Req, Resp>, ConnectorError>
    where
        Self: Sized,
    {
        let Self {
            merchant_id,
            customer_id,
            payment_id,
            attempt_id,
            status,
            payment_method,
            connector_meta_data,
            amount_captured,
            minor_amount_captured,
            connector_request_reference_id,
            refund_id,
        } = new_router_data.resource_common_data;
        let mut router_data = get_default_router_data(
            new_router_data.tenant_id.clone(),
            "refund",
            new_router_data.request,
            new_router_data.response,
        );
        router_data.merchant_id = merchant_id;
        router_data.customer_id = customer_id;
        router_data.payment_id = payment_id;
        router_data.attempt_id = attempt_id;
        router_data.status = status;
        router_data.payment_method = payment_method;
        router_data.connector_meta_data = connector_meta_data;
        router_data.amount_captured = amount_captured;
        router_data.minor_amount_captured = minor_amount_captured;
        router_data.connector_request_reference_id = connector_request_reference_id;
        router_data.refund_id = Some(refund_id);
        Ok(router_data)
    }
}

impl<T, Req: Clone, Resp: Clone> RouterDataConversion<T, Req, Resp> for DisputesFlowData {
    fn from_old_router_data(
        old_router_data: &RouterData<T, Req, Resp>,
    ) -> CustomResult<RouterDataV2<T, Self, Req, Resp>, ConnectorError>
    where
        Self: Sized,
    {
        let resource_common_data = Self {
            merchant_id: old_router_data.merchant_id.clone(),
            payment_id: old_router_data.payment_id.clone(),
            attempt_id: old_router_data.attempt_id.clone(),
            payment_method: old_router_data.payment_method,
            connector_meta_data: old_router_data.connector_meta_data.clone(),
            amount_captured: old_router_data.amount_captured,
            minor_amount_captured: old_router_data.minor_amount_captured,
            connector_request_reference_id: old_router_data.connector_request_reference_id.clone(),
            dispute_id: old_router_data.dispute_id.clone().ok_or(
                ConnectorError::MissingRequiredField {
                    field_name: "dispute_id",
                },
            )?,
        };
        Ok(RouterDataV2 {
            flow: std::marker::PhantomData,
            tenant_id: old_router_data.tenant_id.clone(),
            resource_common_data,
            connector_auth_type: old_router_data.connector_auth_type.clone(),
            request: old_router_data.request.clone(),
            response: old_router_data.response.clone(),
        })
    }

    fn to_old_router_data(
        new_router_data: RouterDataV2<T, Self, Req, Resp>,
    ) -> CustomResult<RouterData<T, Req, Resp>, ConnectorError>
    where
        Self: Sized,
    {
        let Self {
            merchant_id,
            payment_id,
            attempt_id,
            payment_method,
            connector_meta_data,
            amount_captured,
            minor_amount_captured,
            connector_request_reference_id,
            dispute_id,
        } = new_router_data.resource_common_data;
        let mut router_data = get_default_router_data(
            new_router_data.tenant_id.clone(),
            "Disputes",
            new_router_data.request,
            new_router_data.response,
        );
        router_data.merchant_id = merchant_id;
        router_data.payment_id = payment_id;
        router_data.attempt_id = attempt_id;
        router_data.payment_method = payment_method;
        router_data.connector_meta_data = connector_meta_data;
        router_data.amount_captured = amount_captured;
        router_data.minor_amount_captured = minor_amount_captured;
        router_data.connector_request_reference_id = connector_request_reference_id;
        router_data.dispute_id = Some(dispute_id);
        Ok(router_data)
    }
}

#[cfg(feature = "frm")]
impl<T, Req: Clone, Resp: Clone> RouterDataConversion<T, Req, Resp> for FrmFlowData {
    fn from_old_router_data(
        old_router_data: &RouterData<T, Req, Resp>,
    ) -> CustomResult<RouterDataV2<T, Self, Req, Resp>, ConnectorError>
    where
        Self: Sized,
    {
        let resource_common_data = Self {
            merchant_id: old_router_data.merchant_id.clone(),
            payment_id: old_router_data.payment_id.clone(),
            attempt_id: old_router_data.attempt_id.clone(),
            payment_method: old_router_data.payment_method,
            connector_request_reference_id: old_router_data.connector_request_reference_id.clone(),
            auth_type: old_router_data.auth_type,
            connector_wallets_details: old_router_data.connector_wallets_details.clone(),
            connector_meta_data: old_router_data.connector_meta_data.clone(),
            amount_captured: old_router_data.amount_captured,
            minor_amount_captured: old_router_data.minor_amount_captured,
        };
        Ok(RouterDataV2 {
            tenant_id: old_router_data.tenant_id.clone(),
            flow: std::marker::PhantomData,
            resource_common_data,
            connector_auth_type: old_router_data.connector_auth_type.clone(),
            request: old_router_data.request.clone(),
            response: old_router_data.response.clone(),
        })
    }

    fn to_old_router_data(
        new_router_data: RouterDataV2<T, Self, Req, Resp>,
    ) -> CustomResult<RouterData<T, Req, Resp>, ConnectorError>
    where
        Self: Sized,
    {
        let Self {
            merchant_id,
            payment_id,
            attempt_id,
            payment_method,
            connector_request_reference_id,
            auth_type,
            connector_wallets_details,
            connector_meta_data,
            amount_captured,
            minor_amount_captured,
        } = new_router_data.resource_common_data;
        let mut router_data = get_default_router_data(
            new_router_data.tenant_id.clone(),
            "frm",
            new_router_data.request,
            new_router_data.response,
        );

        router_data.merchant_id = merchant_id;
        router_data.payment_id = payment_id;
        router_data.attempt_id = attempt_id;
        router_data.payment_method = payment_method;
        router_data.connector_request_reference_id = connector_request_reference_id;
        router_data.auth_type = auth_type;
        router_data.connector_wallets_details = connector_wallets_details;
        router_data.connector_meta_data = connector_meta_data;
        router_data.amount_captured = amount_captured;
        router_data.minor_amount_captured = minor_amount_captured;

        Ok(router_data)
    }
}

impl<T, Req: Clone, Resp: Clone> RouterDataConversion<T, Req, Resp> for FilesFlowData {
    fn from_old_router_data(
        old_router_data: &RouterData<T, Req, Resp>,
    ) -> CustomResult<RouterDataV2<T, Self, Req, Resp>, ConnectorError>
    where
        Self: Sized,
    {
        let resource_common_data = Self {
            merchant_id: old_router_data.merchant_id.clone(),
            payment_id: old_router_data.payment_id.clone(),
            attempt_id: old_router_data.attempt_id.clone(),
            connector_meta_data: old_router_data.connector_meta_data.clone(),
            connector_request_reference_id: old_router_data.connector_request_reference_id.clone(),
        };
        Ok(RouterDataV2 {
            flow: std::marker::PhantomData,
            tenant_id: old_router_data.tenant_id.clone(),
            resource_common_data,
            connector_auth_type: old_router_data.connector_auth_type.clone(),
            request: old_router_data.request.clone(),
            response: old_router_data.response.clone(),
        })
    }

    fn to_old_router_data(
        new_router_data: RouterDataV2<T, Self, Req, Resp>,
    ) -> CustomResult<RouterData<T, Req, Resp>, ConnectorError>
    where
        Self: Sized,
    {
        let Self {
            merchant_id,
            payment_id,
            attempt_id,
            connector_meta_data,
            connector_request_reference_id,
        } = new_router_data.resource_common_data;
        let mut router_data = get_default_router_data(
            new_router_data.tenant_id.clone(),
            "files",
            new_router_data.request,
            new_router_data.response,
        );
        router_data.merchant_id = merchant_id;
        router_data.payment_id = payment_id;
        router_data.attempt_id = attempt_id;
        router_data.connector_meta_data = connector_meta_data;
        router_data.connector_request_reference_id = connector_request_reference_id;

        Ok(router_data)
    }
}

impl<T, Req: Clone, Resp: Clone> RouterDataConversion<T, Req, Resp> for WebhookSourceVerifyData {
    fn from_old_router_data(
        old_router_data: &RouterData<T, Req, Resp>,
    ) -> CustomResult<RouterDataV2<T, Self, Req, Resp>, ConnectorError>
    where
        Self: Sized,
    {
        let resource_common_data = Self {
            merchant_id: old_router_data.merchant_id.clone(),
        };
        Ok(RouterDataV2 {
            tenant_id: old_router_data.tenant_id.clone(),
            flow: std::marker::PhantomData,
            resource_common_data,
            connector_auth_type: old_router_data.connector_auth_type.clone(),
            request: old_router_data.request.clone(),
            response: old_router_data.response.clone(),
        })
    }

    fn to_old_router_data(
        new_router_data: RouterDataV2<T, Self, Req, Resp>,
    ) -> CustomResult<RouterData<T, Req, Resp>, ConnectorError>
    where
        Self: Sized,
    {
        let Self { merchant_id } = new_router_data.resource_common_data;
        let mut router_data = get_default_router_data(
            new_router_data.tenant_id.clone(),
            "webhook source verify",
            new_router_data.request,
            new_router_data.response,
        );
        router_data.merchant_id = merchant_id;
        Ok(router_data)
    }
}

impl<T, Req: Clone, Resp: Clone> RouterDataConversion<T, Req, Resp> for MandateRevokeFlowData {
    fn from_old_router_data(
        old_router_data: &RouterData<T, Req, Resp>,
    ) -> CustomResult<RouterDataV2<T, Self, Req, Resp>, ConnectorError>
    where
        Self: Sized,
    {
        let resource_common_data = Self {
            merchant_id: old_router_data.merchant_id.clone(),
            customer_id: old_router_data.customer_id.clone().ok_or(
                ConnectorError::MissingRequiredField {
                    field_name: "customer_id",
                },
            )?,
            payment_id: Some(old_router_data.payment_id.clone()),
        };
        Ok(RouterDataV2 {
            flow: std::marker::PhantomData,
            tenant_id: old_router_data.tenant_id.clone(),
            resource_common_data,
            connector_auth_type: old_router_data.connector_auth_type.clone(),
            request: old_router_data.request.clone(),
            response: old_router_data.response.clone(),
        })
    }

    fn to_old_router_data(
        new_router_data: RouterDataV2<T, Self, Req, Resp>,
    ) -> CustomResult<RouterData<T, Req, Resp>, ConnectorError>
    where
        Self: Sized,
    {
        let Self {
            merchant_id,
            customer_id,
            payment_id,
        } = new_router_data.resource_common_data;
        let mut router_data = get_default_router_data(
            new_router_data.tenant_id.clone(),
            "mandate revoke",
            new_router_data.request,
            new_router_data.response,
        );
        router_data.merchant_id = merchant_id;
        router_data.customer_id = Some(customer_id);
        router_data.payment_id = payment_id
            .unwrap_or_else(|| {
                id_type::PaymentId::get_irrelevant_id("mandate revoke")
                    .get_string_repr()
                    .to_owned()
            })
            .to_owned();
        Ok(router_data)
    }
}

#[cfg(feature = "payouts")]
impl<T, Req: Clone, Resp: Clone> RouterDataConversion<T, Req, Resp> for PayoutFlowData {
    fn from_old_router_data(
        old_router_data: &RouterData<T, Req, Resp>,
    ) -> CustomResult<RouterDataV2<T, Self, Req, Resp>, ConnectorError>
    where
        Self: Sized,
    {
        let resource_common_data = Self {
            merchant_id: old_router_data.merchant_id.clone(),
            customer_id: old_router_data.customer_id.clone(),
            connector_customer: old_router_data.connector_customer.clone(),
            address: old_router_data.address.clone(),
            connector_meta_data: old_router_data.connector_meta_data.clone(),
            connector_wallets_details: old_router_data.connector_wallets_details.clone(),
            connector_request_reference_id: old_router_data.connector_request_reference_id.clone(),
            payout_method_data: old_router_data.payout_method_data.clone(),
            quote_id: old_router_data.quote_id.clone(),
        };
        Ok(RouterDataV2 {
            tenant_id: old_router_data.tenant_id.clone(),
            flow: std::marker::PhantomData,
            resource_common_data,
            connector_auth_type: old_router_data.connector_auth_type.clone(),
            request: old_router_data.request.clone(),
            response: old_router_data.response.clone(),
        })
    }

    fn to_old_router_data(
        new_router_data: RouterDataV2<T, Self, Req, Resp>,
    ) -> CustomResult<RouterData<T, Req, Resp>, ConnectorError>
    where
        Self: Sized,
    {
        let Self {
            merchant_id,
            customer_id,
            connector_customer,
            address,
            connector_meta_data,
            connector_wallets_details,
            connector_request_reference_id,
            payout_method_data,
            quote_id,
        } = new_router_data.resource_common_data;
        let mut router_data = get_default_router_data(
            new_router_data.tenant_id.clone(),
            "payout",
            new_router_data.request,
            new_router_data.response,
        );
        router_data.merchant_id = merchant_id;
        router_data.customer_id = customer_id;
        router_data.connector_customer = connector_customer;
        router_data.address = address;
        router_data.connector_meta_data = connector_meta_data;
        router_data.connector_wallets_details = connector_wallets_details;
        router_data.connector_request_reference_id = connector_request_reference_id;
        router_data.payout_method_data = payout_method_data;
        router_data.quote_id = quote_id;
        Ok(router_data)
    }
}
impl<T, Req: Clone, Resp: Clone> RouterDataConversion<T, Req, Resp>
    for ExternalAuthenticationFlowData
{
    fn from_old_router_data(
        old_router_data: &RouterData<T, Req, Resp>,
    ) -> CustomResult<RouterDataV2<T, Self, Req, Resp>, ConnectorError>
    where
        Self: Sized,
    {
        let resource_common_data = Self {
            merchant_id: old_router_data.merchant_id.clone(),
            connector_meta_data: old_router_data.connector_meta_data.clone(),
            address: old_router_data.address.clone(),
        };
        Ok(RouterDataV2 {
            tenant_id: old_router_data.tenant_id.clone(),
            flow: std::marker::PhantomData,
            resource_common_data,
            connector_auth_type: old_router_data.connector_auth_type.clone(),
            request: old_router_data.request.clone(),
            response: old_router_data.response.clone(),
        })
    }

    fn to_old_router_data(
        new_router_data: RouterDataV2<T, Self, Req, Resp>,
    ) -> CustomResult<RouterData<T, Req, Resp>, ConnectorError>
    where
        Self: Sized,
    {
        let Self {
            merchant_id,
            connector_meta_data,
            address,
        } = new_router_data.resource_common_data;
        let mut router_data = get_default_router_data(
            new_router_data.tenant_id.clone(),
            "external authentication",
            new_router_data.request,
            new_router_data.response,
        );
        router_data.merchant_id = merchant_id;
        router_data.connector_meta_data = connector_meta_data;
        router_data.address = address;
        Ok(router_data)
    }
}

impl<T, Req: Clone, Resp: Clone> RouterDataConversion<T, Req, Resp> for InvoiceRecordBackData {
    fn from_old_router_data(
        old_router_data: &RouterData<T, Req, Resp>,
    ) -> CustomResult<RouterDataV2<T, Self, Req, Resp>, ConnectorError>
    where
        Self: Sized,
    {
        let resource_common_data = Self {};
        Ok(RouterDataV2 {
            flow: std::marker::PhantomData,
            tenant_id: old_router_data.tenant_id.clone(),
            resource_common_data,
            connector_auth_type: old_router_data.connector_auth_type.clone(),
            request: old_router_data.request.clone(),
            response: old_router_data.response.clone(),
        })
    }

    fn to_old_router_data(
        new_router_data: RouterDataV2<T, Self, Req, Resp>,
    ) -> CustomResult<RouterData<T, Req, Resp>, ConnectorError>
    where
        Self: Sized,
    {
        let router_data = get_default_router_data(
            new_router_data.tenant_id.clone(),
            "recovery_record_back",
            new_router_data.request,
            new_router_data.response,
        );
        Ok(RouterData {
            connector_auth_type: new_router_data.connector_auth_type.clone(),
            ..router_data
        })
    }
}

impl<T, Req: Clone, Resp: Clone> RouterDataConversion<T, Req, Resp> for CreateCustomerData {
    fn from_old_router_data(
        old_router_data: &RouterData<T, Req, Resp>,
    ) -> CustomResult<RouterDataV2<T, Self, Req, Resp>, ConnectorError>
    where
        Self: Sized,
    {
        let resource_common_data = Self {};
        Ok(RouterDataV2 {
            flow: std::marker::PhantomData,
            tenant_id: old_router_data.tenant_id.clone(),
            resource_common_data,
            connector_auth_type: old_router_data.connector_auth_type.clone(),
            request: old_router_data.request.clone(),
            response: old_router_data.response.clone(),
        })
    }

    fn to_old_router_data(
        new_router_data: RouterDataV2<T, Self, Req, Resp>,
    ) -> CustomResult<RouterData<T, Req, Resp>, ConnectorError>
    where
        Self: Sized,
    {
        let router_data = get_default_router_data(
            new_router_data.tenant_id.clone(),
            "subscription_create_customer",
            new_router_data.request,
            new_router_data.response,
        );
        Ok(RouterData {
            connector_auth_type: new_router_data.connector_auth_type.clone(),
            ..router_data
        })
    }
}

impl<T, Req: Clone, Resp: Clone> RouterDataConversion<T, Req, Resp> for UasFlowData {
    fn from_old_router_data(
        old_router_data: &RouterData<T, Req, Resp>,
    ) -> CustomResult<RouterDataV2<T, Self, Req, Resp>, ConnectorError>
    where
        Self: Sized,
    {
        let resource_common_data = Self {
            authenticate_by: old_router_data.connector.clone(),
            source_authentication_id: old_router_data
                .authentication_id
                .clone()
                .ok_or(ConnectorError::MissingRequiredField {
                    field_name: "source_authentication_id",
                })
                .attach_printable("missing authentication id for uas")?,
        };
        Ok(RouterDataV2 {
            flow: std::marker::PhantomData,
            tenant_id: old_router_data.tenant_id.clone(),
            resource_common_data,
            connector_auth_type: old_router_data.connector_auth_type.clone(),
            request: old_router_data.request.clone(),
            response: old_router_data.response.clone(),
        })
    }

    fn to_old_router_data(
        new_router_data: RouterDataV2<T, Self, Req, Resp>,
    ) -> CustomResult<RouterData<T, Req, Resp>, ConnectorError>
    where
        Self: Sized,
    {
        let Self {
            authenticate_by,
            source_authentication_id,
        } = new_router_data.resource_common_data;
        let mut router_data = get_default_router_data(
            new_router_data.tenant_id.clone(),
            "uas",
            new_router_data.request,
            new_router_data.response,
        );
        router_data.connector = authenticate_by;
        router_data.authentication_id = Some(source_authentication_id);
        Ok(router_data)
    }
}

impl<T, Req: Clone, Resp: Clone> RouterDataConversion<T, Req, Resp>
    for BillingConnectorPaymentsSyncFlowData
{
    fn from_old_router_data(
        old_router_data: &RouterData<T, Req, Resp>,
    ) -> CustomResult<RouterDataV2<T, Self, Req, Resp>, ConnectorError>
    where
        Self: Sized,
    {
        let resource_common_data = Self {};
        Ok(RouterDataV2 {
            flow: std::marker::PhantomData,
            tenant_id: old_router_data.tenant_id.clone(),
            resource_common_data,
            connector_auth_type: old_router_data.connector_auth_type.clone(),
            request: old_router_data.request.clone(),
            response: old_router_data.response.clone(),
        })
    }

    fn to_old_router_data(
        new_router_data: RouterDataV2<T, Self, Req, Resp>,
    ) -> CustomResult<RouterData<T, Req, Resp>, ConnectorError>
    where
        Self: Sized,
    {
        let router_data = get_default_router_data(
            new_router_data.tenant_id.clone(),
            "BillingConnectorPaymentsSync",
            new_router_data.request,
            new_router_data.response,
        );
        Ok(RouterData {
            connector_auth_type: new_router_data.connector_auth_type.clone(),
            ..router_data
        })
    }
}

impl<T, Req: Clone, Resp: Clone> RouterDataConversion<T, Req, Resp>
    for BillingConnectorInvoiceSyncFlowData
{
    fn from_old_router_data(
        old_router_data: &RouterData<T, Req, Resp>,
    ) -> CustomResult<RouterDataV2<T, Self, Req, Resp>, ConnectorError>
    where
        Self: Sized,
    {
        let resource_common_data = Self {};
        Ok(RouterDataV2 {
            flow: std::marker::PhantomData,
            tenant_id: old_router_data.tenant_id.clone(),
            resource_common_data,
            connector_auth_type: old_router_data.connector_auth_type.clone(),
            request: old_router_data.request.clone(),
            response: old_router_data.response.clone(),
        })
    }

    fn to_old_router_data(
        new_router_data: RouterDataV2<T, Self, Req, Resp>,
    ) -> CustomResult<RouterData<T, Req, Resp>, ConnectorError>
    where
        Self: Sized,
    {
        let router_data = get_default_router_data(
            new_router_data.tenant_id.clone(),
            "BillingConnectorInvoiceSync",
            new_router_data.request,
            new_router_data.response,
        );
        Ok(RouterData {
            connector_auth_type: new_router_data.connector_auth_type.clone(),
            ..router_data
        })
    }
}

impl<T, Req: Clone, Resp: Clone> RouterDataConversion<T, Req, Resp> for VaultConnectorFlowData {
    fn from_old_router_data(
        old_router_data: &RouterData<T, Req, Resp>,
    ) -> CustomResult<RouterDataV2<T, Self, Req, Resp>, ConnectorError>
    where
        Self: Sized,
    {
        let resource_common_data = Self {
            merchant_id: old_router_data.merchant_id.clone(),
        };
        Ok(RouterDataV2 {
            flow: std::marker::PhantomData,
            tenant_id: old_router_data.tenant_id.clone(),
            resource_common_data,
            connector_auth_type: old_router_data.connector_auth_type.clone(),
            request: old_router_data.request.clone(),
            response: old_router_data.response.clone(),
        })
    }

    fn to_old_router_data(
        new_router_data: RouterDataV2<T, Self, Req, Resp>,
    ) -> CustomResult<RouterData<T, Req, Resp>, ConnectorError>
    where
        Self: Sized,
    {
        let router_data = get_default_router_data(
            new_router_data.tenant_id.clone(),
            "VaultConnector",
            new_router_data.request,
            new_router_data.response,
        );
        Ok(RouterData {
            connector_auth_type: new_router_data.connector_auth_type.clone(),
            ..router_data
        })
    }
}

impl<T, Req: Clone, Resp: Clone> RouterDataConversion<T, Req, Resp> for ExternalVaultProxyFlowData {
    fn from_old_router_data(
        old_router_data: &RouterData<T, Req, Resp>,
    ) -> CustomResult<RouterDataV2<T, Self, Req, Resp>, ConnectorError>
    where
        Self: Sized,
    {
        let resource_common_data = Self {
            merchant_id: old_router_data.merchant_id.clone(),
            customer_id: old_router_data.customer_id.clone(),
            connector_customer: old_router_data.connector_customer.clone(),
            payment_id: old_router_data.payment_id.clone(),
            attempt_id: old_router_data.attempt_id.clone(),
            status: old_router_data.status,
            payment_method: old_router_data.payment_method,
            description: old_router_data.description.clone(),
            address: old_router_data.address.clone(),
            auth_type: old_router_data.auth_type,
            connector_meta_data: old_router_data.connector_meta_data.clone(),
            amount_captured: old_router_data.amount_captured,
            minor_amount_captured: old_router_data.minor_amount_captured,
            access_token: old_router_data.access_token.clone(),
            session_token: old_router_data.session_token.clone(),
            reference_id: old_router_data.reference_id.clone(),
            payment_method_token: old_router_data.payment_method_token.clone(),
            recurring_mandate_payment_data: old_router_data.recurring_mandate_payment_data.clone(),
            preprocessing_id: old_router_data.preprocessing_id.clone(),
            payment_method_balance: old_router_data.payment_method_balance.clone(),
            connector_api_version: old_router_data.connector_api_version.clone(),
            connector_request_reference_id: old_router_data.connector_request_reference_id.clone(),
            test_mode: old_router_data.test_mode,
            connector_http_status_code: old_router_data.connector_http_status_code,
            external_latency: old_router_data.external_latency,
            apple_pay_flow: old_router_data.apple_pay_flow.clone(),
            connector_response: old_router_data.connector_response.clone(),
            payment_method_status: old_router_data.payment_method_status,
        };
        Ok(RouterDataV2 {
            flow: std::marker::PhantomData,
            tenant_id: old_router_data.tenant_id.clone(),
            resource_common_data,
            connector_auth_type: old_router_data.connector_auth_type.clone(),
            request: old_router_data.request.clone(),
            response: old_router_data.response.clone(),
        })
    }

    fn to_old_router_data(
        new_router_data: RouterDataV2<T, Self, Req, Resp>,
    ) -> CustomResult<RouterData<T, Req, Resp>, ConnectorError>
    where
        Self: Sized,
    {
        let Self {
            merchant_id,
            customer_id,
            connector_customer,
            payment_id,
            attempt_id,
            status,
            payment_method,
            description,
            address,
            auth_type,
            connector_meta_data,
            amount_captured,
            minor_amount_captured,
            access_token,
            session_token,
            reference_id,
            payment_method_token,
            recurring_mandate_payment_data,
            preprocessing_id,
            payment_method_balance,
            connector_api_version,
            connector_request_reference_id,
            test_mode,
            connector_http_status_code,
            external_latency,
            apple_pay_flow,
            connector_response,
            payment_method_status,
        } = new_router_data.resource_common_data;
        let mut router_data = get_default_router_data(
            new_router_data.tenant_id.clone(),
            "external vault proxy",
            new_router_data.request,
            new_router_data.response,
        );
        router_data.merchant_id = merchant_id;
        router_data.customer_id = customer_id;
        router_data.connector_customer = connector_customer;
        router_data.payment_id = payment_id;
        router_data.attempt_id = attempt_id;
        router_data.status = status;
        router_data.payment_method = payment_method;
        router_data.description = description;
        router_data.address = address;
        router_data.auth_type = auth_type;
        router_data.connector_meta_data = connector_meta_data;
        router_data.amount_captured = amount_captured;
        router_data.minor_amount_captured = minor_amount_captured;
        router_data.access_token = access_token;
        router_data.session_token = session_token;
        router_data.reference_id = reference_id;
        router_data.payment_method_token = payment_method_token;
        router_data.recurring_mandate_payment_data = recurring_mandate_payment_data;
        router_data.preprocessing_id = preprocessing_id;
        router_data.payment_method_balance = payment_method_balance;
        router_data.connector_api_version = connector_api_version;
        router_data.connector_request_reference_id = connector_request_reference_id;
        router_data.test_mode = test_mode;
        router_data.connector_http_status_code = connector_http_status_code;
        router_data.external_latency = external_latency;
        router_data.apple_pay_flow = apple_pay_flow;
        router_data.connector_response = connector_response;
        router_data.payment_method_status = payment_method_status;
        Ok(router_data)
    }
}<|MERGE_RESOLUTION|>--- conflicted
+++ resolved
@@ -10,17 +10,10 @@
     router_data_v2::{
         flow_common_types::{
             AccessTokenFlowData, AuthenticationTokenFlowData, BillingConnectorInvoiceSyncFlowData,
-<<<<<<< HEAD
             BillingConnectorPaymentsSyncFlowData, CreateCustomerData, DisputesFlowData,
             ExternalAuthenticationFlowData, ExternalVaultProxyFlowData, FilesFlowData,
             MandateRevokeFlowData, PaymentFlowData, RefundFlowData, RevenueRecoveryRecordBackData,
             UasFlowData, VaultConnectorFlowData, WebhookSourceVerifyData,
-=======
-            BillingConnectorPaymentsSyncFlowData, DisputesFlowData, ExternalAuthenticationFlowData,
-            ExternalVaultProxyFlowData, FilesFlowData, InvoiceRecordBackData,
-            MandateRevokeFlowData, PaymentFlowData, RefundFlowData, UasFlowData,
-            VaultConnectorFlowData, WebhookSourceVerifyData,
->>>>>>> d6e925fd
         },
         RouterDataV2,
     },
