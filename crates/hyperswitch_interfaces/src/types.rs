--- conflicted
+++ resolved
@@ -49,16 +49,10 @@
         AcceptDisputeRequestData, AccessTokenAuthenticationRequestData, AccessTokenRequestData,
         AuthorizeSessionTokenData, CompleteAuthorizeData, ConnectorCustomerData,
         CreateOrderRequestData, DefendDisputeRequestData, DisputeSyncData,
-<<<<<<< HEAD
-        FetchDisputesRequestData, MandateRevokeRequestData, PaymentMethodTokenizationData,
-        PaymentsAuthenticateData, PaymentsAuthorizeData, PaymentsCancelData,
-        PaymentsCancelPostCaptureData, PaymentsCaptureData, PaymentsIncrementalAuthorizationData,
-=======
         FetchDisputesRequestData, GiftCardBalanceCheckRequestData, MandateRevokeRequestData,
         PaymentMethodTokenizationData, PaymentsAuthenticateData, PaymentsAuthorizeData,
         PaymentsCancelData, PaymentsCancelPostCaptureData, PaymentsCaptureData,
         PaymentsExtendAuthorizationData, PaymentsIncrementalAuthorizationData,
->>>>>>> 53f29f8d
         PaymentsPostAuthenticateData, PaymentsPostProcessingData, PaymentsPostSessionTokensData,
         PaymentsPreAuthenticateData, PaymentsPreProcessingData, PaymentsSessionData,
         PaymentsSyncData, PaymentsTaxCalculationData, PaymentsUpdateMetadataData, RefundsData,
