--- conflicted
+++ resolved
@@ -251,7 +251,13 @@
     BillingConnectorPaymentsSyncResponse,
 >;
 
-<<<<<<< HEAD
+/// Type alias for `ConnectorIntegration<BillingConnectorInvoiceSync, BillingConnectorInvoiceSyncRequest, BillingConnectorInvoiceSyncResponse>`
+pub type BillingConnectorInvoiceSyncType = dyn ConnectorIntegration<
+    BillingConnectorInvoiceSync,
+    BillingConnectorInvoiceSyncRequest,
+    BillingConnectorInvoiceSyncResponse,
+>;
+
 /// Proxy configuration structure
 #[derive(Debug, serde::Deserialize, Clone)]
 #[serde(default)]
@@ -278,12 +284,4 @@
             bypass_proxy_hosts: Default::default(),
         }
     }
-}
-=======
-/// Type alias for `ConnectorIntegration<BillingConnectorInvoiceSync, BillingConnectorInvoiceSyncRequest, BillingConnectorInvoiceSyncResponse>`
-pub type BillingConnectorInvoiceSyncType = dyn ConnectorIntegration<
-    BillingConnectorInvoiceSync,
-    BillingConnectorInvoiceSyncRequest,
-    BillingConnectorInvoiceSyncResponse,
->;
->>>>>>> 212ac270
+}