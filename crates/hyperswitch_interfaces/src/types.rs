//! Types interface

use hyperswitch_domain_models::{
    router_data::{AccessToken, AccessTokenAuthenticationResponse},
    router_data_v2::flow_common_types,
    router_flow_types::{
        access_token_auth::AccessTokenAuth,
        dispute::{Accept, Defend, Dsync, Evidence, Fetch},
        files::{Retrieve, Upload},
        mandate_revoke::MandateRevoke,
        payments::{
            Authorize, AuthorizeSessionToken, Balance, CalculateTax, Capture, CompleteAuthorize,
            CreateConnectorCustomer, CreateOrder, IncrementalAuthorization, InitPayment, PSync,
            PaymentMethodToken, PostCaptureVoid, PostProcessing, PostSessionTokens, PreProcessing,
            SdkSessionUpdate, Session, SetupMandate, UpdateMetadata, Void,
        },
        refunds::{Execute, RSync},
        revenue_recovery::{BillingConnectorPaymentsSync, InvoiceRecordBack},
<<<<<<< HEAD
        subscriptions::{GetSubscriptionPlans, SubscriptionCreate},
=======
        subscriptions::{GetSubscriptionPlanPrices, GetSubscriptionPlans},
>>>>>>> e2f1a456
        unified_authentication_service::{
            Authenticate, AuthenticationConfirmation, PostAuthenticate, PreAuthenticate,
        },
        vault::{
            ExternalVaultCreateFlow, ExternalVaultDeleteFlow, ExternalVaultInsertFlow,
            ExternalVaultRetrieveFlow,
        },
        webhooks::VerifyWebhookSource,
        AccessTokenAuthentication, BillingConnectorInvoiceSync, GiftCardBalanceCheck,
    },
    router_request_types::{
        revenue_recovery::{
            BillingConnectorInvoiceSyncRequest, BillingConnectorPaymentsSyncRequest,
            InvoiceRecordBackRequest,
        },
<<<<<<< HEAD
        subscriptions::{GetSubscriptionPlansRequest, SubscriptionCreateRequest},
=======
        subscriptions::{GetSubscriptionPlanPricesRequest, GetSubscriptionPlansRequest},
>>>>>>> e2f1a456
        unified_authentication_service::{
            UasAuthenticationRequestData, UasAuthenticationResponseData,
            UasConfirmationRequestData, UasPostAuthenticationRequestData,
            UasPreAuthenticationRequestData,
        },
        AcceptDisputeRequestData, AccessTokenAuthenticationRequestData, AccessTokenRequestData,
        AuthorizeSessionTokenData, CompleteAuthorizeData, ConnectorCustomerData,
        CreateOrderRequestData, DefendDisputeRequestData, DisputeSyncData,
        FetchDisputesRequestData, GiftCardBalanceCheckRequestData, MandateRevokeRequestData,
        PaymentMethodTokenizationData, PaymentsAuthenticateData, PaymentsAuthorizeData,
        PaymentsCancelData, PaymentsCancelPostCaptureData, PaymentsCaptureData,
        PaymentsIncrementalAuthorizationData, PaymentsPostAuthenticateData,
        PaymentsPostProcessingData, PaymentsPostSessionTokensData, PaymentsPreAuthenticateData,
        PaymentsPreProcessingData, PaymentsSessionData, PaymentsSyncData,
        PaymentsTaxCalculationData, PaymentsUpdateMetadataData, RefundsData,
        RetrieveFileRequestData, SdkPaymentsSessionUpdateData, SetupMandateRequestData,
        SubmitEvidenceRequestData, UploadFileRequestData, VaultRequestData,
        VerifyWebhookSourceRequestData,
    },
    router_response_types::{
        revenue_recovery::{
            BillingConnectorInvoiceSyncResponse, BillingConnectorPaymentsSyncResponse,
            InvoiceRecordBackResponse,
        },
<<<<<<< HEAD
        subscriptions::{GetSubscriptionPlansResponse, SubscriptionCreateResponse},
=======
        subscriptions::{GetSubscriptionPlanPricesResponse, GetSubscriptionPlansResponse},
>>>>>>> e2f1a456
        AcceptDisputeResponse, DefendDisputeResponse, DisputeSyncResponse, FetchDisputesResponse,
        GiftCardBalanceCheckResponseData, MandateRevokeResponseData, PaymentsResponseData,
        RefundsResponseData, RetrieveFileResponse, SubmitEvidenceResponse,
        TaxCalculationResponseData, UploadFileResponse, VaultResponseData,
        VerifyWebhookSourceResponseData,
    },
};
#[cfg(feature = "payouts")]
use hyperswitch_domain_models::{
    router_flow_types::payouts::{
        PoCancel, PoCreate, PoEligibility, PoFulfill, PoQuote, PoRecipient, PoRecipientAccount,
        PoSync,
    },
    router_request_types::PayoutsData,
    router_response_types::PayoutsResponseData,
};

use crate::{api::ConnectorIntegration, connector_integration_v2::ConnectorIntegrationV2};
/// struct Response
#[derive(Clone, Debug)]
pub struct Response {
    /// headers
    pub headers: Option<http::HeaderMap>,
    /// response
    pub response: bytes::Bytes,
    /// status code
    pub status_code: u16,
}

/// Type alias for `ConnectorIntegration<Authorize, PaymentsAuthorizeData, PaymentsResponseData>`
pub type PaymentsAuthorizeType =
    dyn ConnectorIntegration<Authorize, PaymentsAuthorizeData, PaymentsResponseData>;
/// Type alias for `ConnectorIntegration<CalculateTax, PaymentsTaxCalculationData, TaxCalculationResponseData>`
pub type PaymentsTaxCalculationType =
    dyn ConnectorIntegration<CalculateTax, PaymentsTaxCalculationData, TaxCalculationResponseData>;
/// Type alias for `ConnectorIntegration<PostSessionTokens, PaymentsPostSessionTokensData, PaymentsResponseData>`
pub type PaymentsPostSessionTokensType = dyn ConnectorIntegration<
    PostSessionTokens,
    PaymentsPostSessionTokensData,
    PaymentsResponseData,
>;
/// Type alias for `ConnectorIntegration<UpdateMetadata, PaymentsUpdateMetadataData, PaymentsResponseData>`
pub type PaymentsUpdateMetadataType =
    dyn ConnectorIntegration<UpdateMetadata, PaymentsUpdateMetadataData, PaymentsResponseData>;
/// Type alias for `ConnectorIntegration<SdkSessionUpdate, SdkPaymentsSessionUpdateData, PaymentsResponseData>`
pub type SdkSessionUpdateType =
    dyn ConnectorIntegration<SdkSessionUpdate, SdkPaymentsSessionUpdateData, PaymentsResponseData>;
/// Type alias for `ConnectorIntegration<SetupMandate, SetupMandateRequestData, PaymentsResponseData>`
pub type SetupMandateType =
    dyn ConnectorIntegration<SetupMandate, SetupMandateRequestData, PaymentsResponseData>;
/// Type alias for `ConnectorIntegration<MandateRevoke, MandateRevokeRequestData, MandateRevokeResponseData>`
pub type MandateRevokeType =
    dyn ConnectorIntegration<MandateRevoke, MandateRevokeRequestData, MandateRevokeResponseData>;
/// Type alias for `ConnectorIntegration<CreateOrder, CreateOrderRequestData, PaymentsResponseData>`
pub type CreateOrderType =
    dyn ConnectorIntegration<CreateOrder, CreateOrderRequestData, PaymentsResponseData>;
/// Type alias for `ConnectorIntegration<PreProcessing, PaymentsPreProcessingData, PaymentsResponseData>`
pub type PaymentsPreProcessingType =
    dyn ConnectorIntegration<PreProcessing, PaymentsPreProcessingData, PaymentsResponseData>;

/// Type alias for `ConnectorIntegration<PreAuthenticate, PaymentsPreAuthenticateData, PaymentsResponseData>`
pub type PaymentsPreAuthenticateType =
    dyn ConnectorIntegration<PreAuthenticate, PaymentsPreAuthenticateData, PaymentsResponseData>;

/// Type alias for `ConnectorIntegration<Authenticate, PaymentsAuthenticateData, PaymentsResponseData>`
pub type PaymentsAuthenticateType =
    dyn ConnectorIntegration<Authenticate, PaymentsAuthenticateData, PaymentsResponseData>;

/// Type alias for `ConnectorIntegration<PostAuthenticate, PaymentsPostAuthenticateData, PaymentsResponseData>`
pub type PaymentsPostAuthenticateType =
    dyn ConnectorIntegration<PostAuthenticate, PaymentsPostAuthenticateData, PaymentsResponseData>;

/// Type alias for `ConnectorIntegration<PostProcessing, PaymentsPostProcessingData, PaymentsResponseData>`
pub type PaymentsPostProcessingType =
    dyn ConnectorIntegration<PostProcessing, PaymentsPostProcessingData, PaymentsResponseData>;
/// Type alias for `ConnectorIntegration<CompleteAuthorize, CompleteAuthorizeData, PaymentsResponseData>`
pub type PaymentsCompleteAuthorizeType =
    dyn ConnectorIntegration<CompleteAuthorize, CompleteAuthorizeData, PaymentsResponseData>;
/// Type alias for `ConnectorIntegration<AuthorizeSessionToken, AuthorizeSessionTokenData, PaymentsResponseData>`
pub type PaymentsPreAuthorizeType = dyn ConnectorIntegration<
    AuthorizeSessionToken,
    AuthorizeSessionTokenData,
    PaymentsResponseData,
>;
/// Type alias for `ConnectorIntegration<GiftCardBalanceCheck, GiftCardBalanceCheckRequestData, GiftCardBalanceCheckResponseData>`
pub type PaymentsGiftCardBalanceCheckType = dyn ConnectorIntegration<
    GiftCardBalanceCheck,
    GiftCardBalanceCheckRequestData,
    GiftCardBalanceCheckResponseData,
>;
/// Type alias for `ConnectorIntegration<InitPayment, PaymentsAuthorizeData, PaymentsResponseData>`
pub type PaymentsInitType =
    dyn ConnectorIntegration<InitPayment, PaymentsAuthorizeData, PaymentsResponseData>;
/// Type alias for `ConnectorIntegration<Balance, PaymentsAuthorizeData, PaymentsResponseData`
pub type PaymentsBalanceType =
    dyn ConnectorIntegration<Balance, PaymentsAuthorizeData, PaymentsResponseData>;
/// Type alias for `PaymentsSyncType = dyn ConnectorIntegration<PSync, PaymentsSyncData, PaymentsResponseData>`
pub type PaymentsSyncType = dyn ConnectorIntegration<PSync, PaymentsSyncData, PaymentsResponseData>;
/// Type alias for `ConnectorIntegration<Capture, PaymentsCaptureData, PaymentsResponseData>`
pub type PaymentsCaptureType =
    dyn ConnectorIntegration<Capture, PaymentsCaptureData, PaymentsResponseData>;
/// Type alias for `ConnectorIntegration<Session, PaymentsSessionData, PaymentsResponseData>`
pub type PaymentsSessionType =
    dyn ConnectorIntegration<Session, PaymentsSessionData, PaymentsResponseData>;
/// Type alias for `ConnectorIntegration<Void, PaymentsCancelData, PaymentsResponseData>`
pub type PaymentsVoidType =
    dyn ConnectorIntegration<Void, PaymentsCancelData, PaymentsResponseData>;
/// Type alias for `ConnectorIntegration<PostCaptureVoid, PaymentsCancelPostCaptureData, PaymentsResponseData>`
pub type PaymentsPostCaptureVoidType =
    dyn ConnectorIntegration<PostCaptureVoid, PaymentsCancelPostCaptureData, PaymentsResponseData>;

/// Type alias for `ConnectorIntegration<PaymentMethodToken, PaymentMethodTokenizationData, PaymentsResponseData>`
pub type TokenizationType = dyn ConnectorIntegration<
    PaymentMethodToken,
    PaymentMethodTokenizationData,
    PaymentsResponseData,
>;
/// Type alias for `ConnectorIntegration<IncrementalAuthorization, PaymentsIncrementalAuthorizationData, PaymentsResponseData>`
pub type IncrementalAuthorizationType = dyn ConnectorIntegration<
    IncrementalAuthorization,
    PaymentsIncrementalAuthorizationData,
    PaymentsResponseData,
>;

/// Type alias for ConnectorIntegration<GetSubscriptionPlanPrices, GetSubscriptionPlanPricesRequest, GetSubscriptionPlanPricesResponse>
pub type GetSubscriptionPlanPricesType = dyn ConnectorIntegration<
    GetSubscriptionPlanPrices,
    GetSubscriptionPlanPricesRequest,
    GetSubscriptionPlanPricesResponse,
>;

/// Type alias for `ConnectorIntegration<CreateConnectorCustomer, ConnectorCustomerData, PaymentsResponseData>`
pub type ConnectorCustomerType =
    dyn ConnectorIntegration<CreateConnectorCustomer, ConnectorCustomerData, PaymentsResponseData>;

/// Type alias for `ConnectorIntegration<Execute, RefundsData, RefundsResponseData>`
pub type RefundExecuteType = dyn ConnectorIntegration<Execute, RefundsData, RefundsResponseData>;
/// Type alias for `ConnectorIntegration<RSync, RefundsData, RefundsResponseData>`
pub type RefundSyncType = dyn ConnectorIntegration<RSync, RefundsData, RefundsResponseData>;

/// Type alias for `ConnectorIntegration<PoCancel, PayoutsData, PayoutsResponseData>`
#[cfg(feature = "payouts")]
pub type PayoutCancelType = dyn ConnectorIntegration<PoCancel, PayoutsData, PayoutsResponseData>;
/// Type alias for `ConnectorIntegration<PoCreate, PayoutsData, PayoutsResponseData>`
#[cfg(feature = "payouts")]
pub type PayoutCreateType = dyn ConnectorIntegration<PoCreate, PayoutsData, PayoutsResponseData>;
/// Type alias for `ConnectorIntegration<PoEligibility, PayoutsData, PayoutsResponseData>`
#[cfg(feature = "payouts")]
pub type PayoutEligibilityType =
    dyn ConnectorIntegration<PoEligibility, PayoutsData, PayoutsResponseData>;
/// Type alias for `ConnectorIntegration<PoFulfill, PayoutsData, PayoutsResponseData>`
#[cfg(feature = "payouts")]
pub type PayoutFulfillType = dyn ConnectorIntegration<PoFulfill, PayoutsData, PayoutsResponseData>;
/// Type alias for `ConnectorIntegration<PoRecipient, PayoutsData, PayoutsResponseData>`
#[cfg(feature = "payouts")]
pub type PayoutRecipientType =
    dyn ConnectorIntegration<PoRecipient, PayoutsData, PayoutsResponseData>;
/// Type alias for `ConnectorIntegration<PoRecipientAccount, PayoutsData, PayoutsResponseData>`
#[cfg(feature = "payouts")]
pub type PayoutRecipientAccountType =
    dyn ConnectorIntegration<PoRecipientAccount, PayoutsData, PayoutsResponseData>;
/// Type alias for `ConnectorIntegration<PoQuote, PayoutsData, PayoutsResponseData>`
#[cfg(feature = "payouts")]
pub type PayoutQuoteType = dyn ConnectorIntegration<PoQuote, PayoutsData, PayoutsResponseData>;
/// Type alias for `ConnectorIntegration<PoSync, PayoutsData, PayoutsResponseData>`
#[cfg(feature = "payouts")]
pub type PayoutSyncType = dyn ConnectorIntegration<PoSync, PayoutsData, PayoutsResponseData>;
/// Type alias for `ConnectorIntegration<AccessTokenAuthentication, AccessTokenAuthenticationRequestData, AccessTokenAuthenticationResponse>`
pub type AuthenticationTokenType = dyn ConnectorIntegration<
    AccessTokenAuthentication,
    AccessTokenAuthenticationRequestData,
    AccessTokenAuthenticationResponse,
>;
/// Type alias for `ConnectorIntegration<AccessTokenAuth, AccessTokenRequestData, AccessToken>`
pub type RefreshTokenType =
    dyn ConnectorIntegration<AccessTokenAuth, AccessTokenRequestData, AccessToken>;

/// Type alias for `ConnectorIntegration<Accept, AcceptDisputeRequestData, AcceptDisputeResponse>`
pub type AcceptDisputeType =
    dyn ConnectorIntegration<Accept, AcceptDisputeRequestData, AcceptDisputeResponse>;
/// Type alias for `ConnectorIntegration<VerifyWebhookSource, VerifyWebhookSourceRequestData, VerifyWebhookSourceResponseData>`
pub type VerifyWebhookSourceType = dyn ConnectorIntegration<
    VerifyWebhookSource,
    VerifyWebhookSourceRequestData,
    VerifyWebhookSourceResponseData,
>;

/// Type alias for `ConnectorIntegration<Evidence, SubmitEvidenceRequestData, SubmitEvidenceResponse>`
pub type SubmitEvidenceType =
    dyn ConnectorIntegration<Evidence, SubmitEvidenceRequestData, SubmitEvidenceResponse>;

/// Type alias for `ConnectorIntegration<Upload, UploadFileRequestData, UploadFileResponse>`
pub type UploadFileType =
    dyn ConnectorIntegration<Upload, UploadFileRequestData, UploadFileResponse>;

/// Type alias for `ConnectorIntegration<Retrieve, RetrieveFileRequestData, RetrieveFileResponse>`
pub type RetrieveFileType =
    dyn ConnectorIntegration<Retrieve, RetrieveFileRequestData, RetrieveFileResponse>;

/// Type alias for `ConnectorIntegration<Defend, DefendDisputeRequestData, DefendDisputeResponse>`
pub type DefendDisputeType =
    dyn ConnectorIntegration<Defend, DefendDisputeRequestData, DefendDisputeResponse>;

/// Type alias for `ConnectorIntegration<Fetch, FetchDisputesRequestData, FetchDisputesResponse>`
pub type FetchDisputesType =
    dyn ConnectorIntegration<Fetch, FetchDisputesRequestData, FetchDisputesResponse>;

/// Type alias for `ConnectorIntegration<Dsync, DisputeSyncData, DisputeSyncResponse>`
pub type DisputeSyncType = dyn ConnectorIntegration<Dsync, DisputeSyncData, DisputeSyncResponse>;

/// Type alias for `ConnectorIntegration<PreAuthenticate, UasPreAuthenticationRequestData, UasAuthenticationResponseData>`
pub type UasPreAuthenticationType = dyn ConnectorIntegration<
    PreAuthenticate,
    UasPreAuthenticationRequestData,
    UasAuthenticationResponseData,
>;

/// Type alias for `ConnectorIntegration<PostAuthenticate, UasPostAuthenticationRequestData, UasAuthenticationResponseData>`
pub type UasPostAuthenticationType = dyn ConnectorIntegration<
    PostAuthenticate,
    UasPostAuthenticationRequestData,
    UasAuthenticationResponseData,
>;

/// Type alias for `ConnectorIntegration<Confirmation, UasConfirmationRequestData, UasAuthenticationResponseData>`
pub type UasAuthenticationConfirmationType = dyn ConnectorIntegration<
    AuthenticationConfirmation,
    UasConfirmationRequestData,
    UasAuthenticationResponseData,
>;

/// Type alias for `ConnectorIntegration<Authenticate, UasAuthenticationRequestData, UasAuthenticationResponseData>`
pub type UasAuthenticationType = dyn ConnectorIntegration<
    Authenticate,
    UasAuthenticationRequestData,
    UasAuthenticationResponseData,
>;

/// Type alias for `ConnectorIntegration<InvoiceRecordBack, InvoiceRecordBackRequest, InvoiceRecordBackResponse>`
pub type InvoiceRecordBackType = dyn ConnectorIntegration<
    InvoiceRecordBack,
    InvoiceRecordBackRequest,
    InvoiceRecordBackResponse,
>;

/// Type alias for `ConnectorIntegration<SubscriptionCreate, SubscriptionCreateRequest, SubscriptionCreateResponse>`
pub type SubscriptionCreateType = dyn ConnectorIntegration<
    SubscriptionCreate,
    SubscriptionCreateRequest,
    SubscriptionCreateResponse,
>;

/// Type alias for `ConnectorIntegration<BillingConnectorPaymentsSync, BillingConnectorPaymentsSyncRequest, BillingConnectorPaymentsSyncResponse>`
pub type BillingConnectorPaymentsSyncType = dyn ConnectorIntegration<
    BillingConnectorPaymentsSync,
    BillingConnectorPaymentsSyncRequest,
    BillingConnectorPaymentsSyncResponse,
>;

/// Type alias for `ConnectorIntegration<BillingConnectorInvoiceSync, BillingConnectorInvoiceSyncRequest, BillingConnectorInvoiceSyncResponse>`
pub type BillingConnectorInvoiceSyncType = dyn ConnectorIntegration<
    BillingConnectorInvoiceSync,
    BillingConnectorInvoiceSyncRequest,
    BillingConnectorInvoiceSyncResponse,
>;

/// Type alias for `ConnectorIntegrationV2<InvoiceRecordBack, InvoiceRecordBackData, InvoiceRecordBackRequest, InvoiceRecordBackResponse>`
pub type InvoiceRecordBackTypeV2 = dyn ConnectorIntegrationV2<
    InvoiceRecordBack,
    flow_common_types::InvoiceRecordBackData,
    InvoiceRecordBackRequest,
    InvoiceRecordBackResponse,
>;

/// Type alias for `ConnectorIntegrationV2<BillingConnectorPaymentsSync, BillingConnectorPaymentsSyncRequest, BillingConnectorPaymentsSyncResponse>`
pub type BillingConnectorPaymentsSyncTypeV2 = dyn ConnectorIntegrationV2<
    BillingConnectorPaymentsSync,
    flow_common_types::BillingConnectorPaymentsSyncFlowData,
    BillingConnectorPaymentsSyncRequest,
    BillingConnectorPaymentsSyncResponse,
>;

/// Type alias for `ConnectorIntegrationV2<BillingConnectorInvoiceSync, BillingConnectorInvoiceSyncFlowData, BillingConnectorInvoiceSyncRequest, BillingConnectorInvoiceSyncResponse>`
pub type BillingConnectorInvoiceSyncTypeV2 = dyn ConnectorIntegrationV2<
    BillingConnectorInvoiceSync,
    flow_common_types::BillingConnectorInvoiceSyncFlowData,
    BillingConnectorInvoiceSyncRequest,
    BillingConnectorInvoiceSyncResponse,
>;

/// Type alias for `ConnectorIntegration<GetSubscriptionPlans, GetSubscriptionPlansRequest, GetSubscriptionPlansResponse>`
pub type GetSubscriptionPlansType = dyn ConnectorIntegration<
    GetSubscriptionPlans,
    GetSubscriptionPlansRequest,
    GetSubscriptionPlansResponse,
>;

/// Type alias for `ConnectorIntegration<ExternalVaultInsertFlow, VaultRequestData, VaultResponseData>`
pub type ExternalVaultInsertType =
    dyn ConnectorIntegration<ExternalVaultInsertFlow, VaultRequestData, VaultResponseData>;
/// Type alias for `ConnectorIntegration<ExternalVaultRetrieveFlow, VaultRequestData, VaultResponseData>`
pub type ExternalVaultRetrieveType =
    dyn ConnectorIntegration<ExternalVaultRetrieveFlow, VaultRequestData, VaultResponseData>;
/// Type alias for `ConnectorIntegration<ExternalVaultDeleteFlow, VaultRequestData, VaultResponseData>`
pub type ExternalVaultDeleteType =
    dyn ConnectorIntegration<ExternalVaultDeleteFlow, VaultRequestData, VaultResponseData>;
/// Type alias for `ConnectorIntegration<ExternalVaultCreateFlow, VaultRequestData, VaultResponseData>`
pub type ExternalVaultCreateType =
    dyn ConnectorIntegration<ExternalVaultCreateFlow, VaultRequestData, VaultResponseData>;

/// Proxy configuration structure
#[derive(Debug, serde::Deserialize, Clone)]
#[serde(default)]
pub struct Proxy {
    /// The URL of the HTTP proxy server.
    pub http_url: Option<String>,

    /// The URL of the HTTPS proxy server.
    pub https_url: Option<String>,

    /// The timeout duration (in seconds) for idle connections in the proxy pool.
    pub idle_pool_connection_timeout: Option<u64>,

    /// A comma-separated list of hosts that should bypass the proxy.
    pub bypass_proxy_hosts: Option<String>,
}

impl Default for Proxy {
    fn default() -> Self {
        Self {
            http_url: Default::default(),
            https_url: Default::default(),
            idle_pool_connection_timeout: Some(90),
            bypass_proxy_hosts: Default::default(),
        }
    }
}

/// Type alias for `ConnectorIntegrationV2<CreateConnectorCustomer, PaymentFlowData, ConnectorCustomerData, PaymentsResponseData>`
pub type CreateCustomerTypeV2 = dyn ConnectorIntegrationV2<
    CreateConnectorCustomer,
    flow_common_types::PaymentFlowData,
    ConnectorCustomerData,
    PaymentsResponseData,
>;<|MERGE_RESOLUTION|>--- conflicted
+++ resolved
@@ -16,11 +16,7 @@
         },
         refunds::{Execute, RSync},
         revenue_recovery::{BillingConnectorPaymentsSync, InvoiceRecordBack},
-<<<<<<< HEAD
-        subscriptions::{GetSubscriptionPlans, SubscriptionCreate},
-=======
-        subscriptions::{GetSubscriptionPlanPrices, GetSubscriptionPlans},
->>>>>>> e2f1a456
+        subscriptions::{GetSubscriptionPlanPrices, GetSubscriptionPlans, SubscriptionCreate},
         unified_authentication_service::{
             Authenticate, AuthenticationConfirmation, PostAuthenticate, PreAuthenticate,
         },
@@ -36,11 +32,7 @@
             BillingConnectorInvoiceSyncRequest, BillingConnectorPaymentsSyncRequest,
             InvoiceRecordBackRequest,
         },
-<<<<<<< HEAD
-        subscriptions::{GetSubscriptionPlansRequest, SubscriptionCreateRequest},
-=======
-        subscriptions::{GetSubscriptionPlanPricesRequest, GetSubscriptionPlansRequest},
->>>>>>> e2f1a456
+        subscriptions::{GetSubscriptionPlanPricesRequest, GetSubscriptionPlansRequest, SubscriptionCreateRequest},
         unified_authentication_service::{
             UasAuthenticationRequestData, UasAuthenticationResponseData,
             UasConfirmationRequestData, UasPostAuthenticationRequestData,
@@ -65,11 +57,7 @@
             BillingConnectorInvoiceSyncResponse, BillingConnectorPaymentsSyncResponse,
             InvoiceRecordBackResponse,
         },
-<<<<<<< HEAD
-        subscriptions::{GetSubscriptionPlansResponse, SubscriptionCreateResponse},
-=======
-        subscriptions::{GetSubscriptionPlanPricesResponse, GetSubscriptionPlansResponse},
->>>>>>> e2f1a456
+        subscriptions::{GetSubscriptionPlanPricesResponse, GetSubscriptionPlansResponse, SubscriptionCreateResponse},
         AcceptDisputeResponse, DefendDisputeResponse, DisputeSyncResponse, FetchDisputesResponse,
         GiftCardBalanceCheckResponseData, MandateRevokeResponseData, PaymentsResponseData,
         RefundsResponseData, RetrieveFileResponse, SubmitEvidenceResponse,
