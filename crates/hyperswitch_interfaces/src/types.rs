//! Types interface

use hyperswitch_domain_models::{
    router_data::AccessToken,
    router_data_v2::flow_common_types,
    router_flow_types::{
        access_token_auth::AccessTokenAuth,
        dispute::{Accept, Defend, Dsync, Evidence, Fetch},
        files::{Retrieve, Upload},
        mandate_revoke::MandateRevoke,
        payments::{
            Authorize, AuthorizeSessionToken, Balance, CalculateTax, Capture, CompleteAuthorize,
            CreateConnectorCustomer, CreateOrder, IncrementalAuthorization, InitPayment, PSync,
            PaymentMethodToken, PostCaptureVoid, PostProcessing, PostSessionTokens, PreProcessing,
            SdkSessionUpdate, Session, SetupMandate, UpdateMetadata, Void,
        },
        refunds::{Execute, RSync},
        revenue_recovery::{BillingConnectorPaymentsSync, RecoveryRecordBack},
        unified_authentication_service::{
            Authenticate, AuthenticationConfirmation, PostAuthenticate, PreAuthenticate,
        },
        vault::{
            ExternalVaultCreateFlow, ExternalVaultDeleteFlow, ExternalVaultInsertFlow,
            ExternalVaultRetrieveFlow,
        },
        webhooks::VerifyWebhookSource,
        BillingConnectorInvoiceSync,
    },
    router_request_types::{
        revenue_recovery::{
            BillingConnectorInvoiceSyncRequest, BillingConnectorPaymentsSyncRequest,
            RevenueRecoveryRecordBackRequest,
        },
        unified_authentication_service::{
            UasAuthenticationRequestData, UasAuthenticationResponseData,
            UasConfirmationRequestData, UasPostAuthenticationRequestData,
            UasPreAuthenticationRequestData,
        },
        AcceptDisputeRequestData, AccessTokenRequestData, AuthorizeSessionTokenData,
        CompleteAuthorizeData, ConnectorCustomerData, CreateOrderRequestData,
<<<<<<< HEAD
        DefendDisputeRequestData, DisputeSyncData, FetchDisputesRequestData,
        MandateRevokeRequestData, PaymentMethodTokenizationData, PaymentsAuthorizeData,
        PaymentsCancelData, PaymentsCaptureData, PaymentsIncrementalAuthorizationData,
        PaymentsPostProcessingData, PaymentsPostSessionTokensData, PaymentsPreProcessingData,
        PaymentsSessionData, PaymentsSyncData, PaymentsTaxCalculationData,
        PaymentsUpdateMetadataData, RefundsData, RetrieveFileRequestData,
        SdkPaymentsSessionUpdateData, SetupMandateRequestData, SubmitEvidenceRequestData,
        UploadFileRequestData, VaultRequestData, VerifyWebhookSourceRequestData,
=======
        DefendDisputeRequestData, MandateRevokeRequestData, PaymentMethodTokenizationData,
        PaymentsAuthorizeData, PaymentsCancelData, PaymentsCancelPostCaptureData,
        PaymentsCaptureData, PaymentsIncrementalAuthorizationData, PaymentsPostProcessingData,
        PaymentsPostSessionTokensData, PaymentsPreProcessingData, PaymentsSessionData,
        PaymentsSyncData, PaymentsTaxCalculationData, PaymentsUpdateMetadataData, RefundsData,
        RetrieveFileRequestData, SdkPaymentsSessionUpdateData, SetupMandateRequestData,
        SubmitEvidenceRequestData, UploadFileRequestData, VaultRequestData,
        VerifyWebhookSourceRequestData,
>>>>>>> 57e92c9f
    },
    router_response_types::{
        revenue_recovery::{
            BillingConnectorInvoiceSyncResponse, BillingConnectorPaymentsSyncResponse,
            RevenueRecoveryRecordBackResponse,
        },
        AcceptDisputeResponse, DefendDisputeResponse, DisputeSyncResponse, FetchDisputesResponse,
        MandateRevokeResponseData, PaymentsResponseData, RefundsResponseData, RetrieveFileResponse,
        SubmitEvidenceResponse, TaxCalculationResponseData, UploadFileResponse, VaultResponseData,
        VerifyWebhookSourceResponseData,
    },
};
#[cfg(feature = "payouts")]
use hyperswitch_domain_models::{
    router_flow_types::payouts::{
        PoCancel, PoCreate, PoEligibility, PoFulfill, PoQuote, PoRecipient, PoRecipientAccount,
        PoSync,
    },
    router_request_types::PayoutsData,
    router_response_types::PayoutsResponseData,
};

use crate::{api::ConnectorIntegration, connector_integration_v2::ConnectorIntegrationV2};
/// struct Response
#[derive(Clone, Debug)]
pub struct Response {
    /// headers
    pub headers: Option<http::HeaderMap>,
    /// response
    pub response: bytes::Bytes,
    /// status code
    pub status_code: u16,
}

/// Type alias for `ConnectorIntegration<Authorize, PaymentsAuthorizeData, PaymentsResponseData>`
pub type PaymentsAuthorizeType =
    dyn ConnectorIntegration<Authorize, PaymentsAuthorizeData, PaymentsResponseData>;
/// Type alias for `ConnectorIntegration<CalculateTax, PaymentsTaxCalculationData, TaxCalculationResponseData>`
pub type PaymentsTaxCalculationType =
    dyn ConnectorIntegration<CalculateTax, PaymentsTaxCalculationData, TaxCalculationResponseData>;
/// Type alias for `ConnectorIntegration<PostSessionTokens, PaymentsPostSessionTokensData, PaymentsResponseData>`
pub type PaymentsPostSessionTokensType = dyn ConnectorIntegration<
    PostSessionTokens,
    PaymentsPostSessionTokensData,
    PaymentsResponseData,
>;
/// Type alias for `ConnectorIntegration<UpdateMetadata, PaymentsUpdateMetadataData, PaymentsResponseData>`
pub type PaymentsUpdateMetadataType =
    dyn ConnectorIntegration<UpdateMetadata, PaymentsUpdateMetadataData, PaymentsResponseData>;
/// Type alias for `ConnectorIntegration<SdkSessionUpdate, SdkPaymentsSessionUpdateData, PaymentsResponseData>`
pub type SdkSessionUpdateType =
    dyn ConnectorIntegration<SdkSessionUpdate, SdkPaymentsSessionUpdateData, PaymentsResponseData>;
/// Type alias for `ConnectorIntegration<SetupMandate, SetupMandateRequestData, PaymentsResponseData>`
pub type SetupMandateType =
    dyn ConnectorIntegration<SetupMandate, SetupMandateRequestData, PaymentsResponseData>;
/// Type alias for `ConnectorIntegration<MandateRevoke, MandateRevokeRequestData, MandateRevokeResponseData>`
pub type MandateRevokeType =
    dyn ConnectorIntegration<MandateRevoke, MandateRevokeRequestData, MandateRevokeResponseData>;
/// Type alias for `ConnectorIntegration<CreateOrder, CreateOrderRequestData, PaymentsResponseData>`
pub type CreateOrderType =
    dyn ConnectorIntegration<CreateOrder, CreateOrderRequestData, PaymentsResponseData>;
/// Type alias for `ConnectorIntegration<PreProcessing, PaymentsPreProcessingData, PaymentsResponseData>`
pub type PaymentsPreProcessingType =
    dyn ConnectorIntegration<PreProcessing, PaymentsPreProcessingData, PaymentsResponseData>;
/// Type alias for `ConnectorIntegration<PostProcessing, PaymentsPostProcessingData, PaymentsResponseData>`
pub type PaymentsPostProcessingType =
    dyn ConnectorIntegration<PostProcessing, PaymentsPostProcessingData, PaymentsResponseData>;
/// Type alias for `ConnectorIntegration<CompleteAuthorize, CompleteAuthorizeData, PaymentsResponseData>`
pub type PaymentsCompleteAuthorizeType =
    dyn ConnectorIntegration<CompleteAuthorize, CompleteAuthorizeData, PaymentsResponseData>;
/// Type alias for `ConnectorIntegration<AuthorizeSessionToken, AuthorizeSessionTokenData, PaymentsResponseData>`
pub type PaymentsPreAuthorizeType = dyn ConnectorIntegration<
    AuthorizeSessionToken,
    AuthorizeSessionTokenData,
    PaymentsResponseData,
>;
/// Type alias for `ConnectorIntegration<InitPayment, PaymentsAuthorizeData, PaymentsResponseData>`
pub type PaymentsInitType =
    dyn ConnectorIntegration<InitPayment, PaymentsAuthorizeData, PaymentsResponseData>;
/// Type alias for `ConnectorIntegration<Balance, PaymentsAuthorizeData, PaymentsResponseData`
pub type PaymentsBalanceType =
    dyn ConnectorIntegration<Balance, PaymentsAuthorizeData, PaymentsResponseData>;
/// Type alias for `PaymentsSyncType = dyn ConnectorIntegration<PSync, PaymentsSyncData, PaymentsResponseData>`
pub type PaymentsSyncType = dyn ConnectorIntegration<PSync, PaymentsSyncData, PaymentsResponseData>;
/// Type alias for `ConnectorIntegration<Capture, PaymentsCaptureData, PaymentsResponseData>`
pub type PaymentsCaptureType =
    dyn ConnectorIntegration<Capture, PaymentsCaptureData, PaymentsResponseData>;
/// Type alias for `ConnectorIntegration<Session, PaymentsSessionData, PaymentsResponseData>`
pub type PaymentsSessionType =
    dyn ConnectorIntegration<Session, PaymentsSessionData, PaymentsResponseData>;
/// Type alias for `ConnectorIntegration<Void, PaymentsCancelData, PaymentsResponseData>`
pub type PaymentsVoidType =
    dyn ConnectorIntegration<Void, PaymentsCancelData, PaymentsResponseData>;
/// Type alias for `ConnectorIntegration<PostCaptureVoid, PaymentsCancelPostCaptureData, PaymentsResponseData>`
pub type PaymentsPostCaptureVoidType =
    dyn ConnectorIntegration<PostCaptureVoid, PaymentsCancelPostCaptureData, PaymentsResponseData>;

/// Type alias for `ConnectorIntegration<PaymentMethodToken, PaymentMethodTokenizationData, PaymentsResponseData>`
pub type TokenizationType = dyn ConnectorIntegration<
    PaymentMethodToken,
    PaymentMethodTokenizationData,
    PaymentsResponseData,
>;
/// Type alias for `ConnectorIntegration<IncrementalAuthorization, PaymentsIncrementalAuthorizationData, PaymentsResponseData>`
pub type IncrementalAuthorizationType = dyn ConnectorIntegration<
    IncrementalAuthorization,
    PaymentsIncrementalAuthorizationData,
    PaymentsResponseData,
>;

/// Type alias for `ConnectorIntegration<CreateConnectorCustomer, ConnectorCustomerData, PaymentsResponseData>`
pub type ConnectorCustomerType =
    dyn ConnectorIntegration<CreateConnectorCustomer, ConnectorCustomerData, PaymentsResponseData>;

/// Type alias for `ConnectorIntegration<Execute, RefundsData, RefundsResponseData>`
pub type RefundExecuteType = dyn ConnectorIntegration<Execute, RefundsData, RefundsResponseData>;
/// Type alias for `ConnectorIntegration<RSync, RefundsData, RefundsResponseData>`
pub type RefundSyncType = dyn ConnectorIntegration<RSync, RefundsData, RefundsResponseData>;

/// Type alias for `ConnectorIntegration<PoCancel, PayoutsData, PayoutsResponseData>`
#[cfg(feature = "payouts")]
pub type PayoutCancelType = dyn ConnectorIntegration<PoCancel, PayoutsData, PayoutsResponseData>;
/// Type alias for `ConnectorIntegration<PoCreate, PayoutsData, PayoutsResponseData>`
#[cfg(feature = "payouts")]
pub type PayoutCreateType = dyn ConnectorIntegration<PoCreate, PayoutsData, PayoutsResponseData>;
/// Type alias for `ConnectorIntegration<PoEligibility, PayoutsData, PayoutsResponseData>`
#[cfg(feature = "payouts")]
pub type PayoutEligibilityType =
    dyn ConnectorIntegration<PoEligibility, PayoutsData, PayoutsResponseData>;
/// Type alias for `ConnectorIntegration<PoFulfill, PayoutsData, PayoutsResponseData>`
#[cfg(feature = "payouts")]
pub type PayoutFulfillType = dyn ConnectorIntegration<PoFulfill, PayoutsData, PayoutsResponseData>;
/// Type alias for `ConnectorIntegration<PoRecipient, PayoutsData, PayoutsResponseData>`
#[cfg(feature = "payouts")]
pub type PayoutRecipientType =
    dyn ConnectorIntegration<PoRecipient, PayoutsData, PayoutsResponseData>;
/// Type alias for `ConnectorIntegration<PoRecipientAccount, PayoutsData, PayoutsResponseData>`
#[cfg(feature = "payouts")]
pub type PayoutRecipientAccountType =
    dyn ConnectorIntegration<PoRecipientAccount, PayoutsData, PayoutsResponseData>;
/// Type alias for `ConnectorIntegration<PoQuote, PayoutsData, PayoutsResponseData>`
#[cfg(feature = "payouts")]
pub type PayoutQuoteType = dyn ConnectorIntegration<PoQuote, PayoutsData, PayoutsResponseData>;
/// Type alias for `ConnectorIntegration<PoSync, PayoutsData, PayoutsResponseData>`
#[cfg(feature = "payouts")]
pub type PayoutSyncType = dyn ConnectorIntegration<PoSync, PayoutsData, PayoutsResponseData>;
/// Type alias for `ConnectorIntegration<AccessTokenAuth, AccessTokenRequestData, AccessToken>`
pub type RefreshTokenType =
    dyn ConnectorIntegration<AccessTokenAuth, AccessTokenRequestData, AccessToken>;

/// Type alias for `ConnectorIntegration<Accept, AcceptDisputeRequestData, AcceptDisputeResponse>`
pub type AcceptDisputeType =
    dyn ConnectorIntegration<Accept, AcceptDisputeRequestData, AcceptDisputeResponse>;
/// Type alias for `ConnectorIntegration<VerifyWebhookSource, VerifyWebhookSourceRequestData, VerifyWebhookSourceResponseData>`
pub type VerifyWebhookSourceType = dyn ConnectorIntegration<
    VerifyWebhookSource,
    VerifyWebhookSourceRequestData,
    VerifyWebhookSourceResponseData,
>;

/// Type alias for `ConnectorIntegration<Evidence, SubmitEvidenceRequestData, SubmitEvidenceResponse>`
pub type SubmitEvidenceType =
    dyn ConnectorIntegration<Evidence, SubmitEvidenceRequestData, SubmitEvidenceResponse>;

/// Type alias for `ConnectorIntegration<Upload, UploadFileRequestData, UploadFileResponse>`
pub type UploadFileType =
    dyn ConnectorIntegration<Upload, UploadFileRequestData, UploadFileResponse>;

/// Type alias for `ConnectorIntegration<Retrieve, RetrieveFileRequestData, RetrieveFileResponse>`
pub type RetrieveFileType =
    dyn ConnectorIntegration<Retrieve, RetrieveFileRequestData, RetrieveFileResponse>;

/// Type alias for `ConnectorIntegration<Defend, DefendDisputeRequestData, DefendDisputeResponse>`
pub type DefendDisputeType =
    dyn ConnectorIntegration<Defend, DefendDisputeRequestData, DefendDisputeResponse>;

/// Type alias for `ConnectorIntegration<Fetch, FetchDisputesRequestData, FetchDisputesResponse>`
pub type FetchDisputesType =
    dyn ConnectorIntegration<Fetch, FetchDisputesRequestData, FetchDisputesResponse>;

/// Type alias for `ConnectorIntegration<Dsync, DisputeSyncData, DisputeSyncResponse>`
pub type DisputeSyncType = dyn ConnectorIntegration<Dsync, DisputeSyncData, DisputeSyncResponse>;

/// Type alias for `ConnectorIntegration<PreAuthenticate, UasPreAuthenticationRequestData, UasAuthenticationResponseData>`
pub type UasPreAuthenticationType = dyn ConnectorIntegration<
    PreAuthenticate,
    UasPreAuthenticationRequestData,
    UasAuthenticationResponseData,
>;

/// Type alias for `ConnectorIntegration<PostAuthenticate, UasPostAuthenticationRequestData, UasAuthenticationResponseData>`
pub type UasPostAuthenticationType = dyn ConnectorIntegration<
    PostAuthenticate,
    UasPostAuthenticationRequestData,
    UasAuthenticationResponseData,
>;

/// Type alias for `ConnectorIntegration<Confirmation, UasConfirmationRequestData, UasAuthenticationResponseData>`
pub type UasAuthenticationConfirmationType = dyn ConnectorIntegration<
    AuthenticationConfirmation,
    UasConfirmationRequestData,
    UasAuthenticationResponseData,
>;

/// Type alias for `ConnectorIntegration<Authenticate, UasAuthenticationRequestData, UasAuthenticationResponseData>`
pub type UasAuthenticationType = dyn ConnectorIntegration<
    Authenticate,
    UasAuthenticationRequestData,
    UasAuthenticationResponseData,
>;

/// Type alias for `ConnectorIntegration<RecoveryRecordBack, RevenueRecoveryRecordBackRequest, RevenueRecoveryRecordBackResponse>`
pub type RevenueRecoveryRecordBackType = dyn ConnectorIntegration<
    RecoveryRecordBack,
    RevenueRecoveryRecordBackRequest,
    RevenueRecoveryRecordBackResponse,
>;

/// Type alias for `ConnectorIntegration<BillingConnectorPaymentsSync, BillingConnectorPaymentsSyncRequest, BillingConnectorPaymentsSyncResponse>`
pub type BillingConnectorPaymentsSyncType = dyn ConnectorIntegration<
    BillingConnectorPaymentsSync,
    BillingConnectorPaymentsSyncRequest,
    BillingConnectorPaymentsSyncResponse,
>;

/// Type alias for `ConnectorIntegration<BillingConnectorInvoiceSync, BillingConnectorInvoiceSyncRequest, BillingConnectorInvoiceSyncResponse>`
pub type BillingConnectorInvoiceSyncType = dyn ConnectorIntegration<
    BillingConnectorInvoiceSync,
    BillingConnectorInvoiceSyncRequest,
    BillingConnectorInvoiceSyncResponse,
>;

/// Type alias for `ConnectorIntegrationV2<RecoveryRecordBack, RevenueRecoveryRecordBackData, RevenueRecoveryRecordBackRequest, RevenueRecoveryRecordBackResponse>`
pub type RevenueRecoveryRecordBackTypeV2 = dyn ConnectorIntegrationV2<
    RecoveryRecordBack,
    flow_common_types::RevenueRecoveryRecordBackData,
    RevenueRecoveryRecordBackRequest,
    RevenueRecoveryRecordBackResponse,
>;

/// Type alias for `ConnectorIntegrationV2<BillingConnectorPaymentsSync, BillingConnectorPaymentsSyncRequest, BillingConnectorPaymentsSyncResponse>`
pub type BillingConnectorPaymentsSyncTypeV2 = dyn ConnectorIntegrationV2<
    BillingConnectorPaymentsSync,
    flow_common_types::BillingConnectorPaymentsSyncFlowData,
    BillingConnectorPaymentsSyncRequest,
    BillingConnectorPaymentsSyncResponse,
>;

/// Type alias for `ConnectorIntegrationV2<BillingConnectorInvoiceSync, BillingConnectorInvoiceSyncFlowData, BillingConnectorInvoiceSyncRequest, BillingConnectorInvoiceSyncResponse>`
pub type BillingConnectorInvoiceSyncTypeV2 = dyn ConnectorIntegrationV2<
    BillingConnectorInvoiceSync,
    flow_common_types::BillingConnectorInvoiceSyncFlowData,
    BillingConnectorInvoiceSyncRequest,
    BillingConnectorInvoiceSyncResponse,
>;

/// Type alias for `ConnectorIntegration<ExternalVaultInsertFlow, VaultRequestData, VaultResponseData>`
pub type ExternalVaultInsertType =
    dyn ConnectorIntegration<ExternalVaultInsertFlow, VaultRequestData, VaultResponseData>;
/// Type alias for `ConnectorIntegration<ExternalVaultRetrieveFlow, VaultRequestData, VaultResponseData>`
pub type ExternalVaultRetrieveType =
    dyn ConnectorIntegration<ExternalVaultRetrieveFlow, VaultRequestData, VaultResponseData>;
/// Type alias for `ConnectorIntegration<ExternalVaultDeleteFlow, VaultRequestData, VaultResponseData>`
pub type ExternalVaultDeleteType =
    dyn ConnectorIntegration<ExternalVaultDeleteFlow, VaultRequestData, VaultResponseData>;
/// Type alias for `ConnectorIntegration<ExternalVaultCreateFlow, VaultRequestData, VaultResponseData>`
pub type ExternalVaultCreateType =
    dyn ConnectorIntegration<ExternalVaultCreateFlow, VaultRequestData, VaultResponseData>;

/// Proxy configuration structure
#[derive(Debug, serde::Deserialize, Clone)]
#[serde(default)]
pub struct Proxy {
    /// The URL of the HTTP proxy server.
    pub http_url: Option<String>,

    /// The URL of the HTTPS proxy server.
    pub https_url: Option<String>,

    /// The timeout duration (in seconds) for idle connections in the proxy pool.
    pub idle_pool_connection_timeout: Option<u64>,

    /// A comma-separated list of hosts that should bypass the proxy.
    pub bypass_proxy_hosts: Option<String>,
}

impl Default for Proxy {
    fn default() -> Self {
        Self {
            http_url: Default::default(),
            https_url: Default::default(),
            idle_pool_connection_timeout: Some(90),
            bypass_proxy_hosts: Default::default(),
        }
    }
}<|MERGE_RESOLUTION|>--- conflicted
+++ resolved
@@ -38,25 +38,14 @@
         },
         AcceptDisputeRequestData, AccessTokenRequestData, AuthorizeSessionTokenData,
         CompleteAuthorizeData, ConnectorCustomerData, CreateOrderRequestData,
-<<<<<<< HEAD
         DefendDisputeRequestData, DisputeSyncData, FetchDisputesRequestData,
         MandateRevokeRequestData, PaymentMethodTokenizationData, PaymentsAuthorizeData,
-        PaymentsCancelData, PaymentsCaptureData, PaymentsIncrementalAuthorizationData,
+        PaymentsCancelData, PaymentsCancelPostCaptureData, PaymentsCaptureData, PaymentsIncrementalAuthorizationData,
         PaymentsPostProcessingData, PaymentsPostSessionTokensData, PaymentsPreProcessingData,
         PaymentsSessionData, PaymentsSyncData, PaymentsTaxCalculationData,
         PaymentsUpdateMetadataData, RefundsData, RetrieveFileRequestData,
         SdkPaymentsSessionUpdateData, SetupMandateRequestData, SubmitEvidenceRequestData,
         UploadFileRequestData, VaultRequestData, VerifyWebhookSourceRequestData,
-=======
-        DefendDisputeRequestData, MandateRevokeRequestData, PaymentMethodTokenizationData,
-        PaymentsAuthorizeData, PaymentsCancelData, PaymentsCancelPostCaptureData,
-        PaymentsCaptureData, PaymentsIncrementalAuthorizationData, PaymentsPostProcessingData,
-        PaymentsPostSessionTokensData, PaymentsPreProcessingData, PaymentsSessionData,
-        PaymentsSyncData, PaymentsTaxCalculationData, PaymentsUpdateMetadataData, RefundsData,
-        RetrieveFileRequestData, SdkPaymentsSessionUpdateData, SetupMandateRequestData,
-        SubmitEvidenceRequestData, UploadFileRequestData, VaultRequestData,
-        VerifyWebhookSourceRequestData,
->>>>>>> 57e92c9f
     },
     router_response_types::{
         revenue_recovery::{
