//! Types interface

use hyperswitch_domain_models::{
    router_data::{AccessToken, AccessTokenAuthenticationResponse},
    router_data_v2::flow_common_types,
    router_flow_types::{
        access_token_auth::AccessTokenAuth,
        dispute::{Accept, Defend, Dsync, Evidence, Fetch},
        files::{Retrieve, Upload},
        mandate_revoke::MandateRevoke,
        payments::{
            Authorize, AuthorizeSessionToken, Balance, CalculateTax, Capture, CompleteAuthorize,
            CreateConnectorCustomer, CreateOrder, IncrementalAuthorization, InitPayment, PSync,
            PaymentMethodToken, PostCaptureVoid, PostProcessing, PostSessionTokens, PreProcessing,
            SdkSessionUpdate, Session, SetupMandate, UpdateMetadata, Void,
        },
        refunds::{Execute, RSync},
        revenue_recovery::{BillingConnectorPaymentsSync, InvoiceRecordBack},
<<<<<<< HEAD
        subscriptions::GetSubscriptionPlanPrices,
=======
        subscriptions::GetSubscriptionPlans,
>>>>>>> 21316596
        unified_authentication_service::{
            Authenticate, AuthenticationConfirmation, PostAuthenticate, PreAuthenticate,
        },
        vault::{
            ExternalVaultCreateFlow, ExternalVaultDeleteFlow, ExternalVaultInsertFlow,
            ExternalVaultRetrieveFlow,
        },
        webhooks::VerifyWebhookSource,
        AccessTokenAuthentication, BillingConnectorInvoiceSync, GiftCardBalanceCheck,
    },
    router_request_types::{
        revenue_recovery::{
            BillingConnectorInvoiceSyncRequest, BillingConnectorPaymentsSyncRequest,
            InvoiceRecordBackRequest,
        },
<<<<<<< HEAD
        subscriptions::GetSubscriptionPlanPricesRequest,
=======
        subscriptions::GetSubscriptionPlansRequest,
>>>>>>> 21316596
        unified_authentication_service::{
            UasAuthenticationRequestData, UasAuthenticationResponseData,
            UasConfirmationRequestData, UasPostAuthenticationRequestData,
            UasPreAuthenticationRequestData,
        },
        AcceptDisputeRequestData, AccessTokenAuthenticationRequestData, AccessTokenRequestData,
        AuthorizeSessionTokenData, CompleteAuthorizeData, ConnectorCustomerData,
        CreateOrderRequestData, DefendDisputeRequestData, DisputeSyncData,
        FetchDisputesRequestData, GiftCardBalanceCheckRequestData, MandateRevokeRequestData,
        PaymentMethodTokenizationData, PaymentsAuthenticateData, PaymentsAuthorizeData,
        PaymentsCancelData, PaymentsCancelPostCaptureData, PaymentsCaptureData,
        PaymentsIncrementalAuthorizationData, PaymentsPostAuthenticateData,
        PaymentsPostProcessingData, PaymentsPostSessionTokensData, PaymentsPreAuthenticateData,
        PaymentsPreProcessingData, PaymentsSessionData, PaymentsSyncData,
        PaymentsTaxCalculationData, PaymentsUpdateMetadataData, RefundsData,
        RetrieveFileRequestData, SdkPaymentsSessionUpdateData, SetupMandateRequestData,
        SubmitEvidenceRequestData, UploadFileRequestData, VaultRequestData,
        VerifyWebhookSourceRequestData,
    },
    router_response_types::{
        revenue_recovery::{
            BillingConnectorInvoiceSyncResponse, BillingConnectorPaymentsSyncResponse,
            InvoiceRecordBackResponse,
        },
<<<<<<< HEAD
        subscriptions::GetSubscriptionPlanPricesResponse,
=======
        subscriptions::GetSubscriptionPlansResponse,
>>>>>>> 21316596
        AcceptDisputeResponse, DefendDisputeResponse, DisputeSyncResponse, FetchDisputesResponse,
        GiftCardBalanceCheckResponseData, MandateRevokeResponseData, PaymentsResponseData,
        RefundsResponseData, RetrieveFileResponse, SubmitEvidenceResponse,
        TaxCalculationResponseData, UploadFileResponse, VaultResponseData,
        VerifyWebhookSourceResponseData,
    },
};
#[cfg(feature = "payouts")]
use hyperswitch_domain_models::{
    router_flow_types::payouts::{
        PoCancel, PoCreate, PoEligibility, PoFulfill, PoQuote, PoRecipient, PoRecipientAccount,
        PoSync,
    },
    router_request_types::PayoutsData,
    router_response_types::PayoutsResponseData,
};

use crate::{api::ConnectorIntegration, connector_integration_v2::ConnectorIntegrationV2};
/// struct Response
#[derive(Clone, Debug)]
pub struct Response {
    /// headers
    pub headers: Option<http::HeaderMap>,
    /// response
    pub response: bytes::Bytes,
    /// status code
    pub status_code: u16,
}

/// Type alias for `ConnectorIntegration<Authorize, PaymentsAuthorizeData, PaymentsResponseData>`
pub type PaymentsAuthorizeType =
    dyn ConnectorIntegration<Authorize, PaymentsAuthorizeData, PaymentsResponseData>;
/// Type alias for `ConnectorIntegration<CalculateTax, PaymentsTaxCalculationData, TaxCalculationResponseData>`
pub type PaymentsTaxCalculationType =
    dyn ConnectorIntegration<CalculateTax, PaymentsTaxCalculationData, TaxCalculationResponseData>;
/// Type alias for `ConnectorIntegration<PostSessionTokens, PaymentsPostSessionTokensData, PaymentsResponseData>`
pub type PaymentsPostSessionTokensType = dyn ConnectorIntegration<
    PostSessionTokens,
    PaymentsPostSessionTokensData,
    PaymentsResponseData,
>;
/// Type alias for `ConnectorIntegration<UpdateMetadata, PaymentsUpdateMetadataData, PaymentsResponseData>`
pub type PaymentsUpdateMetadataType =
    dyn ConnectorIntegration<UpdateMetadata, PaymentsUpdateMetadataData, PaymentsResponseData>;
/// Type alias for `ConnectorIntegration<SdkSessionUpdate, SdkPaymentsSessionUpdateData, PaymentsResponseData>`
pub type SdkSessionUpdateType =
    dyn ConnectorIntegration<SdkSessionUpdate, SdkPaymentsSessionUpdateData, PaymentsResponseData>;
/// Type alias for `ConnectorIntegration<SetupMandate, SetupMandateRequestData, PaymentsResponseData>`
pub type SetupMandateType =
    dyn ConnectorIntegration<SetupMandate, SetupMandateRequestData, PaymentsResponseData>;
/// Type alias for `ConnectorIntegration<MandateRevoke, MandateRevokeRequestData, MandateRevokeResponseData>`
pub type MandateRevokeType =
    dyn ConnectorIntegration<MandateRevoke, MandateRevokeRequestData, MandateRevokeResponseData>;
/// Type alias for `ConnectorIntegration<CreateOrder, CreateOrderRequestData, PaymentsResponseData>`
pub type CreateOrderType =
    dyn ConnectorIntegration<CreateOrder, CreateOrderRequestData, PaymentsResponseData>;
/// Type alias for `ConnectorIntegration<PreProcessing, PaymentsPreProcessingData, PaymentsResponseData>`
pub type PaymentsPreProcessingType =
    dyn ConnectorIntegration<PreProcessing, PaymentsPreProcessingData, PaymentsResponseData>;

/// Type alias for `ConnectorIntegration<PreAuthenticate, PaymentsPreAuthenticateData, PaymentsResponseData>`
pub type PaymentsPreAuthenticateType =
    dyn ConnectorIntegration<PreAuthenticate, PaymentsPreAuthenticateData, PaymentsResponseData>;

/// Type alias for `ConnectorIntegration<Authenticate, PaymentsAuthenticateData, PaymentsResponseData>`
pub type PaymentsAuthenticateType =
    dyn ConnectorIntegration<Authenticate, PaymentsAuthenticateData, PaymentsResponseData>;

/// Type alias for `ConnectorIntegration<PostAuthenticate, PaymentsPostAuthenticateData, PaymentsResponseData>`
pub type PaymentsPostAuthenticateType =
    dyn ConnectorIntegration<PostAuthenticate, PaymentsPostAuthenticateData, PaymentsResponseData>;

/// Type alias for `ConnectorIntegration<PostProcessing, PaymentsPostProcessingData, PaymentsResponseData>`
pub type PaymentsPostProcessingType =
    dyn ConnectorIntegration<PostProcessing, PaymentsPostProcessingData, PaymentsResponseData>;
/// Type alias for `ConnectorIntegration<CompleteAuthorize, CompleteAuthorizeData, PaymentsResponseData>`
pub type PaymentsCompleteAuthorizeType =
    dyn ConnectorIntegration<CompleteAuthorize, CompleteAuthorizeData, PaymentsResponseData>;
/// Type alias for `ConnectorIntegration<AuthorizeSessionToken, AuthorizeSessionTokenData, PaymentsResponseData>`
pub type PaymentsPreAuthorizeType = dyn ConnectorIntegration<
    AuthorizeSessionToken,
    AuthorizeSessionTokenData,
    PaymentsResponseData,
>;
/// Type alias for `ConnectorIntegration<GiftCardBalanceCheck, GiftCardBalanceCheckRequestData, GiftCardBalanceCheckResponseData>`
pub type PaymentsGiftCardBalanceCheckType = dyn ConnectorIntegration<
    GiftCardBalanceCheck,
    GiftCardBalanceCheckRequestData,
    GiftCardBalanceCheckResponseData,
>;
/// Type alias for `ConnectorIntegration<InitPayment, PaymentsAuthorizeData, PaymentsResponseData>`
pub type PaymentsInitType =
    dyn ConnectorIntegration<InitPayment, PaymentsAuthorizeData, PaymentsResponseData>;
/// Type alias for `ConnectorIntegration<Balance, PaymentsAuthorizeData, PaymentsResponseData`
pub type PaymentsBalanceType =
    dyn ConnectorIntegration<Balance, PaymentsAuthorizeData, PaymentsResponseData>;
/// Type alias for `PaymentsSyncType = dyn ConnectorIntegration<PSync, PaymentsSyncData, PaymentsResponseData>`
pub type PaymentsSyncType = dyn ConnectorIntegration<PSync, PaymentsSyncData, PaymentsResponseData>;
/// Type alias for `ConnectorIntegration<Capture, PaymentsCaptureData, PaymentsResponseData>`
pub type PaymentsCaptureType =
    dyn ConnectorIntegration<Capture, PaymentsCaptureData, PaymentsResponseData>;
/// Type alias for `ConnectorIntegration<Session, PaymentsSessionData, PaymentsResponseData>`
pub type PaymentsSessionType =
    dyn ConnectorIntegration<Session, PaymentsSessionData, PaymentsResponseData>;
/// Type alias for `ConnectorIntegration<Void, PaymentsCancelData, PaymentsResponseData>`
pub type PaymentsVoidType =
    dyn ConnectorIntegration<Void, PaymentsCancelData, PaymentsResponseData>;
/// Type alias for `ConnectorIntegration<PostCaptureVoid, PaymentsCancelPostCaptureData, PaymentsResponseData>`
pub type PaymentsPostCaptureVoidType =
    dyn ConnectorIntegration<PostCaptureVoid, PaymentsCancelPostCaptureData, PaymentsResponseData>;

/// Type alias for `ConnectorIntegration<PaymentMethodToken, PaymentMethodTokenizationData, PaymentsResponseData>`
pub type TokenizationType = dyn ConnectorIntegration<
    PaymentMethodToken,
    PaymentMethodTokenizationData,
    PaymentsResponseData,
>;
/// Type alias for `ConnectorIntegration<IncrementalAuthorization, PaymentsIncrementalAuthorizationData, PaymentsResponseData>`
pub type IncrementalAuthorizationType = dyn ConnectorIntegration<
    IncrementalAuthorization,
    PaymentsIncrementalAuthorizationData,
    PaymentsResponseData,
>;

/// Type alias for ConnectorIntegration<GetSubscriptionPlanPrices, GetSubscriptionPlanPricesRequest, GetSubscriptionPlanPricesResponse>
pub type GetSubscriptionPlanPricesType = dyn ConnectorIntegration<
    GetSubscriptionPlanPrices,
    GetSubscriptionPlanPricesRequest,
    GetSubscriptionPlanPricesResponse,
>;

/// Type alias for `ConnectorIntegration<CreateConnectorCustomer, ConnectorCustomerData, PaymentsResponseData>`
pub type ConnectorCustomerType =
    dyn ConnectorIntegration<CreateConnectorCustomer, ConnectorCustomerData, PaymentsResponseData>;

/// Type alias for `ConnectorIntegration<Execute, RefundsData, RefundsResponseData>`
pub type RefundExecuteType = dyn ConnectorIntegration<Execute, RefundsData, RefundsResponseData>;
/// Type alias for `ConnectorIntegration<RSync, RefundsData, RefundsResponseData>`
pub type RefundSyncType = dyn ConnectorIntegration<RSync, RefundsData, RefundsResponseData>;

/// Type alias for `ConnectorIntegration<PoCancel, PayoutsData, PayoutsResponseData>`
#[cfg(feature = "payouts")]
pub type PayoutCancelType = dyn ConnectorIntegration<PoCancel, PayoutsData, PayoutsResponseData>;
/// Type alias for `ConnectorIntegration<PoCreate, PayoutsData, PayoutsResponseData>`
#[cfg(feature = "payouts")]
pub type PayoutCreateType = dyn ConnectorIntegration<PoCreate, PayoutsData, PayoutsResponseData>;
/// Type alias for `ConnectorIntegration<PoEligibility, PayoutsData, PayoutsResponseData>`
#[cfg(feature = "payouts")]
pub type PayoutEligibilityType =
    dyn ConnectorIntegration<PoEligibility, PayoutsData, PayoutsResponseData>;
/// Type alias for `ConnectorIntegration<PoFulfill, PayoutsData, PayoutsResponseData>`
#[cfg(feature = "payouts")]
pub type PayoutFulfillType = dyn ConnectorIntegration<PoFulfill, PayoutsData, PayoutsResponseData>;
/// Type alias for `ConnectorIntegration<PoRecipient, PayoutsData, PayoutsResponseData>`
#[cfg(feature = "payouts")]
pub type PayoutRecipientType =
    dyn ConnectorIntegration<PoRecipient, PayoutsData, PayoutsResponseData>;
/// Type alias for `ConnectorIntegration<PoRecipientAccount, PayoutsData, PayoutsResponseData>`
#[cfg(feature = "payouts")]
pub type PayoutRecipientAccountType =
    dyn ConnectorIntegration<PoRecipientAccount, PayoutsData, PayoutsResponseData>;
/// Type alias for `ConnectorIntegration<PoQuote, PayoutsData, PayoutsResponseData>`
#[cfg(feature = "payouts")]
pub type PayoutQuoteType = dyn ConnectorIntegration<PoQuote, PayoutsData, PayoutsResponseData>;
/// Type alias for `ConnectorIntegration<PoSync, PayoutsData, PayoutsResponseData>`
#[cfg(feature = "payouts")]
pub type PayoutSyncType = dyn ConnectorIntegration<PoSync, PayoutsData, PayoutsResponseData>;
/// Type alias for `ConnectorIntegration<AccessTokenAuthentication, AccessTokenAuthenticationRequestData, AccessTokenAuthenticationResponse>`
pub type AuthenticationTokenType = dyn ConnectorIntegration<
    AccessTokenAuthentication,
    AccessTokenAuthenticationRequestData,
    AccessTokenAuthenticationResponse,
>;
/// Type alias for `ConnectorIntegration<AccessTokenAuth, AccessTokenRequestData, AccessToken>`
pub type RefreshTokenType =
    dyn ConnectorIntegration<AccessTokenAuth, AccessTokenRequestData, AccessToken>;

/// Type alias for `ConnectorIntegration<Accept, AcceptDisputeRequestData, AcceptDisputeResponse>`
pub type AcceptDisputeType =
    dyn ConnectorIntegration<Accept, AcceptDisputeRequestData, AcceptDisputeResponse>;
/// Type alias for `ConnectorIntegration<VerifyWebhookSource, VerifyWebhookSourceRequestData, VerifyWebhookSourceResponseData>`
pub type VerifyWebhookSourceType = dyn ConnectorIntegration<
    VerifyWebhookSource,
    VerifyWebhookSourceRequestData,
    VerifyWebhookSourceResponseData,
>;

/// Type alias for `ConnectorIntegration<Evidence, SubmitEvidenceRequestData, SubmitEvidenceResponse>`
pub type SubmitEvidenceType =
    dyn ConnectorIntegration<Evidence, SubmitEvidenceRequestData, SubmitEvidenceResponse>;

/// Type alias for `ConnectorIntegration<Upload, UploadFileRequestData, UploadFileResponse>`
pub type UploadFileType =
    dyn ConnectorIntegration<Upload, UploadFileRequestData, UploadFileResponse>;

/// Type alias for `ConnectorIntegration<Retrieve, RetrieveFileRequestData, RetrieveFileResponse>`
pub type RetrieveFileType =
    dyn ConnectorIntegration<Retrieve, RetrieveFileRequestData, RetrieveFileResponse>;

/// Type alias for `ConnectorIntegration<Defend, DefendDisputeRequestData, DefendDisputeResponse>`
pub type DefendDisputeType =
    dyn ConnectorIntegration<Defend, DefendDisputeRequestData, DefendDisputeResponse>;

/// Type alias for `ConnectorIntegration<Fetch, FetchDisputesRequestData, FetchDisputesResponse>`
pub type FetchDisputesType =
    dyn ConnectorIntegration<Fetch, FetchDisputesRequestData, FetchDisputesResponse>;

/// Type alias for `ConnectorIntegration<Dsync, DisputeSyncData, DisputeSyncResponse>`
pub type DisputeSyncType = dyn ConnectorIntegration<Dsync, DisputeSyncData, DisputeSyncResponse>;

/// Type alias for `ConnectorIntegration<PreAuthenticate, UasPreAuthenticationRequestData, UasAuthenticationResponseData>`
pub type UasPreAuthenticationType = dyn ConnectorIntegration<
    PreAuthenticate,
    UasPreAuthenticationRequestData,
    UasAuthenticationResponseData,
>;

/// Type alias for `ConnectorIntegration<PostAuthenticate, UasPostAuthenticationRequestData, UasAuthenticationResponseData>`
pub type UasPostAuthenticationType = dyn ConnectorIntegration<
    PostAuthenticate,
    UasPostAuthenticationRequestData,
    UasAuthenticationResponseData,
>;

/// Type alias for `ConnectorIntegration<Confirmation, UasConfirmationRequestData, UasAuthenticationResponseData>`
pub type UasAuthenticationConfirmationType = dyn ConnectorIntegration<
    AuthenticationConfirmation,
    UasConfirmationRequestData,
    UasAuthenticationResponseData,
>;

/// Type alias for `ConnectorIntegration<Authenticate, UasAuthenticationRequestData, UasAuthenticationResponseData>`
pub type UasAuthenticationType = dyn ConnectorIntegration<
    Authenticate,
    UasAuthenticationRequestData,
    UasAuthenticationResponseData,
>;

/// Type alias for `ConnectorIntegration<InvoiceRecordBack, InvoiceRecordBackRequest, InvoiceRecordBackResponse>`
pub type InvoiceRecordBackType = dyn ConnectorIntegration<
    InvoiceRecordBack,
    InvoiceRecordBackRequest,
    InvoiceRecordBackResponse,
>;

/// Type alias for `ConnectorIntegration<BillingConnectorPaymentsSync, BillingConnectorPaymentsSyncRequest, BillingConnectorPaymentsSyncResponse>`
pub type BillingConnectorPaymentsSyncType = dyn ConnectorIntegration<
    BillingConnectorPaymentsSync,
    BillingConnectorPaymentsSyncRequest,
    BillingConnectorPaymentsSyncResponse,
>;

/// Type alias for `ConnectorIntegration<BillingConnectorInvoiceSync, BillingConnectorInvoiceSyncRequest, BillingConnectorInvoiceSyncResponse>`
pub type BillingConnectorInvoiceSyncType = dyn ConnectorIntegration<
    BillingConnectorInvoiceSync,
    BillingConnectorInvoiceSyncRequest,
    BillingConnectorInvoiceSyncResponse,
>;

/// Type alias for `ConnectorIntegrationV2<InvoiceRecordBack, InvoiceRecordBackData, InvoiceRecordBackRequest, InvoiceRecordBackResponse>`
pub type InvoiceRecordBackTypeV2 = dyn ConnectorIntegrationV2<
    InvoiceRecordBack,
    flow_common_types::InvoiceRecordBackData,
    InvoiceRecordBackRequest,
    InvoiceRecordBackResponse,
>;

/// Type alias for `ConnectorIntegrationV2<BillingConnectorPaymentsSync, BillingConnectorPaymentsSyncRequest, BillingConnectorPaymentsSyncResponse>`
pub type BillingConnectorPaymentsSyncTypeV2 = dyn ConnectorIntegrationV2<
    BillingConnectorPaymentsSync,
    flow_common_types::BillingConnectorPaymentsSyncFlowData,
    BillingConnectorPaymentsSyncRequest,
    BillingConnectorPaymentsSyncResponse,
>;

/// Type alias for `ConnectorIntegrationV2<BillingConnectorInvoiceSync, BillingConnectorInvoiceSyncFlowData, BillingConnectorInvoiceSyncRequest, BillingConnectorInvoiceSyncResponse>`
pub type BillingConnectorInvoiceSyncTypeV2 = dyn ConnectorIntegrationV2<
    BillingConnectorInvoiceSync,
    flow_common_types::BillingConnectorInvoiceSyncFlowData,
    BillingConnectorInvoiceSyncRequest,
    BillingConnectorInvoiceSyncResponse,
>;

/// Type alias for `ConnectorIntegration<GetSubscriptionPlans, GetSubscriptionPlansRequest, GetSubscriptionPlansResponse>`
pub type GetSubscriptionPlansType = dyn ConnectorIntegration<
    GetSubscriptionPlans,
    GetSubscriptionPlansRequest,
    GetSubscriptionPlansResponse,
>;

/// Type alias for `ConnectorIntegration<ExternalVaultInsertFlow, VaultRequestData, VaultResponseData>`
pub type ExternalVaultInsertType =
    dyn ConnectorIntegration<ExternalVaultInsertFlow, VaultRequestData, VaultResponseData>;
/// Type alias for `ConnectorIntegration<ExternalVaultRetrieveFlow, VaultRequestData, VaultResponseData>`
pub type ExternalVaultRetrieveType =
    dyn ConnectorIntegration<ExternalVaultRetrieveFlow, VaultRequestData, VaultResponseData>;
/// Type alias for `ConnectorIntegration<ExternalVaultDeleteFlow, VaultRequestData, VaultResponseData>`
pub type ExternalVaultDeleteType =
    dyn ConnectorIntegration<ExternalVaultDeleteFlow, VaultRequestData, VaultResponseData>;
/// Type alias for `ConnectorIntegration<ExternalVaultCreateFlow, VaultRequestData, VaultResponseData>`
pub type ExternalVaultCreateType =
    dyn ConnectorIntegration<ExternalVaultCreateFlow, VaultRequestData, VaultResponseData>;

/// Proxy configuration structure
#[derive(Debug, serde::Deserialize, Clone)]
#[serde(default)]
pub struct Proxy {
    /// The URL of the HTTP proxy server.
    pub http_url: Option<String>,

    /// The URL of the HTTPS proxy server.
    pub https_url: Option<String>,

    /// The timeout duration (in seconds) for idle connections in the proxy pool.
    pub idle_pool_connection_timeout: Option<u64>,

    /// A comma-separated list of hosts that should bypass the proxy.
    pub bypass_proxy_hosts: Option<String>,
}

impl Default for Proxy {
    fn default() -> Self {
        Self {
            http_url: Default::default(),
            https_url: Default::default(),
            idle_pool_connection_timeout: Some(90),
            bypass_proxy_hosts: Default::default(),
        }
    }
}<|MERGE_RESOLUTION|>--- conflicted
+++ resolved
@@ -16,11 +16,7 @@
         },
         refunds::{Execute, RSync},
         revenue_recovery::{BillingConnectorPaymentsSync, InvoiceRecordBack},
-<<<<<<< HEAD
-        subscriptions::GetSubscriptionPlanPrices,
-=======
-        subscriptions::GetSubscriptionPlans,
->>>>>>> 21316596
+        subscriptions::{GetSubscriptionPlans, GetSubscriptionPlanPrices},
         unified_authentication_service::{
             Authenticate, AuthenticationConfirmation, PostAuthenticate, PreAuthenticate,
         },
@@ -36,11 +32,7 @@
             BillingConnectorInvoiceSyncRequest, BillingConnectorPaymentsSyncRequest,
             InvoiceRecordBackRequest,
         },
-<<<<<<< HEAD
-        subscriptions::GetSubscriptionPlanPricesRequest,
-=======
-        subscriptions::GetSubscriptionPlansRequest,
->>>>>>> 21316596
+        subscriptions::{GetSubscriptionPlansRequest, GetSubscriptionPlanPricesRequest},
         unified_authentication_service::{
             UasAuthenticationRequestData, UasAuthenticationResponseData,
             UasConfirmationRequestData, UasPostAuthenticationRequestData,
@@ -65,11 +57,7 @@
             BillingConnectorInvoiceSyncResponse, BillingConnectorPaymentsSyncResponse,
             InvoiceRecordBackResponse,
         },
-<<<<<<< HEAD
-        subscriptions::GetSubscriptionPlanPricesResponse,
-=======
-        subscriptions::GetSubscriptionPlansResponse,
->>>>>>> 21316596
+        subscriptions::{GetSubscriptionPlansResponse, GetSubscriptionPlanPricesResponse},
         AcceptDisputeResponse, DefendDisputeResponse, DisputeSyncResponse, FetchDisputesResponse,
         GiftCardBalanceCheckResponseData, MandateRevokeResponseData, PaymentsResponseData,
         RefundsResponseData, RetrieveFileResponse, SubmitEvidenceResponse,
