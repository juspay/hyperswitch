--- conflicted
+++ resolved
@@ -37,7 +37,6 @@
             UasPreAuthenticationRequestData,
         },
         AcceptDisputeRequestData, AccessTokenRequestData, AuthorizeSessionTokenData,
-<<<<<<< HEAD
         CompleteAuthorizeData, ConnectorCustomerData, CreateOrderRequestData,
         DefendDisputeRequestData, MandateRevokeRequestData, PaymentMethodTokenizationData,
         PaymentsAuthorizeData, PaymentsCancelData, PaymentsCaptureData,
@@ -45,17 +44,8 @@
         PaymentsPostSessionTokensData, PaymentsPreProcessingData, PaymentsSessionData,
         PaymentsSyncData, PaymentsTaxCalculationData, PaymentsUpdateMetadataData, RefundsData,
         RetrieveFileRequestData, SdkPaymentsSessionUpdateData, SetupMandateRequestData,
-        SubmitEvidenceRequestData, UploadFileRequestData, VerifyWebhookSourceRequestData,
-=======
-        CompleteAuthorizeData, ConnectorCustomerData, DefendDisputeRequestData,
-        MandateRevokeRequestData, PaymentMethodTokenizationData, PaymentsAuthorizeData,
-        PaymentsCancelData, PaymentsCaptureData, PaymentsIncrementalAuthorizationData,
-        PaymentsPostProcessingData, PaymentsPostSessionTokensData, PaymentsPreProcessingData,
-        PaymentsSessionData, PaymentsSyncData, PaymentsTaxCalculationData,
-        PaymentsUpdateMetadataData, RefundsData, RetrieveFileRequestData,
-        SdkPaymentsSessionUpdateData, SetupMandateRequestData, SubmitEvidenceRequestData,
-        UploadFileRequestData, VaultRequestData, VerifyWebhookSourceRequestData,
->>>>>>> a88eebde
+        SubmitEvidenceRequestData, UploadFileRequestData, VaultRequestData,
+        VerifyWebhookSourceRequestData,
     },
     router_response_types::{
         revenue_recovery::{
