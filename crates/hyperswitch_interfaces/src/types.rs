--- conflicted
+++ resolved
@@ -10,12 +10,7 @@
             Session, SetupMandate, Void,
         }, refunds::{Execute, RSync}, unified_authentication_service::{
             Authenticate, AuthenticationConfirmation, PostAuthenticate, PreAuthenticate,
-<<<<<<< HEAD
-        },
-        webhooks::{VerifyWebhookSource,GetAdditionalRevenueRecoveryDetails},
-=======
         }, webhooks:: VerifyWebhookSource,revenue_recovery::GetAdditionalRevenueRecoveryDetails,
->>>>>>> 66132cba
     },
     router_request_types::{
         revenue_recovery::GetAdditionalRevenueRecoveryRequestData, 
@@ -25,22 +20,6 @@
             UasPreAuthenticationRequestData,
         },
         AcceptDisputeRequestData, AccessTokenRequestData, AuthorizeSessionTokenData,
-<<<<<<< HEAD
-        CompleteAuthorizeData, ConnectorCustomerData, DefendDisputeRequestData,
-        MandateRevokeRequestData, PaymentMethodTokenizationData, PaymentsAuthorizeData,
-        PaymentsCancelData, PaymentsCaptureData, PaymentsIncrementalAuthorizationData,
-        PaymentsPostProcessingData, PaymentsPostSessionTokensData, PaymentsPreProcessingData,
-        PaymentsSessionData, PaymentsSyncData, PaymentsTaxCalculationData, RefundsData,
-        RetrieveFileRequestData, SdkPaymentsSessionUpdateData, SetupMandateRequestData,
-        SubmitEvidenceRequestData, UploadFileRequestData, VerifyWebhookSourceRequestData,
-        AdditionalRevenueRecoveryDetailsRequestData
-    },
-    router_response_types::{
-        AcceptDisputeResponse, DefendDisputeResponse, MandateRevokeResponseData,
-        PaymentsResponseData, RefundsResponseData, RetrieveFileResponse, SubmitEvidenceResponse,
-        TaxCalculationResponseData, UploadFileResponse, VerifyWebhookSourceResponseData,
-        AdditionalRevenueRecoveryDetailsResponseData
-=======
         CompleteAuthorizeData, ConnectorCustomerData, DefendDisputeRequestData, MandateRevokeRequestData,
         PaymentMethodTokenizationData, PaymentsAuthorizeData, PaymentsCancelData,
         PaymentsCaptureData, PaymentsIncrementalAuthorizationData, PaymentsPostProcessingData,
@@ -55,7 +34,6 @@
         MandateRevokeResponseData, PaymentsResponseData, RefundsResponseData, RetrieveFileResponse,
         SubmitEvidenceResponse, TaxCalculationResponseData, UploadFileResponse,
         VerifyWebhookSourceResponseData,
->>>>>>> 66132cba
     },
 };
 #[cfg(feature = "payouts")]
@@ -241,17 +219,9 @@
     UasAuthenticationResponseData,
 >;
 
-<<<<<<< HEAD
-///Type alias for `ConnectorIntegration<GetAdditionalRevenueRecoveryDetails, AdditionalRevenueRecoveryDetailsRequestData, AdditionalRevenueRecoveryDetailsResponseData>`
-pub type AdditionalRevenueRecoveryCallType = dyn ConnectorIntegration<
-    GetAdditionalRevenueRecoveryDetails,
-    AdditionalRevenueRecoveryDetailsRequestData,
-    AdditionalRevenueRecoveryDetailsResponseData
-=======
 /// Type alias for `ConnectorIntegration<GetAdditionalRevenueRecoveryDetails, GetAdditionalRevenueRecoveryRequestData, GetAdditionalRevenueRecoveryResponseData>`
 pub type AdditionalRevenueRecoveryCallType = dyn ConnectorIntegration<
     GetAdditionalRevenueRecoveryDetails,
     GetAdditionalRevenueRecoveryRequestData,
     GetAdditionalRevenueRecoveryResponseData,
->>>>>>> 66132cba
 >;