//! Types interface

use hyperswitch_domain_models::{
    router_data::AccessToken,
    router_flow_types::{
        access_token_auth::AccessTokenAuth,
        dispute::{Accept, Defend, Evidence},
        files::{Retrieve, Upload},
        mandate_revoke::MandateRevoke,
        payments::{
            Authorize, AuthorizeSessionToken, Balance, CalculateTax, Capture, CompleteAuthorize,
            CreateConnectorCustomer, IncrementalAuthorization, InitPayment, PSync,
            PaymentMethodToken, PostProcessing, PostSessionTokens, PreProcessing, SdkSessionUpdate,
            Session, SetupMandate, Void,
        },
        refunds::{Execute, RSync},
<<<<<<< HEAD
        revenue_recovery::RevenueRecoveryRecordBack,
=======
        revenue_recovery::GetAdditionalRevenueRecoveryDetails,
>>>>>>> 1ff273e1
        unified_authentication_service::{
            Authenticate, AuthenticationConfirmation, PostAuthenticate, PreAuthenticate,
        },
        webhooks::VerifyWebhookSource,
    },
    router_request_types::{
        revenue_recovery::GetAdditionalRevenueRecoveryRequestData,
        unified_authentication_service::{
            UasAuthenticationRequestData, UasAuthenticationResponseData,
            UasConfirmationRequestData, UasPostAuthenticationRequestData,
            UasPreAuthenticationRequestData,
        },
        AcceptDisputeRequestData, AccessTokenRequestData, AuthorizeSessionTokenData,
        CompleteAuthorizeData, ConnectorCustomerData, DefendDisputeRequestData,
        MandateRevokeRequestData, PaymentMethodTokenizationData, PaymentsAuthorizeData,
        PaymentsCancelData, PaymentsCaptureData, PaymentsIncrementalAuthorizationData,
        PaymentsPostProcessingData, PaymentsPostSessionTokensData, PaymentsPreProcessingData,
        PaymentsSessionData, PaymentsSyncData, PaymentsTaxCalculationData, RefundsData,
        RetrieveFileRequestData, RevenueRecoveryRecordBackRequest, SdkPaymentsSessionUpdateData,
        SetupMandateRequestData, SubmitEvidenceRequestData, UploadFileRequestData,
        VerifyWebhookSourceRequestData,
    },
    router_response_types::{
<<<<<<< HEAD
        AcceptDisputeResponse, DefendDisputeResponse, MandateRevokeResponseData,
        PaymentsResponseData, RefundsResponseData, RetrieveFileResponse,
        RevenueRecoveryRecordBackResponse, SubmitEvidenceResponse, TaxCalculationResponseData,
        UploadFileResponse, VerifyWebhookSourceResponseData,
=======
        revenue_recovery::GetAdditionalRevenueRecoveryResponseData, AcceptDisputeResponse,
        DefendDisputeResponse, MandateRevokeResponseData, PaymentsResponseData,
        RefundsResponseData, RetrieveFileResponse, SubmitEvidenceResponse,
        TaxCalculationResponseData, UploadFileResponse, VerifyWebhookSourceResponseData,
>>>>>>> 1ff273e1
    },
};
#[cfg(feature = "payouts")]
use hyperswitch_domain_models::{
    router_flow_types::payouts::{
        PoCancel, PoCreate, PoEligibility, PoFulfill, PoQuote, PoRecipient, PoRecipientAccount,
        PoSync,
    },
    router_request_types::PayoutsData,
    router_response_types::PayoutsResponseData,
};

use crate::api::ConnectorIntegration;
/// struct Response
#[derive(Clone, Debug)]
pub struct Response {
    /// headers
    pub headers: Option<http::HeaderMap>,
    /// response
    pub response: bytes::Bytes,
    /// status code
    pub status_code: u16,
}

/// Type alias for `ConnectorIntegration<Authorize, PaymentsAuthorizeData, PaymentsResponseData>`
pub type PaymentsAuthorizeType =
    dyn ConnectorIntegration<Authorize, PaymentsAuthorizeData, PaymentsResponseData>;
/// Type alias for `ConnectorIntegration<CalculateTax, PaymentsTaxCalculationData, TaxCalculationResponseData>`
pub type PaymentsTaxCalculationType =
    dyn ConnectorIntegration<CalculateTax, PaymentsTaxCalculationData, TaxCalculationResponseData>;
/// Type alias for `ConnectorIntegration<PostSessionTokens, PaymentsPostSessionTokensData, PaymentsResponseData>`
pub type PaymentsPostSessionTokensType = dyn ConnectorIntegration<
    PostSessionTokens,
    PaymentsPostSessionTokensData,
    PaymentsResponseData,
>;
/// Type alias for `ConnectorIntegration<SdkSessionUpdate, SdkPaymentsSessionUpdateData, PaymentsResponseData>`
pub type SdkSessionUpdateType =
    dyn ConnectorIntegration<SdkSessionUpdate, SdkPaymentsSessionUpdateData, PaymentsResponseData>;
/// Type alias for `ConnectorIntegration<SetupMandate, SetupMandateRequestData, PaymentsResponseData>`
pub type SetupMandateType =
    dyn ConnectorIntegration<SetupMandate, SetupMandateRequestData, PaymentsResponseData>;
/// Type alias for `ConnectorIntegration<MandateRevoke, MandateRevokeRequestData, MandateRevokeResponseData>`
pub type MandateRevokeType =
    dyn ConnectorIntegration<MandateRevoke, MandateRevokeRequestData, MandateRevokeResponseData>;
/// Type alias for `ConnectorIntegration<PreProcessing, PaymentsPreProcessingData, PaymentsResponseData>`
pub type PaymentsPreProcessingType =
    dyn ConnectorIntegration<PreProcessing, PaymentsPreProcessingData, PaymentsResponseData>;
/// Type alias for `ConnectorIntegration<PostProcessing, PaymentsPostProcessingData, PaymentsResponseData>`
pub type PaymentsPostProcessingType =
    dyn ConnectorIntegration<PostProcessing, PaymentsPostProcessingData, PaymentsResponseData>;
/// Type alias for `ConnectorIntegration<CompleteAuthorize, CompleteAuthorizeData, PaymentsResponseData>`
pub type PaymentsCompleteAuthorizeType =
    dyn ConnectorIntegration<CompleteAuthorize, CompleteAuthorizeData, PaymentsResponseData>;
/// Type alias for `ConnectorIntegration<AuthorizeSessionToken, AuthorizeSessionTokenData, PaymentsResponseData>`
pub type PaymentsPreAuthorizeType = dyn ConnectorIntegration<
    AuthorizeSessionToken,
    AuthorizeSessionTokenData,
    PaymentsResponseData,
>;
/// Type alias for `ConnectorIntegration<InitPayment, PaymentsAuthorizeData, PaymentsResponseData>`
pub type PaymentsInitType =
    dyn ConnectorIntegration<InitPayment, PaymentsAuthorizeData, PaymentsResponseData>;
/// Type alias for `ConnectorIntegration<Balance, PaymentsAuthorizeData, PaymentsResponseData`
pub type PaymentsBalanceType =
    dyn ConnectorIntegration<Balance, PaymentsAuthorizeData, PaymentsResponseData>;
/// Type alias for `PaymentsSyncType = dyn ConnectorIntegration<PSync, PaymentsSyncData, PaymentsResponseData>`
pub type PaymentsSyncType = dyn ConnectorIntegration<PSync, PaymentsSyncData, PaymentsResponseData>;
/// Type alias for `ConnectorIntegration<Capture, PaymentsCaptureData, PaymentsResponseData>`
pub type PaymentsCaptureType =
    dyn ConnectorIntegration<Capture, PaymentsCaptureData, PaymentsResponseData>;
/// Type alias for `ConnectorIntegration<Session, PaymentsSessionData, PaymentsResponseData>`
pub type PaymentsSessionType =
    dyn ConnectorIntegration<Session, PaymentsSessionData, PaymentsResponseData>;
/// Type alias for `ConnectorIntegration<Void, PaymentsCancelData, PaymentsResponseData>`
pub type PaymentsVoidType =
    dyn ConnectorIntegration<Void, PaymentsCancelData, PaymentsResponseData>;

/// Type alias for `ConnectorIntegration<PaymentMethodToken, PaymentMethodTokenizationData, PaymentsResponseData>`
pub type TokenizationType = dyn ConnectorIntegration<
    PaymentMethodToken,
    PaymentMethodTokenizationData,
    PaymentsResponseData,
>;
/// Type alias for `ConnectorIntegration<IncrementalAuthorization, PaymentsIncrementalAuthorizationData, PaymentsResponseData>`
pub type IncrementalAuthorizationType = dyn ConnectorIntegration<
    IncrementalAuthorization,
    PaymentsIncrementalAuthorizationData,
    PaymentsResponseData,
>;

/// Type alias for `ConnectorIntegration<CreateConnectorCustomer, ConnectorCustomerData, PaymentsResponseData>`
pub type ConnectorCustomerType =
    dyn ConnectorIntegration<CreateConnectorCustomer, ConnectorCustomerData, PaymentsResponseData>;

/// Type alias for `ConnectorIntegration<Execute, RefundsData, RefundsResponseData>`
pub type RefundExecuteType = dyn ConnectorIntegration<Execute, RefundsData, RefundsResponseData>;
/// Type alias for `ConnectorIntegration<RSync, RefundsData, RefundsResponseData>`
pub type RefundSyncType = dyn ConnectorIntegration<RSync, RefundsData, RefundsResponseData>;

/// Type alias for `ConnectorIntegration<PoCancel, PayoutsData, PayoutsResponseData>`
#[cfg(feature = "payouts")]
pub type PayoutCancelType = dyn ConnectorIntegration<PoCancel, PayoutsData, PayoutsResponseData>;
/// Type alias for `ConnectorIntegration<PoCreate, PayoutsData, PayoutsResponseData>`
#[cfg(feature = "payouts")]
pub type PayoutCreateType = dyn ConnectorIntegration<PoCreate, PayoutsData, PayoutsResponseData>;
/// Type alias for `ConnectorIntegration<PoEligibility, PayoutsData, PayoutsResponseData>`
#[cfg(feature = "payouts")]
pub type PayoutEligibilityType =
    dyn ConnectorIntegration<PoEligibility, PayoutsData, PayoutsResponseData>;
/// Type alias for `ConnectorIntegration<PoFulfill, PayoutsData, PayoutsResponseData>`
#[cfg(feature = "payouts")]
pub type PayoutFulfillType = dyn ConnectorIntegration<PoFulfill, PayoutsData, PayoutsResponseData>;
/// Type alias for `ConnectorIntegration<PoRecipient, PayoutsData, PayoutsResponseData>`
#[cfg(feature = "payouts")]
pub type PayoutRecipientType =
    dyn ConnectorIntegration<PoRecipient, PayoutsData, PayoutsResponseData>;
/// Type alias for `ConnectorIntegration<PoRecipientAccount, PayoutsData, PayoutsResponseData>`
#[cfg(feature = "payouts")]
pub type PayoutRecipientAccountType =
    dyn ConnectorIntegration<PoRecipientAccount, PayoutsData, PayoutsResponseData>;
/// Type alias for `ConnectorIntegration<PoQuote, PayoutsData, PayoutsResponseData>`
#[cfg(feature = "payouts")]
pub type PayoutQuoteType = dyn ConnectorIntegration<PoQuote, PayoutsData, PayoutsResponseData>;
/// Type alias for `ConnectorIntegration<PoSync, PayoutsData, PayoutsResponseData>`
#[cfg(feature = "payouts")]
pub type PayoutSyncType = dyn ConnectorIntegration<PoSync, PayoutsData, PayoutsResponseData>;
/// Type alias for `ConnectorIntegration<AccessTokenAuth, AccessTokenRequestData, AccessToken>`
pub type RefreshTokenType =
    dyn ConnectorIntegration<AccessTokenAuth, AccessTokenRequestData, AccessToken>;

/// Type alias for `ConnectorIntegration<Accept, AcceptDisputeRequestData, AcceptDisputeResponse>`
pub type AcceptDisputeType =
    dyn ConnectorIntegration<Accept, AcceptDisputeRequestData, AcceptDisputeResponse>;
/// Type alias for `ConnectorIntegration<VerifyWebhookSource, VerifyWebhookSourceRequestData, VerifyWebhookSourceResponseData>`
pub type VerifyWebhookSourceType = dyn ConnectorIntegration<
    VerifyWebhookSource,
    VerifyWebhookSourceRequestData,
    VerifyWebhookSourceResponseData,
>;

/// Type alias for `ConnectorIntegration<Evidence, SubmitEvidenceRequestData, SubmitEvidenceResponse>`
pub type SubmitEvidenceType =
    dyn ConnectorIntegration<Evidence, SubmitEvidenceRequestData, SubmitEvidenceResponse>;

/// Type alias for `ConnectorIntegration<Upload, UploadFileRequestData, UploadFileResponse>`
pub type UploadFileType =
    dyn ConnectorIntegration<Upload, UploadFileRequestData, UploadFileResponse>;

/// Type alias for `ConnectorIntegration<Retrieve, RetrieveFileRequestData, RetrieveFileResponse>`
pub type RetrieveFileType =
    dyn ConnectorIntegration<Retrieve, RetrieveFileRequestData, RetrieveFileResponse>;

/// Type alias for `ConnectorIntegration<Defend, DefendDisputeRequestData, DefendDisputeResponse>`
pub type DefendDisputeType =
    dyn ConnectorIntegration<Defend, DefendDisputeRequestData, DefendDisputeResponse>;

/// Type alias for `ConnectorIntegration<PreAuthenticate, UasPreAuthenticationRequestData, UasAuthenticationResponseData>`
pub type UasPreAuthenticationType = dyn ConnectorIntegration<
    PreAuthenticate,
    UasPreAuthenticationRequestData,
    UasAuthenticationResponseData,
>;

/// Type alias for `ConnectorIntegration<PostAuthenticate, UasPostAuthenticationRequestData, UasAuthenticationResponseData>`
pub type UasPostAuthenticationType = dyn ConnectorIntegration<
    PostAuthenticate,
    UasPostAuthenticationRequestData,
    UasAuthenticationResponseData,
>;

/// Type alias for `ConnectorIntegration<Confirmation, UasConfirmationRequestData, UasAuthenticationResponseData>`
pub type UasAuthenticationConfirmationType = dyn ConnectorIntegration<
    AuthenticationConfirmation,
    UasConfirmationRequestData,
    UasAuthenticationResponseData,
>;

/// Type alias for `ConnectorIntegration<Authenticate, UasAuthenticationRequestData, UasAuthenticationResponseData>`
pub type UasAuthenticationType = dyn ConnectorIntegration<
    Authenticate,
    UasAuthenticationRequestData,
    UasAuthenticationResponseData,
>;

<<<<<<< HEAD
/// Type alias for `ConnectorIntegration<RevenueRecoveryRecordBack, RevenueRecoveryRecordBackRequest, RevenueRecoveryRecordBackResponse>`
pub type RevenueRecoveryRecordBackType = dyn ConnectorIntegration<
    RevenueRecoveryRecordBack,
    RevenueRecoveryRecordBackRequest,
    RevenueRecoveryRecordBackResponse,
=======
/// Type alias for `ConnectorIntegration<GetAdditionalRevenueRecoveryDetails, GetAdditionalRevenueRecoveryRequestData, GetAdditionalRevenueRecoveryResponseData>`
pub type AdditionalRevenueRecoveryCallType = dyn ConnectorIntegration<
    GetAdditionalRevenueRecoveryDetails,
    GetAdditionalRevenueRecoveryRequestData,
    GetAdditionalRevenueRecoveryResponseData,
>>>>>>> 1ff273e1
>;<|MERGE_RESOLUTION|>--- conflicted
+++ resolved
@@ -14,18 +14,16 @@
             Session, SetupMandate, Void,
         },
         refunds::{Execute, RSync},
-<<<<<<< HEAD
-        revenue_recovery::RevenueRecoveryRecordBack,
-=======
-        revenue_recovery::GetAdditionalRevenueRecoveryDetails,
->>>>>>> 1ff273e1
+        revenue_recovery::{GetAdditionalRevenueRecoveryDetails, RevenueRecoveryRecordBackFlow},
         unified_authentication_service::{
             Authenticate, AuthenticationConfirmation, PostAuthenticate, PreAuthenticate,
         },
         webhooks::VerifyWebhookSource,
     },
     router_request_types::{
-        revenue_recovery::GetAdditionalRevenueRecoveryRequestData,
+        revenue_recovery::{
+            GetAdditionalRevenueRecoveryRequestData, RevenueRecoveryRecordBackRequest,
+        },
         unified_authentication_service::{
             UasAuthenticationRequestData, UasAuthenticationResponseData,
             UasConfirmationRequestData, UasPostAuthenticationRequestData,
@@ -37,22 +35,16 @@
         PaymentsCancelData, PaymentsCaptureData, PaymentsIncrementalAuthorizationData,
         PaymentsPostProcessingData, PaymentsPostSessionTokensData, PaymentsPreProcessingData,
         PaymentsSessionData, PaymentsSyncData, PaymentsTaxCalculationData, RefundsData,
-        RetrieveFileRequestData, RevenueRecoveryRecordBackRequest, SdkPaymentsSessionUpdateData,
-        SetupMandateRequestData, SubmitEvidenceRequestData, UploadFileRequestData,
-        VerifyWebhookSourceRequestData,
+        RetrieveFileRequestData, SdkPaymentsSessionUpdateData, SetupMandateRequestData,
+        SubmitEvidenceRequestData, UploadFileRequestData, VerifyWebhookSourceRequestData,
     },
     router_response_types::{
-<<<<<<< HEAD
+        revenue_recovery::{
+            GetAdditionalRevenueRecoveryResponseData, RevenueRecoveryRecordBackResponse,
+        },
         AcceptDisputeResponse, DefendDisputeResponse, MandateRevokeResponseData,
-        PaymentsResponseData, RefundsResponseData, RetrieveFileResponse,
-        RevenueRecoveryRecordBackResponse, SubmitEvidenceResponse, TaxCalculationResponseData,
-        UploadFileResponse, VerifyWebhookSourceResponseData,
-=======
-        revenue_recovery::GetAdditionalRevenueRecoveryResponseData, AcceptDisputeResponse,
-        DefendDisputeResponse, MandateRevokeResponseData, PaymentsResponseData,
-        RefundsResponseData, RetrieveFileResponse, SubmitEvidenceResponse,
+        PaymentsResponseData, RefundsResponseData, RetrieveFileResponse, SubmitEvidenceResponse,
         TaxCalculationResponseData, UploadFileResponse, VerifyWebhookSourceResponseData,
->>>>>>> 1ff273e1
     },
 };
 #[cfg(feature = "payouts")]
@@ -238,17 +230,16 @@
     UasAuthenticationResponseData,
 >;
 
-<<<<<<< HEAD
 /// Type alias for `ConnectorIntegration<RevenueRecoveryRecordBack, RevenueRecoveryRecordBackRequest, RevenueRecoveryRecordBackResponse>`
 pub type RevenueRecoveryRecordBackType = dyn ConnectorIntegration<
-    RevenueRecoveryRecordBack,
+    RevenueRecoveryRecordBackFlow,
     RevenueRecoveryRecordBackRequest,
     RevenueRecoveryRecordBackResponse,
-=======
+>;
+
 /// Type alias for `ConnectorIntegration<GetAdditionalRevenueRecoveryDetails, GetAdditionalRevenueRecoveryRequestData, GetAdditionalRevenueRecoveryResponseData>`
 pub type AdditionalRevenueRecoveryCallType = dyn ConnectorIntegration<
     GetAdditionalRevenueRecoveryDetails,
     GetAdditionalRevenueRecoveryRequestData,
     GetAdditionalRevenueRecoveryResponseData,
->>>>>>> 1ff273e1
 >;