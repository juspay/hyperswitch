use common_enums::{enums, AuthenticationConnectors};
#[cfg(feature = "v1")]
use common_utils::errors::{self, CustomResult};
use common_utils::{
    events::{ApiEventMetric, ApiEventsType},
    id_type,
};
#[cfg(feature = "v1")]
use error_stack::ResultExt;
use serde::{Deserialize, Serialize};
use time::PrimitiveDateTime;
use utoipa::ToSchema;

use crate::payments::CustomerDetails;
#[cfg(feature = "v1")]
use crate::payments::{Address, BrowserInformation, PaymentMethodData};

#[derive(Debug, Clone, Serialize, Deserialize, ToSchema)]
pub struct AuthenticationCreateRequest {
    /// The unique identifier for this authentication.
    #[schema(value_type = Option<String>, example = "auth_mbabizu24mvu3mela5njyhpit4")]
    pub authentication_id: Option<id_type::AuthenticationId>,

    /// The business profile that is associated with this authentication
    #[schema(value_type = Option<String>)]
    pub profile_id: Option<id_type::ProfileId>,

    /// Customer details.
    #[schema(value_type = Option<CustomerDetails>)]
    pub customer: Option<CustomerDetails>,

    /// The amount for the transaction, required.
    #[schema(value_type = MinorUnit, example = 1000)]
    pub amount: common_utils::types::MinorUnit,

    /// The connector to be used for authentication, if known.
    #[schema(value_type = Option<AuthenticationConnectors>, example = "netcetera")]
    pub authentication_connector: Option<AuthenticationConnectors>,

    /// The currency for the transaction, required.
    #[schema(value_type = Currency)]
    pub currency: common_enums::Currency,

    /// The URL to which the user should be redirected after authentication.
    #[schema(value_type = Option<String>, example = "https://example.com/redirect")]
    pub return_url: Option<String>,

    /// Acquirer details information
    #[schema(value_type = Option<AcquirerDetails>)]
    pub acquirer_details: Option<AcquirerDetails>,

    /// Force 3DS challenge.
    #[serde(default)]
    pub force_3ds_challenge: Option<bool>,

    /// Choose what kind of sca exemption is required for this payment
    #[schema(value_type = Option<ScaExemptionType>)]
    pub psd2_sca_exemption_type: Option<common_enums::ScaExemptionType>,

    /// Profile Acquirer ID get from profile acquirer configuration
    #[schema(value_type = String)]
    pub profile_acquirer_id: id_type::ProfileAcquirerId,
}

#[derive(Debug, Clone, Serialize, Deserialize, ToSchema)]
pub struct AcquirerDetails {
    /// The bin of the card.
    #[schema(value_type = Option<String>, example = "123456")]
    pub bin: Option<String>,
    /// The merchant id of the card.
    #[schema(value_type = Option<String>, example = "merchant_abc")]
    pub merchant_id: Option<String>,
    /// The country code of the card.
    #[schema(value_type = Option<String>, example = "US/34456")]
    pub country_code: Option<String>,
}

#[derive(Debug, Clone, Serialize, Deserialize, ToSchema)]
pub struct AuthenticationResponse {
    /// The unique identifier for this authentication.
    #[schema(value_type = String, example = "auth_mbabizu24mvu3mela5njyhpit4")]
    pub authentication_id: id_type::AuthenticationId,

    /// This is an identifier for the merchant account. This is inferred from the API key
    /// provided during the request
    #[schema(value_type = String, example = "merchant_abc")]
    pub merchant_id: id_type::MerchantId,

    /// The current status of the authentication (e.g., Started).
    #[schema(value_type = AuthenticationStatus)]
    pub status: common_enums::AuthenticationStatus,

    /// The client secret for this authentication, to be used for client-side operations.
    #[schema(value_type = Option<String>, example = "auth_mbabizu24mvu3mela5njyhpit4_secret_el9ksDkiB8hi6j9N78yo")]
    pub client_secret: Option<masking::Secret<String>>,

    /// The amount for the transaction.
    #[schema(value_type = MinorUnit, example = 1000)]
    pub amount: common_utils::types::MinorUnit,

    /// The currency for the transaction.
    #[schema(value_type = Currency)]
    pub currency: enums::Currency,

    /// The connector to be used for authentication, if known.
    #[schema(value_type = Option<AuthenticationConnectors>, example = "netcetera")]
    pub authentication_connector: Option<String>,

    /// Whether 3DS challenge was forced.
    pub force_3ds_challenge: Option<bool>,

    /// The URL to which the user should be redirected after authentication, if provided.
    pub return_url: Option<String>,

    #[schema(example = "2022-09-10T10:11:12Z")]
    #[serde(with = "common_utils::custom_serde::iso8601::option")]
    pub created_at: Option<PrimitiveDateTime>,

    #[schema(example = "E0001")]
    pub error_code: Option<String>,

    /// If there was an error while calling the connector the error message is received here
    #[schema(example = "Failed while verifying the card")]
    pub error_message: Option<String>,

    /// The business profile that is associated with this payment
    #[schema(value_type = Option<String>)]
    pub profile_id: Option<id_type::ProfileId>,

    /// Choose what kind of sca exemption is required for this payment
    #[schema(value_type = Option<ScaExemptionType>)]
    pub psd2_sca_exemption_type: Option<common_enums::ScaExemptionType>,

    /// Acquirer details information
    #[schema(value_type = Option<AcquirerDetails>)]
    pub acquirer_details: Option<AcquirerDetails>,

    /// Profile Acquirer ID get from profile acquirer configuration
    #[schema(value_type = String)]
    pub profile_acquirer_id: id_type::ProfileAcquirerId,
}

impl ApiEventMetric for AuthenticationCreateRequest {
    fn get_api_event_type(&self) -> Option<ApiEventsType> {
        self.authentication_id
            .as_ref()
            .map(|id| ApiEventsType::Authentication {
                authentication_id: id.clone(),
            })
    }
}
impl ApiEventMetric for AuthenticationResponse {
    fn get_api_event_type(&self) -> Option<ApiEventsType> {
        Some(ApiEventsType::Authentication {
            authentication_id: self.authentication_id.clone(),
        })
    }
}

#[cfg(feature = "v1")]
#[derive(Debug, Serialize, Deserialize, ToSchema)]
pub struct AuthenticationEligibilityRequest {
<<<<<<< HEAD
    pub payment_method_data: crate::payments::PaymentMethodData,
=======
    /// Payment method data
    pub payment_method_data: PaymentMethodData,
>>>>>>> 1084f7b2

    /// Payment method
    pub payment_method: common_enums::PaymentMethod,

    pub client_secret: Option<masking::Secret<String>>,

    /// The business profile that is associated with this payment
    #[schema(value_type = Option<String>)]
    pub profile_id: Option<id_type::ProfileId>,

    /// Billing address
    #[schema(value_type = Option<Address>)]
    pub billing: Option<Address>,

    /// Shipping address
    #[schema(value_type = Option<Address>)]
    pub shipping: Option<Address>,

    /// Browser information
    #[schema(value_type = Option<BrowserInformation>)]
    pub browser_information: Option<BrowserInformation>,

    /// Email
    #[schema(value_type = Option<pii::Email>)]
    pub email: Option<common_utils::pii::Email>,
}

#[cfg(feature = "v1")]
impl AuthenticationEligibilityRequest {
    pub fn get_next_action_api(
        &self,
        base_url: String,
        authentication_id: String,
    ) -> CustomResult<NextAction, errors::ParsingError> {
        let url = format!("{base_url}/authentication/{authentication_id}/authenticate");
        Ok(NextAction {
            url: url::Url::parse(&url).change_context(errors::ParsingError::UrlParsingError)?,
            http_method: common_utils::request::Method::Post,
        })
    }

    pub fn get_billing_address(&self) -> Option<Address> {
        self.billing.clone()
    }

    pub fn get_shipping_address(&self) -> Option<Address> {
        self.shipping.clone()
    }

    pub fn get_browser_information(&self) -> Option<BrowserInformation> {
        self.browser_information.clone()
    }
}

#[cfg(feature = "v1")]
#[derive(Debug, Serialize, ToSchema)]
pub struct AuthenticationEligibilityResponse {
    /// The unique identifier for this authentication.
    #[schema(value_type = String, example = "auth_mbabizu24mvu3mela5njyhpit4")]
    pub authentication_id: id_type::AuthenticationId,
    /// The URL to which the user should be redirected after authentication.
    #[schema(value_type = NextAction)]
    pub next_api_action: NextAction,
    /// The current status of the authentication (e.g., Started).
    #[schema(value_type = AuthenticationStatus)]
    pub status: common_enums::AuthenticationStatus,
    /// The 3DS data for this authentication.
    #[schema(value_type = Option<EligibilityResponseParams>)]
    pub eligibility_response_params: Option<EligibilityResponseParams>,
    /// The metadata for this authentication.
    #[schema(value_type = serde_json::Value)]
    pub connector_metadata: Option<serde_json::Value>,
    /// The unique identifier for this authentication.
    #[schema(value_type = String)]
    pub profile_id: id_type::ProfileId,
    /// The error message for this authentication.
    #[schema(value_type = Option<String>)]
    pub error_message: Option<String>,
    /// The error code for this authentication.
    #[schema(value_type = Option<String>)]
    pub error_code: Option<String>,
    /// The connector used for this authentication.
    #[schema(value_type = Option<String>)]
    pub authentication_connector: Option<String>,
    /// Billing address
    #[schema(value_type = Option<Address>)]
    pub billing: Option<Address>,
    /// Shipping address
    #[schema(value_type = Option<Address>)]
    pub shipping: Option<Address>,
    /// Browser information
    #[schema(value_type = Option<BrowserInformation>)]
    pub browser_information: Option<BrowserInformation>,
    /// Email
    #[schema(value_type = Option<pii::Email>)]
    pub email: common_utils::crypto::OptionalEncryptableEmail,
}

#[derive(Debug, Serialize, ToSchema)]
pub enum EligibilityResponseParams {
    ThreeDsData(ThreeDsData),
}

#[derive(Debug, Serialize, ToSchema)]
pub struct ThreeDsData {
    /// The unique identifier for this authentication from the 3DS server.
    #[schema(value_type = String)]
    pub threeds_server_transaction_id: Option<String>,
    /// The maximum supported 3DS version.
    #[schema(value_type = SemanticVersion)]
    pub maximum_supported_3ds_version: Option<common_utils::types::SemanticVersion>,
    /// The unique identifier for this authentication from the connector.
    #[schema(value_type = String)]
    pub connector_authentication_id: Option<String>,
    /// The data required to perform the 3DS method.
    #[schema(value_type = String)]
    pub three_ds_method_data: Option<String>,
    /// The URL to which the user should be redirected after authentication.
    #[schema(value_type = String, example = "https://example.com/redirect")]
    pub three_ds_method_url: Option<url::Url>,
    /// The version of the message.
    #[schema(value_type = SemanticVersion)]
    pub message_version: Option<common_utils::types::SemanticVersion>,
    /// The unique identifier for this authentication.
    #[schema(value_type = String)]
    pub directory_server_id: Option<String>,
}

#[derive(Debug, Serialize, ToSchema)]
pub struct NextAction {
    /// The URL for authenticatating the user.
    #[schema(value_type = url::Url)]
    pub url: url::Url,
    /// The HTTP method to use for the request.
    #[schema(value_type = common_utils::request::Method)]
    pub http_method: common_utils::request::Method,
}

#[cfg(feature = "v1")]
impl ApiEventMetric for AuthenticationEligibilityRequest {
    fn get_api_event_type(&self) -> Option<ApiEventsType> {
        None
    }
}

#[cfg(feature = "v1")]
impl ApiEventMetric for AuthenticationEligibilityResponse {
    fn get_api_event_type(&self) -> Option<ApiEventsType> {
        Some(ApiEventsType::Authentication {
            authentication_id: self.authentication_id.clone(),
        })
    }
}

#[derive(Debug, Clone, Serialize, Deserialize, ToSchema)]
pub struct AuthenticationAuthenticateRequest {
    #[schema(value_type = String)]
    pub client_secret: Option<masking::Secret<String>>,
    /// SDK Information if request is from SDK
    pub sdk_information: Option<crate::payments::SdkInformation>,
    /// Device Channel indicating whether request is coming from App or Browser
    pub device_channel: crate::payments::DeviceChannel,
    /// Indicates if 3DS method data was successfully completed or not
    pub threeds_method_comp_ind: crate::payments::ThreeDsCompletionIndicator,
}

impl ApiEventMetric for AuthenticationAuthenticateRequest {
    fn get_api_event_type(&self) -> Option<ApiEventsType> {
        None
    }
}

#[derive(Debug, Clone, Serialize, Deserialize, ToSchema)]
pub struct AuthenticationAuthenticateResponse {
    /// Indicates the transaction status
    #[serde(rename = "trans_status")]
    #[schema(value_type = Option<TransactionStatus>)]
    pub transaction_status: Option<common_enums::TransactionStatus>,
    /// Access Server URL to be used for challenge submission
    pub acs_url: Option<String>,
    /// Challenge request which should be sent to acs_url
    pub challenge_request: Option<String>,
    /// Unique identifier assigned by the EMVCo(Europay, Mastercard and Visa)
    pub acs_reference_number: Option<String>,
    /// Unique identifier assigned by the ACS to identify a single transaction
    pub acs_trans_id: Option<String>,
    /// Unique identifier assigned by the 3DS Server to identify a single transaction
    pub three_dsserver_trans_id: Option<String>,
    /// Contains the JWS object created by the ACS for the ARes(Authentication Response) message
    pub acs_signed_content: Option<String>,
    /// Three DS Requestor URL
    pub three_ds_requestor_url: String,
    /// Merchant app declaring their URL within the CReq message so that the Authentication app can call the Merchant app after OOB authentication has occurred
    pub three_ds_requestor_app_url: Option<String>,

    /// The error message for this authentication.
    #[schema(value_type = String)]
    pub error_message: Option<String>,
    /// The error code for this authentication.
    #[schema(value_type = String)]
    pub error_code: Option<String>,
    /// The authentication value for this authentication.
    #[schema(value_type = String)]
    pub authentication_value: Option<masking::Secret<String>>,

    /// The current status of the authentication (e.g., Started).
    #[schema(value_type = AuthenticationStatus)]
    pub status: common_enums::AuthenticationStatus,

    /// The connector to be used for authentication, if known.
    #[schema(value_type = Option<AuthenticationConnectors>, example = "netcetera")]
    pub authentication_connector: Option<String>,
}

impl ApiEventMetric for AuthenticationAuthenticateResponse {
    fn get_api_event_type(&self) -> Option<ApiEventsType> {
        None
    }
}<|MERGE_RESOLUTION|>--- conflicted
+++ resolved
@@ -160,12 +160,8 @@
 #[cfg(feature = "v1")]
 #[derive(Debug, Serialize, Deserialize, ToSchema)]
 pub struct AuthenticationEligibilityRequest {
-<<<<<<< HEAD
-    pub payment_method_data: crate::payments::PaymentMethodData,
-=======
     /// Payment method data
     pub payment_method_data: PaymentMethodData,
->>>>>>> 1084f7b2
 
     /// Payment method
     pub payment_method: common_enums::PaymentMethod,
