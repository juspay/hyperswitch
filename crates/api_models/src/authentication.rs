--- conflicted
+++ resolved
@@ -11,15 +11,9 @@
 use time::PrimitiveDateTime;
 use utoipa::ToSchema;
 
-<<<<<<< HEAD
 #[cfg(feature = "v1")]
 use crate::payments::{Address, BrowserInformation, PaymentMethodData};
 use crate::payments::{CustomerDetails, DeviceChannel, SdkInformation, ThreeDsCompletionIndicator};
-=======
-use crate::payments::CustomerDetails;
-#[cfg(feature = "v1")]
-use crate::payments::{Address, BrowserInformation, PaymentMethodData};
->>>>>>> f4da057c
 
 #[derive(Debug, Clone, Serialize, Deserialize, ToSchema)]
 pub struct AuthenticationCreateRequest {
@@ -333,7 +327,6 @@
             authentication_id: self.authentication_id.clone(),
         })
     }
-<<<<<<< HEAD
 }
 
 #[derive(Debug, Clone, Serialize, Deserialize, ToSchema)]
@@ -400,6 +393,4 @@
     fn get_api_event_type(&self) -> Option<ApiEventsType> {
         None
     }
-=======
->>>>>>> f4da057c
 }