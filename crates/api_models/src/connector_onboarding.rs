use common_utils::id_type;

use super::{admin, enums};

#[derive(serde::Deserialize, serde::Serialize, Debug, Clone)]
pub struct ActionUrlRequest {
    pub connector: enums::Connector,
    pub connector_id: id_type::MerchantConnectorAccountId,
    pub return_url: String,
}

#[derive(serde::Serialize, Debug, Clone)]
#[serde(rename_all = "lowercase")]
pub enum ActionUrlResponse {
    PayPal(PayPalActionUrlResponse),
}

#[derive(serde::Deserialize, serde::Serialize, Debug, Clone)]
pub struct OnboardingSyncRequest {
<<<<<<< HEAD
    pub profile_id: String,
    pub connector_id: id_type::MerchantConnectorAccountId,
=======
    pub profile_id: common_utils::id_type::ProfileId,
    pub connector_id: String,
>>>>>>> 4585e162
    pub connector: enums::Connector,
}

#[derive(serde::Serialize, Debug, Clone)]
pub struct PayPalActionUrlResponse {
    pub action_url: String,
}

#[derive(serde::Serialize, Debug, Clone)]
#[serde(rename_all = "lowercase")]
pub enum OnboardingStatus {
    PayPal(PayPalOnboardingStatus),
}

#[derive(serde::Serialize, Debug, Clone)]
#[serde(rename_all = "snake_case")]
pub enum PayPalOnboardingStatus {
    AccountNotFound,
    PaymentsNotReceivable,
    PpcpCustomDenied,
    MorePermissionsNeeded,
    EmailNotVerified,
    Success(PayPalOnboardingDone),
    ConnectorIntegrated(admin::MerchantConnectorResponse),
}

#[derive(serde::Serialize, Debug, Clone)]
pub struct PayPalOnboardingDone {
    pub payer_id: id_type::MerchantId,
}

#[derive(serde::Serialize, Debug, Clone)]
pub struct PayPalIntegrationDone {
    pub connector_id: String,
}

#[derive(serde::Deserialize, serde::Serialize, Debug, Clone)]
pub struct ResetTrackingIdRequest {
    pub connector_id: id_type::MerchantConnectorAccountId,
    pub connector: enums::Connector,
}<|MERGE_RESOLUTION|>--- conflicted
+++ resolved
@@ -17,13 +17,8 @@
 
 #[derive(serde::Deserialize, serde::Serialize, Debug, Clone)]
 pub struct OnboardingSyncRequest {
-<<<<<<< HEAD
-    pub profile_id: String,
+    pub profile_id: id_type::ProfileId,
     pub connector_id: id_type::MerchantConnectorAccountId,
-=======
-    pub profile_id: common_utils::id_type::ProfileId,
-    pub connector_id: String,
->>>>>>> 4585e162
     pub connector: enums::Connector,
 }
 
