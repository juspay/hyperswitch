pub mod apple_pay_certificates_migration;
pub mod connector_onboarding;
pub mod customer;
pub mod dispute;
pub mod gsm;
mod locker_migration;
pub mod payment;
#[cfg(feature = "payouts")]
pub mod payouts;
#[cfg(feature = "recon")]
pub mod recon;
pub mod refund;
pub mod routing;
pub mod user;
pub mod user_role;

use common_utils::{
    events::{ApiEventMetric, ApiEventsType},
    impl_api_event_type,
};

use crate::customers::CustomerListRequest;
#[allow(unused_imports)]
use crate::{
    admin::*,
    analytics::{
        api_event::*, auth_events::*, connector_events::ConnectorEventsRequest,
        outgoing_webhook_event::OutgoingWebhookLogsRequest, sdk_events::*, search::*, *,
    },
    api_keys::*,
    cards_info::*,
    disputes::*,
    files::*,
    mandates::*,
    organization::{OrganizationId, OrganizationRequest, OrganizationResponse},
    payment_methods::*,
    payments::*,
    user::{UserKeyTransferRequest, UserTransferKeyResponse},
    verifications::*,
};

impl ApiEventMetric for TimeRange {}

impl ApiEventMetric for GetPaymentIntentFiltersRequest {
    fn get_api_event_type(&self) -> Option<ApiEventsType> {
        Some(ApiEventsType::Analytics)
    }
}

impl ApiEventMetric for GetPaymentIntentMetricRequest {
    fn get_api_event_type(&self) -> Option<ApiEventsType> {
        Some(ApiEventsType::Analytics)
    }
}

impl ApiEventMetric for PaymentIntentFiltersResponse {
    fn get_api_event_type(&self) -> Option<ApiEventsType> {
        Some(ApiEventsType::Analytics)
    }
}

impl_api_event_type!(
    Miscellaneous,
    (
        PaymentMethodId,
        PaymentMethodCreate,
        PaymentLinkInitiateRequest,
        RetrievePaymentLinkResponse,
        MandateListConstraints,
        CreateFileResponse,
        MerchantConnectorResponse,
        MerchantConnectorId,
        MandateResponse,
        MandateRevokedResponse,
        RetrievePaymentLinkRequest,
        PaymentLinkListConstraints,
        MandateId,
        DisputeListGetConstraints,
        RetrieveApiKeyResponse,
        BusinessProfileResponse,
        BusinessProfileUpdate,
        BusinessProfileCreate,
        RevokeApiKeyResponse,
        ToggleKVResponse,
        ToggleKVRequest,
        ToggleAllKVRequest,
        ToggleAllKVResponse,
        MerchantAccountDeleteResponse,
        MerchantAccountUpdate,
        CardInfoResponse,
        CreateApiKeyResponse,
        CreateApiKeyRequest,
        MerchantConnectorDeleteResponse,
        MerchantConnectorUpdate,
        MerchantConnectorCreate,
        MerchantId,
        CardsInfoRequest,
        MerchantAccountResponse,
        MerchantAccountListRequest,
        MerchantAccountCreate,
        PaymentsSessionRequest,
        ApplepayMerchantVerificationRequest,
        ApplepayMerchantResponse,
        ApplepayVerifiedDomainsResponse,
        UpdateApiKeyRequest,
        GetApiEventFiltersRequest,
        ApiEventFiltersResponse,
        GetInfoResponse,
        GetPaymentMetricRequest,
        GetRefundMetricRequest,
        GetActivePaymentsMetricRequest,
        GetSdkEventMetricRequest,
        GetAuthEventMetricRequest,
        GetPaymentFiltersRequest,
        PaymentFiltersResponse,
        GetRefundFilterRequest,
        RefundFiltersResponse,
        GetSdkEventFiltersRequest,
        SdkEventFiltersResponse,
        ApiLogsRequest,
        GetApiEventMetricRequest,
        SdkEventsRequest,
        ReportRequest,
        ConnectorEventsRequest,
        OutgoingWebhookLogsRequest,
        GetGlobalSearchRequest,
        GetSearchRequest,
        GetSearchResponse,
        GetSearchRequestWithIndex,
        GetDisputeFilterRequest,
        DisputeFiltersResponse,
        GetDisputeMetricRequest,
        OrganizationResponse,
        OrganizationRequest,
        OrganizationId,
        CustomerListRequest
    )
);

impl_api_event_type!(
    Keymanager,
    (
        TransferKeyResponse,
        MerchantKeyTransferRequest,
        UserKeyTransferRequest,
        UserTransferKeyResponse
    )
);

impl<T> ApiEventMetric for MetricsResponse<T> {
    fn get_api_event_type(&self) -> Option<ApiEventsType> {
        Some(ApiEventsType::Miscellaneous)
    }
}

<<<<<<< HEAD
impl ApiEventMetric for DisputeListFilters {
    fn get_api_event_type(&self) -> Option<ApiEventsType> {
        Some(ApiEventsType::ResourceListAPI)
=======
#[cfg(all(feature = "v2", feature = "payment_methods_v2"))]
impl ApiEventMetric for PaymentMethodIntentConfirmInternal {
    fn get_api_event_type(&self) -> Option<ApiEventsType> {
        Some(ApiEventsType::PaymentMethod {
            payment_method_id: self.id.clone(),
            payment_method: Some(self.payment_method),
            payment_method_type: Some(self.payment_method_type),
        })
    }
}

#[cfg(all(feature = "v2", feature = "payment_methods_v2"))]
impl ApiEventMetric for PaymentMethodIntentCreate {
    fn get_api_event_type(&self) -> Option<ApiEventsType> {
        Some(ApiEventsType::PaymentMethodCreate)
>>>>>>> 2bc8756e
    }
}<|MERGE_RESOLUTION|>--- conflicted
+++ resolved
@@ -153,11 +153,6 @@
     }
 }
 
-<<<<<<< HEAD
-impl ApiEventMetric for DisputeListFilters {
-    fn get_api_event_type(&self) -> Option<ApiEventsType> {
-        Some(ApiEventsType::ResourceListAPI)
-=======
 #[cfg(all(feature = "v2", feature = "payment_methods_v2"))]
 impl ApiEventMetric for PaymentMethodIntentConfirmInternal {
     fn get_api_event_type(&self) -> Option<ApiEventsType> {
@@ -173,6 +168,11 @@
 impl ApiEventMetric for PaymentMethodIntentCreate {
     fn get_api_event_type(&self) -> Option<ApiEventsType> {
         Some(ApiEventsType::PaymentMethodCreate)
->>>>>>> 2bc8756e
+    }
+}
+
+impl ApiEventMetric for DisputeListFilters {
+    fn get_api_event_type(&self) -> Option<ApiEventsType> {
+        Some(ApiEventsType::ResourceListAPI)
     }
 }