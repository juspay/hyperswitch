--- conflicted
+++ resolved
@@ -503,11 +503,8 @@
     Cybersource,
     #[default]
     Dummy,
-<<<<<<< HEAD
     Fiserv,
-=======
     Globalpay,
->>>>>>> 6a211d6c
     Klarna,
     Shift4,
     Stripe,
