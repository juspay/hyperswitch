--- conflicted
+++ resolved
@@ -506,13 +506,8 @@
             AttemptStatus::ConfirmationAwaited => Self::RequiresConfirmation,
             AttemptStatus::PaymentMethodAwaited => Self::RequiresPaymentMethod,
 
-<<<<<<< HEAD
-            AttemptStatus::Authorized => IntentStatus::RequiresCapture,
-            AttemptStatus::AuthenticationPending => IntentStatus::RequiresCustomerAction,
-=======
             AttemptStatus::Authorized => Self::RequiresCapture,
             AttemptStatus::AuthenticationPending => Self::RequiresCustomerAction,
->>>>>>> e7579a48
 
             AttemptStatus::PartialCharged
             | AttemptStatus::Started
