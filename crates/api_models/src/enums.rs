pub use common_enums::*;
use utoipa::ToSchema;

#[derive(
    Clone,
    Copy,
    Debug,
    Default,
    Eq,
    PartialEq,
    serde::Deserialize,
    serde::Serialize,
    strum::Display,
    strum::EnumString,
    frunk::LabelledGeneric,
)]
#[serde(rename_all = "snake_case")]
#[strum(serialize_all = "snake_case")]
pub enum AttemptStatus {
    Started,
    AuthenticationFailed,
    RouterDeclined,
    AuthenticationPending,
    AuthenticationSuccessful,
    Authorized,
    AuthorizationFailed,
    Charged,
    Authorizing,
    CodInitiated,
    Voided,
    VoidInitiated,
    CaptureInitiated,
    CaptureFailed,
    VoidFailed,
    AutoRefunded,
    PartialCharged,
    Unresolved,
    #[default]
    Pending,
    Failure,
    PaymentMethodAwaited,
    ConfirmationAwaited,
    DeviceDataCollectionPending,
}

#[derive(
    Clone,
    Copy,
    Debug,
    Default,
    Eq,
    PartialEq,
    serde::Deserialize,
    serde::Serialize,
    strum::Display,
    strum::EnumString,
    frunk::LabelledGeneric,
    ToSchema,
)]
#[serde(rename_all = "snake_case")]
#[strum(serialize_all = "snake_case")]
pub enum AuthenticationType {
    /// If the card is enrolled for 3DS authentication, the 3DS based authentication will be activated. The liability of chargeback shift to the issuer
    ThreeDs,
    /// 3DS based authentication will not be activated. The liability of chargeback stays with the merchant.
    #[default]
    NoThreeDs,
}

#[derive(
    Clone,
    Copy,
    Debug,
    Default,
    Eq,
    PartialEq,
    serde::Deserialize,
    serde::Serialize,
    strum::Display,
    strum::EnumString,
    frunk::LabelledGeneric,
    ToSchema,
)]
#[serde(rename_all = "snake_case")]
#[strum(serialize_all = "snake_case")]
pub enum CaptureMethod {
    /// Post the payment authorization, the capture will be executed on the full amount immediately
    #[default]
    Automatic,
    /// The capture will happen only if the merchant triggers a Capture API request
    Manual,
    /// The capture will happen only if the merchant triggers a Capture API request
    ManualMultiple,
    /// The capture can be scheduled to automatically get triggered at a specific date & time
    Scheduled,
}

#[derive(
    Clone,
    Copy,
    Debug,
    Eq,
    PartialEq,
    strum::Display,
    strum::EnumString,
    serde::Deserialize,
    serde::Serialize,
    frunk::LabelledGeneric,
    ToSchema,
)]
#[strum(serialize_all = "snake_case")]
#[serde(rename_all = "snake_case")]
pub enum ConnectorType {
    /// PayFacs, Acquirers, Gateways, BNPL etc
    PaymentProcessor,
    /// Fraud, Currency Conversion, Crypto etc
    PaymentVas,
    /// Accounting, Billing, Invoicing, Tax etc
    FinOperations,
    /// Inventory, ERP, CRM, KYC etc
    FizOperations,
    /// Payment Networks like Visa, MasterCard etc
    Networks,
    /// All types of banks including corporate / commercial / personal / neo banks
    BankingEntities,
    /// All types of non-banking financial institutions including Insurance, Credit / Lending etc
    NonBankingFinance,
}

#[allow(clippy::upper_case_acronyms)]
#[derive(
    Clone,
    Copy,
    Debug,
    Default,
    Eq,
    Hash,
    PartialEq,
    serde::Deserialize,
    serde::Serialize,
    strum::Display,
    strum::EnumString,
    strum::EnumIter,
    ToSchema,
    frunk::LabelledGeneric,
)]
pub enum Currency {
    AED,
    ALL,
    AMD,
    ANG,
    ARS,
    AUD,
    AWG,
    AZN,
    BBD,
    BDT,
    BHD,
    BMD,
    BND,
    BOB,
    BRL,
    BSD,
    BWP,
    BZD,
    CAD,
    CHF,
    CNY,
    COP,
    CRC,
    CUP,
    CZK,
    DKK,
    DOP,
    DZD,
    EGP,
    ETB,
    EUR,
    FJD,
    GBP,
    GHS,
    GIP,
    GMD,
    GTQ,
    GYD,
    HKD,
    HNL,
    HRK,
    HTG,
    HUF,
    IDR,
    ILS,
    INR,
    JMD,
    JOD,
    JPY,
    KES,
    KGS,
    KHR,
    KRW,
    KWD,
    KYD,
    KZT,
    LAK,
    LBP,
    LKR,
    LRD,
    LSL,
    MAD,
    MDL,
    MKD,
    MMK,
    MNT,
    MOP,
    MUR,
    MVR,
    MWK,
    MXN,
    MYR,
    NAD,
    NGN,
    NIO,
    NOK,
    NPR,
    NZD,
    OMR,
    PEN,
    PGK,
    PHP,
    PKR,
    PLN,
    QAR,
    RON,
    RUB,
    SAR,
    SCR,
    SEK,
    SGD,
    SLL,
    SOS,
    SSP,
    SVC,
    SZL,
    THB,
    TRY,
    TTD,
    TWD,
    TZS,
    #[default]
    USD,
    UYU,
    UZS,
    YER,
    ZAR,
}

#[derive(
    Clone,
    Copy,
    Debug,
    Eq,
    PartialEq,
    serde::Deserialize,
    serde::Serialize,
    strum::Display,
    strum::EnumString,
    frunk::LabelledGeneric,
)]
#[serde(rename_all = "snake_case")]
#[strum(serialize_all = "snake_case")]
pub enum EventType {
    PaymentSucceeded,
    PaymentFailed,
    PaymentProcessing,
    ActionRequired,
    RefundSucceeded,
    RefundFailed,
    DisputeOpened,
    DisputeExpired,
    DisputeAccepted,
    DisputeCancelled,
    DisputeChallenged,
    DisputeWon,
    DisputeLost,
}

#[derive(
    Clone,
    Copy,
    Debug,
    Default,
    Eq,
    PartialEq,
    ToSchema,
    serde::Deserialize,
    serde::Serialize,
    strum::Display,
    strum::EnumString,
    frunk::LabelledGeneric,
)]
#[serde(rename_all = "snake_case")]
#[strum(serialize_all = "snake_case")]
pub enum IntentStatus {
    Succeeded,
    Failed,
    Cancelled,
    Processing,
    RequiresCustomerAction,
    RequiresMerchantAction,
    RequiresPaymentMethod,
    #[default]
    RequiresConfirmation,
    RequiresCapture,
}

#[derive(
    Clone,
    Copy,
    Debug,
    Default,
    Eq,
    PartialEq,
    serde::Deserialize,
    serde::Serialize,
    strum::Display,
    strum::EnumString,
    frunk::LabelledGeneric,
    ToSchema,
)]
#[serde(rename_all = "snake_case")]
#[strum(serialize_all = "snake_case")]
pub enum FutureUsage {
    #[default]
    OffSession,
    OnSession,
}

#[derive(
    Clone,
    Copy,
    Debug,
    Eq,
    Hash,
    PartialEq,
    serde::Deserialize,
    serde::Serialize,
    strum::Display,
    strum::EnumString,
    frunk::LabelledGeneric,
    ToSchema,
)]
#[strum(serialize_all = "snake_case")]
#[serde(rename_all = "snake_case")]
pub enum PaymentMethodIssuerCode {
    JpHdfc,
    JpIcici,
    JpGooglepay,
    JpApplepay,
    JpPhonepay,
    JpWechat,
    JpSofort,
    JpGiropay,
    JpSepa,
    JpBacs,
}

#[derive(
    Eq,
    PartialEq,
    Hash,
    Copy,
    Clone,
    Debug,
    serde::Serialize,
    serde::Deserialize,
    strum::Display,
    ToSchema,
    Default,
    frunk::LabelledGeneric,
)]
#[serde(rename_all = "snake_case")]
pub enum PaymentExperience {
    /// The URL to which the customer needs to be redirected for completing the payment.
    #[default]
    RedirectToUrl,
    /// Contains the data for invoking the sdk client for completing the payment.
    InvokeSdkClient,
    /// The QR code data to be displayed to the customer.
    DisplayQrCode,
    /// Contains data to finish one click payment.
    OneClick,
    /// Redirect customer to link wallet
    LinkWallet,
    /// Contains the data for invoking the sdk client for completing the payment.
    InvokePaymentApp,
}

#[derive(
    Clone,
    Copy,
    Debug,
    Eq,
    Hash,
    PartialEq,
    serde::Deserialize,
    serde::Serialize,
    strum::Display,
    strum::EnumString,
    ToSchema,
    frunk::LabelledGeneric,
)]
#[serde(rename_all = "snake_case")]
#[strum(serialize_all = "snake_case")]
pub enum PaymentMethodType {
    Ach,
    Affirm,
    AfterpayClearpay,
    AliPay,
<<<<<<< HEAD
    Alma,
=======
    AliPayHk,
>>>>>>> 2f9c2893
    ApplePay,
    Bacs,
    BancontactCard,
    Becs,
    Blik,
    #[serde(rename = "classic")]
    ClassicReward,
    Credit,
    CryptoCurrency,
    Dana,
    Debit,
    Eps,
    Evoucher,
    Giropay,
    GooglePay,
    Ideal,
    Interac,
    Klarna,
    MbWay,
    MobilePay,
    OnlineBankingCzechRepublic,
    OnlineBankingFinland,
    OnlineBankingPoland,
    OnlineBankingSlovakia,
    PayBright,
    Paypal,
    Przelewy24,
    SamsungPay,
    Sepa,
    Sofort,
    Swish,
    Trustly,
<<<<<<< HEAD
    Twint,
    Vipps,
=======
    UpiCollect,
>>>>>>> 2f9c2893
    Walley,
    WeChatPay,
}

#[derive(
    Clone,
    Copy,
    Debug,
    Default,
    Eq,
    Hash,
    PartialEq,
    serde::Deserialize,
    serde::Serialize,
    strum::Display,
    strum::EnumString,
    ToSchema,
    frunk::LabelledGeneric,
)]
#[serde(rename_all = "snake_case")]
#[strum(serialize_all = "snake_case")]
pub enum PaymentMethod {
    #[default]
    Card,
    PayLater,
    Wallet,
    BankRedirect,
    BankTransfer,
    Crypto,
    BankDebit,
    Reward,
    Upi,
}

#[derive(
    Clone,
    Copy,
    Debug,
    Eq,
    Hash,
    PartialEq,
    ToSchema,
    serde::Deserialize,
    serde::Serialize,
    strum::Display,
    strum::EnumString,
)]
#[serde(rename_all = "lowercase")]
#[strum(serialize_all = "lowercase")]
pub enum WalletIssuer {
    GooglePay,
    ApplePay,
    Paypal,
}

#[derive(
    Clone,
    Copy,
    Debug,
    Default,
    Eq,
    Hash,
    PartialEq,
    strum::Display,
    strum::EnumString,
    frunk::LabelledGeneric,
    serde::Deserialize,
    serde::Serialize,
)]
#[strum(serialize_all = "snake_case")]
pub enum RefundStatus {
    Failure,
    ManualReview,
    #[default]
    Pending,
    Success,
    TransactionFailure,
}

#[derive(
    Clone,
    Copy,
    Debug,
    Eq,
    PartialEq,
    serde::Deserialize,
    serde::Serialize,
    strum::Display,
    strum::EnumString,
    ToSchema,
    frunk::LabelledGeneric,
)]

/// The routing algorithm to be used to process the incoming request from merchant to outgoing payment processor or payment method. The default is 'Custom'
#[schema(example = "custom")]
#[serde(rename_all = "snake_case")]
#[strum(serialize_all = "snake_case")]
pub enum RoutingAlgorithm {
    RoundRobin,
    MaxConversion,
    MinCost,
    Custom,
}

/// The status of the mandate, which indicates whether it can be used to initiate a payment
#[derive(
    Clone,
    Copy,
    Debug,
    Eq,
    PartialEq,
    Default,
    serde::Deserialize,
    serde::Serialize,
    strum::Display,
    strum::EnumString,
    frunk::LabelledGeneric,
    ToSchema,
)]
#[serde(rename_all = "snake_case")]
#[strum(serialize_all = "snake_case")]
pub enum MandateStatus {
    #[default]
    Active,
    Inactive,
    Pending,
    Revoked,
}

#[derive(
    Clone,
    Copy,
    Debug,
    Eq,
    PartialEq,
    ToSchema,
    serde::Deserialize,
    serde::Serialize,
    strum::Display,
    strum::EnumString,
    frunk::LabelledGeneric,
    Hash,
)]
#[serde(rename_all = "snake_case")]
#[strum(serialize_all = "snake_case")]
pub enum Connector {
    Aci,
    Adyen,
    Airwallex,
    Authorizedotnet,
    Bitpay,
    Bluesnap,
    Braintree,
    Cashtocode,
    Checkout,
    Coinbase,
    Cryptopay,
    Cybersource,
    Iatapay,
    #[cfg(feature = "dummy_connector")]
    #[serde(rename = "phonypay")]
    #[strum(serialize = "phonypay")]
    DummyConnector1,
    #[cfg(feature = "dummy_connector")]
    #[serde(rename = "fauxpay")]
    #[strum(serialize = "fauxpay")]
    DummyConnector2,
    #[cfg(feature = "dummy_connector")]
    #[serde(rename = "pretendpay")]
    #[strum(serialize = "pretendpay")]
    DummyConnector3,
    Bambora,
    Dlocal,
    Fiserv,
    Forte,
    Globalpay,
    Klarna,
    Mollie,
    Multisafepay,
    Nexinets,
    Nmi,
    Noon,
    Nuvei,
    // Opayo, added as template code for future usage
    Opennode,
    // Payeezy, As psync and rsync are not supported by this connector, it is added as template code for future usage
    // Payme,
    Paypal,
    Payu,
    Rapyd,
    Shift4,
    Stripe,
    Trustpay,
    Worldline,
    Worldpay,
    Zen,
}

impl Connector {
    pub fn supports_access_token(&self, payment_method: PaymentMethod) -> bool {
        matches!(
            (self, payment_method),
            (Self::Airwallex, _)
                | (Self::Globalpay, _)
                | (Self::Paypal, _)
                | (Self::Payu, _)
                | (Self::Trustpay, PaymentMethod::BankRedirect)
                | (Self::Iatapay, _)
        )
    }
    pub fn supports_file_storage_module(&self) -> bool {
        matches!(self, Self::Stripe | Self::Checkout)
    }
    pub fn requires_defend_dispute(&self) -> bool {
        matches!(self, Self::Checkout)
    }
}

#[derive(
    Clone,
    Copy,
    Debug,
    Eq,
    Hash,
    PartialEq,
    serde::Serialize,
    serde::Deserialize,
    strum::Display,
    strum::EnumString,
    frunk::LabelledGeneric,
)]
#[serde(rename_all = "snake_case")]
#[strum(serialize_all = "snake_case")]
pub enum RoutableConnectors {
    #[cfg(feature = "dummy_connector")]
    #[serde(rename = "phonypay")]
    #[strum(serialize = "phonypay")]
    DummyConnector1,
    #[cfg(feature = "dummy_connector")]
    #[serde(rename = "fauxpay")]
    #[strum(serialize = "fauxpay")]
    DummyConnector2,
    #[cfg(feature = "dummy_connector")]
    #[serde(rename = "pretendpay")]
    #[strum(serialize = "pretendpay")]
    DummyConnector3,
    Aci,
    Adyen,
    Airwallex,
    Authorizedotnet,
    Bitpay,
    Bambora,
    Bluesnap,
    Braintree,
    Cashtocode,
    Checkout,
    Coinbase,
    Cryptopay,
    Cybersource,
    Dlocal,
    Fiserv,
    Forte,
    Globalpay,
    Iatapay,
    Klarna,
    Mollie,
    Multisafepay,
    Nexinets,
    Nmi,
    Noon,
    Nuvei,
    // Opayo, added as template code for future usage
    Opennode,
    // Payeezy, As psync and rsync are not supported by this connector, it is added as template code for future usage
    // Payme,
    Paypal,
    Payu,
    Rapyd,
    Shift4,
    Stripe,
    Trustpay,
    Worldline,
    Worldpay,
    Zen,
}

/// Name of banks supported by Hyperswitch
#[derive(
    Clone,
    Copy,
    Debug,
    Eq,
    Hash,
    PartialEq,
    serde::Deserialize,
    serde::Serialize,
    strum::Display,
    strum::EnumString,
    frunk::LabelledGeneric,
    ToSchema,
)]
#[strum(serialize_all = "snake_case")]
#[serde(rename_all = "snake_case")]
pub enum BankNames {
    AmericanExpress,
    BankOfAmerica,
    Barclays,
    BlikPSP,
    CapitalOne,
    Chase,
    Citi,
    Discover,
    NavyFederalCreditUnion,
    PentagonFederalCreditUnion,
    SynchronyBank,
    WellsFargo,
    AbnAmro,
    AsnBank,
    Bunq,
    Handelsbanken,
    Ing,
    Knab,
    Moneyou,
    Rabobank,
    Regiobank,
    Revolut,
    SnsBank,
    TriodosBank,
    VanLanschot,
    ArzteUndApothekerBank,
    AustrianAnadiBankAg,
    BankAustria,
    Bank99Ag,
    BankhausCarlSpangler,
    BankhausSchelhammerUndSchatteraAg,
    BankMillennium,
    BankPEKAOSA,
    BawagPskAg,
    BksBankAg,
    BrullKallmusBankAg,
    BtvVierLanderBank,
    CapitalBankGraweGruppeAg,
    CeskaSporitelna,
    Dolomitenbank,
    EasybankAg,
    EPlatbyVUB,
    ErsteBankUndSparkassen,
    FrieslandBank,
    HypoAlpeadriabankInternationalAg,
    HypoNoeLbFurNiederosterreichUWien,
    HypoOberosterreichSalzburgSteiermark,
    HypoTirolBankAg,
    HypoVorarlbergBankAg,
    HypoBankBurgenlandAktiengesellschaft,
    KomercniBanka,
    MBank,
    MarchfelderBank,
    OberbankAg,
    OsterreichischeArzteUndApothekerbank,
    PayWithING,
    PlaceZIPKO,
    PlatnoscOnlineKartaPlatnicza,
    PosojilnicaBankEGen,
    PostovaBanka,
    RaiffeisenBankengruppeOsterreich,
    SchelhammerCapitalBankAg,
    SchoellerbankAg,
    SpardaBankWien,
    SporoPay,
    SantanderPrzelew24,
    TatraPay,
    Viamo,
    VolksbankGruppe,
    VolkskreditbankAg,
    VrBankBraunau,
    PayWithAliorBank,
    BankiSpoldzielcze,
    PayWithInteligo,
    BNPParibasPoland,
    BankNowySA,
    CreditAgricole,
    PayWithBOS,
    PayWithCitiHandlowy,
    PayWithPlusBank,
    ToyotaBank,
    VeloBank,
    ETransferPocztowy24,
    PlusBank,
    EtransferPocztowy24,
    BankiSpbdzielcze,
    BankNowyBfgSa,
    GetinBank,
    Blik,
    NoblePay,
    IdeaBank,
    EnveloBank,
    NestPrzelew,
    MbankMtransfer,
    Inteligo,
    PbacZIpko,
    BnpParibas,
    BankPekaoSa,
    VolkswagenBank,
    AliorBank,
    Boz,
}

#[derive(
    Clone,
    Debug,
    Eq,
    Hash,
    PartialEq,
    serde::Deserialize,
    serde::Serialize,
    strum::Display,
    strum::EnumString,
    frunk::LabelledGeneric,
    ToSchema,
)]
pub enum CardNetwork {
    Visa,
    Mastercard,
    AmericanExpress,
    JCB,
    DinersClub,
    Discover,
    CartesBancaires,
    UnionPay,
    Interac,
    RuPay,
    Maestro,
}

#[derive(
    Clone,
    Default,
    Debug,
    Eq,
    Hash,
    PartialEq,
    serde::Deserialize,
    serde::Serialize,
    strum::Display,
    strum::EnumString,
    frunk::LabelledGeneric,
    ToSchema,
)]
#[serde(rename_all = "snake_case")]
pub enum DisputeStage {
    PreDispute,
    #[default]
    Dispute,
    PreArbitration,
}

#[derive(
    Clone,
    Debug,
    Default,
    Eq,
    Hash,
    PartialEq,
    serde::Deserialize,
    serde::Serialize,
    strum::Display,
    strum::EnumString,
    frunk::LabelledGeneric,
    ToSchema,
)]
#[serde(rename_all = "snake_case")]
pub enum DisputeStatus {
    #[default]
    DisputeOpened,
    DisputeExpired,
    DisputeAccepted,
    DisputeCancelled,
    DisputeChallenged,
    // dispute has been successfully challenged by the merchant
    DisputeWon,
    // dispute has been unsuccessfully challenged
    DisputeLost,
}

#[derive(
    Clone,
    Debug,
    serde::Deserialize,
    serde::Serialize,
    strum::Display,
    strum::EnumString,
    frunk::LabelledGeneric,
    ToSchema,
)]
#[strum(serialize_all = "snake_case")]
#[serde(rename_all = "snake_case")]
pub enum FrmAction {
    CancelTxn,
    AutoRefund,
    ManualReview,
}

#[derive(
    Clone,
    Debug,
    serde::Deserialize,
    serde::Serialize,
    strum::Display,
    strum::EnumString,
    frunk::LabelledGeneric,
    ToSchema,
)]
#[strum(serialize_all = "snake_case")]
#[serde(rename_all = "snake_case")]
pub enum FrmPreferredFlowTypes {
    Pre,
    Post,
}
#[derive(Debug, Eq, PartialEq, Clone, serde::Serialize, serde::Deserialize)]
pub struct UnresolvedResponseReason {
    pub code: String,
    /// A message to merchant to give hint on next action he/she should do to resolve
    pub message: String,
}<|MERGE_RESOLUTION|>--- conflicted
+++ resolved
@@ -416,11 +416,8 @@
     Affirm,
     AfterpayClearpay,
     AliPay,
-<<<<<<< HEAD
+    AliPayHk,
     Alma,
-=======
-    AliPayHk,
->>>>>>> 2f9c2893
     ApplePay,
     Bacs,
     BancontactCard,
@@ -453,12 +450,9 @@
     Sofort,
     Swish,
     Trustly,
-<<<<<<< HEAD
+    UpiCollect,
     Twint,
     Vipps,
-=======
-    UpiCollect,
->>>>>>> 2f9c2893
     Walley,
     WeChatPay,
 }
