use std::str::FromStr;

pub use common_enums::*;
#[cfg(feature = "dummy_connector")]
use common_utils::errors;
use utoipa::ToSchema;

#[derive(
    Clone,
    Copy,
    Debug,
    Eq,
    PartialEq,
    serde::Deserialize,
    serde::Serialize,
    strum::Display,
    strum::EnumString,
)]

/// The routing algorithm to be used to process the incoming request from merchant to outgoing payment processor or payment method. The default is 'Custom'
#[serde(rename_all = "snake_case")]
#[strum(serialize_all = "snake_case")]
pub enum RoutingAlgorithm {
    RoundRobin,
    MaxConversion,
    MinCost,
    Custom,
}

/// A connector is an integration to fulfill payments
#[derive(
    Clone,
    Copy,
    Debug,
    Eq,
    PartialEq,
    ToSchema,
    serde::Deserialize,
    serde::Serialize,
    strum::VariantNames,
    strum::EnumIter,
    strum::Display,
    strum::EnumString,
    Hash,
)]
#[serde(rename_all = "snake_case")]
#[strum(serialize_all = "snake_case")]
pub enum Connector {
    // Novalnet,
    // Nexixpay,
    Adyenplatform,
    #[cfg(feature = "dummy_connector")]
    #[serde(rename = "phonypay")]
    #[strum(serialize = "phonypay")]
    DummyConnector1,
    #[cfg(feature = "dummy_connector")]
    #[serde(rename = "fauxpay")]
    #[strum(serialize = "fauxpay")]
    DummyConnector2,
    #[cfg(feature = "dummy_connector")]
    #[serde(rename = "pretendpay")]
    #[strum(serialize = "pretendpay")]
    DummyConnector3,
    #[cfg(feature = "dummy_connector")]
    #[serde(rename = "stripe_test")]
    #[strum(serialize = "stripe_test")]
    DummyConnector4,
    #[cfg(feature = "dummy_connector")]
    #[serde(rename = "adyen_test")]
    #[strum(serialize = "adyen_test")]
    DummyConnector5,
    #[cfg(feature = "dummy_connector")]
    #[serde(rename = "checkout_test")]
    #[strum(serialize = "checkout_test")]
    DummyConnector6,
    #[cfg(feature = "dummy_connector")]
    #[serde(rename = "paypal_test")]
    #[strum(serialize = "paypal_test")]
    DummyConnector7,
    Aci,
    Adyen,
    Airwallex,
    Authorizedotnet,
    Bambora,
    Bamboraapac,
    Bankofamerica,
    Billwerk,
    Bitpay,
    Bluesnap,
    Boku,
    Braintree,
    Cashtocode,
    Checkout,
    Coinbase,
    Cryptopay,
    Cybersource,
    Datatrans,
    Dlocal,
    Ebanx,
    Fiserv,
    Fiservemea,
    // Fiuu,
    Forte,
    Globalpay,
    Globepay,
    Gocardless,
    Gpayments,
    Helcim,
    Iatapay,
    Itaubank,
    Klarna,
    Mifinity,
    Mollie,
    Multisafepay,
    Netcetera,
    Nexinets,
    Nmi,
    Noon,
    Nuvei,
    // Opayo, added as template code for future usage
    Opennode,
    Paybox,
    // Payeezy, As psync and rsync are not supported by this connector, it is added as template code for future usage
    Payme,
    Payone,
    Paypal,
    Payu,
    Placetopay,
    Powertranz,
    Prophetpay,
    Rapyd,
    Razorpay,
    Shift4,
    Square,
    Stax,
    Stripe,
    Taxjar,
    Threedsecureio,
    Trustpay,
    Tsys,
    Volt,
    Wellsfargo,
    // Wellsfargopayout,
    Wise,
    Worldline,
    Worldpay,
    Signifyd,
    Plaid,
    Riskified,
    Zen,
    Zsl,
}

impl Connector {
    #[cfg(feature = "payouts")]
    pub fn supports_instant_payout(&self, payout_method: Option<PayoutType>) -> bool {
        matches!(
            (self, payout_method),
            (Self::Paypal, Some(PayoutType::Wallet))
                | (_, Some(PayoutType::Card))
                | (Self::Adyenplatform, _)
        )
    }
    #[cfg(feature = "payouts")]
    pub fn supports_create_recipient(&self, payout_method: Option<PayoutType>) -> bool {
        matches!((self, payout_method), (_, Some(PayoutType::Bank)))
    }
    #[cfg(feature = "payouts")]
    pub fn supports_payout_eligibility(&self, payout_method: Option<PayoutType>) -> bool {
        matches!((self, payout_method), (_, Some(PayoutType::Card)))
    }
    #[cfg(feature = "payouts")]
    pub fn is_payout_quote_call_required(&self) -> bool {
        matches!(self, Self::Wise)
    }
    #[cfg(feature = "payouts")]
    pub fn supports_access_token_for_payout(&self, payout_method: Option<PayoutType>) -> bool {
        matches!((self, payout_method), (Self::Paypal, _))
    }
    #[cfg(feature = "payouts")]
    pub fn supports_vendor_disburse_account_create_for_payout(&self) -> bool {
        matches!(self, Self::Stripe)
    }
    pub fn supports_access_token(&self, payment_method: PaymentMethod) -> bool {
        matches!(
            (self, payment_method),
            (Self::Airwallex, _)
                | (Self::Globalpay, _)
                | (Self::Paypal, _)
                | (Self::Payu, _)
                | (Self::Trustpay, PaymentMethod::BankRedirect)
                | (Self::Iatapay, _)
                | (Self::Volt, _)
                | (Self::Itaubank, _)
        )
    }
    pub fn supports_file_storage_module(&self) -> bool {
        matches!(self, Self::Stripe | Self::Checkout)
    }
    pub fn requires_defend_dispute(&self) -> bool {
        matches!(self, Self::Checkout)
    }
    pub fn is_separate_authentication_supported(&self) -> bool {
        match self {
            #[cfg(feature = "dummy_connector")]
            Self::DummyConnector1
            | Self::DummyConnector2
            | Self::DummyConnector3
            | Self::DummyConnector4
            | Self::DummyConnector5
            | Self::DummyConnector6
            | Self::DummyConnector7 => false,
            Self::Aci
            // Add Separate authentication support for connectors
			// | Self::Novalnet
			// | Self::Nexixpay
<<<<<<< HEAD
=======
			// | Self::Fiuu
			// | Self::Taxjar
>>>>>>> 6b410505
            | Self::Adyen
            | Self::Adyenplatform
            | Self::Airwallex
            | Self::Authorizedotnet
            | Self::Bambora
            | Self::Bamboraapac
            | Self::Bankofamerica
            | Self::Billwerk
            | Self::Bitpay
            | Self::Bluesnap
            | Self::Boku
            | Self::Braintree
            | Self::Cashtocode
            | Self::Coinbase
            | Self::Cryptopay
            | Self::Dlocal
            | Self::Ebanx
            | Self::Fiserv
			| Self::Fiservemea
            | Self::Forte
            | Self::Globalpay
            | Self::Globepay
            | Self::Gocardless
            | Self::Gpayments
            | Self::Helcim
            | Self::Iatapay
            | Self::Itaubank
            | Self::Klarna
            | Self::Mifinity
            | Self::Mollie
            | Self::Multisafepay
            | Self::Nexinets
            | Self::Nuvei
            | Self::Opennode
			| Self::Paybox
			| Self::Payme
            | Self::Payone
            | Self::Paypal
            | Self::Payu
            | Self::Placetopay
            | Self::Powertranz
            | Self::Prophetpay
            | Self::Rapyd
            | Self::Shift4
            | Self::Square
            | Self::Stax
            | Self::Taxjar
            | Self::Trustpay
            | Self::Tsys
            | Self::Volt
            | Self::Wellsfargo
			// | Self::Wellsfargopayout
            | Self::Wise
            | Self::Worldline
            | Self::Worldpay
            | Self::Zen
            | Self::Zsl
            | Self::Signifyd
            | Self::Plaid
            | Self::Razorpay
            | Self::Riskified
            | Self::Threedsecureio
            | Self::Datatrans
            | Self::Netcetera
            | Self::Noon
            | Self::Stripe => false,
            Self::Checkout | Self::Nmi | Self::Cybersource => true,
        }
    }
    pub fn is_pre_processing_required_before_authorize(&self) -> bool {
        matches!(self, Self::Airwallex)
    }
    #[cfg(feature = "dummy_connector")]
    pub fn validate_dummy_connector_enabled(
        &self,
        is_dummy_connector_enabled: bool,
    ) -> errors::CustomResult<(), errors::ValidationError> {
        if !is_dummy_connector_enabled
            && matches!(
                self,
                Self::DummyConnector1
                    | Self::DummyConnector2
                    | Self::DummyConnector3
                    | Self::DummyConnector4
                    | Self::DummyConnector5
                    | Self::DummyConnector6
                    | Self::DummyConnector7
            )
        {
            Err(errors::ValidationError::InvalidValue {
                message: "Invalid connector name".to_string(),
            }
            .into())
        } else {
            Ok(())
        }
    }
}

#[cfg(feature = "payouts")]
#[derive(
    Clone,
    Copy,
    Debug,
    Eq,
    Hash,
    PartialEq,
    serde::Serialize,
    serde::Deserialize,
    strum::Display,
    strum::EnumString,
    ToSchema,
)]
#[serde(rename_all = "snake_case")]
#[strum(serialize_all = "snake_case")]
pub enum PayoutConnectors {
    Adyen,
    Adyenplatform,
    Cybersource,
    Ebanx,
    Payone,
    Paypal,
    Stripe,
    Wise,
}

#[cfg(feature = "payouts")]
impl From<PayoutConnectors> for RoutableConnectors {
    fn from(value: PayoutConnectors) -> Self {
        match value {
            PayoutConnectors::Adyen => Self::Adyen,
            PayoutConnectors::Adyenplatform => Self::Adyenplatform,
            PayoutConnectors::Cybersource => Self::Cybersource,
            PayoutConnectors::Ebanx => Self::Ebanx,
            PayoutConnectors::Payone => Self::Payone,
            PayoutConnectors::Paypal => Self::Paypal,
            PayoutConnectors::Stripe => Self::Stripe,
            PayoutConnectors::Wise => Self::Wise,
        }
    }
}

#[cfg(feature = "payouts")]
impl From<PayoutConnectors> for Connector {
    fn from(value: PayoutConnectors) -> Self {
        match value {
            PayoutConnectors::Adyen => Self::Adyen,
            PayoutConnectors::Adyenplatform => Self::Adyenplatform,
            PayoutConnectors::Cybersource => Self::Cybersource,
            PayoutConnectors::Ebanx => Self::Ebanx,
            PayoutConnectors::Payone => Self::Payone,
            PayoutConnectors::Paypal => Self::Paypal,
            PayoutConnectors::Stripe => Self::Stripe,
            PayoutConnectors::Wise => Self::Wise,
        }
    }
}

#[cfg(feature = "payouts")]
impl TryFrom<Connector> for PayoutConnectors {
    type Error = String;
    fn try_from(value: Connector) -> Result<Self, Self::Error> {
        match value {
            Connector::Adyen => Ok(Self::Adyen),
            Connector::Adyenplatform => Ok(Self::Adyenplatform),
            Connector::Cybersource => Ok(Self::Cybersource),
            Connector::Ebanx => Ok(Self::Ebanx),
            Connector::Payone => Ok(Self::Payone),
            Connector::Paypal => Ok(Self::Paypal),
            Connector::Stripe => Ok(Self::Stripe),
            Connector::Wise => Ok(Self::Wise),
            _ => Err(format!("Invalid payout connector {}", value)),
        }
    }
}

#[cfg(feature = "frm")]
#[derive(
    Clone,
    Copy,
    Debug,
    Eq,
    Hash,
    PartialEq,
    serde::Serialize,
    serde::Deserialize,
    strum::Display,
    strum::EnumString,
    ToSchema,
)]
#[serde(rename_all = "snake_case")]
#[strum(serialize_all = "snake_case")]
pub enum FrmConnectors {
    /// Signifyd Risk Manager. Official docs: https://docs.signifyd.com/
    Signifyd,
    Riskified,
}

#[derive(
    Clone,
    Copy,
    Debug,
    Eq,
    Hash,
    PartialEq,
    serde::Serialize,
    serde::Deserialize,
    strum::Display,
    strum::EnumString,
    ToSchema,
)]
#[serde(rename_all = "snake_case")]
#[strum(serialize_all = "snake_case")]

pub enum TaxConnectors {
    Taxjar,
}

#[derive(
    Clone, Debug, serde::Deserialize, serde::Serialize, strum::Display, strum::EnumString, ToSchema,
)]
#[strum(serialize_all = "snake_case")]
#[serde(rename_all = "snake_case")]
pub enum FrmAction {
    CancelTxn,
    AutoRefund,
    ManualReview,
}

#[derive(
    Clone, Debug, serde::Deserialize, serde::Serialize, strum::Display, strum::EnumString, ToSchema,
)]
#[strum(serialize_all = "snake_case")]
#[serde(rename_all = "snake_case")]
pub enum FrmPreferredFlowTypes {
    Pre,
    Post,
}
#[derive(Debug, Eq, PartialEq, Clone, serde::Serialize, serde::Deserialize)]
pub struct UnresolvedResponseReason {
    pub code: String,
    /// A message to merchant to give hint on next action he/she should do to resolve
    pub message: String,
}

/// Possible field type of required fields in payment_method_data
#[derive(
    Clone,
    Debug,
    Eq,
    serde::Deserialize,
    serde::Serialize,
    strum::Display,
    strum::EnumString,
    ToSchema,
)]
#[serde(rename_all = "snake_case")]
#[strum(serialize_all = "snake_case")]
pub enum FieldType {
    UserCardNumber,
    UserCardExpiryMonth,
    UserCardExpiryYear,
    UserCardCvc,
    UserFullName,
    UserEmailAddress,
    UserPhoneNumber,
    UserPhoneNumberCountryCode,           //phone number's country code
    UserCountry { options: Vec<String> }, //for country inside payment method data ex- bank redirect
    UserCurrency { options: Vec<String> },
    UserCryptoCurrencyNetwork, //for crypto network associated with the cryptopcurrency
    UserBillingName,
    UserAddressLine1,
    UserAddressLine2,
    UserAddressCity,
    UserAddressPincode,
    UserAddressState,
    UserAddressCountry { options: Vec<String> },
    UserShippingName,
    UserShippingAddressLine1,
    UserShippingAddressLine2,
    UserShippingAddressCity,
    UserShippingAddressPincode,
    UserShippingAddressState,
    UserShippingAddressCountry { options: Vec<String> },
    UserBlikCode,
    UserBank,
    Text,
    DropDown { options: Vec<String> },
    UserDateOfBirth,
    UserVpaId,
    LanguagePreference { options: Vec<String> },
    UserPixKey,
    UserCpf,
    UserCnpj,
}

impl FieldType {
    pub fn get_billing_variants() -> Vec<Self> {
        vec![
            Self::UserBillingName,
            Self::UserAddressLine1,
            Self::UserAddressLine2,
            Self::UserAddressCity,
            Self::UserAddressPincode,
            Self::UserAddressState,
            Self::UserAddressCountry { options: vec![] },
        ]
    }

    pub fn get_shipping_variants() -> Vec<Self> {
        vec![
            Self::UserShippingName,
            Self::UserShippingAddressLine1,
            Self::UserShippingAddressLine2,
            Self::UserShippingAddressCity,
            Self::UserShippingAddressPincode,
            Self::UserShippingAddressState,
            Self::UserShippingAddressCountry { options: vec![] },
        ]
    }
}

/// This implementatiobn is to ignore the inner value of UserAddressCountry enum while comparing
impl PartialEq for FieldType {
    fn eq(&self, other: &Self) -> bool {
        match (self, other) {
            (Self::UserCardNumber, Self::UserCardNumber) => true,
            (Self::UserCardExpiryMonth, Self::UserCardExpiryMonth) => true,
            (Self::UserCardExpiryYear, Self::UserCardExpiryYear) => true,
            (Self::UserCardCvc, Self::UserCardCvc) => true,
            (Self::UserFullName, Self::UserFullName) => true,
            (Self::UserEmailAddress, Self::UserEmailAddress) => true,
            (Self::UserPhoneNumber, Self::UserPhoneNumber) => true,
            (Self::UserPhoneNumberCountryCode, Self::UserPhoneNumberCountryCode) => true,
            (
                Self::UserCountry {
                    options: options_self,
                },
                Self::UserCountry {
                    options: options_other,
                },
            ) => options_self.eq(options_other),
            (
                Self::UserCurrency {
                    options: options_self,
                },
                Self::UserCurrency {
                    options: options_other,
                },
            ) => options_self.eq(options_other),
            (Self::UserCryptoCurrencyNetwork, Self::UserCryptoCurrencyNetwork) => true,
            (Self::UserBillingName, Self::UserBillingName) => true,
            (Self::UserAddressLine1, Self::UserAddressLine1) => true,
            (Self::UserAddressLine2, Self::UserAddressLine2) => true,
            (Self::UserAddressCity, Self::UserAddressCity) => true,
            (Self::UserAddressPincode, Self::UserAddressPincode) => true,
            (Self::UserAddressState, Self::UserAddressState) => true,
            (Self::UserAddressCountry { .. }, Self::UserAddressCountry { .. }) => true,
            (Self::UserShippingName, Self::UserShippingName) => true,
            (Self::UserShippingAddressLine1, Self::UserShippingAddressLine1) => true,
            (Self::UserShippingAddressLine2, Self::UserShippingAddressLine2) => true,
            (Self::UserShippingAddressCity, Self::UserShippingAddressCity) => true,
            (Self::UserShippingAddressPincode, Self::UserShippingAddressPincode) => true,
            (Self::UserShippingAddressState, Self::UserShippingAddressState) => true,
            (Self::UserShippingAddressCountry { .. }, Self::UserShippingAddressCountry { .. }) => {
                true
            }
            (Self::UserBlikCode, Self::UserBlikCode) => true,
            (Self::UserBank, Self::UserBank) => true,
            (Self::Text, Self::Text) => true,
            (
                Self::DropDown {
                    options: options_self,
                },
                Self::DropDown {
                    options: options_other,
                },
            ) => options_self.eq(options_other),
            (Self::UserDateOfBirth, Self::UserDateOfBirth) => true,
            (Self::UserVpaId, Self::UserVpaId) => true,
            (Self::UserPixKey, Self::UserPixKey) => true,
            (Self::UserCpf, Self::UserCpf) => true,
            (Self::UserCnpj, Self::UserCnpj) => true,
            (Self::LanguagePreference { .. }, Self::LanguagePreference { .. }) => true,
            _unused => false,
        }
    }
}

#[cfg(test)]
mod test {
    use super::*;

    #[test]
    fn test_partialeq_for_field_type() {
        let user_address_country_is_us = FieldType::UserAddressCountry {
            options: vec!["US".to_string()],
        };

        let user_address_country_is_all = FieldType::UserAddressCountry {
            options: vec!["ALL".to_string()],
        };

        assert!(user_address_country_is_us.eq(&user_address_country_is_all))
    }
}

/// Denotes the retry action
#[derive(
    Debug,
    serde::Deserialize,
    serde::Serialize,
    strum::Display,
    strum::EnumString,
    Clone,
    PartialEq,
    Eq,
    ToSchema,
)]
#[serde(rename_all = "snake_case")]
#[strum(serialize_all = "snake_case")]
pub enum RetryAction {
    /// Payment can be retried from the client side until the payment is successful or payment expires or the attempts(configured by the merchant) for payment are exhausted
    ManualRetry,
    /// Denotes that the payment is requeued
    Requeue,
}

#[derive(Clone, Copy)]
pub enum LockerChoice {
    HyperswitchCardVault,
}

#[derive(
    Clone,
    Copy,
    Debug,
    Eq,
    PartialEq,
    serde::Serialize,
    serde::Deserialize,
    strum::Display,
    strum::EnumString,
    ToSchema,
)]
#[serde(rename_all = "snake_case")]
#[strum(serialize_all = "snake_case")]
pub enum PmAuthConnectors {
    Plaid,
}

pub fn convert_pm_auth_connector(connector_name: &str) -> Option<PmAuthConnectors> {
    PmAuthConnectors::from_str(connector_name).ok()
}

pub fn convert_authentication_connector(connector_name: &str) -> Option<AuthenticationConnectors> {
    AuthenticationConnectors::from_str(connector_name).ok()
}

pub fn convert_tax_connector(connector_name: &str) -> Option<TaxConnectors> {
    TaxConnectors::from_str(connector_name).ok()
}

#[derive(
    Clone,
    Debug,
    Eq,
    PartialEq,
    serde::Deserialize,
    serde::Serialize,
    strum::Display,
    strum::EnumString,
    ToSchema,
    Hash,
)]
pub enum PaymentChargeType {
    #[serde(untagged)]
    Stripe(StripeChargeType),
}

impl Default for PaymentChargeType {
    fn default() -> Self {
        Self::Stripe(StripeChargeType::default())
    }
}

#[derive(
    Clone,
    Debug,
    Default,
    Hash,
    Eq,
    PartialEq,
    ToSchema,
    serde::Serialize,
    serde::Deserialize,
    strum::Display,
    strum::EnumString,
)]
#[serde(rename_all = "lowercase")]
#[strum(serialize_all = "lowercase")]
pub enum StripeChargeType {
    #[default]
    Direct,
    Destination,
}

#[cfg(feature = "frm")]
pub fn convert_frm_connector(connector_name: &str) -> Option<FrmConnectors> {
    FrmConnectors::from_str(connector_name).ok()
}<|MERGE_RESOLUTION|>--- conflicted
+++ resolved
@@ -214,11 +214,7 @@
             // Add Separate authentication support for connectors
 			// | Self::Novalnet
 			// | Self::Nexixpay
-<<<<<<< HEAD
-=======
 			// | Self::Fiuu
-			// | Self::Taxjar
->>>>>>> 6b410505
             | Self::Adyen
             | Self::Adyenplatform
             | Self::Airwallex
