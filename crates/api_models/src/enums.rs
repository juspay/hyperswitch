--- conflicted
+++ resolved
@@ -191,8 +191,6 @@
     Wise,
 }
 
-<<<<<<< HEAD
-=======
 #[cfg(feature = "payouts")]
 impl From<PayoutConnectors> for RoutableConnectors {
     fn from(value: PayoutConnectors) -> Self {
@@ -225,7 +223,6 @@
     }
 }
 
->>>>>>> 75c633fc
 #[cfg(feature = "frm")]
 #[derive(
     Clone,
