use std::str::FromStr;

pub use common_enums::*;
#[cfg(feature = "dummy_connector")]
use common_utils::errors;
use utoipa::ToSchema;

#[derive(
    Clone,
    Copy,
    Debug,
    Eq,
    PartialEq,
    serde::Deserialize,
    serde::Serialize,
    strum::Display,
    strum::EnumString,
)]

/// The routing algorithm to be used to process the incoming request from merchant to outgoing payment processor or payment method. The default is 'Custom'
#[serde(rename_all = "snake_case")]
#[strum(serialize_all = "snake_case")]
pub enum RoutingAlgorithm {
    RoundRobin,
    MaxConversion,
    MinCost,
    Custom,
}

/// A connector is an integration to fulfill payments
#[derive(
    Clone,
    Copy,
    Debug,
    Eq,
    PartialEq,
    ToSchema,
    serde::Deserialize,
    serde::Serialize,
    strum::VariantNames,
    strum::EnumIter,
    strum::Display,
    strum::EnumString,
    Hash,
)]
#[serde(rename_all = "snake_case")]
#[strum(serialize_all = "snake_case")]
pub enum Connector {
    // Novalnet,
<<<<<<< HEAD
=======
    // Nexixpay,
    // Fiservemea,
>>>>>>> f33e1bb6
    Adyenplatform,
    #[cfg(feature = "dummy_connector")]
    #[serde(rename = "phonypay")]
    #[strum(serialize = "phonypay")]
    DummyConnector1,
    #[cfg(feature = "dummy_connector")]
    #[serde(rename = "fauxpay")]
    #[strum(serialize = "fauxpay")]
    DummyConnector2,
    #[cfg(feature = "dummy_connector")]
    #[serde(rename = "pretendpay")]
    #[strum(serialize = "pretendpay")]
    DummyConnector3,
    #[cfg(feature = "dummy_connector")]
    #[serde(rename = "stripe_test")]
    #[strum(serialize = "stripe_test")]
    DummyConnector4,
    #[cfg(feature = "dummy_connector")]
    #[serde(rename = "adyen_test")]
    #[strum(serialize = "adyen_test")]
    DummyConnector5,
    #[cfg(feature = "dummy_connector")]
    #[serde(rename = "checkout_test")]
    #[strum(serialize = "checkout_test")]
    DummyConnector6,
    #[cfg(feature = "dummy_connector")]
    #[serde(rename = "paypal_test")]
    #[strum(serialize = "paypal_test")]
    DummyConnector7,
    Aci,
    Adyen,
    Airwallex,
    Authorizedotnet,
    Bambora,
    Bamboraapac,
    Bankofamerica,
    Billwerk,
    Bitpay,
    Bluesnap,
    Boku,
    Braintree,
    Cashtocode,
    Checkout,
    Coinbase,
    Cryptopay,
    Cybersource,
    Datatrans,
    Dlocal,
    Ebanx,
    Fiserv,
    Fiservemea,
    Forte,
    Globalpay,
    Globepay,
    Gocardless,
    Gpayments,
    Helcim,
    Iatapay,
    Itaubank,
    Klarna,
    Mifinity,
    Mollie,
    Multisafepay,
    Netcetera,
    Nexinets,
    Nmi,
    Noon,
    Nuvei,
    // Opayo, added as template code for future usage
    Opennode,
    Paybox,
    // Payeezy, As psync and rsync are not supported by this connector, it is added as template code for future usage
    Payme,
    Payone,
    Paypal,
    Payu,
    Placetopay,
    Powertranz,
    Prophetpay,
    Rapyd,
    Razorpay,
    Shift4,
    Square,
    Stax,
    Stripe,
    // Taxjar,
    Threedsecureio,
    Trustpay,
    Tsys,
    Volt,
    Wellsfargo,
    // Wellsfargopayout,
    Wise,
    Worldline,
    Worldpay,
    Signifyd,
    Plaid,
    Riskified,
    Zen,
    Zsl,
}

impl Connector {
    #[cfg(feature = "payouts")]
    pub fn supports_instant_payout(&self, payout_method: Option<PayoutType>) -> bool {
        matches!(
            (self, payout_method),
            (Self::Paypal, Some(PayoutType::Wallet))
                | (_, Some(PayoutType::Card))
                | (Self::Adyenplatform, _)
        )
    }
    #[cfg(feature = "payouts")]
    pub fn supports_create_recipient(&self, payout_method: Option<PayoutType>) -> bool {
        matches!((self, payout_method), (_, Some(PayoutType::Bank)))
    }
    #[cfg(feature = "payouts")]
    pub fn supports_payout_eligibility(&self, payout_method: Option<PayoutType>) -> bool {
        matches!((self, payout_method), (_, Some(PayoutType::Card)))
    }
    #[cfg(feature = "payouts")]
    pub fn is_payout_quote_call_required(&self) -> bool {
        matches!(self, Self::Wise)
    }
    #[cfg(feature = "payouts")]
    pub fn supports_access_token_for_payout(&self, payout_method: Option<PayoutType>) -> bool {
        matches!((self, payout_method), (Self::Paypal, _))
    }
    #[cfg(feature = "payouts")]
    pub fn supports_vendor_disburse_account_create_for_payout(&self) -> bool {
        matches!(self, Self::Stripe)
    }
    pub fn supports_access_token(&self, payment_method: PaymentMethod) -> bool {
        matches!(
            (self, payment_method),
            (Self::Airwallex, _)
                | (Self::Globalpay, _)
                | (Self::Paypal, _)
                | (Self::Payu, _)
                | (Self::Trustpay, PaymentMethod::BankRedirect)
                | (Self::Iatapay, _)
                | (Self::Volt, _)
                | (Self::Itaubank, _)
        )
    }
    pub fn supports_file_storage_module(&self) -> bool {
        matches!(self, Self::Stripe | Self::Checkout)
    }
    pub fn requires_defend_dispute(&self) -> bool {
        matches!(self, Self::Checkout)
    }
    pub fn is_separate_authentication_supported(&self) -> bool {
        match self {
            #[cfg(feature = "dummy_connector")]
            Self::DummyConnector1
            | Self::DummyConnector2
            | Self::DummyConnector3
            | Self::DummyConnector4
            | Self::DummyConnector5
            | Self::DummyConnector6
            | Self::DummyConnector7 => false,
            Self::Aci
            // Add Separate authentication support for connectors
			// | Self::Novalnet
			// | Self::Nexixpay
			// | Self::Taxjar
            | Self::Adyen
            | Self::Adyenplatform
            | Self::Airwallex
            | Self::Authorizedotnet
            | Self::Bambora
            | Self::Bamboraapac
            | Self::Bankofamerica
            | Self::Billwerk
            | Self::Bitpay
            | Self::Bluesnap
            | Self::Boku
            | Self::Braintree
            | Self::Cashtocode
            | Self::Coinbase
            | Self::Cryptopay
            | Self::Dlocal
            | Self::Ebanx
            | Self::Fiserv
			| Self::Fiservemea
            | Self::Forte
            | Self::Globalpay
            | Self::Globepay
            | Self::Gocardless
            | Self::Gpayments
            | Self::Helcim
            | Self::Iatapay
            | Self::Itaubank
            | Self::Klarna
            | Self::Mifinity
            | Self::Mollie
            | Self::Multisafepay
            | Self::Nexinets
            | Self::Nuvei
            | Self::Opennode
			| Self::Paybox
			| Self::Payme
            | Self::Payone
            | Self::Paypal
            | Self::Payu
            | Self::Placetopay
            | Self::Powertranz
            | Self::Prophetpay
            | Self::Rapyd
            | Self::Shift4
            | Self::Square
            | Self::Stax
            | Self::Trustpay
            | Self::Tsys
            | Self::Volt
            | Self::Wellsfargo
			// | Self::Wellsfargopayout
            | Self::Wise
            | Self::Worldline
            | Self::Worldpay
            | Self::Zen
            | Self::Zsl
            | Self::Signifyd
            | Self::Plaid
            | Self::Razorpay
            | Self::Riskified
            | Self::Threedsecureio
            | Self::Datatrans
            | Self::Netcetera
            | Self::Noon
            | Self::Stripe => false,
            Self::Checkout | Self::Nmi | Self::Cybersource => true,
        }
    }
    pub fn is_pre_processing_required_before_authorize(&self) -> bool {
        matches!(self, Self::Airwallex)
    }
    #[cfg(feature = "dummy_connector")]
    pub fn validate_dummy_connector_enabled(
        &self,
        is_dummy_connector_enabled: bool,
    ) -> errors::CustomResult<(), errors::ValidationError> {
        if !is_dummy_connector_enabled
            && matches!(
                self,
                Self::DummyConnector1
                    | Self::DummyConnector2
                    | Self::DummyConnector3
                    | Self::DummyConnector4
                    | Self::DummyConnector5
                    | Self::DummyConnector6
                    | Self::DummyConnector7
            )
        {
            Err(errors::ValidationError::InvalidValue {
                message: "Invalid connector name".to_string(),
            }
            .into())
        } else {
            Ok(())
        }
    }
}

#[cfg(feature = "payouts")]
#[derive(
    Clone,
    Copy,
    Debug,
    Eq,
    Hash,
    PartialEq,
    serde::Serialize,
    serde::Deserialize,
    strum::Display,
    strum::EnumString,
    ToSchema,
)]
#[serde(rename_all = "snake_case")]
#[strum(serialize_all = "snake_case")]
pub enum PayoutConnectors {
    Adyen,
    Adyenplatform,
    Cybersource,
    Ebanx,
    Payone,
    Paypal,
    Stripe,
    Wise,
}

#[cfg(feature = "payouts")]
impl From<PayoutConnectors> for RoutableConnectors {
    fn from(value: PayoutConnectors) -> Self {
        match value {
            PayoutConnectors::Adyen => Self::Adyen,
            PayoutConnectors::Adyenplatform => Self::Adyenplatform,
            PayoutConnectors::Cybersource => Self::Cybersource,
            PayoutConnectors::Ebanx => Self::Ebanx,
            PayoutConnectors::Payone => Self::Payone,
            PayoutConnectors::Paypal => Self::Paypal,
            PayoutConnectors::Stripe => Self::Stripe,
            PayoutConnectors::Wise => Self::Wise,
        }
    }
}

#[cfg(feature = "payouts")]
impl From<PayoutConnectors> for Connector {
    fn from(value: PayoutConnectors) -> Self {
        match value {
            PayoutConnectors::Adyen => Self::Adyen,
            PayoutConnectors::Adyenplatform => Self::Adyenplatform,
            PayoutConnectors::Cybersource => Self::Cybersource,
            PayoutConnectors::Ebanx => Self::Ebanx,
            PayoutConnectors::Payone => Self::Payone,
            PayoutConnectors::Paypal => Self::Paypal,
            PayoutConnectors::Stripe => Self::Stripe,
            PayoutConnectors::Wise => Self::Wise,
        }
    }
}

#[cfg(feature = "payouts")]
impl TryFrom<Connector> for PayoutConnectors {
    type Error = String;
    fn try_from(value: Connector) -> Result<Self, Self::Error> {
        match value {
            Connector::Adyen => Ok(Self::Adyen),
            Connector::Adyenplatform => Ok(Self::Adyenplatform),
            Connector::Cybersource => Ok(Self::Cybersource),
            Connector::Ebanx => Ok(Self::Ebanx),
            Connector::Payone => Ok(Self::Payone),
            Connector::Paypal => Ok(Self::Paypal),
            Connector::Stripe => Ok(Self::Stripe),
            Connector::Wise => Ok(Self::Wise),
            _ => Err(format!("Invalid payout connector {}", value)),
        }
    }
}

#[cfg(feature = "frm")]
#[derive(
    Clone,
    Copy,
    Debug,
    Eq,
    Hash,
    PartialEq,
    serde::Serialize,
    serde::Deserialize,
    strum::Display,
    strum::EnumString,
    ToSchema,
)]
#[serde(rename_all = "snake_case")]
#[strum(serialize_all = "snake_case")]
pub enum FrmConnectors {
    /// Signifyd Risk Manager. Official docs: https://docs.signifyd.com/
    Signifyd,
    Riskified,
}

#[derive(
    Clone, Debug, serde::Deserialize, serde::Serialize, strum::Display, strum::EnumString, ToSchema,
)]
#[strum(serialize_all = "snake_case")]
#[serde(rename_all = "snake_case")]
pub enum FrmAction {
    CancelTxn,
    AutoRefund,
    ManualReview,
}

#[derive(
    Clone, Debug, serde::Deserialize, serde::Serialize, strum::Display, strum::EnumString, ToSchema,
)]
#[strum(serialize_all = "snake_case")]
#[serde(rename_all = "snake_case")]
pub enum FrmPreferredFlowTypes {
    Pre,
    Post,
}
#[derive(Debug, Eq, PartialEq, Clone, serde::Serialize, serde::Deserialize)]
pub struct UnresolvedResponseReason {
    pub code: String,
    /// A message to merchant to give hint on next action he/she should do to resolve
    pub message: String,
}

/// Possible field type of required fields in payment_method_data
#[derive(
    Clone,
    Debug,
    Eq,
    serde::Deserialize,
    serde::Serialize,
    strum::Display,
    strum::EnumString,
    ToSchema,
)]
#[serde(rename_all = "snake_case")]
#[strum(serialize_all = "snake_case")]
pub enum FieldType {
    UserCardNumber,
    UserCardExpiryMonth,
    UserCardExpiryYear,
    UserCardCvc,
    UserFullName,
    UserEmailAddress,
    UserPhoneNumber,
    UserPhoneNumberCountryCode,           //phone number's country code
    UserCountry { options: Vec<String> }, //for country inside payment method data ex- bank redirect
    UserCurrency { options: Vec<String> },
    UserCryptoCurrencyNetwork, //for crypto network associated with the cryptopcurrency
    UserBillingName,
    UserAddressLine1,
    UserAddressLine2,
    UserAddressCity,
    UserAddressPincode,
    UserAddressState,
    UserAddressCountry { options: Vec<String> },
    UserShippingName,
    UserShippingAddressLine1,
    UserShippingAddressLine2,
    UserShippingAddressCity,
    UserShippingAddressPincode,
    UserShippingAddressState,
    UserShippingAddressCountry { options: Vec<String> },
    UserBlikCode,
    UserBank,
    Text,
    DropDown { options: Vec<String> },
    UserDateOfBirth,
    UserVpaId,
    LanguagePreference { options: Vec<String> },
    UserPixKey,
    UserCpf,
    UserCnpj,
}

impl FieldType {
    pub fn get_billing_variants() -> Vec<Self> {
        vec![
            Self::UserBillingName,
            Self::UserAddressLine1,
            Self::UserAddressLine2,
            Self::UserAddressCity,
            Self::UserAddressPincode,
            Self::UserAddressState,
            Self::UserAddressCountry { options: vec![] },
        ]
    }

    pub fn get_shipping_variants() -> Vec<Self> {
        vec![
            Self::UserShippingName,
            Self::UserShippingAddressLine1,
            Self::UserShippingAddressLine2,
            Self::UserShippingAddressCity,
            Self::UserShippingAddressPincode,
            Self::UserShippingAddressState,
            Self::UserShippingAddressCountry { options: vec![] },
        ]
    }
}

/// This implementatiobn is to ignore the inner value of UserAddressCountry enum while comparing
impl PartialEq for FieldType {
    fn eq(&self, other: &Self) -> bool {
        match (self, other) {
            (Self::UserCardNumber, Self::UserCardNumber) => true,
            (Self::UserCardExpiryMonth, Self::UserCardExpiryMonth) => true,
            (Self::UserCardExpiryYear, Self::UserCardExpiryYear) => true,
            (Self::UserCardCvc, Self::UserCardCvc) => true,
            (Self::UserFullName, Self::UserFullName) => true,
            (Self::UserEmailAddress, Self::UserEmailAddress) => true,
            (Self::UserPhoneNumber, Self::UserPhoneNumber) => true,
            (Self::UserPhoneNumberCountryCode, Self::UserPhoneNumberCountryCode) => true,
            (
                Self::UserCountry {
                    options: options_self,
                },
                Self::UserCountry {
                    options: options_other,
                },
            ) => options_self.eq(options_other),
            (
                Self::UserCurrency {
                    options: options_self,
                },
                Self::UserCurrency {
                    options: options_other,
                },
            ) => options_self.eq(options_other),
            (Self::UserCryptoCurrencyNetwork, Self::UserCryptoCurrencyNetwork) => true,
            (Self::UserBillingName, Self::UserBillingName) => true,
            (Self::UserAddressLine1, Self::UserAddressLine1) => true,
            (Self::UserAddressLine2, Self::UserAddressLine2) => true,
            (Self::UserAddressCity, Self::UserAddressCity) => true,
            (Self::UserAddressPincode, Self::UserAddressPincode) => true,
            (Self::UserAddressState, Self::UserAddressState) => true,
            (Self::UserAddressCountry { .. }, Self::UserAddressCountry { .. }) => true,
            (Self::UserShippingName, Self::UserShippingName) => true,
            (Self::UserShippingAddressLine1, Self::UserShippingAddressLine1) => true,
            (Self::UserShippingAddressLine2, Self::UserShippingAddressLine2) => true,
            (Self::UserShippingAddressCity, Self::UserShippingAddressCity) => true,
            (Self::UserShippingAddressPincode, Self::UserShippingAddressPincode) => true,
            (Self::UserShippingAddressState, Self::UserShippingAddressState) => true,
            (Self::UserShippingAddressCountry { .. }, Self::UserShippingAddressCountry { .. }) => {
                true
            }
            (Self::UserBlikCode, Self::UserBlikCode) => true,
            (Self::UserBank, Self::UserBank) => true,
            (Self::Text, Self::Text) => true,
            (
                Self::DropDown {
                    options: options_self,
                },
                Self::DropDown {
                    options: options_other,
                },
            ) => options_self.eq(options_other),
            (Self::UserDateOfBirth, Self::UserDateOfBirth) => true,
            (Self::UserVpaId, Self::UserVpaId) => true,
            (Self::UserPixKey, Self::UserPixKey) => true,
            (Self::UserCpf, Self::UserCpf) => true,
            (Self::UserCnpj, Self::UserCnpj) => true,
            (Self::LanguagePreference { .. }, Self::LanguagePreference { .. }) => true,
            _unused => false,
        }
    }
}

#[cfg(test)]
mod test {
    use super::*;

    #[test]
    fn test_partialeq_for_field_type() {
        let user_address_country_is_us = FieldType::UserAddressCountry {
            options: vec!["US".to_string()],
        };

        let user_address_country_is_all = FieldType::UserAddressCountry {
            options: vec!["ALL".to_string()],
        };

        assert!(user_address_country_is_us.eq(&user_address_country_is_all))
    }
}

/// Denotes the retry action
#[derive(
    Debug,
    serde::Deserialize,
    serde::Serialize,
    strum::Display,
    strum::EnumString,
    Clone,
    PartialEq,
    Eq,
    ToSchema,
)]
#[serde(rename_all = "snake_case")]
#[strum(serialize_all = "snake_case")]
pub enum RetryAction {
    /// Payment can be retried from the client side until the payment is successful or payment expires or the attempts(configured by the merchant) for payment are exhausted
    ManualRetry,
    /// Denotes that the payment is requeued
    Requeue,
}

#[derive(Clone, Copy)]
pub enum LockerChoice {
    HyperswitchCardVault,
}

#[derive(
    Clone,
    Copy,
    Debug,
    Eq,
    PartialEq,
    serde::Serialize,
    serde::Deserialize,
    strum::Display,
    strum::EnumString,
    ToSchema,
)]
#[serde(rename_all = "snake_case")]
#[strum(serialize_all = "snake_case")]
pub enum PmAuthConnectors {
    Plaid,
}

pub fn convert_pm_auth_connector(connector_name: &str) -> Option<PmAuthConnectors> {
    PmAuthConnectors::from_str(connector_name).ok()
}

pub fn convert_authentication_connector(connector_name: &str) -> Option<AuthenticationConnectors> {
    AuthenticationConnectors::from_str(connector_name).ok()
}

#[derive(
    Clone,
    Debug,
    Eq,
    PartialEq,
    serde::Deserialize,
    serde::Serialize,
    strum::Display,
    strum::EnumString,
    ToSchema,
    Hash,
)]
pub enum PaymentChargeType {
    #[serde(untagged)]
    Stripe(StripeChargeType),
}

impl Default for PaymentChargeType {
    fn default() -> Self {
        Self::Stripe(StripeChargeType::default())
    }
}

#[derive(
    Clone,
    Debug,
    Default,
    Hash,
    Eq,
    PartialEq,
    ToSchema,
    serde::Serialize,
    serde::Deserialize,
    strum::Display,
    strum::EnumString,
)]
#[serde(rename_all = "lowercase")]
#[strum(serialize_all = "lowercase")]
pub enum StripeChargeType {
    #[default]
    Direct,
    Destination,
}

#[cfg(feature = "frm")]
pub fn convert_frm_connector(connector_name: &str) -> Option<FrmConnectors> {
    FrmConnectors::from_str(connector_name).ok()
}<|MERGE_RESOLUTION|>--- conflicted
+++ resolved
@@ -47,11 +47,7 @@
 #[strum(serialize_all = "snake_case")]
 pub enum Connector {
     // Novalnet,
-<<<<<<< HEAD
-=======
     // Nexixpay,
-    // Fiservemea,
->>>>>>> f33e1bb6
     Adyenplatform,
     #[cfg(feature = "dummy_connector")]
     #[serde(rename = "phonypay")]
