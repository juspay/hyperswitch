use std::str::FromStr;

pub use common_enums::*;
use utoipa::ToSchema;

pub use super::connector_enums::Connector;

#[derive(
    Clone,
    Copy,
    Debug,
    Eq,
    PartialEq,
    serde::Deserialize,
    serde::Serialize,
    strum::Display,
    strum::EnumString,
)]

/// The routing algorithm to be used to process the incoming request from merchant to outgoing payment processor or payment method. The default is 'Custom'
#[serde(rename_all = "snake_case")]
#[strum(serialize_all = "snake_case")]
pub enum RoutingAlgorithm {
    RoundRobin,
    MaxConversion,
    MinCost,
    Custom,
}

#[cfg(feature = "payouts")]
#[derive(
    Clone,
    Copy,
    Debug,
    Eq,
    Hash,
    PartialEq,
    serde::Serialize,
    serde::Deserialize,
    strum::Display,
    strum::EnumString,
    ToSchema,
)]
#[serde(rename_all = "snake_case")]
#[strum(serialize_all = "snake_case")]
pub enum PayoutConnectors {
    Adyen,
    Adyenplatform,
    Cybersource,
    Ebanx,
    Nomupay,
    Payone,
    Paypal,
    Stripe,
    Wise,
}

#[cfg(feature = "v2")]
/// Whether active attempt is to be set/unset
#[derive(Clone, Debug, PartialEq, serde::Serialize, serde::Deserialize, ToSchema)]
pub enum UpdateActiveAttempt {
    /// Request to set the active attempt id
    #[schema(value_type = Option<String>)]
    Set(common_utils::id_type::GlobalAttemptId),
    /// To unset the active attempt id
    Unset,
}

#[cfg(feature = "payouts")]
impl From<PayoutConnectors> for RoutableConnectors {
    fn from(value: PayoutConnectors) -> Self {
        match value {
            PayoutConnectors::Adyen => Self::Adyen,
            PayoutConnectors::Adyenplatform => Self::Adyenplatform,
            PayoutConnectors::Cybersource => Self::Cybersource,
            PayoutConnectors::Ebanx => Self::Ebanx,
            PayoutConnectors::Nomupay => Self::Nomupay,
            PayoutConnectors::Payone => Self::Payone,
            PayoutConnectors::Paypal => Self::Paypal,
            PayoutConnectors::Stripe => Self::Stripe,
            PayoutConnectors::Wise => Self::Wise,
        }
    }
}

#[cfg(feature = "payouts")]
impl From<PayoutConnectors> for Connector {
    fn from(value: PayoutConnectors) -> Self {
        match value {
            PayoutConnectors::Adyen => Self::Adyen,
            PayoutConnectors::Adyenplatform => Self::Adyenplatform,
            PayoutConnectors::Cybersource => Self::Cybersource,
            PayoutConnectors::Ebanx => Self::Ebanx,
            PayoutConnectors::Nomupay => Self::Nomupay,
            PayoutConnectors::Payone => Self::Payone,
            PayoutConnectors::Paypal => Self::Paypal,
            PayoutConnectors::Stripe => Self::Stripe,
            PayoutConnectors::Wise => Self::Wise,
        }
    }
}

#[cfg(feature = "payouts")]
impl TryFrom<Connector> for PayoutConnectors {
    type Error = String;
    fn try_from(value: Connector) -> Result<Self, Self::Error> {
        match value {
            Connector::Adyen => Ok(Self::Adyen),
            Connector::Adyenplatform => Ok(Self::Adyenplatform),
            Connector::Cybersource => Ok(Self::Cybersource),
            Connector::Ebanx => Ok(Self::Ebanx),
            Connector::Nomupay => Ok(Self::Nomupay),
            Connector::Payone => Ok(Self::Payone),
            Connector::Paypal => Ok(Self::Paypal),
            Connector::Stripe => Ok(Self::Stripe),
            Connector::Wise => Ok(Self::Wise),
            _ => Err(format!("Invalid payout connector {}", value)),
        }
    }
}

#[cfg(feature = "frm")]
#[derive(
    Clone,
    Copy,
    Debug,
    Eq,
    Hash,
    PartialEq,
    serde::Serialize,
    serde::Deserialize,
    strum::Display,
    strum::EnumString,
    ToSchema,
)]
#[serde(rename_all = "snake_case")]
#[strum(serialize_all = "snake_case")]
pub enum FrmConnectors {
    /// Signifyd Risk Manager. Official docs: https://docs.signifyd.com/
    Signifyd,
    Riskified,
}

#[derive(
    Clone,
    Copy,
    Debug,
    Eq,
    Hash,
    PartialEq,
    serde::Serialize,
    serde::Deserialize,
    strum::Display,
    strum::EnumString,
    ToSchema,
)]
#[serde(rename_all = "snake_case")]
#[strum(serialize_all = "snake_case")]
pub enum TaxConnectors {
    Taxjar,
}

#[derive(Clone, Debug, serde::Serialize, strum::EnumString, Eq, PartialEq)]
#[serde(rename_all = "snake_case")]
pub enum BillingConnectors {
    Chargebee,
    Recurly,
    Stripebilling,
    #[cfg(feature = "dummy_connector")]
    DummyBillingConnector,
}

<<<<<<< HEAD
#[derive(Clone, Debug, serde::Serialize, strum::EnumString, Eq, PartialEq)]
=======
#[derive(Clone, Copy, Debug, serde::Serialize, strum::EnumString, Eq, PartialEq)]
>>>>>>> a2d64127
#[serde(rename_all = "snake_case")]
#[strum(serialize_all = "snake_case")]
pub enum VaultConnectors {
    Vgs,
}

impl From<VaultConnectors> for Connector {
    fn from(value: VaultConnectors) -> Self {
        match value {
            VaultConnectors::Vgs => Self::Vgs,
        }
    }
}

#[derive(
    Clone, Debug, serde::Deserialize, serde::Serialize, strum::Display, strum::EnumString, ToSchema,
)]
#[strum(serialize_all = "snake_case")]
#[serde(rename_all = "snake_case")]
pub enum FrmAction {
    CancelTxn,
    AutoRefund,
    ManualReview,
}

#[derive(
    Clone, Debug, serde::Deserialize, serde::Serialize, strum::Display, strum::EnumString, ToSchema,
)]
#[strum(serialize_all = "snake_case")]
#[serde(rename_all = "snake_case")]
pub enum FrmPreferredFlowTypes {
    Pre,
    Post,
}
#[derive(Debug, Eq, PartialEq, Clone, serde::Serialize, serde::Deserialize)]
pub struct UnresolvedResponseReason {
    pub code: String,
    /// A message to merchant to give hint on next action he/she should do to resolve
    pub message: String,
}

/// Possible field type of required fields in payment_method_data
#[derive(
    Clone,
    Debug,
    Eq,
    serde::Deserialize,
    serde::Serialize,
    strum::Display,
    strum::EnumString,
    ToSchema,
)]
#[serde(rename_all = "snake_case")]
#[strum(serialize_all = "snake_case")]
pub enum FieldType {
    UserCardNumber,
    UserCardExpiryMonth,
    UserCardExpiryYear,
    UserCardCvc,
    UserCardNetwork,
    UserFullName,
    UserEmailAddress,
    UserPhoneNumber,
    UserPhoneNumberCountryCode,           //phone number's country code
    UserCountry { options: Vec<String> }, //for country inside payment method data ex- bank redirect
    UserCurrency { options: Vec<String> },
    UserCryptoCurrencyNetwork, //for crypto network associated with the cryptopcurrency
    UserBillingName,
    UserAddressLine1,
    UserAddressLine2,
    UserAddressCity,
    UserAddressPincode,
    UserAddressState,
    UserAddressCountry { options: Vec<String> },
    UserShippingName,
    UserShippingAddressLine1,
    UserShippingAddressLine2,
    UserShippingAddressCity,
    UserShippingAddressPincode,
    UserShippingAddressState,
    UserShippingAddressCountry { options: Vec<String> },
    UserSocialSecurityNumber,
    UserBlikCode,
    UserBank,
    UserBankAccountNumber,
    UserSourceBankAccountId,
    UserDestinationBankAccountId,
    Text,
    DropDown { options: Vec<String> },
    UserDateOfBirth,
    UserVpaId,
    LanguagePreference { options: Vec<String> },
    UserPixKey,
    UserCpf,
    UserCnpj,
    UserIban,
    UserBsbNumber,
    UserBankSortCode,
    UserBankRoutingNumber,
    UserMsisdn,
    UserClientIdentifier,
    OrderDetailsProductName,
}

impl FieldType {
    pub fn get_billing_variants() -> Vec<Self> {
        vec![
            Self::UserBillingName,
            Self::UserAddressLine1,
            Self::UserAddressLine2,
            Self::UserAddressCity,
            Self::UserAddressPincode,
            Self::UserAddressState,
            Self::UserAddressCountry { options: vec![] },
        ]
    }

    pub fn get_shipping_variants() -> Vec<Self> {
        vec![
            Self::UserShippingName,
            Self::UserShippingAddressLine1,
            Self::UserShippingAddressLine2,
            Self::UserShippingAddressCity,
            Self::UserShippingAddressPincode,
            Self::UserShippingAddressState,
            Self::UserShippingAddressCountry { options: vec![] },
        ]
    }
}

/// This implementatiobn is to ignore the inner value of UserAddressCountry enum while comparing
impl PartialEq for FieldType {
    fn eq(&self, other: &Self) -> bool {
        match (self, other) {
            (Self::UserCardNumber, Self::UserCardNumber) => true,
            (Self::UserCardExpiryMonth, Self::UserCardExpiryMonth) => true,
            (Self::UserCardExpiryYear, Self::UserCardExpiryYear) => true,
            (Self::UserCardCvc, Self::UserCardCvc) => true,
            (Self::UserFullName, Self::UserFullName) => true,
            (Self::UserEmailAddress, Self::UserEmailAddress) => true,
            (Self::UserPhoneNumber, Self::UserPhoneNumber) => true,
            (Self::UserPhoneNumberCountryCode, Self::UserPhoneNumberCountryCode) => true,
            (
                Self::UserCountry {
                    options: options_self,
                },
                Self::UserCountry {
                    options: options_other,
                },
            ) => options_self.eq(options_other),
            (
                Self::UserCurrency {
                    options: options_self,
                },
                Self::UserCurrency {
                    options: options_other,
                },
            ) => options_self.eq(options_other),
            (Self::UserCryptoCurrencyNetwork, Self::UserCryptoCurrencyNetwork) => true,
            (Self::UserBillingName, Self::UserBillingName) => true,
            (Self::UserAddressLine1, Self::UserAddressLine1) => true,
            (Self::UserAddressLine2, Self::UserAddressLine2) => true,
            (Self::UserAddressCity, Self::UserAddressCity) => true,
            (Self::UserAddressPincode, Self::UserAddressPincode) => true,
            (Self::UserAddressState, Self::UserAddressState) => true,
            (Self::UserAddressCountry { .. }, Self::UserAddressCountry { .. }) => true,
            (Self::UserShippingName, Self::UserShippingName) => true,
            (Self::UserShippingAddressLine1, Self::UserShippingAddressLine1) => true,
            (Self::UserShippingAddressLine2, Self::UserShippingAddressLine2) => true,
            (Self::UserShippingAddressCity, Self::UserShippingAddressCity) => true,
            (Self::UserShippingAddressPincode, Self::UserShippingAddressPincode) => true,
            (Self::UserShippingAddressState, Self::UserShippingAddressState) => true,
            (Self::UserShippingAddressCountry { .. }, Self::UserShippingAddressCountry { .. }) => {
                true
            }
            (Self::UserBlikCode, Self::UserBlikCode) => true,
            (Self::UserBank, Self::UserBank) => true,
            (Self::Text, Self::Text) => true,
            (
                Self::DropDown {
                    options: options_self,
                },
                Self::DropDown {
                    options: options_other,
                },
            ) => options_self.eq(options_other),
            (Self::UserDateOfBirth, Self::UserDateOfBirth) => true,
            (Self::UserVpaId, Self::UserVpaId) => true,
            (Self::UserPixKey, Self::UserPixKey) => true,
            (Self::UserCpf, Self::UserCpf) => true,
            (Self::UserCnpj, Self::UserCnpj) => true,
            (Self::LanguagePreference { .. }, Self::LanguagePreference { .. }) => true,
            (Self::UserMsisdn, Self::UserMsisdn) => true,
            (Self::UserClientIdentifier, Self::UserClientIdentifier) => true,
            (Self::OrderDetailsProductName, Self::OrderDetailsProductName) => true,
            _unused => false,
        }
    }
}

#[cfg(test)]
mod test {
    use super::*;

    #[test]
    fn test_partialeq_for_field_type() {
        let user_address_country_is_us = FieldType::UserAddressCountry {
            options: vec!["US".to_string()],
        };

        let user_address_country_is_all = FieldType::UserAddressCountry {
            options: vec!["ALL".to_string()],
        };

        assert!(user_address_country_is_us.eq(&user_address_country_is_all))
    }
}

/// Denotes the retry action
#[derive(
    Debug,
    serde::Deserialize,
    serde::Serialize,
    strum::Display,
    strum::EnumString,
    Clone,
    PartialEq,
    Eq,
    ToSchema,
)]
#[serde(rename_all = "snake_case")]
#[strum(serialize_all = "snake_case")]
pub enum RetryAction {
    /// Payment can be retried from the client side until the payment is successful or payment expires or the attempts(configured by the merchant) for payment are exhausted
    ManualRetry,
    /// Denotes that the payment is requeued
    Requeue,
}

#[derive(Clone, Copy)]
pub enum LockerChoice {
    HyperswitchCardVault,
}

#[derive(
    Clone,
    Copy,
    Debug,
    Eq,
    PartialEq,
    serde::Serialize,
    serde::Deserialize,
    strum::Display,
    strum::EnumString,
    ToSchema,
)]
#[serde(rename_all = "snake_case")]
#[strum(serialize_all = "snake_case")]
pub enum PmAuthConnectors {
    Plaid,
}

pub fn convert_pm_auth_connector(connector_name: &str) -> Option<PmAuthConnectors> {
    PmAuthConnectors::from_str(connector_name).ok()
}

pub fn convert_authentication_connector(connector_name: &str) -> Option<AuthenticationConnectors> {
    AuthenticationConnectors::from_str(connector_name).ok()
}

pub fn convert_tax_connector(connector_name: &str) -> Option<TaxConnectors> {
    TaxConnectors::from_str(connector_name).ok()
}

pub fn convert_billing_connector(connector_name: &str) -> Option<BillingConnectors> {
    BillingConnectors::from_str(connector_name).ok()
}
#[cfg(feature = "frm")]
pub fn convert_frm_connector(connector_name: &str) -> Option<FrmConnectors> {
    FrmConnectors::from_str(connector_name).ok()
}

<<<<<<< HEAD
pub fn convert_external_vault_connector(connector_name: &str) -> Option<VaultConnectors> {
=======
pub fn convert_vault_connector(connector_name: &str) -> Option<VaultConnectors> {
>>>>>>> a2d64127
    VaultConnectors::from_str(connector_name).ok()
}

#[derive(Debug, Clone, Copy, Eq, PartialEq, Ord, PartialOrd, serde::Serialize, Hash)]
pub enum ReconPermissionScope {
    #[serde(rename = "R")]
    Read = 0,
    #[serde(rename = "RW")]
    Write = 1,
}

impl From<PermissionScope> for ReconPermissionScope {
    fn from(scope: PermissionScope) -> Self {
        match scope {
            PermissionScope::Read => Self::Read,
            PermissionScope::Write => Self::Write,
        }
    }
}<|MERGE_RESOLUTION|>--- conflicted
+++ resolved
@@ -170,11 +170,7 @@
     DummyBillingConnector,
 }
 
-<<<<<<< HEAD
-#[derive(Clone, Debug, serde::Serialize, strum::EnumString, Eq, PartialEq)]
-=======
 #[derive(Clone, Copy, Debug, serde::Serialize, strum::EnumString, Eq, PartialEq)]
->>>>>>> a2d64127
 #[serde(rename_all = "snake_case")]
 #[strum(serialize_all = "snake_case")]
 pub enum VaultConnectors {
@@ -457,11 +453,7 @@
     FrmConnectors::from_str(connector_name).ok()
 }
 
-<<<<<<< HEAD
-pub fn convert_external_vault_connector(connector_name: &str) -> Option<VaultConnectors> {
-=======
 pub fn convert_vault_connector(connector_name: &str) -> Option<VaultConnectors> {
->>>>>>> a2d64127
     VaultConnectors::from_str(connector_name).ok()
 }
 
