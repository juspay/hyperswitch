--- conflicted
+++ resolved
@@ -768,15 +768,10 @@
             AttemptStatus::PaymentMethodAwaited => Self::RequiresPaymentMethod,
 
             AttemptStatus::Authorized => Self::RequiresCapture,
-<<<<<<< HEAD
             AttemptStatus::AuthenticationPending | AttemptStatus::DeviceDataCollectionPending => {
                 Self::RequiresCustomerAction
             }
-=======
-            AttemptStatus::AuthenticationPending => Self::RequiresCustomerAction,
             AttemptStatus::Unresolved => Self::RequiresMerchantAction,
->>>>>>> ccf03273
-
             AttemptStatus::PartialCharged
             | AttemptStatus::Started
             | AttemptStatus::AuthenticationSuccessful
