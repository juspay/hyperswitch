--- conflicted
+++ resolved
@@ -602,7 +602,9 @@
     Dlocal,
     Fiserv,
     Globalpay,
+    Intuit,
     Klarna,
+    Multisafepay,
     Nuvei,
     Payu,
     Rapyd,
@@ -610,11 +612,6 @@
     Stripe,
     Worldline,
     Worldpay,
-<<<<<<< HEAD
-    Intuit,
-=======
-    Multisafepay,
->>>>>>> e6f627d9
 }
 
 /// Wallets which support obtaining session object
