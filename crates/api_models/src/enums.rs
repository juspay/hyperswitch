--- conflicted
+++ resolved
@@ -593,14 +593,11 @@
     Cybersource,
     #[default]
     Dummy,
-<<<<<<< HEAD
     Iatapay,
-=======
     #[cfg(feature = "dummy_connector")]
     #[serde(rename = "dummyconnector")]
     #[strum(serialize = "dummyconnector")]
     DummyConnector,
->>>>>>> 3d05e50a
     Opennode,
     Bambora,
     Dlocal,
@@ -659,14 +656,10 @@
 #[serde(rename_all = "snake_case")]
 #[strum(serialize_all = "snake_case")]
 pub enum RoutableConnectors {
-<<<<<<< HEAD
-    Iatapay,
-=======
     #[cfg(feature = "dummy_connector")]
     #[serde(rename = "dummyconnector")]
     #[strum(serialize = "dummyconnector")]
     DummyConnector,
->>>>>>> 3d05e50a
     Aci,
     Adyen,
     Airwallex,
@@ -681,6 +674,7 @@
     Fiserv,
     Forte,
     Globalpay,
+    Iatapay,
     Klarna,
     Mollie,
     Multisafepay,
