use std::str::FromStr;

pub use common_enums::*;
use utoipa::ToSchema;

#[derive(
    Clone,
    Copy,
    Debug,
    Eq,
    PartialEq,
    serde::Deserialize,
    serde::Serialize,
    strum::Display,
    strum::EnumString,
)]

/// The routing algorithm to be used to process the incoming request from merchant to outgoing payment processor or payment method. The default is 'Custom'
#[serde(rename_all = "snake_case")]
#[strum(serialize_all = "snake_case")]
pub enum RoutingAlgorithm {
    RoundRobin,
    MaxConversion,
    MinCost,
    Custom,
}

/// A connector is an integration to fulfill payments
#[derive(
    Clone,
    Copy,
    Debug,
    Eq,
    PartialEq,
    ToSchema,
    serde::Deserialize,
    serde::Serialize,
    strum::VariantNames,
    strum::EnumIter,
    strum::Display,
    strum::EnumString,
    Hash,
)]
#[serde(rename_all = "snake_case")]
#[strum(serialize_all = "snake_case")]
pub enum Connector {
    #[cfg(feature = "dummy_connector")]
    #[serde(rename = "phonypay")]
    #[strum(serialize = "phonypay")]
    DummyConnector1,
    #[cfg(feature = "dummy_connector")]
    #[serde(rename = "fauxpay")]
    #[strum(serialize = "fauxpay")]
    DummyConnector2,
    #[cfg(feature = "dummy_connector")]
    #[serde(rename = "pretendpay")]
    #[strum(serialize = "pretendpay")]
    DummyConnector3,
    #[cfg(feature = "dummy_connector")]
    #[serde(rename = "stripe_test")]
    #[strum(serialize = "stripe_test")]
    DummyConnector4,
    #[cfg(feature = "dummy_connector")]
    #[serde(rename = "adyen_test")]
    #[strum(serialize = "adyen_test")]
    DummyConnector5,
    #[cfg(feature = "dummy_connector")]
    #[serde(rename = "checkout_test")]
    #[strum(serialize = "checkout_test")]
    DummyConnector6,
    #[cfg(feature = "dummy_connector")]
    #[serde(rename = "paypal_test")]
    #[strum(serialize = "paypal_test")]
    DummyConnector7,
    Aci,
    Adyen,
    Airwallex,
    Authorizedotnet,
    Bambora,
    Bankofamerica,
    Billwerk,
    Bitpay,
    Bluesnap,
    Boku,
    Braintree,
    Cashtocode,
    Checkout,
    Coinbase,
    Cryptopay,
    Cybersource,
    Dlocal,
    Ebanx,
    Fiserv,
    Forte,
    Globalpay,
    Globepay,
    Gocardless,
    Helcim,
    Iatapay,
    Klarna,
    // Mifinity, Added as template code for future usage
    Mollie,
    Multisafepay,
    Netcetera,
    Nexinets,
    Nmi,
    Noon,
    Nuvei,
    // Opayo, added as template code for future usage
    Opennode,
    // Payeezy, As psync and rsync are not supported by this connector, it is added as template code for future usage
    Payme,
    Paypal,
    Payu,
    Placetopay,
    Powertranz,
    Prophetpay,
    Rapyd,
    Shift4,
    Square,
    Stax,
    Stripe,
    Threedsecureio,
    Trustpay,
    // Tsys,
    Tsys,
    Volt,
    Wise,
    Worldline,
    Worldpay,
    Signifyd,
    Plaid,
    Riskified,
    Zen,
    Zsl,
}

impl Connector {
    #[cfg(feature = "payouts")]
    pub fn supports_instant_payout(&self, payout_method: PayoutType) -> bool {
        matches!(
            (self, payout_method),
            (Self::Paypal, PayoutType::Wallet) | (_, PayoutType::Card)
        )
    }
    #[cfg(feature = "payouts")]
    pub fn supports_create_recipient(&self, payout_method: PayoutType) -> bool {
        matches!((self, payout_method), (_, PayoutType::Bank))
    }
    #[cfg(feature = "payouts")]
    pub fn supports_payout_eligibility(&self, payout_method: PayoutType) -> bool {
        matches!((self, payout_method), (_, PayoutType::Card))
    }
    #[cfg(feature = "payouts")]
    pub fn supports_access_token_for_payout(&self, payout_method: PayoutType) -> bool {
        matches!((self, payout_method), (Self::Paypal, _))
    }
    #[cfg(feature = "payouts")]
    pub fn supports_vendor_disburse_account_create_for_payout(&self) -> bool {
        matches!(self, Self::Stripe)
    }
    pub fn supports_access_token(&self, payment_method: PaymentMethod) -> bool {
        matches!(
            (self, payment_method),
            (Self::Airwallex, _)
                | (Self::Globalpay, _)
                | (Self::Paypal, _)
                | (Self::Payu, _)
                | (Self::Trustpay, PaymentMethod::BankRedirect)
                | (Self::Iatapay, _)
                | (Self::Volt, _)
        )
    }
    pub fn supports_file_storage_module(&self) -> bool {
        matches!(self, Self::Stripe | Self::Checkout)
    }
    pub fn requires_defend_dispute(&self) -> bool {
        matches!(self, Self::Checkout)
    }
    pub fn is_separate_authentication_supported(&self) -> bool {
        match self {
            #[cfg(feature = "dummy_connector")]
            Self::DummyConnector1
            | Self::DummyConnector2
            | Self::DummyConnector3
            | Self::DummyConnector4
            | Self::DummyConnector5
            | Self::DummyConnector6
            | Self::DummyConnector7 => false,
            Self::Aci
            | Self::Adyen
            | Self::Airwallex
            | Self::Authorizedotnet
            | Self::Bambora
            | Self::Bankofamerica
            | Self::Billwerk
            | Self::Bitpay
            | Self::Bluesnap
            | Self::Boku
            | Self::Braintree
            | Self::Cashtocode
            | Self::Coinbase
            | Self::Cryptopay
            | Self::Dlocal
            | Self::Ebanx
            | Self::Fiserv
            | Self::Forte
            | Self::Globalpay
            | Self::Globepay
            | Self::Gocardless
            | Self::Helcim
            | Self::Iatapay
            | Self::Klarna
            // | Self::Mifinity Added as template code for future usage
            | Self::Mollie
            | Self::Multisafepay
            | Self::Nexinets
            | Self::Nuvei
            | Self::Opennode
            | Self::Payme
            | Self::Paypal
            | Self::Payu
            | Self::Placetopay
            | Self::Powertranz
            | Self::Prophetpay
            | Self::Rapyd
            | Self::Shift4
            | Self::Square
            | Self::Stax
            | Self::Trustpay
            | Self::Tsys
            | Self::Volt
            | Self::Wise
            | Self::Worldline
            | Self::Worldpay
            | Self::Zen
            | Self::Zsl
            | Self::Signifyd
            | Self::Plaid
            | Self::Riskified
            | Self::Threedsecureio
            | Self::Netcetera
            | Self::Cybersource
            | Self::Noon
            | Self::Stripe => false,
            Self::Checkout | Self::Nmi => true,
        }
<<<<<<< HEAD
        #[cfg(not(feature = "dummy_connector"))]
        match self {
            Self::Aci
            | Self::Adyen
            | Self::Airwallex
            | Self::Authorizedotnet
            | Self::Bambora
            | Self::Bankofamerica
            | Self::Billwerk
            | Self::Bitpay
            | Self::Bluesnap
            | Self::Boku
            | Self::Braintree
            | Self::Cashtocode
            | Self::Coinbase
            | Self::Cryptopay
            | Self::Dlocal
            | Self::Fiserv
            | Self::Forte
            | Self::Globalpay
            | Self::Globepay
            | Self::Gocardless
            | Self::Helcim
            | Self::Iatapay
            | Self::Klarna
            // | Self::Mifinity Added as template code for future usage
            | Self::Mollie
            | Self::Multisafepay
            | Self::Nexinets
            | Self::Nmi
            | Self::Nuvei
            | Self::Opennode
            | Self::Payme
            | Self::Paypal
            | Self::Payu
            | Self::Placetopay
            | Self::Powertranz
            | Self::Prophetpay
            | Self::Rapyd
            | Self::Shift4
            | Self::Square
            | Self::Stax
            | Self::Trustpay
            | Self::Tsys
            | Self::Volt
            | Self::Wise
            | Self::Worldline
            | Self::Worldpay
            | Self::Zen
            | Self::Zsl
            | Self::Signifyd
            | Self::Plaid
            | Self::Riskified
            | Self::Threedsecureio
            | Self::Cybersource
            | Self::Noon
            | Self::Netcetera
            | Self::Stripe => false,
            Self::Checkout => true,
        }
=======
>>>>>>> 339da8b0
    }
}

#[derive(
    Clone,
    Copy,
    Debug,
    Eq,
    Hash,
    PartialEq,
    serde::Serialize,
    serde::Deserialize,
    strum::Display,
    strum::EnumString,
    ToSchema,
)]
#[serde(rename_all = "snake_case")]
#[strum(serialize_all = "snake_case")]
pub enum AuthenticationConnectors {
    Threedsecureio,
    Netcetera,
}

#[cfg(feature = "payouts")]
#[derive(
    Clone,
    Copy,
    Debug,
    Eq,
    Hash,
    PartialEq,
    serde::Serialize,
    serde::Deserialize,
    strum::Display,
    strum::EnumString,
    ToSchema,
)]
#[serde(rename_all = "snake_case")]
#[strum(serialize_all = "snake_case")]
pub enum PayoutConnectors {
    Adyen,
    Stripe,
    Wise,
    Paypal,
    Ebanx,
    Cybersource,
}

#[cfg(feature = "payouts")]
impl From<PayoutConnectors> for RoutableConnectors {
    fn from(value: PayoutConnectors) -> Self {
        match value {
            PayoutConnectors::Adyen => Self::Adyen,
            PayoutConnectors::Stripe => Self::Stripe,
            PayoutConnectors::Wise => Self::Wise,
            PayoutConnectors::Paypal => Self::Paypal,
            PayoutConnectors::Ebanx => Self::Ebanx,
            PayoutConnectors::Cybersource => Self::Cybersource,
        }
    }
}

#[cfg(feature = "payouts")]
impl From<PayoutConnectors> for Connector {
    fn from(value: PayoutConnectors) -> Self {
        match value {
            PayoutConnectors::Adyen => Self::Adyen,
            PayoutConnectors::Stripe => Self::Stripe,
            PayoutConnectors::Wise => Self::Wise,
            PayoutConnectors::Paypal => Self::Paypal,
            PayoutConnectors::Ebanx => Self::Ebanx,
            PayoutConnectors::Cybersource => Self::Cybersource,
        }
    }
}

#[cfg(feature = "payouts")]
impl TryFrom<Connector> for PayoutConnectors {
    type Error = String;
    fn try_from(value: Connector) -> Result<Self, Self::Error> {
        match value {
            Connector::Adyen => Ok(Self::Adyen),
            Connector::Stripe => Ok(Self::Stripe),
            Connector::Wise => Ok(Self::Wise),
            Connector::Paypal => Ok(Self::Paypal),
            Connector::Ebanx => Ok(Self::Ebanx),
            Connector::Cybersource => Ok(Self::Cybersource),
            _ => Err(format!("Invalid payout connector {}", value)),
        }
    }
}

#[cfg(feature = "frm")]
#[derive(
    Clone,
    Copy,
    Debug,
    Eq,
    Hash,
    PartialEq,
    serde::Serialize,
    serde::Deserialize,
    strum::Display,
    strum::EnumString,
    ToSchema,
)]
#[serde(rename_all = "snake_case")]
#[strum(serialize_all = "snake_case")]
pub enum FrmConnectors {
    /// Signifyd Risk Manager. Official docs: https://docs.signifyd.com/
    Signifyd,
    Riskified,
}

#[derive(
    Clone, Debug, serde::Deserialize, serde::Serialize, strum::Display, strum::EnumString, ToSchema,
)]
#[strum(serialize_all = "snake_case")]
#[serde(rename_all = "snake_case")]
pub enum FrmAction {
    CancelTxn,
    AutoRefund,
    ManualReview,
}

#[derive(
    Clone, Debug, serde::Deserialize, serde::Serialize, strum::Display, strum::EnumString, ToSchema,
)]
#[strum(serialize_all = "snake_case")]
#[serde(rename_all = "snake_case")]
pub enum FrmPreferredFlowTypes {
    Pre,
    Post,
}
#[derive(Debug, Eq, PartialEq, Clone, serde::Serialize, serde::Deserialize)]
pub struct UnresolvedResponseReason {
    pub code: String,
    /// A message to merchant to give hint on next action he/she should do to resolve
    pub message: String,
}

/// Possible field type of required fields in payment_method_data
#[derive(
    Clone,
    Debug,
    Eq,
    PartialEq,
    serde::Deserialize,
    serde::Serialize,
    strum::Display,
    strum::EnumString,
    ToSchema,
    Hash,
)]
#[serde(rename_all = "snake_case")]
#[strum(serialize_all = "snake_case")]
pub enum FieldType {
    UserCardNumber,
    UserCardExpiryMonth,
    UserCardExpiryYear,
    UserCardCvc,
    UserFullName,
    UserEmailAddress,
    UserPhoneNumber,
    UserCountryCode,                      //phone number's country code
    UserCountry { options: Vec<String> }, //for country inside payment method data ex- bank redirect
    UserCurrency { options: Vec<String> },
    UserBillingName,
    UserAddressLine1,
    UserAddressLine2,
    UserAddressCity,
    UserAddressPincode,
    UserAddressState,
    UserAddressCountry { options: Vec<String> },
    UserBlikCode,
    UserBank,
    Text,
    DropDown { options: Vec<String> },
}

#[derive(
    Debug,
    serde::Deserialize,
    serde::Serialize,
    strum::Display,
    strum::EnumString,
    Clone,
    PartialEq,
    Eq,
    ToSchema,
)]
#[serde(rename_all = "snake_case")]
#[strum(serialize_all = "snake_case")]
pub enum RetryAction {
    /// Payment can be retried from the client side until the payment is successful or payment expires or the attempts(configured by the merchant) for payment are exhausted
    ManualRetry,
    /// Denotes that the payment is requeued
    Requeue,
}

#[derive(Clone, Copy)]
pub enum LockerChoice {
    HyperswitchCardVault,
}

#[derive(
    Clone,
    Copy,
    Debug,
    Eq,
    PartialEq,
    serde::Serialize,
    serde::Deserialize,
    strum::Display,
    strum::EnumString,
    frunk::LabelledGeneric,
    ToSchema,
)]
#[serde(rename_all = "snake_case")]
#[strum(serialize_all = "snake_case")]
pub enum PmAuthConnectors {
    Plaid,
}

pub fn convert_pm_auth_connector(connector_name: &str) -> Option<PmAuthConnectors> {
    PmAuthConnectors::from_str(connector_name).ok()
}

pub fn convert_authentication_connector(connector_name: &str) -> Option<AuthenticationConnectors> {
    AuthenticationConnectors::from_str(connector_name).ok()
}<|MERGE_RESOLUTION|>--- conflicted
+++ resolved
@@ -245,69 +245,6 @@
             | Self::Stripe => false,
             Self::Checkout | Self::Nmi => true,
         }
-<<<<<<< HEAD
-        #[cfg(not(feature = "dummy_connector"))]
-        match self {
-            Self::Aci
-            | Self::Adyen
-            | Self::Airwallex
-            | Self::Authorizedotnet
-            | Self::Bambora
-            | Self::Bankofamerica
-            | Self::Billwerk
-            | Self::Bitpay
-            | Self::Bluesnap
-            | Self::Boku
-            | Self::Braintree
-            | Self::Cashtocode
-            | Self::Coinbase
-            | Self::Cryptopay
-            | Self::Dlocal
-            | Self::Fiserv
-            | Self::Forte
-            | Self::Globalpay
-            | Self::Globepay
-            | Self::Gocardless
-            | Self::Helcim
-            | Self::Iatapay
-            | Self::Klarna
-            // | Self::Mifinity Added as template code for future usage
-            | Self::Mollie
-            | Self::Multisafepay
-            | Self::Nexinets
-            | Self::Nmi
-            | Self::Nuvei
-            | Self::Opennode
-            | Self::Payme
-            | Self::Paypal
-            | Self::Payu
-            | Self::Placetopay
-            | Self::Powertranz
-            | Self::Prophetpay
-            | Self::Rapyd
-            | Self::Shift4
-            | Self::Square
-            | Self::Stax
-            | Self::Trustpay
-            | Self::Tsys
-            | Self::Volt
-            | Self::Wise
-            | Self::Worldline
-            | Self::Worldpay
-            | Self::Zen
-            | Self::Zsl
-            | Self::Signifyd
-            | Self::Plaid
-            | Self::Riskified
-            | Self::Threedsecureio
-            | Self::Cybersource
-            | Self::Noon
-            | Self::Netcetera
-            | Self::Stripe => false,
-            Self::Checkout => true,
-        }
-=======
->>>>>>> 339da8b0
     }
 }
 
