--- conflicted
+++ resolved
@@ -46,11 +46,7 @@
 #[serde(rename_all = "snake_case")]
 #[strum(serialize_all = "snake_case")]
 pub enum Connector {
-<<<<<<< HEAD
-=======
     // Novalnet,
-    // Fiservemea,
->>>>>>> 4585e162
     Adyenplatform,
     #[cfg(feature = "dummy_connector")]
     #[serde(rename = "phonypay")]
