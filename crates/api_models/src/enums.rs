--- conflicted
+++ resolved
@@ -448,11 +448,8 @@
     Sofort,
     Swish,
     Trustly,
-<<<<<<< HEAD
     Twint,
-=======
     UpiCollect,
->>>>>>> bacf5e94
     Walley,
     WeChatPay,
 }
