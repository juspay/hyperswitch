use utoipa::ToSchema;

#[derive(
    Clone,
    Copy,
    Debug,
    Default,
    Eq,
    PartialEq,
    serde::Deserialize,
    serde::Serialize,
    strum::Display,
    strum::EnumString,
    frunk::LabelledGeneric,
)]
#[serde(rename_all = "snake_case")]
#[strum(serialize_all = "snake_case")]
pub enum AttemptStatus {
    Started,
    AuthenticationFailed,
    RouterDeclined,
    AuthenticationPending,
    AuthenticationSuccessful,
    Authorized,
    AuthorizationFailed,
    Charged,
    Authorizing,
    CodInitiated,
    Voided,
    VoidInitiated,
    CaptureInitiated,
    CaptureFailed,
    VoidFailed,
    AutoRefunded,
    PartialCharged,
    #[default]
    Pending,
    Failure,
    PaymentMethodAwaited,
    ConfirmationAwaited,
}

#[derive(
    Clone,
    Copy,
    Debug,
    Default,
    Eq,
    PartialEq,
    serde::Deserialize,
    serde::Serialize,
    strum::Display,
    strum::EnumString,
    frunk::LabelledGeneric,
    ToSchema,
)]
#[serde(rename_all = "snake_case")]
#[strum(serialize_all = "snake_case")]
pub enum AuthenticationType {
    /// If the card is enrolled for 3DS authentication, the 3DS based authentication will be activated. The liability of chargeback shift to the issuer
    #[default]
    ThreeDs,
    /// 3DS based authentication will not be activated. The liability of chargeback stays with the merchant.
    NoThreeDs,
}

#[derive(
    Clone,
    Copy,
    Debug,
    Default,
    Eq,
    PartialEq,
    serde::Deserialize,
    serde::Serialize,
    strum::Display,
    strum::EnumString,
    frunk::LabelledGeneric,
    ToSchema,
)]
#[serde(rename_all = "snake_case")]
#[strum(serialize_all = "snake_case")]
pub enum CaptureMethod {
    /// Post the payment authorization, the capture will be executed on the full amount immediately
    #[default]
    Automatic,
    /// The capture will happen only if the merchant triggers a Capture API request
    Manual,
    /// The capture will happen only if the merchant triggers a Capture API request
    ManualMultiple,
    /// The capture can be scheduled to automatically get triggered at a specific date & time
    Scheduled,
}

#[derive(
    Clone,
    Copy,
    Debug,
    Eq,
    PartialEq,
    strum::Display,
    strum::EnumString,
    serde::Deserialize,
    serde::Serialize,
    frunk::LabelledGeneric,
    ToSchema,
)]
#[strum(serialize_all = "snake_case")]
#[serde(rename_all = "snake_case")]
pub enum ConnectorType {
    /// PayFacs, Acquirers, Gateways, BNPL etc
    PaymentProcessor,
    /// Fraud, Currency Conversion, Crypto etc
    PaymentVas,
    /// Accounting, Billing, Invoicing, Tax etc
    FinOperations,
    /// Inventory, ERP, CRM, KYC etc
    FizOperations,
    /// Payment Networks like Visa, MasterCard etc
    Networks,
    /// All types of banks including corporate / commercial / personal / neo banks
    BankingEntities,
    /// All types of non-banking financial institutions including Insurance, Credit / Lending etc
    NonBankingFinance,
}

#[allow(clippy::upper_case_acronyms)]
#[derive(
    Clone,
    Copy,
    Debug,
    Default,
    Eq,
    Hash,
    PartialEq,
    serde::Deserialize,
    serde::Serialize,
    strum::Display,
    strum::EnumString,
    ToSchema,
    frunk::LabelledGeneric,
)]
pub enum Currency {
    AED,
    ALL,
    AMD,
    ARS,
    AUD,
    AWG,
    AZN,
    BBD,
    BDT,
    BHD,
    BMD,
    BND,
    BOB,
    BRL,
    BSD,
    BWP,
    BZD,
    CAD,
    CHF,
    CNY,
    COP,
    CRC,
    CUP,
    CZK,
    DKK,
    DOP,
    DZD,
    EGP,
    ETB,
    EUR,
    FJD,
    GBP,
    GHS,
    GIP,
    GMD,
    GTQ,
    GYD,
    HKD,
    HNL,
    HRK,
    HTG,
    HUF,
    IDR,
    ILS,
    INR,
    JMD,
    JOD,
    JPY,
    KES,
    KGS,
    KHR,
    KRW,
    KWD,
    KYD,
    KZT,
    LAK,
    LBP,
    LKR,
    LRD,
    LSL,
    MAD,
    MDL,
    MKD,
    MMK,
    MNT,
    MOP,
    MUR,
    MVR,
    MWK,
    MXN,
    MYR,
    NAD,
    NGN,
    NIO,
    NOK,
    NPR,
    NZD,
    OMR,
    PEN,
    PGK,
    PHP,
    PKR,
    PLN,
    QAR,
    RUB,
    SAR,
    SCR,
    SEK,
    SGD,
    SLL,
    SOS,
    SSP,
    SVC,
    SZL,
    THB,
    TTD,
    TWD,
    TZS,
    #[default]
    USD,
    UYU,
    UZS,
    YER,
    ZAR,
}

#[derive(
    Clone,
    Copy,
    Debug,
    Eq,
    PartialEq,
    serde::Deserialize,
    serde::Serialize,
    strum::Display,
    strum::EnumString,
    frunk::LabelledGeneric,
)]
#[serde(rename_all = "snake_case")]
#[strum(serialize_all = "snake_case")]
pub enum EventType {
    PaymentSucceeded,
}

#[derive(
    Clone,
    Copy,
    Debug,
    Default,
    Eq,
    PartialEq,
    ToSchema,
    serde::Deserialize,
    serde::Serialize,
    strum::Display,
    strum::EnumString,
    frunk::LabelledGeneric,
)]
#[serde(rename_all = "snake_case")]
#[strum(serialize_all = "snake_case")]
pub enum IntentStatus {
    Succeeded,
    Failed,
    Cancelled,
    Processing,
    RequiresCustomerAction,
    RequiresPaymentMethod,
    #[default]
    RequiresConfirmation,
    RequiresCapture,
}

#[derive(
    Clone,
    Copy,
    Debug,
    Default,
    Eq,
    PartialEq,
    serde::Deserialize,
    serde::Serialize,
    strum::Display,
    strum::EnumString,
    frunk::LabelledGeneric,
    ToSchema,
)]
#[serde(rename_all = "snake_case")]
#[strum(serialize_all = "snake_case")]
pub enum FutureUsage {
    #[default]
    OffSession,
    OnSession,
}

#[derive(
    Clone,
    Copy,
    Debug,
    Eq,
    Hash,
    PartialEq,
    serde::Deserialize,
    serde::Serialize,
    strum::Display,
    strum::EnumString,
    frunk::LabelledGeneric,
    ToSchema,
)]
#[strum(serialize_all = "snake_case")]
#[serde(rename_all = "snake_case")]
pub enum PaymentMethodIssuerCode {
    JpHdfc,
    JpIcici,
    JpGooglepay,
    JpApplepay,
    JpPhonepay,
    JpWechat,
    JpSofort,
    JpGiropay,
    JpSepa,
    JpBacs,
}

#[derive(
<<<<<<< HEAD
    Clone,
    Copy,
    Debug,
    Eq,
    Hash,
    PartialEq,
    serde::Deserialize,
    serde::Serialize,
    frunk::LabelledGeneric,
    ToSchema,
)]
#[serde(rename_all = "snake_case")]
pub enum PaymentIssuer {
    Klarna,
    Affirm,
    AfterpayClearpay,
    AmericanExpress,
    BankOfAmerica,
    Barclays,
    CapitalOne,
    Chase,
    Citi,
    Discover,
    NavyFederalCreditUnion,
    PentagonFederalCreditUnion,
    SynchronyBank,
    WellsFargo,
    Paypal,
    Googlepay,
    Applepay,
}

#[derive(
=======
>>>>>>> a2616d87
    Eq,
    PartialEq,
    Hash,
    Copy,
    Clone,
    Debug,
    serde::Serialize,
    serde::Deserialize,
    ToSchema,
    Default,
    frunk::LabelledGeneric,
)]
#[serde(rename_all = "snake_case")]
pub enum PaymentExperience {
    /// The URL to which the customer needs to be redirected for completing the payment.
    #[default]
    RedirectToUrl,
    /// Contains the data for invoking the sdk client for completing the payment.
    InvokeSdkClient,
    /// The QR code data to be displayed to the customer.
    DisplayQrCode,
    /// Contains data to finish one click payment.
    OneClick,
    /// Redirect customer to link wallet
    LinkWallet,
    /// Contains the data for invoking the sdk client for completing the payment.
    InvokePaymentApp,
}

#[derive(
    Clone,
    Copy,
    Debug,
    Eq,
    Hash,
    PartialEq,
    serde::Deserialize,
    serde::Serialize,
    strum::Display,
    strum::EnumString,
    ToSchema,
    frunk::LabelledGeneric,
)]
#[serde(rename_all = "snake_case")]
#[strum(serialize_all = "snake_case")]
pub enum PaymentMethodType {
    Credit,
    Debit,
    Giropay,
    Ideal,
    Sofort,
    Eps,
    Klarna,
    Affirm,
    AfterpayClearpay,
    GooglePay,
    ApplePay,
    Paypal,
}

#[derive(
    Clone,
    Copy,
    Debug,
    Default,
    Eq,
    Hash,
    PartialEq,
    serde::Deserialize,
    serde::Serialize,
    strum::Display,
    strum::EnumString,
    ToSchema,
    frunk::LabelledGeneric,
)]
#[serde(rename_all = "snake_case")]
#[strum(serialize_all = "snake_case")]
pub enum PaymentMethod {
    #[default]
    Card,
    PayLater,
    Wallet,
    BankRedirect,
}

#[derive(
    Clone,
    Copy,
    Debug,
    Default,
    Eq,
    PartialEq,
    strum::Display,
    strum::EnumString,
    frunk::LabelledGeneric,
)]
#[strum(serialize_all = "snake_case")]
pub enum RefundStatus {
    Failure,
    ManualReview,
    #[default]
    Pending,
    Success,
    TransactionFailure,
}

#[derive(
    Clone,
    Copy,
    Debug,
    Eq,
    PartialEq,
    serde::Deserialize,
    serde::Serialize,
    strum::Display,
    strum::EnumString,
    ToSchema,
    frunk::LabelledGeneric,
)]

/// The routing algorithm to be used to process the incoming request from merchant to outgoing payment processor or payment method. The default is 'Custom'
#[schema(example = "custom")]
#[serde(rename_all = "snake_case")]
#[strum(serialize_all = "snake_case")]
pub enum RoutingAlgorithm {
    RoundRobin,
    MaxConversion,
    MinCost,
    Custom,
}

/// The status of the mandate, which indicates whether it can be used to initiate a payment
#[derive(
    Clone,
    Copy,
    Debug,
    Eq,
    PartialEq,
    Default,
    serde::Deserialize,
    serde::Serialize,
    strum::Display,
    strum::EnumString,
    frunk::LabelledGeneric,
    ToSchema,
)]
#[serde(rename_all = "snake_case")]
#[strum(serialize_all = "snake_case")]
pub enum MandateStatus {
    #[default]
    Active,
    Inactive,
    Pending,
    Revoked,
}

#[derive(
    Clone,
    Copy,
    Debug,
    Default,
    Eq,
    PartialEq,
    ToSchema,
    serde::Deserialize,
    serde::Serialize,
    strum::Display,
    strum::EnumString,
    frunk::LabelledGeneric,
)]
#[serde(rename_all = "snake_case")]
#[strum(serialize_all = "snake_case")]
pub enum Connector {
    Aci,
    Adyen,
    Airwallex,
    Applepay,
    Authorizedotnet,
    Bluesnap,
    Braintree,
    Checkout,
    Cybersource,
    #[default]
    Dummy,
    Dlocal,
    Fiserv,
    Globalpay,
    Klarna,
    Nuvei,
    Payu,
    Rapyd,
    Shift4,
    Stripe,
    Worldline,
    Worldpay,
}

impl Connector {
    pub fn supports_access_token(&self) -> bool {
        matches!(self, Self::Airwallex | Self::Globalpay | Self::Payu)
    }
}

#[derive(
    Clone,
    Copy,
    Debug,
    Eq,
    PartialEq,
    serde::Serialize,
    serde::Deserialize,
    strum::Display,
    strum::EnumString,
    frunk::LabelledGeneric,
)]
#[serde(rename_all = "snake_case")]
#[strum(serialize_all = "snake_case")]
pub enum RoutableConnectors {
    Aci,
    Adyen,
    Airwallex,
    Authorizedotnet,
    Bluesnap,
    Braintree,
    Checkout,
    Cybersource,
    Dlocal,
    Fiserv,
    Globalpay,
    Klarna,
    Nuvei,
    Payu,
    Rapyd,
    Shift4,
    Stripe,
    Worldline,
    Worldpay,
}

/// Wallets which support obtaining session object
#[derive(Debug, serde::Deserialize, serde::Serialize, Clone, ToSchema)]
#[serde(rename_all = "snake_case")]
pub enum SupportedWallets {
    Paypal,
    ApplePay,
    Klarna,
    Gpay,
}

#[derive(
    Clone,
    Copy,
    Debug,
    Eq,
    Hash,
    PartialEq,
    serde::Deserialize,
    serde::Serialize,
    strum::Display,
    strum::EnumString,
    frunk::LabelledGeneric,
)]
#[strum(serialize_all = "snake_case")]
#[serde(rename_all = "snake_case")]
pub enum BankNames {
    AmericanExpress,
    BankOfAmerica,
    Barclays,
    CapitalOne,
    Chase,
    Citi,
    Discover,
    NavyFederalCreditUnion,
    PentagonFederalCreditUnion,
    SynchronyBank,
    WellsFargo,
    AbnAmro,
    AsnBank,
    Bunq,
    Handelsbanken,
    Ing,
    Knab,
    Moneyou,
    Rabobank,
    Regiobank,
    Revolut,
    SnsBank,
    TriodosBank,
    VanLanschot,
    ArzteUndApothekerBank,
    AustrianAnadiBankAg,
    BankAustria,
    Bank99Ag,
    BankhausCarlSpangler,
    BankhausSchelhammerUndSchatteraAg,
    BawagPskAg,
    BksBankAg,
    BrullKallmusBankAg,
    BtvVierLanderBank,
    CapitalBankGraweGruppeAg,
    Dolomitenbank,
    EasybankAg,
    ErsteBankUndSparkassen,
    HypoAlpeadriabankInternationalAg,
    HypoNoeLbFurNiederosterreichUWien,
    HypoOberosterreichSalzburgSteiermark,
    HypoTirolBankAg,
    HypoVorarlbergBankAg,
    HypoBankBurgenlandAktiengesellschaft,
    MarchfelderBank,
    OberbankAg,
    OsterreichischeArzteUndApothekerbank,
    PosojilnicaBankEGen,
    RaiffeisenBankengruppeOsterreich,
    SchelhammerCapitalBankAg,
    SchoellerbankAg,
    SpardaBankWien,
    VolksbankGruppe,
    VolkskreditbankAg,
    VrBankBraunau,
}

#[derive(
    Clone,
    Debug,
    Eq,
    Hash,
    PartialEq,
    serde::Deserialize,
    serde::Serialize,
    strum::Display,
    strum::EnumString,
    frunk::LabelledGeneric,
)]
#[strum(serialize_all = "snake_case")]
#[serde(rename_all = "snake_case")]
pub enum CardNetwork {
    Visa,
    Mastercard,
}

impl From<AttemptStatus> for IntentStatus {
    fn from(s: AttemptStatus) -> Self {
        match s {
            AttemptStatus::Charged | AttemptStatus::AutoRefunded => Self::Succeeded,

            AttemptStatus::ConfirmationAwaited => Self::RequiresConfirmation,
            AttemptStatus::PaymentMethodAwaited => Self::RequiresPaymentMethod,

            AttemptStatus::Authorized => Self::RequiresCapture,
            AttemptStatus::AuthenticationPending => Self::RequiresCustomerAction,

            AttemptStatus::PartialCharged
            | AttemptStatus::Started
            | AttemptStatus::AuthenticationSuccessful
            | AttemptStatus::Authorizing
            | AttemptStatus::CodInitiated
            | AttemptStatus::VoidInitiated
            | AttemptStatus::CaptureInitiated
            | AttemptStatus::Pending => Self::Processing,

            AttemptStatus::AuthenticationFailed
            | AttemptStatus::AuthorizationFailed
            | AttemptStatus::VoidFailed
            | AttemptStatus::RouterDeclined
            | AttemptStatus::CaptureFailed
            | AttemptStatus::Failure => Self::Failed,
            AttemptStatus::Voided => Self::Cancelled,
        }
    }
}<|MERGE_RESOLUTION|>--- conflicted
+++ resolved
@@ -345,42 +345,6 @@
 }
 
 #[derive(
-<<<<<<< HEAD
-    Clone,
-    Copy,
-    Debug,
-    Eq,
-    Hash,
-    PartialEq,
-    serde::Deserialize,
-    serde::Serialize,
-    frunk::LabelledGeneric,
-    ToSchema,
-)]
-#[serde(rename_all = "snake_case")]
-pub enum PaymentIssuer {
-    Klarna,
-    Affirm,
-    AfterpayClearpay,
-    AmericanExpress,
-    BankOfAmerica,
-    Barclays,
-    CapitalOne,
-    Chase,
-    Citi,
-    Discover,
-    NavyFederalCreditUnion,
-    PentagonFederalCreditUnion,
-    SynchronyBank,
-    WellsFargo,
-    Paypal,
-    Googlepay,
-    Applepay,
-}
-
-#[derive(
-=======
->>>>>>> a2616d87
     Eq,
     PartialEq,
     Hash,
@@ -463,7 +427,29 @@
     Card,
     PayLater,
     Wallet,
-    BankRedirect,
+    Klarna,
+    Paypal,
+}
+
+#[derive(
+    Clone,
+    Copy,
+    Debug,
+    Eq,
+    Hash,
+    PartialEq,
+    ToSchema,
+    serde::Deserialize,
+    serde::Serialize,
+    strum::Display,
+    strum::EnumString,
+)]
+#[serde(rename_all = "lowercase")]
+#[strum(serialize_all = "lowercase")]
+pub enum WalletIssuer {
+    GooglePay,
+    ApplePay,
+    Paypal,
 }
 
 #[derive(
@@ -642,6 +628,7 @@
     strum::Display,
     strum::EnumString,
     frunk::LabelledGeneric,
+    ToSchema,
 )]
 #[strum(serialize_all = "snake_case")]
 #[serde(rename_all = "snake_case")]
