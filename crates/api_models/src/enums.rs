--- conflicted
+++ resolved
@@ -478,11 +478,8 @@
     BankTransfer,
     Crypto,
     BankDebit,
-<<<<<<< HEAD
+    Reward,
     Upi,
-=======
-    Reward,
->>>>>>> 7bb0aa5c
 }
 
 #[derive(
