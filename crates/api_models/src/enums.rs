pub use common_enums::*;
use utoipa::ToSchema;

#[derive(
    Clone,
    Copy,
    Debug,
    Eq,
    PartialEq,
    serde::Deserialize,
    serde::Serialize,
    strum::Display,
    strum::EnumString,
    ToSchema,
)]

/// The routing algorithm to be used to process the incoming request from merchant to outgoing payment processor or payment method. The default is 'Custom'
#[schema(example = "custom")]
#[serde(rename_all = "snake_case")]
#[strum(serialize_all = "snake_case")]
pub enum RoutingAlgorithm {
    RoundRobin,
    MaxConversion,
    MinCost,
    Custom,
}

#[derive(
    Clone,
    Copy,
    Debug,
    Eq,
    PartialEq,
    ToSchema,
    serde::Deserialize,
    serde::Serialize,
    strum::EnumVariantNames,
    strum::EnumIter,
    strum::Display,
    strum::EnumString,
    Hash,
)]
#[serde(rename_all = "snake_case")]
#[strum(serialize_all = "snake_case")]
pub enum Connector {
    #[cfg(feature = "dummy_connector")]
    #[serde(rename = "phonypay")]
    #[strum(serialize = "phonypay")]
    DummyConnector1,
    #[cfg(feature = "dummy_connector")]
    #[serde(rename = "fauxpay")]
    #[strum(serialize = "fauxpay")]
    DummyConnector2,
    #[cfg(feature = "dummy_connector")]
    #[serde(rename = "pretendpay")]
    #[strum(serialize = "pretendpay")]
    DummyConnector3,
    #[cfg(feature = "dummy_connector")]
    #[serde(rename = "stripe_test")]
    #[strum(serialize = "stripe_test")]
    DummyConnector4,
    #[cfg(feature = "dummy_connector")]
    #[serde(rename = "adyen_test")]
    #[strum(serialize = "adyen_test")]
    DummyConnector5,
    #[cfg(feature = "dummy_connector")]
    #[serde(rename = "checkout_test")]
    #[strum(serialize = "checkout_test")]
    DummyConnector6,
    #[cfg(feature = "dummy_connector")]
    #[serde(rename = "paypal_test")]
    #[strum(serialize = "paypal_test")]
    DummyConnector7,
    Aci,
    Adyen,
    Airwallex,
    Authorizedotnet,
    Bambora,
    Bankofamerica,
    Bitpay,
    Bluesnap,
    Boku,
    Braintree,
    Cashtocode,
    Checkout,
    Coinbase,
    Cryptopay,
    Cybersource,
    Dlocal,
    Elavon,
    Fiserv,
    Forte,
    Globalpay,
    Globepay,
    Gocardless,
    Helcim,
    Iatapay,
    Klarna,
    Mollie,
    Multisafepay,
    Nexinets,
    Nmi,
    Noon,
    Nuvei,
    // Opayo, added as template code for future usage
    Opennode,
    // Payeezy, As psync and rsync are not supported by this connector, it is added as template code for future usage
    Payme,
    Paypal,
    Payu,
    Powertranz,
    Prophetpay,
    Rapyd,
    Shift4,
    Square,
    Stax,
    Stripe,
    Trustpay,
    // Tsys,
    Tsys,
    Volt,
    Wise,
    Worldline,
    Worldpay,
    Zen,
    Signifyd,
    Plaid,
}

impl Connector {
    pub fn supports_access_token(&self, payment_method: PaymentMethod) -> bool {
        matches!(
            (self, payment_method),
            (Self::Airwallex, _)
                | (Self::Globalpay, _)
                | (Self::Paypal, _)
                | (Self::Payu, _)
                | (Self::Trustpay, PaymentMethod::BankRedirect)
                | (Self::Iatapay, _)
                | (Self::Volt, _)
        )
    }
    pub fn supports_file_storage_module(&self) -> bool {
        matches!(self, Self::Stripe | Self::Checkout)
    }
    pub fn requires_defend_dispute(&self) -> bool {
        matches!(self, Self::Checkout)
    }
}

<<<<<<< HEAD
#[derive(
    Clone,
    Copy,
    Debug,
    Eq,
    Hash,
    PartialEq,
    serde::Serialize,
    serde::Deserialize,
    strum::Display,
    strum::EnumString,
    strum::EnumIter,
    strum::EnumVariantNames,
)]
#[serde(rename_all = "snake_case")]
#[strum(serialize_all = "snake_case")]
pub enum RoutableConnectors {
    Elavon,
    #[cfg(feature = "dummy_connector")]
    #[serde(rename = "phonypay")]
    #[strum(serialize = "phonypay")]
    DummyConnector1,
    #[cfg(feature = "dummy_connector")]
    #[serde(rename = "fauxpay")]
    #[strum(serialize = "fauxpay")]
    DummyConnector2,
    #[cfg(feature = "dummy_connector")]
    #[serde(rename = "pretendpay")]
    #[strum(serialize = "pretendpay")]
    DummyConnector3,
    #[cfg(feature = "dummy_connector")]
    #[serde(rename = "stripe_test")]
    #[strum(serialize = "stripe_test")]
    DummyConnector4,
    #[cfg(feature = "dummy_connector")]
    #[serde(rename = "adyen_test")]
    #[strum(serialize = "adyen_test")]
    DummyConnector5,
    #[cfg(feature = "dummy_connector")]
    #[serde(rename = "checkout_test")]
    #[strum(serialize = "checkout_test")]
    DummyConnector6,
    #[cfg(feature = "dummy_connector")]
    #[serde(rename = "paypal_test")]
    #[strum(serialize = "paypal_test")]
    DummyConnector7,
    Aci,
    Adyen,
    Airwallex,
    Authorizedotnet,
    Bankofamerica,
    Bitpay,
    Bambora,
    Bluesnap,
    Boku,
    Braintree,
    Cashtocode,
    Checkout,
    Coinbase,
    Cryptopay,
    Cybersource,
    Dlocal,
    Fiserv,
    Forte,
    Globalpay,
    Globepay,
    Gocardless,
    Helcim,
    Iatapay,
    Klarna,
    Mollie,
    Multisafepay,
    Nexinets,
    Nmi,
    Noon,
    Nuvei,
    // Opayo, added as template code for future usage
    Opennode,
    // Payeezy, As psync and rsync are not supported by this connector, it is added as template code for future usage
    Payme,
    Paypal,
    Payu,
    Powertranz,
    Prophetpay,
    Rapyd,
    Shift4,
    Square,
    Stax,
    Stripe,
    Trustpay,
    // Tsys,
    Tsys,
    Volt,
    Wise,
    Worldline,
    Worldpay,
    Zen,
}

=======
>>>>>>> 1be197f6
#[cfg(feature = "payouts")]
#[derive(
    Clone,
    Copy,
    Debug,
    Eq,
    Hash,
    PartialEq,
    serde::Serialize,
    serde::Deserialize,
    strum::Display,
    strum::EnumString,
    ToSchema,
)]
#[serde(rename_all = "snake_case")]
#[strum(serialize_all = "snake_case")]
pub enum PayoutConnectors {
    Adyen,
    Wise,
}

#[cfg(feature = "payouts")]
impl From<PayoutConnectors> for RoutableConnectors {
    fn from(value: PayoutConnectors) -> Self {
        match value {
            PayoutConnectors::Adyen => Self::Adyen,
            PayoutConnectors::Wise => Self::Wise,
        }
    }
}

#[derive(
    Clone,
    Copy,
    Debug,
    Eq,
    Hash,
    PartialEq,
    serde::Deserialize,
    serde::Serialize,
    strum::Display,
    strum::EnumString,
    ToSchema,
)]
#[strum(serialize_all = "snake_case")]
#[serde(rename_all = "snake_case")]
pub enum BankType {
    Checking,
    Savings,
}

#[derive(
    Clone,
    Copy,
    Debug,
    Eq,
    Hash,
    PartialEq,
    serde::Deserialize,
    serde::Serialize,
    strum::Display,
    strum::EnumString,
    ToSchema,
)]
#[strum(serialize_all = "snake_case")]
#[serde(rename_all = "snake_case")]
pub enum BankHolderType {
    Personal,
    Business,
}

/// Name of banks supported by Hyperswitch
#[derive(
    Clone,
    Copy,
    Debug,
    Eq,
    Hash,
    PartialEq,
    serde::Deserialize,
    serde::Serialize,
    strum::Display,
    strum::EnumString,
    ToSchema,
)]
#[strum(serialize_all = "snake_case")]
#[serde(rename_all = "snake_case")]
pub enum BankNames {
    AmericanExpress,
    AffinBank,
    AgroBank,
    AllianceBank,
    AmBank,
    BankOfAmerica,
    BankIslam,
    BankMuamalat,
    BankRakyat,
    BankSimpananNasional,
    Barclays,
    BlikPSP,
    CapitalOne,
    Chase,
    Citi,
    CimbBank,
    Discover,
    NavyFederalCreditUnion,
    PentagonFederalCreditUnion,
    SynchronyBank,
    WellsFargo,
    AbnAmro,
    AsnBank,
    Bunq,
    Handelsbanken,
    HongLeongBank,
    HsbcBank,
    Ing,
    Knab,
    KuwaitFinanceHouse,
    Moneyou,
    Rabobank,
    Regiobank,
    Revolut,
    SnsBank,
    TriodosBank,
    VanLanschot,
    ArzteUndApothekerBank,
    AustrianAnadiBankAg,
    BankAustria,
    Bank99Ag,
    BankhausCarlSpangler,
    BankhausSchelhammerUndSchatteraAg,
    BankMillennium,
    BankPEKAOSA,
    BawagPskAg,
    BksBankAg,
    BrullKallmusBankAg,
    BtvVierLanderBank,
    CapitalBankGraweGruppeAg,
    CeskaSporitelna,
    Dolomitenbank,
    EasybankAg,
    EPlatbyVUB,
    ErsteBankUndSparkassen,
    FrieslandBank,
    HypoAlpeadriabankInternationalAg,
    HypoNoeLbFurNiederosterreichUWien,
    HypoOberosterreichSalzburgSteiermark,
    HypoTirolBankAg,
    HypoVorarlbergBankAg,
    HypoBankBurgenlandAktiengesellschaft,
    KomercniBanka,
    MBank,
    MarchfelderBank,
    Maybank,
    OberbankAg,
    OsterreichischeArzteUndApothekerbank,
    OcbcBank,
    PayWithING,
    PlaceZIPKO,
    PlatnoscOnlineKartaPlatnicza,
    PosojilnicaBankEGen,
    PostovaBanka,
    PublicBank,
    RaiffeisenBankengruppeOsterreich,
    RhbBank,
    SchelhammerCapitalBankAg,
    StandardCharteredBank,
    SchoellerbankAg,
    SpardaBankWien,
    SporoPay,
    SantanderPrzelew24,
    TatraPay,
    Viamo,
    VolksbankGruppe,
    VolkskreditbankAg,
    VrBankBraunau,
    UobBank,
    PayWithAliorBank,
    BankiSpoldzielcze,
    PayWithInteligo,
    BNPParibasPoland,
    BankNowySA,
    CreditAgricole,
    PayWithBOS,
    PayWithCitiHandlowy,
    PayWithPlusBank,
    ToyotaBank,
    VeloBank,
    ETransferPocztowy24,
    PlusBank,
    EtransferPocztowy24,
    BankiSpbdzielcze,
    BankNowyBfgSa,
    GetinBank,
    Blik,
    NoblePay,
    IdeaBank,
    EnveloBank,
    NestPrzelew,
    MbankMtransfer,
    Inteligo,
    PbacZIpko,
    BnpParibas,
    BankPekaoSa,
    VolkswagenBank,
    AliorBank,
    Boz,
    BangkokBank,
    KrungsriBank,
    KrungThaiBank,
    TheSiamCommercialBank,
    KasikornBank,
    OpenBankSuccess,
    OpenBankFailure,
    OpenBankCancelled,
    Aib,
    BankOfScotland,
    DanskeBank,
    FirstDirect,
    FirstTrust,
    Halifax,
    Lloyds,
    Monzo,
    NatWest,
    NationwideBank,
    RoyalBankOfScotland,
    Starling,
    TsbBank,
    TescoBank,
    UlsterBank,
}

#[derive(
    Clone, Debug, serde::Deserialize, serde::Serialize, strum::Display, strum::EnumString, ToSchema,
)]
#[strum(serialize_all = "snake_case")]
#[serde(rename_all = "snake_case")]
pub enum FrmAction {
    CancelTxn,
    AutoRefund,
    ManualReview,
}

#[derive(
    Clone, Debug, serde::Deserialize, serde::Serialize, strum::Display, strum::EnumString, ToSchema,
)]
#[strum(serialize_all = "snake_case")]
#[serde(rename_all = "snake_case")]
pub enum FrmPreferredFlowTypes {
    Pre,
    Post,
}
#[derive(Debug, Eq, PartialEq, Clone, serde::Serialize, serde::Deserialize)]
pub struct UnresolvedResponseReason {
    pub code: String,
    /// A message to merchant to give hint on next action he/she should do to resolve
    pub message: String,
}

/// Possible field type of required fields in payment_method_data
#[derive(
    Clone,
    Debug,
    Eq,
    PartialEq,
    serde::Deserialize,
    serde::Serialize,
    strum::Display,
    strum::EnumString,
    ToSchema,
    Hash,
)]
#[serde(rename_all = "snake_case")]
#[strum(serialize_all = "snake_case")]
pub enum FieldType {
    UserCardNumber,
    UserCardExpiryMonth,
    UserCardExpiryYear,
    UserCardCvc,
    UserFullName,
    UserEmailAddress,
    UserPhoneNumber,
    UserCountryCode,                      //phone number's country code
    UserCountry { options: Vec<String> }, //for country inside payment method data ex- bank redirect
    UserCurrency { options: Vec<String> },
    UserBillingName,
    UserAddressLine1,
    UserAddressLine2,
    UserAddressCity,
    UserAddressPincode,
    UserAddressState,
    UserAddressCountry { options: Vec<String> },
    UserBlikCode,
    UserBank,
    Text,
    DropDown { options: Vec<String> },
}

#[derive(
    Debug,
    serde::Deserialize,
    serde::Serialize,
    strum::Display,
    strum::EnumString,
    Clone,
    PartialEq,
    Eq,
    ToSchema,
)]
#[serde(rename_all = "snake_case")]
#[strum(serialize_all = "snake_case")]
pub enum RetryAction {
    /// Payment can be retried from the client side until the payment is successful or payment expires or the attempts(configured by the merchant) for payment are exhausted
    ManualRetry,
    /// Denotes that the payment is requeued
    Requeue,
}

#[derive(Clone, Copy)]
pub enum LockerChoice {
    Basilisk,
    Tartarus,
}<|MERGE_RESOLUTION|>--- conflicted
+++ resolved
@@ -148,108 +148,6 @@
     }
 }
 
-<<<<<<< HEAD
-#[derive(
-    Clone,
-    Copy,
-    Debug,
-    Eq,
-    Hash,
-    PartialEq,
-    serde::Serialize,
-    serde::Deserialize,
-    strum::Display,
-    strum::EnumString,
-    strum::EnumIter,
-    strum::EnumVariantNames,
-)]
-#[serde(rename_all = "snake_case")]
-#[strum(serialize_all = "snake_case")]
-pub enum RoutableConnectors {
-    Elavon,
-    #[cfg(feature = "dummy_connector")]
-    #[serde(rename = "phonypay")]
-    #[strum(serialize = "phonypay")]
-    DummyConnector1,
-    #[cfg(feature = "dummy_connector")]
-    #[serde(rename = "fauxpay")]
-    #[strum(serialize = "fauxpay")]
-    DummyConnector2,
-    #[cfg(feature = "dummy_connector")]
-    #[serde(rename = "pretendpay")]
-    #[strum(serialize = "pretendpay")]
-    DummyConnector3,
-    #[cfg(feature = "dummy_connector")]
-    #[serde(rename = "stripe_test")]
-    #[strum(serialize = "stripe_test")]
-    DummyConnector4,
-    #[cfg(feature = "dummy_connector")]
-    #[serde(rename = "adyen_test")]
-    #[strum(serialize = "adyen_test")]
-    DummyConnector5,
-    #[cfg(feature = "dummy_connector")]
-    #[serde(rename = "checkout_test")]
-    #[strum(serialize = "checkout_test")]
-    DummyConnector6,
-    #[cfg(feature = "dummy_connector")]
-    #[serde(rename = "paypal_test")]
-    #[strum(serialize = "paypal_test")]
-    DummyConnector7,
-    Aci,
-    Adyen,
-    Airwallex,
-    Authorizedotnet,
-    Bankofamerica,
-    Bitpay,
-    Bambora,
-    Bluesnap,
-    Boku,
-    Braintree,
-    Cashtocode,
-    Checkout,
-    Coinbase,
-    Cryptopay,
-    Cybersource,
-    Dlocal,
-    Fiserv,
-    Forte,
-    Globalpay,
-    Globepay,
-    Gocardless,
-    Helcim,
-    Iatapay,
-    Klarna,
-    Mollie,
-    Multisafepay,
-    Nexinets,
-    Nmi,
-    Noon,
-    Nuvei,
-    // Opayo, added as template code for future usage
-    Opennode,
-    // Payeezy, As psync and rsync are not supported by this connector, it is added as template code for future usage
-    Payme,
-    Paypal,
-    Payu,
-    Powertranz,
-    Prophetpay,
-    Rapyd,
-    Shift4,
-    Square,
-    Stax,
-    Stripe,
-    Trustpay,
-    // Tsys,
-    Tsys,
-    Volt,
-    Wise,
-    Worldline,
-    Worldpay,
-    Zen,
-}
-
-=======
->>>>>>> 1be197f6
 #[cfg(feature = "payouts")]
 #[derive(
     Clone,
