use std::str::FromStr;

pub use common_enums::*;
#[cfg(feature = "dummy_connector")]
use common_utils::errors;
use utoipa::ToSchema;

#[derive(
    Clone,
    Copy,
    Debug,
    Eq,
    PartialEq,
    serde::Deserialize,
    serde::Serialize,
    strum::Display,
    strum::EnumString,
)]

/// The routing algorithm to be used to process the incoming request from merchant to outgoing payment processor or payment method. The default is 'Custom'
#[serde(rename_all = "snake_case")]
#[strum(serialize_all = "snake_case")]
pub enum RoutingAlgorithm {
    RoundRobin,
    MaxConversion,
    MinCost,
    Custom,
}

/// A connector is an integration to fulfill payments
#[derive(
    Clone,
    Copy,
    Debug,
    Eq,
    PartialEq,
    ToSchema,
    serde::Deserialize,
    serde::Serialize,
    strum::VariantNames,
    strum::EnumIter,
    strum::Display,
    strum::EnumString,
    Hash,
)]
#[serde(rename_all = "snake_case")]
#[strum(serialize_all = "snake_case")]
pub enum Connector {
    // Novalnet,
    // Fiservemea,
    Adyenplatform,
    #[cfg(feature = "dummy_connector")]
    #[serde(rename = "phonypay")]
    #[strum(serialize = "phonypay")]
    DummyConnector1,
    #[cfg(feature = "dummy_connector")]
    #[serde(rename = "fauxpay")]
    #[strum(serialize = "fauxpay")]
    DummyConnector2,
    #[cfg(feature = "dummy_connector")]
    #[serde(rename = "pretendpay")]
    #[strum(serialize = "pretendpay")]
    DummyConnector3,
    #[cfg(feature = "dummy_connector")]
    #[serde(rename = "stripe_test")]
    #[strum(serialize = "stripe_test")]
    DummyConnector4,
    #[cfg(feature = "dummy_connector")]
    #[serde(rename = "adyen_test")]
    #[strum(serialize = "adyen_test")]
    DummyConnector5,
    #[cfg(feature = "dummy_connector")]
    #[serde(rename = "checkout_test")]
    #[strum(serialize = "checkout_test")]
    DummyConnector6,
    #[cfg(feature = "dummy_connector")]
    #[serde(rename = "paypal_test")]
    #[strum(serialize = "paypal_test")]
    DummyConnector7,
    Aci,
    Adyen,
    Airwallex,
    Authorizedotnet,
    Bambora,
    Bamboraapac,
    Bankofamerica,
    Billwerk,
    Bitpay,
    Bluesnap,
    Boku,
    Braintree,
    Cashtocode,
    Checkout,
    Coinbase,
    Cryptopay,
    Cybersource,
    Datatrans,
    Dlocal,
    Ebanx,
    Fiserv,
    Forte,
    Globalpay,
    Globepay,
    Gocardless,
    Gpayments,
    Helcim,
    Iatapay,
    Itaubank,
    Klarna,
    Mifinity,
    Mollie,
    Multisafepay,
    Netcetera,
    Nexinets,
    Nmi,
    Noon,
    Nuvei,
    // Opayo, added as template code for future usage
    Opennode,
    Paybox,
    // Payeezy, As psync and rsync are not supported by this connector, it is added as template code for future usage
    Payme,
    Payone,
    Paypal,
    Payu,
    Placetopay,
    Powertranz,
    Prophetpay,
    Rapyd,
    Razorpay,
    Shift4,
    Square,
    Stax,
    Stripe,
    Taxjar,
    Threedsecureio,
    Trustpay,
    Tsys,
    Volt,
    Wellsfargo,
    // Wellsfargopayout,
    Wise,
    Worldline,
    Worldpay,
    Signifyd,
    Plaid,
    Riskified,
    Zen,
    Zsl,
}

impl Connector {
    #[cfg(feature = "payouts")]
    pub fn supports_instant_payout(&self, payout_method: Option<PayoutType>) -> bool {
        matches!(
            (self, payout_method),
            (Self::Paypal, Some(PayoutType::Wallet))
                | (_, Some(PayoutType::Card))
                | (Self::Adyenplatform, _)
        )
    }
    #[cfg(feature = "payouts")]
    pub fn supports_create_recipient(&self, payout_method: Option<PayoutType>) -> bool {
        matches!((self, payout_method), (_, Some(PayoutType::Bank)))
    }
    #[cfg(feature = "payouts")]
    pub fn supports_payout_eligibility(&self, payout_method: Option<PayoutType>) -> bool {
        matches!((self, payout_method), (_, Some(PayoutType::Card)))
    }
    #[cfg(feature = "payouts")]
    pub fn is_payout_quote_call_required(&self) -> bool {
        matches!(self, Self::Wise)
    }
    #[cfg(feature = "payouts")]
    pub fn supports_access_token_for_payout(&self, payout_method: Option<PayoutType>) -> bool {
        matches!((self, payout_method), (Self::Paypal, _))
    }
    #[cfg(feature = "payouts")]
    pub fn supports_vendor_disburse_account_create_for_payout(&self) -> bool {
        matches!(self, Self::Stripe)
    }
    pub fn supports_access_token(&self, payment_method: PaymentMethod) -> bool {
        matches!(
            (self, payment_method),
            (Self::Airwallex, _)
                | (Self::Globalpay, _)
                | (Self::Paypal, _)
                | (Self::Payu, _)
                | (Self::Trustpay, PaymentMethod::BankRedirect)
                | (Self::Iatapay, _)
                | (Self::Volt, _)
                | (Self::Itaubank, _)
        )
    }
    pub fn supports_file_storage_module(&self) -> bool {
        matches!(self, Self::Stripe | Self::Checkout)
    }
    pub fn requires_defend_dispute(&self) -> bool {
        matches!(self, Self::Checkout)
    }
    pub fn is_separate_authentication_supported(&self) -> bool {
        match self {
            #[cfg(feature = "dummy_connector")]
            Self::DummyConnector1
            | Self::DummyConnector2
            | Self::DummyConnector3
            | Self::DummyConnector4
            | Self::DummyConnector5
            | Self::DummyConnector6
            | Self::DummyConnector7 => false,
            Self::Aci
            // Add Separate authentication support for connectors
<<<<<<< HEAD
			| Self::Taxjar
=======
			// | Self::Novalnet
			// | Self::Taxjar
>>>>>>> 716d76c5
			// | Self::Fiservemea
            | Self::Adyen
            | Self::Adyenplatform
            | Self::Airwallex
            | Self::Authorizedotnet
            | Self::Bambora
            | Self::Bamboraapac
            | Self::Bankofamerica
            | Self::Billwerk
            | Self::Bitpay
            | Self::Bluesnap
            | Self::Boku
            | Self::Braintree
            | Self::Cashtocode
            | Self::Coinbase
            | Self::Cryptopay
            | Self::Dlocal
            | Self::Ebanx
            | Self::Fiserv
            | Self::Forte
            | Self::Globalpay
            | Self::Globepay
            | Self::Gocardless
            | Self::Gpayments
            | Self::Helcim
            | Self::Iatapay
            | Self::Itaubank
            | Self::Klarna
            | Self::Mifinity
            | Self::Mollie
            | Self::Multisafepay
            | Self::Nexinets
            | Self::Nuvei
            | Self::Opennode
			| Self::Paybox
			| Self::Payme
            | Self::Payone
            | Self::Paypal
            | Self::Payu
            | Self::Placetopay
            | Self::Powertranz
            | Self::Prophetpay
            | Self::Rapyd
            | Self::Shift4
            | Self::Square
            | Self::Stax
            | Self::Trustpay
            | Self::Tsys
            | Self::Volt
            | Self::Wellsfargo
			// | Self::Wellsfargopayout
            | Self::Wise
            | Self::Worldline
            | Self::Worldpay
            | Self::Zen
            | Self::Zsl
            | Self::Signifyd
            | Self::Plaid
            | Self::Razorpay
            | Self::Riskified
            | Self::Threedsecureio
            | Self::Datatrans
            | Self::Netcetera
            | Self::Noon
            | Self::Stripe => false,
            Self::Checkout | Self::Nmi | Self::Cybersource => true,
        }
    }
    pub fn is_pre_processing_required_before_authorize(&self) -> bool {
        matches!(self, Self::Airwallex)
    }
    #[cfg(feature = "dummy_connector")]
    pub fn validate_dummy_connector_enabled(
        &self,
        is_dummy_connector_enabled: bool,
    ) -> errors::CustomResult<(), errors::ValidationError> {
        if !is_dummy_connector_enabled
            && matches!(
                self,
                Self::DummyConnector1
                    | Self::DummyConnector2
                    | Self::DummyConnector3
                    | Self::DummyConnector4
                    | Self::DummyConnector5
                    | Self::DummyConnector6
                    | Self::DummyConnector7
            )
        {
            Err(errors::ValidationError::InvalidValue {
                message: "Invalid connector name".to_string(),
            }
            .into())
        } else {
            Ok(())
        }
    }
}

#[cfg(feature = "payouts")]
#[derive(
    Clone,
    Copy,
    Debug,
    Eq,
    Hash,
    PartialEq,
    serde::Serialize,
    serde::Deserialize,
    strum::Display,
    strum::EnumString,
    ToSchema,
)]
#[serde(rename_all = "snake_case")]
#[strum(serialize_all = "snake_case")]
pub enum PayoutConnectors {
    Adyen,
    Adyenplatform,
    Cybersource,
    Ebanx,
    Payone,
    Paypal,
    Stripe,
    Wise,
}

#[cfg(feature = "payouts")]
impl From<PayoutConnectors> for RoutableConnectors {
    fn from(value: PayoutConnectors) -> Self {
        match value {
            PayoutConnectors::Adyen => Self::Adyen,
            PayoutConnectors::Adyenplatform => Self::Adyenplatform,
            PayoutConnectors::Cybersource => Self::Cybersource,
            PayoutConnectors::Ebanx => Self::Ebanx,
            PayoutConnectors::Payone => Self::Payone,
            PayoutConnectors::Paypal => Self::Paypal,
            PayoutConnectors::Stripe => Self::Stripe,
            PayoutConnectors::Wise => Self::Wise,
        }
    }
}

#[cfg(feature = "payouts")]
impl From<PayoutConnectors> for Connector {
    fn from(value: PayoutConnectors) -> Self {
        match value {
            PayoutConnectors::Adyen => Self::Adyen,
            PayoutConnectors::Adyenplatform => Self::Adyenplatform,
            PayoutConnectors::Cybersource => Self::Cybersource,
            PayoutConnectors::Ebanx => Self::Ebanx,
            PayoutConnectors::Payone => Self::Payone,
            PayoutConnectors::Paypal => Self::Paypal,
            PayoutConnectors::Stripe => Self::Stripe,
            PayoutConnectors::Wise => Self::Wise,
        }
    }
}

#[cfg(feature = "payouts")]
impl TryFrom<Connector> for PayoutConnectors {
    type Error = String;
    fn try_from(value: Connector) -> Result<Self, Self::Error> {
        match value {
            Connector::Adyen => Ok(Self::Adyen),
            Connector::Adyenplatform => Ok(Self::Adyenplatform),
            Connector::Cybersource => Ok(Self::Cybersource),
            Connector::Ebanx => Ok(Self::Ebanx),
            Connector::Payone => Ok(Self::Payone),
            Connector::Paypal => Ok(Self::Paypal),
            Connector::Stripe => Ok(Self::Stripe),
            Connector::Wise => Ok(Self::Wise),
            _ => Err(format!("Invalid payout connector {}", value)),
        }
    }
}

#[cfg(feature = "frm")]
#[derive(
    Clone,
    Copy,
    Debug,
    Eq,
    Hash,
    PartialEq,
    serde::Serialize,
    serde::Deserialize,
    strum::Display,
    strum::EnumString,
    ToSchema,
)]
#[serde(rename_all = "snake_case")]
#[strum(serialize_all = "snake_case")]
pub enum FrmConnectors {
    /// Signifyd Risk Manager. Official docs: https://docs.signifyd.com/
    Signifyd,
    Riskified,
}

// #[cfg(feature = "tax_calculate")]
#[derive(
    Clone,
    Copy,
    Debug,
    Eq,
    Hash,
    PartialEq,
    serde::Serialize,
    serde::Deserialize,
    strum::Display,
    strum::EnumString,
    ToSchema,
)]
#[serde(rename_all = "snake_case")]
#[strum(serialize_all = "snake_case")]

pub enum TaxCalculatorConnectors {
    Taxjar,
}

#[derive(
    Clone, Debug, serde::Deserialize, serde::Serialize, strum::Display, strum::EnumString, ToSchema,
)]
#[strum(serialize_all = "snake_case")]
#[serde(rename_all = "snake_case")]
pub enum FrmAction {
    CancelTxn,
    AutoRefund,
    ManualReview,
}

#[derive(
    Clone, Debug, serde::Deserialize, serde::Serialize, strum::Display, strum::EnumString, ToSchema,
)]
#[strum(serialize_all = "snake_case")]
#[serde(rename_all = "snake_case")]
pub enum FrmPreferredFlowTypes {
    Pre,
    Post,
}
#[derive(Debug, Eq, PartialEq, Clone, serde::Serialize, serde::Deserialize)]
pub struct UnresolvedResponseReason {
    pub code: String,
    /// A message to merchant to give hint on next action he/she should do to resolve
    pub message: String,
}

/// Possible field type of required fields in payment_method_data
#[derive(
    Clone,
    Debug,
    Eq,
    serde::Deserialize,
    serde::Serialize,
    strum::Display,
    strum::EnumString,
    ToSchema,
)]
#[serde(rename_all = "snake_case")]
#[strum(serialize_all = "snake_case")]
pub enum FieldType {
    UserCardNumber,
    UserCardExpiryMonth,
    UserCardExpiryYear,
    UserCardCvc,
    UserFullName,
    UserEmailAddress,
    UserPhoneNumber,
    UserPhoneNumberCountryCode,           //phone number's country code
    UserCountry { options: Vec<String> }, //for country inside payment method data ex- bank redirect
    UserCurrency { options: Vec<String> },
    UserCryptoCurrencyNetwork, //for crypto network associated with the cryptopcurrency
    UserBillingName,
    UserAddressLine1,
    UserAddressLine2,
    UserAddressCity,
    UserAddressPincode,
    UserAddressState,
    UserAddressCountry { options: Vec<String> },
    UserShippingName,
    UserShippingAddressLine1,
    UserShippingAddressLine2,
    UserShippingAddressCity,
    UserShippingAddressPincode,
    UserShippingAddressState,
    UserShippingAddressCountry { options: Vec<String> },
    UserBlikCode,
    UserBank,
    Text,
    DropDown { options: Vec<String> },
    UserDateOfBirth,
    UserVpaId,
    LanguagePreference { options: Vec<String> },
    UserPixKey,
    UserCpf,
    UserCnpj,
}

impl FieldType {
    pub fn get_billing_variants() -> Vec<Self> {
        vec![
            Self::UserBillingName,
            Self::UserAddressLine1,
            Self::UserAddressLine2,
            Self::UserAddressCity,
            Self::UserAddressPincode,
            Self::UserAddressState,
            Self::UserAddressCountry { options: vec![] },
        ]
    }

    pub fn get_shipping_variants() -> Vec<Self> {
        vec![
            Self::UserShippingName,
            Self::UserShippingAddressLine1,
            Self::UserShippingAddressLine2,
            Self::UserShippingAddressCity,
            Self::UserShippingAddressPincode,
            Self::UserShippingAddressState,
            Self::UserShippingAddressCountry { options: vec![] },
        ]
    }
}

/// This implementatiobn is to ignore the inner value of UserAddressCountry enum while comparing
impl PartialEq for FieldType {
    fn eq(&self, other: &Self) -> bool {
        match (self, other) {
            (Self::UserCardNumber, Self::UserCardNumber) => true,
            (Self::UserCardExpiryMonth, Self::UserCardExpiryMonth) => true,
            (Self::UserCardExpiryYear, Self::UserCardExpiryYear) => true,
            (Self::UserCardCvc, Self::UserCardCvc) => true,
            (Self::UserFullName, Self::UserFullName) => true,
            (Self::UserEmailAddress, Self::UserEmailAddress) => true,
            (Self::UserPhoneNumber, Self::UserPhoneNumber) => true,
            (Self::UserPhoneNumberCountryCode, Self::UserPhoneNumberCountryCode) => true,
            (
                Self::UserCountry {
                    options: options_self,
                },
                Self::UserCountry {
                    options: options_other,
                },
            ) => options_self.eq(options_other),
            (
                Self::UserCurrency {
                    options: options_self,
                },
                Self::UserCurrency {
                    options: options_other,
                },
            ) => options_self.eq(options_other),
            (Self::UserCryptoCurrencyNetwork, Self::UserCryptoCurrencyNetwork) => true,
            (Self::UserBillingName, Self::UserBillingName) => true,
            (Self::UserAddressLine1, Self::UserAddressLine1) => true,
            (Self::UserAddressLine2, Self::UserAddressLine2) => true,
            (Self::UserAddressCity, Self::UserAddressCity) => true,
            (Self::UserAddressPincode, Self::UserAddressPincode) => true,
            (Self::UserAddressState, Self::UserAddressState) => true,
            (Self::UserAddressCountry { .. }, Self::UserAddressCountry { .. }) => true,
            (Self::UserShippingName, Self::UserShippingName) => true,
            (Self::UserShippingAddressLine1, Self::UserShippingAddressLine1) => true,
            (Self::UserShippingAddressLine2, Self::UserShippingAddressLine2) => true,
            (Self::UserShippingAddressCity, Self::UserShippingAddressCity) => true,
            (Self::UserShippingAddressPincode, Self::UserShippingAddressPincode) => true,
            (Self::UserShippingAddressState, Self::UserShippingAddressState) => true,
            (Self::UserShippingAddressCountry { .. }, Self::UserShippingAddressCountry { .. }) => {
                true
            }
            (Self::UserBlikCode, Self::UserBlikCode) => true,
            (Self::UserBank, Self::UserBank) => true,
            (Self::Text, Self::Text) => true,
            (
                Self::DropDown {
                    options: options_self,
                },
                Self::DropDown {
                    options: options_other,
                },
            ) => options_self.eq(options_other),
            (Self::UserDateOfBirth, Self::UserDateOfBirth) => true,
            (Self::UserVpaId, Self::UserVpaId) => true,
            (Self::UserPixKey, Self::UserPixKey) => true,
            (Self::UserCpf, Self::UserCpf) => true,
            (Self::UserCnpj, Self::UserCnpj) => true,
            (Self::LanguagePreference { .. }, Self::LanguagePreference { .. }) => true,
            _unused => false,
        }
    }
}

#[cfg(test)]
mod test {
    use super::*;

    #[test]
    fn test_partialeq_for_field_type() {
        let user_address_country_is_us = FieldType::UserAddressCountry {
            options: vec!["US".to_string()],
        };

        let user_address_country_is_all = FieldType::UserAddressCountry {
            options: vec!["ALL".to_string()],
        };

        assert!(user_address_country_is_us.eq(&user_address_country_is_all))
    }
}

/// Denotes the retry action
#[derive(
    Debug,
    serde::Deserialize,
    serde::Serialize,
    strum::Display,
    strum::EnumString,
    Clone,
    PartialEq,
    Eq,
    ToSchema,
)]
#[serde(rename_all = "snake_case")]
#[strum(serialize_all = "snake_case")]
pub enum RetryAction {
    /// Payment can be retried from the client side until the payment is successful or payment expires or the attempts(configured by the merchant) for payment are exhausted
    ManualRetry,
    /// Denotes that the payment is requeued
    Requeue,
}

#[derive(Clone, Copy)]
pub enum LockerChoice {
    HyperswitchCardVault,
}

#[derive(
    Clone,
    Copy,
    Debug,
    Eq,
    PartialEq,
    serde::Serialize,
    serde::Deserialize,
    strum::Display,
    strum::EnumString,
    ToSchema,
)]
#[serde(rename_all = "snake_case")]
#[strum(serialize_all = "snake_case")]
pub enum PmAuthConnectors {
    Plaid,
}

pub fn convert_pm_auth_connector(connector_name: &str) -> Option<PmAuthConnectors> {
    PmAuthConnectors::from_str(connector_name).ok()
}

pub fn convert_authentication_connector(connector_name: &str) -> Option<AuthenticationConnectors> {
    AuthenticationConnectors::from_str(connector_name).ok()
}

pub fn convert_tax_connector(connector_name: &str) -> Option<TaxCalculatorConnectors> {
    TaxCalculatorConnectors::from_str(connector_name).ok()
}

#[derive(
    Clone,
    Debug,
    Eq,
    PartialEq,
    serde::Deserialize,
    serde::Serialize,
    strum::Display,
    strum::EnumString,
    ToSchema,
    Hash,
)]
pub enum PaymentChargeType {
    #[serde(untagged)]
    Stripe(StripeChargeType),
}

impl Default for PaymentChargeType {
    fn default() -> Self {
        Self::Stripe(StripeChargeType::default())
    }
}

#[derive(
    Clone,
    Debug,
    Default,
    Hash,
    Eq,
    PartialEq,
    ToSchema,
    serde::Serialize,
    serde::Deserialize,
    strum::Display,
    strum::EnumString,
)]
#[serde(rename_all = "lowercase")]
#[strum(serialize_all = "lowercase")]
pub enum StripeChargeType {
    #[default]
    Direct,
    Destination,
}

#[cfg(feature = "frm")]
pub fn convert_frm_connector(connector_name: &str) -> Option<FrmConnectors> {
    FrmConnectors::from_str(connector_name).ok()
}<|MERGE_RESOLUTION|>--- conflicted
+++ resolved
@@ -210,12 +210,8 @@
             | Self::DummyConnector7 => false,
             Self::Aci
             // Add Separate authentication support for connectors
-<<<<<<< HEAD
+			// | Self::Novalnet
 			| Self::Taxjar
-=======
-			// | Self::Novalnet
-			// | Self::Taxjar
->>>>>>> 716d76c5
 			// | Self::Fiservemea
             | Self::Adyen
             | Self::Adyenplatform
