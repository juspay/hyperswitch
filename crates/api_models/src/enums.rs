use std::str::FromStr;

pub use common_enums::*;
#[cfg(feature = "dummy_connector")]
use common_utils::errors;
use utoipa::ToSchema;

#[derive(
    Clone,
    Copy,
    Debug,
    Eq,
    PartialEq,
    serde::Deserialize,
    serde::Serialize,
    strum::Display,
    strum::EnumString,
)]

/// The routing algorithm to be used to process the incoming request from merchant to outgoing payment processor or payment method. The default is 'Custom'
#[serde(rename_all = "snake_case")]
#[strum(serialize_all = "snake_case")]
pub enum RoutingAlgorithm {
    RoundRobin,
    MaxConversion,
    MinCost,
    Custom,
}

/// A connector is an integration to fulfill payments
#[derive(
    Clone,
    Copy,
    Debug,
    Eq,
    PartialEq,
    ToSchema,
    serde::Deserialize,
    serde::Serialize,
    strum::VariantNames,
    strum::EnumIter,
    strum::Display,
    strum::EnumString,
    Hash,
)]
#[serde(rename_all = "snake_case")]
#[strum(serialize_all = "snake_case")]
pub enum Connector {
    // Novalnet,
    // Nexixpay,
    Adyenplatform,
    #[cfg(feature = "dummy_connector")]
    #[serde(rename = "phonypay")]
    #[strum(serialize = "phonypay")]
    DummyConnector1,
    #[cfg(feature = "dummy_connector")]
    #[serde(rename = "fauxpay")]
    #[strum(serialize = "fauxpay")]
    DummyConnector2,
    #[cfg(feature = "dummy_connector")]
    #[serde(rename = "pretendpay")]
    #[strum(serialize = "pretendpay")]
    DummyConnector3,
    #[cfg(feature = "dummy_connector")]
    #[serde(rename = "stripe_test")]
    #[strum(serialize = "stripe_test")]
    DummyConnector4,
    #[cfg(feature = "dummy_connector")]
    #[serde(rename = "adyen_test")]
    #[strum(serialize = "adyen_test")]
    DummyConnector5,
    #[cfg(feature = "dummy_connector")]
    #[serde(rename = "checkout_test")]
    #[strum(serialize = "checkout_test")]
    DummyConnector6,
    #[cfg(feature = "dummy_connector")]
    #[serde(rename = "paypal_test")]
    #[strum(serialize = "paypal_test")]
    DummyConnector7,
    Aci,
    Adyen,
    Airwallex,
    Authorizedotnet,
    Bambora,
    Bamboraapac,
    Bankofamerica,
    Billwerk,
    Bitpay,
    Bluesnap,
    Boku,
    Braintree,
    Cashtocode,
    Checkout,
    Coinbase,
    Cryptopay,
    Cybersource,
    Datatrans,
    Dlocal,
    Ebanx,
    Fiserv,
    Fiservemea,
    Forte,
    Globalpay,
    Globepay,
    Gocardless,
    Gpayments,
    Helcim,
    Iatapay,
    Itaubank,
    Klarna,
    Mifinity,
    Mollie,
    Multisafepay,
    Netcetera,
    Nexinets,
    Nmi,
    Noon,
    Nuvei,
    // Opayo, added as template code for future usage
    Opennode,
    Paybox,
    // Payeezy, As psync and rsync are not supported by this connector, it is added as template code for future usage
    Payme,
    Payone,
    Paypal,
    Payu,
    Placetopay,
    Powertranz,
    Prophetpay,
    Rapyd,
    Razorpay,
    Shift4,
    Square,
    Stax,
    Stripe,
    Taxjar,
    Threedsecureio,
    Trustpay,
    Tsys,
    Volt,
    Wellsfargo,
    // Wellsfargopayout,
    Wise,
    Worldline,
    Worldpay,
    Signifyd,
    Plaid,
    Riskified,
    Zen,
    Zsl,
}

impl Connector {
    #[cfg(feature = "payouts")]
    pub fn supports_instant_payout(&self, payout_method: Option<PayoutType>) -> bool {
        matches!(
            (self, payout_method),
            (Self::Paypal, Some(PayoutType::Wallet))
                | (_, Some(PayoutType::Card))
                | (Self::Adyenplatform, _)
        )
    }
    #[cfg(feature = "payouts")]
    pub fn supports_create_recipient(&self, payout_method: Option<PayoutType>) -> bool {
        matches!((self, payout_method), (_, Some(PayoutType::Bank)))
    }
    #[cfg(feature = "payouts")]
    pub fn supports_payout_eligibility(&self, payout_method: Option<PayoutType>) -> bool {
        matches!((self, payout_method), (_, Some(PayoutType::Card)))
    }
    #[cfg(feature = "payouts")]
    pub fn is_payout_quote_call_required(&self) -> bool {
        matches!(self, Self::Wise)
    }
    #[cfg(feature = "payouts")]
    pub fn supports_access_token_for_payout(&self, payout_method: Option<PayoutType>) -> bool {
        matches!((self, payout_method), (Self::Paypal, _))
    }
    #[cfg(feature = "payouts")]
    pub fn supports_vendor_disburse_account_create_for_payout(&self) -> bool {
        matches!(self, Self::Stripe)
    }
    pub fn supports_access_token(&self, payment_method: PaymentMethod) -> bool {
        matches!(
            (self, payment_method),
            (Self::Airwallex, _)
                | (Self::Globalpay, _)
                | (Self::Paypal, _)
                | (Self::Payu, _)
                | (Self::Trustpay, PaymentMethod::BankRedirect)
                | (Self::Iatapay, _)
                | (Self::Volt, _)
                | (Self::Itaubank, _)
        )
    }
    pub fn supports_file_storage_module(&self) -> bool {
        matches!(self, Self::Stripe | Self::Checkout)
    }
    pub fn requires_defend_dispute(&self) -> bool {
        matches!(self, Self::Checkout)
    }
    pub fn is_separate_authentication_supported(&self) -> bool {
        match self {
            #[cfg(feature = "dummy_connector")]
            Self::DummyConnector1
            | Self::DummyConnector2
            | Self::DummyConnector3
            | Self::DummyConnector4
            | Self::DummyConnector5
            | Self::DummyConnector6
            | Self::DummyConnector7 => false,
            Self::Aci
            // Add Separate authentication support for connectors
			// | Self::Novalnet
<<<<<<< HEAD
			| Self::Taxjar
			// | Self::Fiservemea
=======
			// | Self::Nexixpay
			// | Self::Taxjar
>>>>>>> e659f989
            | Self::Adyen
            | Self::Adyenplatform
            | Self::Airwallex
            | Self::Authorizedotnet
            | Self::Bambora
            | Self::Bamboraapac
            | Self::Bankofamerica
            | Self::Billwerk
            | Self::Bitpay
            | Self::Bluesnap
            | Self::Boku
            | Self::Braintree
            | Self::Cashtocode
            | Self::Coinbase
            | Self::Cryptopay
            | Self::Dlocal
            | Self::Ebanx
            | Self::Fiserv
			| Self::Fiservemea
            | Self::Forte
            | Self::Globalpay
            | Self::Globepay
            | Self::Gocardless
            | Self::Gpayments
            | Self::Helcim
            | Self::Iatapay
            | Self::Itaubank
            | Self::Klarna
            | Self::Mifinity
            | Self::Mollie
            | Self::Multisafepay
            | Self::Nexinets
            | Self::Nuvei
            | Self::Opennode
			| Self::Paybox
			| Self::Payme
            | Self::Payone
            | Self::Paypal
            | Self::Payu
            | Self::Placetopay
            | Self::Powertranz
            | Self::Prophetpay
            | Self::Rapyd
            | Self::Shift4
            | Self::Square
            | Self::Stax
            | Self::Trustpay
            | Self::Tsys
            | Self::Volt
            | Self::Wellsfargo
			// | Self::Wellsfargopayout
            | Self::Wise
            | Self::Worldline
            | Self::Worldpay
            | Self::Zen
            | Self::Zsl
            | Self::Signifyd
            | Self::Plaid
            | Self::Razorpay
            | Self::Riskified
            | Self::Threedsecureio
            | Self::Datatrans
            | Self::Netcetera
            | Self::Noon
            | Self::Stripe => false,
            Self::Checkout | Self::Nmi | Self::Cybersource => true,
        }
    }
    pub fn is_pre_processing_required_before_authorize(&self) -> bool {
        matches!(self, Self::Airwallex)
    }
    #[cfg(feature = "dummy_connector")]
    pub fn validate_dummy_connector_enabled(
        &self,
        is_dummy_connector_enabled: bool,
    ) -> errors::CustomResult<(), errors::ValidationError> {
        if !is_dummy_connector_enabled
            && matches!(
                self,
                Self::DummyConnector1
                    | Self::DummyConnector2
                    | Self::DummyConnector3
                    | Self::DummyConnector4
                    | Self::DummyConnector5
                    | Self::DummyConnector6
                    | Self::DummyConnector7
            )
        {
            Err(errors::ValidationError::InvalidValue {
                message: "Invalid connector name".to_string(),
            }
            .into())
        } else {
            Ok(())
        }
    }
}

#[cfg(feature = "payouts")]
#[derive(
    Clone,
    Copy,
    Debug,
    Eq,
    Hash,
    PartialEq,
    serde::Serialize,
    serde::Deserialize,
    strum::Display,
    strum::EnumString,
    ToSchema,
)]
#[serde(rename_all = "snake_case")]
#[strum(serialize_all = "snake_case")]
pub enum PayoutConnectors {
    Adyen,
    Adyenplatform,
    Cybersource,
    Ebanx,
    Payone,
    Paypal,
    Stripe,
    Wise,
}

#[cfg(feature = "payouts")]
impl From<PayoutConnectors> for RoutableConnectors {
    fn from(value: PayoutConnectors) -> Self {
        match value {
            PayoutConnectors::Adyen => Self::Adyen,
            PayoutConnectors::Adyenplatform => Self::Adyenplatform,
            PayoutConnectors::Cybersource => Self::Cybersource,
            PayoutConnectors::Ebanx => Self::Ebanx,
            PayoutConnectors::Payone => Self::Payone,
            PayoutConnectors::Paypal => Self::Paypal,
            PayoutConnectors::Stripe => Self::Stripe,
            PayoutConnectors::Wise => Self::Wise,
        }
    }
}

#[cfg(feature = "payouts")]
impl From<PayoutConnectors> for Connector {
    fn from(value: PayoutConnectors) -> Self {
        match value {
            PayoutConnectors::Adyen => Self::Adyen,
            PayoutConnectors::Adyenplatform => Self::Adyenplatform,
            PayoutConnectors::Cybersource => Self::Cybersource,
            PayoutConnectors::Ebanx => Self::Ebanx,
            PayoutConnectors::Payone => Self::Payone,
            PayoutConnectors::Paypal => Self::Paypal,
            PayoutConnectors::Stripe => Self::Stripe,
            PayoutConnectors::Wise => Self::Wise,
        }
    }
}

#[cfg(feature = "payouts")]
impl TryFrom<Connector> for PayoutConnectors {
    type Error = String;
    fn try_from(value: Connector) -> Result<Self, Self::Error> {
        match value {
            Connector::Adyen => Ok(Self::Adyen),
            Connector::Adyenplatform => Ok(Self::Adyenplatform),
            Connector::Cybersource => Ok(Self::Cybersource),
            Connector::Ebanx => Ok(Self::Ebanx),
            Connector::Payone => Ok(Self::Payone),
            Connector::Paypal => Ok(Self::Paypal),
            Connector::Stripe => Ok(Self::Stripe),
            Connector::Wise => Ok(Self::Wise),
            _ => Err(format!("Invalid payout connector {}", value)),
        }
    }
}

#[cfg(feature = "frm")]
#[derive(
    Clone,
    Copy,
    Debug,
    Eq,
    Hash,
    PartialEq,
    serde::Serialize,
    serde::Deserialize,
    strum::Display,
    strum::EnumString,
    ToSchema,
)]
#[serde(rename_all = "snake_case")]
#[strum(serialize_all = "snake_case")]
pub enum FrmConnectors {
    /// Signifyd Risk Manager. Official docs: https://docs.signifyd.com/
    Signifyd,
    Riskified,
}

// #[cfg(feature = "tax_calculate")]
#[derive(
    Clone,
    Copy,
    Debug,
    Eq,
    Hash,
    PartialEq,
    serde::Serialize,
    serde::Deserialize,
    strum::Display,
    strum::EnumString,
    ToSchema,
)]
#[serde(rename_all = "snake_case")]
#[strum(serialize_all = "snake_case")]

pub enum TaxCalculatorConnectors {
    Taxjar,
}

#[derive(
    Clone, Debug, serde::Deserialize, serde::Serialize, strum::Display, strum::EnumString, ToSchema,
)]
#[strum(serialize_all = "snake_case")]
#[serde(rename_all = "snake_case")]
pub enum FrmAction {
    CancelTxn,
    AutoRefund,
    ManualReview,
}

#[derive(
    Clone, Debug, serde::Deserialize, serde::Serialize, strum::Display, strum::EnumString, ToSchema,
)]
#[strum(serialize_all = "snake_case")]
#[serde(rename_all = "snake_case")]
pub enum FrmPreferredFlowTypes {
    Pre,
    Post,
}
#[derive(Debug, Eq, PartialEq, Clone, serde::Serialize, serde::Deserialize)]
pub struct UnresolvedResponseReason {
    pub code: String,
    /// A message to merchant to give hint on next action he/she should do to resolve
    pub message: String,
}

/// Possible field type of required fields in payment_method_data
#[derive(
    Clone,
    Debug,
    Eq,
    serde::Deserialize,
    serde::Serialize,
    strum::Display,
    strum::EnumString,
    ToSchema,
)]
#[serde(rename_all = "snake_case")]
#[strum(serialize_all = "snake_case")]
pub enum FieldType {
    UserCardNumber,
    UserCardExpiryMonth,
    UserCardExpiryYear,
    UserCardCvc,
    UserFullName,
    UserEmailAddress,
    UserPhoneNumber,
    UserPhoneNumberCountryCode,           //phone number's country code
    UserCountry { options: Vec<String> }, //for country inside payment method data ex- bank redirect
    UserCurrency { options: Vec<String> },
    UserCryptoCurrencyNetwork, //for crypto network associated with the cryptopcurrency
    UserBillingName,
    UserAddressLine1,
    UserAddressLine2,
    UserAddressCity,
    UserAddressPincode,
    UserAddressState,
    UserAddressCountry { options: Vec<String> },
    UserShippingName,
    UserShippingAddressLine1,
    UserShippingAddressLine2,
    UserShippingAddressCity,
    UserShippingAddressPincode,
    UserShippingAddressState,
    UserShippingAddressCountry { options: Vec<String> },
    UserBlikCode,
    UserBank,
    Text,
    DropDown { options: Vec<String> },
    UserDateOfBirth,
    UserVpaId,
    LanguagePreference { options: Vec<String> },
    UserPixKey,
    UserCpf,
    UserCnpj,
}

impl FieldType {
    pub fn get_billing_variants() -> Vec<Self> {
        vec![
            Self::UserBillingName,
            Self::UserAddressLine1,
            Self::UserAddressLine2,
            Self::UserAddressCity,
            Self::UserAddressPincode,
            Self::UserAddressState,
            Self::UserAddressCountry { options: vec![] },
        ]
    }

    pub fn get_shipping_variants() -> Vec<Self> {
        vec![
            Self::UserShippingName,
            Self::UserShippingAddressLine1,
            Self::UserShippingAddressLine2,
            Self::UserShippingAddressCity,
            Self::UserShippingAddressPincode,
            Self::UserShippingAddressState,
            Self::UserShippingAddressCountry { options: vec![] },
        ]
    }
}

/// This implementatiobn is to ignore the inner value of UserAddressCountry enum while comparing
impl PartialEq for FieldType {
    fn eq(&self, other: &Self) -> bool {
        match (self, other) {
            (Self::UserCardNumber, Self::UserCardNumber) => true,
            (Self::UserCardExpiryMonth, Self::UserCardExpiryMonth) => true,
            (Self::UserCardExpiryYear, Self::UserCardExpiryYear) => true,
            (Self::UserCardCvc, Self::UserCardCvc) => true,
            (Self::UserFullName, Self::UserFullName) => true,
            (Self::UserEmailAddress, Self::UserEmailAddress) => true,
            (Self::UserPhoneNumber, Self::UserPhoneNumber) => true,
            (Self::UserPhoneNumberCountryCode, Self::UserPhoneNumberCountryCode) => true,
            (
                Self::UserCountry {
                    options: options_self,
                },
                Self::UserCountry {
                    options: options_other,
                },
            ) => options_self.eq(options_other),
            (
                Self::UserCurrency {
                    options: options_self,
                },
                Self::UserCurrency {
                    options: options_other,
                },
            ) => options_self.eq(options_other),
            (Self::UserCryptoCurrencyNetwork, Self::UserCryptoCurrencyNetwork) => true,
            (Self::UserBillingName, Self::UserBillingName) => true,
            (Self::UserAddressLine1, Self::UserAddressLine1) => true,
            (Self::UserAddressLine2, Self::UserAddressLine2) => true,
            (Self::UserAddressCity, Self::UserAddressCity) => true,
            (Self::UserAddressPincode, Self::UserAddressPincode) => true,
            (Self::UserAddressState, Self::UserAddressState) => true,
            (Self::UserAddressCountry { .. }, Self::UserAddressCountry { .. }) => true,
            (Self::UserShippingName, Self::UserShippingName) => true,
            (Self::UserShippingAddressLine1, Self::UserShippingAddressLine1) => true,
            (Self::UserShippingAddressLine2, Self::UserShippingAddressLine2) => true,
            (Self::UserShippingAddressCity, Self::UserShippingAddressCity) => true,
            (Self::UserShippingAddressPincode, Self::UserShippingAddressPincode) => true,
            (Self::UserShippingAddressState, Self::UserShippingAddressState) => true,
            (Self::UserShippingAddressCountry { .. }, Self::UserShippingAddressCountry { .. }) => {
                true
            }
            (Self::UserBlikCode, Self::UserBlikCode) => true,
            (Self::UserBank, Self::UserBank) => true,
            (Self::Text, Self::Text) => true,
            (
                Self::DropDown {
                    options: options_self,
                },
                Self::DropDown {
                    options: options_other,
                },
            ) => options_self.eq(options_other),
            (Self::UserDateOfBirth, Self::UserDateOfBirth) => true,
            (Self::UserVpaId, Self::UserVpaId) => true,
            (Self::UserPixKey, Self::UserPixKey) => true,
            (Self::UserCpf, Self::UserCpf) => true,
            (Self::UserCnpj, Self::UserCnpj) => true,
            (Self::LanguagePreference { .. }, Self::LanguagePreference { .. }) => true,
            _unused => false,
        }
    }
}

#[cfg(test)]
mod test {
    use super::*;

    #[test]
    fn test_partialeq_for_field_type() {
        let user_address_country_is_us = FieldType::UserAddressCountry {
            options: vec!["US".to_string()],
        };

        let user_address_country_is_all = FieldType::UserAddressCountry {
            options: vec!["ALL".to_string()],
        };

        assert!(user_address_country_is_us.eq(&user_address_country_is_all))
    }
}

/// Denotes the retry action
#[derive(
    Debug,
    serde::Deserialize,
    serde::Serialize,
    strum::Display,
    strum::EnumString,
    Clone,
    PartialEq,
    Eq,
    ToSchema,
)]
#[serde(rename_all = "snake_case")]
#[strum(serialize_all = "snake_case")]
pub enum RetryAction {
    /// Payment can be retried from the client side until the payment is successful or payment expires or the attempts(configured by the merchant) for payment are exhausted
    ManualRetry,
    /// Denotes that the payment is requeued
    Requeue,
}

#[derive(Clone, Copy)]
pub enum LockerChoice {
    HyperswitchCardVault,
}

#[derive(
    Clone,
    Copy,
    Debug,
    Eq,
    PartialEq,
    serde::Serialize,
    serde::Deserialize,
    strum::Display,
    strum::EnumString,
    ToSchema,
)]
#[serde(rename_all = "snake_case")]
#[strum(serialize_all = "snake_case")]
pub enum PmAuthConnectors {
    Plaid,
}

pub fn convert_pm_auth_connector(connector_name: &str) -> Option<PmAuthConnectors> {
    PmAuthConnectors::from_str(connector_name).ok()
}

pub fn convert_authentication_connector(connector_name: &str) -> Option<AuthenticationConnectors> {
    AuthenticationConnectors::from_str(connector_name).ok()
}

pub fn convert_tax_connector(connector_name: &str) -> Option<TaxCalculatorConnectors> {
    TaxCalculatorConnectors::from_str(connector_name).ok()
}

#[derive(
    Clone,
    Debug,
    Eq,
    PartialEq,
    serde::Deserialize,
    serde::Serialize,
    strum::Display,
    strum::EnumString,
    ToSchema,
    Hash,
)]
pub enum PaymentChargeType {
    #[serde(untagged)]
    Stripe(StripeChargeType),
}

impl Default for PaymentChargeType {
    fn default() -> Self {
        Self::Stripe(StripeChargeType::default())
    }
}

#[derive(
    Clone,
    Debug,
    Default,
    Hash,
    Eq,
    PartialEq,
    ToSchema,
    serde::Serialize,
    serde::Deserialize,
    strum::Display,
    strum::EnumString,
)]
#[serde(rename_all = "lowercase")]
#[strum(serialize_all = "lowercase")]
pub enum StripeChargeType {
    #[default]
    Direct,
    Destination,
}

#[cfg(feature = "frm")]
pub fn convert_frm_connector(connector_name: &str) -> Option<FrmConnectors> {
    FrmConnectors::from_str(connector_name).ok()
}<|MERGE_RESOLUTION|>--- conflicted
+++ resolved
@@ -212,13 +212,8 @@
             Self::Aci
             // Add Separate authentication support for connectors
 			// | Self::Novalnet
-<<<<<<< HEAD
+			// | Self::Nexixpay
 			| Self::Taxjar
-			// | Self::Fiservemea
-=======
-			// | Self::Nexixpay
-			// | Self::Taxjar
->>>>>>> e659f989
             | Self::Adyen
             | Self::Adyenplatform
             | Self::Airwallex
