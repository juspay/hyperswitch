pub use common_enums::*;
use utoipa::ToSchema;

#[derive(
    Clone,
    Copy,
    Debug,
    Default,
    Eq,
    PartialEq,
    serde::Deserialize,
    serde::Serialize,
    strum::Display,
    strum::EnumString,
    frunk::LabelledGeneric,
)]
#[serde(rename_all = "snake_case")]
#[strum(serialize_all = "snake_case")]
pub enum AttemptStatus {
    Started,
    AuthenticationFailed,
    RouterDeclined,
    AuthenticationPending,
    AuthenticationSuccessful,
    Authorized,
    AuthorizationFailed,
    Charged,
    Authorizing,
    CodInitiated,
    Voided,
    VoidInitiated,
    CaptureInitiated,
    CaptureFailed,
    VoidFailed,
    AutoRefunded,
    PartialCharged,
    Unresolved,
    #[default]
    Pending,
    Failure,
    PaymentMethodAwaited,
    ConfirmationAwaited,
    DeviceDataCollectionPending,
}

#[derive(
    Clone,
    Copy,
    Debug,
    Default,
    Eq,
    PartialEq,
    serde::Deserialize,
    serde::Serialize,
    strum::Display,
    strum::EnumString,
    frunk::LabelledGeneric,
    ToSchema,
)]
#[serde(rename_all = "snake_case")]
#[strum(serialize_all = "snake_case")]
pub enum AuthenticationType {
    /// If the card is enrolled for 3DS authentication, the 3DS based authentication will be activated. The liability of chargeback shift to the issuer
    #[default]
    ThreeDs,
    /// 3DS based authentication will not be activated. The liability of chargeback stays with the merchant.
    NoThreeDs,
}

#[derive(
    Clone,
    Copy,
    Debug,
    Default,
    Eq,
    PartialEq,
    serde::Deserialize,
    serde::Serialize,
    strum::Display,
    strum::EnumString,
    frunk::LabelledGeneric,
    ToSchema,
)]
#[serde(rename_all = "snake_case")]
#[strum(serialize_all = "snake_case")]
pub enum CaptureMethod {
    /// Post the payment authorization, the capture will be executed on the full amount immediately
    #[default]
    Automatic,
    /// The capture will happen only if the merchant triggers a Capture API request
    Manual,
    /// The capture will happen only if the merchant triggers a Capture API request
    ManualMultiple,
    /// The capture can be scheduled to automatically get triggered at a specific date & time
    Scheduled,
}

#[derive(
    Clone,
    Copy,
    Debug,
    Eq,
    PartialEq,
    strum::Display,
    strum::EnumString,
    serde::Deserialize,
    serde::Serialize,
    frunk::LabelledGeneric,
    ToSchema,
)]
#[strum(serialize_all = "snake_case")]
#[serde(rename_all = "snake_case")]
pub enum ConnectorType {
    /// PayFacs, Acquirers, Gateways, BNPL etc
    PaymentProcessor,
    /// Fraud, Currency Conversion, Crypto etc
    PaymentVas,
    /// Accounting, Billing, Invoicing, Tax etc
    FinOperations,
    /// Inventory, ERP, CRM, KYC etc
    FizOperations,
    /// Payment Networks like Visa, MasterCard etc
    Networks,
    /// All types of banks including corporate / commercial / personal / neo banks
    BankingEntities,
    /// All types of non-banking financial institutions including Insurance, Credit / Lending etc
    NonBankingFinance,
}

#[allow(clippy::upper_case_acronyms)]
#[derive(
    Clone,
    Copy,
    Debug,
    Default,
    Eq,
    Hash,
    PartialEq,
    serde::Deserialize,
    serde::Serialize,
    strum::Display,
    strum::EnumString,
    strum::EnumIter,
    ToSchema,
    frunk::LabelledGeneric,
)]
pub enum Currency {
    AED,
    ALL,
    AMD,
    ANG,
    ARS,
    AUD,
    AWG,
    AZN,
    BBD,
    BDT,
    BHD,
    BMD,
    BND,
    BOB,
    BRL,
    BSD,
    BWP,
    BZD,
    CAD,
    CHF,
    CNY,
    COP,
    CRC,
    CUP,
    CZK,
    DKK,
    DOP,
    DZD,
    EGP,
    ETB,
    EUR,
    FJD,
    GBP,
    GHS,
    GIP,
    GMD,
    GTQ,
    GYD,
    HKD,
    HNL,
    HRK,
    HTG,
    HUF,
    IDR,
    ILS,
    INR,
    JMD,
    JOD,
    JPY,
    KES,
    KGS,
    KHR,
    KRW,
    KWD,
    KYD,
    KZT,
    LAK,
    LBP,
    LKR,
    LRD,
    LSL,
    MAD,
    MDL,
    MKD,
    MMK,
    MNT,
    MOP,
    MUR,
    MVR,
    MWK,
    MXN,
    MYR,
    NAD,
    NGN,
    NIO,
    NOK,
    NPR,
    NZD,
    OMR,
    PEN,
    PGK,
    PHP,
    PKR,
    PLN,
    QAR,
    RUB,
    SAR,
    SCR,
    SEK,
    SGD,
    SLL,
    SOS,
    SSP,
    SVC,
    SZL,
    THB,
    TTD,
    TWD,
    TZS,
    #[default]
    USD,
    UYU,
    UZS,
    YER,
    ZAR,
}

#[derive(
    Clone,
    Copy,
    Debug,
    Eq,
    PartialEq,
    serde::Deserialize,
    serde::Serialize,
    strum::Display,
    strum::EnumString,
    frunk::LabelledGeneric,
)]
#[serde(rename_all = "snake_case")]
#[strum(serialize_all = "snake_case")]
pub enum EventType {
    PaymentSucceeded,
    PaymentProcessing,
    ActionRequired,
    RefundSucceeded,
    RefundFailed,
    DisputeOpened,
    DisputeExpired,
    DisputeAccepted,
    DisputeCancelled,
    DisputeChallenged,
    DisputeWon,
    DisputeLost,
}

#[derive(
    Clone,
    Copy,
    Debug,
    Default,
    Eq,
    PartialEq,
    ToSchema,
    serde::Deserialize,
    serde::Serialize,
    strum::Display,
    strum::EnumString,
    frunk::LabelledGeneric,
)]
#[serde(rename_all = "snake_case")]
#[strum(serialize_all = "snake_case")]
pub enum IntentStatus {
    Succeeded,
    Failed,
    Cancelled,
    Processing,
    RequiresCustomerAction,
    RequiresMerchantAction,
    RequiresPaymentMethod,
    #[default]
    RequiresConfirmation,
    RequiresCapture,
}

#[derive(
    Clone,
    Copy,
    Debug,
    Default,
    Eq,
    PartialEq,
    serde::Deserialize,
    serde::Serialize,
    strum::Display,
    strum::EnumString,
    frunk::LabelledGeneric,
    ToSchema,
)]
#[serde(rename_all = "snake_case")]
#[strum(serialize_all = "snake_case")]
pub enum FutureUsage {
    #[default]
    OffSession,
    OnSession,
}

#[derive(
    Clone,
    Copy,
    Debug,
    Eq,
    Hash,
    PartialEq,
    serde::Deserialize,
    serde::Serialize,
    strum::Display,
    strum::EnumString,
    frunk::LabelledGeneric,
    ToSchema,
)]
#[strum(serialize_all = "snake_case")]
#[serde(rename_all = "snake_case")]
pub enum PaymentMethodIssuerCode {
    JpHdfc,
    JpIcici,
    JpGooglepay,
    JpApplepay,
    JpPhonepay,
    JpWechat,
    JpSofort,
    JpGiropay,
    JpSepa,
    JpBacs,
}

#[derive(
    Eq,
    PartialEq,
    Hash,
    Copy,
    Clone,
    Debug,
    serde::Serialize,
    serde::Deserialize,
    strum::Display,
    ToSchema,
    Default,
    frunk::LabelledGeneric,
)]
#[serde(rename_all = "snake_case")]
pub enum PaymentExperience {
    /// The URL to which the customer needs to be redirected for completing the payment.
    #[default]
    RedirectToUrl,
    /// Contains the data for invoking the sdk client for completing the payment.
    InvokeSdkClient,
    /// The QR code data to be displayed to the customer.
    DisplayQrCode,
    /// Contains data to finish one click payment.
    OneClick,
    /// Redirect customer to link wallet
    LinkWallet,
    /// Contains the data for invoking the sdk client for completing the payment.
    InvokePaymentApp,
}

#[derive(
    Clone,
    Copy,
    Debug,
    Eq,
    Hash,
    PartialEq,
    serde::Deserialize,
    serde::Serialize,
    strum::Display,
    strum::EnumString,
    ToSchema,
    frunk::LabelledGeneric,
)]
#[serde(rename_all = "snake_case")]
#[strum(serialize_all = "snake_case")]
pub enum PaymentMethodType {
    Affirm,
    AfterpayClearpay,
<<<<<<< HEAD
    ApplePay,
=======
    AliPay,
    ApplePay,
    BancontactCard,
>>>>>>> 7cb7e977
    Blik,
    Credit,
    CryptoCurrency,
    Debit,
    Eps,
    Giropay,
    GooglePay,
    Ideal,
    Klarna,
<<<<<<< HEAD
=======
    MBPay,
    MobilePay,
>>>>>>> 7cb7e977
    OnlineBankingCzechRepublic,
    OnlineBankingFinland,
    OnlineBankingPoland,
    OnlineBankingSlovakia,
    PayBright,
    Paypal,
    Przelewy24,
    Sofort,
    Swish,
    Trustly,
    Walley,
}

#[derive(
    Clone,
    Copy,
    Debug,
    Default,
    Eq,
    Hash,
    PartialEq,
    serde::Deserialize,
    serde::Serialize,
    strum::Display,
    strum::EnumString,
    ToSchema,
    frunk::LabelledGeneric,
)]
#[serde(rename_all = "snake_case")]
#[strum(serialize_all = "snake_case")]
pub enum PaymentMethod {
    #[default]
    Card,
    PayLater,
    Wallet,
    BankRedirect,
    Crypto,
}

#[derive(
    Clone,
    Copy,
    Debug,
    Eq,
    Hash,
    PartialEq,
    ToSchema,
    serde::Deserialize,
    serde::Serialize,
    strum::Display,
    strum::EnumString,
)]
#[serde(rename_all = "lowercase")]
#[strum(serialize_all = "lowercase")]
pub enum WalletIssuer {
    GooglePay,
    ApplePay,
    Paypal,
}

#[derive(
    Clone,
    Copy,
    Debug,
    Default,
    Eq,
    PartialEq,
    strum::Display,
    strum::EnumString,
    frunk::LabelledGeneric,
)]
#[strum(serialize_all = "snake_case")]
pub enum RefundStatus {
    Failure,
    ManualReview,
    #[default]
    Pending,
    Success,
    TransactionFailure,
}

#[derive(
    Clone,
    Copy,
    Debug,
    Eq,
    PartialEq,
    serde::Deserialize,
    serde::Serialize,
    strum::Display,
    strum::EnumString,
    ToSchema,
    frunk::LabelledGeneric,
)]

/// The routing algorithm to be used to process the incoming request from merchant to outgoing payment processor or payment method. The default is 'Custom'
#[schema(example = "custom")]
#[serde(rename_all = "snake_case")]
#[strum(serialize_all = "snake_case")]
pub enum RoutingAlgorithm {
    RoundRobin,
    MaxConversion,
    MinCost,
    Custom,
}

/// The status of the mandate, which indicates whether it can be used to initiate a payment
#[derive(
    Clone,
    Copy,
    Debug,
    Eq,
    PartialEq,
    Default,
    serde::Deserialize,
    serde::Serialize,
    strum::Display,
    strum::EnumString,
    frunk::LabelledGeneric,
    ToSchema,
)]
#[serde(rename_all = "snake_case")]
#[strum(serialize_all = "snake_case")]
pub enum MandateStatus {
    #[default]
    Active,
    Inactive,
    Pending,
    Revoked,
}

#[derive(
    Clone,
    Copy,
    Debug,
    Default,
    Eq,
    PartialEq,
    ToSchema,
    serde::Deserialize,
    serde::Serialize,
    strum::Display,
    strum::EnumString,
    frunk::LabelledGeneric,
    Hash,
)]
#[serde(rename_all = "snake_case")]
#[strum(serialize_all = "snake_case")]
pub enum Connector {
    Aci,
    Adyen,
    Airwallex,
    Applepay,
    Authorizedotnet,
    Bluesnap,
    Braintree,
    Checkout,
    Coinbase,
    Cybersource,
    #[default]
    Dummy,
    Opennode,
    Bambora,
    Dlocal,
    Fiserv,
    Globalpay,
    Klarna,
    Mollie,
    Multisafepay,
    Nuvei,
    // Payeezy, As psync and rsync are not supported by this connector, it is added as template code for future usage
    Paypal,
    Payu,
    Rapyd,
    Shift4,
    Stripe,
    Worldline,
    Worldpay,
    Trustpay,
}

impl Connector {
    pub fn supports_access_token(&self, payment_method: PaymentMethod) -> bool {
        matches!(
            (self, payment_method),
            (Self::Airwallex, _)
                | (Self::Globalpay, _)
                | (Self::Paypal, _)
                | (Self::Payu, _)
                | (Self::Trustpay, PaymentMethod::BankRedirect)
        )
    }
}

#[derive(
    Clone,
    Copy,
    Debug,
    Eq,
    PartialEq,
    serde::Serialize,
    serde::Deserialize,
    strum::Display,
    strum::EnumString,
    frunk::LabelledGeneric,
)]
#[serde(rename_all = "snake_case")]
#[strum(serialize_all = "snake_case")]
pub enum RoutableConnectors {
    Aci,
    Adyen,
    Airwallex,
    Authorizedotnet,
    Bambora,
    Bluesnap,
    Braintree,
    Checkout,
    Coinbase,
    Cybersource,
    Dlocal,
    Fiserv,
    Globalpay,
    Klarna,
    Mollie,
    Multisafepay,
    Nuvei,
    Opennode,
    // Payeezy, As psync and rsync are not supported by this connector, it is added as template code for future usage
    Paypal,
    Payu,
    Rapyd,
    Shift4,
    Stripe,
    Trustpay,
    Worldline,
    Worldpay,
}

/// Wallets which support obtaining session object
#[derive(Debug, serde::Deserialize, serde::Serialize, Clone, ToSchema)]
#[serde(rename_all = "snake_case")]
pub enum SupportedWallets {
    Paypal,
    ApplePay,
    Klarna,
    Gpay,
}

/// Name of banks supported by Hyperswitch
#[derive(
    Clone,
    Copy,
    Debug,
    Eq,
    Hash,
    PartialEq,
    serde::Deserialize,
    serde::Serialize,
    strum::Display,
    strum::EnumString,
    frunk::LabelledGeneric,
    ToSchema,
)]
#[strum(serialize_all = "snake_case")]
#[serde(rename_all = "snake_case")]
pub enum BankNames {
    AmericanExpress,
    BankOfAmerica,
    Barclays,
    #[serde(rename = "BLIK - PSP")]
    BlikPSP,
    CapitalOne,
    Chase,
    Citi,
    Discover,
    NavyFederalCreditUnion,
    PentagonFederalCreditUnion,
    SynchronyBank,
    WellsFargo,
    AbnAmro,
    AsnBank,
    Bunq,
    Handelsbanken,
    Ing,
    Knab,
    Moneyou,
    Rabobank,
    Regiobank,
    Revolut,
    SnsBank,
    TriodosBank,
    VanLanschot,
    ArzteUndApothekerBank,
    AustrianAnadiBankAg,
    BankAustria,
    Bank99Ag,
    BankhausCarlSpangler,
    BankhausSchelhammerUndSchatteraAg,
    #[serde(rename = "Bank Millennium")]
    BankMillennium,
    #[serde(rename = "Bank PEKAO S.A.")]
    BankPEKAOSA,
    BawagPskAg,
    BksBankAg,
    BrullKallmusBankAg,
    BtvVierLanderBank,
    CapitalBankGraweGruppeAg,
    #[serde(rename = "Česká spořitelna")]
    CeskaSporitelna,
    Dolomitenbank,
    EasybankAg,
    #[serde(rename = "ePlatby VÚB")]
    EPlatbyVUB,
    ErsteBankUndSparkassen,
    HypoAlpeadriabankInternationalAg,
    HypoNoeLbFurNiederosterreichUWien,
    HypoOberosterreichSalzburgSteiermark,
    HypoTirolBankAg,
    HypoVorarlbergBankAg,
    HypoBankBurgenlandAktiengesellschaft,
    #[serde(rename = "Komercní banka")]
    KomercniBanka,
<<<<<<< HEAD
=======
    #[serde(rename = "mBank - mTransfer")]
    MBank,
>>>>>>> 7cb7e977
    MarchfelderBank,
    OberbankAg,
    OsterreichischeArzteUndApothekerbank,
    #[serde(rename = "Pay with ING")]
    PayWithING,
    #[serde(rename = "Płacę z iPKO")]
    PlaceZIPKO,
    #[serde(rename = "Płatność online kartą płatniczą")]
    PlatnoscOnlineKartaPlatnicza,
    PosojilnicaBankEGen,
    #[serde(rename = "Poštová banka")]
    PostovaBanka,
    RaiffeisenBankengruppeOsterreich,
    #[serde(rename = "Płatność online kartą płatniczą")]
    PlatnoscOnlineKartaPlatnicza,
    SchelhammerCapitalBankAg,
    SchoellerbankAg,
    SpardaBankWien,
    SporoPay,
<<<<<<< HEAD
=======
    #[serde(rename = "Santander-Przelew24")]
    SantanderPrzelew24,
>>>>>>> 7cb7e977
    TatraPay,
    Viamo,
    VolksbankGruppe,
    VolkskreditbankAg,
    VrBankBraunau,
    #[serde(rename = "Pay with Alior Bank")]
    PayWithAliorBank,
    #[serde(rename = "Banki Spółdzielcze")]
    BankiSpoldzielcze,
    #[serde(rename = "Pay with Inteligo")]
    PayWithInteligo,
    #[serde(rename = "BNP Paribas Poland")]
    BNPParibasPoland,
    #[serde(rename = "Bank Nowy S.A.")]
    BankNowySA,
    #[serde(rename = "Credit Agricole")]
    CreditAgricole,
    #[serde(rename = "Pay with BOŚ")]
    PayWithBOS,
    #[serde(rename = "Pay with CitiHandlowy")]
    PayWithCitiHandlowy,
    #[serde(rename = "Pay with Plus Bank")]
    PayWithPlusBank,
    #[serde(rename = "Toyota Bank")]
    ToyotaBank,
    VeloBank,
    #[serde(rename = "e-transfer Pocztowy24")]
    ETransferPocztowy24,
}

#[derive(
    Clone,
    Debug,
    Eq,
    Hash,
    PartialEq,
    serde::Deserialize,
    serde::Serialize,
    strum::Display,
    strum::EnumString,
    frunk::LabelledGeneric,
    ToSchema,
)]
pub enum CardNetwork {
    Visa,
    Mastercard,
    AmericanExpress,
    JCB,
    DinersClub,
    Discover,
    CartesBancaires,
    UnionPay,
    Interac,
    RuPay,
    Maestro,
}

impl From<AttemptStatus> for IntentStatus {
    fn from(s: AttemptStatus) -> Self {
        match s {
            AttemptStatus::Charged | AttemptStatus::AutoRefunded => Self::Succeeded,

            AttemptStatus::ConfirmationAwaited => Self::RequiresConfirmation,
            AttemptStatus::PaymentMethodAwaited => Self::RequiresPaymentMethod,

            AttemptStatus::Authorized => Self::RequiresCapture,
            AttemptStatus::AuthenticationPending | AttemptStatus::DeviceDataCollectionPending => {
                Self::RequiresCustomerAction
            }
            AttemptStatus::Unresolved => Self::RequiresMerchantAction,
            AttemptStatus::PartialCharged
            | AttemptStatus::Started
            | AttemptStatus::AuthenticationSuccessful
            | AttemptStatus::Authorizing
            | AttemptStatus::CodInitiated
            | AttemptStatus::VoidInitiated
            | AttemptStatus::CaptureInitiated
            | AttemptStatus::Pending => Self::Processing,

            AttemptStatus::AuthenticationFailed
            | AttemptStatus::AuthorizationFailed
            | AttemptStatus::VoidFailed
            | AttemptStatus::RouterDeclined
            | AttemptStatus::CaptureFailed
            | AttemptStatus::Failure => Self::Failed,
            AttemptStatus::Voided => Self::Cancelled,
        }
    }
}

#[derive(
    Clone,
    Default,
    Debug,
    Eq,
    Hash,
    PartialEq,
    serde::Deserialize,
    serde::Serialize,
    strum::Display,
    strum::EnumString,
    frunk::LabelledGeneric,
    ToSchema,
)]
pub enum DisputeStage {
    PreDispute,
    #[default]
    Dispute,
    PreArbitration,
}

#[derive(
    Clone,
    Debug,
    Default,
    Eq,
    Hash,
    PartialEq,
    serde::Deserialize,
    serde::Serialize,
    strum::Display,
    strum::EnumString,
    frunk::LabelledGeneric,
    ToSchema,
)]
pub enum DisputeStatus {
    #[default]
    DisputeOpened,
    DisputeExpired,
    DisputeAccepted,
    DisputeCancelled,
    DisputeChallenged,
    // dispute has been successfully challenged by the merchant
    DisputeWon,
    // dispute has been unsuccessfully challenged
    DisputeLost,
}

#[derive(Debug, Eq, PartialEq, Clone, serde::Serialize, serde::Deserialize)]
pub struct UnresolvedResponseReason {
    pub code: String,
    /// A message to merchant to give hint on next action he/she should do to resolve
    pub message: String,
}<|MERGE_RESOLUTION|>--- conflicted
+++ resolved
@@ -411,13 +411,9 @@
 pub enum PaymentMethodType {
     Affirm,
     AfterpayClearpay,
-<<<<<<< HEAD
-    ApplePay,
-=======
     AliPay,
     ApplePay,
     BancontactCard,
->>>>>>> 7cb7e977
     Blik,
     Credit,
     CryptoCurrency,
@@ -427,11 +423,8 @@
     GooglePay,
     Ideal,
     Klarna,
-<<<<<<< HEAD
-=======
     MBPay,
     MobilePay,
->>>>>>> 7cb7e977
     OnlineBankingCzechRepublic,
     OnlineBankingFinland,
     OnlineBankingPoland,
@@ -754,11 +747,8 @@
     HypoBankBurgenlandAktiengesellschaft,
     #[serde(rename = "Komercní banka")]
     KomercniBanka,
-<<<<<<< HEAD
-=======
     #[serde(rename = "mBank - mTransfer")]
     MBank,
->>>>>>> 7cb7e977
     MarchfelderBank,
     OberbankAg,
     OsterreichischeArzteUndApothekerbank,
@@ -772,17 +762,12 @@
     #[serde(rename = "Poštová banka")]
     PostovaBanka,
     RaiffeisenBankengruppeOsterreich,
-    #[serde(rename = "Płatność online kartą płatniczą")]
-    PlatnoscOnlineKartaPlatnicza,
     SchelhammerCapitalBankAg,
     SchoellerbankAg,
     SpardaBankWien,
     SporoPay,
-<<<<<<< HEAD
-=======
     #[serde(rename = "Santander-Przelew24")]
     SantanderPrzelew24,
->>>>>>> 7cb7e977
     TatraPay,
     Viamo,
     VolksbankGruppe,
