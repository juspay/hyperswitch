--- conflicted
+++ resolved
@@ -579,14 +579,11 @@
     Cybersource,
     #[default]
     Dummy,
-<<<<<<< HEAD
-    Multisafepay,
-=======
     Dlocal,
->>>>>>> 7792de55
     Fiserv,
     Globalpay,
     Klarna,
+    Multisafepay,
     Payu,
     Rapyd,
     Shift4,
