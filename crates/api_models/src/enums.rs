pub use common_enums::*;
use utoipa::ToSchema;

#[derive(
    Clone,
    Copy,
    Debug,
    Eq,
    PartialEq,
    serde::Deserialize,
    serde::Serialize,
    strum::Display,
    strum::EnumString,
    ToSchema,
)]

/// The routing algorithm to be used to process the incoming request from merchant to outgoing payment processor or payment method. The default is 'Custom'
#[schema(example = "custom")]
#[serde(rename_all = "snake_case")]
#[strum(serialize_all = "snake_case")]
pub enum RoutingAlgorithm {
    RoundRobin,
    MaxConversion,
    MinCost,
    Custom,
}

#[derive(
    Clone,
    Copy,
    Debug,
    Eq,
    PartialEq,
    ToSchema,
    serde::Deserialize,
    serde::Serialize,
    strum::EnumVariantNames,
    strum::EnumIter,
    strum::Display,
    strum::EnumString,
    Hash,
)]
#[serde(rename_all = "snake_case")]
#[strum(serialize_all = "snake_case")]
pub enum Connector {
    #[cfg(feature = "dummy_connector")]
    #[serde(rename = "phonypay")]
    #[strum(serialize = "phonypay")]
    DummyConnector1,
    #[cfg(feature = "dummy_connector")]
    #[serde(rename = "fauxpay")]
    #[strum(serialize = "fauxpay")]
    DummyConnector2,
    #[cfg(feature = "dummy_connector")]
    #[serde(rename = "pretendpay")]
    #[strum(serialize = "pretendpay")]
    DummyConnector3,
    #[cfg(feature = "dummy_connector")]
    #[serde(rename = "stripe_test")]
    #[strum(serialize = "stripe_test")]
    DummyConnector4,
    #[cfg(feature = "dummy_connector")]
    #[serde(rename = "adyen_test")]
    #[strum(serialize = "adyen_test")]
    DummyConnector5,
    #[cfg(feature = "dummy_connector")]
    #[serde(rename = "checkout_test")]
    #[strum(serialize = "checkout_test")]
    DummyConnector6,
    #[cfg(feature = "dummy_connector")]
    #[serde(rename = "paypal_test")]
    #[strum(serialize = "paypal_test")]
    DummyConnector7,
    Aci,
    Adyen,
    Airwallex,
    Authorizedotnet,
    Bitpay,
    Bambora,
    Bluesnap,
<<<<<<< HEAD
    Boku,
=======
    // Boku, added as template code for future usage
>>>>>>> 884f2842
    Braintree,
    Cashtocode,
    Checkout,
    Coinbase,
    Cryptopay,
    Cybersource,
    Dlocal,
    Fiserv,
    Forte,
    Globalpay,
    Globepay,
    Iatapay,
    Klarna,
    Mollie,
    Multisafepay,
    Nexinets,
    Nmi,
    Noon,
    Nuvei,
    // Opayo, added as template code for future usage
    Opennode,
    // Payeezy, As psync and rsync are not supported by this connector, it is added as template code for future usage
    Payme,
    Paypal,
    Payu,
    Powertranz,
    Rapyd,
    Shift4,
    Stax,
    Stripe,
    Trustpay,
    // Tsys,
    Tsys,
    Wise,
    Worldline,
    Worldpay,
    Zen,
}

impl Connector {
    pub fn supports_access_token(&self, payment_method: PaymentMethod) -> bool {
        matches!(
            (self, payment_method),
            (Self::Airwallex, _)
                | (Self::Globalpay, _)
                | (Self::Paypal, _)
                | (Self::Payu, _)
                | (Self::Trustpay, PaymentMethod::BankRedirect)
                | (Self::Iatapay, _)
        )
    }
    pub fn supports_file_storage_module(&self) -> bool {
        matches!(self, Self::Stripe | Self::Checkout)
    }
    pub fn requires_defend_dispute(&self) -> bool {
        matches!(self, Self::Checkout)
    }
}

#[derive(
    Clone,
    Copy,
    Debug,
    Eq,
    Hash,
    PartialEq,
    serde::Serialize,
    serde::Deserialize,
    strum::Display,
    strum::EnumString,
    strum::EnumIter,
    strum::EnumVariantNames,
)]
#[serde(rename_all = "snake_case")]
#[strum(serialize_all = "snake_case")]
pub enum RoutableConnectors {
    Stax,
    #[cfg(feature = "dummy_connector")]
    #[serde(rename = "phonypay")]
    #[strum(serialize = "phonypay")]
    DummyConnector1,
    #[cfg(feature = "dummy_connector")]
    #[serde(rename = "fauxpay")]
    #[strum(serialize = "fauxpay")]
    DummyConnector2,
    #[cfg(feature = "dummy_connector")]
    #[serde(rename = "pretendpay")]
    #[strum(serialize = "pretendpay")]
    DummyConnector3,
    #[cfg(feature = "dummy_connector")]
    #[serde(rename = "stripe_test")]
    #[strum(serialize = "stripe_test")]
    DummyConnector4,
    #[cfg(feature = "dummy_connector")]
    #[serde(rename = "adyen_test")]
    #[strum(serialize = "adyen_test")]
    DummyConnector5,
    #[cfg(feature = "dummy_connector")]
    #[serde(rename = "checkout_test")]
    #[strum(serialize = "checkout_test")]
    DummyConnector6,
    #[cfg(feature = "dummy_connector")]
    #[serde(rename = "paypal_test")]
    #[strum(serialize = "paypal_test")]
    DummyConnector7,
    Aci,
    Adyen,
    Airwallex,
    Authorizedotnet,
    Boku,
    Bitpay,
    Bambora,
    Bluesnap,
    // Boku, added as template code for future usage
    Braintree,
    Cashtocode,
    Checkout,
    Coinbase,
    Cryptopay,
    Cybersource,
    Dlocal,
    Fiserv,
    Forte,
    Globalpay,
    Globepay,
    Iatapay,
    Klarna,
    Mollie,
    Multisafepay,
    Nexinets,
    Nmi,
    Noon,
    Nuvei,
    // Opayo, added as template code for future usage
    Opennode,
    // Payeezy, As psync and rsync are not supported by this connector, it is added as template code for future usage
    Payme,
    Paypal,
    Payu,
    Powertranz,
    Rapyd,
    Shift4,
    Stripe,
    Trustpay,
    // Tsys,
    Tsys,
    Wise,
    Worldline,
    Worldpay,
    Zen,
}

#[cfg(feature = "payouts")]
#[derive(
    Clone,
    Copy,
    Debug,
    Eq,
    Hash,
    PartialEq,
    serde::Serialize,
    serde::Deserialize,
    strum::Display,
    strum::EnumString,
    ToSchema,
)]
#[serde(rename_all = "snake_case")]
#[strum(serialize_all = "snake_case")]
pub enum PayoutConnectors {
    Adyen,
    Wise,
}

#[cfg(feature = "payouts")]
impl From<PayoutConnectors> for RoutableConnectors {
    fn from(value: PayoutConnectors) -> Self {
        match value {
            PayoutConnectors::Adyen => Self::Adyen,
            PayoutConnectors::Wise => Self::Wise,
        }
    }
}

/// Name of banks supported by Hyperswitch
#[derive(
    Clone,
    Copy,
    Debug,
    Eq,
    Hash,
    PartialEq,
    serde::Deserialize,
    serde::Serialize,
    strum::Display,
    strum::EnumString,
    ToSchema,
)]
#[strum(serialize_all = "snake_case")]
#[serde(rename_all = "snake_case")]
pub enum BankNames {
    AmericanExpress,
    AffinBank,
    AgroBank,
    AllianceBank,
    AmBank,
    BankOfAmerica,
    BankIslam,
    BankMuamalat,
    BankRakyat,
    BankSimpananNasional,
    Barclays,
    BlikPSP,
    CapitalOne,
    Chase,
    Citi,
    CimbBank,
    Discover,
    NavyFederalCreditUnion,
    PentagonFederalCreditUnion,
    SynchronyBank,
    WellsFargo,
    AbnAmro,
    AsnBank,
    Bunq,
    Handelsbanken,
    HongLeongBank,
    HsbcBank,
    Ing,
    Knab,
    KuwaitFinanceHouse,
    Moneyou,
    Rabobank,
    Regiobank,
    Revolut,
    SnsBank,
    TriodosBank,
    VanLanschot,
    ArzteUndApothekerBank,
    AustrianAnadiBankAg,
    BankAustria,
    Bank99Ag,
    BankhausCarlSpangler,
    BankhausSchelhammerUndSchatteraAg,
    BankMillennium,
    BankPEKAOSA,
    BawagPskAg,
    BksBankAg,
    BrullKallmusBankAg,
    BtvVierLanderBank,
    CapitalBankGraweGruppeAg,
    CeskaSporitelna,
    Dolomitenbank,
    EasybankAg,
    EPlatbyVUB,
    ErsteBankUndSparkassen,
    FrieslandBank,
    HypoAlpeadriabankInternationalAg,
    HypoNoeLbFurNiederosterreichUWien,
    HypoOberosterreichSalzburgSteiermark,
    HypoTirolBankAg,
    HypoVorarlbergBankAg,
    HypoBankBurgenlandAktiengesellschaft,
    KomercniBanka,
    MBank,
    MarchfelderBank,
    Maybank,
    OberbankAg,
    OsterreichischeArzteUndApothekerbank,
    OcbcBank,
    PayWithING,
    PlaceZIPKO,
    PlatnoscOnlineKartaPlatnicza,
    PosojilnicaBankEGen,
    PostovaBanka,
    PublicBank,
    RaiffeisenBankengruppeOsterreich,
    RhbBank,
    SchelhammerCapitalBankAg,
    StandardCharteredBank,
    SchoellerbankAg,
    SpardaBankWien,
    SporoPay,
    SantanderPrzelew24,
    TatraPay,
    Viamo,
    VolksbankGruppe,
    VolkskreditbankAg,
    VrBankBraunau,
    UobBank,
    PayWithAliorBank,
    BankiSpoldzielcze,
    PayWithInteligo,
    BNPParibasPoland,
    BankNowySA,
    CreditAgricole,
    PayWithBOS,
    PayWithCitiHandlowy,
    PayWithPlusBank,
    ToyotaBank,
    VeloBank,
    ETransferPocztowy24,
    PlusBank,
    EtransferPocztowy24,
    BankiSpbdzielcze,
    BankNowyBfgSa,
    GetinBank,
    Blik,
    NoblePay,
    IdeaBank,
    EnveloBank,
    NestPrzelew,
    MbankMtransfer,
    Inteligo,
    PbacZIpko,
    BnpParibas,
    BankPekaoSa,
    VolkswagenBank,
    AliorBank,
    Boz,
    BangkokBank,
    KrungsriBank,
    KrungThaiBank,
    TheSiamCommercialBank,
    KasikornBank,
}

#[derive(
    Clone, Debug, serde::Deserialize, serde::Serialize, strum::Display, strum::EnumString, ToSchema,
)]
#[strum(serialize_all = "snake_case")]
#[serde(rename_all = "snake_case")]
pub enum FrmAction {
    CancelTxn,
    AutoRefund,
    ManualReview,
}

#[derive(
    Clone, Debug, serde::Deserialize, serde::Serialize, strum::Display, strum::EnumString, ToSchema,
)]
#[strum(serialize_all = "snake_case")]
#[serde(rename_all = "snake_case")]
pub enum FrmPreferredFlowTypes {
    Pre,
    Post,
}
#[derive(Debug, Eq, PartialEq, Clone, serde::Serialize, serde::Deserialize)]
pub struct UnresolvedResponseReason {
    pub code: String,
    /// A message to merchant to give hint on next action he/she should do to resolve
    pub message: String,
}

/// Possible field type of required fields in payment_method_data
#[derive(
    Clone,
    Debug,
    Eq,
    PartialEq,
    serde::Deserialize,
    serde::Serialize,
    strum::Display,
    strum::EnumString,
    ToSchema,
    Hash,
)]
#[serde(rename_all = "snake_case")]
#[strum(serialize_all = "snake_case")]
pub enum FieldType {
    UserFullName,
    UserEmailAddress,
    UserPhoneNumber,
    UserCountry { options: Vec<String> },
    UserAddressline1,
    UserAddressline2,
    UserAddressCity,
    UserAddressPincode,
    UserAddressState,
    UserAddressCountry,
    UserBlikCode,
    FieldsComplete,
    UserBillingName,
    UserBank,
    Text,
    DropDown { options: Vec<String> },
}

#[derive(
    Debug,
    serde::Deserialize,
    serde::Serialize,
    strum::Display,
    strum::EnumString,
    Clone,
    PartialEq,
    Eq,
    ToSchema,
)]
#[serde(rename_all = "snake_case")]
#[strum(serialize_all = "snake_case")]
pub enum RetryAction {
    /// Payment can be retried from the client side until the payment is successful or payment expires or the attempts(configured by the merchant) for payment are exhausted
    ManualRetry,
    /// Denotes that the payment is requeued
    Requeue,
}<|MERGE_RESOLUTION|>--- conflicted
+++ resolved
@@ -78,11 +78,7 @@
     Bitpay,
     Bambora,
     Bluesnap,
-<<<<<<< HEAD
     Boku,
-=======
-    // Boku, added as template code for future usage
->>>>>>> 884f2842
     Braintree,
     Cashtocode,
     Checkout,
