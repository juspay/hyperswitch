--- conflicted
+++ resolved
@@ -215,11 +215,7 @@
             // Add Separate authentication support for connectors
 			// | Self::Novalnet
 			// | Self::Nexixpay
-<<<<<<< HEAD
 			// | Self::Fiuu
-=======
-			// | Self::Taxjar
->>>>>>> 28e7a7fc
             | Self::Adyen
             | Self::Adyenplatform
             | Self::Airwallex
