--- conflicted
+++ resolved
@@ -635,11 +635,8 @@
     Mollie,
     Multisafepay,
     Nuvei,
-<<<<<<< HEAD
     Opennode,
-=======
     Paypal,
->>>>>>> 4524d4f5
     Payu,
     Rapyd,
     Shift4,
