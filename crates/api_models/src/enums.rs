pub use common_enums::*;
use utoipa::ToSchema;

#[derive(
    Clone,
    Copy,
    Debug,
    Default,
    Eq,
    PartialEq,
    serde::Deserialize,
    serde::Serialize,
    strum::Display,
    strum::EnumString,
    frunk::LabelledGeneric,
)]
#[serde(rename_all = "snake_case")]
#[strum(serialize_all = "snake_case")]
pub enum AttemptStatus {
    Started,
    AuthenticationFailed,
    RouterDeclined,
    AuthenticationPending,
    AuthenticationSuccessful,
    Authorized,
    AuthorizationFailed,
    Charged,
    Authorizing,
    CodInitiated,
    Voided,
    VoidInitiated,
    CaptureInitiated,
    CaptureFailed,
    VoidFailed,
    AutoRefunded,
    PartialCharged,
    Unresolved,
    #[default]
    Pending,
    Failure,
    PaymentMethodAwaited,
    ConfirmationAwaited,
    DeviceDataCollectionPending,
}

#[derive(
    Clone,
    Copy,
    Debug,
    Default,
    Eq,
    PartialEq,
    serde::Deserialize,
    serde::Serialize,
    strum::Display,
    strum::EnumString,
    frunk::LabelledGeneric,
    ToSchema,
)]
#[serde(rename_all = "snake_case")]
#[strum(serialize_all = "snake_case")]
pub enum AuthenticationType {
    /// If the card is enrolled for 3DS authentication, the 3DS based authentication will be activated. The liability of chargeback shift to the issuer
    #[default]
    ThreeDs,
    /// 3DS based authentication will not be activated. The liability of chargeback stays with the merchant.
    NoThreeDs,
}

#[derive(
    Clone,
    Copy,
    Debug,
    Default,
    Eq,
    PartialEq,
    serde::Deserialize,
    serde::Serialize,
    strum::Display,
    strum::EnumString,
    frunk::LabelledGeneric,
    ToSchema,
)]
#[serde(rename_all = "snake_case")]
#[strum(serialize_all = "snake_case")]
pub enum CaptureMethod {
    /// Post the payment authorization, the capture will be executed on the full amount immediately
    #[default]
    Automatic,
    /// The capture will happen only if the merchant triggers a Capture API request
    Manual,
    /// The capture will happen only if the merchant triggers a Capture API request
    ManualMultiple,
    /// The capture can be scheduled to automatically get triggered at a specific date & time
    Scheduled,
}

#[derive(
    Clone,
    Copy,
    Debug,
    Eq,
    PartialEq,
    strum::Display,
    strum::EnumString,
    serde::Deserialize,
    serde::Serialize,
    frunk::LabelledGeneric,
    ToSchema,
)]
#[strum(serialize_all = "snake_case")]
#[serde(rename_all = "snake_case")]
pub enum ConnectorType {
    /// PayFacs, Acquirers, Gateways, BNPL etc
    PaymentProcessor,
    /// Fraud, Currency Conversion, Crypto etc
    PaymentVas,
    /// Accounting, Billing, Invoicing, Tax etc
    FinOperations,
    /// Inventory, ERP, CRM, KYC etc
    FizOperations,
    /// Payment Networks like Visa, MasterCard etc
    Networks,
    /// All types of banks including corporate / commercial / personal / neo banks
    BankingEntities,
    /// All types of non-banking financial institutions including Insurance, Credit / Lending etc
    NonBankingFinance,
}

#[allow(clippy::upper_case_acronyms)]
#[derive(
    Clone,
    Copy,
    Debug,
    Default,
    Eq,
    Hash,
    PartialEq,
    serde::Deserialize,
    serde::Serialize,
    strum::Display,
    strum::EnumString,
    strum::EnumIter,
    ToSchema,
    frunk::LabelledGeneric,
)]
pub enum Currency {
    AED,
    ALL,
    AMD,
    ANG,
    ARS,
    AUD,
    AWG,
    AZN,
    BBD,
    BDT,
    BHD,
    BMD,
    BND,
    BOB,
    BRL,
    BSD,
    BWP,
    BZD,
    CAD,
    CHF,
    CNY,
    COP,
    CRC,
    CUP,
    CZK,
    DKK,
    DOP,
    DZD,
    EGP,
    ETB,
    EUR,
    FJD,
    GBP,
    GHS,
    GIP,
    GMD,
    GTQ,
    GYD,
    HKD,
    HNL,
    HRK,
    HTG,
    HUF,
    IDR,
    ILS,
    INR,
    JMD,
    JOD,
    JPY,
    KES,
    KGS,
    KHR,
    KRW,
    KWD,
    KYD,
    KZT,
    LAK,
    LBP,
    LKR,
    LRD,
    LSL,
    MAD,
    MDL,
    MKD,
    MMK,
    MNT,
    MOP,
    MUR,
    MVR,
    MWK,
    MXN,
    MYR,
    NAD,
    NGN,
    NIO,
    NOK,
    NPR,
    NZD,
    OMR,
    PEN,
    PGK,
    PHP,
    PKR,
    PLN,
    QAR,
    RUB,
    SAR,
    SCR,
    SEK,
    SGD,
    SLL,
    SOS,
    SSP,
    SVC,
    SZL,
    THB,
    TTD,
    TWD,
    TZS,
    #[default]
    USD,
    UYU,
    UZS,
    YER,
    ZAR,
}

#[derive(
    Clone,
    Copy,
    Debug,
    Eq,
    PartialEq,
    serde::Deserialize,
    serde::Serialize,
    strum::Display,
    strum::EnumString,
    frunk::LabelledGeneric,
)]
#[serde(rename_all = "snake_case")]
#[strum(serialize_all = "snake_case")]
pub enum EventType {
    PaymentSucceeded,
    PaymentProcessing,
    ActionRequired,
    RefundSucceeded,
    RefundFailed,
    DisputeOpened,
    DisputeExpired,
    DisputeAccepted,
    DisputeCancelled,
    DisputeChallenged,
    DisputeWon,
    DisputeLost,
}

#[derive(
    Clone,
    Copy,
    Debug,
    Default,
    Eq,
    PartialEq,
    ToSchema,
    serde::Deserialize,
    serde::Serialize,
    strum::Display,
    strum::EnumString,
    frunk::LabelledGeneric,
)]
#[serde(rename_all = "snake_case")]
#[strum(serialize_all = "snake_case")]
pub enum IntentStatus {
    Succeeded,
    Failed,
    Cancelled,
    Processing,
    RequiresCustomerAction,
    RequiresMerchantAction,
    RequiresPaymentMethod,
    #[default]
    RequiresConfirmation,
    RequiresCapture,
}

#[derive(
    Clone,
    Copy,
    Debug,
    Default,
    Eq,
    PartialEq,
    serde::Deserialize,
    serde::Serialize,
    strum::Display,
    strum::EnumString,
    frunk::LabelledGeneric,
    ToSchema,
)]
#[serde(rename_all = "snake_case")]
#[strum(serialize_all = "snake_case")]
pub enum FutureUsage {
    #[default]
    OffSession,
    OnSession,
}

#[derive(
    Clone,
    Copy,
    Debug,
    Eq,
    Hash,
    PartialEq,
    serde::Deserialize,
    serde::Serialize,
    strum::Display,
    strum::EnumString,
    frunk::LabelledGeneric,
    ToSchema,
)]
#[strum(serialize_all = "snake_case")]
#[serde(rename_all = "snake_case")]
pub enum PaymentMethodIssuerCode {
    JpHdfc,
    JpIcici,
    JpGooglepay,
    JpApplepay,
    JpPhonepay,
    JpWechat,
    JpSofort,
    JpGiropay,
    JpSepa,
    JpBacs,
}

#[derive(
    Eq,
    PartialEq,
    Hash,
    Copy,
    Clone,
    Debug,
    serde::Serialize,
    serde::Deserialize,
    strum::Display,
    ToSchema,
    Default,
    frunk::LabelledGeneric,
)]
#[serde(rename_all = "snake_case")]
pub enum PaymentExperience {
    /// The URL to which the customer needs to be redirected for completing the payment.
    #[default]
    RedirectToUrl,
    /// Contains the data for invoking the sdk client for completing the payment.
    InvokeSdkClient,
    /// The QR code data to be displayed to the customer.
    DisplayQrCode,
    /// Contains data to finish one click payment.
    OneClick,
    /// Redirect customer to link wallet
    LinkWallet,
    /// Contains the data for invoking the sdk client for completing the payment.
    InvokePaymentApp,
}

#[derive(
    Clone,
    Copy,
    Debug,
    Eq,
    Hash,
    PartialEq,
    serde::Deserialize,
    serde::Serialize,
    strum::Display,
    strum::EnumString,
    ToSchema,
    frunk::LabelledGeneric,
)]
#[serde(rename_all = "snake_case")]
#[strum(serialize_all = "snake_case")]
pub enum PaymentMethodType {
    Credit,
    Debit,
    Giropay,
    Ideal,
    Sofort,
    Eps,
    Klarna,
    Affirm,
    AfterpayClearpay,
    GooglePay,
    ApplePay,
    Paypal,
    CryptoCurrency,
}

#[derive(
    Clone,
    Copy,
    Debug,
    Default,
    Eq,
    Hash,
    PartialEq,
    serde::Deserialize,
    serde::Serialize,
    strum::Display,
    strum::EnumString,
    ToSchema,
    frunk::LabelledGeneric,
)]
#[serde(rename_all = "snake_case")]
#[strum(serialize_all = "snake_case")]
pub enum PaymentMethod {
    #[default]
    Card,
    PayLater,
    Wallet,
    BankRedirect,
    Crypto,
}

#[derive(
    Clone,
    Copy,
    Debug,
    Eq,
    Hash,
    PartialEq,
    ToSchema,
    serde::Deserialize,
    serde::Serialize,
    strum::Display,
    strum::EnumString,
)]
#[serde(rename_all = "lowercase")]
#[strum(serialize_all = "lowercase")]
pub enum WalletIssuer {
    GooglePay,
    ApplePay,
    Paypal,
}

#[derive(
    Clone,
    Copy,
    Debug,
    Default,
    Eq,
    PartialEq,
    strum::Display,
    strum::EnumString,
    frunk::LabelledGeneric,
)]
#[strum(serialize_all = "snake_case")]
pub enum RefundStatus {
    Failure,
    ManualReview,
    #[default]
    Pending,
    Success,
    TransactionFailure,
}

#[derive(
    Clone,
    Copy,
    Debug,
    Eq,
    PartialEq,
    serde::Deserialize,
    serde::Serialize,
    strum::Display,
    strum::EnumString,
    ToSchema,
    frunk::LabelledGeneric,
)]

/// The routing algorithm to be used to process the incoming request from merchant to outgoing payment processor or payment method. The default is 'Custom'
#[schema(example = "custom")]
#[serde(rename_all = "snake_case")]
#[strum(serialize_all = "snake_case")]
pub enum RoutingAlgorithm {
    RoundRobin,
    MaxConversion,
    MinCost,
    Custom,
}

/// The status of the mandate, which indicates whether it can be used to initiate a payment
#[derive(
    Clone,
    Copy,
    Debug,
    Eq,
    PartialEq,
    Default,
    serde::Deserialize,
    serde::Serialize,
    strum::Display,
    strum::EnumString,
    frunk::LabelledGeneric,
    ToSchema,
)]
#[serde(rename_all = "snake_case")]
#[strum(serialize_all = "snake_case")]
pub enum MandateStatus {
    #[default]
    Active,
    Inactive,
    Pending,
    Revoked,
}

#[derive(
    Clone,
    Copy,
    Debug,
    Default,
    Eq,
    PartialEq,
    ToSchema,
    serde::Deserialize,
    serde::Serialize,
    strum::Display,
    strum::EnumString,
    frunk::LabelledGeneric,
    Hash,
)]
#[serde(rename_all = "snake_case")]
#[strum(serialize_all = "snake_case")]
pub enum Connector {
    Aci,
    Adyen,
    Airwallex,
    Applepay,
    Authorizedotnet,
    Bluesnap,
    Braintree,
    Checkout,
    Coinbase,
    Cybersource,
    #[default]
    Dummy,
    Opennode,
    Bambora,
    Dlocal,
    Fiserv,
    //Forte,
    Globalpay,
    Klarna,
    Mollie,
    Multisafepay,
<<<<<<< HEAD
    Nexinets,
=======
    // Nexinets, added as template code for future use
>>>>>>> dee5f615
    Nuvei,
    // Payeezy, As psync and rsync are not supported by this connector, it is added as template code for future usage
    Paypal,
    Payu,
    Rapyd,
    Shift4,
    Stripe,
    Worldline,
    Worldpay,
    Trustpay,
}

impl Connector {
    pub fn supports_access_token(&self, payment_method: PaymentMethod) -> bool {
        matches!(
            (self, payment_method),
            (Self::Airwallex, _)
                | (Self::Globalpay, _)
                | (Self::Paypal, _)
                | (Self::Payu, _)
                | (Self::Trustpay, PaymentMethod::BankRedirect)
        )
    }
}

#[derive(
    Clone,
    Copy,
    Debug,
    Eq,
    PartialEq,
    serde::Serialize,
    serde::Deserialize,
    strum::Display,
    strum::EnumString,
    frunk::LabelledGeneric,
)]
#[serde(rename_all = "snake_case")]
#[strum(serialize_all = "snake_case")]
pub enum RoutableConnectors {
    Aci,
    Adyen,
    Airwallex,
    Authorizedotnet,
    Bambora,
    Bluesnap,
    Braintree,
    Checkout,
    Coinbase,
    Cybersource,
    Dlocal,
    Fiserv,
    //Forte,
    Globalpay,
    Klarna,
    Mollie,
    Multisafepay,
<<<<<<< HEAD
    Nexinets,
=======
    // Nexinets, added as template code for future use
>>>>>>> dee5f615
    Nuvei,
    Opennode,
    // Payeezy, As psync and rsync are not supported by this connector, it is added as template code for future usage
    Paypal,
    Payu,
    Rapyd,
    Shift4,
    Stripe,
    Trustpay,
    Worldline,
    Worldpay,
}

/// Wallets which support obtaining session object
#[derive(Debug, serde::Deserialize, serde::Serialize, Clone, ToSchema)]
#[serde(rename_all = "snake_case")]
pub enum SupportedWallets {
    Paypal,
    ApplePay,
    Klarna,
    Gpay,
}

/// Name of banks supported by Hyperswitch
#[derive(
    Clone,
    Copy,
    Debug,
    Eq,
    Hash,
    PartialEq,
    serde::Deserialize,
    serde::Serialize,
    strum::Display,
    strum::EnumString,
    frunk::LabelledGeneric,
    ToSchema,
)]
#[strum(serialize_all = "snake_case")]
#[serde(rename_all = "snake_case")]
pub enum BankNames {
    AmericanExpress,
    BankOfAmerica,
    Barclays,
    CapitalOne,
    Chase,
    Citi,
    Discover,
    NavyFederalCreditUnion,
    PentagonFederalCreditUnion,
    SynchronyBank,
    WellsFargo,
    AbnAmro,
    AsnBank,
    Bunq,
    Handelsbanken,
    Ing,
    Knab,
    Moneyou,
    Rabobank,
    Regiobank,
    Revolut,
    SnsBank,
    TriodosBank,
    VanLanschot,
    ArzteUndApothekerBank,
    AustrianAnadiBankAg,
    BankAustria,
    Bank99Ag,
    BankhausCarlSpangler,
    BankhausSchelhammerUndSchatteraAg,
    BawagPskAg,
    BksBankAg,
    BrullKallmusBankAg,
    BtvVierLanderBank,
    CapitalBankGraweGruppeAg,
    Dolomitenbank,
    EasybankAg,
    ErsteBankUndSparkassen,
    HypoAlpeadriabankInternationalAg,
    HypoNoeLbFurNiederosterreichUWien,
    HypoOberosterreichSalzburgSteiermark,
    HypoTirolBankAg,
    HypoVorarlbergBankAg,
    HypoBankBurgenlandAktiengesellschaft,
    MarchfelderBank,
    OberbankAg,
    OsterreichischeArzteUndApothekerbank,
    PosojilnicaBankEGen,
    RaiffeisenBankengruppeOsterreich,
    SchelhammerCapitalBankAg,
    SchoellerbankAg,
    SpardaBankWien,
    VolksbankGruppe,
    VolkskreditbankAg,
    VrBankBraunau,
}

#[derive(
    Clone,
    Debug,
    Eq,
    Hash,
    PartialEq,
    serde::Deserialize,
    serde::Serialize,
    strum::Display,
    strum::EnumString,
    frunk::LabelledGeneric,
    ToSchema,
)]
pub enum CardNetwork {
    Visa,
    Mastercard,
    AmericanExpress,
    JCB,
    DinersClub,
    Discover,
    CartesBancaires,
    UnionPay,
    Interac,
    RuPay,
    Maestro,
}

impl From<AttemptStatus> for IntentStatus {
    fn from(s: AttemptStatus) -> Self {
        match s {
            AttemptStatus::Charged | AttemptStatus::AutoRefunded => Self::Succeeded,

            AttemptStatus::ConfirmationAwaited => Self::RequiresConfirmation,
            AttemptStatus::PaymentMethodAwaited => Self::RequiresPaymentMethod,

            AttemptStatus::Authorized => Self::RequiresCapture,
            AttemptStatus::AuthenticationPending | AttemptStatus::DeviceDataCollectionPending => {
                Self::RequiresCustomerAction
            }
            AttemptStatus::Unresolved => Self::RequiresMerchantAction,
            AttemptStatus::PartialCharged
            | AttemptStatus::Started
            | AttemptStatus::AuthenticationSuccessful
            | AttemptStatus::Authorizing
            | AttemptStatus::CodInitiated
            | AttemptStatus::VoidInitiated
            | AttemptStatus::CaptureInitiated
            | AttemptStatus::Pending => Self::Processing,

            AttemptStatus::AuthenticationFailed
            | AttemptStatus::AuthorizationFailed
            | AttemptStatus::VoidFailed
            | AttemptStatus::RouterDeclined
            | AttemptStatus::CaptureFailed
            | AttemptStatus::Failure => Self::Failed,
            AttemptStatus::Voided => Self::Cancelled,
        }
    }
}

#[derive(
    Clone,
    Default,
    Debug,
    Eq,
    Hash,
    PartialEq,
    serde::Deserialize,
    serde::Serialize,
    strum::Display,
    strum::EnumString,
    frunk::LabelledGeneric,
    ToSchema,
)]
pub enum DisputeStage {
    PreDispute,
    #[default]
    Dispute,
    PreArbitration,
}

#[derive(
    Clone,
    Debug,
    Default,
    Eq,
    Hash,
    PartialEq,
    serde::Deserialize,
    serde::Serialize,
    strum::Display,
    strum::EnumString,
    frunk::LabelledGeneric,
    ToSchema,
)]
pub enum DisputeStatus {
    #[default]
    DisputeOpened,
    DisputeExpired,
    DisputeAccepted,
    DisputeCancelled,
    DisputeChallenged,
    // dispute has been successfully challenged by the merchant
    DisputeWon,
    // dispute has been unsuccessfully challenged
    DisputeLost,
}

#[derive(
    Clone,
    Debug,
    serde::Deserialize,
    serde::Serialize,
    strum::Display,
    strum::EnumString,
    frunk::LabelledGeneric,
    ToSchema,
)]
#[strum(serialize_all = "snake_case")]
#[serde(rename_all = "snake_case")]
pub enum FrmAction {
    CancelTxn,
    AutoRefund,
    ManualReview,
}

#[derive(
    Clone,
    Debug,
    serde::Deserialize,
    serde::Serialize,
    strum::Display,
    strum::EnumString,
    frunk::LabelledGeneric,
    ToSchema,
)]
#[strum(serialize_all = "snake_case")]
#[serde(rename_all = "snake_case")]
pub enum FrmPreferredFlowTypes {
    Pre,
    Post,
}
#[derive(Debug, Eq, PartialEq, Clone, serde::Serialize, serde::Deserialize)]
pub struct UnresolvedResponseReason {
    pub code: String,
    /// A message to merchant to give hint on next action he/she should do to resolve
    pub message: String,
}<|MERGE_RESOLUTION|>--- conflicted
+++ resolved
@@ -581,11 +581,7 @@
     Klarna,
     Mollie,
     Multisafepay,
-<<<<<<< HEAD
     Nexinets,
-=======
-    // Nexinets, added as template code for future use
->>>>>>> dee5f615
     Nuvei,
     // Payeezy, As psync and rsync are not supported by this connector, it is added as template code for future usage
     Paypal,
@@ -643,11 +639,7 @@
     Klarna,
     Mollie,
     Multisafepay,
-<<<<<<< HEAD
     Nexinets,
-=======
-    // Nexinets, added as template code for future use
->>>>>>> dee5f615
     Nuvei,
     Opennode,
     // Payeezy, As psync and rsync are not supported by this connector, it is added as template code for future usage
