use common_types::payments::CustomerAcceptance;
use common_utils::{errors::ValidationError, events::ApiEventMetric, types::MinorUnit};
use masking::Secret;
use utoipa::ToSchema;

use crate::{
    enums as api_enums,
    payments::{Address, PaymentMethodDataRequest},
};

// use crate::{
//     customers::{CustomerRequest, CustomerResponse},
//     payments::CustomerDetailsResponse,
// };

/// Request payload for creating a subscription.
///
/// This struct captures details required to create a subscription,
/// including plan, profile, merchant connector, and optional customer info.
#[derive(Debug, Clone, serde::Serialize, serde::Deserialize, ToSchema)]
pub struct CreateSubscriptionRequest {
    /// Merchant specific Unique identifier.
    pub merchant_reference_id: Option<String>,

    /// Identifier for the subscription plan.
    pub plan_id: Option<String>,

    /// Optional coupon code applied to the subscription.
    pub coupon_code: Option<String>,

    /// customer ID associated with this subscription.
    pub customer_id: common_utils::id_type::CustomerId,
}

/// Response payload returned after successfully creating a subscription.
///
/// Includes details such as subscription ID, status, plan, merchant, and customer info.
#[derive(Debug, Clone, serde::Serialize, ToSchema)]
pub struct CreateSubscriptionResponse {
    /// Unique identifier for the subscription.
    pub id: common_utils::id_type::SubscriptionId,

    /// Merchant specific Unique identifier.
    pub merchant_reference_id: Option<String>,

    /// Current status of the subscription.
    pub status: SubscriptionStatus,

    /// Identifier for the associated subscription plan.
    pub plan_id: Option<String>,

    /// Associated profile ID.
    pub profile_id: common_utils::id_type::ProfileId,

    /// Optional client secret used for secure client-side interactions.
    pub client_secret: Option<Secret<String>>,

    /// Merchant identifier owning this subscription.
    pub merchant_id: common_utils::id_type::MerchantId,

    /// Optional coupon code applied to this subscription.
    pub coupon_code: Option<String>,

    /// Optional customer ID associated with this subscription.
    pub customer_id: common_utils::id_type::CustomerId,
}

/// Possible states of a subscription lifecycle.
///
/// - `Created`: Subscription was created but not yet activated.
/// - `Active`: Subscription is currently active.
/// - `InActive`: Subscription is inactive.
/// - `Pending`: Subscription is pending activation.
/// - `Trial`: Subscription is in a trial period.
/// - `Paused`: Subscription is paused.
/// - `Unpaid`: Subscription is unpaid.
/// - `Onetime`: Subscription is a one-time payment.
/// - `Cancelled`: Subscription has been cancelled.
/// - `Failed`: Subscription has failed.
#[derive(Debug, Clone, serde::Serialize, strum::EnumString, strum::Display, ToSchema)]
pub enum SubscriptionStatus {
    /// Subscription is active.
    Active,
    /// Subscription is created but not yet active.
    Created,
    /// Subscription is inactive.
    InActive,
    /// Subscription is in pending state.
    Pending,
    /// Subscription is in trial state.
    Trial,
    /// Subscription is paused.
    Paused,
    /// Subscription is unpaid.
    Unpaid,
    /// Subscription is a one-time payment.
    Onetime,
    /// Subscription is cancelled.
    Cancelled,
    /// Subscription has failed.
    Failed,
}

impl CreateSubscriptionResponse {
    /// Creates a new [`CreateSubscriptionResponse`] with the given identifiers.
    ///
    /// By default, `client_secret`, `coupon_code`, and `customer` fields are `None`.
    #[allow(clippy::too_many_arguments)]
    pub fn new(
        id: common_utils::id_type::SubscriptionId,
        merchant_reference_id: Option<String>,
        status: SubscriptionStatus,
        plan_id: Option<String>,
        profile_id: common_utils::id_type::ProfileId,
        merchant_id: common_utils::id_type::MerchantId,
        client_secret: Option<Secret<String>>,
        customer_id: common_utils::id_type::CustomerId,
    ) -> Self {
        Self {
            id,
            merchant_reference_id,
            status,
            plan_id,
            profile_id,
            client_secret,
            merchant_id,
            coupon_code: None,
            customer_id,
        }
    }
}

#[derive(Debug, Clone, serde::Serialize)]
pub struct GetPlansResponse {
    pub plan_id: String,
    pub name: String,
    pub description: Option<String>,
}

#[derive(Clone, Debug, serde::Serialize, serde::Deserialize)]
pub struct ClientSecret(String);

impl ClientSecret {
    pub fn new(secret: String) -> Self {
        Self(secret)
    }

    pub fn as_str(&self) -> &str {
        &self.0
    }
}

#[derive(serde::Deserialize, serde::Serialize, Debug)]
pub struct GetPlansQuery {
    pub client_secret: Option<ClientSecret>,
    pub subscription_id: Option<String>,
}

impl ApiEventMetric for CreateSubscriptionResponse {}
impl ApiEventMetric for CreateSubscriptionRequest {}
<<<<<<< HEAD
impl ApiEventMetric for GetPlansQuery {}
impl ApiEventMetric for GetPlansResponse {}
=======

#[derive(Debug, Clone, serde::Serialize, serde::Deserialize, ToSchema)]
pub struct PaymentDetails {
    pub payment_method: api_enums::PaymentMethod,
    pub payment_method_type: Option<api_enums::PaymentMethodType>,
    pub payment_method_data: PaymentMethodDataRequest,
    pub setup_future_usage: Option<api_enums::FutureUsage>,
    pub customer_acceptance: Option<CustomerAcceptance>,
}

#[derive(Debug, Clone, serde::Serialize, serde::Deserialize, ToSchema)]
pub struct PaymentResponseData {
    pub payment_id: common_utils::id_type::PaymentId,
    pub status: api_enums::IntentStatus,
    pub amount: MinorUnit,
    pub currency: api_enums::Currency,
    pub connector: Option<String>,
}
#[derive(Debug, Clone, serde::Serialize, serde::Deserialize, ToSchema)]
pub struct ConfirmSubscriptionRequest {
    /// Client secret for SDK based interaction.
    pub client_secret: Option<String>,

    /// Amount to be charged for the invoice.
    pub amount: MinorUnit,

    /// Currency for the amount.
    pub currency: api_enums::Currency,

    /// Identifier for the associated plan_id.
    pub plan_id: Option<String>,

    /// Identifier for the associated item_price_id for the subscription.
    pub item_price_id: Option<String>,

    /// Idenctifier for the coupon code for the subscription.
    pub coupon_code: Option<String>,

    /// Identifier for customer.
    pub customer_id: common_utils::id_type::CustomerId,

    /// Billing address for the subscription.
    pub billing_address: Option<Address>,

    /// Payment details for the invoice.
    pub payment_details: PaymentDetails,
}

impl ConfirmSubscriptionRequest {
    pub fn get_item_price_id(&self) -> Result<String, error_stack::Report<ValidationError>> {
        self.item_price_id.clone().ok_or(error_stack::report!(
            ValidationError::MissingRequiredField {
                field_name: "item_price_id".to_string()
            }
        ))
    }

    pub fn get_billing_address(&self) -> Result<Address, error_stack::Report<ValidationError>> {
        self.billing_address.clone().ok_or(error_stack::report!(
            ValidationError::MissingRequiredField {
                field_name: "billing_address".to_string()
            }
        ))
    }
}

impl ApiEventMetric for ConfirmSubscriptionRequest {}

#[derive(Debug, Clone, serde::Serialize, ToSchema)]
pub struct ConfirmSubscriptionResponse {
    /// Unique identifier for the subscription.
    pub id: common_utils::id_type::SubscriptionId,

    /// Merchant specific Unique identifier.
    pub merchant_reference_id: Option<String>,

    /// Current status of the subscription.
    pub status: SubscriptionStatus,

    /// Identifier for the associated subscription plan.
    pub plan_id: Option<String>,

    /// Identifier for the associated item_price_id for the subscription.
    pub price_id: Option<String>,

    /// Optional coupon code applied to this subscription.
    pub coupon: Option<String>,

    /// Associated profile ID.
    pub profile_id: common_utils::id_type::ProfileId,

    /// Payment details for the invoice.
    pub payment: Option<PaymentResponseData>,

    /// Customer ID associated with this subscription.
    pub customer_id: Option<common_utils::id_type::CustomerId>,

    /// Invoice Details for the subscription.
    pub invoice: Option<Invoice>,
}

#[derive(Debug, Clone, serde::Serialize, ToSchema)]
pub struct Invoice {
    /// Unique identifier for the invoice.
    pub id: common_utils::id_type::InvoiceId,

    /// Unique identifier for the subscription.
    pub subscription_id: common_utils::id_type::SubscriptionId,

    /// Identifier for the merchant.
    pub merchant_id: common_utils::id_type::MerchantId,

    /// Identifier for the profile.
    pub profile_id: common_utils::id_type::ProfileId,

    /// Identifier for the merchant connector account.
    pub merchant_connector_id: common_utils::id_type::MerchantConnectorAccountId,

    /// Identifier for the Payment.
    pub payment_intent_id: Option<common_utils::id_type::PaymentId>,

    /// Identifier for the Payment method.
    pub payment_method_id: Option<String>,

    /// Identifier for the Customer.
    pub customer_id: common_utils::id_type::CustomerId,

    /// Invoice amount.
    pub amount: MinorUnit,

    /// Currency for the invoice payment.
    pub currency: api_enums::Currency,

    /// Status of the invoice.
    pub status: String,
}

impl ApiEventMetric for ConfirmSubscriptionResponse {}
>>>>>>> 9cd8f001
<|MERGE_RESOLUTION|>--- conflicted
+++ resolved
@@ -158,10 +158,8 @@
 
 impl ApiEventMetric for CreateSubscriptionResponse {}
 impl ApiEventMetric for CreateSubscriptionRequest {}
-<<<<<<< HEAD
 impl ApiEventMetric for GetPlansQuery {}
 impl ApiEventMetric for GetPlansResponse {}
-=======
 
 #[derive(Debug, Clone, serde::Serialize, serde::Deserialize, ToSchema)]
 pub struct PaymentDetails {
@@ -299,5 +297,4 @@
     pub status: String,
 }
 
-impl ApiEventMetric for ConfirmSubscriptionResponse {}
->>>>>>> 9cd8f001
+impl ApiEventMetric for ConfirmSubscriptionResponse {}