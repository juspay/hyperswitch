--- conflicted
+++ resolved
@@ -133,11 +133,6 @@
 
 impl ApiEventMetric for CreateSubscriptionResponse {}
 impl ApiEventMetric for CreateSubscriptionRequest {}
-
-<<<<<<< HEAD
-// Type conversions between API models and domain models are implemented
-// in the domain model crate to avoid circular dependencies
-=======
 #[derive(Debug, Clone, serde::Serialize, serde::Deserialize, ToSchema)]
 pub struct PaymentDetails {
     pub payment_method: api_enums::PaymentMethod,
@@ -274,5 +269,4 @@
     pub status: String,
 }
 
-impl ApiEventMetric for ConfirmSubscriptionResponse {}
->>>>>>> 0baae338
+impl ApiEventMetric for ConfirmSubscriptionResponse {}