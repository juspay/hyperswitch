--- conflicted
+++ resolved
@@ -463,7 +463,6 @@
 impl ApiEventMetric for ConfirmSubscriptionResponse {}
 
 #[derive(Debug, Clone, serde::Serialize, serde::Deserialize, ToSchema)]
-<<<<<<< HEAD
 pub struct UpdateSubscriptionRequest {
     pub plan_id: String,
     pub item_price_id: String,
@@ -472,7 +471,8 @@
 }
 
 impl ApiEventMetric for UpdateSubscriptionRequest {}
-=======
+
+#[derive(Debug, Clone, serde::Serialize, serde::Deserialize, ToSchema)]
 pub struct EstimateSubscriptionQuery {
     /// Identifier for the associated subscription plan.
     pub plan_id: Option<String>,
@@ -519,5 +519,4 @@
     pub quantity: i64,
 }
 
-impl ApiEventMetric for EstimateSubscriptionResponse {}
->>>>>>> c815d253
+impl ApiEventMetric for EstimateSubscriptionResponse {}