--- conflicted
+++ resolved
@@ -141,7 +141,6 @@
     }
 }
 
-<<<<<<< HEAD
 #[derive(Debug, Clone, serde::Serialize)]
 pub struct GetPlansResponse {
     pub plan_id: String,
@@ -189,10 +188,7 @@
     pub limit: Option<u32>,
 }
 
-impl ApiEventMetric for CreateSubscriptionResponse {}
-=======
 impl ApiEventMetric for SubscriptionResponse {}
->>>>>>> 32dd9e10
 impl ApiEventMetric for CreateSubscriptionRequest {}
 impl ApiEventMetric for GetPlansQuery {}
 impl ApiEventMetric for GetPlansResponse {}
