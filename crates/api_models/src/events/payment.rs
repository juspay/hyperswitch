--- conflicted
+++ resolved
@@ -2,13 +2,8 @@
 
 #[cfg(feature = "v2")]
 use super::{
-<<<<<<< HEAD
-    PaymentStartRedirectionRequest, PaymentsConfirmIntentResponse, PaymentsCreateIntentRequest,
-    PaymentsCreateIntentResponse,
-=======
-    PaymentsConfirmIntentResponse, PaymentsCreateIntentRequest, PaymentsGetIntentRequest,
+    PaymentsConfirmIntentResponse, PaymentsCreateIntentRequest, PaymentsGetIntentRequest, PaymentStartRedirectionRequest,
     PaymentsIntentResponse,
->>>>>>> 37513e0f
 };
 #[cfg(all(
     any(feature = "v2", feature = "v1"),
