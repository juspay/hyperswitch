--- conflicted
+++ resolved
@@ -22,7 +22,7 @@
     PaymentsExternalAuthenticationResponse, PaymentsIncrementalAuthorizationRequest,
     PaymentsManualUpdateRequest, PaymentsManualUpdateResponse, PaymentsPostSessionTokensRequest,
     PaymentsPostSessionTokensResponse, PaymentsRejectRequest, PaymentsRetrieveRequest,
-    PaymentsStartRequest,
+    PaymentsStartRequest, PaymentsUpdateMetadataRequest, PaymentsUpdateMetadataResponse,
 };
 use crate::{
     payment_methods::{
@@ -33,22 +33,9 @@
         PaymentMethodUpdate,
     },
     payments::{
-<<<<<<< HEAD
         self, PaymentListConstraints, PaymentListFilters, PaymentListFiltersV2,
         PaymentListResponse, PaymentsAggregateResponse, PaymentsResponse, PaymentsSessionResponse,
         RedirectionResponse,
-=======
-        self, ExtendedCardInfoResponse, PaymentIdType, PaymentListConstraints, PaymentListFilters,
-        PaymentListFiltersV2, PaymentListResponse, PaymentsAggregateResponse,
-        PaymentsApproveRequest, PaymentsCancelRequest, PaymentsCaptureRequest,
-        PaymentsCompleteAuthorizeRequest, PaymentsDynamicTaxCalculationRequest,
-        PaymentsDynamicTaxCalculationResponse, PaymentsExternalAuthenticationRequest,
-        PaymentsExternalAuthenticationResponse, PaymentsIncrementalAuthorizationRequest,
-        PaymentsManualUpdateRequest, PaymentsManualUpdateResponse,
-        PaymentsPostSessionTokensRequest, PaymentsPostSessionTokensResponse, PaymentsRejectRequest,
-        PaymentsRetrieveRequest, PaymentsSessionResponse, PaymentsStartRequest,
-        PaymentsUpdateMetadataRequest, PaymentsUpdateMetadataResponse, RedirectionResponse,
->>>>>>> 50cbe20e
     },
 };
 
@@ -193,18 +180,6 @@
 }
 
 #[cfg(feature = "v2")]
-<<<<<<< HEAD
-impl ApiEventMetric for PaymentsResponse {
-    fn get_api_event_type(&self) -> Option<ApiEventsType> {
-        Some(ApiEventsType::Payment {
-            payment_id: self.id.clone(),
-        })
-    }
-}
-
-#[cfg(feature = "v2")]
-=======
->>>>>>> 50cbe20e
 impl ApiEventMetric for PaymentsGetIntentRequest {
     fn get_api_event_type(&self) -> Option<ApiEventsType> {
         Some(ApiEventsType::Payment {
