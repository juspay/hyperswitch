--- conflicted
+++ resolved
@@ -2,14 +2,10 @@
 
 use crate::{
     payment_methods::{
-<<<<<<< HEAD
-        CurrenciesCountriesBasedOnPm, CustomerPaymentMethodsListResponse,
-        PaymentMethodCountryCurrencyList, PaymentMethodDeleteResponse, PaymentMethodListRequest,
-=======
-        CustomerDefaultPaymentMethodResponse, CustomerPaymentMethodsListResponse,
-        DefaultPaymentMethod, PaymentMethodDeleteResponse, PaymentMethodListRequest,
->>>>>>> 7391416e
-        PaymentMethodListResponse, PaymentMethodResponse, PaymentMethodUpdate,
+        CurrenciesCountriesBasedOnPm, CustomerDefaultPaymentMethodResponse,
+        CustomerPaymentMethodsListResponse, DefaultPaymentMethod, PaymentMethodCountryCurrencyList,
+        PaymentMethodDeleteResponse, PaymentMethodListRequest, PaymentMethodListResponse,
+        PaymentMethodResponse, PaymentMethodUpdate,
     },
     payments::{
         PaymentIdType, PaymentListConstraints, PaymentListFilterConstraints, PaymentListFilters,
