--- conflicted
+++ resolved
@@ -1,17 +1,9 @@
 use common_utils::events::{ApiEventMetric, ApiEventsType};
 
 #[cfg(feature = "v2")]
-<<<<<<< HEAD
-use super::PaymentsCreateIntentRequest;
-#[cfg(feature = "v2")]
-use super::PaymentsGetIntentRequest;
-#[cfg(feature = "v2")]
-use super::PaymentsIntentResponse;
-=======
 use super::{
-    PaymentsConfirmIntentResponse, PaymentsCreateIntentRequest, PaymentsCreateIntentResponse,
+    PaymentsConfirmIntentResponse, PaymentsCreateIntentRequest, PaymentsGetIntentRequest, PaymentsIntentResponse 
 };
->>>>>>> fbe39519
 #[cfg(all(
     any(feature = "v2", feature = "v1"),
     not(feature = "payment_methods_v2")
