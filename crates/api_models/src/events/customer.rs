--- conflicted
+++ resolved
@@ -5,7 +5,7 @@
 impl ApiEventMetric for CustomerDeleteResponse {
     fn get_api_event_type(&self) -> Option<ApiEventsType> {
         Some(ApiEventsType::Customer {
-            customer_id: Some(self.customer_id.clone()),
+            customer_id: self.customer_id.clone(),
         })
     }
 }
@@ -14,34 +14,22 @@
     fn get_api_event_type(&self) -> Option<ApiEventsType> {
         self.get_merchant_reference_id()
             .clone()
-            .map(|customer_id| ApiEventsType::Customer {
-                customer_id: Some(customer_id),
-            })
+            .map(|cid| ApiEventsType::Customer { customer_id: cid })
     }
 }
 
 impl ApiEventMetric for CustomerResponse {
     fn get_api_event_type(&self) -> Option<ApiEventsType> {
-<<<<<<< HEAD
-        Some(ApiEventsType::Customer {
-            customer_id: self.get_merchant_reference_id().clone(),
-        })
-=======
         self.get_merchant_reference_id()
             .clone()
             .map(|cid| ApiEventsType::Customer { customer_id: cid })
->>>>>>> 623cf4c8
     }
 }
 
 impl ApiEventMetric for CustomerId {
     fn get_api_event_type(&self) -> Option<ApiEventsType> {
         Some(ApiEventsType::Customer {
-<<<<<<< HEAD
-            customer_id: Some(self.get_merchant_reference_id()).clone(),
-=======
             customer_id: self.get_merchant_reference_id().clone(),
->>>>>>> 623cf4c8
         })
     }
 }