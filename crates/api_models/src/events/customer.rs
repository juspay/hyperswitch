use common_utils::events::{ApiEventMetric, ApiEventsType};

<<<<<<< HEAD
#[cfg(all(feature = "v2", feature = "customer_v2"))]
use crate::customers::GlobalId;
use crate::customers::{
    CustomerDeleteResponse, CustomerId, CustomerRequest, CustomerResponse, CustomerUpdateRequest,
};
=======
use crate::customers::{CustomerDeleteResponse, CustomerRequest, CustomerResponse};
>>>>>>> e8bfd0e2

#[cfg(all(any(feature = "v1", feature = "v2"), not(feature = "customer_v2")))]
impl ApiEventMetric for CustomerDeleteResponse {
    fn get_api_event_type(&self) -> Option<ApiEventsType> {
        Some(ApiEventsType::Customer {
            customer_id: self.customer_id.clone(),
        })
    }
}

#[cfg(all(feature = "v2", feature = "customer_v2"))]
impl ApiEventMetric for CustomerDeleteResponse {
    fn get_api_event_type(&self) -> Option<ApiEventsType> {
        Some(ApiEventsType::Customer {
            customer_id: Some(self.id.clone()),
        })
    }
}

#[cfg(all(any(feature = "v1", feature = "v2"), not(feature = "customer_v2")))]
impl ApiEventMetric for CustomerRequest {
    fn get_api_event_type(&self) -> Option<ApiEventsType> {
        self.get_merchant_reference_id()
            .clone()
            .map(|cid| ApiEventsType::Customer { customer_id: cid })
    }
}

#[cfg(all(feature = "v2", feature = "customer_v2"))]
impl ApiEventMetric for CustomerRequest {
    fn get_api_event_type(&self) -> Option<ApiEventsType> {
        Some(ApiEventsType::Customer { customer_id: None })
    }
}

#[cfg(all(any(feature = "v1", feature = "v2"), not(feature = "customer_v2")))]
impl ApiEventMetric for CustomerResponse {
    fn get_api_event_type(&self) -> Option<ApiEventsType> {
        self.get_merchant_reference_id()
            .clone()
            .map(|cid| ApiEventsType::Customer { customer_id: cid })
    }
}

#[cfg(all(feature = "v2", feature = "customer_v2"))]
impl ApiEventMetric for CustomerResponse {
    fn get_api_event_type(&self) -> Option<ApiEventsType> {
        Some(ApiEventsType::Customer {
            customer_id: Some(self.id.clone()),
        })
    }
}

#[cfg(all(any(feature = "v1", feature = "v2"), not(feature = "customer_v2")))]
impl ApiEventMetric for crate::customers::CustomerUpdateRequestInternal {
    fn get_api_event_type(&self) -> Option<ApiEventsType> {
        Some(ApiEventsType::Customer {
            customer_id: self.customer_id.clone(),
        })
    }
}

<<<<<<< HEAD
#[cfg(all(feature = "v2", feature = "customer_v2"))]
impl ApiEventMetric for CustomerId {
    fn get_api_event_type(&self) -> Option<ApiEventsType> {
        Some(ApiEventsType::Customer {
            id: self
                .get_merchant_reference_id()
                .get_string_repr()
                .to_string(),
        })
    }
}

#[cfg(all(any(feature = "v1", feature = "v2"), not(feature = "customer_v2")))]
impl ApiEventMetric for CustomerUpdateRequest {
    fn get_api_event_type(&self) -> Option<ApiEventsType> {
        self.get_merchant_reference_id()
            .clone()
            .map(|cid| ApiEventsType::Customer { customer_id: cid })
    }
}

=======
>>>>>>> e8bfd0e2
#[cfg(all(feature = "v2", feature = "customer_v2"))]
impl ApiEventMetric for crate::customers::CustomerUpdateRequestInternal {
    fn get_api_event_type(&self) -> Option<ApiEventsType> {
        Some(ApiEventsType::Customer {
            customer_id: Some(self.id.clone()),
        })
    }
}<|MERGE_RESOLUTION|>--- conflicted
+++ resolved
@@ -1,14 +1,6 @@
 use common_utils::events::{ApiEventMetric, ApiEventsType};
 
-<<<<<<< HEAD
-#[cfg(all(feature = "v2", feature = "customer_v2"))]
-use crate::customers::GlobalId;
-use crate::customers::{
-    CustomerDeleteResponse, CustomerId, CustomerRequest, CustomerResponse, CustomerUpdateRequest,
-};
-=======
 use crate::customers::{CustomerDeleteResponse, CustomerRequest, CustomerResponse};
->>>>>>> e8bfd0e2
 
 #[cfg(all(any(feature = "v1", feature = "v2"), not(feature = "customer_v2")))]
 impl ApiEventMetric for CustomerDeleteResponse {
@@ -71,7 +63,15 @@
     }
 }
 
-<<<<<<< HEAD
+#[cfg(all(feature = "v2", feature = "customer_v2"))]
+impl ApiEventMetric for crate::customers::CustomerUpdateRequestInternal {
+    fn get_api_event_type(&self) -> Option<ApiEventsType> {
+        Some(ApiEventsType::Customer {
+            customer_id: Some(self.id.clone()),
+        })
+    }
+}
+
 #[cfg(all(feature = "v2", feature = "customer_v2"))]
 impl ApiEventMetric for CustomerId {
     fn get_api_event_type(&self) -> Option<ApiEventsType> {
@@ -82,24 +82,4 @@
                 .to_string(),
         })
     }
-}
-
-#[cfg(all(any(feature = "v1", feature = "v2"), not(feature = "customer_v2")))]
-impl ApiEventMetric for CustomerUpdateRequest {
-    fn get_api_event_type(&self) -> Option<ApiEventsType> {
-        self.get_merchant_reference_id()
-            .clone()
-            .map(|cid| ApiEventsType::Customer { customer_id: cid })
-    }
-}
-
-=======
->>>>>>> e8bfd0e2
-#[cfg(all(feature = "v2", feature = "customer_v2"))]
-impl ApiEventMetric for crate::customers::CustomerUpdateRequestInternal {
-    fn get_api_event_type(&self) -> Option<ApiEventsType> {
-        Some(ApiEventsType::Customer {
-            customer_id: Some(self.id.clone()),
-        })
-    }
 }