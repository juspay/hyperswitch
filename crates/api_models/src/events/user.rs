--- conflicted
+++ resolved
@@ -26,16 +26,11 @@
     GetMultipleMetaDataPayload,
     GetMetaDataResponse,
     GetMetaDataRequest,
-<<<<<<< HEAD
-    SetMetaDataRequest
-);
-
-#[cfg(feature = "dummy_connector")]
-common_utils::impl_misc_api_event_type!(SampleDataRequest);
-=======
     SetMetaDataRequest,
     SwitchMerchantIdRequest,
     CreateInternalUserRequest,
     UserMerchantCreate
 );
->>>>>>> 5edabae7
+
+#[cfg(feature = "dummy_connector")]
+common_utils::impl_misc_api_event_type!(SampleDataRequest);