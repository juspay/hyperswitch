use common_utils::events::{ApiEventMetric, ApiEventsType};
#[cfg(feature = "recon")]
use masking::PeekInterface;

#[cfg(feature = "dummy_connector")]
use crate::user::sample_data::SampleDataRequest;
#[cfg(feature = "recon")]
use crate::user::VerifyTokenResponse;
use crate::user::{
    dashboard_metadata::{
        GetMetaDataRequest, GetMetaDataResponse, GetMultipleMetaDataPayload, SetMetaDataRequest,
    },
    AcceptInviteFromEmailRequest, AuthorizeResponse, ChangePasswordRequest, ConnectAccountRequest,
    CreateInternalUserRequest, DashboardEntryResponse, ForgotPasswordRequest,
<<<<<<< HEAD
    GetUserDetailsRequest, GetUserDetailsResponse, InviteUserRequest, ListUsersResponse,
    ReInviteUserRequest, ResetPasswordRequest, SendVerifyEmailRequest, SignInResponse,
    SignInWithTokenResponse, SignUpRequest, SignUpWithMerchantIdRequest, SwitchMerchantIdRequest,
    UpdateUserAccountDetailsRequest, UserMerchantCreate, VerifyEmailRequest,
=======
    GetUserDetailsResponse, GetUserRoleDetailsRequest, GetUserRoleDetailsResponse,
    InviteUserRequest, ListUsersResponse, ReInviteUserRequest, ResetPasswordRequest,
    SendVerifyEmailRequest, SignInResponse, SignUpRequest, SignUpWithMerchantIdRequest,
    SwitchMerchantIdRequest, UpdateUserAccountDetailsRequest, UserMerchantCreate,
    VerifyEmailRequest,
>>>>>>> 22cb01ac
};

impl ApiEventMetric for DashboardEntryResponse {
    fn get_api_event_type(&self) -> Option<ApiEventsType> {
        Some(ApiEventsType::User {
            merchant_id: self.merchant_id.clone(),
            user_id: self.user_id.clone(),
        })
    }
}

#[cfg(feature = "recon")]
impl ApiEventMetric for VerifyTokenResponse {
    fn get_api_event_type(&self) -> Option<ApiEventsType> {
        Some(ApiEventsType::User {
            merchant_id: self.merchant_id.clone(),
            user_id: self.user_email.peek().to_string(),
        })
    }
}

common_utils::impl_misc_api_event_type!(
    SignUpRequest,
    SignUpWithMerchantIdRequest,
    ChangePasswordRequest,
    GetMultipleMetaDataPayload,
    GetMetaDataResponse,
    GetMetaDataRequest,
    SetMetaDataRequest,
    SwitchMerchantIdRequest,
    CreateInternalUserRequest,
    UserMerchantCreate,
    ListUsersResponse,
    AuthorizeResponse,
    ConnectAccountRequest,
    ForgotPasswordRequest,
    ResetPasswordRequest,
    InviteUserRequest,
    ReInviteUserRequest,
    VerifyEmailRequest,
    SendVerifyEmailRequest,
    AcceptInviteFromEmailRequest,
    SignInResponse,
    UpdateUserAccountDetailsRequest,
<<<<<<< HEAD
    GetUserDetailsRequest,
    GetUserDetailsResponse,
    SignInWithTokenResponse
=======
    GetUserDetailsResponse,
    GetUserRoleDetailsRequest,
    GetUserRoleDetailsResponse
>>>>>>> 22cb01ac
);

#[cfg(feature = "dummy_connector")]
common_utils::impl_misc_api_event_type!(SampleDataRequest);<|MERGE_RESOLUTION|>--- conflicted
+++ resolved
@@ -12,18 +12,11 @@
     },
     AcceptInviteFromEmailRequest, AuthorizeResponse, ChangePasswordRequest, ConnectAccountRequest,
     CreateInternalUserRequest, DashboardEntryResponse, ForgotPasswordRequest,
-<<<<<<< HEAD
-    GetUserDetailsRequest, GetUserDetailsResponse, InviteUserRequest, ListUsersResponse,
-    ReInviteUserRequest, ResetPasswordRequest, SendVerifyEmailRequest, SignInResponse,
-    SignInWithTokenResponse, SignUpRequest, SignUpWithMerchantIdRequest, SwitchMerchantIdRequest,
-    UpdateUserAccountDetailsRequest, UserMerchantCreate, VerifyEmailRequest,
-=======
     GetUserDetailsResponse, GetUserRoleDetailsRequest, GetUserRoleDetailsResponse,
     InviteUserRequest, ListUsersResponse, ReInviteUserRequest, ResetPasswordRequest,
-    SendVerifyEmailRequest, SignInResponse, SignUpRequest, SignUpWithMerchantIdRequest,
-    SwitchMerchantIdRequest, UpdateUserAccountDetailsRequest, UserMerchantCreate,
-    VerifyEmailRequest,
->>>>>>> 22cb01ac
+    SendVerifyEmailRequest, SignInResponse, SignInWithTokenResponse, SignUpRequest,
+    SignUpWithMerchantIdRequest, SwitchMerchantIdRequest, UpdateUserAccountDetailsRequest,
+    UserMerchantCreate, VerifyEmailRequest,
 };
 
 impl ApiEventMetric for DashboardEntryResponse {
@@ -68,15 +61,10 @@
     AcceptInviteFromEmailRequest,
     SignInResponse,
     UpdateUserAccountDetailsRequest,
-<<<<<<< HEAD
-    GetUserDetailsRequest,
     GetUserDetailsResponse,
-    SignInWithTokenResponse
-=======
-    GetUserDetailsResponse,
+    SignInWithTokenResponse,
     GetUserRoleDetailsRequest,
     GetUserRoleDetailsResponse
->>>>>>> 22cb01ac
 );
 
 #[cfg(feature = "dummy_connector")]
