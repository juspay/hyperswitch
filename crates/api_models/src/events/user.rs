--- conflicted
+++ resolved
@@ -8,13 +8,8 @@
     },
     AuthorizeResponse, ChangePasswordRequest, ConnectAccountRequest, CreateInternalUserRequest,
     DashboardEntryResponse, ForgotPasswordRequest, GetUsersResponse, InviteUserRequest,
-<<<<<<< HEAD
     InviteUserResponse, ResetPasswordRequest, SendVerifyEmailRequest, SignUpRequest,
-    SignUpWithMerchantIdRequest, SwitchMerchantIdRequest, UserMerchantCreate,
-=======
-    InviteUserResponse, ResetPasswordRequest, SignUpRequest, SignUpWithMerchantIdRequest,
-    SwitchMerchantIdRequest, UserMerchantCreate, VerifyEmailRequest,
->>>>>>> bf674380
+    SignUpWithMerchantIdRequest, SwitchMerchantIdRequest, UserMerchantCreate, VerifyEmailRequest,
 };
 
 impl ApiEventMetric for DashboardEntryResponse {
@@ -44,11 +39,8 @@
     ResetPasswordRequest,
     InviteUserRequest,
     InviteUserResponse,
-<<<<<<< HEAD
+    VerifyEmailRequest,
     SendVerifyEmailRequest
-=======
-    VerifyEmailRequest
->>>>>>> bf674380
 );
 
 #[cfg(feature = "dummy_connector")]
