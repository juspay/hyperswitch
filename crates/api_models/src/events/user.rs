use common_utils::events::{ApiEventMetric, ApiEventsType};

<<<<<<< HEAD
use crate::user::{SignInRequest, SignInResponse, SignUpRequest, SignUpResponse};
=======
use crate::user::{
    dashboard_metadata::{
        GetMetaDataRequest, GetMetaDataResponse, GetMultipleMetaDataPayload, SetMetaDataRequest,
    },
    ChangePasswordRequest, ConnectAccountRequest, ConnectAccountResponse,
    CreateInternalUserRequest, SwitchMerchantIdRequest, UserMerchantCreate,
};
>>>>>>> 2ac5b2cd

impl ApiEventMetric for SignUpResponse {
    fn get_api_event_type(&self) -> Option<ApiEventsType> {
        Some(ApiEventsType::User {
            merchant_id: self.merchant_id.clone(),
            user_id: self.user_id.clone(),
        })
    }
}

<<<<<<< HEAD
impl ApiEventMetric for SignUpRequest {}

impl ApiEventMetric for SignInResponse {
    fn get_api_event_type(&self) -> Option<ApiEventsType> {
        Some(ApiEventsType::User {
            merchant_id: self.merchant_id.clone(),
            user_id: self.user_id.clone(),
        })
    }
}

impl ApiEventMetric for SignInRequest {}
=======
impl ApiEventMetric for ConnectAccountRequest {}

common_utils::impl_misc_api_event_type!(
    ChangePasswordRequest,
    GetMultipleMetaDataPayload,
    GetMetaDataResponse,
    GetMetaDataRequest,
    SetMetaDataRequest,
    SwitchMerchantIdRequest,
    CreateInternalUserRequest,
    UserMerchantCreate
);
>>>>>>> 2ac5b2cd
<|MERGE_RESOLUTION|>--- conflicted
+++ resolved
@@ -1,18 +1,14 @@
 use common_utils::events::{ApiEventMetric, ApiEventsType};
 
-<<<<<<< HEAD
-use crate::user::{SignInRequest, SignInResponse, SignUpRequest, SignUpResponse};
-=======
 use crate::user::{
     dashboard_metadata::{
         GetMetaDataRequest, GetMetaDataResponse, GetMultipleMetaDataPayload, SetMetaDataRequest,
     },
-    ChangePasswordRequest, ConnectAccountRequest, ConnectAccountResponse,
-    CreateInternalUserRequest, SwitchMerchantIdRequest, UserMerchantCreate,
+    ChangePasswordRequest, CreateInternalUserRequest, DashboardEntryResponse, SignUpRequest,
+    SwitchMerchantIdRequest, UserMerchantCreate,
 };
->>>>>>> 2ac5b2cd
 
-impl ApiEventMetric for SignUpResponse {
+impl ApiEventMetric for DashboardEntryResponse {
     fn get_api_event_type(&self) -> Option<ApiEventsType> {
         Some(ApiEventsType::User {
             merchant_id: self.merchant_id.clone(),
@@ -21,23 +17,8 @@
     }
 }
 
-<<<<<<< HEAD
-impl ApiEventMetric for SignUpRequest {}
-
-impl ApiEventMetric for SignInResponse {
-    fn get_api_event_type(&self) -> Option<ApiEventsType> {
-        Some(ApiEventsType::User {
-            merchant_id: self.merchant_id.clone(),
-            user_id: self.user_id.clone(),
-        })
-    }
-}
-
-impl ApiEventMetric for SignInRequest {}
-=======
-impl ApiEventMetric for ConnectAccountRequest {}
-
 common_utils::impl_misc_api_event_type!(
+    SignUpRequest,
     ChangePasswordRequest,
     GetMultipleMetaDataPayload,
     GetMetaDataResponse,
@@ -46,5 +27,4 @@
     SwitchMerchantIdRequest,
     CreateInternalUserRequest,
     UserMerchantCreate
-);
->>>>>>> 2ac5b2cd
+);