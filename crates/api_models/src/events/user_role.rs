use common_utils::events::{ApiEventMetric, ApiEventsType};

use crate::user_role::{
    role::{
<<<<<<< HEAD
        CreateRoleRequest, GetRoleFromTokenResponse, GetRoleRequest, ListRolesAtEntityLevelRequest,
        ListRolesResponse, RoleInfoResponse, RoleInfoResponseNew, RoleInfoWithGroupsResponse,
=======
        CreateRoleRequest, GetRoleRequest, ListRolesResponse, RoleInfoWithGroupsResponse,
>>>>>>> 6b410505
        RoleInfoWithPermissionsResponse, UpdateRoleRequest,
    },
    AcceptInvitationRequest, AuthorizationInfoResponse, DeleteUserRoleRequest,
    MerchantSelectRequest, UpdateUserRoleRequest,
};

common_utils::impl_api_event_type!(
    Miscellaneous,
    (
        RoleInfoWithPermissionsResponse,
        GetRoleRequest,
        AuthorizationInfoResponse,
        UpdateUserRoleRequest,
        MerchantSelectRequest,
        AcceptInvitationRequest,
        DeleteUserRoleRequest,
        CreateRoleRequest,
        UpdateRoleRequest,
        ListRolesResponse,
<<<<<<< HEAD
        RoleInfoResponse,
        GetRoleFromTokenResponse,
        RoleInfoWithGroupsResponse,
        RoleInfoResponseNew,
        ListRolesAtEntityLevelRequest
=======
        RoleInfoWithGroupsResponse
>>>>>>> 6b410505
    )
);<|MERGE_RESOLUTION|>--- conflicted
+++ resolved
@@ -2,12 +2,7 @@
 
 use crate::user_role::{
     role::{
-<<<<<<< HEAD
-        CreateRoleRequest, GetRoleFromTokenResponse, GetRoleRequest, ListRolesAtEntityLevelRequest,
-        ListRolesResponse, RoleInfoResponse, RoleInfoResponseNew, RoleInfoWithGroupsResponse,
-=======
         CreateRoleRequest, GetRoleRequest, ListRolesResponse, RoleInfoWithGroupsResponse,
->>>>>>> 6b410505
         RoleInfoWithPermissionsResponse, UpdateRoleRequest,
     },
     AcceptInvitationRequest, AuthorizationInfoResponse, DeleteUserRoleRequest,
@@ -27,14 +22,6 @@
         CreateRoleRequest,
         UpdateRoleRequest,
         ListRolesResponse,
-<<<<<<< HEAD
-        RoleInfoResponse,
-        GetRoleFromTokenResponse,
-        RoleInfoWithGroupsResponse,
-        RoleInfoResponseNew,
-        ListRolesAtEntityLevelRequest
-=======
         RoleInfoWithGroupsResponse
->>>>>>> 6b410505
     )
 );