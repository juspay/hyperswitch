--- conflicted
+++ resolved
@@ -12,11 +12,8 @@
 pub use crate::payments::TimeRange;
 
 pub mod api_event;
-<<<<<<< HEAD
 pub mod connector_events;
-=======
 pub mod outgoing_webhook_event;
->>>>>>> 469ea202
 pub mod payments;
 pub mod refunds;
 pub mod sdk_events;
