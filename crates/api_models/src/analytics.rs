use std::collections::HashSet;

use common_utils::{events::ApiEventMetric, pii::EmailStrategy};
use masking::Secret;

use self::{
    active_payments::ActivePaymentsMetrics,
    api_event::{ApiEventDimensions, ApiEventMetrics},
    auth_events::AuthEventMetrics,
    disputes::{DisputeDimensions, DisputeMetrics},
<<<<<<< HEAD
    frm::{FrmDimensions, FrmMetrics},
=======
    payment_intents::{PaymentIntentDimensions, PaymentIntentMetrics},
>>>>>>> 7004a802
    payments::{PaymentDimensions, PaymentDistributions, PaymentMetrics},
    refunds::{RefundDimensions, RefundMetrics},
    sdk_events::{SdkEventDimensions, SdkEventMetrics},
};
pub use crate::payments::TimeRange;

pub mod active_payments;
pub mod api_event;
pub mod auth_events;
pub mod connector_events;
pub mod disputes;
pub mod frm;
pub mod outgoing_webhook_event;
pub mod payment_intents;
pub mod payments;
pub mod refunds;
pub mod sdk_events;
pub mod search;

#[derive(Debug, serde::Serialize)]
pub struct NameDescription {
    pub name: String,
    pub desc: String,
}

#[derive(Debug, serde::Serialize)]
#[serde(rename_all = "camelCase")]
pub struct GetInfoResponse {
    pub metrics: Vec<NameDescription>,
    pub download_dimensions: Option<Vec<NameDescription>>,
    pub dimensions: Vec<NameDescription>,
}

#[derive(Clone, Copy, Debug, serde::Deserialize, serde::Serialize)]
pub struct TimeSeries {
    pub granularity: Granularity,
}

#[derive(Clone, Copy, Debug, serde::Deserialize, serde::Serialize)]
pub enum Granularity {
    #[serde(rename = "G_ONEMIN")]
    OneMin,
    #[serde(rename = "G_FIVEMIN")]
    FiveMin,
    #[serde(rename = "G_FIFTEENMIN")]
    FifteenMin,
    #[serde(rename = "G_THIRTYMIN")]
    ThirtyMin,
    #[serde(rename = "G_ONEHOUR")]
    OneHour,
    #[serde(rename = "G_ONEDAY")]
    OneDay,
}

#[derive(Clone, Debug, serde::Deserialize, serde::Serialize)]
#[serde(rename_all = "camelCase")]
pub struct GetPaymentMetricRequest {
    pub time_series: Option<TimeSeries>,
    pub time_range: TimeRange,
    #[serde(default)]
    pub group_by_names: Vec<PaymentDimensions>,
    #[serde(default)]
    pub filters: payments::PaymentFilters,
    pub metrics: HashSet<PaymentMetrics>,
    pub distribution: Option<Distribution>,
    #[serde(default)]
    pub delta: bool,
}

#[derive(Clone, Copy, Debug, serde::Deserialize, serde::Serialize)]
pub enum QueryLimit {
    #[serde(rename = "TOP_5")]
    Top5,
    #[serde(rename = "TOP_10")]
    Top10,
}

#[allow(clippy::from_over_into)]
impl Into<u64> for QueryLimit {
    fn into(self) -> u64 {
        match self {
            Self::Top5 => 5,
            Self::Top10 => 10,
        }
    }
}

#[derive(Clone, Debug, serde::Deserialize, serde::Serialize)]
#[serde(rename_all = "camelCase")]
pub struct Distribution {
    pub distribution_for: PaymentDistributions,
    pub distribution_cardinality: QueryLimit,
}

#[derive(Clone, Debug, serde::Deserialize, serde::Serialize)]
#[serde(rename_all = "camelCase")]
pub struct ReportRequest {
    pub time_range: TimeRange,
}

#[derive(Clone, Debug, serde::Deserialize, serde::Serialize)]
#[serde(rename_all = "camelCase")]
pub struct GenerateReportRequest {
    pub request: ReportRequest,
    pub merchant_id: String,
    pub email: Secret<String, EmailStrategy>,
}

#[derive(Clone, Debug, serde::Deserialize, serde::Serialize)]
#[serde(rename_all = "camelCase")]
pub struct GetPaymentIntentMetricRequest {
    pub time_series: Option<TimeSeries>,
    pub time_range: TimeRange,
    #[serde(default)]
    pub group_by_names: Vec<PaymentIntentDimensions>,
    #[serde(default)]
    pub filters: payment_intents::PaymentIntentFilters,
    pub metrics: HashSet<PaymentIntentMetrics>,
    #[serde(default)]
    pub delta: bool,
}

#[derive(Clone, Debug, serde::Deserialize, serde::Serialize)]
#[serde(rename_all = "camelCase")]
pub struct GetRefundMetricRequest {
    pub time_series: Option<TimeSeries>,
    pub time_range: TimeRange,
    #[serde(default)]
    pub group_by_names: Vec<RefundDimensions>,
    #[serde(default)]
    pub filters: refunds::RefundFilters,
    pub metrics: HashSet<RefundMetrics>,
    #[serde(default)]
    pub delta: bool,
}

#[derive(Clone, Debug, serde::Deserialize, serde::Serialize)]
#[serde(rename_all = "camelCase")]
pub struct GetFrmMetricRequest {
    pub time_series: Option<TimeSeries>,
    pub time_range: TimeRange,
    #[serde(default)]
    pub group_by_names: Vec<FrmDimensions>,
    #[serde(default)]
    pub filters: frm::FrmFilters,
    pub metrics: HashSet<FrmMetrics>,
    #[serde(default)]
    pub delta: bool,
}

impl ApiEventMetric for GetFrmMetricRequest {}

#[derive(Clone, Debug, serde::Deserialize, serde::Serialize)]
#[serde(rename_all = "camelCase")]
pub struct GetSdkEventMetricRequest {
    pub time_series: Option<TimeSeries>,
    pub time_range: TimeRange,
    #[serde(default)]
    pub group_by_names: Vec<SdkEventDimensions>,
    #[serde(default)]
    pub filters: sdk_events::SdkEventFilters,
    pub metrics: HashSet<SdkEventMetrics>,
    #[serde(default)]
    pub delta: bool,
}

#[derive(Clone, Debug, serde::Deserialize, serde::Serialize)]
#[serde(rename_all = "camelCase")]
pub struct GetAuthEventMetricRequest {
    pub time_series: Option<TimeSeries>,
    pub time_range: TimeRange,
    #[serde(default)]
    pub metrics: HashSet<AuthEventMetrics>,
    #[serde(default)]
    pub delta: bool,
}

#[derive(Clone, Debug, serde::Deserialize, serde::Serialize)]
#[serde(rename_all = "camelCase")]
pub struct GetActivePaymentsMetricRequest {
    #[serde(default)]
    pub metrics: HashSet<ActivePaymentsMetrics>,
    pub time_range: TimeRange,
}

#[derive(Debug, serde::Serialize)]
pub struct AnalyticsMetadata {
    pub current_time_range: TimeRange,
}

#[derive(Debug, serde::Deserialize, serde::Serialize)]
#[serde(rename_all = "camelCase")]
pub struct GetPaymentFiltersRequest {
    pub time_range: TimeRange,
    #[serde(default)]
    pub group_by_names: Vec<PaymentDimensions>,
}

#[derive(Debug, Default, serde::Serialize)]
#[serde(rename_all = "camelCase")]
pub struct PaymentFiltersResponse {
    pub query_data: Vec<FilterValue>,
}

#[derive(Debug, serde::Serialize)]
#[serde(rename_all = "camelCase")]
pub struct FilterValue {
    pub dimension: PaymentDimensions,
    pub values: Vec<String>,
}

#[derive(Debug, serde::Deserialize, serde::Serialize)]
#[serde(rename_all = "camelCase")]
pub struct GetPaymentIntentFiltersRequest {
    pub time_range: TimeRange,
    #[serde(default)]
    pub group_by_names: Vec<PaymentIntentDimensions>,
}

#[derive(Debug, Default, serde::Serialize)]
#[serde(rename_all = "camelCase")]
pub struct PaymentIntentFiltersResponse {
    pub query_data: Vec<PaymentIntentFilterValue>,
}

#[derive(Debug, serde::Serialize)]
#[serde(rename_all = "camelCase")]
pub struct PaymentIntentFilterValue {
    pub dimension: PaymentIntentDimensions,
    pub values: Vec<String>,
}

#[derive(Debug, serde::Deserialize, serde::Serialize)]
#[serde(rename_all = "camelCase")]

pub struct GetRefundFilterRequest {
    pub time_range: TimeRange,
    #[serde(default)]
    pub group_by_names: Vec<RefundDimensions>,
}

#[derive(Debug, Default, serde::Serialize, Eq, PartialEq)]
#[serde(rename_all = "camelCase")]
pub struct RefundFiltersResponse {
    pub query_data: Vec<RefundFilterValue>,
}

#[derive(Debug, serde::Serialize, Eq, PartialEq)]
#[serde(rename_all = "camelCase")]

pub struct RefundFilterValue {
    pub dimension: RefundDimensions,
    pub values: Vec<String>,
}

#[derive(Debug, serde::Deserialize, serde::Serialize)]
#[serde(rename_all = "camelCase")]
pub struct GetFrmFilterRequest {
    pub time_range: TimeRange,
    #[serde(default)]
    pub group_by_names: Vec<FrmDimensions>,
}

impl ApiEventMetric for GetFrmFilterRequest {}

#[derive(Debug, Default, serde::Serialize, Eq, PartialEq)]
#[serde(rename_all = "camelCase")]
pub struct FrmFiltersResponse {
    pub query_data: Vec<FrmFilterValue>,
}

impl ApiEventMetric for FrmFiltersResponse {}

#[derive(Debug, serde::Serialize, Eq, PartialEq)]
#[serde(rename_all = "camelCase")]
pub struct FrmFilterValue {
    pub dimension: FrmDimensions,
    pub values: Vec<String>,
}

impl ApiEventMetric for FrmFilterValue {}

#[derive(Debug, serde::Deserialize, serde::Serialize)]
#[serde(rename_all = "camelCase")]
pub struct GetSdkEventFiltersRequest {
    pub time_range: TimeRange,
    #[serde(default)]
    pub group_by_names: Vec<SdkEventDimensions>,
}

#[derive(Debug, Default, serde::Serialize)]
#[serde(rename_all = "camelCase")]
pub struct SdkEventFiltersResponse {
    pub query_data: Vec<SdkEventFilterValue>,
}

#[derive(Debug, serde::Serialize)]
#[serde(rename_all = "camelCase")]
pub struct SdkEventFilterValue {
    pub dimension: SdkEventDimensions,
    pub values: Vec<String>,
}

#[derive(Debug, serde::Serialize)]
#[serde(rename_all = "camelCase")]
pub struct MetricsResponse<T> {
    pub query_data: Vec<T>,
    pub meta_data: [AnalyticsMetadata; 1],
}

#[derive(Debug, serde::Deserialize, serde::Serialize)]
#[serde(rename_all = "camelCase")]
pub struct GetApiEventFiltersRequest {
    pub time_range: TimeRange,
    #[serde(default)]
    pub group_by_names: Vec<ApiEventDimensions>,
}

#[derive(Debug, Default, serde::Serialize)]
#[serde(rename_all = "camelCase")]
pub struct ApiEventFiltersResponse {
    pub query_data: Vec<ApiEventFilterValue>,
}

#[derive(Debug, serde::Serialize)]
#[serde(rename_all = "camelCase")]
pub struct ApiEventFilterValue {
    pub dimension: ApiEventDimensions,
    pub values: Vec<String>,
}

#[derive(Clone, Debug, serde::Deserialize, serde::Serialize)]
#[serde(rename_all = "camelCase")]
pub struct GetApiEventMetricRequest {
    pub time_series: Option<TimeSeries>,
    pub time_range: TimeRange,
    #[serde(default)]
    pub group_by_names: Vec<ApiEventDimensions>,
    #[serde(default)]
    pub filters: api_event::ApiEventFilters,
    pub metrics: HashSet<ApiEventMetrics>,
    #[serde(default)]
    pub delta: bool,
}

#[derive(Debug, serde::Deserialize, serde::Serialize)]
#[serde(rename_all = "camelCase")]
pub struct GetDisputeFilterRequest {
    pub time_range: TimeRange,
    #[serde(default)]
    pub group_by_names: Vec<DisputeDimensions>,
}

#[derive(Debug, Default, serde::Serialize, Eq, PartialEq)]
#[serde(rename_all = "camelCase")]
pub struct DisputeFiltersResponse {
    pub query_data: Vec<DisputeFilterValue>,
}

#[derive(Debug, serde::Serialize, Eq, PartialEq)]
#[serde(rename_all = "camelCase")]

pub struct DisputeFilterValue {
    pub dimension: DisputeDimensions,
    pub values: Vec<String>,
}

#[derive(Clone, Debug, serde::Deserialize, serde::Serialize)]
#[serde(rename_all = "camelCase")]
pub struct GetDisputeMetricRequest {
    pub time_series: Option<TimeSeries>,
    pub time_range: TimeRange,
    #[serde(default)]
    pub group_by_names: Vec<DisputeDimensions>,
    #[serde(default)]
    pub filters: disputes::DisputeFilters,
    pub metrics: HashSet<DisputeMetrics>,
    #[serde(default)]
    pub delta: bool,
}<|MERGE_RESOLUTION|>--- conflicted
+++ resolved
@@ -8,11 +8,8 @@
     api_event::{ApiEventDimensions, ApiEventMetrics},
     auth_events::AuthEventMetrics,
     disputes::{DisputeDimensions, DisputeMetrics},
-<<<<<<< HEAD
+    payment_intents::{PaymentIntentDimensions, PaymentIntentMetrics},
     frm::{FrmDimensions, FrmMetrics},
-=======
-    payment_intents::{PaymentIntentDimensions, PaymentIntentMetrics},
->>>>>>> 7004a802
     payments::{PaymentDimensions, PaymentDistributions, PaymentMetrics},
     refunds::{RefundDimensions, RefundMetrics},
     sdk_events::{SdkEventDimensions, SdkEventMetrics},
