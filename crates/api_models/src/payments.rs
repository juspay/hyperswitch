--- conflicted
+++ resolved
@@ -5,8 +5,6 @@
 };
 pub mod additional_info;
 use cards::CardNumber;
-#[cfg(feature = "v2")]
-use common_utils::id_type::GlobalPaymentId;
 use common_utils::{
     consts::default_payments_list_limit,
     crypto,
@@ -289,21 +287,13 @@
     }
 }
 
-<<<<<<< HEAD
 #[derive(Debug, serde::Serialize, Clone, ToSchema)]
-=======
-#[derive(Debug, serde::Deserialize, serde::Serialize, Clone, ToSchema)]
->>>>>>> 451376e7
 #[serde(deny_unknown_fields)]
 #[cfg(feature = "v2")]
 pub struct PaymentsCreateIntentResponse {
     /// Global Payment Id for the payment
     #[schema(value_type = String)]
-<<<<<<< HEAD
     pub id: id_type::GlobalPaymentId,
-=======
-    pub id: GlobalPaymentId,
->>>>>>> 451376e7
 
     /// The amount details for the payment
     pub amount_details: AmountDetailsResponse,
@@ -458,7 +448,6 @@
 }
 
 #[cfg(feature = "v2")]
-<<<<<<< HEAD
 pub struct AmountDetailsResponseSetter {
     pub order_amount: Amount,
     pub currency: common_enums::Currency,
@@ -529,8 +518,6 @@
 }
 
 #[cfg(feature = "v2")]
-=======
->>>>>>> 451376e7
 impl AmountDetails {
     pub fn new(amount_details_setter: AmountDetailsSetter) -> Self {
         Self {
@@ -570,10 +557,7 @@
     }
 }
 
-<<<<<<< HEAD
 #[cfg(feature = "v1")]
-=======
->>>>>>> 451376e7
 #[derive(
     Default,
     Debug,
