use std::{
    collections::{HashMap, HashSet},
    fmt,
    num::NonZeroI64,
};

use cards::CardNumber;
use common_utils::{
    consts::default_payments_list_limit,
    crypto,
    ext_traits::{ConfigExt, Encode},
    pii::{self, Email},
};
use masking::{PeekInterface, Secret};
use router_derive::Setter;
use serde::{
    de::{self, Unexpected, Visitor},
    ser::Serializer,
    Deserialize, Deserializer, Serialize,
};
use time::PrimitiveDateTime;
use url::Url;
use utoipa::ToSchema;

use crate::{
    admin::{self, MerchantConnectorInfo},
    disputes, enums as api_enums,
    ephemeral_key::EphemeralKeyCreateResponse,
    mandates::RecurringDetails,
    refunds,
};

#[derive(Clone, Copy, Debug, Eq, PartialEq)]
pub enum PaymentOp {
    Create,
    Update,
    Confirm,
}

use crate::enums;
#[derive(serde::Deserialize)]
pub struct BankData {
    pub payment_method_type: api_enums::PaymentMethodType,
    pub code_information: Vec<BankCodeInformation>,
}

#[derive(serde::Deserialize)]
pub struct BankCodeInformation {
    pub bank_name: common_enums::BankNames,
    pub connector_codes: Vec<ConnectorCode>,
}

#[derive(serde::Deserialize)]
pub struct ConnectorCode {
    pub connector: api_enums::Connector,
    pub code: String,
}

#[derive(Debug, Clone, serde::Serialize, serde::Deserialize, ToSchema, PartialEq, Eq)]
pub struct BankCodeResponse {
    pub bank_name: Vec<common_enums::BankNames>,
    pub eligible_connectors: Vec<String>,
}

#[derive(Debug, PartialEq)]
pub struct ClientSecret {
    pub payment_id: String,
    pub secret: String,
}

impl<'de> Deserialize<'de> for ClientSecret {
    fn deserialize<D>(deserializer: D) -> Result<Self, D::Error>
    where
        D: Deserializer<'de>,
    {
        struct ClientSecretVisitor;

        impl<'de> Visitor<'de> for ClientSecretVisitor {
            type Value = ClientSecret;

            fn expecting(&self, formatter: &mut fmt::Formatter<'_>) -> fmt::Result {
                formatter.write_str("a string in the format '{payment_id}_secret_{secret}'")
            }

            fn visit_str<E>(self, value: &str) -> Result<ClientSecret, E>
            where
                E: de::Error,
            {
                let (payment_id, secret) = value.rsplit_once("_secret_").ok_or_else(|| {
                    E::invalid_value(Unexpected::Str(value), &"a string with '_secret_'")
                })?;

                Ok(ClientSecret {
                    payment_id: payment_id.to_owned(),
                    secret: secret.to_owned(),
                })
            }
        }

        deserializer.deserialize_str(ClientSecretVisitor)
    }
}

impl Serialize for ClientSecret {
    fn serialize<S>(&self, serializer: S) -> Result<S::Ok, S::Error>
    where
        S: Serializer,
    {
        let combined = format!("{}_secret_{}", self.payment_id, self.secret);
        serializer.serialize_str(&combined)
    }
}

#[cfg(test)]
mod client_secret_tests {
    #![allow(clippy::expect_used)]

    use serde_json;

    use super::*;

    #[test]
    fn test_serialize_client_secret() {
        let client_secret1 = ClientSecret {
            payment_id: "pay_3TgelAms4RQec8xSStjF".to_string(),
            secret: "fc34taHLw1ekPgNh92qr".to_string(),
        };
        let client_secret2 = ClientSecret {
            payment_id: "pay_3Tgel__Ams4RQ_secret_ec8xSStjF".to_string(),
            secret: "fc34taHLw1ekPgNh92qr".to_string(),
        };

        let expected_str1 = r#""pay_3TgelAms4RQec8xSStjF_secret_fc34taHLw1ekPgNh92qr""#;
        let expected_str2 = r#""pay_3Tgel__Ams4RQ_secret_ec8xSStjF_secret_fc34taHLw1ekPgNh92qr""#;

        let actual_str1 =
            serde_json::to_string(&client_secret1).expect("Failed to serialize client_secret1");
        let actual_str2 =
            serde_json::to_string(&client_secret2).expect("Failed to serialize client_secret2");

        assert_eq!(expected_str1, actual_str1);
        assert_eq!(expected_str2, actual_str2);
    }

    #[test]
    fn test_deserialize_client_secret() {
        let client_secret_str1 = r#""pay_3TgelAms4RQec8xSStjF_secret_fc34taHLw1ekPgNh92qr""#;
        let client_secret_str2 =
            r#""pay_3Tgel__Ams4RQ_secret_ec8xSStjF_secret_fc34taHLw1ekPgNh92qr""#;
        let client_secret_str3 =
            r#""pay_3Tgel__Ams4RQ_secret_ec8xSStjF_secret__secret_fc34taHLw1ekPgNh92qr""#;

        let expected1 = ClientSecret {
            payment_id: "pay_3TgelAms4RQec8xSStjF".to_string(),
            secret: "fc34taHLw1ekPgNh92qr".to_string(),
        };
        let expected2 = ClientSecret {
            payment_id: "pay_3Tgel__Ams4RQ_secret_ec8xSStjF".to_string(),
            secret: "fc34taHLw1ekPgNh92qr".to_string(),
        };
        let expected3 = ClientSecret {
            payment_id: "pay_3Tgel__Ams4RQ_secret_ec8xSStjF_secret_".to_string(),
            secret: "fc34taHLw1ekPgNh92qr".to_string(),
        };

        let actual1: ClientSecret = serde_json::from_str(client_secret_str1)
            .expect("Failed to deserialize client_secret_str1");
        let actual2: ClientSecret = serde_json::from_str(client_secret_str2)
            .expect("Failed to deserialize client_secret_str2");
        let actual3: ClientSecret = serde_json::from_str(client_secret_str3)
            .expect("Failed to deserialize client_secret_str3");

        assert_eq!(expected1, actual1);
        assert_eq!(expected2, actual2);
        assert_eq!(expected3, actual3);
    }
}

#[derive(Default, Debug, serde::Deserialize, serde::Serialize, Clone, ToSchema, PartialEq)]
pub struct CustomerDetails {
    /// The identifier for the customer.
    pub id: String,

    /// The customer's name
    #[schema(max_length = 255, value_type = Option<String>, example = "John Doe")]
    pub name: Option<Secret<String>>,

    /// The customer's email address
    #[schema(max_length = 255, value_type = Option<String>, example = "johntest@test.com")]
    pub email: Option<Email>,

    /// The customer's phone number
    #[schema(value_type = Option<String>, max_length = 10, example = "3141592653")]
    pub phone: Option<Secret<String>>,

    /// The country code for the customer's phone number
    #[schema(max_length = 2, example = "+1")]
    pub phone_country_code: Option<String>,
}

#[derive(
    Default,
    Debug,
    serde::Deserialize,
    serde::Serialize,
    Clone,
    ToSchema,
    router_derive::PolymorphicSchema,
)]
#[generate_schemas(PaymentsCreateRequest, PaymentsUpdateRequest, PaymentsConfirmRequest)]
#[serde(deny_unknown_fields)]
pub struct PaymentsRequest {
    /// The payment amount. Amount for the payment in the lowest denomination of the currency, (i.e) in cents for USD denomination, in yen for JPY denomination etc. E.g., Pass 100 to charge $1.00 and ¥100 since ¥ is a zero-decimal currency
    #[schema(value_type = Option<u64>, example = 6540)]
    #[serde(default, deserialize_with = "amount::deserialize_option")]
    #[mandatory_in(PaymentsCreateRequest = u64)]
    // Makes the field mandatory in PaymentsCreateRequest
    pub amount: Option<Amount>,

    /// The three letter ISO currency code in uppercase. Eg: 'USD' to charge US Dollars
    #[schema(example = "USD", value_type = Option<Currency>)]
    #[mandatory_in(PaymentsCreateRequest = Currency)]
    pub currency: Option<api_enums::Currency>,

    /// The Amount to be captured / debited from the users payment method. It shall be in lowest denomination of the currency. (i.e) in cents for USD denomination, in paisa for INR denomination etc., If not provided, the default amount_to_capture will be the payment amount.
    #[schema(example = 6540)]
    pub amount_to_capture: Option<i64>,

    /// Unique identifier for the payment. This ensures idempotency for multiple payments
    /// that have been done by a single merchant. This field is auto generated and is returned in the API response.
    #[schema(
        value_type = Option<String>,
        min_length = 30,
        max_length = 30,
        example = "pay_mbabizu24mvu3mela5njyhpit4"
    )]
    #[serde(default, deserialize_with = "payment_id_type::deserialize_option")]
    pub payment_id: Option<PaymentIdType>,

    /// This is an identifier for the merchant account. This is inferred from the API key
    /// provided during the request
    #[schema(max_length = 255, example = "merchant_1668273825")]
    pub merchant_id: Option<String>,

    #[schema(value_type = Option<StraightThroughAlgorithm>, example = json!({
        "type": "single",
        "data": {"connector": "stripe", "merchant_connector_id": "mca_123"}
    }))]
    pub routing: Option<serde_json::Value>,

    /// This allows to manually select a connector with which the payment can go through
    #[schema(value_type = Option<Vec<Connector>>, max_length = 255, example = json!(["stripe", "adyen"]))]
    pub connector: Option<Vec<api_enums::Connector>>,

    /// Default value if not passed is set to 'automatic' which results in Auth and Capture in one single API request. Pass 'manual' or 'manual_multiple' in case you want do a separate Auth and Capture by first authorizing and placing a hold on your customer's funds so that you can use the Payments/Capture endpoint later to capture the authorized amount. Pass 'manual' if you want to only capture the amount later once or 'manual_multiple' if you want to capture the funds multiple times later. Both 'manual' and 'manual_multiple' are only supported by a specific list of processors
    #[schema(value_type = Option<CaptureMethod>, example = "automatic")]
    pub capture_method: Option<api_enums::CaptureMethod>,

    /// Pass this parameter to force 3DS or non 3DS auth for this payment. Some connectors will still force 3DS auth even in case of passing 'no_three_ds' here and vice versa. Default value is 'no_three_ds' if not set
    #[schema(value_type = Option<AuthenticationType>, example = "no_three_ds", default = "three_ds")]
    pub authentication_type: Option<api_enums::AuthenticationType>,

    /// The billing details of the payment. This address will be used for invoicing.
    pub billing: Option<Address>,

    /// A timestamp (ISO 8601 code) that determines when the payment should be captured.
    /// Providing this field will automatically set `capture` to true
    #[schema(example = "2022-09-10T10:11:12Z")]
    #[serde(default, with = "common_utils::custom_serde::iso8601::option")]
    pub capture_on: Option<PrimitiveDateTime>,

    /// Whether to confirm the payment (if applicable)
    #[schema(default = false, example = true)]
    pub confirm: Option<bool>,

    /// Passing this object creates a new customer or attaches an existing customer to the payment
    pub customer: Option<CustomerDetails>,

    /// The identifier for the customer object.
    #[schema(max_length = 255, example = "cus_y3oqhf46pyzuxjbcn2giaqnb44")]
    pub customer_id: Option<String>,

    /// The customer's email address.
    /// This field will be deprecated soon, use the customer object instead
    #[schema(max_length = 255, value_type = Option<String>, example = "johntest@test.com", deprecated)]
    #[remove_in(PaymentsUpdateRequest, PaymentsCreateRequest, PaymentsConfirmRequest)]
    pub email: Option<Email>,

    /// The customer's name.
    /// This field will be deprecated soon, use the customer object instead.
    #[schema(value_type = Option<String>, max_length = 255, example = "John Test", deprecated)]
    #[remove_in(PaymentsUpdateRequest, PaymentsCreateRequest, PaymentsConfirmRequest)]
    pub name: Option<Secret<String>>,

    /// The customer's phone number
    /// This field will be deprecated soon, use the customer object instead
    #[schema(value_type = Option<String>, max_length = 255, example = "3141592653", deprecated)]
    #[remove_in(PaymentsUpdateRequest, PaymentsCreateRequest, PaymentsConfirmRequest)]
    pub phone: Option<Secret<String>>,

    /// The country code for the customer phone number
    /// This field will be deprecated soon, use the customer object instead
    #[schema(max_length = 255, example = "+1", deprecated)]
    #[remove_in(PaymentsUpdateRequest, PaymentsCreateRequest, PaymentsConfirmRequest)]
    pub phone_country_code: Option<String>,

    /// Set to true to indicate that the customer is not in your checkout flow during this payment, and therefore is unable to authenticate. This parameter is intended for scenarios where you collect card details and charge them later. When making a recurring payment by passing a mandate_id, this parameter is mandatory
    #[schema(example = true)]
    pub off_session: Option<bool>,

    /// A description for the payment
    #[schema(example = "It's my first payment request")]
    pub description: Option<String>,

    /// The URL to redirect after the completion of the operation
    #[schema(value_type = Option<String>, example = "https://hyperswitch.io")]
    pub return_url: Option<Url>,
    /// Indicates that you intend to make future payments with this Payment’s payment method. Providing this parameter will attach the payment method to the Customer, if present, after the Payment is confirmed and any required actions from the user are complete.
    #[schema(value_type = Option<FutureUsage>, example = "off_session")]
    pub setup_future_usage: Option<api_enums::FutureUsage>,

    /// The payment method information provided for making a payment
    #[schema(example = "bank_transfer")]
    #[serde(with = "payment_method_data_serde", default)]
    pub payment_method_data: Option<PaymentMethodDataRequest>,

    /// The payment method that is to be used
    #[schema(value_type = Option<PaymentMethod>, example = "card")]
    pub payment_method: Option<api_enums::PaymentMethod>,

    /// Provide a reference to a stored payment method
    #[schema(example = "187282ab-40ef-47a9-9206-5099ba31e432")]
    pub payment_token: Option<String>,

    /// This is used along with the payment_token field while collecting during saved card payments. This field will be deprecated soon, use the payment_method_data.card_token object instead
    #[schema(value_type = Option<String>, deprecated)]
    pub card_cvc: Option<Secret<String>>,

    /// The shipping address for the payment
    pub shipping: Option<Address>,

    /// For non-card charges, you can use this value as the complete description that appears on your customers’ statements. Must contain at least one letter, maximum 22 characters.
    #[schema(max_length = 255, example = "Hyperswitch Router")]
    pub statement_descriptor_name: Option<String>,

    /// Provides information about a card payment that customers see on their statements. Concatenated with the prefix (shortened descriptor) or statement descriptor that’s set on the account to form the complete statement descriptor. Maximum 22 characters for the concatenated descriptor.
    #[schema(max_length = 255, example = "Payment for shoes purchase")]
    pub statement_descriptor_suffix: Option<String>,

    /// Use this object to capture the details about the different products for which the payment is being made. The sum of amount across different products here should be equal to the overall payment amount
    #[schema(value_type = Option<Vec<OrderDetailsWithAmount>>, example = r#"[{
        "product_name": "Apple iPhone 16",
        "quantity": 1,
        "amount" : 69000
        "product_img_link" : "https://dummy-img-link.com"
    }]"#)]
    pub order_details: Option<Vec<OrderDetailsWithAmount>>,

    /// It's a token used for client side verification.
    #[schema(example = "pay_U42c409qyHwOkWo3vK60_secret_el9ksDkiB8hi6j9N78yo")]
    #[remove_in(PaymentsUpdateRequest, PaymentsCreateRequest)]
    pub client_secret: Option<String>,

    /// Passing this object during payments creates a mandate. The mandate_type sub object is passed by the server.
    pub mandate_data: Option<MandateData>,

    /// Passing this object during payments confirm . The customer_acceptance sub object is usually passed by the SDK or client
    #[schema(value_type = Option<CustomerAcceptance>)]
    pub customer_acceptance: Option<CustomerAcceptance>,

    /// A unique identifier to link the payment to a mandate. To do Recurring payments after a mandate has been created, pass the mandate_id instead of payment_method_data
    #[schema(max_length = 255, example = "mandate_iwer89rnjef349dni3")]
    #[remove_in(PaymentsUpdateRequest)]
    pub mandate_id: Option<String>,

    /// Additional details required by 3DS 2.0
    #[schema(value_type = Option<BrowserInformation>, example = r#"{
        "user_agent": "Mozilla/5.0 (Windows NT 10.0; Win64; x64) AppleWebKit/537.36 (KHTML, like Gecko) Chrome/70.0.3538.110 Safari/537.36",
        "accept_header": "text/html,application/xhtml+xml,application/xml;q=0.9,image/webp,image/apng,*/*;q=0.8",
        "language": "nl-NL",
        "color_depth": 24,
        "screen_height": 723,
        "screen_width": 1536,
        "time_zone": 0,
        "java_enabled": true,
        "java_script_enabled":true
    }"#)]
    pub browser_info: Option<serde_json::Value>,

    /// To indicate the type of payment experience that the payment method would go through
    #[schema(value_type = Option<PaymentExperience>, example = "redirect_to_url")]
    pub payment_experience: Option<api_enums::PaymentExperience>,

    /// Payment Method Type
    #[schema(value_type = Option<PaymentMethodType>, example = "google_pay")]
    pub payment_method_type: Option<api_enums::PaymentMethodType>,

    /// Business country of the merchant for this payment.
    /// To be deprecated soon. Pass the profile_id instead
    #[schema(value_type = Option<CountryAlpha2>, example = "US")]
    #[remove_in(PaymentsUpdateRequest, PaymentsConfirmRequest)]
    pub business_country: Option<api_enums::CountryAlpha2>,

    /// Business label of the merchant for this payment.
    /// To be deprecated soon. Pass the profile_id instead
    #[schema(example = "food")]
    #[remove_in(PaymentsUpdateRequest, PaymentsConfirmRequest)]
    pub business_label: Option<String>,

    /// Merchant connector details used to make payments.
    #[schema(value_type = Option<MerchantConnectorDetailsWrap>)]
    pub merchant_connector_details: Option<admin::MerchantConnectorDetailsWrap>,

    /// Use this parameter to restrict the Payment Method Types to show for a given PaymentIntent
    #[schema(value_type = Option<Vec<PaymentMethodType>>)]
    pub allowed_payment_method_types: Option<Vec<api_enums::PaymentMethodType>>,

    /// Business sub label for the payment
    #[remove_in(PaymentsUpdateRequest, PaymentsConfirmRequest, PaymentsCreateRequest)]
    pub business_sub_label: Option<String>,

    /// Denotes the retry action
    #[schema(value_type = Option<RetryAction>)]
    pub retry_action: Option<api_enums::RetryAction>,

    /// You can specify up to 50 keys, with key names up to 40 characters long and values up to 500 characters long. Metadata is useful for storing additional, structured information on an object.
    #[schema(value_type = Option<Object>, example = r#"{ "udf1": "some-value", "udf2": "some-value" }"#)]
    pub metadata: Option<pii::SecretSerdeValue>,

    /// additional data related to some connectors
    pub connector_metadata: Option<ConnectorMetadata>,

    /// additional data that might be required by hyperswitch
    pub feature_metadata: Option<FeatureMetadata>,

    /// Whether to get the payment link (if applicable)
    #[schema(default = false, example = true)]
    pub payment_link: Option<bool>,

    /// custom payment link config for the particular payment
    #[schema(value_type = Option<PaymentCreatePaymentLinkConfig>)]
    pub payment_link_config: Option<PaymentCreatePaymentLinkConfig>,

    /// The business profile to use for this payment, if not passed the default business profile
    /// associated with the merchant account will be used.
    #[remove_in(PaymentsUpdateRequest, PaymentsConfirmRequest)]
    pub profile_id: Option<String>,

    /// surcharge_details for this payment
    #[remove_in(PaymentsConfirmRequest)]
    #[schema(value_type = Option<RequestSurchargeDetails>)]
    pub surcharge_details: Option<RequestSurchargeDetails>,

    /// The type of the payment that differentiates between normal and various types of mandate payments
    #[schema(value_type = Option<PaymentType>)]
    pub payment_type: Option<api_enums::PaymentType>,

    ///Request for an incremental authorization
    pub request_incremental_authorization: Option<bool>,

    ///Will be used to expire client secret after certain amount of time to be supplied in seconds
    ///(900) for 15 mins
    #[schema(example = 900)]
    pub session_expiry: Option<u32>,

    /// additional data related to some frm connectors
    #[schema(value_type = Option<Object>, example = r#"{ "coverage_request" : "fraud", "fulfillment_method" : "delivery" }"#)]
    pub frm_metadata: Option<pii::SecretSerdeValue>,

    /// Whether to perform external authentication (if applicable)
    #[schema(example = true)]
    pub request_external_three_ds_authentication: Option<bool>,

    /// Details required for recurring payment
    pub recurring_details: Option<RecurringDetails>,

    /// Fee information to be charged on the payment being collected
    pub charges: Option<PaymentChargeRequest>,
}

#[derive(Debug, serde::Deserialize, serde::Serialize, Clone, ToSchema)]
#[serde(rename_all = "snake_case")]
pub struct PaymentChargeRequest {
    /// Stripe's charge type
    #[schema(value_type = PaymentChargeType, example = "direct")]
    pub charge_type: api_enums::PaymentChargeType,

    /// Platform fees to be collected on the payment
    pub fees: i64,

    /// Identifier for the reseller's account to send the funds to
    pub transfer_account_id: String,
}

impl PaymentsRequest {
    pub fn get_total_capturable_amount(&self) -> Option<i64> {
        let surcharge_amount = self
            .surcharge_details
            .map(|surcharge_details| surcharge_details.get_total_surcharge_amount())
            .unwrap_or(0);
        self.amount
            .map(|amount| i64::from(amount) + surcharge_amount)
    }
}
#[derive(
    Default, Debug, Clone, serde::Serialize, serde::Deserialize, Copy, ToSchema, PartialEq,
)]
pub struct RequestSurchargeDetails {
    pub surcharge_amount: i64,
    pub tax_amount: Option<i64>,
}

/// Browser information to be used for 3DS 2.0
#[derive(ToSchema)]
pub struct BrowserInformation {
    /// Color depth supported by the browser
    pub color_depth: Option<u8>,

    /// Whether java is enabled in the browser
    pub java_enabled: Option<bool>,

    /// Whether javascript is enabled in the browser
    pub java_script_enabled: Option<bool>,

    /// Language supported
    pub language: Option<String>,

    /// The screen height in pixels
    pub screen_height: Option<u32>,

    /// The screen width in pixels
    pub screen_width: Option<u32>,

    /// Time zone of the client
    pub time_zone: Option<i32>,

    /// Ip address of the client
    #[schema(value_type = Option<String>)]
    pub ip_address: Option<std::net::IpAddr>,

    /// List of headers that are accepted
    #[schema(
        example = "text/html,application/xhtml+xml,application/xml;q=0.9,image/webp,image/apng,*/*;q=0.8"
    )]
    pub accept_header: Option<String>,

    /// User-agent of the browser
    pub user_agent: Option<String>,
}

impl RequestSurchargeDetails {
    pub fn is_surcharge_zero(&self) -> bool {
        self.surcharge_amount == 0 && self.tax_amount.unwrap_or(0) == 0
    }
    pub fn get_total_surcharge_amount(&self) -> i64 {
        self.surcharge_amount + self.tax_amount.unwrap_or(0)
    }
}

#[derive(Default, Debug, Clone)]
pub struct HeaderPayload {
    pub payment_confirm_source: Option<api_enums::PaymentSource>,
    pub client_source: Option<String>,
    pub client_version: Option<String>,
    pub x_hs_latency: Option<bool>,
}

impl HeaderPayload {
    pub fn with_source(payment_confirm_source: api_enums::PaymentSource) -> Self {
        Self {
            payment_confirm_source: Some(payment_confirm_source),
            ..Default::default()
        }
    }
}

#[derive(
    Default, Debug, serde::Serialize, Clone, PartialEq, ToSchema, router_derive::PolymorphicSchema,
)]
pub struct PaymentAttemptResponse {
    /// Unique identifier for the attempt
    pub attempt_id: String,
    /// The status of the attempt
    #[schema(value_type = AttemptStatus, example = "charged")]
    pub status: enums::AttemptStatus,
    /// The payment attempt amount. Amount for the payment in lowest denomination of the currency. (i.e) in cents for USD denomination, in paisa for INR denomination etc.,
    pub amount: i64,
    /// The currency of the amount of the payment attempt
    #[schema(value_type = Option<Currency>, example = "USD")]
    pub currency: Option<enums::Currency>,
    /// The connector used for the payment
    pub connector: Option<String>,
    /// If there was an error while calling the connector the error message is received here
    pub error_message: Option<String>,
    /// The payment method that is to be used
    #[schema(value_type = Option<PaymentMethod>, example = "bank_transfer")]
    pub payment_method: Option<enums::PaymentMethod>,
    /// A unique identifier for a payment provided by the connector
    pub connector_transaction_id: Option<String>,
    /// This is the instruction for capture/ debit the money from the users' card. On the other hand authorization refers to blocking the amount on the users' payment method.
    #[schema(value_type = Option<CaptureMethod>, example = "scheduled")]
    pub capture_method: Option<enums::CaptureMethod>,
    /// The transaction authentication can be set to undergo payer authentication. By default, the authentication will be marked as NO_THREE_DS
    #[schema(value_type = Option<AuthenticationType>, example = "no_three_ds", default = "three_ds")]
    pub authentication_type: Option<enums::AuthenticationType>,
    /// If the payment was cancelled the reason provided here
    pub cancellation_reason: Option<String>,
    /// A unique identifier to link the payment to a mandate, can be use instead of payment_method_data
    pub mandate_id: Option<String>,
    /// If there was an error while calling the connectors the code is received here
    pub error_code: Option<String>,
    /// Provide a reference to a stored payment method
    pub payment_token: Option<String>,
    /// additional data related to some connectors
    pub connector_metadata: Option<serde_json::Value>,
    /// Payment Experience for the current payment
    #[schema(value_type = Option<PaymentExperience>, example = "redirect_to_url")]
    pub payment_experience: Option<enums::PaymentExperience>,
    /// Payment Method Type
    #[schema(value_type = Option<PaymentMethodType>, example = "google_pay")]
    pub payment_method_type: Option<enums::PaymentMethodType>,
    /// reference to the payment at connector side
    #[schema(value_type = Option<String>, example = "993672945374576J")]
    pub reference_id: Option<String>,
    /// error code unified across the connectors is received here if there was an error while calling connector
    pub unified_code: Option<String>,
    /// error message unified across the connectors is received here if there was an error while calling connector
    pub unified_message: Option<String>,
}

#[derive(
    Default, Debug, serde::Serialize, Clone, PartialEq, ToSchema, router_derive::PolymorphicSchema,
)]
pub struct CaptureResponse {
    /// unique identifier for the capture
    pub capture_id: String,
    /// The status of the capture
    #[schema(value_type = CaptureStatus, example = "charged")]
    pub status: enums::CaptureStatus,
    /// The capture amount. Amount for the payment in lowest denomination of the currency. (i.e) in cents for USD denomination, in paisa for INR denomination etc.,
    pub amount: i64,
    /// The currency of the amount of the capture
    #[schema(value_type = Option<Currency>, example = "USD")]
    pub currency: Option<enums::Currency>,
    /// The connector used for the payment
    pub connector: String,
    /// unique identifier for the parent attempt on which this capture is made
    pub authorized_attempt_id: String,
    /// A unique identifier for a capture provided by the connector
    pub connector_capture_id: Option<String>,
    /// sequence number of this capture
    pub capture_sequence: i16,
    /// If there was an error while calling the connector the error message is received here
    pub error_message: Option<String>,
    /// If there was an error while calling the connectors the code is received here
    pub error_code: Option<String>,
    /// If there was an error while calling the connectors the reason is received here
    pub error_reason: Option<String>,
    /// reference to the capture at connector side
    pub reference_id: Option<String>,
}

impl PaymentsRequest {
    pub fn get_feature_metadata_as_value(
        &self,
    ) -> common_utils::errors::CustomResult<
        Option<serde_json::Value>,
        common_utils::errors::ParsingError,
    > {
        self.feature_metadata
            .as_ref()
            .map(Encode::encode_to_value)
            .transpose()
    }

    pub fn get_connector_metadata_as_value(
        &self,
    ) -> common_utils::errors::CustomResult<
        Option<serde_json::Value>,
        common_utils::errors::ParsingError,
    > {
        self.connector_metadata
            .as_ref()
            .map(Encode::encode_to_value)
            .transpose()
    }

    pub fn get_allowed_payment_method_types_as_value(
        &self,
    ) -> common_utils::errors::CustomResult<
        Option<serde_json::Value>,
        common_utils::errors::ParsingError,
    > {
        self.allowed_payment_method_types
            .as_ref()
            .map(Encode::encode_to_value)
            .transpose()
    }

    pub fn get_order_details_as_value(
        &self,
    ) -> common_utils::errors::CustomResult<
        Option<Vec<pii::SecretSerdeValue>>,
        common_utils::errors::ParsingError,
    > {
        self.order_details
            .as_ref()
            .map(|od| {
                od.iter()
                    .map(|order| order.encode_to_value().map(Secret::new))
                    .collect::<Result<Vec<_>, _>>()
            })
            .transpose()
    }
}

#[derive(Default, Debug, serde::Deserialize, serde::Serialize, Clone, Copy, PartialEq, Eq)]
pub enum Amount {
    Value(NonZeroI64),
    #[default]
    Zero,
}

impl From<Amount> for i64 {
    fn from(amount: Amount) -> Self {
        match amount {
            Amount::Value(val) => val.get(),
            Amount::Zero => 0,
        }
    }
}

impl From<i64> for Amount {
    fn from(val: i64) -> Self {
        NonZeroI64::new(val).map_or(Self::Zero, Amount::Value)
    }
}

#[derive(Default, Debug, serde::Deserialize, serde::Serialize, Clone)]
#[serde(deny_unknown_fields)]
pub struct PaymentsRedirectRequest {
    pub payment_id: String,
    pub merchant_id: String,
    pub connector: String,
    pub param: String,
}

#[derive(Default, Debug, serde::Deserialize, serde::Serialize, Clone)]
#[serde(deny_unknown_fields)]
pub struct VerifyRequest {
    // The merchant_id is generated through api key
    // and is later passed in the struct
    pub merchant_id: Option<String>,
    pub customer_id: Option<String>,
    pub email: Option<Email>,
    pub name: Option<Secret<String>>,
    pub phone: Option<Secret<String>>,
    pub phone_country_code: Option<String>,
    pub payment_method: Option<api_enums::PaymentMethod>,
    pub payment_method_data: Option<PaymentMethodData>,
    pub payment_token: Option<String>,
    pub mandate_data: Option<MandateData>,
    pub setup_future_usage: Option<api_enums::FutureUsage>,
    pub off_session: Option<bool>,
    pub client_secret: Option<String>,
    pub merchant_connector_details: Option<admin::MerchantConnectorDetailsWrap>,
}

#[derive(Debug, Clone, serde::Serialize, serde::Deserialize)]
#[serde(rename_all = "snake_case")]
pub enum MandateTransactionType {
    NewMandateTransaction,
    RecurringMandateTransaction,
}

#[derive(Default, Eq, PartialEq, Debug, serde::Deserialize, serde::Serialize, Clone)]
pub struct MandateIds {
    pub mandate_id: Option<String>,
    pub mandate_reference_id: Option<MandateReferenceId>,
}

#[derive(Eq, PartialEq, Debug, serde::Deserialize, serde::Serialize, Clone)]
pub enum MandateReferenceId {
    ConnectorMandateId(ConnectorMandateReferenceId), // mandate_id send by connector
    NetworkMandateId(String), // network_txns_id send by Issuer to connector, Used for PG agnostic mandate txns
}

#[derive(Debug, serde::Deserialize, serde::Serialize, Clone, Eq, PartialEq)]
pub struct ConnectorMandateReferenceId {
    pub connector_mandate_id: Option<String>,
    pub payment_method_id: Option<String>,
    pub update_history: Option<Vec<UpdateHistory>>,
}

#[derive(serde::Serialize, serde::Deserialize, Debug, Clone, Eq, PartialEq)]
pub struct UpdateHistory {
    pub connector_mandate_id: Option<String>,
    pub payment_method_id: String,
    pub original_payment_id: Option<String>,
}

impl MandateIds {
    pub fn new(mandate_id: String) -> Self {
        Self {
            mandate_id: Some(mandate_id),
            mandate_reference_id: None,
        }
    }
}

// The fields on this struct are optional, as we want to allow the merchant to provide partial
// information about creating mandates
#[derive(Default, Eq, PartialEq, Debug, serde::Deserialize, serde::Serialize, Clone, ToSchema)]
#[serde(deny_unknown_fields)]
pub struct MandateData {
    /// A way to update the mandate's payment method details
    pub update_mandate_id: Option<String>,
    /// A concent from the customer to store the payment method
    pub customer_acceptance: Option<CustomerAcceptance>,
    /// A way to select the type of mandate used
    pub mandate_type: Option<MandateType>,
}

#[derive(Clone, Eq, PartialEq, Copy, Debug, Default, serde::Serialize, serde::Deserialize)]
pub struct SingleUseMandate {
    pub amount: i64,
    pub currency: api_enums::Currency,
}

#[derive(Clone, Eq, PartialEq, Debug, Default, ToSchema, serde::Serialize, serde::Deserialize)]
pub struct MandateAmountData {
    /// The maximum amount to be debited for the mandate transaction
    #[schema(example = 6540)]
    pub amount: i64,
    /// The currency for the transaction
    #[schema(value_type = Currency, example = "USD")]
    pub currency: api_enums::Currency,
    /// Specifying start date of the mandate
    #[schema(example = "2022-09-10T00:00:00Z")]
    #[serde(default, with = "common_utils::custom_serde::iso8601::option")]
    pub start_date: Option<PrimitiveDateTime>,
    /// Specifying end date of the mandate
    #[schema(example = "2023-09-10T23:59:59Z")]
    #[serde(default, with = "common_utils::custom_serde::iso8601::option")]
    pub end_date: Option<PrimitiveDateTime>,
    /// Additional details required by mandate
    #[schema(value_type = Option<Object>, example = r#"{
        "frequency": "DAILY"
    }"#)]
    pub metadata: Option<pii::SecretSerdeValue>,
}

#[derive(Eq, PartialEq, Debug, serde::Deserialize, serde::Serialize, Clone, ToSchema)]
#[serde(rename_all = "snake_case")]
pub enum MandateType {
    /// If the mandate should only be valid for 1 off-session use
    SingleUse(MandateAmountData),
    /// If the mandate should be valid for multiple debits
    MultiUse(Option<MandateAmountData>),
}

impl Default for MandateType {
    fn default() -> Self {
        Self::MultiUse(None)
    }
}

#[derive(Default, Eq, PartialEq, Debug, serde::Deserialize, serde::Serialize, Clone, ToSchema)]
#[serde(deny_unknown_fields)]
pub struct CustomerAcceptance {
    /// Type of acceptance provided by the
    #[schema(example = "online")]
    pub acceptance_type: AcceptanceType,
    /// Specifying when the customer acceptance was provided
    #[schema(example = "2022-09-10T10:11:12Z")]
    #[serde(default, with = "common_utils::custom_serde::iso8601::option")]
    pub accepted_at: Option<PrimitiveDateTime>,
    /// Information required for online mandate generation
    pub online: Option<OnlineMandate>,
}

#[derive(Default, Debug, serde::Deserialize, serde::Serialize, PartialEq, Eq, Clone, ToSchema)]
#[serde(rename_all = "lowercase")]
/// This is used to indicate if the mandate was accepted online or offline
pub enum AcceptanceType {
    Online,
    #[default]
    Offline,
}

#[derive(Default, Eq, PartialEq, Debug, serde::Deserialize, serde::Serialize, Clone, ToSchema)]
#[serde(deny_unknown_fields)]
pub struct OnlineMandate {
    /// Ip address of the customer machine from which the mandate was created
    #[schema(value_type = String, example = "123.32.25.123")]
    pub ip_address: Option<Secret<String, pii::IpAddress>>,
    /// The user-agent of the customer's browser
    pub user_agent: String,
}

#[derive(Default, Eq, PartialEq, Clone, Debug, serde::Deserialize, serde::Serialize, ToSchema)]
pub struct Card {
    /// The card number
    #[schema(value_type = String, example = "4242424242424242")]
    pub card_number: CardNumber,

    /// The card's expiry month
    #[schema(value_type = String, example = "24")]
    pub card_exp_month: Secret<String>,

    /// The card's expiry year
    #[schema(value_type = String, example = "24")]
    pub card_exp_year: Secret<String>,

    /// The card holder's name
    #[schema(value_type = String, example = "John Test")]
    pub card_holder_name: Option<Secret<String>>,

    /// The CVC number for the card
    #[schema(value_type = String, example = "242")]
    pub card_cvc: Secret<String>,

    /// The name of the issuer of card
    #[schema(example = "chase")]
    pub card_issuer: Option<String>,

    /// The card network for the card
    #[schema(value_type = Option<CardNetwork>, example = "Visa")]
    pub card_network: Option<api_enums::CardNetwork>,

    #[schema(example = "CREDIT")]
    pub card_type: Option<String>,

    #[schema(example = "INDIA")]
    pub card_issuing_country: Option<String>,

    #[schema(example = "JP_AMEX")]
    pub bank_code: Option<String>,
    /// The card holder's nick name
    #[schema(value_type = Option<String>, example = "John Test")]
    pub nick_name: Option<Secret<String>>,
}

#[derive(Default, Eq, PartialEq, Clone, Debug, serde::Deserialize, serde::Serialize, ToSchema)]
pub struct ExtendedCardInfo {
    /// The card number
    #[schema(value_type = String, example = "4242424242424242")]
    pub card_number: CardNumber,

    /// The card's expiry month
    #[schema(value_type = String, example = "24")]
    pub card_exp_month: Secret<String>,

    /// The card's expiry year
    #[schema(value_type = String, example = "24")]
    pub card_exp_year: Secret<String>,

    /// The card holder's name
    #[schema(value_type = String, example = "John Test")]
    pub card_holder_name: Option<Secret<String>>,

    /// The CVC number for the card
    #[schema(value_type = String, example = "242")]
    pub card_cvc: Secret<String>,

    /// The name of the issuer of card
    #[schema(example = "chase")]
    pub card_issuer: Option<String>,

    /// The card network for the card
    #[schema(value_type = Option<CardNetwork>, example = "Visa")]
    pub card_network: Option<api_enums::CardNetwork>,

    #[schema(example = "CREDIT")]
    pub card_type: Option<String>,

    #[schema(example = "INDIA")]
    pub card_issuing_country: Option<String>,

    #[schema(example = "JP_AMEX")]
    pub bank_code: Option<String>,
}

impl From<Card> for ExtendedCardInfo {
    fn from(value: Card) -> Self {
        Self {
            card_number: value.card_number,
            card_exp_month: value.card_exp_month,
            card_exp_year: value.card_exp_year,
            card_holder_name: value.card_holder_name,
            card_cvc: value.card_cvc,
            card_issuer: value.card_issuer,
            card_network: value.card_network,
            card_type: value.card_type,
            card_issuing_country: value.card_issuing_country,
            bank_code: value.bank_code,
        }
    }
}

impl GetAddressFromPaymentMethodData for Card {
    fn get_billing_address(&self) -> Option<Address> {
        // Create billing address if first_name is some or if it is not ""
        self.card_holder_name
            .as_ref()
            .filter(|card_holder_name| !card_holder_name.is_empty_after_trim())
            .map(|card_holder_name| {
                // Split the `card_holder_name` into `first_name` and `last_name` based on the
                // first occurrence of ' '. For example
                // John Wheat Dough
                // first_name -> John
                // last_name -> Wheat Dough
                card_holder_name.peek().split_whitespace()
            })
            .map(|mut card_holder_name_iter| {
                let first_name = card_holder_name_iter
                    .next()
                    .map(ToOwned::to_owned)
                    .map(Secret::new);

                let last_name = card_holder_name_iter.collect::<Vec<_>>().join(" ");
                let last_name = if last_name.is_empty_after_trim() {
                    None
                } else {
                    Some(Secret::new(last_name))
                };

                AddressDetails {
                    first_name,
                    last_name,
                    ..Default::default()
                }
            })
            .map(|address_details| Address {
                address: Some(address_details),
                phone: None,
                email: None,
            })
    }
}

impl Card {
    fn apply_additional_card_info(&self, additional_card_info: AdditionalCardInfo) -> Self {
        Self {
            card_number: self.card_number.clone(),
            card_exp_month: self.card_exp_month.clone(),
            card_exp_year: self.card_exp_year.clone(),
            card_holder_name: self.card_holder_name.clone(),
            card_cvc: self.card_cvc.clone(),
            card_issuer: self
                .card_issuer
                .clone()
                .or(additional_card_info.card_issuer),
            card_network: self
                .card_network
                .clone()
                .or(additional_card_info.card_network),
            card_type: self.card_type.clone().or(additional_card_info.card_type),
            card_issuing_country: self
                .card_issuing_country
                .clone()
                .or(additional_card_info.card_issuing_country),
            bank_code: self.bank_code.clone().or(additional_card_info.bank_code),
            nick_name: self.nick_name.clone(),
        }
    }
}

#[derive(Eq, PartialEq, Debug, serde::Deserialize, serde::Serialize, Clone, ToSchema, Default)]
#[serde(rename_all = "snake_case")]
pub struct CardToken {
    /// The card holder's name
    #[schema(value_type = String, example = "John Test")]
    pub card_holder_name: Option<Secret<String>>,

    /// The CVC number for the card
    #[schema(value_type = Option<String>)]
    pub card_cvc: Option<Secret<String>>,
}

#[derive(Eq, PartialEq, Clone, Debug, serde::Deserialize, serde::Serialize, ToSchema)]
#[serde(rename_all = "snake_case")]
pub enum CardRedirectData {
    Knet {},
    Benefit {},
    MomoAtm {},
    CardRedirect {},
}

#[derive(Eq, PartialEq, Clone, Debug, serde::Deserialize, serde::Serialize, ToSchema)]
#[serde(rename_all = "snake_case")]
pub enum PayLaterData {
    /// For KlarnaRedirect as PayLater Option
    KlarnaRedirect {
        /// The billing email
        #[schema(value_type = Option<String>)]
        billing_email: Option<Email>,
        // The billing country code
        #[schema(value_type = Option<CountryAlpha2>, example = "US")]
        billing_country: Option<api_enums::CountryAlpha2>,
    },
    /// For Klarna Sdk as PayLater Option
    KlarnaSdk {
        /// The token for the sdk workflow
        token: String,
    },
    /// For Affirm redirect as PayLater Option
    AffirmRedirect {},
    /// For AfterpayClearpay redirect as PayLater Option
    AfterpayClearpayRedirect {
        /// The billing email
        #[schema(value_type = Option<String>)]
        billing_email: Option<Email>,
        /// The billing name
        #[schema(value_type = Option<String>)]
        billing_name: Option<Secret<String>>,
    },
    /// For PayBright Redirect as PayLater Option
    PayBrightRedirect {},
    /// For WalleyRedirect as PayLater Option
    WalleyRedirect {},
    /// For Alma Redirection as PayLater Option
    AlmaRedirect {},
    AtomeRedirect {},
}

impl GetAddressFromPaymentMethodData for PayLaterData {
    fn get_billing_address(&self) -> Option<Address> {
        match self {
            Self::KlarnaRedirect {
                billing_email,
                billing_country,
            } => {
                let address_details = AddressDetails {
                    country: *billing_country,
                    ..AddressDetails::default()
                };

                Some(Address {
                    address: Some(address_details),
                    email: billing_email.clone(),
                    phone: None,
                })
            }
            Self::AfterpayClearpayRedirect {
                billing_email,
                billing_name,
            } => {
                let address_details = AddressDetails {
                    first_name: billing_name.clone(),
                    ..AddressDetails::default()
                };

                Some(Address {
                    address: Some(address_details),
                    email: billing_email.clone(),
                    phone: None,
                })
            }
            Self::PayBrightRedirect {}
            | Self::WalleyRedirect {}
            | Self::AlmaRedirect {}
            | Self::KlarnaSdk { .. }
            | Self::AffirmRedirect {}
            | Self::AtomeRedirect {} => None,
        }
    }
}

#[derive(serde::Deserialize, serde::Serialize, Debug, Clone, ToSchema, Eq, PartialEq)]
#[serde(rename_all = "snake_case")]
pub enum BankDebitData {
    /// Payment Method data for Ach bank debit
    AchBankDebit {
        /// Billing details for bank debit
        billing_details: Option<BankDebitBilling>,
        /// Account number for ach bank debit payment
        #[schema(value_type = String, example = "000123456789")]
        account_number: Secret<String>,
        /// Routing number for ach bank debit payment
        #[schema(value_type = String, example = "110000000")]
        routing_number: Secret<String>,

        #[schema(value_type = String, example = "John Test")]
        card_holder_name: Option<Secret<String>>,

        #[schema(value_type = String, example = "John Doe")]
        bank_account_holder_name: Option<Secret<String>>,

        #[schema(value_type = String, example = "ACH")]
        bank_name: Option<common_enums::BankNames>,

        #[schema(value_type = String, example = "Checking")]
        bank_type: Option<common_enums::BankType>,

        #[schema(value_type = String, example = "Personal")]
        bank_holder_type: Option<common_enums::BankHolderType>,
    },
    SepaBankDebit {
        /// Billing details for bank debit
        billing_details: Option<BankDebitBilling>,
        /// International bank account number (iban) for SEPA
        #[schema(value_type = String, example = "DE89370400440532013000")]
        iban: Secret<String>,
        /// Owner name for bank debit
        #[schema(value_type = String, example = "A. Schneider")]
        bank_account_holder_name: Option<Secret<String>>,
    },
    BecsBankDebit {
        /// Billing details for bank debit
        billing_details: Option<BankDebitBilling>,
        /// Account number for Becs payment method
        #[schema(value_type = String, example = "000123456")]
        account_number: Secret<String>,
        /// Bank-State-Branch (bsb) number
        #[schema(value_type = String, example = "000000")]
        bsb_number: Secret<String>,
        /// Owner name for bank debit
        #[schema(value_type = Option<String>, example = "A. Schneider")]
        bank_account_holder_name: Option<Secret<String>>,
    },
    BacsBankDebit {
        /// Billing details for bank debit
        billing_details: Option<BankDebitBilling>,
        /// Account number for Bacs payment method
        #[schema(value_type = String, example = "00012345")]
        account_number: Secret<String>,
        /// Sort code for Bacs payment method
        #[schema(value_type = String, example = "108800")]
        sort_code: Secret<String>,
        /// holder name for bank debit
        #[schema(value_type = String, example = "A. Schneider")]
        bank_account_holder_name: Option<Secret<String>>,
    },
}

impl GetAddressFromPaymentMethodData for BankDebitData {
    fn get_billing_address(&self) -> Option<Address> {
        fn get_billing_address_inner(
            bank_debit_billing: Option<&BankDebitBilling>,
            bank_account_holder_name: Option<&Secret<String>>,
        ) -> Option<Address> {
            // We will always have address here
            let mut address = bank_debit_billing
                .and_then(GetAddressFromPaymentMethodData::get_billing_address)?;

            // Prefer `account_holder_name` over `name`
            address.address.as_mut().map(|address| {
                address.first_name = bank_account_holder_name
                    .or(address.first_name.as_ref())
                    .cloned();
            });

            Some(address)
        }

        match self {
            Self::AchBankDebit {
                billing_details,
                bank_account_holder_name,
                ..
            }
            | Self::SepaBankDebit {
                billing_details,
                bank_account_holder_name,
                ..
            }
            | Self::BecsBankDebit {
                billing_details,
                bank_account_holder_name,
                ..
            }
            | Self::BacsBankDebit {
                billing_details,
                bank_account_holder_name,
                ..
            } => get_billing_address_inner(
                billing_details.as_ref(),
                bank_account_holder_name.as_ref(),
            ),
        }
    }
}

/// Custom serializer and deserializer for PaymentMethodData
mod payment_method_data_serde {

    use super::*;

    /// Deserialize `reward` payment_method as string for backwards compatibility
    /// The api contract would be
    /// ```json
    /// {
    ///   "payment_method": "reward",
    ///   "payment_method_type": "evoucher",
    ///   "payment_method_data": "reward",
    /// }
    /// ```
    ///
    /// For other payment methods, use the provided deserializer
    /// ```json
    /// "payment_method_data": {
    ///   "card": {
    ///     "card_number": "4242424242424242",
    ///     "card_exp_month": "10",
    ///     "card_exp_year": "25",
    ///     "card_holder_name": "joseph Doe",
    ///     "card_cvc": "123"
    ///    }
    /// }
    /// ```
    pub fn deserialize<'de, D>(
        deserializer: D,
    ) -> Result<Option<PaymentMethodDataRequest>, D::Error>
    where
        D: Deserializer<'de>,
    {
        #[derive(serde::Deserialize, Debug)]
        #[serde(untagged)]
        enum __Inner {
            RewardString(String),
            OptionalPaymentMethod(serde_json::Value),
        }

        // This struct is an intermediate representation
        // This is required in order to catch deserialization errors when deserializing `payment_method_data`
        // The #[serde(flatten)] attribute applied on `payment_method_data` discards
        // any of the error when deserializing and deserializes to an option instead
        #[derive(serde::Deserialize, Debug)]
        struct __InnerPaymentMethodData {
            billing: Option<Address>,
            #[serde(flatten)]
            payment_method_data: Option<serde_json::Value>,
        }

        let deserialize_to_inner = __Inner::deserialize(deserializer)?;

        match deserialize_to_inner {
            __Inner::OptionalPaymentMethod(value) => {
                let parsed_value = serde_json::from_value::<__InnerPaymentMethodData>(value)
                    .map_err(|serde_json_error| de::Error::custom(serde_json_error.to_string()))?;

                let payment_method_data = if let Some(payment_method_data_value) =
                    parsed_value.payment_method_data
                {
                    // Even though no data is passed, the flatten serde_json::Value is deserialized as Some(Object {})
                    if let serde_json::Value::Object(ref inner_map) = payment_method_data_value {
                        if inner_map.is_empty() {
                            None
                        } else {
                            Some(
                                serde_json::from_value::<PaymentMethodData>(
                                    payment_method_data_value,
                                )
                                .map_err(|serde_json_error| {
                                    de::Error::custom(serde_json_error.to_string())
                                })?,
                            )
                        }
                    } else {
                        Err(de::Error::custom("Expected a map for payment_method_data"))?
                    }
                } else {
                    None
                };

                Ok(Some(PaymentMethodDataRequest {
                    payment_method_data,
                    billing: parsed_value.billing,
                }))
            }
            __Inner::RewardString(inner_string) => {
                let payment_method_data = match inner_string.as_str() {
                    "reward" => PaymentMethodData::Reward,
                    _ => Err(de::Error::custom("Invalid Variant"))?,
                };

                Ok(Some(PaymentMethodDataRequest {
                    payment_method_data: Some(payment_method_data),
                    billing: None,
                }))
            }
        }
    }

    pub fn serialize<S>(
        payment_method_data_request: &Option<PaymentMethodDataRequest>,
        serializer: S,
    ) -> Result<S::Ok, S::Error>
    where
        S: Serializer,
    {
        if let Some(payment_method_data_request) = payment_method_data_request {
            if let Some(payment_method_data) =
                payment_method_data_request.payment_method_data.as_ref()
            {
                match payment_method_data {
                    PaymentMethodData::Reward => serializer.serialize_str("reward"),
                    PaymentMethodData::CardRedirect(_)
                    | PaymentMethodData::BankDebit(_)
                    | PaymentMethodData::BankRedirect(_)
                    | PaymentMethodData::BankTransfer(_)
                    | PaymentMethodData::CardToken(_)
                    | PaymentMethodData::Crypto(_)
                    | PaymentMethodData::GiftCard(_)
                    | PaymentMethodData::PayLater(_)
                    | PaymentMethodData::Upi(_)
                    | PaymentMethodData::Voucher(_)
                    | PaymentMethodData::Card(_)
                    | PaymentMethodData::MandatePayment
                    | PaymentMethodData::Wallet(_) => {
                        payment_method_data_request.serialize(serializer)
                    }
                }
            } else {
                payment_method_data_request.serialize(serializer)
            }
        } else {
            serializer.serialize_none()
        }
    }
}

#[derive(Debug, Clone, serde::Deserialize, serde::Serialize, ToSchema, Eq, PartialEq)]
pub struct PaymentMethodDataRequest {
    #[serde(flatten)]
    pub payment_method_data: Option<PaymentMethodData>,
    /// billing details for the payment method.
    /// This billing details will be passed to the processor as billing address.
    /// If not passed, then payment.billing will be considered
    pub billing: Option<Address>,
}

#[derive(Debug, Clone, serde::Deserialize, serde::Serialize, ToSchema, Eq, PartialEq)]
#[serde(rename_all = "snake_case")]
pub enum PaymentMethodData {
    #[schema(title = "Card")]
    Card(Card),
    #[schema(title = "CardRedirect")]
    CardRedirect(CardRedirectData),
    #[schema(title = "Wallet")]
    Wallet(WalletData),
    #[schema(title = "PayLater")]
    PayLater(PayLaterData),
    #[schema(title = "BankRedirect")]
    BankRedirect(BankRedirectData),
    #[schema(title = "BankDebit")]
    BankDebit(BankDebitData),
    #[schema(title = "BankTransfer")]
    BankTransfer(Box<BankTransferData>),
    #[schema(title = "Crypto")]
    Crypto(CryptoData),
    #[schema(title = "MandatePayment")]
    MandatePayment,
    #[schema(title = "Reward")]
    Reward,
    #[schema(title = "Upi")]
    Upi(UpiData),
    #[schema(title = "Voucher")]
    Voucher(VoucherData),
    #[schema(title = "GiftCard")]
    GiftCard(Box<GiftCardData>),
    #[schema(title = "CardToken")]
    CardToken(CardToken),
}

pub trait GetAddressFromPaymentMethodData {
    fn get_billing_address(&self) -> Option<Address>;
}

impl GetAddressFromPaymentMethodData for PaymentMethodData {
    fn get_billing_address(&self) -> Option<Address> {
        match self {
            Self::Card(card_data) => card_data.get_billing_address(),
            Self::CardRedirect(_) => None,
            Self::Wallet(wallet_data) => wallet_data.get_billing_address(),
            Self::PayLater(pay_later) => pay_later.get_billing_address(),
            Self::BankRedirect(bank_redirect_data) => bank_redirect_data.get_billing_address(),
            Self::BankDebit(bank_debit_data) => bank_debit_data.get_billing_address(),
            Self::BankTransfer(bank_transfer_data) => bank_transfer_data.get_billing_address(),
            Self::Voucher(voucher_data) => voucher_data.get_billing_address(),
            Self::Crypto(_)
            | Self::Reward
            | Self::Upi(_)
            | Self::GiftCard(_)
            | Self::CardToken(_)
            | Self::MandatePayment => None,
        }
    }
}

impl PaymentMethodData {
    pub fn apply_additional_payment_data(
        &self,
        additional_payment_data: AdditionalPaymentData,
    ) -> Self {
        if let AdditionalPaymentData::Card(additional_card_info) = additional_payment_data {
            match self {
                Self::Card(card) => {
                    Self::Card(card.apply_additional_card_info(*additional_card_info))
                }
                _ => self.to_owned(),
            }
        } else {
            self.to_owned()
        }
    }

    pub fn get_payment_method(&self) -> Option<api_enums::PaymentMethod> {
        match self {
            Self::Card(_) => Some(api_enums::PaymentMethod::Card),
            Self::CardRedirect(_) => Some(api_enums::PaymentMethod::CardRedirect),
            Self::Wallet(_) => Some(api_enums::PaymentMethod::Wallet),
            Self::PayLater(_) => Some(api_enums::PaymentMethod::PayLater),
            Self::BankRedirect(_) => Some(api_enums::PaymentMethod::BankRedirect),
            Self::BankDebit(_) => Some(api_enums::PaymentMethod::BankDebit),
            Self::BankTransfer(_) => Some(api_enums::PaymentMethod::BankTransfer),
            Self::Crypto(_) => Some(api_enums::PaymentMethod::Crypto),
            Self::Reward => Some(api_enums::PaymentMethod::Reward),
            Self::Upi(_) => Some(api_enums::PaymentMethod::Upi),
            Self::Voucher(_) => Some(api_enums::PaymentMethod::Voucher),
            Self::GiftCard(_) => Some(api_enums::PaymentMethod::GiftCard),
            Self::CardToken(_) | Self::MandatePayment => None,
        }
    }
}

pub trait GetPaymentMethodType {
    fn get_payment_method_type(&self) -> api_enums::PaymentMethodType;
}

impl GetPaymentMethodType for CardRedirectData {
    fn get_payment_method_type(&self) -> api_enums::PaymentMethodType {
        match self {
            Self::Knet {} => api_enums::PaymentMethodType::Knet,
            Self::Benefit {} => api_enums::PaymentMethodType::Benefit,
            Self::MomoAtm {} => api_enums::PaymentMethodType::MomoAtm,
            Self::CardRedirect {} => api_enums::PaymentMethodType::CardRedirect,
        }
    }
}

impl GetPaymentMethodType for WalletData {
    fn get_payment_method_type(&self) -> api_enums::PaymentMethodType {
        match self {
            Self::AliPayQr(_) | Self::AliPayRedirect(_) => api_enums::PaymentMethodType::AliPay,
            Self::AliPayHkRedirect(_) => api_enums::PaymentMethodType::AliPayHk,
            Self::MomoRedirect(_) => api_enums::PaymentMethodType::Momo,
            Self::KakaoPayRedirect(_) => api_enums::PaymentMethodType::KakaoPay,
            Self::GoPayRedirect(_) => api_enums::PaymentMethodType::GoPay,
            Self::GcashRedirect(_) => api_enums::PaymentMethodType::Gcash,
            Self::ApplePay(_) | Self::ApplePayRedirect(_) | Self::ApplePayThirdPartySdk(_) => {
                api_enums::PaymentMethodType::ApplePay
            }
            Self::DanaRedirect {} => api_enums::PaymentMethodType::Dana,
            Self::GooglePay(_) | Self::GooglePayRedirect(_) | Self::GooglePayThirdPartySdk(_) => {
                api_enums::PaymentMethodType::GooglePay
            }
            Self::MbWayRedirect(_) => api_enums::PaymentMethodType::MbWay,
            Self::MobilePayRedirect(_) => api_enums::PaymentMethodType::MobilePay,
            Self::PaypalRedirect(_) | Self::PaypalSdk(_) => api_enums::PaymentMethodType::Paypal,
            Self::SamsungPay(_) => api_enums::PaymentMethodType::SamsungPay,
            Self::TwintRedirect {} => api_enums::PaymentMethodType::Twint,
            Self::VippsRedirect {} => api_enums::PaymentMethodType::Vipps,
            Self::TouchNGoRedirect(_) => api_enums::PaymentMethodType::TouchNGo,
            Self::WeChatPayRedirect(_) | Self::WeChatPayQr(_) => {
                api_enums::PaymentMethodType::WeChatPay
            }
            Self::CashappQr(_) => api_enums::PaymentMethodType::Cashapp,
            Self::SwishQr(_) => api_enums::PaymentMethodType::Swish,
        }
    }
}

impl GetPaymentMethodType for PayLaterData {
    fn get_payment_method_type(&self) -> api_enums::PaymentMethodType {
        match self {
            Self::KlarnaRedirect { .. } => api_enums::PaymentMethodType::Klarna,
            Self::KlarnaSdk { .. } => api_enums::PaymentMethodType::Klarna,
            Self::AffirmRedirect {} => api_enums::PaymentMethodType::Affirm,
            Self::AfterpayClearpayRedirect { .. } => api_enums::PaymentMethodType::AfterpayClearpay,
            Self::PayBrightRedirect {} => api_enums::PaymentMethodType::PayBright,
            Self::WalleyRedirect {} => api_enums::PaymentMethodType::Walley,
            Self::AlmaRedirect {} => api_enums::PaymentMethodType::Alma,
            Self::AtomeRedirect {} => api_enums::PaymentMethodType::Atome,
        }
    }
}

impl GetPaymentMethodType for BankRedirectData {
    fn get_payment_method_type(&self) -> api_enums::PaymentMethodType {
        match self {
            Self::BancontactCard { .. } => api_enums::PaymentMethodType::BancontactCard,
            Self::Bizum {} => api_enums::PaymentMethodType::Bizum,
            Self::Blik { .. } => api_enums::PaymentMethodType::Blik,
            Self::Eps { .. } => api_enums::PaymentMethodType::Eps,
            Self::Giropay { .. } => api_enums::PaymentMethodType::Giropay,
            Self::Ideal { .. } => api_enums::PaymentMethodType::Ideal,
            Self::Interac { .. } => api_enums::PaymentMethodType::Interac,
            Self::OnlineBankingCzechRepublic { .. } => {
                api_enums::PaymentMethodType::OnlineBankingCzechRepublic
            }
            Self::OnlineBankingFinland { .. } => api_enums::PaymentMethodType::OnlineBankingFinland,
            Self::OnlineBankingPoland { .. } => api_enums::PaymentMethodType::OnlineBankingPoland,
            Self::OnlineBankingSlovakia { .. } => {
                api_enums::PaymentMethodType::OnlineBankingSlovakia
            }
            Self::OpenBankingUk { .. } => api_enums::PaymentMethodType::OpenBankingUk,
            Self::Przelewy24 { .. } => api_enums::PaymentMethodType::Przelewy24,
            Self::Sofort { .. } => api_enums::PaymentMethodType::Sofort,
            Self::Trustly { .. } => api_enums::PaymentMethodType::Trustly,
            Self::OnlineBankingFpx { .. } => api_enums::PaymentMethodType::OnlineBankingFpx,
            Self::OnlineBankingThailand { .. } => {
                api_enums::PaymentMethodType::OnlineBankingThailand
            }
        }
    }
}

impl GetPaymentMethodType for BankDebitData {
    fn get_payment_method_type(&self) -> api_enums::PaymentMethodType {
        match self {
            Self::AchBankDebit { .. } => api_enums::PaymentMethodType::Ach,
            Self::SepaBankDebit { .. } => api_enums::PaymentMethodType::Sepa,
            Self::BecsBankDebit { .. } => api_enums::PaymentMethodType::Becs,
            Self::BacsBankDebit { .. } => api_enums::PaymentMethodType::Bacs,
        }
    }
}

impl GetPaymentMethodType for BankTransferData {
    fn get_payment_method_type(&self) -> api_enums::PaymentMethodType {
        match self {
            Self::AchBankTransfer { .. } => api_enums::PaymentMethodType::Ach,
            Self::SepaBankTransfer { .. } => api_enums::PaymentMethodType::Sepa,
            Self::BacsBankTransfer { .. } => api_enums::PaymentMethodType::Bacs,
            Self::MultibancoBankTransfer { .. } => api_enums::PaymentMethodType::Multibanco,
            Self::PermataBankTransfer { .. } => api_enums::PaymentMethodType::PermataBankTransfer,
            Self::BcaBankTransfer { .. } => api_enums::PaymentMethodType::BcaBankTransfer,
            Self::BniVaBankTransfer { .. } => api_enums::PaymentMethodType::BniVa,
            Self::BriVaBankTransfer { .. } => api_enums::PaymentMethodType::BriVa,
            Self::CimbVaBankTransfer { .. } => api_enums::PaymentMethodType::CimbVa,
            Self::DanamonVaBankTransfer { .. } => api_enums::PaymentMethodType::DanamonVa,
            Self::MandiriVaBankTransfer { .. } => api_enums::PaymentMethodType::MandiriVa,
            Self::Pix {} => api_enums::PaymentMethodType::Pix,
            Self::Pse {} => api_enums::PaymentMethodType::Pse,
            Self::LocalBankTransfer { .. } => api_enums::PaymentMethodType::LocalBankTransfer,
        }
    }
}

impl GetPaymentMethodType for CryptoData {
    fn get_payment_method_type(&self) -> api_enums::PaymentMethodType {
        api_enums::PaymentMethodType::CryptoCurrency
    }
}

impl GetPaymentMethodType for UpiData {
    fn get_payment_method_type(&self) -> api_enums::PaymentMethodType {
        api_enums::PaymentMethodType::UpiCollect
    }
}
impl GetPaymentMethodType for VoucherData {
    fn get_payment_method_type(&self) -> api_enums::PaymentMethodType {
        match self {
            Self::Boleto(_) => api_enums::PaymentMethodType::Boleto,
            Self::Efecty => api_enums::PaymentMethodType::Efecty,
            Self::PagoEfectivo => api_enums::PaymentMethodType::PagoEfectivo,
            Self::RedCompra => api_enums::PaymentMethodType::RedCompra,
            Self::RedPagos => api_enums::PaymentMethodType::RedPagos,
            Self::Alfamart(_) => api_enums::PaymentMethodType::Alfamart,
            Self::Indomaret(_) => api_enums::PaymentMethodType::Indomaret,
            Self::Oxxo => api_enums::PaymentMethodType::Oxxo,
            Self::SevenEleven(_) => api_enums::PaymentMethodType::SevenEleven,
            Self::Lawson(_) => api_enums::PaymentMethodType::Lawson,
            Self::MiniStop(_) => api_enums::PaymentMethodType::MiniStop,
            Self::FamilyMart(_) => api_enums::PaymentMethodType::FamilyMart,
            Self::Seicomart(_) => api_enums::PaymentMethodType::Seicomart,
            Self::PayEasy(_) => api_enums::PaymentMethodType::PayEasy,
        }
    }
}
impl GetPaymentMethodType for GiftCardData {
    fn get_payment_method_type(&self) -> api_enums::PaymentMethodType {
        match self {
            Self::Givex(_) => api_enums::PaymentMethodType::Givex,
            Self::PaySafeCard {} => api_enums::PaymentMethodType::PaySafeCard,
        }
    }
}

#[derive(serde::Deserialize, serde::Serialize, Debug, Clone, ToSchema, Eq, PartialEq)]
#[serde(rename_all = "snake_case")]
pub enum GiftCardData {
    Givex(GiftCardDetails),
    PaySafeCard {},
}

#[derive(serde::Deserialize, serde::Serialize, Debug, Clone, ToSchema, Eq, PartialEq)]
#[serde(rename_all = "snake_case")]
pub struct GiftCardDetails {
    /// The gift card number
    #[schema(value_type = String)]
    pub number: Secret<String>,
    /// The card verification code.
    #[schema(value_type = String)]
    pub cvc: Secret<String>,
}

#[derive(Default, Eq, PartialEq, Clone, Debug, serde::Deserialize, serde::Serialize, ToSchema)]
#[serde(rename_all = "snake_case")]
pub struct AdditionalCardInfo {
    /// The name of issuer of the card
    pub card_issuer: Option<String>,

    /// Card network of the card
    pub card_network: Option<api_enums::CardNetwork>,

    /// Card type, can be either `credit` or `debit`
    pub card_type: Option<String>,

    pub card_issuing_country: Option<String>,
    pub bank_code: Option<String>,

    /// Last 4 digits of the card number
    pub last4: Option<String>,

    /// The ISIN of the card
    pub card_isin: Option<String>,

    /// Extended bin of card, contains the first 8 digits of card number
    pub card_extended_bin: Option<String>,

    pub card_exp_month: Option<Secret<String>>,

    pub card_exp_year: Option<Secret<String>>,

    pub card_holder_name: Option<Secret<String>>,

    /// Additional payment checks done on the cvv and billing address by the processors.
    /// This is a free form field and the structure varies from processor to processor
    pub payment_checks: Option<serde_json::Value>,

    /// Details about the threeds environment.
    /// This is a free form field and the structure varies from processor to processor
    pub authentication_data: Option<serde_json::Value>,
}

#[derive(Debug, Clone, Eq, PartialEq, serde::Deserialize, serde::Serialize)]
#[serde(rename_all = "snake_case")]
pub enum AdditionalPaymentData {
    Card(Box<AdditionalCardInfo>),
    BankRedirect {
        bank_name: Option<common_enums::BankNames>,
    },
    Wallet {
        apple_pay: Option<ApplepayPaymentMethod>,
    },
    PayLater {},
    BankTransfer {},
    Crypto {},
    BankDebit {},
    MandatePayment {},
    Reward {},
    Upi {},
    GiftCard {},
    Voucher {},
    CardRedirect {},
    CardToken {},
}

#[derive(Debug, Clone, Eq, PartialEq, serde::Deserialize, serde::Serialize, ToSchema)]
#[serde(rename_all = "snake_case")]
pub enum BankRedirectData {
    BancontactCard {
        /// The card number
        #[schema(value_type = String, example = "4242424242424242")]
        card_number: Option<CardNumber>,
        /// The card's expiry month
        #[schema(value_type = String, example = "24")]
        card_exp_month: Option<Secret<String>>,

        /// The card's expiry year
        #[schema(value_type = String, example = "24")]
        card_exp_year: Option<Secret<String>>,

        /// The card holder's name
        #[schema(value_type = String, example = "John Test")]
        card_holder_name: Option<Secret<String>>,

        //Required by Stripes
        billing_details: Option<BankRedirectBilling>,
    },
    Bizum {},
    Blik {
        // Blik Code
        blik_code: Option<String>,
    },
    Eps {
        /// The billing details for bank redirection
        billing_details: Option<BankRedirectBilling>,

        /// The hyperswitch bank code for eps
        #[schema(value_type = BankNames, example = "triodos_bank")]
        bank_name: Option<common_enums::BankNames>,

        /// The country for bank payment
        #[schema(value_type = CountryAlpha2, example = "US")]
        country: Option<api_enums::CountryAlpha2>,
    },
    Giropay {
        /// The billing details for bank redirection
        billing_details: Option<BankRedirectBilling>,
        /// Bank account details for Giropay

        #[schema(value_type = Option<String>)]
        /// Bank account bic code
        bank_account_bic: Option<Secret<String>>,

        /// Bank account iban
        #[schema(value_type = Option<String>)]
        bank_account_iban: Option<Secret<String>>,

        /// The country for bank payment
        #[schema(value_type = CountryAlpha2, example = "US")]
        country: Option<api_enums::CountryAlpha2>,
    },
    Ideal {
        /// The billing details for bank redirection
        billing_details: Option<BankRedirectBilling>,

        /// The hyperswitch bank code for ideal
        #[schema(value_type = BankNames, example = "abn_amro")]
        bank_name: Option<common_enums::BankNames>,

        /// The country for bank payment
        #[schema(value_type = CountryAlpha2, example = "US")]
        country: Option<api_enums::CountryAlpha2>,
    },
    Interac {
        /// The country for bank payment
        #[schema(value_type = Option<CountryAlpha2>, example = "US")]
        country: Option<api_enums::CountryAlpha2>,

        #[schema(value_type = Option<String>, example = "john.doe@example.com")]
        email: Option<Email>,
    },
    OnlineBankingCzechRepublic {
        // Issuer banks
        #[schema(value_type = BankNames)]
        issuer: common_enums::BankNames,
    },
    OnlineBankingFinland {
        // Shopper Email
        #[schema(value_type = Option<String>)]
        email: Option<Email>,
    },
    OnlineBankingPoland {
        // Issuer banks
        #[schema(value_type = BankNames)]
        issuer: common_enums::BankNames,
    },
    OnlineBankingSlovakia {
        // Issuer value corresponds to the bank
        #[schema(value_type = BankNames)]
        issuer: common_enums::BankNames,
    },
    OpenBankingUk {
        // Issuer banks
        #[schema(value_type = BankNames)]
        issuer: Option<common_enums::BankNames>,
        /// The country for bank payment
        #[schema(value_type = CountryAlpha2, example = "US")]
        country: Option<api_enums::CountryAlpha2>,
    },
    Przelewy24 {
        //Issuer banks
        #[schema(value_type = Option<BankNames>)]
        bank_name: Option<common_enums::BankNames>,

        // The billing details for bank redirect
        billing_details: BankRedirectBilling,
    },
    Sofort {
        /// The billing details for bank redirection
        billing_details: Option<BankRedirectBilling>,

        /// The country for bank payment
        #[schema(value_type = CountryAlpha2, example = "US")]
        country: Option<api_enums::CountryAlpha2>,

        /// The preferred language
        #[schema(example = "en")]
        preferred_language: Option<String>,
    },
    Trustly {
        /// The country for bank payment
        #[schema(value_type = CountryAlpha2, example = "US")]
        country: api_enums::CountryAlpha2,
    },
    OnlineBankingFpx {
        // Issuer banks
        #[schema(value_type = BankNames)]
        issuer: common_enums::BankNames,
    },
    OnlineBankingThailand {
        #[schema(value_type = BankNames)]
        issuer: common_enums::BankNames,
    },
}

impl GetAddressFromPaymentMethodData for BankRedirectData {
    fn get_billing_address(&self) -> Option<Address> {
        let get_billing_address_inner = |bank_redirect_billing: Option<&BankRedirectBilling>,
                                         billing_country: Option<&common_enums::CountryAlpha2>,
                                         billing_email: Option<&Email>|
         -> Option<Address> {
            let address = bank_redirect_billing
                .and_then(GetAddressFromPaymentMethodData::get_billing_address);

            let address = match (address, billing_country) {
                (Some(mut address), Some(billing_country)) => {
                    address
                        .address
                        .as_mut()
                        .map(|address| address.country = Some(*billing_country));

                    Some(address)
                }
                (Some(address), None) => Some(address),
                (None, Some(billing_country)) => Some(Address {
                    address: Some(AddressDetails {
                        country: Some(*billing_country),
                        ..AddressDetails::default()
                    }),
                    phone: None,
                    email: None,
                }),
                (None, None) => None,
            };

            match (address, billing_email) {
                (Some(mut address), Some(email)) => {
                    address.email = Some(email.clone());
                    Some(address)
                }
                (Some(address), None) => Some(address),
                (None, Some(billing_email)) => Some(Address {
                    address: None,
                    phone: None,
                    email: Some(billing_email.clone()),
                }),
                (None, None) => None,
            }
        };

        match self {
            Self::BancontactCard {
                billing_details,
                card_holder_name,
                ..
            } => {
                let address = get_billing_address_inner(billing_details.as_ref(), None, None);

                if let Some(mut address) = address {
                    address.address.as_mut().map(|address| {
                        address.first_name = card_holder_name
                            .as_ref()
                            .or(address.first_name.as_ref())
                            .cloned();
                    });

                    Some(address)
                } else {
                    Some(Address {
                        address: Some(AddressDetails {
                            first_name: card_holder_name.clone(),
                            ..AddressDetails::default()
                        }),
                        phone: None,
                        email: None,
                    })
                }
            }
            Self::Eps {
                billing_details,
                country,
                ..
            }
            | Self::Giropay {
                billing_details,
                country,
                ..
            }
            | Self::Ideal {
                billing_details,
                country,
                ..
            }
            | Self::Sofort {
                billing_details,
                country,
                ..
            } => get_billing_address_inner(billing_details.as_ref(), country.as_ref(), None),
            Self::Interac { country, email } => {
                get_billing_address_inner(None, country.as_ref(), email.as_ref())
            }
            Self::OnlineBankingFinland { email } => {
                get_billing_address_inner(None, None, email.as_ref())
            }
            Self::OpenBankingUk { country, .. } => {
                get_billing_address_inner(None, country.as_ref(), None)
            }
            Self::Przelewy24 {
                billing_details, ..
            } => get_billing_address_inner(Some(billing_details), None, None),
            Self::Trustly { country } => get_billing_address_inner(None, Some(country), None),
            Self::OnlineBankingFpx { .. }
            | Self::OnlineBankingThailand { .. }
            | Self::Bizum {}
            | Self::OnlineBankingPoland { .. }
            | Self::OnlineBankingSlovakia { .. }
            | Self::OnlineBankingCzechRepublic { .. }
            | Self::Blik { .. } => None,
        }
    }
}

#[derive(Debug, Clone, Eq, PartialEq, serde::Serialize, serde::Deserialize, ToSchema)]
pub struct AlfamartVoucherData {
    /// The billing first name for Alfamart
    #[schema(value_type = Option<String>, example = "Jane")]
    pub first_name: Option<Secret<String>>,
    /// The billing second name for Alfamart
    #[schema(value_type = Option<String>, example = "Doe")]
    pub last_name: Option<Secret<String>>,
    /// The Email ID for Alfamart
    #[schema(value_type = Option<String>, example = "example@me.com")]
    pub email: Option<Email>,
}

#[derive(Debug, Clone, Eq, PartialEq, serde::Serialize, serde::Deserialize, ToSchema)]
pub struct IndomaretVoucherData {
    /// The billing first name for Alfamart
    #[schema(value_type = Option<String>, example = "Jane")]
    pub first_name: Option<Secret<String>>,
    /// The billing second name for Alfamart
    #[schema(value_type = Option<String>, example = "Doe")]
    pub last_name: Option<Secret<String>>,
    /// The Email ID for Alfamart
    #[schema(value_type = Option<String>, example = "example@me.com")]
    pub email: Option<Email>,
}

#[derive(Debug, Clone, Eq, PartialEq, serde::Serialize, serde::Deserialize, ToSchema)]
pub struct JCSVoucherData {
    /// The billing first name for Japanese convenience stores
    #[schema(value_type = Option<String>, example = "Jane")]
    pub first_name: Option<Secret<String>>,
    /// The billing second name Japanese convenience stores
    #[schema(value_type = Option<String>, example = "Doe")]
    pub last_name: Option<Secret<String>>,
    /// The Email ID for Japanese convenience stores
    #[schema(value_type = Option<String>, example = "example@me.com")]
    pub email: Option<Email>,
    /// The telephone number for Japanese convenience stores
    #[schema(value_type = Option<String>, example = "9999999999")]
    pub phone_number: Option<String>,
}

#[derive(Debug, Clone, Eq, PartialEq, serde::Deserialize, serde::Serialize, ToSchema)]
pub struct AchBillingDetails {
    /// The Email ID for ACH billing
    #[schema(value_type = Option<String>, example = "example@me.com")]
    pub email: Option<Email>,
}

#[derive(Debug, Clone, Eq, PartialEq, serde::Deserialize, serde::Serialize, ToSchema)]
pub struct DokuBillingDetails {
    /// The billing first name for Doku
    #[schema(value_type = Option<String>, example = "Jane")]
    pub first_name: Option<Secret<String>>,
    /// The billing second name for Doku
    #[schema(value_type = Option<String>, example = "Doe")]
    pub last_name: Option<Secret<String>>,
    /// The Email ID for Doku billing
    #[schema(value_type = Option<String>, example = "example@me.com")]
    pub email: Option<Email>,
}

#[derive(Debug, Clone, Eq, PartialEq, serde::Deserialize, serde::Serialize, ToSchema)]
pub struct MultibancoBillingDetails {
    #[schema(value_type = Option<String>, example = "example@me.com")]
    pub email: Option<Email>,
}

#[derive(Debug, Clone, Eq, PartialEq, serde::Deserialize, serde::Serialize, ToSchema)]
pub struct SepaAndBacsBillingDetails {
    /// The Email ID for SEPA and BACS billing
    #[schema(value_type = Option<String>, example = "example@me.com")]
    pub email: Option<Email>,
    /// The billing name for SEPA and BACS billing
    #[schema(value_type = Option<String>, example = "Jane Doe")]
    pub name: Option<Secret<String>>,
}

#[derive(Debug, Clone, Eq, PartialEq, serde::Deserialize, serde::Serialize, ToSchema)]
#[serde(rename_all = "snake_case")]
pub struct CryptoData {
    pub pay_currency: Option<String>,
}

#[derive(Debug, Clone, Eq, PartialEq, serde::Deserialize, serde::Serialize, ToSchema)]
#[serde(rename_all = "snake_case")]
pub struct UpiData {
    #[schema(value_type = Option<String>, example = "successtest@iata")]
    pub vpa_id: Option<Secret<String, pii::UpiVpaMaskingStrategy>>,
}

#[derive(Debug, Clone, Eq, PartialEq, serde::Deserialize, serde::Serialize, ToSchema)]
pub struct SofortBilling {
    /// The country associated with the billing
    #[schema(value_type = CountryAlpha2, example = "US")]
    pub billing_country: String,
}

#[derive(Debug, Clone, Eq, PartialEq, serde::Deserialize, serde::Serialize, ToSchema)]
pub struct BankRedirectBilling {
    /// The name for which billing is issued
    #[schema(value_type = String, example = "John Doe")]
    pub billing_name: Option<Secret<String>>,
    /// The billing email for bank redirect
    #[schema(value_type = String, example = "example@example.com")]
    pub email: Option<Email>,
}

impl GetAddressFromPaymentMethodData for BankRedirectBilling {
    fn get_billing_address(&self) -> Option<Address> {
        let address_details = self
            .billing_name
            .as_ref()
            .map(|billing_name| AddressDetails {
                first_name: Some(billing_name.clone()),
                ..AddressDetails::default()
            });

        if address_details.is_some() || self.email.is_some() {
            Some(Address {
                address: address_details,
                phone: None,
                email: self.email.clone(),
            })
        } else {
            None
        }
    }
}

#[derive(Eq, PartialEq, Clone, Debug, serde::Deserialize, serde::Serialize, ToSchema)]
#[serde(rename_all = "snake_case")]
pub enum BankTransferData {
    AchBankTransfer {
        /// The billing details for ACH Bank Transfer
        billing_details: Option<AchBillingDetails>,
    },
    SepaBankTransfer {
        /// The billing details for SEPA
        billing_details: Option<SepaAndBacsBillingDetails>,

        /// The two-letter ISO country code for SEPA and BACS
        #[schema(value_type = CountryAlpha2, example = "US")]
        country: Option<api_enums::CountryAlpha2>,
    },
    BacsBankTransfer {
        /// The billing details for SEPA
        billing_details: Option<SepaAndBacsBillingDetails>,
    },
    MultibancoBankTransfer {
        /// The billing details for Multibanco
        billing_details: Option<MultibancoBillingDetails>,
    },
    PermataBankTransfer {
        /// The billing details for Permata Bank Transfer
        billing_details: Option<DokuBillingDetails>,
    },
    BcaBankTransfer {
        /// The billing details for BCA Bank Transfer
        billing_details: Option<DokuBillingDetails>,
    },
    BniVaBankTransfer {
        /// The billing details for BniVa Bank Transfer
        billing_details: Option<DokuBillingDetails>,
    },
    BriVaBankTransfer {
        /// The billing details for BniVa Bank Transfer
        billing_details: Option<DokuBillingDetails>,
    },
    CimbVaBankTransfer {
        /// The billing details for BniVa Bank Transfer
        billing_details: Option<DokuBillingDetails>,
    },
    DanamonVaBankTransfer {
        /// The billing details for BniVa Bank Transfer
        billing_details: Option<DokuBillingDetails>,
    },
    MandiriVaBankTransfer {
        /// The billing details for BniVa Bank Transfer
        billing_details: Option<DokuBillingDetails>,
    },
    Pix {},
    Pse {},
    LocalBankTransfer {
        bank_code: Option<String>,
    },
}

impl GetAddressFromPaymentMethodData for BankTransferData {
    fn get_billing_address(&self) -> Option<Address> {
        match self {
            Self::AchBankTransfer { billing_details } => {
                billing_details.as_ref().map(|details| Address {
                    address: None,
                    phone: None,
                    email: details.email.clone(),
                })
            }
            Self::SepaBankTransfer {
                billing_details,
                country,
            } => billing_details.as_ref().map(|details| Address {
                address: Some(AddressDetails {
                    country: *country,
                    first_name: details.name.clone(),
                    ..AddressDetails::default()
                }),
                phone: None,
                email: details.email.clone(),
            }),
            Self::BacsBankTransfer { billing_details } => {
                billing_details.as_ref().map(|details| Address {
                    address: Some(AddressDetails {
                        first_name: details.name.clone(),
                        ..AddressDetails::default()
                    }),
                    phone: None,
                    email: details.email.clone(),
                })
            }
            Self::MultibancoBankTransfer { billing_details } => {
                billing_details.as_ref().map(|details| Address {
                    address: None,
                    phone: None,
                    email: details.email.clone(),
                })
            }
            Self::PermataBankTransfer { billing_details }
            | Self::BcaBankTransfer { billing_details }
            | Self::BniVaBankTransfer { billing_details }
            | Self::BriVaBankTransfer { billing_details }
            | Self::CimbVaBankTransfer { billing_details }
            | Self::DanamonVaBankTransfer { billing_details }
            | Self::MandiriVaBankTransfer { billing_details } => {
                billing_details.as_ref().map(|details| Address {
                    address: Some(AddressDetails {
                        first_name: details.first_name.clone(),
                        last_name: details.last_name.clone(),
                        ..AddressDetails::default()
                    }),
                    phone: None,
                    email: details.email.clone(),
                })
            }
            Self::LocalBankTransfer { .. } | Self::Pix {} | Self::Pse {} => None,
        }
    }
}

#[derive(serde::Deserialize, serde::Serialize, Debug, Clone, ToSchema, Eq, PartialEq)]
pub struct BankDebitBilling {
    /// The billing name for bank debits
    #[schema(value_type = Option<String>, example = "John Doe")]
    pub name: Option<Secret<String>>,
    /// The billing email for bank debits
    #[schema(value_type = Option<String>, example = "example@example.com")]
    pub email: Option<Email>,
    /// The billing address for bank debits
    pub address: Option<AddressDetails>,
}

impl GetAddressFromPaymentMethodData for BankDebitBilling {
    fn get_billing_address(&self) -> Option<Address> {
        let address = if let Some(mut address) = self.address.clone() {
            address.first_name = self.name.clone().or(address.first_name);
            Address {
                address: Some(address),
                email: self.email.clone(),
                phone: None,
            }
        } else {
            Address {
                address: Some(AddressDetails {
                    first_name: self.name.clone(),
                    ..AddressDetails::default()
                }),
                email: self.email.clone(),
                phone: None,
            }
        };

        Some(address)
    }
}

#[derive(Eq, PartialEq, Clone, Debug, serde::Deserialize, serde::Serialize, ToSchema)]
#[serde(rename_all = "snake_case")]
pub enum WalletData {
    /// The wallet data for Ali Pay QrCode
    AliPayQr(Box<AliPayQr>),
    /// The wallet data for Ali Pay redirect
    AliPayRedirect(AliPayRedirection),
    /// The wallet data for Ali Pay HK redirect
    AliPayHkRedirect(AliPayHkRedirection),
    /// The wallet data for Momo redirect
    MomoRedirect(MomoRedirection),
    /// The wallet data for KakaoPay redirect
    KakaoPayRedirect(KakaoPayRedirection),
    /// The wallet data for GoPay redirect
    GoPayRedirect(GoPayRedirection),
    /// The wallet data for Gcash redirect
    GcashRedirect(GcashRedirection),
    /// The wallet data for Apple pay
    ApplePay(ApplePayWalletData),
    /// Wallet data for apple pay redirect flow
    ApplePayRedirect(Box<ApplePayRedirectData>),
    /// Wallet data for apple pay third party sdk flow
    ApplePayThirdPartySdk(Box<ApplePayThirdPartySdkData>),
    /// Wallet data for DANA redirect flow
    DanaRedirect {},
    /// The wallet data for Google pay
    GooglePay(GooglePayWalletData),
    /// Wallet data for google pay redirect flow
    GooglePayRedirect(Box<GooglePayRedirectData>),
    /// Wallet data for Google pay third party sdk flow
    GooglePayThirdPartySdk(Box<GooglePayThirdPartySdkData>),
    MbWayRedirect(Box<MbWayRedirection>),
    /// The wallet data for MobilePay redirect
    MobilePayRedirect(Box<MobilePayRedirection>),
    /// This is for paypal redirection
    PaypalRedirect(PaypalRedirection),
    /// The wallet data for Paypal
    PaypalSdk(PayPalWalletData),
    /// The wallet data for Samsung Pay
    SamsungPay(Box<SamsungPayWalletData>),
    /// Wallet data for Twint Redirection
    TwintRedirect {},
    /// Wallet data for Vipps Redirection
    VippsRedirect {},
    /// The wallet data for Touch n Go Redirection
    TouchNGoRedirect(Box<TouchNGoRedirection>),
    /// The wallet data for WeChat Pay Redirection
    WeChatPayRedirect(Box<WeChatPayRedirection>),
    /// The wallet data for WeChat Pay Display QrCode
    WeChatPayQr(Box<WeChatPayQr>),
    /// The wallet data for Cashapp Qr
    CashappQr(Box<CashappQr>),
    // The wallet data for Swish
    SwishQr(SwishQrData),
}

impl GetAddressFromPaymentMethodData for WalletData {
    fn get_billing_address(&self) -> Option<Address> {
        match self {
            Self::MbWayRedirect(mb_way_redirect) => {
                let phone = PhoneDetails {
                    // Portuguese country code, this payment method is applicable only in portugal
                    country_code: Some("+351".into()),
                    number: mb_way_redirect.telephone_number.clone(),
                };

                Some(Address {
                    phone: Some(phone),
                    address: None,
                    email: None,
                })
            }
            Self::MobilePayRedirect(_) => None,
            Self::PaypalRedirect(paypal_redirect) => {
                paypal_redirect.email.clone().map(|email| Address {
                    email: Some(email),
                    address: None,
                    phone: None,
                })
            }
            Self::AliPayQr(_)
            | Self::AliPayRedirect(_)
            | Self::AliPayHkRedirect(_)
            | Self::MomoRedirect(_)
            | Self::KakaoPayRedirect(_)
            | Self::GoPayRedirect(_)
            | Self::GcashRedirect(_)
            | Self::ApplePay(_)
            | Self::ApplePayRedirect(_)
            | Self::ApplePayThirdPartySdk(_)
            | Self::DanaRedirect {}
            | Self::GooglePay(_)
            | Self::GooglePayRedirect(_)
            | Self::GooglePayThirdPartySdk(_)
            | Self::PaypalSdk(_)
            | Self::SamsungPay(_)
            | Self::TwintRedirect {}
            | Self::VippsRedirect {}
            | Self::TouchNGoRedirect(_)
            | Self::WeChatPayRedirect(_)
            | Self::WeChatPayQr(_)
            | Self::CashappQr(_)
            | Self::SwishQr(_) => None,
        }
    }
}

#[derive(Eq, PartialEq, Clone, Debug, serde::Deserialize, serde::Serialize, ToSchema)]
#[serde(rename_all = "snake_case")]
pub struct SamsungPayWalletData {
    /// The encrypted payment token from Samsung
    #[schema(value_type = String)]
    pub token: Secret<String>,
}

#[derive(Eq, PartialEq, Clone, Debug, serde::Deserialize, serde::Serialize, ToSchema)]
#[serde(rename_all = "snake_case")]
pub struct GooglePayWalletData {
    /// The type of payment method
    #[serde(rename = "type")]
    pub pm_type: String,
    /// User-facing message to describe the payment method that funds this transaction.
    pub description: String,
    /// The information of the payment method
    pub info: GooglePayPaymentMethodInfo,
    /// The tokenization data of Google pay
    pub tokenization_data: GpayTokenizationData,
}

#[derive(Eq, PartialEq, Clone, Debug, serde::Deserialize, serde::Serialize, ToSchema)]
pub struct ApplePayRedirectData {}

#[derive(Eq, PartialEq, Clone, Debug, serde::Deserialize, serde::Serialize, ToSchema)]
pub struct GooglePayRedirectData {}

#[derive(Eq, PartialEq, Clone, Debug, serde::Deserialize, serde::Serialize, ToSchema)]
pub struct GooglePayThirdPartySdkData {}

#[derive(Eq, PartialEq, Clone, Debug, serde::Deserialize, serde::Serialize, ToSchema)]
pub struct ApplePayThirdPartySdkData {}

#[derive(Eq, PartialEq, Clone, Debug, serde::Deserialize, serde::Serialize, ToSchema)]
pub struct WeChatPayRedirection {}

#[derive(Eq, PartialEq, Clone, Debug, serde::Deserialize, serde::Serialize, ToSchema)]
pub struct WeChatPay {}

#[derive(Eq, PartialEq, Clone, Debug, serde::Deserialize, serde::Serialize, ToSchema)]
pub struct WeChatPayQr {}

#[derive(Eq, PartialEq, Clone, Debug, serde::Deserialize, serde::Serialize, ToSchema)]
pub struct CashappQr {}

#[derive(Eq, PartialEq, Clone, Debug, serde::Deserialize, serde::Serialize, ToSchema)]
pub struct PaypalRedirection {
    /// paypal's email address
    #[schema(max_length = 255, value_type = Option<String>, example = "johntest@test.com")]
    pub email: Option<Email>,
}

#[derive(Eq, PartialEq, Clone, Debug, serde::Deserialize, serde::Serialize, ToSchema)]
pub struct AliPayQr {}

#[derive(Eq, PartialEq, Clone, Debug, serde::Deserialize, serde::Serialize, ToSchema)]
pub struct AliPayRedirection {}

#[derive(Eq, PartialEq, Clone, Debug, serde::Deserialize, serde::Serialize, ToSchema)]
pub struct AliPayHkRedirection {}

#[derive(Eq, PartialEq, Clone, Debug, serde::Deserialize, serde::Serialize, ToSchema)]
pub struct MomoRedirection {}

#[derive(Eq, PartialEq, Clone, Debug, serde::Deserialize, serde::Serialize, ToSchema)]
pub struct KakaoPayRedirection {}

#[derive(Eq, PartialEq, Clone, Debug, serde::Deserialize, serde::Serialize, ToSchema)]
pub struct GoPayRedirection {}

#[derive(Eq, PartialEq, Clone, Debug, serde::Deserialize, serde::Serialize, ToSchema)]
pub struct GcashRedirection {}

#[derive(Eq, PartialEq, Clone, Debug, serde::Deserialize, serde::Serialize, ToSchema)]
pub struct MobilePayRedirection {}

#[derive(Eq, PartialEq, Clone, Debug, serde::Deserialize, serde::Serialize, ToSchema)]
pub struct MbWayRedirection {
    /// Telephone number of the shopper. Should be Portuguese phone number.
    #[schema(value_type = String)]
    pub telephone_number: Option<Secret<String>>,
}

#[derive(Eq, PartialEq, Clone, Debug, serde::Deserialize, serde::Serialize, ToSchema)]
#[serde(rename_all = "snake_case")]
pub struct GooglePayPaymentMethodInfo {
    /// The name of the card network
    pub card_network: String,
    /// The details of the card
    pub card_details: String,
}

#[derive(Eq, PartialEq, Clone, Debug, serde::Deserialize, serde::Serialize, ToSchema)]
pub struct PayPalWalletData {
    /// Token generated for the Apple pay
    pub token: String,
}

#[derive(Eq, PartialEq, Clone, Debug, serde::Deserialize, serde::Serialize, ToSchema)]
pub struct TouchNGoRedirection {}

#[derive(Eq, PartialEq, Clone, Debug, serde::Deserialize, serde::Serialize, ToSchema)]
pub struct SwishQrData {}

#[derive(Eq, PartialEq, Clone, Debug, serde::Deserialize, serde::Serialize, ToSchema)]
pub struct GpayTokenizationData {
    /// The type of the token
    #[serde(rename = "type")]
    pub token_type: String,
    /// Token generated for the wallet
    pub token: String,
}

#[derive(Eq, PartialEq, Clone, Debug, serde::Deserialize, serde::Serialize, ToSchema)]
pub struct ApplePayWalletData {
    /// The payment data of Apple pay
    pub payment_data: String,
    /// The payment method of Apple pay
    pub payment_method: ApplepayPaymentMethod,
    /// The unique identifier for the transaction
    pub transaction_identifier: String,
}

#[derive(Eq, PartialEq, Clone, Debug, serde::Deserialize, serde::Serialize, ToSchema)]
pub struct ApplepayPaymentMethod {
    /// The name to be displayed on Apple Pay button
    pub display_name: String,
    /// The network of the Apple pay payment method
    pub network: String,
    /// The type of the payment method
    #[serde(rename = "type")]
    pub pm_type: String,
}

#[derive(Eq, PartialEq, Clone, Debug, serde::Serialize, serde::Deserialize)]
pub struct CardResponse {
    pub last4: Option<String>,
    pub card_type: Option<String>,
    pub card_network: Option<api_enums::CardNetwork>,
    pub card_issuer: Option<String>,
    pub card_issuing_country: Option<String>,
    pub card_isin: Option<String>,
    pub card_extended_bin: Option<String>,
    pub card_exp_month: Option<Secret<String>>,
    pub card_exp_year: Option<Secret<String>>,
    pub card_holder_name: Option<Secret<String>>,
    pub payment_checks: Option<serde_json::Value>,
    pub authentication_data: Option<serde_json::Value>,
}

#[derive(Debug, Clone, Eq, PartialEq, serde::Serialize, serde::Deserialize, ToSchema)]
#[serde(rename_all = "snake_case")]
pub struct RewardData {
    /// The merchant ID with which we have to call the connector
    pub merchant_id: String,
}

#[derive(Debug, Clone, Eq, PartialEq, serde::Serialize, serde::Deserialize, ToSchema)]
pub struct BoletoVoucherData {
    /// The shopper's social security number
    #[schema(value_type = Option<String>)]
    pub social_security_number: Option<Secret<String>>,
}

#[derive(Debug, Clone, Eq, PartialEq, serde::Serialize, serde::Deserialize, ToSchema)]
#[serde(rename_all = "snake_case")]
pub enum VoucherData {
    Boleto(Box<BoletoVoucherData>),
    Efecty,
    PagoEfectivo,
    RedCompra,
    RedPagos,
    Alfamart(Box<AlfamartVoucherData>),
    Indomaret(Box<IndomaretVoucherData>),
    Oxxo,
    SevenEleven(Box<JCSVoucherData>),
    Lawson(Box<JCSVoucherData>),
    MiniStop(Box<JCSVoucherData>),
    FamilyMart(Box<JCSVoucherData>),
    Seicomart(Box<JCSVoucherData>),
    PayEasy(Box<JCSVoucherData>),
}

impl GetAddressFromPaymentMethodData for VoucherData {
    fn get_billing_address(&self) -> Option<Address> {
        match self {
            Self::Alfamart(voucher_data) => Some(Address {
                address: Some(AddressDetails {
                    first_name: voucher_data.first_name.clone(),
                    last_name: voucher_data.last_name.clone(),
                    ..AddressDetails::default()
                }),
                phone: None,
                email: voucher_data.email.clone(),
            }),
            Self::Indomaret(voucher_data) => Some(Address {
                address: Some(AddressDetails {
                    first_name: voucher_data.first_name.clone(),
                    last_name: voucher_data.last_name.clone(),
                    ..AddressDetails::default()
                }),
                phone: None,
                email: voucher_data.email.clone(),
            }),
            Self::Lawson(voucher_data)
            | Self::MiniStop(voucher_data)
            | Self::FamilyMart(voucher_data)
            | Self::Seicomart(voucher_data)
            | Self::PayEasy(voucher_data)
            | Self::SevenEleven(voucher_data) => Some(Address {
                address: Some(AddressDetails {
                    first_name: voucher_data.first_name.clone(),
                    last_name: voucher_data.last_name.clone(),
                    ..AddressDetails::default()
                }),
                phone: Some(PhoneDetails {
                    number: voucher_data.phone_number.clone().map(Secret::new),
                    country_code: None,
                }),
                email: voucher_data.email.clone(),
            }),
            Self::Boleto(_)
            | Self::Efecty
            | Self::PagoEfectivo
            | Self::RedCompra
            | Self::RedPagos
            | Self::Oxxo => None,
        }
    }
}

/// Use custom serializer to provide backwards compatible response for `reward` payment_method_data
pub fn serialize_payment_method_data_response<S>(
    payment_method_data_response: &Option<PaymentMethodDataResponseWithBilling>,
    serializer: S,
) -> Result<S::Ok, S::Error>
where
    S: Serializer,
{
    if let Some(payment_method_data_response) = payment_method_data_response {
        if let Some(payment_method_data) = payment_method_data_response.payment_method_data.as_ref()
        {
            match payment_method_data {
                PaymentMethodDataResponse::Reward {} => serializer.serialize_str("reward"),
                PaymentMethodDataResponse::BankDebit {}
                | PaymentMethodDataResponse::BankRedirect {}
                | PaymentMethodDataResponse::Card(_)
                | PaymentMethodDataResponse::CardRedirect {}
                | PaymentMethodDataResponse::CardToken {}
                | PaymentMethodDataResponse::Crypto {}
                | PaymentMethodDataResponse::MandatePayment {}
                | PaymentMethodDataResponse::GiftCard {}
                | PaymentMethodDataResponse::PayLater {}
                | PaymentMethodDataResponse::Paypal {}
                | PaymentMethodDataResponse::Upi {}
                | PaymentMethodDataResponse::Wallet {}
                | PaymentMethodDataResponse::BankTransfer {}
                | PaymentMethodDataResponse::Voucher {} => {
                    payment_method_data_response.serialize(serializer)
                }
            }
        } else {
            // Can serialize directly because there is no `payment_method_data`
            payment_method_data_response.serialize(serializer)
        }
    } else {
        serializer.serialize_none()
    }
}

#[derive(Debug, Clone, Eq, PartialEq, serde::Serialize, serde::Deserialize)]
#[serde(rename_all = "snake_case")]
pub enum PaymentMethodDataResponse {
    #[serde(rename = "card")]
    Card(Box<CardResponse>),
    BankTransfer {},
    Wallet {},
    PayLater {},
    Paypal {},
    BankRedirect {},
    Crypto {},
    BankDebit {},
    MandatePayment {},
    Reward {},
    Upi {},
    Voucher {},
    GiftCard {},
    CardRedirect {},
    CardToken {},
}

#[derive(Debug, Clone, Eq, PartialEq, serde::Deserialize, ToSchema, serde::Serialize)]
pub struct PaymentMethodDataResponseWithBilling {
    // The struct is flattened in order to provide backwards compatibility
    #[serde(flatten)]
    pub payment_method_data: Option<PaymentMethodDataResponse>,
    pub billing: Option<Address>,
}

#[derive(Debug, Clone, PartialEq, Eq, serde::Serialize, serde::Deserialize, ToSchema)]
pub enum PaymentIdType {
    /// The identifier for payment intent
    PaymentIntentId(String),
    /// The identifier for connector transaction
    ConnectorTransactionId(String),
    /// The identifier for payment attempt
    PaymentAttemptId(String),
    /// The identifier for preprocessing step
    PreprocessingId(String),
}

impl fmt::Display for PaymentIdType {
    fn fmt(&self, f: &mut fmt::Formatter<'_>) -> fmt::Result {
        match self {
            Self::PaymentIntentId(payment_id) => {
                write!(f, "payment_intent_id = \"{payment_id}\"")
            }
            Self::ConnectorTransactionId(connector_transaction_id) => write!(
                f,
                "connector_transaction_id = \"{connector_transaction_id}\""
            ),
            Self::PaymentAttemptId(payment_attempt_id) => {
                write!(f, "payment_attempt_id = \"{payment_attempt_id}\"")
            }
            Self::PreprocessingId(preprocessing_id) => {
                write!(f, "preprocessing_id = \"{preprocessing_id}\"")
            }
        }
    }
}

impl PaymentIdType {
    pub fn and_then<F, E>(self, f: F) -> Result<Self, E>
    where
        F: FnOnce(String) -> Result<String, E>,
    {
        match self {
            Self::PaymentIntentId(s) => f(s).map(Self::PaymentIntentId),
            Self::ConnectorTransactionId(s) => f(s).map(Self::ConnectorTransactionId),
            Self::PaymentAttemptId(s) => f(s).map(Self::PaymentAttemptId),
            Self::PreprocessingId(s) => f(s).map(Self::PreprocessingId),
        }
    }
}

impl Default for PaymentIdType {
    fn default() -> Self {
        Self::PaymentIntentId(Default::default())
    }
}

#[derive(Default, Clone, Debug, Eq, PartialEq, ToSchema, serde::Deserialize, serde::Serialize)]
#[serde(deny_unknown_fields)]
pub struct Address {
    /// Provide the address details
    pub address: Option<AddressDetails>,

    pub phone: Option<PhoneDetails>,

    #[schema(value_type = Option<String>)]
    pub email: Option<Email>,
}

impl Address {
    /// Unify the address, giving priority to `self` when details are present in both
    pub fn unify_address(self, other: Option<&Self>) -> Self {
        let other_address_details = other.and_then(|address| address.address.as_ref());
        Self {
            address: self
                .address
                .map(|address| address.unify_address_details(other_address_details))
                .or(other_address_details.cloned()),
            email: self.email.or(other.and_then(|other| other.email.clone())),
            phone: self.phone.or(other.and_then(|other| other.phone.clone())),
        }
    }
}

// used by customers also, could be moved outside
/// Address details
#[derive(Clone, Default, Debug, Eq, serde::Deserialize, serde::Serialize, PartialEq, ToSchema)]
#[serde(deny_unknown_fields)]
pub struct AddressDetails {
    /// The address city
    #[schema(max_length = 50, example = "New York")]
    pub city: Option<String>,

    /// The two-letter ISO country code for the address
    #[schema(value_type = Option<CountryAlpha2>, example = "US")]
    pub country: Option<api_enums::CountryAlpha2>,

    /// The first line of the address
    #[schema(value_type = Option<String>, max_length = 200, example = "123, King Street")]
    pub line1: Option<Secret<String>>,

    /// The second line of the address
    #[schema(value_type = Option<String>, max_length = 50, example = "Powelson Avenue")]
    pub line2: Option<Secret<String>>,

    /// The third line of the address
    #[schema(value_type = Option<String>, max_length = 50, example = "Bridgewater")]
    pub line3: Option<Secret<String>>,

    /// The zip/postal code for the address
    #[schema(value_type = Option<String>, max_length = 50, example = "08807")]
    pub zip: Option<Secret<String>>,

    /// The address state
    #[schema(value_type = Option<String>, example = "New York")]
    pub state: Option<Secret<String>>,

    /// The first name for the address
    #[schema(value_type = Option<String>, max_length = 255, example = "John")]
    pub first_name: Option<Secret<String>>,

    /// The last name for the address
    #[schema(value_type = Option<String>, max_length = 255, example = "Doe")]
    pub last_name: Option<Secret<String>>,
}

impl AddressDetails {
    pub fn get_optional_full_name(&self) -> Option<Secret<String>> {
        match (self.first_name.as_ref(), self.last_name.as_ref()) {
            (Some(first_name), Some(last_name)) => Some(Secret::new(format!(
                "{} {}",
                first_name.peek(),
                last_name.peek()
            ))),
            (Some(name), None) | (None, Some(name)) => Some(name.to_owned()),
            _ => None,
        }
    }

    pub fn unify_address_details(self, other: Option<&Self>) -> Self {
        if let Some(other) = other {
            let (first_name, last_name) = if self.first_name.is_some() {
                (self.first_name, self.last_name)
            } else {
                (other.first_name.clone(), other.last_name.clone())
            };

            Self {
                first_name,
                last_name,
                city: self.city.or(other.city.clone()),
                country: self.country.or(other.country),
                line1: self.line1.or(other.line1.clone()),
                line2: self.line2.or(other.line2.clone()),
                line3: self.line3.or(other.line3.clone()),
                zip: self.zip.or(other.zip.clone()),
                state: self.state.or(other.state.clone()),
            }
        } else {
            self
        }
    }
}

#[derive(Debug, Clone, Default, Eq, PartialEq, ToSchema, serde::Deserialize, serde::Serialize)]
pub struct PhoneDetails {
    /// The contact number
    #[schema(value_type = Option<String>, example = "9999999999")]
    pub number: Option<Secret<String>>,
    /// The country code attached to the number
    #[schema(example = "+1")]
    pub country_code: Option<String>,
}

#[derive(Debug, Clone, Default, Eq, PartialEq, serde::Deserialize, serde::Serialize, ToSchema)]
pub struct PaymentsCaptureRequest {
    /// The unique identifier for the payment
    #[serde(skip_deserializing)]
    pub payment_id: String,
    /// The unique identifier for the merchant
    pub merchant_id: Option<String>,
    /// The Amount to be captured/ debited from the user's payment method.
    pub amount_to_capture: Option<i64>,
    /// Decider to refund the uncaptured amount
    pub refund_uncaptured_amount: Option<bool>,
    /// Provides information about a card payment that customers see on their statements.
    pub statement_descriptor_suffix: Option<String>,
    /// Concatenated with the statement descriptor suffix that’s set on the account to form the complete statement descriptor.
    pub statement_descriptor_prefix: Option<String>,
    /// Merchant connector details used to make payments.
    #[schema(value_type = Option<MerchantConnectorDetailsWrap>)]
    pub merchant_connector_details: Option<admin::MerchantConnectorDetailsWrap>,
}

#[derive(Default, Clone, Debug, Eq, PartialEq, serde::Serialize)]
pub struct UrlDetails {
    pub url: String,
    pub method: String,
}
#[derive(Default, Clone, Debug, Eq, PartialEq, serde::Serialize)]
pub struct AuthenticationForStartResponse {
    pub authentication: UrlDetails,
}
#[derive(Clone, Debug, Eq, PartialEq, serde::Serialize, ToSchema)]
#[serde(rename_all = "snake_case")]
pub enum NextActionType {
    RedirectToUrl,
    DisplayQrCode,
    InvokeSdkClient,
    TriggerApi,
    DisplayBankTransferInformation,
    DisplayWaitScreen,
}

#[derive(Clone, Debug, Eq, PartialEq, serde::Serialize, ToSchema)]
#[serde(tag = "type", rename_all = "snake_case")]
pub enum NextActionData {
    /// Contains the url for redirection flow
    RedirectToUrl { redirect_to_url: String },
    /// Informs the next steps for bank transfer and also contains the charges details (ex: amount received, amount charged etc)
    DisplayBankTransferInformation {
        bank_transfer_steps_and_charges_details: BankTransferNextStepsData,
    },
    /// Contains third party sdk session token response
    ThirdPartySdkSessionToken { session_token: Option<SessionToken> },
    /// Contains url for Qr code image, this qr code has to be shown in sdk
    QrCodeInformation {
        #[schema(value_type = String)]
        /// Hyperswitch generated image data source url
        image_data_url: Option<Url>,
        display_to_timestamp: Option<i64>,
        #[schema(value_type = String)]
        /// The url for Qr code given by the connector
        qr_code_url: Option<Url>,
    },
    /// Contains the download url and the reference number for transaction
    DisplayVoucherInformation {
        #[schema(value_type = String)]
        voucher_details: VoucherNextStepData,
    },
    /// Contains duration for displaying a wait screen, wait screen with timer is displayed by sdk
    WaitScreenInformation {
        display_from_timestamp: i128,
        display_to_timestamp: Option<i128>,
    },
    /// Contains the information regarding three_ds_method_data submission, three_ds authentication, and authorization flows
    ThreeDsInvoke { three_ds_data: ThreeDsData },
}

#[derive(Clone, Debug, Eq, PartialEq, serde::Serialize, ToSchema)]
pub struct ThreeDsData {
    /// ThreeDS authentication url - to initiate authentication
    pub three_ds_authentication_url: String,
    /// ThreeDS authorize url - to complete the payment authorization after authentication
    pub three_ds_authorize_url: String,
    /// ThreeDS method details
    pub three_ds_method_details: ThreeDsMethodData,
    /// Poll config for a connector
    pub poll_config: PollConfigResponse,
}

#[derive(Clone, Debug, Eq, PartialEq, serde::Serialize, ToSchema)]
#[serde(tag = "three_ds_method_key")]
pub enum ThreeDsMethodData {
    #[serde(rename = "threeDSMethodData")]
    AcsThreeDsMethodData {
        /// Whether ThreeDS method data submission is required
        three_ds_method_data_submission: bool,
        /// ThreeDS method data
        three_ds_method_data: Option<String>,
        /// ThreeDS method url
        three_ds_method_url: Option<String>,
    },
}

#[derive(Clone, Debug, Eq, PartialEq, serde::Serialize, ToSchema)]
pub struct PollConfigResponse {
    /// Poll Id
    pub poll_id: String,
    /// Interval of the poll
    pub delay_in_secs: i8,
    /// Frequency of the poll
    pub frequency: i8,
}

#[derive(Clone, Debug, serde::Serialize, serde::Deserialize)]
#[serde(rename_all = "snake_case")]
#[serde(untagged)]
// the enum order shouldn't be changed as this is being used during serialization and deserialization
pub enum QrCodeInformation {
    QrCodeUrl {
        image_data_url: Url,
        qr_code_url: Url,
        display_to_timestamp: Option<i64>,
    },
    QrDataUrl {
        image_data_url: Url,
        display_to_timestamp: Option<i64>,
    },
    QrCodeImageUrl {
        qr_code_url: Url,
        display_to_timestamp: Option<i64>,
    },
}

#[derive(Clone, Debug, Eq, PartialEq, serde::Serialize, serde::Deserialize, ToSchema)]
pub struct BankTransferNextStepsData {
    /// The instructions for performing a bank transfer
    #[serde(flatten)]
    pub bank_transfer_instructions: BankTransferInstructions,
    /// The details received by the receiver
    pub receiver: Option<ReceiverDetails>,
}

#[derive(Clone, Debug, Eq, PartialEq, serde::Serialize, serde::Deserialize, ToSchema)]
pub struct VoucherNextStepData {
    /// Voucher expiry date and time
    pub expires_at: Option<i64>,
    /// Reference number required for the transaction
    pub reference: String,
    /// Url to download the payment instruction
    pub download_url: Option<Url>,
    /// Url to payment instruction page
    pub instructions_url: Option<Url>,
}

#[derive(Clone, Debug, serde::Deserialize, serde::Serialize)]
pub struct QrCodeNextStepsInstruction {
    pub image_data_url: Url,
    pub display_to_timestamp: Option<i64>,
    pub qr_code_url: Option<Url>,
}

#[derive(Clone, Debug, serde::Deserialize)]
pub struct WaitScreenInstructions {
    pub display_from_timestamp: i128,
    pub display_to_timestamp: Option<i128>,
}

#[derive(Clone, Debug, Eq, PartialEq, serde::Serialize, serde::Deserialize, ToSchema)]
#[serde(rename_all = "snake_case")]
pub enum BankTransferInstructions {
    /// The instructions for Doku bank transactions
    DokuBankTransferInstructions(Box<DokuBankTransferInstructions>),
    /// The credit transfer for ACH transactions
    AchCreditTransfer(Box<AchTransfer>),
    /// The instructions for SEPA bank transactions
    SepaBankInstructions(Box<SepaBankTransferInstructions>),
    /// The instructions for BACS bank transactions
    BacsBankInstructions(Box<BacsBankTransferInstructions>),
    /// The instructions for Multibanco bank transactions
    Multibanco(Box<MultibancoTransferInstructions>),
}

#[derive(Clone, Debug, Eq, PartialEq, serde::Deserialize, serde::Serialize, ToSchema)]
pub struct SepaBankTransferInstructions {
    #[schema(value_type = String, example = "Jane Doe")]
    pub account_holder_name: Secret<String>,
    #[schema(value_type = String, example = "1024419982")]
    pub bic: Secret<String>,
    pub country: String,
    #[schema(value_type = String, example = "123456789")]
    pub iban: Secret<String>,
}

#[derive(Clone, Debug, Eq, PartialEq, serde::Deserialize, serde::Serialize, ToSchema)]
pub struct BacsBankTransferInstructions {
    #[schema(value_type = String, example = "Jane Doe")]
    pub account_holder_name: Secret<String>,
    #[schema(value_type = String, example = "10244123908")]
    pub account_number: Secret<String>,
    #[schema(value_type = String, example = "012")]
    pub sort_code: Secret<String>,
}

#[derive(Clone, Debug, Eq, PartialEq, serde::Serialize, serde::Deserialize, ToSchema)]
pub struct MultibancoTransferInstructions {
    #[schema(value_type = String, example = "122385736258")]
    pub reference: Secret<String>,
    #[schema(value_type = String, example = "12345")]
    pub entity: String,
}

#[derive(Clone, Debug, Eq, PartialEq, serde::Serialize, serde::Deserialize, ToSchema)]
pub struct DokuBankTransferInstructions {
    #[schema(value_type = String, example = "1707091200000")]
    pub expires_at: Option<i64>,
    #[schema(value_type = String, example = "122385736258")]
    pub reference: Secret<String>,
    #[schema(value_type = String)]
    pub instructions_url: Option<Url>,
}

#[derive(Clone, Debug, Eq, PartialEq, serde::Serialize, serde::Deserialize, ToSchema)]
pub struct AchTransfer {
    #[schema(value_type = String, example = "122385736258")]
    pub account_number: Secret<String>,
    pub bank_name: String,
    #[schema(value_type = String, example = "012")]
    pub routing_number: Secret<String>,
    #[schema(value_type = String, example = "234")]
    pub swift_code: Secret<String>,
}

#[derive(Clone, Debug, Eq, PartialEq, serde::Serialize, serde::Deserialize, ToSchema)]
pub struct ReceiverDetails {
    /// The amount received by receiver
    amount_received: i64,
    /// The amount charged by ACH
    amount_charged: Option<i64>,
    /// The amount remaining to be sent via ACH
    amount_remaining: Option<i64>,
}

#[derive(Setter, Clone, Default, Debug, PartialEq, serde::Serialize, ToSchema)]
pub struct PaymentsResponse {
    /// Unique identifier for the payment. This ensures idempotency for multiple payments
    /// that have been done by a single merchant.
    #[schema(
        min_length = 30,
        max_length = 30,
        example = "pay_mbabizu24mvu3mela5njyhpit4"
    )]
    pub payment_id: Option<String>,

    /// This is an identifier for the merchant account. This is inferred from the API key
    /// provided during the request
    #[schema(max_length = 255, example = "merchant_1668273825")]
    pub merchant_id: Option<String>,

    /// The status of the current payment that was made
    #[schema(value_type = IntentStatus, example = "failed", default = "requires_confirmation")]
    pub status: api_enums::IntentStatus,

    /// The payment amount. Amount for the payment in lowest denomination of the currency. (i.e) in cents for USD denomination, in paisa for INR denomination etc.,
    #[schema(example = 100)]
    pub amount: i64,

    /// The payment net amount. net_amount = amount + surcharge_details.surcharge_amount + surcharge_details.tax_amount,
    /// If no surcharge_details, net_amount = amount
    #[schema(example = 110)]
    pub net_amount: i64,

    /// The maximum amount that could be captured from the payment
    #[schema(minimum = 100, example = 6540)]
    pub amount_capturable: Option<i64>,

    /// The amount which is already captured from the payment
    #[schema(minimum = 100, example = 6540)]
    pub amount_received: Option<i64>,

    /// The connector used for the payment
    #[schema(example = "stripe")]
    pub connector: Option<String>,

    /// It's a token used for client side verification.
    #[schema(value_type = Option<String>, example = "pay_U42c409qyHwOkWo3vK60_secret_el9ksDkiB8hi6j9N78yo")]
    pub client_secret: Option<Secret<String>>,

    /// Time when the payment was created
    #[schema(example = "2022-09-10T10:11:12Z")]
    #[serde(with = "common_utils::custom_serde::iso8601::option")]
    pub created: Option<PrimitiveDateTime>,

    /// The currency of the amount of the payment
    #[schema(value_type = Currency, example = "USD")]
    pub currency: String,

    /// The identifier for the customer object. If not provided the customer ID will be autogenerated.
    /// This field will be deprecated soon. Please refer to `customer.id`
    #[schema(
        max_length = 255,
        example = "cus_y3oqhf46pyzuxjbcn2giaqnb44",
        deprecated
    )]
    pub customer_id: Option<String>,

    /// Details of customer attached to this payment
    pub customer: Option<CustomerDetails>,

    /// A description of the payment
    #[schema(example = "It's my first payment request")]
    pub description: Option<String>,

    /// List of refund that happened on this intent
    #[schema(value_type = Option<Vec<RefundResponse>>)]
    pub refunds: Option<Vec<refunds::RefundResponse>>,

    /// List of dispute that happened on this intent
    #[schema(value_type = Option<Vec<DisputeResponsePaymentsRetrieve>>)]
    pub disputes: Option<Vec<disputes::DisputeResponsePaymentsRetrieve>>,

    /// List of attempts that happened on this intent
    #[schema(value_type = Option<Vec<PaymentAttemptResponse>>)]
    #[serde(skip_serializing_if = "Option::is_none")]
    pub attempts: Option<Vec<PaymentAttemptResponse>>,

    /// List of captures done on latest attempt
    #[schema(value_type = Option<Vec<CaptureResponse>>)]
    #[serde(skip_serializing_if = "Option::is_none")]
    pub captures: Option<Vec<CaptureResponse>>,

    /// A unique identifier to link the payment to a mandate, can be use instead of payment_method_data
    #[schema(max_length = 255, example = "mandate_iwer89rnjef349dni3")]
    pub mandate_id: Option<String>,

    /// Provided mandate information for creating a mandate
    #[auth_based]
    pub mandate_data: Option<MandateData>,

    /// Indicates that you intend to make future payments with this Payment’s payment method. Providing this parameter will attach the payment method to the Customer, if present, after the Payment is confirmed and any required actions from the user are complete.
    #[schema(value_type = Option<FutureUsage>, example = "off_session")]
    pub setup_future_usage: Option<api_enums::FutureUsage>,

    /// Set to true to indicate that the customer is not in your checkout flow during this payment, and therefore is unable to authenticate. This parameter is intended for scenarios where you collect card details and charge them later. This parameter can only be used with confirm=true.
    #[schema(example = true)]
    pub off_session: Option<bool>,

    /// A timestamp (ISO 8601 code) that determines when the payment should be captured.
    /// Providing this field will automatically set `capture` to true
    #[schema(example = "2022-09-10T10:11:12Z")]
    #[serde(with = "common_utils::custom_serde::iso8601::option")]
    pub capture_on: Option<PrimitiveDateTime>,

    /// This is the instruction for capture/ debit the money from the users' card. On the other hand authorization refers to blocking the amount on the users' payment method.
    #[schema(value_type = Option<CaptureMethod>, example = "automatic")]
    pub capture_method: Option<api_enums::CaptureMethod>,

    /// The payment method that is to be used
    #[schema(value_type = PaymentMethodType, example = "bank_transfer")]
    #[auth_based]
    pub payment_method: Option<api_enums::PaymentMethod>,

    /// The payment method information provided for making a payment
    #[schema(value_type = Option<PaymentMethod>, example = "bank_transfer")]
    #[auth_based]
    #[serde(serialize_with = "serialize_payment_method_data_response")]
    pub payment_method_data: Option<PaymentMethodDataResponseWithBilling>,

    /// Provide a reference to a stored payment method
    #[schema(example = "187282ab-40ef-47a9-9206-5099ba31e432")]
    pub payment_token: Option<String>,

    /// The shipping address for the payment
    pub shipping: Option<Address>,

    /// The billing address for the payment
    pub billing: Option<Address>,

    /// Information about the product , quantity and amount for connectors. (e.g. Klarna)
    #[schema(value_type = Option<Vec<OrderDetailsWithAmount>>, example = r#"[{
        "product_name": "gillete creme",
        "quantity": 15,
        "amount" : 900
    }]"#)]
    pub order_details: Option<Vec<pii::SecretSerdeValue>>,

    /// description: The customer's email address
    /// This field will be deprecated soon. Please refer to `customer.email` object
    #[schema(max_length = 255, value_type = Option<String>, example = "johntest@test.com", deprecated)]
    pub email: crypto::OptionalEncryptableEmail,

    /// description: The customer's name
    /// This field will be deprecated soon. Please refer to `customer.name` object
    #[schema(value_type = Option<String>, max_length = 255, example = "John Test", deprecated)]
    pub name: crypto::OptionalEncryptableName,

    /// The customer's phone number
    /// This field will be deprecated soon. Please refer to `customer.phone` object
    #[schema(value_type = Option<String>, max_length = 255, example = "3141592653", deprecated)]
    pub phone: crypto::OptionalEncryptablePhone,

    /// The URL to redirect after the completion of the operation
    #[schema(example = "https://hyperswitch.io")]
    pub return_url: Option<String>,

    /// The transaction authentication can be set to undergo payer authentication. By default, the authentication will be marked as NO_THREE_DS
    #[schema(value_type = Option<AuthenticationType>, example = "no_three_ds", default = "three_ds")]
    pub authentication_type: Option<api_enums::AuthenticationType>,

    /// For non-card charges, you can use this value as the complete description that appears on your customers’ statements. Must contain at least one letter, maximum 22 characters.
    #[schema(max_length = 255, example = "Hyperswitch Router")]
    pub statement_descriptor_name: Option<String>,

    /// Provides information about a card payment that customers see on their statements. Concatenated with the prefix (shortened descriptor) or statement descriptor that’s set on the account to form the complete statement descriptor. Maximum 255 characters for the concatenated descriptor.
    #[schema(max_length = 255, example = "Payment for shoes purchase")]
    pub statement_descriptor_suffix: Option<String>,

    /// Additional information required for redirection
    pub next_action: Option<NextActionData>,

    /// If the payment was cancelled the reason provided here
    pub cancellation_reason: Option<String>,

    /// If there was an error while calling the connectors the code is received here
    #[schema(example = "E0001")]
    pub error_code: Option<String>,

    /// If there was an error while calling the connector the error message is received here
    #[schema(example = "Failed while verifying the card")]
    pub error_message: Option<String>,

    /// error code unified across the connectors is received here if there was an error while calling connector
    pub unified_code: Option<String>,

    /// error message unified across the connectors is received here if there was an error while calling connector
    pub unified_message: Option<String>,

    /// Payment Experience for the current payment
    #[schema(value_type = Option<PaymentExperience>, example = "redirect_to_url")]
    pub payment_experience: Option<api_enums::PaymentExperience>,

    /// Payment Method Type
    #[schema(value_type = Option<PaymentMethodType>, example = "gpay")]
    pub payment_method_type: Option<api_enums::PaymentMethodType>,

    /// The connector used for this payment along with the country and business details
    #[schema(example = "stripe_US_food")]
    pub connector_label: Option<String>,

    /// The business country of merchant for this payment
    #[schema(value_type = Option<CountryAlpha2>, example = "US")]
    pub business_country: Option<api_enums::CountryAlpha2>,

    /// The business label of merchant for this payment
    pub business_label: Option<String>,

    /// The business_sub_label for this payment
    pub business_sub_label: Option<String>,

    /// Allowed Payment Method Types for a given PaymentIntent
    #[schema(value_type = Option<Vec<PaymentMethodType>>)]
    pub allowed_payment_method_types: Option<serde_json::Value>,

    /// ephemeral_key for the customer_id mentioned
    pub ephemeral_key: Option<EphemeralKeyCreateResponse>,

    /// If true the payment can be retried with same or different payment method which means the confirm call can be made again.
    pub manual_retry_allowed: Option<bool>,

    /// A unique identifier for a payment provided by the connector
    #[schema(value_type = Option<String>, example = "993672945374576J")]
    pub connector_transaction_id: Option<String>,

    /// Frm message contains information about the frm response
    pub frm_message: Option<FrmMessage>,

    /// You can specify up to 50 keys, with key names up to 40 characters long and values up to 500 characters long. Metadata is useful for storing additional, structured information on an object.
    #[schema(value_type = Option<Object>, example = r#"{ "udf1": "some-value", "udf2": "some-value" }"#)]
    pub metadata: Option<pii::SecretSerdeValue>,

    /// additional data related to some connectors
    #[schema(value_type = Option<ConnectorMetadata>)]
    pub connector_metadata: Option<serde_json::Value>, // This is Value because it is fetched from DB and before putting in DB the type is validated

    /// additional data that might be required by hyperswitch
    #[schema(value_type = Option<FeatureMetadata>)]
    pub feature_metadata: Option<serde_json::Value>, // This is Value because it is fetched from DB and before putting in DB the type is validated

    /// reference to the payment at connector side
    #[schema(value_type = Option<String>, example = "993672945374576J")]
    pub reference_id: Option<String>,

    pub payment_link: Option<PaymentLinkResponse>,
    /// The business profile that is associated with this payment
    pub profile_id: Option<String>,

    /// details of surcharge applied on this payment
    pub surcharge_details: Option<RequestSurchargeDetails>,

    /// total number of attempts associated with this payment
    pub attempt_count: i16,

    /// Denotes the action(approve or reject) taken by merchant in case of manual review. Manual review can occur when the transaction is marked as risky by the frm_processor, payment processor or when there is underpayment/over payment incase of crypto payment
    pub merchant_decision: Option<String>,

    /// Identifier of the connector ( merchant connector account ) which was chosen to make the payment
    pub merchant_connector_id: Option<String>,

    /// If true incremental authorization can be performed on this payment
    pub incremental_authorization_allowed: Option<bool>,

    /// Total number of authorizations happened in an incremental_authorization payment
    pub authorization_count: Option<i32>,

    /// List of incremental authorizations happened to the payment
    pub incremental_authorizations: Option<Vec<IncrementalAuthorizationResponse>>,

    /// Details of external authentication
    pub external_authentication_details: Option<ExternalAuthenticationDetailsResponse>,

    /// Flag indicating if external 3ds authentication is made or not
    pub external_3ds_authentication_attempted: Option<bool>,

    /// Date Time expiry of the payment
    #[schema(example = "2022-09-10T10:11:12Z")]
    #[serde(default, with = "common_utils::custom_serde::iso8601::option")]
    pub expires_on: Option<PrimitiveDateTime>,

    /// Payment Fingerprint
    pub fingerprint: Option<String>,

    #[schema(value_type = Option<BrowserInformation>)]
    /// The browser information used for this payment
    pub browser_info: Option<serde_json::Value>,

    /// Payment Method Id
    pub payment_method_id: Option<String>,

    /// Payment Method Status
    #[schema(value_type = Option<PaymentMethodStatus>)]
    pub payment_method_status: Option<common_enums::PaymentMethodStatus>,

    /// Date time at which payment was updated
    #[schema(example = "2022-09-10T10:11:12Z")]
    #[serde(default, with = "common_utils::custom_serde::iso8601::option")]
    pub updated: Option<PrimitiveDateTime>,

<<<<<<< HEAD
    /// Fee information to be charged on the payment being collected
    pub charges: Option<PaymentChargeResponse>,
}

#[derive(Setter, Clone, Default, Debug, PartialEq, serde::Serialize, ToSchema)]
pub struct PaymentChargeResponse {
    /// Identifier for charge created for the payment
    pub charge_id: Option<String>,

    /// Type of charge (connector specific)
    #[schema(value_type = PaymentChargeType, example = "direct")]
    pub charge_type: api_enums::PaymentChargeType,

    /// Platform fees collected on the payment
    pub application_fees: i64,

    /// Identifier for the reseller's account where the funds were transferred
    pub transfer_account_id: String,
=======
    /// You can specify up to 50 keys, with key names up to 40 characters long and values up to 500 characters long. FRM Metadata is useful for storing additional, structured information on an object related to FRM.
    #[schema(value_type = Option<Object>, example = r#"{ "fulfillment_method" : "deliver", "coverage_request" : "fraud" }"#)]
    pub frm_metadata: Option<pii::SecretSerdeValue>,
>>>>>>> 5e848554
}

#[derive(Setter, Clone, Default, Debug, PartialEq, serde::Serialize, ToSchema)]
pub struct ExternalAuthenticationDetailsResponse {
    /// Authentication Type - Challenge / Frictionless
    #[schema(value_type = Option<DecoupledAuthenticationType>)]
    pub authentication_flow: Option<enums::DecoupledAuthenticationType>,
    /// Electronic Commerce Indicator (eci)
    pub electronic_commerce_indicator: Option<String>,
    /// Authentication Status
    #[schema(value_type = AuthenticationStatus)]
    pub status: enums::AuthenticationStatus,
    /// DS Transaction ID
    pub ds_transaction_id: Option<String>,
    /// Message Version
    pub version: Option<String>,
    /// Error Code
    pub error_code: Option<String>,
    /// Error Message
    pub error_message: Option<String>,
}

#[derive(Clone, Debug, serde::Deserialize, ToSchema, serde::Serialize)]
#[serde(deny_unknown_fields)]
pub struct PaymentListConstraints {
    /// The identifier for customer
    #[schema(example = "cus_meowuwunwiuwiwqw")]
    pub customer_id: Option<String>,

    /// A cursor for use in pagination, fetch the next list after some object
    #[schema(example = "pay_fafa124123")]
    pub starting_after: Option<String>,

    /// A cursor for use in pagination, fetch the previous list before some object
    #[schema(example = "pay_fafa124123")]
    pub ending_before: Option<String>,

    /// limit on the number of objects to return
    #[schema(default = 10, maximum = 100)]
    #[serde(default = "default_payments_list_limit")]
    pub limit: u32,

    /// The time at which payment is created
    #[schema(example = "2022-09-10T10:11:12Z")]
    #[serde(default, with = "common_utils::custom_serde::iso8601::option")]
    pub created: Option<PrimitiveDateTime>,

    /// Time less than the payment created time
    #[schema(example = "2022-09-10T10:11:12Z")]
    #[serde(
        default,
        with = "common_utils::custom_serde::iso8601::option",
        rename = "created.lt"
    )]
    pub created_lt: Option<PrimitiveDateTime>,

    /// Time greater than the payment created time
    #[schema(example = "2022-09-10T10:11:12Z")]
    #[serde(
        default,
        with = "common_utils::custom_serde::iso8601::option",
        rename = "created.gt"
    )]
    pub created_gt: Option<PrimitiveDateTime>,

    /// Time less than or equals to the payment created time
    #[schema(example = "2022-09-10T10:11:12Z")]
    #[serde(
        default,
        with = "common_utils::custom_serde::iso8601::option",
        rename = "created.lte"
    )]
    pub created_lte: Option<PrimitiveDateTime>,

    /// Time greater than or equals to the payment created time
    #[schema(example = "2022-09-10T10:11:12Z")]
    #[serde(default, with = "common_utils::custom_serde::iso8601::option")]
    #[serde(rename = "created.gte")]
    pub created_gte: Option<PrimitiveDateTime>,
}

#[derive(Clone, Debug, serde::Serialize, ToSchema)]
pub struct PaymentListResponse {
    /// The number of payments included in the list
    pub size: usize,
    // The list of payments response objects
    pub data: Vec<PaymentsResponse>,
}

#[derive(Setter, Clone, Default, Debug, PartialEq, serde::Serialize, ToSchema)]
pub struct IncrementalAuthorizationResponse {
    /// The unique identifier of authorization
    pub authorization_id: String,
    /// Amount the authorization has been made for
    pub amount: i64,
    #[schema(value_type= AuthorizationStatus)]
    /// The status of the authorization
    pub status: common_enums::AuthorizationStatus,
    /// Error code sent by the connector for authorization
    pub error_code: Option<String>,
    /// Error message sent by the connector for authorization
    pub error_message: Option<String>,
    /// Previously authorized amount for the payment
    pub previously_authorized_amount: i64,
}

#[derive(Clone, Debug, serde::Serialize)]
pub struct PaymentListResponseV2 {
    /// The number of payments included in the list for given constraints
    pub count: usize,
    /// The total number of available payments for given constraints
    pub total_count: i64,
    /// The list of payments response objects
    pub data: Vec<PaymentsResponse>,
}

#[derive(Clone, Debug, serde::Deserialize, serde::Serialize)]
pub struct PaymentListFilterConstraints {
    /// The identifier for payment
    pub payment_id: Option<String>,
    /// The identifier for business profile
    pub profile_id: Option<String>,
    /// The identifier for customer
    pub customer_id: Option<String>,
    /// The limit on the number of objects. The default limit is 10 and max limit is 20
    #[serde(default = "default_payments_list_limit")]
    pub limit: u32,
    /// The starting point within a list of objects
    pub offset: Option<u32>,
    /// The amount to filter payments list
    pub amount_filter: Option<AmountFilter>,
    /// The time range for which objects are needed. TimeRange has two fields start_time and end_time from which objects can be filtered as per required scenarios (created_at, time less than, greater than etc).
    #[serde(flatten)]
    pub time_range: Option<TimeRange>,
    /// The list of connectors to filter payments list
    pub connector: Option<Vec<api_enums::Connector>>,
    /// The list of currencies to filter payments list
    pub currency: Option<Vec<enums::Currency>>,
    /// The list of payment status to filter payments list
    pub status: Option<Vec<enums::IntentStatus>>,
    /// The list of payment methods to filter payments list
    pub payment_method: Option<Vec<enums::PaymentMethod>>,
    /// The list of payment method types to filter payments list
    pub payment_method_type: Option<Vec<enums::PaymentMethodType>>,
    /// The list of authentication types to filter payments list
    pub authentication_type: Option<Vec<enums::AuthenticationType>>,
    /// The list of merchant connector ids to filter payments list for selected label
    pub merchant_connector_id: Option<Vec<String>>,
}
#[derive(Clone, Debug, serde::Serialize)]
pub struct PaymentListFilters {
    /// The list of available connector filters
    pub connector: Vec<String>,
    /// The list of available currency filters
    pub currency: Vec<enums::Currency>,
    /// The list of available payment status filters
    pub status: Vec<enums::IntentStatus>,
    /// The list of available payment method filters
    pub payment_method: Vec<enums::PaymentMethod>,
    /// The list of available payment method types
    pub payment_method_type: Vec<enums::PaymentMethodType>,
    /// The list of available authentication types
    pub authentication_type: Vec<enums::AuthenticationType>,
}

#[derive(Clone, Debug, serde::Serialize)]
pub struct PaymentListFiltersV2 {
    /// The list of available connector filters
    pub connector: HashMap<String, Vec<MerchantConnectorInfo>>,
    /// The list of available currency filters
    pub currency: Vec<enums::Currency>,
    /// The list of available payment status filters
    pub status: Vec<enums::IntentStatus>,
    /// The list payment method and their corresponding types
    pub payment_method: HashMap<enums::PaymentMethod, HashSet<enums::PaymentMethodType>>,
    /// The list of available authentication types
    pub authentication_type: Vec<enums::AuthenticationType>,
}

#[derive(Clone, Debug, Eq, PartialEq, serde::Deserialize, serde::Serialize, ToSchema)]
pub struct AmountFilter {
    /// The start amount to filter list of transactions which are greater than or equal to the start amount
    pub start_amount: Option<i64>,
    /// The end amount to filter list of transactions which are less than or equal to the end amount
    pub end_amount: Option<i64>,
}

#[derive(
    Debug, Clone, Copy, serde::Serialize, serde::Deserialize, PartialEq, Eq, Hash, ToSchema,
)]
pub struct TimeRange {
    /// The start time to filter payments list or to get list of filters. To get list of filters start time is needed to be passed
    #[serde(with = "common_utils::custom_serde::iso8601")]
    #[serde(alias = "startTime")]
    pub start_time: PrimitiveDateTime,
    /// The end time to filter payments list or to get list of filters. If not passed the default time is now
    #[serde(default, with = "common_utils::custom_serde::iso8601::option")]
    #[serde(alias = "endTime")]
    pub end_time: Option<PrimitiveDateTime>,
}

#[derive(Setter, Clone, Default, Debug, PartialEq, serde::Serialize)]
pub struct VerifyResponse {
    pub verify_id: Option<String>,
    pub merchant_id: Option<String>,
    // pub status: enums::VerifyStatus,
    pub client_secret: Option<Secret<String>>,
    pub customer_id: Option<String>,
    pub email: crypto::OptionalEncryptableEmail,
    pub name: crypto::OptionalEncryptableName,
    pub phone: crypto::OptionalEncryptablePhone,
    pub mandate_id: Option<String>,
    #[auth_based]
    pub payment_method: Option<api_enums::PaymentMethod>,
    #[auth_based]
    pub payment_method_data: Option<PaymentMethodDataResponse>,
    pub payment_token: Option<String>,
    pub error_code: Option<String>,
    pub error_message: Option<String>,
}

#[derive(Default, Debug, serde::Deserialize, serde::Serialize)]
pub struct PaymentsRedirectionResponse {
    pub redirect_url: String,
}

pub struct MandateValidationFields {
    pub recurring_details: Option<RecurringDetails>,
    pub confirm: Option<bool>,
    pub customer_id: Option<String>,
    pub mandate_data: Option<MandateData>,
    pub setup_future_usage: Option<api_enums::FutureUsage>,
    pub off_session: Option<bool>,
}

impl From<&PaymentsRequest> for MandateValidationFields {
    fn from(req: &PaymentsRequest) -> Self {
        let recurring_details = req
            .mandate_id
            .clone()
            .map(RecurringDetails::MandateId)
            .or(req.recurring_details.clone());

        Self {
            recurring_details,
            confirm: req.confirm,
            customer_id: req
                .customer
                .as_ref()
                .map(|customer_details| &customer_details.id)
                .or(req.customer_id.as_ref())
                .map(ToOwned::to_owned),
            mandate_data: req.mandate_data.clone(),
            setup_future_usage: req.setup_future_usage,
            off_session: req.off_session,
        }
    }
}

impl From<&VerifyRequest> for MandateValidationFields {
    fn from(req: &VerifyRequest) -> Self {
        Self {
            recurring_details: None,
            confirm: Some(true),
            customer_id: req.customer_id.clone(),
            mandate_data: req.mandate_data.clone(),
            off_session: req.off_session,
            setup_future_usage: req.setup_future_usage,
        }
    }
}

impl From<PaymentsSessionRequest> for PaymentsSessionResponse {
    fn from(item: PaymentsSessionRequest) -> Self {
        let client_secret: Secret<String, pii::ClientSecret> = Secret::new(item.client_secret);
        Self {
            session_token: vec![],
            payment_id: item.payment_id,
            client_secret,
        }
    }
}

impl From<PaymentsStartRequest> for PaymentsRequest {
    fn from(item: PaymentsStartRequest) -> Self {
        Self {
            payment_id: Some(PaymentIdType::PaymentIntentId(item.payment_id)),
            merchant_id: Some(item.merchant_id),
            ..Default::default()
        }
    }
}

impl From<AdditionalCardInfo> for CardResponse {
    fn from(card: AdditionalCardInfo) -> Self {
        Self {
            last4: card.last4,
            card_type: card.card_type,
            card_network: card.card_network,
            card_issuer: card.card_issuer,
            card_issuing_country: card.card_issuing_country,
            card_isin: card.card_isin,
            card_extended_bin: card.card_extended_bin,
            card_exp_month: card.card_exp_month,
            card_exp_year: card.card_exp_year,
            card_holder_name: card.card_holder_name,
            payment_checks: card.payment_checks,
            authentication_data: card.authentication_data,
        }
    }
}

impl From<AdditionalPaymentData> for PaymentMethodDataResponse {
    fn from(payment_method_data: AdditionalPaymentData) -> Self {
        match payment_method_data {
            AdditionalPaymentData::Card(card) => Self::Card(Box::new(CardResponse::from(*card))),
            AdditionalPaymentData::PayLater {} => Self::PayLater {},
            AdditionalPaymentData::Wallet { .. } => Self::Wallet {},
            AdditionalPaymentData::BankRedirect { .. } => Self::BankRedirect {},
            AdditionalPaymentData::Crypto {} => Self::Crypto {},
            AdditionalPaymentData::BankDebit {} => Self::BankDebit {},
            AdditionalPaymentData::MandatePayment {} => Self::MandatePayment {},
            AdditionalPaymentData::Reward {} => Self::Reward {},
            AdditionalPaymentData::Upi {} => Self::Upi {},
            AdditionalPaymentData::BankTransfer {} => Self::BankTransfer {},
            AdditionalPaymentData::Voucher {} => Self::Voucher {},
            AdditionalPaymentData::GiftCard {} => Self::GiftCard {},
            AdditionalPaymentData::CardRedirect {} => Self::CardRedirect {},
            AdditionalPaymentData::CardToken {} => Self::CardToken {},
        }
    }
}

#[derive(Debug, Clone, serde::Serialize)]
pub struct PgRedirectResponse {
    pub payment_id: String,
    pub status: api_enums::IntentStatus,
    pub gateway_id: String,
    pub customer_id: Option<String>,
    pub amount: Option<i64>,
}

#[derive(Debug, serde::Serialize, PartialEq, Eq, serde::Deserialize)]
pub struct RedirectionResponse {
    pub return_url: String,
    pub params: Vec<(String, String)>,
    pub return_url_with_query_params: String,
    pub http_method: String,
    pub headers: Vec<(String, String)>,
}

#[derive(Debug, serde::Deserialize)]
pub struct PaymentsResponseForm {
    pub transaction_id: String,
    // pub transaction_reference_id: String,
    pub merchant_id: String,
    pub order_id: String,
}

#[derive(Default, Debug, serde::Deserialize, serde::Serialize, Clone, ToSchema)]
pub struct PaymentsRetrieveRequest {
    /// The type of ID (ex: payment intent id, payment attempt id or connector txn id)
    pub resource_id: PaymentIdType,
    /// The identifier for the Merchant Account.
    pub merchant_id: Option<String>,
    /// Decider to enable or disable the connector call for retrieve request
    pub force_sync: bool,
    /// The parameters passed to a retrieve request
    pub param: Option<String>,
    /// The name of the connector
    pub connector: Option<String>,
    /// Merchant connector details used to make payments.
    #[schema(value_type = Option<MerchantConnectorDetailsWrap>)]
    pub merchant_connector_details: Option<admin::MerchantConnectorDetailsWrap>,
    /// This is a token which expires after 15 minutes, used from the client to authenticate and create sessions from the SDK
    pub client_secret: Option<String>,
    /// If enabled provides list of captures linked to latest attempt
    pub expand_captures: Option<bool>,
    /// If enabled provides list of attempts linked to payment intent
    pub expand_attempts: Option<bool>,
}

#[derive(Debug, Default, Eq, PartialEq, serde::Deserialize, serde::Serialize, Clone, ToSchema)]
pub struct OrderDetailsWithAmount {
    /// Name of the product that is being purchased
    #[schema(max_length = 255, example = "shirt")]
    pub product_name: String,
    /// The quantity of the product to be purchased
    #[schema(example = 1)]
    pub quantity: u16,
    /// the amount per quantity of product
    pub amount: i64,
    // Does the order includes shipping
    pub requires_shipping: Option<bool>,
    /// The image URL of the product
    pub product_img_link: Option<String>,
    /// ID of the product that is being purchased
    pub product_id: Option<String>,
    /// Category of the product that is being purchased
    pub category: Option<String>,
    /// Sub category of the product that is being purchased
    pub sub_category: Option<String>,
    /// Brand of the product that is being purchased
    pub brand: Option<String>,
    /// Type of the product that is being purchased
    pub product_type: Option<ProductType>,
}

#[derive(Debug, Default, Eq, PartialEq, serde::Deserialize, serde::Serialize, Clone, ToSchema)]
#[serde(rename_all = "snake_case")]
pub enum ProductType {
    #[default]
    Physical,
    Digital,
    Travel,
    Ride,
    Event,
    Accommodation,
}

#[derive(Debug, Default, Eq, PartialEq, serde::Deserialize, serde::Serialize, Clone, ToSchema)]
pub struct OrderDetails {
    /// Name of the product that is being purchased
    #[schema(max_length = 255, example = "shirt")]
    pub product_name: String,
    /// The quantity of the product to be purchased
    #[schema(example = 1)]
    pub quantity: u16,
    // Does the order include shipping
    pub requires_shipping: Option<bool>,
    /// The image URL of the product
    pub product_img_link: Option<String>,
    /// ID of the product that is being purchased
    pub product_id: Option<String>,
    /// Category of the product that is being purchased
    pub category: Option<String>,
    /// Sub category of the product that is being purchased
    pub sub_category: Option<String>,
    /// Brand of the product that is being purchased
    pub brand: Option<String>,
    /// Type of the product that is being purchased
    pub product_type: Option<ProductType>,
}

#[derive(Default, Debug, Eq, PartialEq, serde::Deserialize, serde::Serialize, Clone, ToSchema)]
pub struct RedirectResponse {
    #[schema(value_type = Option<String>)]
    pub param: Option<Secret<String>>,
    #[schema(value_type = Option<Object>)]
    pub json_payload: Option<pii::SecretSerdeValue>,
}

#[derive(Debug, serde::Deserialize, serde::Serialize, Clone, ToSchema)]
pub struct PaymentsSessionRequest {
    /// The identifier for the payment
    pub payment_id: String,
    /// This is a token which expires after 15 minutes, used from the client to authenticate and create sessions from the SDK
    pub client_secret: String,
    /// The list of the supported wallets
    #[schema(value_type = Vec<PaymentMethodType>)]
    pub wallets: Vec<api_enums::PaymentMethodType>,
    /// Merchant connector details used to make payments.
    #[schema(value_type = Option<MerchantConnectorDetailsWrap>)]
    pub merchant_connector_details: Option<admin::MerchantConnectorDetailsWrap>,
}

#[derive(Debug, Clone, Eq, PartialEq, serde::Serialize, serde::Deserialize, ToSchema)]
pub struct GpayAllowedMethodsParameters {
    /// The list of allowed auth methods (ex: 3DS, No3DS, PAN_ONLY etc)
    pub allowed_auth_methods: Vec<String>,
    /// The list of allowed card networks (ex: AMEX,JCB etc)
    pub allowed_card_networks: Vec<String>,
    /// Is billing address required
    pub billing_address_required: Option<bool>,
    /// Billing address parameters
    #[serde(skip_serializing_if = "Option::is_none")]
    pub billing_address_parameters: Option<GpayBillingAddressParameters>,
}

#[derive(Debug, Clone, Eq, PartialEq, serde::Serialize, serde::Deserialize, ToSchema)]
pub struct GpayBillingAddressParameters {
    /// Is billing phone number required
    pub phone_number_required: bool,
    /// Billing address format
    pub format: GpayBillingAddressFormat,
}

#[derive(Debug, Clone, Eq, PartialEq, serde::Serialize, serde::Deserialize, ToSchema)]
pub enum GpayBillingAddressFormat {
    FULL,
    MIN,
}

#[derive(Debug, Clone, Eq, PartialEq, serde::Serialize, serde::Deserialize, ToSchema)]
pub struct GpayTokenParameters {
    /// The name of the connector
    pub gateway: String,
    /// The merchant ID registered in the connector associated
    #[serde(skip_serializing_if = "Option::is_none")]
    pub gateway_merchant_id: Option<String>,
    #[serde(skip_serializing_if = "Option::is_none", rename = "stripe:version")]
    pub stripe_version: Option<String>,
    #[serde(
        skip_serializing_if = "Option::is_none",
        rename = "stripe:publishableKey"
    )]
    pub stripe_publishable_key: Option<String>,
}

#[derive(Debug, Clone, Eq, PartialEq, serde::Serialize, serde::Deserialize, ToSchema)]
pub struct GpayTokenizationSpecification {
    /// The token specification type(ex: PAYMENT_GATEWAY)
    #[serde(rename = "type")]
    pub token_specification_type: String,
    /// The parameters for the token specification Google Pay
    pub parameters: GpayTokenParameters,
}

#[derive(Debug, Clone, Eq, PartialEq, serde::Serialize, serde::Deserialize, ToSchema)]
pub struct GpayAllowedPaymentMethods {
    /// The type of payment method
    #[serde(rename = "type")]
    pub payment_method_type: String,
    /// The parameters Google Pay requires
    pub parameters: GpayAllowedMethodsParameters,
    /// The tokenization specification for Google Pay
    pub tokenization_specification: GpayTokenizationSpecification,
}

#[derive(Debug, Clone, Eq, PartialEq, serde::Serialize, serde::Deserialize, ToSchema)]
pub struct GpayTransactionInfo {
    /// The country code
    #[schema(value_type = CountryAlpha2, example = "US")]
    pub country_code: api_enums::CountryAlpha2,
    /// The currency code
    #[schema(value_type = Currency, example = "USD")]
    pub currency_code: api_enums::Currency,
    /// The total price status (ex: 'FINAL')
    pub total_price_status: String,
    /// The total price
    pub total_price: String,
}

#[derive(Debug, Clone, Eq, PartialEq, serde::Serialize, serde::Deserialize, ToSchema)]
pub struct GpayMerchantInfo {
    /// The merchant Identifier that needs to be passed while invoking Gpay SDK
    #[serde(skip_serializing_if = "Option::is_none")]
    pub merchant_id: Option<String>,
    /// The name of the merchant that needs to be displayed on Gpay PopUp
    pub merchant_name: String,
}

#[derive(Debug, Clone, serde::Serialize, serde::Deserialize)]
pub struct GpayMetaData {
    pub merchant_info: GpayMerchantInfo,
    pub allowed_payment_methods: Vec<GpayAllowedPaymentMethods>,
}

#[derive(Debug, Clone, serde::Serialize, serde::Deserialize)]
pub struct GpaySessionTokenData {
    #[serde(rename = "google_pay")]
    pub data: GpayMetaData,
}

#[derive(Debug, Clone, serde::Serialize, serde::Deserialize)]
#[serde(rename_all = "camelCase")]
pub struct ApplepaySessionRequest {
    pub merchant_identifier: String,
    pub display_name: String,
    pub initiative: String,
    pub initiative_context: String,
}

#[derive(Debug, Clone, serde::Serialize, serde::Deserialize, ToSchema)]
pub struct ConnectorMetadata {
    pub apple_pay: Option<ApplepayConnectorMetadataRequest>,
    pub airwallex: Option<AirwallexData>,
    pub noon: Option<NoonData>,
}

#[derive(Debug, Clone, serde::Serialize, serde::Deserialize, ToSchema)]
pub struct AirwallexData {
    /// payload required by airwallex
    payload: Option<String>,
}

#[derive(Debug, Clone, serde::Serialize, serde::Deserialize, ToSchema)]
pub struct NoonData {
    /// Information about the order category that merchant wants to specify at connector level. (e.g. In Noon Payments it can take values like "pay", "food", or any other custom string set by the merchant in Noon's Dashboard)
    pub order_category: Option<String>,
}

#[derive(Debug, Clone, serde::Serialize, serde::Deserialize, ToSchema)]
pub struct ApplepayConnectorMetadataRequest {
    pub session_token_data: Option<SessionTokenInfo>,
}

#[derive(Debug, Clone, serde::Serialize, serde::Deserialize)]
pub struct ApplepaySessionTokenData {
    pub apple_pay: ApplePayMetadata,
}

#[derive(Debug, Clone, serde::Serialize, serde::Deserialize)]
pub struct ApplepayCombinedSessionTokenData {
    pub apple_pay_combined: ApplePayCombinedMetadata,
}

#[derive(Debug, Clone, serde::Serialize, serde::Deserialize)]
#[serde(rename_all = "snake_case")]
pub enum ApplepaySessionTokenMetadata {
    ApplePayCombined(ApplePayCombinedMetadata),
    ApplePay(ApplePayMetadata),
}

#[derive(Debug, Clone, serde::Serialize, serde::Deserialize)]
pub struct ApplePayMetadata {
    pub payment_request_data: PaymentRequestMetadata,
    pub session_token_data: SessionTokenInfo,
}

#[derive(Debug, Clone, serde::Serialize, serde::Deserialize)]
#[serde(rename_all = "snake_case")]
pub enum ApplePayCombinedMetadata {
    Simplified {
        payment_request_data: PaymentRequestMetadata,
        session_token_data: SessionTokenForSimplifiedApplePay,
    },
    Manual {
        payment_request_data: PaymentRequestMetadata,
        session_token_data: SessionTokenInfo,
    },
}

#[derive(Debug, Clone, serde::Serialize, serde::Deserialize)]
pub struct PaymentRequestMetadata {
    pub supported_networks: Vec<String>,
    pub merchant_capabilities: Vec<String>,
    pub label: String,
}

#[derive(Debug, Clone, serde::Serialize, serde::Deserialize, ToSchema)]
pub struct SessionTokenInfo {
    #[schema(value_type = String)]
    pub certificate: Secret<String>,
    #[schema(value_type = String)]
    pub certificate_keys: Secret<String>,
    pub merchant_identifier: String,
    pub display_name: String,
    pub initiative: String,
    pub initiative_context: String,
    #[schema(value_type = Option<CountryAlpha2>)]
    pub merchant_business_country: Option<api_enums::CountryAlpha2>,
}

#[derive(Debug, Clone, serde::Serialize, serde::Deserialize, ToSchema)]
pub struct SessionTokenForSimplifiedApplePay {
    pub initiative_context: String,
    #[schema(value_type = Option<CountryAlpha2>)]
    pub merchant_business_country: Option<api_enums::CountryAlpha2>,
}

#[derive(Debug, Clone, Eq, PartialEq, serde::Serialize, ToSchema)]
#[serde(tag = "wallet_name")]
#[serde(rename_all = "snake_case")]
pub enum SessionToken {
    /// The session response structure for Google Pay
    GooglePay(Box<GpaySessionTokenResponse>),
    /// The session response structure for Klarna
    Klarna(Box<KlarnaSessionTokenResponse>),
    /// The session response structure for PayPal
    Paypal(Box<PaypalSessionTokenResponse>),
    /// The session response structure for Apple Pay
    ApplePay(Box<ApplepaySessionTokenResponse>),
    /// Whenever there is no session token response or an error in session response
    NoSessionTokenReceived,
}

#[derive(Debug, Clone, Eq, PartialEq, serde::Serialize, ToSchema)]
#[serde(untagged)]
pub enum GpaySessionTokenResponse {
    /// Google pay response involving third party sdk
    ThirdPartyResponse(GooglePayThirdPartySdk),
    /// Google pay session response for non third party sdk
    GooglePaySession(GooglePaySessionResponse),
}

#[derive(Debug, Clone, Eq, PartialEq, serde::Serialize, ToSchema)]
#[serde(rename_all = "lowercase")]
pub struct GooglePayThirdPartySdk {
    /// Identifier for the delayed session response
    pub delayed_session_token: bool,
    /// The name of the connector
    pub connector: String,
    /// The next action for the sdk (ex: calling confirm or sync call)
    pub sdk_next_action: SdkNextAction,
}

#[derive(Debug, Clone, Eq, PartialEq, serde::Serialize, ToSchema)]
#[serde(rename_all = "lowercase")]
pub struct GooglePaySessionResponse {
    /// The merchant info
    pub merchant_info: GpayMerchantInfo,
    /// Is shipping address required
    pub shipping_address_required: bool,
    /// Is email required
    pub email_required: bool,
    /// Shipping address parameters
    pub shipping_address_parameters: GpayShippingAddressParameters,
    /// List of the allowed payment meythods
    pub allowed_payment_methods: Vec<GpayAllowedPaymentMethods>,
    /// The transaction info Google Pay requires
    pub transaction_info: GpayTransactionInfo,
    /// Identifier for the delayed session response
    pub delayed_session_token: bool,
    /// The name of the connector
    pub connector: String,
    /// The next action for the sdk (ex: calling confirm or sync call)
    pub sdk_next_action: SdkNextAction,
    /// Secrets for sdk display and payment
    pub secrets: Option<SecretInfoToInitiateSdk>,
}

#[derive(Debug, Clone, Eq, PartialEq, serde::Serialize, ToSchema)]
#[serde(rename_all = "lowercase")]
pub struct GpayShippingAddressParameters {
    /// Is shipping phone number required
    pub phone_number_required: bool,
}

#[derive(Debug, Clone, Eq, PartialEq, serde::Serialize, ToSchema)]
#[serde(rename_all = "lowercase")]
pub struct KlarnaSessionTokenResponse {
    /// The session token for Klarna
    pub session_token: String,
    /// The identifier for the session
    pub session_id: String,
}

#[derive(Debug, Clone, Eq, PartialEq, serde::Serialize, ToSchema)]
#[serde(rename_all = "lowercase")]
pub struct PaypalSessionTokenResponse {
    /// The session token for PayPal
    pub session_token: String,
}

#[derive(Debug, Clone, Eq, PartialEq, serde::Serialize, ToSchema)]
#[serde(rename_all = "lowercase")]
pub struct ApplepaySessionTokenResponse {
    /// Session object for Apple Pay
    pub session_token_data: ApplePaySessionResponse,
    /// Payment request object for Apple Pay
    pub payment_request_data: Option<ApplePayPaymentRequest>,
    /// The session token is w.r.t this connector
    pub connector: String,
    /// Identifier for the delayed session response
    pub delayed_session_token: bool,
    /// The next action for the sdk (ex: calling confirm or sync call)
    pub sdk_next_action: SdkNextAction,
    /// The connector transaction id
    pub connector_reference_id: Option<String>,
    /// The public key id is to invoke third party sdk
    pub connector_sdk_public_key: Option<String>,
    /// The connector merchant id
    pub connector_merchant_id: Option<String>,
}

#[derive(Debug, Eq, PartialEq, serde::Serialize, Clone, ToSchema)]
pub struct SdkNextAction {
    /// The type of next action
    pub next_action: NextActionCall,
}

#[derive(Debug, Eq, PartialEq, serde::Serialize, Clone, ToSchema)]
#[serde(rename_all = "snake_case")]
pub enum NextActionCall {
    /// The next action call is confirm
    Confirm,
    /// The next action call is sync
    Sync,
}

#[derive(Debug, Clone, Eq, PartialEq, serde::Serialize, ToSchema)]
#[serde(untagged)]
pub enum ApplePaySessionResponse {
    ///  We get this session response, when third party sdk is involved
    ThirdPartySdk(ThirdPartySdkSessionResponse),
    ///  We get this session response, when there is no involvement of third party sdk
    /// This is the common response most of the times
    NoThirdPartySdk(NoThirdPartySdkSessionResponse),
    /// This is for the empty session response
    NoSessionResponse,
}

#[derive(Debug, Clone, Eq, PartialEq, serde::Serialize, ToSchema, serde::Deserialize)]
#[serde(rename_all(deserialize = "camelCase"))]
pub struct NoThirdPartySdkSessionResponse {
    /// Timestamp at which session is requested
    pub epoch_timestamp: u64,
    /// Timestamp at which session expires
    pub expires_at: u64,
    /// The identifier for the merchant session
    pub merchant_session_identifier: String,
    /// Apple pay generated unique ID (UUID) value
    pub nonce: String,
    /// The identifier for the merchant
    pub merchant_identifier: String,
    /// The domain name of the merchant which is registered in Apple Pay
    pub domain_name: String,
    /// The name to be displayed on Apple Pay button
    pub display_name: String,
    /// A string which represents the properties of a payment
    pub signature: String,
    /// The identifier for the operational analytics
    pub operational_analytics_identifier: String,
    /// The number of retries to get the session response
    pub retries: u8,
    /// The identifier for the connector transaction
    pub psp_id: String,
}

#[derive(Debug, Clone, Eq, PartialEq, serde::Serialize, ToSchema)]
pub struct ThirdPartySdkSessionResponse {
    pub secrets: SecretInfoToInitiateSdk,
}

#[derive(Debug, Clone, Eq, PartialEq, serde::Serialize, ToSchema, serde::Deserialize)]
pub struct SecretInfoToInitiateSdk {
    // Authorization secrets used by client to initiate sdk
    #[schema(value_type = String)]
    pub display: Secret<String>,
    // Authorization secrets used by client for payment
    #[schema(value_type = String)]
    pub payment: Secret<String>,
}

#[derive(Debug, Clone, Eq, PartialEq, serde::Serialize, ToSchema, serde::Deserialize)]
pub struct ApplePayPaymentRequest {
    /// The code for country
    #[schema(value_type = CountryAlpha2, example = "US")]
    pub country_code: api_enums::CountryAlpha2,
    /// The code for currency
    #[schema(value_type = Currency, example = "USD")]
    pub currency_code: api_enums::Currency,
    /// Represents the total for the payment.
    pub total: AmountInfo,
    /// The list of merchant capabilities(ex: whether capable of 3ds or no-3ds)
    pub merchant_capabilities: Option<Vec<String>>,
    /// The list of supported networks
    pub supported_networks: Option<Vec<String>>,
    pub merchant_identifier: Option<String>,
    /// The required billing contact fields for connector
    #[serde(skip_serializing_if = "Option::is_none")]
    pub required_billing_contact_fields: Option<ApplePayBillingContactFields>,
    #[serde(skip_serializing_if = "Option::is_none")]
    /// The required shipping contacht fields for connector
    pub required_shipping_contact_fields: Option<ApplePayShippingContactFields>,
}

#[derive(Debug, Clone, Eq, PartialEq, serde::Serialize, ToSchema, serde::Deserialize)]
pub struct ApplePayBillingContactFields(pub Vec<ApplePayAddressParameters>);
#[derive(Debug, Clone, Eq, PartialEq, serde::Serialize, ToSchema, serde::Deserialize)]
pub struct ApplePayShippingContactFields(pub Vec<ApplePayAddressParameters>);

#[derive(Debug, Clone, Eq, PartialEq, serde::Serialize, ToSchema, serde::Deserialize)]
#[serde(rename_all = "camelCase")]
pub enum ApplePayAddressParameters {
    PostalAddress,
    Phone,
    Email,
}

#[derive(Debug, Clone, Eq, PartialEq, serde::Serialize, ToSchema, serde::Deserialize)]
pub struct AmountInfo {
    /// The label must be the name of the merchant.
    pub label: String,
    /// A value that indicates whether the line item(Ex: total, tax, discount, or grand total) is final or pending.
    #[serde(rename = "type")]
    pub total_type: Option<String>,
    /// The total amount for the payment
    pub amount: String,
}

#[derive(Debug, Clone, serde::Deserialize)]
#[serde(rename_all = "camelCase")]
pub struct ApplepayErrorResponse {
    pub status_code: String,
    pub status_message: String,
}

#[derive(Default, Debug, serde::Serialize, Clone, ToSchema)]
pub struct PaymentsSessionResponse {
    /// The identifier for the payment
    pub payment_id: String,
    /// This is a token which expires after 15 minutes, used from the client to authenticate and create sessions from the SDK
    #[schema(value_type = String)]
    pub client_secret: Secret<String, pii::ClientSecret>,
    /// The list of session token object
    pub session_token: Vec<SessionToken>,
}

#[derive(Default, Debug, serde::Deserialize, serde::Serialize, Clone, ToSchema)]
pub struct PaymentRetrieveBody {
    /// The identifier for the Merchant Account.
    pub merchant_id: Option<String>,
    /// Decider to enable or disable the connector call for retrieve request
    pub force_sync: Option<bool>,
    /// This is a token which expires after 15 minutes, used from the client to authenticate and create sessions from the SDK
    pub client_secret: Option<String>,
    /// If enabled provides list of captures linked to latest attempt
    pub expand_captures: Option<bool>,
    /// If enabled provides list of attempts linked to payment intent
    pub expand_attempts: Option<bool>,
}

#[derive(Default, Debug, serde::Deserialize, serde::Serialize, Clone, ToSchema)]
pub struct PaymentRetrieveBodyWithCredentials {
    /// The identifier for payment.
    pub payment_id: String,
    /// The identifier for the Merchant Account.
    pub merchant_id: Option<String>,
    /// Decider to enable or disable the connector call for retrieve request
    pub force_sync: Option<bool>,
    /// Merchant connector details used to make payments.
    pub merchant_connector_details: Option<admin::MerchantConnectorDetailsWrap>,
}

#[derive(Default, Debug, serde::Deserialize, serde::Serialize, Clone, ToSchema)]
pub struct PaymentsCancelRequest {
    /// The identifier for the payment
    #[serde(skip)]
    pub payment_id: String,
    /// The reason for the payment cancel
    pub cancellation_reason: Option<String>,
    /// Merchant connector details used to make payments.
    #[schema(value_type = Option<MerchantConnectorDetailsWrap>)]
    pub merchant_connector_details: Option<admin::MerchantConnectorDetailsWrap>,
}

#[derive(Default, Debug, serde::Serialize, serde::Deserialize, Clone, ToSchema)]
pub struct PaymentsIncrementalAuthorizationRequest {
    /// The identifier for the payment
    #[serde(skip)]
    pub payment_id: String,
    /// The total amount including previously authorized amount and additional amount
    #[schema(value_type = i64, example = 6540)]
    pub amount: i64,
    /// Reason for incremental authorization
    pub reason: Option<String>,
}

#[derive(Debug, serde::Serialize, serde::Deserialize, Clone, ToSchema)]
pub struct PaymentsExternalAuthenticationRequest {
    /// The identifier for the payment
    #[serde(skip)]
    pub payment_id: String,
    /// Client Secret
    #[schema(value_type = String)]
    pub client_secret: Secret<String>,
    /// SDK Information if request is from SDK
    pub sdk_information: Option<SdkInformation>,
    /// Device Channel indicating whether request is coming from App or Browser
    pub device_channel: DeviceChannel,
    /// Indicates if 3DS method data was successfully completed or not
    pub threeds_method_comp_ind: ThreeDsCompletionIndicator,
}

#[derive(Debug, serde::Serialize, serde::Deserialize, Clone, ToSchema)]
pub enum ThreeDsCompletionIndicator {
    /// 3DS method successfully completed
    #[serde(rename = "Y")]
    Success,
    /// 3DS method was not successful
    #[serde(rename = "N")]
    Failure,
    /// 3DS method URL was unavailable
    #[serde(rename = "U")]
    NotAvailable,
}

#[derive(Debug, serde::Serialize, serde::Deserialize, Clone, ToSchema, Eq, PartialEq)]
pub enum DeviceChannel {
    #[serde(rename = "APP")]
    App,
    #[serde(rename = "BRW")]
    Browser,
}

#[derive(Default, Debug, serde::Serialize, serde::Deserialize, Clone, ToSchema)]
pub struct SdkInformation {
    /// Unique ID created on installations of the 3DS Requestor App on a Consumer Device
    pub sdk_app_id: String,
    /// JWE Object containing data encrypted by the SDK for the DS to decrypt
    pub sdk_enc_data: String,
    /// Public key component of the ephemeral key pair generated by the 3DS SDK
    pub sdk_ephem_pub_key: HashMap<String, String>,
    /// Unique transaction identifier assigned by the 3DS SDK
    pub sdk_trans_id: String,
    /// Identifies the vendor and version for the 3DS SDK that is integrated in a 3DS Requestor App
    pub sdk_reference_number: String,
    /// Indicates maximum amount of time in minutes
    pub sdk_max_timeout: u8,
}

#[derive(Debug, serde::Serialize, serde::Deserialize, Clone, ToSchema)]
pub struct PaymentsExternalAuthenticationResponse {
    /// Indicates the trans status
    #[serde(rename = "trans_status")]
    #[schema(value_type = TransactionStatus)]
    pub transaction_status: common_enums::TransactionStatus,
    /// Access Server URL to be used for challenge submission
    pub acs_url: Option<String>,
    /// Challenge request which should be sent to acs_url
    pub challenge_request: Option<String>,
    /// Unique identifier assigned by the EMVCo
    pub acs_reference_number: Option<String>,
    /// Unique identifier assigned by the ACS to identify a single transaction
    pub acs_trans_id: Option<String>,
    /// Unique identifier assigned by the 3DS Server to identify a single transaction
    pub three_dsserver_trans_id: Option<String>,
    /// Contains the JWS object created by the ACS for the ARes message
    pub acs_signed_content: Option<String>,
}

#[derive(Default, Debug, serde::Deserialize, serde::Serialize, Clone, ToSchema)]
pub struct PaymentsApproveRequest {
    /// The identifier for the payment
    #[serde(skip)]
    pub payment_id: String,
}

#[derive(Default, Debug, serde::Deserialize, serde::Serialize, Clone, ToSchema)]
pub struct PaymentsRejectRequest {
    /// The identifier for the payment
    #[serde(skip)]
    pub payment_id: String,
}

#[derive(Default, Debug, serde::Deserialize, serde::Serialize, ToSchema, Clone)]
pub struct PaymentsStartRequest {
    /// Unique identifier for the payment. This ensures idempotency for multiple payments
    /// that have been done by a single merchant. This field is auto generated and is returned in the API response.
    pub payment_id: String,
    /// The identifier for the Merchant Account.
    pub merchant_id: String,
    /// The identifier for the payment transaction
    pub attempt_id: String,
}

#[derive(Debug, Clone, serde::Deserialize, serde::Serialize, ToSchema)]
pub struct FeatureMetadata {
    /// Redirection response coming in request as metadata field only for redirection scenarios
    #[schema(value_type = Option<RedirectResponse>)]
    pub redirect_response: Option<RedirectResponse>,
}

///frm message is an object sent inside the payments response...when frm is invoked, its value is Some(...), else its None
#[derive(Clone, Debug, serde::Deserialize, serde::Serialize, PartialEq, ToSchema)]
pub struct FrmMessage {
    pub frm_name: String,
    pub frm_transaction_id: Option<String>,
    pub frm_transaction_type: Option<String>,
    pub frm_status: Option<String>,
    pub frm_score: Option<i32>,
    pub frm_reason: Option<serde_json::Value>,
    pub frm_error: Option<String>,
}

mod payment_id_type {
    use std::fmt;

    use serde::{
        de::{self, Visitor},
        Deserializer,
    };

    use super::PaymentIdType;

    struct PaymentIdVisitor;
    struct OptionalPaymentIdVisitor;

    impl<'de> Visitor<'de> for PaymentIdVisitor {
        type Value = PaymentIdType;

        fn expecting(&self, formatter: &mut fmt::Formatter<'_>) -> fmt::Result {
            formatter.write_str("payment id")
        }

        fn visit_str<E>(self, value: &str) -> Result<Self::Value, E>
        where
            E: de::Error,
        {
            Ok(PaymentIdType::PaymentIntentId(value.to_string()))
        }
    }

    impl<'de> Visitor<'de> for OptionalPaymentIdVisitor {
        type Value = Option<PaymentIdType>;

        fn expecting(&self, formatter: &mut fmt::Formatter<'_>) -> fmt::Result {
            formatter.write_str("payment id")
        }

        fn visit_some<D>(self, deserializer: D) -> Result<Self::Value, D::Error>
        where
            D: Deserializer<'de>,
        {
            deserializer.deserialize_any(PaymentIdVisitor).map(Some)
        }

        fn visit_none<E>(self) -> Result<Self::Value, E>
        where
            E: de::Error,
        {
            Ok(None)
        }

        fn visit_unit<E>(self) -> Result<Self::Value, E>
        where
            E: de::Error,
        {
            Ok(None)
        }
    }

    #[allow(dead_code)]
    pub(crate) fn deserialize<'a, D>(deserializer: D) -> Result<PaymentIdType, D::Error>
    where
        D: Deserializer<'a>,
    {
        deserializer.deserialize_any(PaymentIdVisitor)
    }

    pub(crate) fn deserialize_option<'a, D>(
        deserializer: D,
    ) -> Result<Option<PaymentIdType>, D::Error>
    where
        D: Deserializer<'a>,
    {
        deserializer.deserialize_option(OptionalPaymentIdVisitor)
    }
}

pub mod amount {
    use serde::de;

    use super::Amount;
    struct AmountVisitor;
    struct OptionalAmountVisitor;

    // This is defined to provide guarded deserialization of amount
    // which itself handles zero and non-zero values internally
    impl<'de> de::Visitor<'de> for AmountVisitor {
        type Value = Amount;

        fn expecting(&self, formatter: &mut std::fmt::Formatter<'_>) -> std::fmt::Result {
            write!(formatter, "amount as integer")
        }

        fn visit_u64<E>(self, v: u64) -> Result<Self::Value, E>
        where
            E: de::Error,
        {
            let v = i64::try_from(v).map_err(|_| {
                E::custom(format!(
                    "invalid value `{v}`, expected an integer between 0 and {}",
                    i64::MAX
                ))
            })?;
            self.visit_i64(v)
        }

        fn visit_i64<E>(self, v: i64) -> Result<Self::Value, E>
        where
            E: de::Error,
        {
            if v.is_negative() {
                return Err(E::custom(format!(
                    "invalid value `{v}`, expected a positive integer"
                )));
            }
            Ok(Amount::from(v))
        }
    }

    impl<'de> de::Visitor<'de> for OptionalAmountVisitor {
        type Value = Option<Amount>;

        fn expecting(&self, formatter: &mut std::fmt::Formatter<'_>) -> std::fmt::Result {
            write!(formatter, "option of amount (as integer)")
        }

        fn visit_some<D>(self, deserializer: D) -> Result<Self::Value, D::Error>
        where
            D: serde::Deserializer<'de>,
        {
            deserializer.deserialize_i64(AmountVisitor).map(Some)
        }

        fn visit_none<E>(self) -> Result<Self::Value, E>
        where
            E: de::Error,
        {
            Ok(None)
        }
    }

    #[allow(dead_code)]
    pub(crate) fn deserialize<'de, D>(deserializer: D) -> Result<Amount, D::Error>
    where
        D: de::Deserializer<'de>,
    {
        deserializer.deserialize_any(AmountVisitor)
    }
    pub(crate) fn deserialize_option<'de, D>(deserializer: D) -> Result<Option<Amount>, D::Error>
    where
        D: de::Deserializer<'de>,
    {
        deserializer.deserialize_option(OptionalAmountVisitor)
    }
}

#[cfg(test)]
mod tests {
    #![allow(clippy::unwrap_used)]
    use super::*;

    #[test]
    fn test_mandate_type() {
        let mandate_type = MandateType::default();
        assert_eq!(
            serde_json::to_string(&mandate_type).unwrap(),
            r#"{"multi_use":null}"#
        )
    }
}

#[derive(Default, Debug, serde::Deserialize, Clone, ToSchema, serde::Serialize)]
pub struct RetrievePaymentLinkRequest {
    pub client_secret: Option<String>,
}

#[derive(Clone, Debug, serde::Serialize, PartialEq, ToSchema)]
pub struct PaymentLinkResponse {
    pub link: String,
    pub payment_link_id: String,
}

#[derive(Clone, Debug, serde::Serialize, ToSchema)]
pub struct RetrievePaymentLinkResponse {
    pub payment_link_id: String,
    pub merchant_id: String,
    pub link_to_pay: String,
    pub amount: i64,
    #[serde(with = "common_utils::custom_serde::iso8601")]
    pub created_at: PrimitiveDateTime,
    #[serde(with = "common_utils::custom_serde::iso8601::option")]
    pub expiry: Option<PrimitiveDateTime>,
    pub description: Option<String>,
    pub status: PaymentLinkStatus,
    #[schema(value_type = Option<Currency>)]
    pub currency: Option<api_enums::Currency>,
}

#[derive(Clone, Debug, serde::Deserialize, ToSchema, serde::Serialize)]
pub struct PaymentLinkInitiateRequest {
    pub merchant_id: String,
    pub payment_id: String,
}

#[derive(Debug, serde::Serialize)]
#[serde(untagged)]
pub enum PaymentLinkData<'a> {
    PaymentLinkDetails(&'a PaymentLinkDetails),
    PaymentLinkStatusDetails(PaymentLinkStatusDetails),
}

#[derive(Debug, serde::Serialize, Clone)]
pub struct PaymentLinkDetails {
    pub amount: String,
    pub currency: api_enums::Currency,
    pub pub_key: String,
    pub client_secret: String,
    pub payment_id: String,
    #[serde(with = "common_utils::custom_serde::iso8601")]
    pub session_expiry: PrimitiveDateTime,
    pub merchant_logo: String,
    pub return_url: String,
    pub merchant_name: String,
    pub order_details: Option<Vec<OrderDetailsWithStringAmount>>,
    pub max_items_visible_after_collapse: i8,
    pub theme: String,
    pub merchant_description: Option<String>,
    pub sdk_layout: String,
    pub display_sdk_only: bool,
    pub enabled_saved_payment_method: bool,
}

#[derive(Debug, serde::Serialize)]
pub struct PaymentLinkStatusDetails {
    pub amount: String,
    pub currency: api_enums::Currency,
    pub payment_id: String,
    pub merchant_logo: String,
    pub merchant_name: String,
    #[serde(with = "common_utils::custom_serde::iso8601")]
    pub created: PrimitiveDateTime,
    pub status: PaymentLinkStatusWrap,
    pub error_code: Option<String>,
    pub error_message: Option<String>,
    pub redirect: bool,
    pub theme: String,
    pub return_url: String,
}

#[derive(Clone, Debug, serde::Deserialize, ToSchema, serde::Serialize)]
#[serde(deny_unknown_fields)]

pub struct PaymentLinkListConstraints {
    /// limit on the number of objects to return
    pub limit: Option<i64>,

    /// The time at which payment link is created
    #[schema(example = "2022-09-10T10:11:12Z")]
    #[serde(default, with = "common_utils::custom_serde::iso8601::option")]
    pub created: Option<PrimitiveDateTime>,

    /// Time less than the payment link created time
    #[schema(example = "2022-09-10T10:11:12Z")]
    #[serde(
        default,
        with = "common_utils::custom_serde::iso8601::option",
        rename = "created.lt"
    )]
    pub created_lt: Option<PrimitiveDateTime>,

    /// Time greater than the payment link created time
    #[schema(example = "2022-09-10T10:11:12Z")]
    #[serde(
        default,
        with = "common_utils::custom_serde::iso8601::option",
        rename = "created.gt"
    )]
    pub created_gt: Option<PrimitiveDateTime>,

    /// Time less than or equals to the payment link created time
    #[schema(example = "2022-09-10T10:11:12Z")]
    #[serde(
        default,
        with = "common_utils::custom_serde::iso8601::option",
        rename = "created.lte"
    )]
    pub created_lte: Option<PrimitiveDateTime>,

    /// Time greater than or equals to the payment link created time
    #[schema(example = "2022-09-10T10:11:12Z")]
    #[serde(default, with = "common_utils::custom_serde::iso8601::option")]
    #[serde(rename = "created.gte")]
    pub created_gte: Option<PrimitiveDateTime>,
}

#[derive(Clone, Debug, serde::Serialize, ToSchema)]
pub struct PaymentLinkListResponse {
    /// The number of payment links included in the list
    pub size: usize,
    // The list of payment link response objects
    pub data: Vec<PaymentLinkResponse>,
}

#[derive(Clone, Debug, serde::Deserialize, serde::Serialize, PartialEq, ToSchema)]
pub struct PaymentCreatePaymentLinkConfig {
    #[serde(flatten)]
    #[schema(value_type = Option<PaymentLinkConfigRequest>)]
    pub config: admin::PaymentLinkConfigRequest,
}

#[derive(Debug, Default, Eq, PartialEq, serde::Deserialize, serde::Serialize, Clone, ToSchema)]
pub struct OrderDetailsWithStringAmount {
    /// Name of the product that is being purchased
    #[schema(max_length = 255, example = "shirt")]
    pub product_name: String,
    /// The quantity of the product to be purchased
    #[schema(example = 1)]
    pub quantity: u16,
    /// the amount per quantity of product
    pub amount: String,
    /// Product Image link
    pub product_img_link: Option<String>,
}

#[derive(PartialEq, Debug, Clone, serde::Serialize, serde::Deserialize, ToSchema)]
#[serde(rename_all = "snake_case")]
pub enum PaymentLinkStatus {
    Active,
    Expired,
}

#[derive(PartialEq, Debug, Clone, serde::Serialize, serde::Deserialize, ToSchema)]
#[serde(rename_all = "snake_case")]
#[serde(untagged)]
pub enum PaymentLinkStatusWrap {
    PaymentLinkStatus(PaymentLinkStatus),
    IntentStatus(api_enums::IntentStatus),
}

#[derive(Debug, Default, serde::Deserialize, serde::Serialize, Clone, ToSchema)]
pub struct ExtendedCardInfoResponse {
    // Encrypted customer payment method data
    pub payload: String,
}

#[cfg(test)]
mod payments_request_api_contract {
    #![allow(clippy::unwrap_used)]
    #![allow(clippy::panic)]
    use std::str::FromStr;

    use super::*;

    #[test]
    fn test_successful_card_deser() {
        let payments_request = r#"
        {
            "amount": 6540,
            "currency": "USD",
            "payment_method": "card",
            "payment_method_data": {
                "card": {
                    "card_number": "4242424242424242",
                    "card_exp_month": "10",
                    "card_exp_year": "25",
                    "card_holder_name": "joseph Doe",
                    "card_cvc": "123"
                }
            }
        }
        "#;

        let expected_card_number_string = "4242424242424242";
        let expected_card_number = CardNumber::from_str(expected_card_number_string).unwrap();

        let payments_request = serde_json::from_str::<PaymentsRequest>(payments_request);
        assert!(payments_request.is_ok());

        if let Some(PaymentMethodData::Card(card_data)) = payments_request
            .unwrap()
            .payment_method_data
            .unwrap()
            .payment_method_data
        {
            assert_eq!(card_data.card_number, expected_card_number);
        } else {
            panic!("Received unexpected response")
        }
    }

    #[test]
    fn test_successful_payment_method_reward() {
        let payments_request = r#"
        {
            "amount": 6540,
            "currency": "USD",
            "payment_method": "reward",
            "payment_method_data": "reward",
            "payment_method_type": "evoucher"
        }
        "#;

        let payments_request = serde_json::from_str::<PaymentsRequest>(payments_request);
        assert!(payments_request.is_ok());
        assert_eq!(
            payments_request
                .unwrap()
                .payment_method_data
                .unwrap()
                .payment_method_data,
            Some(PaymentMethodData::Reward)
        );
    }

    #[test]
    fn test_payment_method_data_with_payment_method_billing() {
        let payments_request = r#"
        {
            "amount": 6540,
            "currency": "USD",
            "payment_method_data": {
                "billing": {
                    "address": {
                        "line1": "1467",
                        "line2": "Harrison Street",
                        "city": "San Fransico",
                        "state": "California",
                        "zip": "94122",
                        "country": "US",
                        "first_name": "Narayan",
                        "last_name": "Bhat"
                    }
                }
            }
        }
        "#;

        let payments_request = serde_json::from_str::<PaymentsRequest>(payments_request);
        assert!(payments_request.is_ok());
        assert!(payments_request
            .unwrap()
            .payment_method_data
            .unwrap()
            .billing
            .is_some());
    }
}

#[cfg(test)]
mod payments_response_api_contract {
    #![allow(clippy::unwrap_used)]
    use super::*;

    #[derive(Debug, serde::Serialize)]
    struct TestPaymentsResponse {
        #[serde(serialize_with = "serialize_payment_method_data_response")]
        payment_method_data: Option<PaymentMethodDataResponseWithBilling>,
    }

    #[test]
    fn test_reward_payment_response() {
        let payment_method_response_with_billing = PaymentMethodDataResponseWithBilling {
            payment_method_data: Some(PaymentMethodDataResponse::Reward {}),
            billing: None,
        };

        let payments_response = TestPaymentsResponse {
            payment_method_data: Some(payment_method_response_with_billing),
        };

        let expected_response = r#"{"payment_method_data":"reward"}"#;

        let stringified_payments_response = payments_response.encode_to_string_of_json();
        assert_eq!(stringified_payments_response.unwrap(), expected_response);
    }
}

/// Set of tests to extract billing details from payment method data
/// These are required for backwards compatibility
#[cfg(test)]
mod billing_from_payment_method_data {
    #![allow(clippy::unwrap_used)]
    use common_enums::CountryAlpha2;
    use masking::ExposeOptionInterface;

    use super::*;

    const TEST_COUNTRY: CountryAlpha2 = CountryAlpha2::US;
    const TEST_FIRST_NAME: &str = "John";
    const TEST_LAST_NAME: &str = "Wheat Dough";
    const TEST_FULL_NAME: &str = "John Wheat Dough";
    const TEST_FIRST_NAME_SINGLE: &str = "John";

    #[test]
    fn test_wallet_payment_method_data_paypal() {
        let test_email: Email = Email::try_from("example@example.com".to_string()).unwrap();

        let paypal_wallet_payment_method_data =
            PaymentMethodData::Wallet(WalletData::PaypalRedirect(PaypalRedirection {
                email: Some(test_email.clone()),
            }));

        let billing_address = paypal_wallet_payment_method_data
            .get_billing_address()
            .unwrap();

        assert_eq!(billing_address.email.unwrap(), test_email);

        assert!(billing_address.address.is_none());
        assert!(billing_address.phone.is_none());
    }

    #[test]
    fn test_bank_redirect_payment_method_data_eps() {
        let test_email = Email::try_from("example@example.com".to_string()).unwrap();
        let test_first_name = Secret::new(String::from("Chaser"));

        let bank_redirect_billing = BankRedirectBilling {
            billing_name: Some(test_first_name.clone()),
            email: Some(test_email.clone()),
        };

        let eps_bank_redirect_payment_method_data =
            PaymentMethodData::BankRedirect(BankRedirectData::Eps {
                billing_details: Some(bank_redirect_billing),
                bank_name: None,
                country: Some(TEST_COUNTRY),
            });

        let billing_address = eps_bank_redirect_payment_method_data
            .get_billing_address()
            .unwrap();

        let address_details = billing_address.address.unwrap();

        assert_eq!(billing_address.email.unwrap(), test_email);
        assert_eq!(address_details.country.unwrap(), TEST_COUNTRY);
        assert_eq!(address_details.first_name.unwrap(), test_first_name);
        assert!(billing_address.phone.is_none());
    }

    #[test]
    fn test_paylater_payment_method_data_klarna() {
        let test_email: Email = Email::try_from("example@example.com".to_string()).unwrap();

        let klarna_paylater_payment_method_data =
            PaymentMethodData::PayLater(PayLaterData::KlarnaRedirect {
                billing_email: Some(test_email.clone()),
                billing_country: Some(TEST_COUNTRY),
            });

        let billing_address = klarna_paylater_payment_method_data
            .get_billing_address()
            .unwrap();

        assert_eq!(billing_address.email.unwrap(), test_email);
        assert_eq!(
            billing_address.address.unwrap().country.unwrap(),
            TEST_COUNTRY
        );
        assert!(billing_address.phone.is_none());
    }

    #[test]
    fn test_bank_debit_payment_method_data_ach() {
        let test_email = Email::try_from("example@example.com".to_string()).unwrap();
        let test_first_name = Secret::new(String::from("Chaser"));

        let bank_redirect_billing = BankDebitBilling {
            name: Some(test_first_name.clone()),
            address: None,
            email: Some(test_email.clone()),
        };

        let ach_bank_debit_payment_method_data =
            PaymentMethodData::BankDebit(BankDebitData::AchBankDebit {
                billing_details: Some(bank_redirect_billing),
                account_number: Secret::new("1234".to_string()),
                routing_number: Secret::new("1235".to_string()),
                card_holder_name: None,
                bank_account_holder_name: None,
                bank_name: None,
                bank_type: None,
                bank_holder_type: None,
            });

        let billing_address = ach_bank_debit_payment_method_data
            .get_billing_address()
            .unwrap();

        let address_details = billing_address.address.unwrap();

        assert_eq!(billing_address.email.unwrap(), test_email);
        assert_eq!(address_details.first_name.unwrap(), test_first_name);
        assert!(billing_address.phone.is_none());
    }

    #[test]
    fn test_card_payment_method_data() {
        let card_payment_method_data = PaymentMethodData::Card(Card {
            card_holder_name: Some(Secret::new(TEST_FIRST_NAME_SINGLE.into())),
            ..Default::default()
        });

        let billing_address = card_payment_method_data.get_billing_address();

        let billing_address = billing_address.unwrap();

        assert_eq!(
            billing_address.address.unwrap().first_name.expose_option(),
            Some(TEST_FIRST_NAME_SINGLE.into())
        );
    }

    #[test]
    fn test_card_payment_method_data_empty() {
        let card_payment_method_data = PaymentMethodData::Card(Card::default());

        let billing_address = card_payment_method_data.get_billing_address();

        assert!(billing_address.is_none());
    }

    #[test]
    fn test_card_payment_method_data_full_name() {
        let card_payment_method_data = PaymentMethodData::Card(Card {
            card_holder_name: Some(Secret::new(TEST_FULL_NAME.into())),
            ..Default::default()
        });

        let billing_details = card_payment_method_data.get_billing_address().unwrap();
        let billing_address = billing_details.address.unwrap();

        assert_eq!(
            billing_address.first_name.expose_option(),
            Some(TEST_FIRST_NAME.into())
        );

        assert_eq!(
            billing_address.last_name.expose_option(),
            Some(TEST_LAST_NAME.into())
        );
    }

    #[test]
    fn test_card_payment_method_data_empty_string() {
        let card_payment_method_data = PaymentMethodData::Card(Card {
            card_holder_name: Some(Secret::new("".to_string())),
            ..Default::default()
        });

        let billing_details = card_payment_method_data.get_billing_address();

        assert!(billing_details.is_none());
    }
}<|MERGE_RESOLUTION|>--- conflicted
+++ resolved
@@ -3431,9 +3431,12 @@
     #[serde(default, with = "common_utils::custom_serde::iso8601::option")]
     pub updated: Option<PrimitiveDateTime>,
 
-<<<<<<< HEAD
     /// Fee information to be charged on the payment being collected
     pub charges: Option<PaymentChargeResponse>,
+
+    /// You can specify up to 50 keys, with key names up to 40 characters long and values up to 500 characters long. FRM Metadata is useful for storing additional, structured information on an object related to FRM.
+    #[schema(value_type = Option<Object>, example = r#"{ "fulfillment_method" : "deliver", "coverage_request" : "fraud" }"#)]
+    pub frm_metadata: Option<pii::SecretSerdeValue>,
 }
 
 #[derive(Setter, Clone, Default, Debug, PartialEq, serde::Serialize, ToSchema)]
@@ -3450,11 +3453,6 @@
 
     /// Identifier for the reseller's account where the funds were transferred
     pub transfer_account_id: String,
-=======
-    /// You can specify up to 50 keys, with key names up to 40 characters long and values up to 500 characters long. FRM Metadata is useful for storing additional, structured information on an object related to FRM.
-    #[schema(value_type = Option<Object>, example = r#"{ "fulfillment_method" : "deliver", "coverage_request" : "fraud" }"#)]
-    pub frm_metadata: Option<pii::SecretSerdeValue>,
->>>>>>> 5e848554
 }
 
 #[derive(Setter, Clone, Default, Debug, PartialEq, serde::Serialize, ToSchema)]
