--- conflicted
+++ resolved
@@ -6286,10 +6286,6 @@
 #[derive(Debug, Clone, serde::Serialize, serde::Deserialize)]
 pub struct GooglePayDetails {
     pub provider_details: GooglePayProviderDetails,
-<<<<<<< HEAD
-    pub cards: GpayAllowedMethodsParameters,
-=======
->>>>>>> 3da637e6
 }
 
 // Google Pay Provider Details can of two types: GooglePayMerchantDetails or GooglePayHyperSwitchDetails
@@ -6308,10 +6304,7 @@
 #[derive(Debug, Clone, serde::Serialize, serde::Deserialize)]
 pub struct GooglePayMerchantInfo {
     pub merchant_name: String,
-<<<<<<< HEAD
     pub merchant_id: Option<String>,
-=======
->>>>>>> 3da637e6
     pub tokenization_specification: GooglePayTokenizationSpecification,
 }
 
@@ -6322,12 +6315,7 @@
     pub parameters: GooglePayTokenizationParameters,
 }
 
-<<<<<<< HEAD
-#[derive(Debug, Clone, serde::Serialize, serde::Deserialize, strum::Display)]
-#[strum(serialize_all = "SCREAMING_SNAKE_CASE")]
-=======
 #[derive(Debug, Clone, serde::Serialize, serde::Deserialize)]
->>>>>>> 3da637e6
 #[serde(rename_all = "SCREAMING_SNAKE_CASE")]
 pub enum GooglePayTokenizationType {
     PaymentGateway,
@@ -6336,21 +6324,13 @@
 
 #[derive(Debug, Clone, serde::Serialize, serde::Deserialize)]
 pub struct GooglePayTokenizationParameters {
-<<<<<<< HEAD
-    pub gateway: Option<String>,
-    pub public_key: Option<Secret<String>>,
-    pub private_key: Option<Secret<String>>,
-    pub root_signing_keys: Option<Secret<String>>,
+    pub gateway: String,
+    pub public_key: Secret<String>,
+    pub private_key: Secret<String>,
     pub recipient_id: Option<Secret<String>>,
     pub gateway_merchant_id: Option<Secret<String>>,
     pub stripe_publishable_key: Option<Secret<String>>,
     pub stripe_version: Option<Secret<String>>,
-=======
-    pub gateway: String,
-    pub public_key: Secret<String>,
-    pub private_key: Secret<String>,
-    pub recipient_id: Option<Secret<String>>,
->>>>>>> 3da637e6
 }
 
 #[derive(Debug, Clone, Eq, PartialEq, serde::Serialize, ToSchema)]
