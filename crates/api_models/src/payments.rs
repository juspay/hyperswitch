use std::{collections::HashMap, fmt, num::NonZeroI64};

use cards::CardNumber;
use common_utils::{
    consts::default_payments_list_limit,
    crypto,
    ext_traits::Encode,
    pii::{self, Email},
};
use masking::Secret;
use router_derive::Setter;
use serde::{
    de::{self, Unexpected, Visitor},
    ser::Serializer,
    Deserialize, Deserializer, Serialize,
};
use time::PrimitiveDateTime;
use url::Url;
use utoipa::ToSchema;

use crate::{
    admin, disputes, enums as api_enums, ephemeral_key::EphemeralKeyCreateResponse,
    mandates::RecurringDetails, refunds,
};

#[derive(Clone, Copy, Debug, Eq, PartialEq)]
pub enum PaymentOp {
    Create,
    Update,
    Confirm,
}

use crate::enums;
#[derive(serde::Deserialize)]
pub struct BankData {
    pub payment_method_type: api_enums::PaymentMethodType,
    pub code_information: Vec<BankCodeInformation>,
}

#[derive(serde::Deserialize)]
pub struct BankCodeInformation {
    pub bank_name: api_enums::BankNames,
    pub connector_codes: Vec<ConnectorCode>,
}

#[derive(serde::Deserialize)]
pub struct ConnectorCode {
    pub connector: api_enums::Connector,
    pub code: String,
}

#[derive(Debug, Clone, serde::Serialize, serde::Deserialize, ToSchema, PartialEq, Eq)]
pub struct BankCodeResponse {
    pub bank_name: Vec<api_enums::BankNames>,
    pub eligible_connectors: Vec<String>,
}

#[derive(Debug, PartialEq)]
pub struct ClientSecret {
    pub payment_id: String,
    pub secret: String,
}

impl<'de> Deserialize<'de> for ClientSecret {
    fn deserialize<D>(deserializer: D) -> Result<Self, D::Error>
    where
        D: Deserializer<'de>,
    {
        struct ClientSecretVisitor;

        impl<'de> Visitor<'de> for ClientSecretVisitor {
            type Value = ClientSecret;

            fn expecting(&self, formatter: &mut fmt::Formatter<'_>) -> fmt::Result {
                formatter.write_str("a string in the format '{payment_id}_secret_{secret}'")
            }

            fn visit_str<E>(self, value: &str) -> Result<ClientSecret, E>
            where
                E: de::Error,
            {
                let (payment_id, secret) = value.rsplit_once("_secret_").ok_or_else(|| {
                    E::invalid_value(Unexpected::Str(value), &"a string with '_secret_'")
                })?;

                Ok(ClientSecret {
                    payment_id: payment_id.to_owned(),
                    secret: secret.to_owned(),
                })
            }
        }

        deserializer.deserialize_str(ClientSecretVisitor)
    }
}

impl Serialize for ClientSecret {
    fn serialize<S>(&self, serializer: S) -> Result<S::Ok, S::Error>
    where
        S: Serializer,
    {
        let combined = format!("{}_secret_{}", self.payment_id, self.secret);
        serializer.serialize_str(&combined)
    }
}

#[cfg(test)]
mod client_secret_tests {
    #![allow(clippy::expect_used)]

    use serde_json;

    use super::*;

    #[test]
    fn test_serialize_client_secret() {
        let client_secret1 = ClientSecret {
            payment_id: "pay_3TgelAms4RQec8xSStjF".to_string(),
            secret: "fc34taHLw1ekPgNh92qr".to_string(),
        };
        let client_secret2 = ClientSecret {
            payment_id: "pay_3Tgel__Ams4RQ_secret_ec8xSStjF".to_string(),
            secret: "fc34taHLw1ekPgNh92qr".to_string(),
        };

        let expected_str1 = r#""pay_3TgelAms4RQec8xSStjF_secret_fc34taHLw1ekPgNh92qr""#;
        let expected_str2 = r#""pay_3Tgel__Ams4RQ_secret_ec8xSStjF_secret_fc34taHLw1ekPgNh92qr""#;

        let actual_str1 =
            serde_json::to_string(&client_secret1).expect("Failed to serialize client_secret1");
        let actual_str2 =
            serde_json::to_string(&client_secret2).expect("Failed to serialize client_secret2");

        assert_eq!(expected_str1, actual_str1);
        assert_eq!(expected_str2, actual_str2);
    }

    #[test]
    fn test_deserialize_client_secret() {
        let client_secret_str1 = r#""pay_3TgelAms4RQec8xSStjF_secret_fc34taHLw1ekPgNh92qr""#;
        let client_secret_str2 =
            r#""pay_3Tgel__Ams4RQ_secret_ec8xSStjF_secret_fc34taHLw1ekPgNh92qr""#;
        let client_secret_str3 =
            r#""pay_3Tgel__Ams4RQ_secret_ec8xSStjF_secret__secret_fc34taHLw1ekPgNh92qr""#;

        let expected1 = ClientSecret {
            payment_id: "pay_3TgelAms4RQec8xSStjF".to_string(),
            secret: "fc34taHLw1ekPgNh92qr".to_string(),
        };
        let expected2 = ClientSecret {
            payment_id: "pay_3Tgel__Ams4RQ_secret_ec8xSStjF".to_string(),
            secret: "fc34taHLw1ekPgNh92qr".to_string(),
        };
        let expected3 = ClientSecret {
            payment_id: "pay_3Tgel__Ams4RQ_secret_ec8xSStjF_secret_".to_string(),
            secret: "fc34taHLw1ekPgNh92qr".to_string(),
        };

        let actual1: ClientSecret = serde_json::from_str(client_secret_str1)
            .expect("Failed to deserialize client_secret_str1");
        let actual2: ClientSecret = serde_json::from_str(client_secret_str2)
            .expect("Failed to deserialize client_secret_str2");
        let actual3: ClientSecret = serde_json::from_str(client_secret_str3)
            .expect("Failed to deserialize client_secret_str3");

        assert_eq!(expected1, actual1);
        assert_eq!(expected2, actual2);
        assert_eq!(expected3, actual3);
    }
}

#[derive(Default, Debug, serde::Deserialize, serde::Serialize, Clone, ToSchema, PartialEq)]
pub struct CustomerDetails {
    /// The identifier for the customer.
    pub id: String,

    /// The customer's name
    #[schema(max_length = 255, value_type = Option<String>, example = "John Doe")]
    pub name: Option<Secret<String>>,

    /// The customer's email address
    #[schema(max_length = 255, value_type = Option<String>, example = "johntest@test.com")]
    pub email: Option<Email>,

    /// The customer's phone number
    #[schema(value_type = Option<String>, max_length = 10, example = "3141592653")]
    pub phone: Option<Secret<String>>,

    /// The country code for the customer's phone number
    #[schema(max_length = 2, example = "+1")]
    pub phone_country_code: Option<String>,
}

#[derive(
    Default,
    Debug,
    serde::Deserialize,
    serde::Serialize,
    Clone,
    ToSchema,
    router_derive::PolymorphicSchema,
)]
#[generate_schemas(PaymentsCreateRequest, PaymentsUpdateRequest, PaymentsConfirmRequest)]
#[serde(deny_unknown_fields)]
pub struct PaymentsRequest {
    /// The payment amount. Amount for the payment in the lowest denomination of the currency, (i.e) in cents for USD denomination, in yen for JPY denomination etc. E.g., Pass 100 to charge $1.00 and ¥100 since ¥ is a zero-decimal currency
    #[schema(value_type = Option<u64>, example = 6540)]
    #[serde(default, deserialize_with = "amount::deserialize_option")]
    #[mandatory_in(PaymentsCreateRequest = u64)]
    // Makes the field mandatory in PaymentsCreateRequest
    pub amount: Option<Amount>,

    /// The three letter ISO currency code in uppercase. Eg: 'USD' to charge US Dollars
    #[schema(example = "USD", value_type = Option<Currency>)]
    #[mandatory_in(PaymentsCreateRequest = Currency)]
    pub currency: Option<api_enums::Currency>,

    /// The Amount to be captured / debited from the users payment method. It shall be in lowest denomination of the currency. (i.e) in cents for USD denomination, in paisa for INR denomination etc., If not provided, the default amount_to_capture will be the payment amount.
    #[schema(example = 6540)]
    pub amount_to_capture: Option<i64>,

    /// Unique identifier for the payment. This ensures idempotency for multiple payments
    /// that have been done by a single merchant. This field is auto generated and is returned in the API response.
    #[schema(
        value_type = Option<String>,
        min_length = 30,
        max_length = 30,
        example = "pay_mbabizu24mvu3mela5njyhpit4"
    )]
    #[serde(default, deserialize_with = "payment_id_type::deserialize_option")]
    pub payment_id: Option<PaymentIdType>,

    /// This is an identifier for the merchant account. This is inferred from the API key
    /// provided during the request
    #[schema(max_length = 255, example = "merchant_1668273825")]
    pub merchant_id: Option<String>,

    #[schema(value_type = Option<StraightThroughAlgorithm>, example = json!({
        "type": "single",
        "data": {"connector": "stripe", "merchant_connector_id": "mca_123"}
    }))]
    pub routing: Option<serde_json::Value>,

    /// This allows to manually select a connector with which the payment can go through
    #[schema(value_type = Option<Vec<Connector>>, max_length = 255, example = json!(["stripe", "adyen"]))]
    pub connector: Option<Vec<api_enums::Connector>>,

    /// Default value if not passed is set to 'automatic' which results in Auth and Capture in one single API request. Pass 'manual' or 'manual_multiple' in case you want do a separate Auth and Capture by first authorizing and placing a hold on your customer's funds so that you can use the Payments/Capture endpoint later to capture the authorized amount. Pass 'manual' if you want to only capture the amount later once or 'manual_multiple' if you want to capture the funds multiple times later. Both 'manual' and 'manual_multiple' are only supported by a specific list of processors
    #[schema(value_type = Option<CaptureMethod>, example = "automatic")]
    pub capture_method: Option<api_enums::CaptureMethod>,

    /// Pass this parameter to force 3DS or non 3DS auth for this payment. Some connectors will still force 3DS auth even in case of passing 'no_three_ds' here and vice versa. Default value is 'no_three_ds' if not set
    #[schema(value_type = Option<AuthenticationType>, example = "no_three_ds", default = "three_ds")]
    pub authentication_type: Option<api_enums::AuthenticationType>,

    /// The billing details of the payment. This address will be used for invoicing.
    pub billing: Option<Address>,

    /// A timestamp (ISO 8601 code) that determines when the payment should be captured.
    /// Providing this field will automatically set `capture` to true
    #[schema(example = "2022-09-10T10:11:12Z")]
    #[serde(default, with = "common_utils::custom_serde::iso8601::option")]
    pub capture_on: Option<PrimitiveDateTime>,

    /// Whether to confirm the payment (if applicable)
    #[schema(default = false, example = true)]
    pub confirm: Option<bool>,

    /// Passing this object creates a new customer or attaches an existing customer to the payment
    pub customer: Option<CustomerDetails>,

    /// The identifier for the customer object. This field will be deprecated soon, use the customer object instead
    #[schema(max_length = 255, example = "cus_y3oqhf46pyzuxjbcn2giaqnb44")]
    pub customer_id: Option<String>,

    /// The customer's email address This field will be deprecated soon, use the customer object instead
    #[schema(max_length = 255, value_type = Option<String>, example = "johntest@test.com")]
    pub email: Option<Email>,

    /// The customer's name.
    /// This field will be deprecated soon, use the customer object instead.
    #[schema(value_type = Option<String>, max_length = 255, example = "John Test")]
    pub name: Option<Secret<String>>,

    /// The customer's phone number
    /// This field will be deprecated soon, use the customer object instead
    #[schema(value_type = Option<String>, max_length = 255, example = "3141592653")]
    pub phone: Option<Secret<String>>,

    /// The country code for the customer phone number
    /// This field will be deprecated soon, use the customer object instead
    #[schema(max_length = 255, example = "+1")]
    pub phone_country_code: Option<String>,

    /// Set to true to indicate that the customer is not in your checkout flow during this payment, and therefore is unable to authenticate. This parameter is intended for scenarios where you collect card details and charge them later. When making a recurring payment by passing a mandate_id, this parameter is mandatory
    #[schema(example = true)]
    pub off_session: Option<bool>,

    /// A description for the payment
    #[schema(example = "It's my first payment request")]
    pub description: Option<String>,

    /// The URL to redirect after the completion of the operation
    #[schema(value_type = Option<String>, example = "https://hyperswitch.io")]
    pub return_url: Option<Url>,
    /// Indicates that you intend to make future payments with this Payment’s payment method. Providing this parameter will attach the payment method to the Customer, if present, after the Payment is confirmed and any required actions from the user are complete.
    #[schema(value_type = Option<FutureUsage>, example = "off_session")]
    pub setup_future_usage: Option<api_enums::FutureUsage>,

    /// The payment method information provided for making a payment
    #[schema(example = "bank_transfer")]
    #[serde(with = "payment_method_data_serde", default)]
    pub payment_method_data: Option<PaymentMethodDataRequest>,

    /// The payment method that is to be used
    #[schema(value_type = Option<PaymentMethod>, example = "card")]
    pub payment_method: Option<api_enums::PaymentMethod>,

    /// Provide a reference to a stored payment method
    #[schema(example = "187282ab-40ef-47a9-9206-5099ba31e432")]
    pub payment_token: Option<String>,

    /// This is used along with the payment_token field while collecting during saved card payments. This field will be deprecated soon, use the payment_method_data.card_token object instead
    #[schema(value_type = Option<String>, deprecated)]
    pub card_cvc: Option<Secret<String>>,

    /// The shipping address for the payment
    pub shipping: Option<Address>,

    /// For non-card charges, you can use this value as the complete description that appears on your customers’ statements. Must contain at least one letter, maximum 22 characters.
    #[schema(max_length = 255, example = "Hyperswitch Router")]
    pub statement_descriptor_name: Option<String>,

    /// Provides information about a card payment that customers see on their statements. Concatenated with the prefix (shortened descriptor) or statement descriptor that’s set on the account to form the complete statement descriptor. Maximum 22 characters for the concatenated descriptor.
    #[schema(max_length = 255, example = "Payment for shoes purchase")]
    pub statement_descriptor_suffix: Option<String>,

    /// Use this object to capture the details about the different products for which the payment is being made. The sum of amount across different products here should be equal to the overall payment amount
    #[schema(value_type = Option<Vec<OrderDetailsWithAmount>>, example = r#"[{
        "product_name": "Apple iPhone 16",
        "quantity": 1,
        "amount" : 69000
        "product_img_link" : "https://dummy-img-link.com"
    }]"#)]
    pub order_details: Option<Vec<OrderDetailsWithAmount>>,

    /// It's a token used for client side verification.
    #[schema(example = "pay_U42c409qyHwOkWo3vK60_secret_el9ksDkiB8hi6j9N78yo")]
    #[remove_in(PaymentsUpdateRequest, PaymentsCreateRequest)]
    pub client_secret: Option<String>,

    /// Passing this object during payments creates a mandate. The mandate_type sub object is passed by the server.
    pub mandate_data: Option<MandateData>,

    /// Passing this object during payments confirm . The customer_acceptance sub object is usually passed by the SDK or client
    #[schema(value_type = Option<CustomerAcceptance>)]
    pub customer_acceptance: Option<CustomerAcceptance>,

    /// A unique identifier to link the payment to a mandate. To do Recurring payments after a mandate has been created, pass the mandate_id instead of payment_method_data
    #[schema(max_length = 255, example = "mandate_iwer89rnjef349dni3")]
    #[remove_in(PaymentsUpdateRequest)]
    pub mandate_id: Option<String>,

    /// Additional details required by 3DS 2.0
    #[schema(value_type = Option<BrowserInformation>, example = r#"{
        "user_agent": "Mozilla/5.0 (Windows NT 10.0; Win64; x64) AppleWebKit/537.36 (KHTML, like Gecko) Chrome/70.0.3538.110 Safari/537.36",
        "accept_header": "text/html,application/xhtml+xml,application/xml;q=0.9,image/webp,image/apng,*/*;q=0.8",
        "language": "nl-NL",
        "color_depth": 24,
        "screen_height": 723,
        "screen_width": 1536,
        "time_zone": 0,
        "java_enabled": true,
        "java_script_enabled":true
    }"#)]
    pub browser_info: Option<serde_json::Value>,

    /// To indicate the type of payment experience that the payment method would go through
    #[schema(value_type = Option<PaymentExperience>, example = "redirect_to_url")]
    pub payment_experience: Option<api_enums::PaymentExperience>,

    /// Payment Method Type
    #[schema(value_type = Option<PaymentMethodType>, example = "google_pay")]
    pub payment_method_type: Option<api_enums::PaymentMethodType>,

    /// Business country of the merchant for this payment.
    /// To be deprecated soon. Pass the profile_id instead
    #[schema(value_type = Option<CountryAlpha2>, example = "US")]
    #[remove_in(PaymentsUpdateRequest, PaymentsConfirmRequest)]
    pub business_country: Option<api_enums::CountryAlpha2>,

    /// Business label of the merchant for this payment.
    /// To be deprecated soon. Pass the profile_id instead
    #[schema(example = "food")]
    #[remove_in(PaymentsUpdateRequest, PaymentsConfirmRequest)]
    pub business_label: Option<String>,

    /// Merchant connector details used to make payments.
    #[schema(value_type = Option<MerchantConnectorDetailsWrap>)]
    pub merchant_connector_details: Option<admin::MerchantConnectorDetailsWrap>,

    /// Use this parameter to restrict the Payment Method Types to show for a given PaymentIntent
    #[schema(value_type = Option<Vec<PaymentMethodType>>)]
    pub allowed_payment_method_types: Option<Vec<api_enums::PaymentMethodType>>,

    /// Business sub label for the payment
    #[remove_in(PaymentsUpdateRequest, PaymentsConfirmRequest, PaymentsCreateRequest)]
    pub business_sub_label: Option<String>,

    /// Denotes the retry action
    #[schema(value_type = Option<RetryAction>)]
    pub retry_action: Option<api_enums::RetryAction>,

    /// You can specify up to 50 keys, with key names up to 40 characters long and values up to 500 characters long. Metadata is useful for storing additional, structured information on an object.
    #[schema(value_type = Option<Object>, example = r#"{ "udf1": "some-value", "udf2": "some-value" }"#)]
    pub metadata: Option<pii::SecretSerdeValue>,

    /// additional data related to some connectors
    pub connector_metadata: Option<ConnectorMetadata>,

    /// additional data that might be required by hyperswitch
    pub feature_metadata: Option<FeatureMetadata>,

    /// Whether to get the payment link (if applicable)
    #[schema(default = false, example = true)]
    pub payment_link: Option<bool>,

    /// custom payment link config for the particular payment
    #[schema(value_type = Option<PaymentCreatePaymentLinkConfig>)]
    pub payment_link_config: Option<PaymentCreatePaymentLinkConfig>,

    /// The business profile to use for this payment, if not passed the default business profile
    /// associated with the merchant account will be used.
    #[remove_in(PaymentsUpdateRequest, PaymentsConfirmRequest)]
    pub profile_id: Option<String>,

    /// surcharge_details for this payment
    #[remove_in(PaymentsConfirmRequest)]
    #[schema(value_type = Option<RequestSurchargeDetails>)]
    pub surcharge_details: Option<RequestSurchargeDetails>,

    /// The type of the payment that differentiates between normal and various types of mandate payments
    #[schema(value_type = Option<PaymentType>)]
    pub payment_type: Option<api_enums::PaymentType>,

    ///Request for an incremental authorization
    pub request_incremental_authorization: Option<bool>,

    ///Will be used to expire client secret after certain amount of time to be supplied in seconds
    ///(900) for 15 mins
    #[schema(example = 900)]
    pub session_expiry: Option<u32>,

    /// additional data related to some frm connectors
    pub frm_metadata: Option<serde_json::Value>,

    /// Whether to perform external authentication (if applicable)
    #[schema(example = true)]
    pub request_external_three_ds_authentication: Option<bool>,

    /// Details required for recurring payment
    pub recurring_details: Option<RecurringDetails>,
}

impl PaymentsRequest {
    pub fn get_total_capturable_amount(&self) -> Option<i64> {
        let surcharge_amount = self
            .surcharge_details
            .map(|surcharge_details| surcharge_details.get_total_surcharge_amount())
            .unwrap_or(0);
        self.amount
            .map(|amount| i64::from(amount) + surcharge_amount)
    }
}
#[derive(
    Default, Debug, Clone, serde::Serialize, serde::Deserialize, Copy, ToSchema, PartialEq,
)]
pub struct RequestSurchargeDetails {
    pub surcharge_amount: i64,
    pub tax_amount: Option<i64>,
}

/// Browser information to be used for 3DS 2.0
#[derive(ToSchema)]
pub struct BrowserInformation {
    /// Color depth supported by the browser
    pub color_depth: Option<u8>,

    /// Whether java is enabled in the browser
    pub java_enabled: Option<bool>,

    /// Whether javascript is enabled in the browser
    pub java_script_enabled: Option<bool>,

    /// Language supported
    pub language: Option<String>,

    /// The screen height in pixels
    pub screen_height: Option<u32>,

    /// The screen width in pixels
    pub screen_width: Option<u32>,

    /// Time zone of the client
    pub time_zone: Option<i32>,

    /// Ip address of the client
    #[schema(value_type = Option<String>)]
    pub ip_address: Option<std::net::IpAddr>,

    /// List of headers that are accepted
    #[schema(
        example = "text/html,application/xhtml+xml,application/xml;q=0.9,image/webp,image/apng,*/*;q=0.8"
    )]
    pub accept_header: Option<String>,

    /// User-agent of the browser
    pub user_agent: Option<String>,
}

impl RequestSurchargeDetails {
    pub fn is_surcharge_zero(&self) -> bool {
        self.surcharge_amount == 0 && self.tax_amount.unwrap_or(0) == 0
    }
    pub fn get_total_surcharge_amount(&self) -> i64 {
        self.surcharge_amount + self.tax_amount.unwrap_or(0)
    }
}

#[derive(Default, Debug, Clone, Copy)]
pub struct HeaderPayload {
    pub payment_confirm_source: Option<api_enums::PaymentSource>,
    pub x_hs_latency: Option<bool>,
}

impl HeaderPayload {
    pub fn with_source(payment_confirm_source: api_enums::PaymentSource) -> Self {
        Self {
            payment_confirm_source: Some(payment_confirm_source),
            ..Default::default()
        }
    }
}

#[derive(
    Default, Debug, serde::Serialize, Clone, PartialEq, ToSchema, router_derive::PolymorphicSchema,
)]
pub struct PaymentAttemptResponse {
    /// Unique identifier for the attempt
    pub attempt_id: String,
    /// The status of the attempt
    #[schema(value_type = AttemptStatus, example = "charged")]
    pub status: enums::AttemptStatus,
    /// The payment attempt amount. Amount for the payment in lowest denomination of the currency. (i.e) in cents for USD denomination, in paisa for INR denomination etc.,
    pub amount: i64,
    /// The currency of the amount of the payment attempt
    #[schema(value_type = Option<Currency>, example = "USD")]
    pub currency: Option<enums::Currency>,
    /// The connector used for the payment
    pub connector: Option<String>,
    /// If there was an error while calling the connector the error message is received here
    pub error_message: Option<String>,
    /// The payment method that is to be used
    #[schema(value_type = Option<PaymentMethod>, example = "bank_transfer")]
    pub payment_method: Option<enums::PaymentMethod>,
    /// A unique identifier for a payment provided by the connector
    pub connector_transaction_id: Option<String>,
    /// This is the instruction for capture/ debit the money from the users' card. On the other hand authorization refers to blocking the amount on the users' payment method.
    #[schema(value_type = Option<CaptureMethod>, example = "scheduled")]
    pub capture_method: Option<enums::CaptureMethod>,
    /// The transaction authentication can be set to undergo payer authentication. By default, the authentication will be marked as NO_THREE_DS
    #[schema(value_type = Option<AuthenticationType>, example = "no_three_ds", default = "three_ds")]
    pub authentication_type: Option<enums::AuthenticationType>,
    /// If the payment was cancelled the reason provided here
    pub cancellation_reason: Option<String>,
    /// A unique identifier to link the payment to a mandate, can be use instead of payment_method_data
    pub mandate_id: Option<String>,
    /// If there was an error while calling the connectors the code is received here
    pub error_code: Option<String>,
    /// Provide a reference to a stored payment method
    pub payment_token: Option<String>,
    /// additional data related to some connectors
    pub connector_metadata: Option<serde_json::Value>,
    /// Payment Experience for the current payment
    #[schema(value_type = Option<PaymentExperience>, example = "redirect_to_url")]
    pub payment_experience: Option<enums::PaymentExperience>,
    /// Payment Method Type
    #[schema(value_type = Option<PaymentMethodType>, example = "google_pay")]
    pub payment_method_type: Option<enums::PaymentMethodType>,
    /// reference to the payment at connector side
    #[schema(value_type = Option<String>, example = "993672945374576J")]
    pub reference_id: Option<String>,
    /// error code unified across the connectors is received here if there was an error while calling connector
    pub unified_code: Option<String>,
    /// error message unified across the connectors is received here if there was an error while calling connector
    pub unified_message: Option<String>,
}

#[derive(
    Default, Debug, serde::Serialize, Clone, PartialEq, ToSchema, router_derive::PolymorphicSchema,
)]
pub struct CaptureResponse {
    /// unique identifier for the capture
    pub capture_id: String,
    /// The status of the capture
    #[schema(value_type = CaptureStatus, example = "charged")]
    pub status: enums::CaptureStatus,
    /// The capture amount. Amount for the payment in lowest denomination of the currency. (i.e) in cents for USD denomination, in paisa for INR denomination etc.,
    pub amount: i64,
    /// The currency of the amount of the capture
    #[schema(value_type = Option<Currency>, example = "USD")]
    pub currency: Option<enums::Currency>,
    /// The connector used for the payment
    pub connector: String,
    /// unique identifier for the parent attempt on which this capture is made
    pub authorized_attempt_id: String,
    /// A unique identifier for a capture provided by the connector
    pub connector_capture_id: Option<String>,
    /// sequence number of this capture
    pub capture_sequence: i16,
    /// If there was an error while calling the connector the error message is received here
    pub error_message: Option<String>,
    /// If there was an error while calling the connectors the code is received here
    pub error_code: Option<String>,
    /// If there was an error while calling the connectors the reason is received here
    pub error_reason: Option<String>,
    /// reference to the capture at connector side
    pub reference_id: Option<String>,
}

impl PaymentsRequest {
    pub fn get_feature_metadata_as_value(
        &self,
    ) -> common_utils::errors::CustomResult<
        Option<serde_json::Value>,
        common_utils::errors::ParsingError,
    > {
        self.feature_metadata
            .as_ref()
            .map(Encode::encode_to_value)
            .transpose()
    }

    pub fn get_connector_metadata_as_value(
        &self,
    ) -> common_utils::errors::CustomResult<
        Option<serde_json::Value>,
        common_utils::errors::ParsingError,
    > {
        self.connector_metadata
            .as_ref()
            .map(Encode::encode_to_value)
            .transpose()
    }

    pub fn get_allowed_payment_method_types_as_value(
        &self,
    ) -> common_utils::errors::CustomResult<
        Option<serde_json::Value>,
        common_utils::errors::ParsingError,
    > {
        self.allowed_payment_method_types
            .as_ref()
            .map(Encode::encode_to_value)
            .transpose()
    }

    pub fn get_order_details_as_value(
        &self,
    ) -> common_utils::errors::CustomResult<
        Option<Vec<pii::SecretSerdeValue>>,
        common_utils::errors::ParsingError,
    > {
        self.order_details
            .as_ref()
            .map(|od| {
                od.iter()
                    .map(|order| order.encode_to_value().map(masking::Secret::new))
                    .collect::<Result<Vec<_>, _>>()
            })
            .transpose()
    }
}

#[derive(Default, Debug, serde::Deserialize, serde::Serialize, Clone, Copy, PartialEq, Eq)]
pub enum Amount {
    Value(NonZeroI64),
    #[default]
    Zero,
}

impl From<Amount> for i64 {
    fn from(amount: Amount) -> Self {
        match amount {
            Amount::Value(val) => val.get(),
            Amount::Zero => 0,
        }
    }
}

impl From<i64> for Amount {
    fn from(val: i64) -> Self {
        NonZeroI64::new(val).map_or(Self::Zero, Amount::Value)
    }
}

#[derive(Default, Debug, serde::Deserialize, serde::Serialize, Clone)]
#[serde(deny_unknown_fields)]
pub struct PaymentsRedirectRequest {
    pub payment_id: String,
    pub merchant_id: String,
    pub connector: String,
    pub param: String,
}

#[derive(Default, Debug, serde::Deserialize, serde::Serialize, Clone)]
#[serde(deny_unknown_fields)]
pub struct VerifyRequest {
    // The merchant_id is generated through api key
    // and is later passed in the struct
    pub merchant_id: Option<String>,
    pub customer_id: Option<String>,
    pub email: Option<Email>,
    pub name: Option<Secret<String>>,
    pub phone: Option<Secret<String>>,
    pub phone_country_code: Option<String>,
    pub payment_method: Option<api_enums::PaymentMethod>,
    pub payment_method_data: Option<PaymentMethodData>,
    pub payment_token: Option<String>,
    pub mandate_data: Option<MandateData>,
    pub setup_future_usage: Option<api_enums::FutureUsage>,
    pub off_session: Option<bool>,
    pub client_secret: Option<String>,
    pub merchant_connector_details: Option<admin::MerchantConnectorDetailsWrap>,
}

#[derive(Debug, Clone, serde::Serialize, serde::Deserialize)]
#[serde(rename_all = "snake_case")]
pub enum MandateTransactionType {
    NewMandateTransaction,
    RecurringMandateTransaction,
}

#[derive(Default, Eq, PartialEq, Debug, serde::Deserialize, serde::Serialize, Clone)]
pub struct MandateIds {
    pub mandate_id: Option<String>,
    pub mandate_reference_id: Option<MandateReferenceId>,
}

#[derive(Eq, PartialEq, Debug, serde::Deserialize, serde::Serialize, Clone)]
pub enum MandateReferenceId {
    ConnectorMandateId(ConnectorMandateReferenceId), // mandate_id send by connector
    NetworkMandateId(String), // network_txns_id send by Issuer to connector, Used for PG agnostic mandate txns
}

#[derive(Debug, serde::Deserialize, serde::Serialize, Clone, Eq, PartialEq)]
pub struct ConnectorMandateReferenceId {
    pub connector_mandate_id: Option<String>,
    pub payment_method_id: Option<String>,
    pub update_history: Option<Vec<UpdateHistory>>,
}

#[derive(serde::Serialize, serde::Deserialize, Debug, Clone, Eq, PartialEq)]
pub struct UpdateHistory {
    pub connector_mandate_id: Option<String>,
    pub payment_method_id: String,
    pub original_payment_id: Option<String>,
}

impl MandateIds {
    pub fn new(mandate_id: String) -> Self {
        Self {
            mandate_id: Some(mandate_id),
            mandate_reference_id: None,
        }
    }
}

// The fields on this struct are optional, as we want to allow the merchant to provide partial
// information about creating mandates
#[derive(Default, Eq, PartialEq, Debug, serde::Deserialize, serde::Serialize, Clone, ToSchema)]
#[serde(deny_unknown_fields)]
pub struct MandateData {
    /// A way to update the mandate's payment method details
    pub update_mandate_id: Option<String>,
    /// A concent from the customer to store the payment method
    pub customer_acceptance: Option<CustomerAcceptance>,
    /// A way to select the type of mandate used
    pub mandate_type: Option<MandateType>,
}

#[derive(Clone, Eq, PartialEq, Copy, Debug, Default, serde::Serialize, serde::Deserialize)]
pub struct SingleUseMandate {
    pub amount: i64,
    pub currency: api_enums::Currency,
}

#[derive(Clone, Eq, PartialEq, Debug, Default, ToSchema, serde::Serialize, serde::Deserialize)]
pub struct MandateAmountData {
    /// The maximum amount to be debited for the mandate transaction
    #[schema(example = 6540)]
    pub amount: i64,
    /// The currency for the transaction
    #[schema(value_type = Currency, example = "USD")]
    pub currency: api_enums::Currency,
    /// Specifying start date of the mandate
    #[schema(example = "2022-09-10T00:00:00Z")]
    #[serde(default, with = "common_utils::custom_serde::iso8601::option")]
    pub start_date: Option<PrimitiveDateTime>,
    /// Specifying end date of the mandate
    #[schema(example = "2023-09-10T23:59:59Z")]
    #[serde(default, with = "common_utils::custom_serde::iso8601::option")]
    pub end_date: Option<PrimitiveDateTime>,
    /// Additional details required by mandate
    #[schema(value_type = Option<Object>, example = r#"{
        "frequency": "DAILY"
    }"#)]
    pub metadata: Option<pii::SecretSerdeValue>,
}

#[derive(Eq, PartialEq, Debug, serde::Deserialize, serde::Serialize, Clone, ToSchema)]
#[serde(rename_all = "snake_case")]
pub enum MandateType {
    /// If the mandate should only be valid for 1 off-session use
    SingleUse(MandateAmountData),
    /// If the mandate should be valid for multiple debits
    MultiUse(Option<MandateAmountData>),
}

impl Default for MandateType {
    fn default() -> Self {
        Self::MultiUse(None)
    }
}

#[derive(Default, Eq, PartialEq, Debug, serde::Deserialize, serde::Serialize, Clone, ToSchema)]
#[serde(deny_unknown_fields)]
pub struct CustomerAcceptance {
    /// Type of acceptance provided by the
    #[schema(example = "online")]
    pub acceptance_type: AcceptanceType,
    /// Specifying when the customer acceptance was provided
    #[schema(example = "2022-09-10T10:11:12Z")]
    #[serde(default, with = "common_utils::custom_serde::iso8601::option")]
    pub accepted_at: Option<PrimitiveDateTime>,
    /// Information required for online mandate generation
    pub online: Option<OnlineMandate>,
}

#[derive(Default, Debug, serde::Deserialize, serde::Serialize, PartialEq, Eq, Clone, ToSchema)]
#[serde(rename_all = "lowercase")]
/// This is used to indicate if the mandate was accepted online or offline
pub enum AcceptanceType {
    Online,
    #[default]
    Offline,
}

#[derive(Default, Eq, PartialEq, Debug, serde::Deserialize, serde::Serialize, Clone, ToSchema)]
#[serde(deny_unknown_fields)]
pub struct OnlineMandate {
    /// Ip address of the customer machine from which the mandate was created
    #[schema(value_type = String, example = "123.32.25.123")]
    pub ip_address: Option<Secret<String, pii::IpAddress>>,
    /// The user-agent of the customer's browser
    pub user_agent: String,
}

#[derive(Default, Eq, PartialEq, Clone, Debug, serde::Deserialize, serde::Serialize, ToSchema)]
pub struct Card {
    /// The card number
    #[schema(value_type = String, example = "4242424242424242")]
    pub card_number: CardNumber,

    /// The card's expiry month
    #[schema(value_type = String, example = "24")]
    pub card_exp_month: Secret<String>,

    /// The card's expiry year
    #[schema(value_type = String, example = "24")]
    pub card_exp_year: Secret<String>,

    /// The card holder's name
    #[schema(value_type = String, example = "John Test")]
    pub card_holder_name: Option<Secret<String>>,

    /// The CVC number for the card
    #[schema(value_type = String, example = "242")]
    pub card_cvc: Secret<String>,

    /// The name of the issuer of card
    #[schema(example = "chase")]
    pub card_issuer: Option<String>,

    /// The card network for the card
    #[schema(value_type = Option<CardNetwork>, example = "Visa")]
    pub card_network: Option<api_enums::CardNetwork>,

    #[schema(example = "CREDIT")]
    pub card_type: Option<String>,

    #[schema(example = "INDIA")]
    pub card_issuing_country: Option<String>,

    #[schema(example = "JP_AMEX")]
    pub bank_code: Option<String>,
    /// The card holder's nick name
    #[schema(value_type = Option<String>, example = "John Test")]
    pub nick_name: Option<Secret<String>>,
}

impl Card {
    fn apply_additional_card_info(&self, additional_card_info: AdditionalCardInfo) -> Self {
        Self {
            card_number: self.card_number.clone(),
            card_exp_month: self.card_exp_month.clone(),
            card_exp_year: self.card_exp_year.clone(),
            card_holder_name: self.card_holder_name.clone(),
            card_cvc: self.card_cvc.clone(),
            card_issuer: self
                .card_issuer
                .clone()
                .or(additional_card_info.card_issuer),
            card_network: self
                .card_network
                .clone()
                .or(additional_card_info.card_network),
            card_type: self.card_type.clone().or(additional_card_info.card_type),
            card_issuing_country: self
                .card_issuing_country
                .clone()
                .or(additional_card_info.card_issuing_country),
            bank_code: self.bank_code.clone().or(additional_card_info.bank_code),
            nick_name: self.nick_name.clone(),
        }
    }
}

#[derive(Eq, PartialEq, Debug, serde::Deserialize, serde::Serialize, Clone, ToSchema, Default)]
#[serde(rename_all = "snake_case")]
pub struct CardToken {
    /// The card holder's name
    #[schema(value_type = String, example = "John Test")]
    pub card_holder_name: Option<Secret<String>>,

    /// The CVC number for the card
    #[schema(value_type = Option<String>)]
    pub card_cvc: Option<Secret<String>>,
}

#[derive(Eq, PartialEq, Clone, Debug, serde::Deserialize, serde::Serialize, ToSchema)]
#[serde(rename_all = "snake_case")]
pub enum CardRedirectData {
    Knet {},
    Benefit {},
    MomoAtm {},
    CardRedirect {},
}

#[derive(Eq, PartialEq, Clone, Debug, serde::Deserialize, serde::Serialize, ToSchema)]
#[serde(rename_all = "snake_case")]
pub enum PayLaterData {
    /// For KlarnaRedirect as PayLater Option
    KlarnaRedirect {
        /// The billing email
        #[schema(value_type = String)]
        billing_email: Email,
        // The billing country code
        #[schema(value_type = CountryAlpha2, example = "US")]
        billing_country: api_enums::CountryAlpha2,
    },
    /// For Klarna Sdk as PayLater Option
    KlarnaSdk {
        /// The token for the sdk workflow
        token: String,
    },
    /// For Affirm redirect as PayLater Option
    AffirmRedirect {},
    /// For AfterpayClearpay redirect as PayLater Option
    AfterpayClearpayRedirect {
        /// The billing email
        #[schema(value_type = String)]
        billing_email: Email,
        /// The billing name
        #[schema(value_type = String)]
        billing_name: Secret<String>,
    },
    /// For PayBright Redirect as PayLater Option
    PayBrightRedirect {},
    /// For WalleyRedirect as PayLater Option
    WalleyRedirect {},
    /// For Alma Redirection as PayLater Option
    AlmaRedirect {},
    AtomeRedirect {},
}

impl GetAddressFromPaymentMethodData for PayLaterData {
    fn get_billing_address(&self) -> Option<Address> {
        match self {
            Self::KlarnaRedirect {
                billing_email,
                billing_country,
            } => {
                let address_details = AddressDetails {
                    country: Some(*billing_country),
                    ..AddressDetails::default()
                };

                Some(Address {
                    address: Some(address_details),
                    email: Some(billing_email.clone()),
                    phone: None,
                })
            }
            Self::AfterpayClearpayRedirect {
                billing_email,
                billing_name,
            } => {
                let address_details = AddressDetails {
                    first_name: Some(billing_name.clone()),
                    ..AddressDetails::default()
                };

                Some(Address {
                    address: Some(address_details),
                    email: Some(billing_email.clone()),
                    phone: None,
                })
            }
            Self::PayBrightRedirect {}
            | Self::WalleyRedirect {}
            | Self::AlmaRedirect {}
            | Self::KlarnaSdk { .. }
            | Self::AffirmRedirect {}
            | Self::AtomeRedirect {} => None,
        }
    }
}

#[derive(serde::Deserialize, serde::Serialize, Debug, Clone, ToSchema, Eq, PartialEq)]
#[serde(rename_all = "snake_case")]
pub enum BankDebitData {
    /// Payment Method data for Ach bank debit
    AchBankDebit {
        /// Billing details for bank debit
        billing_details: BankDebitBilling,
        /// Account number for ach bank debit payment
        #[schema(value_type = String, example = "000123456789")]
        account_number: Secret<String>,
        /// Routing number for ach bank debit payment
        #[schema(value_type = String, example = "110000000")]
        routing_number: Secret<String>,

        #[schema(value_type = String, example = "John Test")]
        card_holder_name: Option<Secret<String>>,

        #[schema(value_type = String, example = "John Doe")]
        bank_account_holder_name: Option<Secret<String>>,

        #[schema(value_type = String, example = "ACH")]
        bank_name: Option<enums::BankNames>,

        #[schema(value_type = String, example = "Checking")]
        bank_type: Option<enums::BankType>,

        #[schema(value_type = String, example = "Personal")]
        bank_holder_type: Option<enums::BankHolderType>,
    },
    SepaBankDebit {
        /// Billing details for bank debit
        billing_details: BankDebitBilling,
        /// International bank account number (iban) for SEPA
        #[schema(value_type = String, example = "DE89370400440532013000")]
        iban: Secret<String>,
        /// Owner name for bank debit
        #[schema(value_type = String, example = "A. Schneider")]
        bank_account_holder_name: Option<Secret<String>>,
    },
    BecsBankDebit {
        /// Billing details for bank debit
        billing_details: BankDebitBilling,
        /// Account number for Becs payment method
        #[schema(value_type = String, example = "000123456")]
        account_number: Secret<String>,
        /// Bank-State-Branch (bsb) number
        #[schema(value_type = String, example = "000000")]
        bsb_number: Secret<String>,
        /// Owner name for bank debit
        #[schema(value_type = Option<String>, example = "A. Schneider")]
        bank_account_holder_name: Option<Secret<String>>,
    },
    BacsBankDebit {
        /// Billing details for bank debit
        billing_details: BankDebitBilling,
        /// Account number for Bacs payment method
        #[schema(value_type = String, example = "00012345")]
        account_number: Secret<String>,
        /// Sort code for Bacs payment method
        #[schema(value_type = String, example = "108800")]
        sort_code: Secret<String>,
        /// holder name for bank debit
        #[schema(value_type = String, example = "A. Schneider")]
        bank_account_holder_name: Option<Secret<String>>,
    },
}

impl GetAddressFromPaymentMethodData for BankDebitData {
    fn get_billing_address(&self) -> Option<Address> {
        fn get_billing_address_inner(
            bank_debit_billing: &BankDebitBilling,
            bank_account_holder_name: Option<&Secret<String>>,
        ) -> Option<Address> {
            // We will always have address here
            let mut address = bank_debit_billing.get_billing_address()?;

            // Prefer `account_holder_name` over `name`
            address.address.as_mut().map(|address| {
                address.first_name = bank_account_holder_name
                    .or(address.first_name.as_ref())
                    .cloned();
            });

            Some(address)
        }

        match self {
            Self::AchBankDebit {
                billing_details,
                bank_account_holder_name,
                ..
            }
            | Self::SepaBankDebit {
                billing_details,
                bank_account_holder_name,
                ..
            }
            | Self::BecsBankDebit {
                billing_details,
                bank_account_holder_name,
                ..
            }
            | Self::BacsBankDebit {
                billing_details,
                bank_account_holder_name,
                ..
            } => get_billing_address_inner(billing_details, bank_account_holder_name.as_ref()),
        }
    }
}

/// Custom serializer and deserializer for PaymentMethodData
mod payment_method_data_serde {

    use super::*;

    /// Deserialize `reward` payment_method as string for backwards compatibility
    /// The api contract would be
    /// ```json
    /// {
    ///   "payment_method": "reward",
    ///   "payment_method_type": "evoucher",
    ///   "payment_method_data": "reward",
    /// }
    /// ```
    ///
    /// For other payment methods, use the provided deserializer
    /// ```json
    /// "payment_method_data": {
    ///   "card": {
    ///     "card_number": "4242424242424242",
    ///     "card_exp_month": "10",
    ///     "card_exp_year": "25",
    ///     "card_holder_name": "joseph Doe",
    ///     "card_cvc": "123"
    ///    }
    /// }
    /// ```
    pub fn deserialize<'de, D>(
        deserializer: D,
    ) -> Result<Option<PaymentMethodDataRequest>, D::Error>
    where
        D: Deserializer<'de>,
    {
        #[derive(serde::Deserialize, Debug)]
        #[serde(untagged)]
        enum __Inner {
            RewardString(String),
            OptionalPaymentMethod(serde_json::Value),
        }

        let deserialize_to_inner = __Inner::deserialize(deserializer)?;
        match deserialize_to_inner {
            __Inner::OptionalPaymentMethod(value) => {
                let parsed_value = serde_json::from_value::<PaymentMethodDataRequest>(value)
                    .map_err(|serde_json_error| {
                        serde::de::Error::custom(serde_json_error.to_string())
                    })?;

                Ok(Some(parsed_value))
            }
            __Inner::RewardString(inner_string) => {
                let payment_method_data = match inner_string.as_str() {
                    "reward" => PaymentMethodData::Reward,
                    _ => Err(serde::de::Error::custom("Invalid Variant"))?,
                };

                Ok(Some(PaymentMethodDataRequest {
                    payment_method_data,
                    billing: None,
                }))
            }
        }
    }

    pub fn serialize<S>(
        payment_method_data_request: &Option<PaymentMethodDataRequest>,
        serializer: S,
    ) -> Result<S::Ok, S::Error>
    where
        S: Serializer,
    {
        if let Some(payment_method_data_request) = payment_method_data_request {
            match payment_method_data_request.payment_method_data {
                PaymentMethodData::Reward => serializer.serialize_str("reward"),
                PaymentMethodData::CardRedirect(_)
                | PaymentMethodData::BankDebit(_)
                | PaymentMethodData::BankRedirect(_)
                | PaymentMethodData::BankTransfer(_)
                | PaymentMethodData::CardToken(_)
                | PaymentMethodData::Crypto(_)
                | PaymentMethodData::GiftCard(_)
                | PaymentMethodData::PayLater(_)
                | PaymentMethodData::Upi(_)
                | PaymentMethodData::Voucher(_)
                | PaymentMethodData::Card(_)
                | PaymentMethodData::MandatePayment
                | PaymentMethodData::Wallet(_) => payment_method_data_request.serialize(serializer),
            }
        } else {
            serializer.serialize_none()
        }
    }
}

#[derive(Debug, Clone, serde::Deserialize, serde::Serialize, ToSchema, Eq, PartialEq)]
pub struct PaymentMethodDataRequest {
    #[serde(flatten)]
    pub payment_method_data: PaymentMethodData,
    /// billing details for the payment method.
    /// This billing details will be passed to the processor as billing address.
    /// If not passed, then payment.billing will be considered
    pub billing: Option<Address>,
}

#[derive(Debug, Clone, serde::Deserialize, serde::Serialize, ToSchema, Eq, PartialEq)]
#[serde(rename_all = "snake_case")]
pub enum PaymentMethodData {
    #[schema(title = "Card")]
    Card(Card),
    #[schema(title = "CardRedirect")]
    CardRedirect(CardRedirectData),
    #[schema(title = "Wallet")]
    Wallet(WalletData),
    #[schema(title = "PayLater")]
    PayLater(PayLaterData),
    #[schema(title = "BankRedirect")]
    BankRedirect(BankRedirectData),
    #[schema(title = "BankDebit")]
    BankDebit(BankDebitData),
    #[schema(title = "BankTransfer")]
    BankTransfer(Box<BankTransferData>),
    #[schema(title = "Crypto")]
    Crypto(CryptoData),
    #[schema(title = "MandatePayment")]
    MandatePayment,
    #[schema(title = "Reward")]
    Reward,
    #[schema(title = "Upi")]
    Upi(UpiData),
    #[schema(title = "Voucher")]
    Voucher(VoucherData),
    #[schema(title = "GiftCard")]
    GiftCard(Box<GiftCardData>),
    #[schema(title = "CardToken")]
    CardToken(CardToken),
}

pub trait GetAddressFromPaymentMethodData {
    fn get_billing_address(&self) -> Option<Address>;
}

impl GetAddressFromPaymentMethodData for PaymentMethodData {
    fn get_billing_address(&self) -> Option<Address> {
        match self {
            Self::Card(_) => None,
            Self::CardRedirect(_) => None,
            Self::Wallet(_) => None,
            Self::PayLater(_) => None,
            Self::BankRedirect(_) => None,
            Self::BankDebit(_) => None,
            Self::BankTransfer(_) => None,
            Self::Voucher(_) => None,
            Self::Crypto(_)
            | Self::Reward
            | Self::Upi(_)
            | Self::GiftCard(_)
            | Self::CardToken(_)
            | Self::MandatePayment => None,
        }
    }
}

impl PaymentMethodData {
    pub fn apply_additional_payment_data(
        &self,
        additional_payment_data: AdditionalPaymentData,
    ) -> Self {
        if let AdditionalPaymentData::Card(additional_card_info) = additional_payment_data {
            match self {
                Self::Card(card) => {
                    Self::Card(card.apply_additional_card_info(*additional_card_info))
                }
                _ => self.to_owned(),
            }
        } else {
            self.to_owned()
        }
    }

    pub fn get_payment_method(&self) -> Option<api_enums::PaymentMethod> {
        match self {
            Self::Card(_) => Some(api_enums::PaymentMethod::Card),
            Self::CardRedirect(_) => Some(api_enums::PaymentMethod::CardRedirect),
            Self::Wallet(_) => Some(api_enums::PaymentMethod::Wallet),
            Self::PayLater(_) => Some(api_enums::PaymentMethod::PayLater),
            Self::BankRedirect(_) => Some(api_enums::PaymentMethod::BankRedirect),
            Self::BankDebit(_) => Some(api_enums::PaymentMethod::BankDebit),
            Self::BankTransfer(_) => Some(api_enums::PaymentMethod::BankTransfer),
            Self::Crypto(_) => Some(api_enums::PaymentMethod::Crypto),
            Self::Reward => Some(api_enums::PaymentMethod::Reward),
            Self::Upi(_) => Some(api_enums::PaymentMethod::Upi),
            Self::Voucher(_) => Some(api_enums::PaymentMethod::Voucher),
            Self::GiftCard(_) => Some(api_enums::PaymentMethod::GiftCard),
            Self::CardToken(_) | Self::MandatePayment => None,
        }
    }
}

pub trait GetPaymentMethodType {
    fn get_payment_method_type(&self) -> api_enums::PaymentMethodType;
}

impl GetPaymentMethodType for CardRedirectData {
    fn get_payment_method_type(&self) -> api_enums::PaymentMethodType {
        match self {
            Self::Knet {} => api_enums::PaymentMethodType::Knet,
            Self::Benefit {} => api_enums::PaymentMethodType::Benefit,
            Self::MomoAtm {} => api_enums::PaymentMethodType::MomoAtm,
            Self::CardRedirect {} => api_enums::PaymentMethodType::CardRedirect,
        }
    }
}

impl GetPaymentMethodType for WalletData {
    fn get_payment_method_type(&self) -> api_enums::PaymentMethodType {
        match self {
            Self::AliPayQr(_) | Self::AliPayRedirect(_) => api_enums::PaymentMethodType::AliPay,
            Self::AliPayHkRedirect(_) => api_enums::PaymentMethodType::AliPayHk,
            Self::MomoRedirect(_) => api_enums::PaymentMethodType::Momo,
            Self::KakaoPayRedirect(_) => api_enums::PaymentMethodType::KakaoPay,
            Self::GoPayRedirect(_) => api_enums::PaymentMethodType::GoPay,
            Self::GcashRedirect(_) => api_enums::PaymentMethodType::Gcash,
            Self::ApplePay(_) | Self::ApplePayRedirect(_) | Self::ApplePayThirdPartySdk(_) => {
                api_enums::PaymentMethodType::ApplePay
            }
            Self::DanaRedirect {} => api_enums::PaymentMethodType::Dana,
            Self::GooglePay(_) | Self::GooglePayRedirect(_) | Self::GooglePayThirdPartySdk(_) => {
                api_enums::PaymentMethodType::GooglePay
            }
            Self::MbWayRedirect(_) => api_enums::PaymentMethodType::MbWay,
            Self::MobilePayRedirect(_) => api_enums::PaymentMethodType::MobilePay,
            Self::PaypalRedirect(_) | Self::PaypalSdk(_) => api_enums::PaymentMethodType::Paypal,
            Self::SamsungPay(_) => api_enums::PaymentMethodType::SamsungPay,
            Self::TwintRedirect {} => api_enums::PaymentMethodType::Twint,
            Self::VippsRedirect {} => api_enums::PaymentMethodType::Vipps,
            Self::TouchNGoRedirect(_) => api_enums::PaymentMethodType::TouchNGo,
            Self::WeChatPayRedirect(_) | Self::WeChatPayQr(_) => {
                api_enums::PaymentMethodType::WeChatPay
            }
            Self::CashappQr(_) => api_enums::PaymentMethodType::Cashapp,
            Self::SwishQr(_) => api_enums::PaymentMethodType::Swish,
        }
    }
}

impl GetPaymentMethodType for PayLaterData {
    fn get_payment_method_type(&self) -> api_enums::PaymentMethodType {
        match self {
            Self::KlarnaRedirect { .. } => api_enums::PaymentMethodType::Klarna,
            Self::KlarnaSdk { .. } => api_enums::PaymentMethodType::Klarna,
            Self::AffirmRedirect {} => api_enums::PaymentMethodType::Affirm,
            Self::AfterpayClearpayRedirect { .. } => api_enums::PaymentMethodType::AfterpayClearpay,
            Self::PayBrightRedirect {} => api_enums::PaymentMethodType::PayBright,
            Self::WalleyRedirect {} => api_enums::PaymentMethodType::Walley,
            Self::AlmaRedirect {} => api_enums::PaymentMethodType::Alma,
            Self::AtomeRedirect {} => api_enums::PaymentMethodType::Atome,
        }
    }
}

impl GetPaymentMethodType for BankRedirectData {
    fn get_payment_method_type(&self) -> api_enums::PaymentMethodType {
        match self {
            Self::BancontactCard { .. } => api_enums::PaymentMethodType::BancontactCard,
            Self::Bizum {} => api_enums::PaymentMethodType::Bizum,
            Self::Blik { .. } => api_enums::PaymentMethodType::Blik,
            Self::Eps { .. } => api_enums::PaymentMethodType::Eps,
            Self::Giropay { .. } => api_enums::PaymentMethodType::Giropay,
            Self::Ideal { .. } => api_enums::PaymentMethodType::Ideal,
            Self::Interac { .. } => api_enums::PaymentMethodType::Interac,
            Self::OnlineBankingCzechRepublic { .. } => {
                api_enums::PaymentMethodType::OnlineBankingCzechRepublic
            }
            Self::OnlineBankingFinland { .. } => api_enums::PaymentMethodType::OnlineBankingFinland,
            Self::OnlineBankingPoland { .. } => api_enums::PaymentMethodType::OnlineBankingPoland,
            Self::OnlineBankingSlovakia { .. } => {
                api_enums::PaymentMethodType::OnlineBankingSlovakia
            }
            Self::OpenBankingUk { .. } => api_enums::PaymentMethodType::OpenBankingUk,
            Self::Przelewy24 { .. } => api_enums::PaymentMethodType::Przelewy24,
            Self::Sofort { .. } => api_enums::PaymentMethodType::Sofort,
            Self::Trustly { .. } => api_enums::PaymentMethodType::Trustly,
            Self::OnlineBankingFpx { .. } => api_enums::PaymentMethodType::OnlineBankingFpx,
            Self::OnlineBankingThailand { .. } => {
                api_enums::PaymentMethodType::OnlineBankingThailand
            }
        }
    }
}

impl GetPaymentMethodType for BankDebitData {
    fn get_payment_method_type(&self) -> api_enums::PaymentMethodType {
        match self {
            Self::AchBankDebit { .. } => api_enums::PaymentMethodType::Ach,
            Self::SepaBankDebit { .. } => api_enums::PaymentMethodType::Sepa,
            Self::BecsBankDebit { .. } => api_enums::PaymentMethodType::Becs,
            Self::BacsBankDebit { .. } => api_enums::PaymentMethodType::Bacs,
        }
    }
}

impl GetPaymentMethodType for BankTransferData {
    fn get_payment_method_type(&self) -> api_enums::PaymentMethodType {
        match self {
            Self::AchBankTransfer { .. } => api_enums::PaymentMethodType::Ach,
            Self::SepaBankTransfer { .. } => api_enums::PaymentMethodType::Sepa,
            Self::BacsBankTransfer { .. } => api_enums::PaymentMethodType::Bacs,
            Self::MultibancoBankTransfer { .. } => api_enums::PaymentMethodType::Multibanco,
            Self::PermataBankTransfer { .. } => api_enums::PaymentMethodType::PermataBankTransfer,
            Self::BcaBankTransfer { .. } => api_enums::PaymentMethodType::BcaBankTransfer,
            Self::BniVaBankTransfer { .. } => api_enums::PaymentMethodType::BniVa,
            Self::BriVaBankTransfer { .. } => api_enums::PaymentMethodType::BriVa,
            Self::CimbVaBankTransfer { .. } => api_enums::PaymentMethodType::CimbVa,
            Self::DanamonVaBankTransfer { .. } => api_enums::PaymentMethodType::DanamonVa,
            Self::MandiriVaBankTransfer { .. } => api_enums::PaymentMethodType::MandiriVa,
            Self::Pix {} => api_enums::PaymentMethodType::Pix,
            Self::Pse {} => api_enums::PaymentMethodType::Pse,
        }
    }
}

impl GetPaymentMethodType for CryptoData {
    fn get_payment_method_type(&self) -> api_enums::PaymentMethodType {
        api_enums::PaymentMethodType::CryptoCurrency
    }
}

impl GetPaymentMethodType for UpiData {
    fn get_payment_method_type(&self) -> api_enums::PaymentMethodType {
        api_enums::PaymentMethodType::UpiCollect
    }
}
impl GetPaymentMethodType for VoucherData {
    fn get_payment_method_type(&self) -> api_enums::PaymentMethodType {
        match self {
            Self::Boleto(_) => api_enums::PaymentMethodType::Boleto,
            Self::Efecty => api_enums::PaymentMethodType::Efecty,
            Self::PagoEfectivo => api_enums::PaymentMethodType::PagoEfectivo,
            Self::RedCompra => api_enums::PaymentMethodType::RedCompra,
            Self::RedPagos => api_enums::PaymentMethodType::RedPagos,
            Self::Alfamart(_) => api_enums::PaymentMethodType::Alfamart,
            Self::Indomaret(_) => api_enums::PaymentMethodType::Indomaret,
            Self::Oxxo => api_enums::PaymentMethodType::Oxxo,
            Self::SevenEleven(_) => api_enums::PaymentMethodType::SevenEleven,
            Self::Lawson(_) => api_enums::PaymentMethodType::Lawson,
            Self::MiniStop(_) => api_enums::PaymentMethodType::MiniStop,
            Self::FamilyMart(_) => api_enums::PaymentMethodType::FamilyMart,
            Self::Seicomart(_) => api_enums::PaymentMethodType::Seicomart,
            Self::PayEasy(_) => api_enums::PaymentMethodType::PayEasy,
        }
    }
}
impl GetPaymentMethodType for GiftCardData {
    fn get_payment_method_type(&self) -> api_enums::PaymentMethodType {
        match self {
            Self::Givex(_) => api_enums::PaymentMethodType::Givex,
            Self::PaySafeCard {} => api_enums::PaymentMethodType::PaySafeCard,
        }
    }
}

#[derive(serde::Deserialize, serde::Serialize, Debug, Clone, ToSchema, Eq, PartialEq)]
#[serde(rename_all = "snake_case")]
pub enum GiftCardData {
    Givex(GiftCardDetails),
    PaySafeCard {},
}

#[derive(serde::Deserialize, serde::Serialize, Debug, Clone, ToSchema, Eq, PartialEq)]
#[serde(rename_all = "snake_case")]
pub struct GiftCardDetails {
    /// The gift card number
    #[schema(value_type = String)]
    pub number: Secret<String>,
    /// The card verification code.
    #[schema(value_type = String)]
    pub cvc: Secret<String>,
}

#[derive(Default, Eq, PartialEq, Clone, Debug, serde::Deserialize, serde::Serialize, ToSchema)]
#[serde(rename_all = "snake_case")]
pub struct AdditionalCardInfo {
    /// The name of issuer of the card
    pub card_issuer: Option<String>,

    /// Card network of the card
    pub card_network: Option<api_enums::CardNetwork>,

    /// Card type, can be either `credit` or `debit`
    pub card_type: Option<String>,

    pub card_issuing_country: Option<String>,
    pub bank_code: Option<String>,

    /// Last 4 digits of the card number
    pub last4: Option<String>,

    /// The ISIN of the card
    pub card_isin: Option<String>,

    /// Extended bin of card, contains the first 8 digits of card number
    pub card_extended_bin: Option<String>,

    pub card_exp_month: Option<Secret<String>>,

    pub card_exp_year: Option<Secret<String>>,

    pub card_holder_name: Option<Secret<String>>,

    /// Additional payment checks done on the cvv and billing address by the processors.
    /// This is a free form field and the structure varies from processor to processor
    pub payment_checks: Option<serde_json::Value>,

    /// Details about the threeds environment.
    /// This is a free form field and the structure varies from processor to processor
    pub authentication_data: Option<serde_json::Value>,
}

#[derive(Debug, Clone, Eq, PartialEq, serde::Deserialize, serde::Serialize)]
#[serde(rename_all = "snake_case")]
pub enum AdditionalPaymentData {
    Card(Box<AdditionalCardInfo>),
    BankRedirect {
        bank_name: Option<api_enums::BankNames>,
    },
    Wallet {
        apple_pay: Option<ApplepayPaymentMethod>,
    },
    PayLater {},
    BankTransfer {},
    Crypto {},
    BankDebit {},
    MandatePayment {},
    Reward {},
    Upi {},
    GiftCard {},
    Voucher {},
    CardRedirect {},
    CardToken {},
}

#[derive(Debug, Clone, Eq, PartialEq, serde::Deserialize, serde::Serialize, ToSchema)]
#[serde(rename_all = "snake_case")]
pub enum BankRedirectData {
    BancontactCard {
        /// The card number
        #[schema(value_type = String, example = "4242424242424242")]
        card_number: Option<CardNumber>,
        /// The card's expiry month
        #[schema(value_type = String, example = "24")]
        card_exp_month: Option<Secret<String>>,

        /// The card's expiry year
        #[schema(value_type = String, example = "24")]
        card_exp_year: Option<Secret<String>>,

        /// The card holder's name
        #[schema(value_type = String, example = "John Test")]
        card_holder_name: Option<Secret<String>>,

        //Required by Stripes
        billing_details: Option<BankRedirectBilling>,
    },
    Bizum {},
    Blik {
        // Blik Code
        blik_code: Option<String>,
    },
    Eps {
        /// The billing details for bank redirection
        billing_details: Option<BankRedirectBilling>,

        /// The hyperswitch bank code for eps
        #[schema(value_type = BankNames, example = "triodos_bank")]
        bank_name: Option<api_enums::BankNames>,

        /// The country for bank payment
        #[schema(value_type = CountryAlpha2, example = "US")]
        country: Option<api_enums::CountryAlpha2>,
    },
    Giropay {
        /// The billing details for bank redirection
        billing_details: Option<BankRedirectBilling>,
        /// Bank account details for Giropay

        #[schema(value_type = Option<String>)]
        /// Bank account bic code
        bank_account_bic: Option<Secret<String>>,

        /// Bank account iban
        #[schema(value_type = Option<String>)]
        bank_account_iban: Option<Secret<String>>,

        /// The country for bank payment
        #[schema(value_type = CountryAlpha2, example = "US")]
        country: Option<api_enums::CountryAlpha2>,
    },
    Ideal {
        /// The billing details for bank redirection
        billing_details: Option<BankRedirectBilling>,

        /// The hyperswitch bank code for ideal
        #[schema(value_type = BankNames, example = "abn_amro")]
        bank_name: Option<api_enums::BankNames>,

        /// The country for bank payment
        #[schema(value_type = CountryAlpha2, example = "US")]
        country: Option<api_enums::CountryAlpha2>,
    },
    Interac {
        /// The country for bank payment
        #[schema(value_type = CountryAlpha2, example = "US")]
        country: api_enums::CountryAlpha2,

        #[schema(value_type = String, example = "john.doe@example.com")]
        email: Email,
    },
    OnlineBankingCzechRepublic {
        // Issuer banks
        #[schema(value_type = BankNames)]
        issuer: api_enums::BankNames,
    },
    OnlineBankingFinland {
        // Shopper Email
        #[schema(value_type = Option<String>)]
        email: Option<Email>,
    },
    OnlineBankingPoland {
        // Issuer banks
        #[schema(value_type = BankNames)]
        issuer: api_enums::BankNames,
    },
    OnlineBankingSlovakia {
        // Issuer value corresponds to the bank
        #[schema(value_type = BankNames)]
        issuer: api_enums::BankNames,
    },
    OpenBankingUk {
        // Issuer banks
        #[schema(value_type = BankNames)]
        issuer: Option<api_enums::BankNames>,
        /// The country for bank payment
        #[schema(value_type = CountryAlpha2, example = "US")]
        country: Option<api_enums::CountryAlpha2>,
    },
    Przelewy24 {
        //Issuer banks
        #[schema(value_type = Option<BankNames>)]
        bank_name: Option<api_enums::BankNames>,

        // The billing details for bank redirect
        billing_details: BankRedirectBilling,
    },
    Sofort {
        /// The billing details for bank redirection
        billing_details: Option<BankRedirectBilling>,

        /// The country for bank payment
        #[schema(value_type = CountryAlpha2, example = "US")]
        country: Option<api_enums::CountryAlpha2>,

        /// The preferred language
        #[schema(example = "en")]
        preferred_language: Option<String>,
    },
    Trustly {
        /// The country for bank payment
        #[schema(value_type = CountryAlpha2, example = "US")]
        country: api_enums::CountryAlpha2,
    },
    OnlineBankingFpx {
        // Issuer banks
        #[schema(value_type = BankNames)]
        issuer: api_enums::BankNames,
    },
    OnlineBankingThailand {
        #[schema(value_type = BankNames)]
        issuer: api_enums::BankNames,
    },
}

impl GetAddressFromPaymentMethodData for BankRedirectData {
    fn get_billing_address(&self) -> Option<Address> {
        let get_billing_address_inner = |bank_redirect_billing: Option<&BankRedirectBilling>,
                                         billing_country: Option<&common_enums::CountryAlpha2>,
                                         billing_email: Option<&Email>|
         -> Option<Address> {
            let address = bank_redirect_billing
                .and_then(GetAddressFromPaymentMethodData::get_billing_address);

            let address = match (address, billing_country) {
                (Some(mut address), Some(billing_country)) => {
                    address
                        .address
                        .as_mut()
                        .map(|address| address.country = Some(*billing_country));

                    Some(address)
                }
                (Some(address), None) => Some(address),
                (None, Some(billing_country)) => Some(Address {
                    address: Some(AddressDetails {
                        country: Some(*billing_country),
                        ..AddressDetails::default()
                    }),
                    phone: None,
                    email: None,
                }),
                (None, None) => None,
            };

            match (address, billing_email) {
                (Some(mut address), Some(email)) => {
                    address.email = Some(email.clone());
                    Some(address)
                }
                (Some(address), None) => Some(address),
                (None, Some(billing_email)) => Some(Address {
                    address: None,
                    phone: None,
                    email: Some(billing_email.clone()),
                }),
                (None, None) => None,
            }
        };

        match self {
            Self::BancontactCard {
                billing_details,
                card_holder_name,
                ..
            } => {
                let address = get_billing_address_inner(billing_details.as_ref(), None, None);

                if let Some(mut address) = address {
                    address.address.as_mut().map(|address| {
                        address.first_name = card_holder_name
                            .as_ref()
                            .or(address.first_name.as_ref())
                            .cloned();
                    });

                    Some(address)
                } else {
                    Some(Address {
                        address: Some(AddressDetails {
                            first_name: card_holder_name.clone(),
                            ..AddressDetails::default()
                        }),
                        phone: None,
                        email: None,
                    })
                }
            }
            Self::Eps {
                billing_details,
                country,
                ..
            }
            | Self::Giropay {
                billing_details,
                country,
                ..
            }
            | Self::Ideal {
                billing_details,
                country,
                ..
            }
            | Self::Sofort {
                billing_details,
                country,
                ..
            } => get_billing_address_inner(billing_details.as_ref(), country.as_ref(), None),
            Self::Interac { country, email } => {
                get_billing_address_inner(None, Some(country), Some(email))
            }
            Self::OnlineBankingFinland { email } => {
                get_billing_address_inner(None, None, email.as_ref())
            }
            Self::OpenBankingUk { country, .. } => {
                get_billing_address_inner(None, country.as_ref(), None)
            }
            Self::Przelewy24 {
                billing_details, ..
            } => get_billing_address_inner(Some(billing_details), None, None),
            Self::Trustly { country } => get_billing_address_inner(None, Some(country), None),
            Self::OnlineBankingFpx { .. }
            | Self::OnlineBankingThailand { .. }
            | Self::Bizum {}
            | Self::OnlineBankingPoland { .. }
            | Self::OnlineBankingSlovakia { .. }
            | Self::OnlineBankingCzechRepublic { .. }
            | Self::Blik { .. } => None,
        }
    }
}

#[derive(Debug, Clone, Eq, PartialEq, serde::Serialize, serde::Deserialize, ToSchema)]
pub struct AlfamartVoucherData {
    /// The billing first name for Alfamart
    #[schema(value_type = String, example = "Jane")]
    pub first_name: Secret<String>,
    /// The billing second name for Alfamart
    #[schema(value_type = String, example = "Doe")]
    pub last_name: Option<Secret<String>>,
    /// The Email ID for Alfamart
    #[schema(value_type = String, example = "example@me.com")]
    pub email: Email,
}

#[derive(Debug, Clone, Eq, PartialEq, serde::Serialize, serde::Deserialize, ToSchema)]
pub struct IndomaretVoucherData {
    /// The billing first name for Alfamart
    #[schema(value_type = String, example = "Jane")]
    pub first_name: Secret<String>,
    /// The billing second name for Alfamart
    #[schema(value_type = String, example = "Doe")]
    pub last_name: Option<Secret<String>>,
    /// The Email ID for Alfamart
    #[schema(value_type = String, example = "example@me.com")]
    pub email: Email,
}

#[derive(Debug, Clone, Eq, PartialEq, serde::Serialize, serde::Deserialize, ToSchema)]
pub struct JCSVoucherData {
    /// The billing first name for Japanese convenience stores
    #[schema(value_type = String, example = "Jane")]
    pub first_name: Secret<String>,
    /// The billing second name Japanese convenience stores
    #[schema(value_type = String, example = "Doe")]
    pub last_name: Option<Secret<String>>,
    /// The Email ID for Japanese convenience stores
    #[schema(value_type = String, example = "example@me.com")]
    pub email: Email,
    /// The telephone number for Japanese convenience stores
    #[schema(value_type = String, example = "9999999999")]
    pub phone_number: String,
}

#[derive(Debug, Clone, Eq, PartialEq, serde::Deserialize, serde::Serialize, ToSchema)]
pub struct AchBillingDetails {
    /// The Email ID for ACH billing
    #[schema(value_type = String, example = "example@me.com")]
    pub email: Email,
}

#[derive(Debug, Clone, Eq, PartialEq, serde::Deserialize, serde::Serialize, ToSchema)]
pub struct DokuBillingDetails {
    /// The billing first name for Doku
    #[schema(value_type = String, example = "Jane")]
    pub first_name: Secret<String>,
    /// The billing second name for Doku
    #[schema(value_type = String, example = "Doe")]
    pub last_name: Option<Secret<String>>,
    /// The Email ID for Doku billing
    #[schema(value_type = String, example = "example@me.com")]
    pub email: Email,
}

#[derive(Debug, Clone, Eq, PartialEq, serde::Deserialize, serde::Serialize, ToSchema)]
pub struct MultibancoBillingDetails {
    #[schema(value_type = String, example = "example@me.com")]
    pub email: Email,
}

#[derive(Debug, Clone, Eq, PartialEq, serde::Deserialize, serde::Serialize, ToSchema)]
pub struct SepaAndBacsBillingDetails {
    /// The Email ID for SEPA and BACS billing
    #[schema(value_type = String, example = "example@me.com")]
    pub email: Email,
    /// The billing name for SEPA and BACS billing
    #[schema(value_type = String, example = "Jane Doe")]
    pub name: Secret<String>,
}

#[derive(Debug, Clone, Eq, PartialEq, serde::Deserialize, serde::Serialize, ToSchema)]
#[serde(rename_all = "snake_case")]
pub struct CryptoData {
    pub pay_currency: Option<String>,
}

#[derive(Debug, Clone, Eq, PartialEq, serde::Deserialize, serde::Serialize, ToSchema)]
#[serde(rename_all = "snake_case")]
pub struct UpiData {
    #[schema(value_type = Option<String>, example = "successtest@iata")]
    pub vpa_id: Option<Secret<String, pii::UpiVpaMaskingStrategy>>,
}

#[derive(Debug, Clone, Eq, PartialEq, serde::Deserialize, serde::Serialize, ToSchema)]
pub struct SofortBilling {
    /// The country associated with the billing
    #[schema(value_type = CountryAlpha2, example = "US")]
    pub billing_country: String,
}

#[derive(Debug, Clone, Eq, PartialEq, serde::Deserialize, serde::Serialize, ToSchema)]
pub struct BankRedirectBilling {
    /// The name for which billing is issued
    #[schema(value_type = String, example = "John Doe")]
    pub billing_name: Option<Secret<String>>,
    /// The billing email for bank redirect
    #[schema(value_type = String, example = "example@example.com")]
    pub email: Option<Email>,
}

impl GetAddressFromPaymentMethodData for BankRedirectBilling {
    fn get_billing_address(&self) -> Option<Address> {
        let address_details = self
            .billing_name
            .as_ref()
            .map(|billing_name| AddressDetails {
                first_name: Some(billing_name.clone()),
                ..AddressDetails::default()
            });

        if address_details.is_some() || self.email.is_some() {
            Some(Address {
                address: address_details,
                phone: None,
                email: self.email.clone(),
            })
        } else {
            None
        }
    }
}

#[derive(Eq, PartialEq, Clone, Debug, serde::Deserialize, serde::Serialize, ToSchema)]
#[serde(rename_all = "snake_case")]
pub enum BankTransferData {
    AchBankTransfer {
        /// The billing details for ACH Bank Transfer
        billing_details: AchBillingDetails,
    },
    SepaBankTransfer {
        /// The billing details for SEPA
        billing_details: SepaAndBacsBillingDetails,

        /// The two-letter ISO country code for SEPA and BACS
        #[schema(value_type = CountryAlpha2, example = "US")]
        country: api_enums::CountryAlpha2,
    },
    BacsBankTransfer {
        /// The billing details for SEPA
        billing_details: SepaAndBacsBillingDetails,
    },
    MultibancoBankTransfer {
        /// The billing details for Multibanco
        billing_details: MultibancoBillingDetails,
    },
    PermataBankTransfer {
        /// The billing details for Permata Bank Transfer
        billing_details: DokuBillingDetails,
    },
    BcaBankTransfer {
        /// The billing details for BCA Bank Transfer
        billing_details: DokuBillingDetails,
    },
    BniVaBankTransfer {
        /// The billing details for BniVa Bank Transfer
        billing_details: DokuBillingDetails,
    },
    BriVaBankTransfer {
        /// The billing details for BniVa Bank Transfer
        billing_details: DokuBillingDetails,
    },
    CimbVaBankTransfer {
        /// The billing details for BniVa Bank Transfer
        billing_details: DokuBillingDetails,
    },
    DanamonVaBankTransfer {
        /// The billing details for BniVa Bank Transfer
        billing_details: DokuBillingDetails,
    },
    MandiriVaBankTransfer {
        /// The billing details for BniVa Bank Transfer
        billing_details: DokuBillingDetails,
    },
    Pix {},
    Pse {},
}

impl GetAddressFromPaymentMethodData for BankTransferData {
    fn get_billing_address(&self) -> Option<Address> {
        match self {
            Self::AchBankTransfer { billing_details } => Some(Address {
                address: None,
                phone: None,
                email: Some(billing_details.email.clone()),
            }),
            Self::SepaBankTransfer {
                billing_details,
                country,
            } => Some(Address {
                address: Some(AddressDetails {
                    country: Some(*country),
                    first_name: Some(billing_details.name.clone()),
                    ..AddressDetails::default()
                }),
                phone: None,
                email: Some(billing_details.email.clone()),
            }),
            Self::BacsBankTransfer { billing_details } => Some(Address {
                address: Some(AddressDetails {
                    first_name: Some(billing_details.name.clone()),
                    ..AddressDetails::default()
                }),
                phone: None,
                email: Some(billing_details.email.clone()),
            }),
            Self::MultibancoBankTransfer { billing_details } => Some(Address {
                address: None,
                phone: None,
                email: Some(billing_details.email.clone()),
            }),
            Self::PermataBankTransfer { billing_details }
            | Self::BcaBankTransfer { billing_details }
            | Self::BniVaBankTransfer { billing_details }
            | Self::BriVaBankTransfer { billing_details }
            | Self::CimbVaBankTransfer { billing_details }
            | Self::DanamonVaBankTransfer { billing_details }
            | Self::MandiriVaBankTransfer { billing_details } => Some(Address {
                address: Some(AddressDetails {
                    first_name: Some(billing_details.first_name.clone()),
                    last_name: billing_details.last_name.clone(),
                    ..AddressDetails::default()
                }),
                phone: None,
                email: Some(billing_details.email.clone()),
            }),
            Self::Pix {} | Self::Pse {} => None,
        }
    }
}

#[derive(serde::Deserialize, serde::Serialize, Debug, Clone, ToSchema, Eq, PartialEq)]
pub struct BankDebitBilling {
    /// The billing name for bank debits
    #[schema(value_type = String, example = "John Doe")]
    pub name: Secret<String>,
    /// The billing email for bank debits
    #[schema(value_type = String, example = "example@example.com")]
    pub email: Email,
    /// The billing address for bank debits
    pub address: Option<AddressDetails>,
}

impl GetAddressFromPaymentMethodData for BankDebitBilling {
    fn get_billing_address(&self) -> Option<Address> {
        let address = if let Some(mut address) = self.address.clone() {
            address.first_name = Some(self.name.clone());
            Address {
                address: Some(address),
                email: Some(self.email.clone()),
                phone: None,
            }
        } else {
            Address {
                address: Some(AddressDetails {
                    first_name: Some(self.name.clone()),
                    ..AddressDetails::default()
                }),
                email: Some(self.email.clone()),
                phone: None,
            }
        };

        Some(address)
    }
}

#[derive(Eq, PartialEq, Clone, Debug, serde::Deserialize, serde::Serialize, ToSchema)]
#[serde(rename_all = "snake_case")]
pub enum WalletData {
    /// The wallet data for Ali Pay QrCode
    AliPayQr(Box<AliPayQr>),
    /// The wallet data for Ali Pay redirect
    AliPayRedirect(AliPayRedirection),
    /// The wallet data for Ali Pay HK redirect
    AliPayHkRedirect(AliPayHkRedirection),
    /// The wallet data for Momo redirect
    MomoRedirect(MomoRedirection),
    /// The wallet data for KakaoPay redirect
    KakaoPayRedirect(KakaoPayRedirection),
    /// The wallet data for GoPay redirect
    GoPayRedirect(GoPayRedirection),
    /// The wallet data for Gcash redirect
    GcashRedirect(GcashRedirection),
    /// The wallet data for Apple pay
    ApplePay(ApplePayWalletData),
    /// Wallet data for apple pay redirect flow
    ApplePayRedirect(Box<ApplePayRedirectData>),
    /// Wallet data for apple pay third party sdk flow
    ApplePayThirdPartySdk(Box<ApplePayThirdPartySdkData>),
    /// Wallet data for DANA redirect flow
    DanaRedirect {},
    /// The wallet data for Google pay
    GooglePay(GooglePayWalletData),
    /// Wallet data for google pay redirect flow
    GooglePayRedirect(Box<GooglePayRedirectData>),
    /// Wallet data for Google pay third party sdk flow
    GooglePayThirdPartySdk(Box<GooglePayThirdPartySdkData>),
    MbWayRedirect(Box<MbWayRedirection>),
    /// The wallet data for MobilePay redirect
    MobilePayRedirect(Box<MobilePayRedirection>),
    /// This is for paypal redirection
    PaypalRedirect(PaypalRedirection),
    /// The wallet data for Paypal
    PaypalSdk(PayPalWalletData),
    /// The wallet data for Samsung Pay
    SamsungPay(Box<SamsungPayWalletData>),
    /// Wallet data for Twint Redirection
    TwintRedirect {},
    /// Wallet data for Vipps Redirection
    VippsRedirect {},
    /// The wallet data for Touch n Go Redirection
    TouchNGoRedirect(Box<TouchNGoRedirection>),
    /// The wallet data for WeChat Pay Redirection
    WeChatPayRedirect(Box<WeChatPayRedirection>),
    /// The wallet data for WeChat Pay Display QrCode
    WeChatPayQr(Box<WeChatPayQr>),
    /// The wallet data for Cashapp Qr
    CashappQr(Box<CashappQr>),
    // The wallet data for Swish
    SwishQr(SwishQrData),
}

impl GetAddressFromPaymentMethodData for WalletData {
    fn get_billing_address(&self) -> Option<Address> {
        match self {
            Self::MbWayRedirect(mb_way_redirect) => {
                let phone = PhoneDetails {
                    // Portuguese country code, this payment method is applicable only in portugal
                    country_code: Some("+351".into()),
                    number: Some(mb_way_redirect.telephone_number.clone()),
                };

                Some(Address {
                    phone: Some(phone),
                    address: None,
                    email: None,
                })
            }
            Self::MobilePayRedirect(_) => None,
            Self::PaypalRedirect(paypal_redirect) => {
                paypal_redirect.email.clone().map(|email| Address {
                    email: Some(email),
                    address: None,
                    phone: None,
                })
            }
            Self::AliPayQr(_)
            | Self::AliPayRedirect(_)
            | Self::AliPayHkRedirect(_)
            | Self::MomoRedirect(_)
            | Self::KakaoPayRedirect(_)
            | Self::GoPayRedirect(_)
            | Self::GcashRedirect(_)
            | Self::ApplePay(_)
            | Self::ApplePayRedirect(_)
            | Self::ApplePayThirdPartySdk(_)
            | Self::DanaRedirect {}
            | Self::GooglePay(_)
            | Self::GooglePayRedirect(_)
            | Self::GooglePayThirdPartySdk(_)
            | Self::PaypalSdk(_)
            | Self::SamsungPay(_)
            | Self::TwintRedirect {}
            | Self::VippsRedirect {}
            | Self::TouchNGoRedirect(_)
            | Self::WeChatPayRedirect(_)
            | Self::WeChatPayQr(_)
            | Self::CashappQr(_)
            | Self::SwishQr(_) => None,
        }
    }
}

#[derive(Eq, PartialEq, Clone, Debug, serde::Deserialize, serde::Serialize, ToSchema)]
#[serde(rename_all = "snake_case")]
pub struct SamsungPayWalletData {
    /// The encrypted payment token from Samsung
    #[schema(value_type = String)]
    pub token: Secret<String>,
}

#[derive(Eq, PartialEq, Clone, Debug, serde::Deserialize, serde::Serialize, ToSchema)]
#[serde(rename_all = "snake_case")]
pub struct GooglePayWalletData {
    /// The type of payment method
    #[serde(rename = "type")]
    pub pm_type: String,
    /// User-facing message to describe the payment method that funds this transaction.
    pub description: String,
    /// The information of the payment method
    pub info: GooglePayPaymentMethodInfo,
    /// The tokenization data of Google pay
    pub tokenization_data: GpayTokenizationData,
}

#[derive(Eq, PartialEq, Clone, Debug, serde::Deserialize, serde::Serialize, ToSchema)]
pub struct ApplePayRedirectData {}

#[derive(Eq, PartialEq, Clone, Debug, serde::Deserialize, serde::Serialize, ToSchema)]
pub struct GooglePayRedirectData {}

#[derive(Eq, PartialEq, Clone, Debug, serde::Deserialize, serde::Serialize, ToSchema)]
pub struct GooglePayThirdPartySdkData {}

#[derive(Eq, PartialEq, Clone, Debug, serde::Deserialize, serde::Serialize, ToSchema)]
pub struct ApplePayThirdPartySdkData {}

#[derive(Eq, PartialEq, Clone, Debug, serde::Deserialize, serde::Serialize, ToSchema)]
pub struct WeChatPayRedirection {}

#[derive(Eq, PartialEq, Clone, Debug, serde::Deserialize, serde::Serialize, ToSchema)]
pub struct WeChatPay {}

#[derive(Eq, PartialEq, Clone, Debug, serde::Deserialize, serde::Serialize, ToSchema)]
pub struct WeChatPayQr {}

#[derive(Eq, PartialEq, Clone, Debug, serde::Deserialize, serde::Serialize, ToSchema)]
pub struct CashappQr {}

#[derive(Eq, PartialEq, Clone, Debug, serde::Deserialize, serde::Serialize, ToSchema)]
pub struct PaypalRedirection {
    /// paypal's email address
    #[schema(max_length = 255, value_type = Option<String>, example = "johntest@test.com")]
    pub email: Option<Email>,
}

#[derive(Eq, PartialEq, Clone, Debug, serde::Deserialize, serde::Serialize, ToSchema)]
pub struct AliPayQr {}

#[derive(Eq, PartialEq, Clone, Debug, serde::Deserialize, serde::Serialize, ToSchema)]
pub struct AliPayRedirection {}

#[derive(Eq, PartialEq, Clone, Debug, serde::Deserialize, serde::Serialize, ToSchema)]
pub struct AliPayHkRedirection {}

#[derive(Eq, PartialEq, Clone, Debug, serde::Deserialize, serde::Serialize, ToSchema)]
pub struct MomoRedirection {}

#[derive(Eq, PartialEq, Clone, Debug, serde::Deserialize, serde::Serialize, ToSchema)]
pub struct KakaoPayRedirection {}

#[derive(Eq, PartialEq, Clone, Debug, serde::Deserialize, serde::Serialize, ToSchema)]
pub struct GoPayRedirection {}

#[derive(Eq, PartialEq, Clone, Debug, serde::Deserialize, serde::Serialize, ToSchema)]
pub struct GcashRedirection {}

#[derive(Eq, PartialEq, Clone, Debug, serde::Deserialize, serde::Serialize, ToSchema)]
pub struct MobilePayRedirection {}

#[derive(Eq, PartialEq, Clone, Debug, serde::Deserialize, serde::Serialize, ToSchema)]
pub struct MbWayRedirection {
    /// Telephone number of the shopper. Should be Portuguese phone number.
    #[schema(value_type = String)]
    pub telephone_number: Secret<String>,
}

#[derive(Eq, PartialEq, Clone, Debug, serde::Deserialize, serde::Serialize, ToSchema)]
#[serde(rename_all = "snake_case")]
pub struct GooglePayPaymentMethodInfo {
    /// The name of the card network
    pub card_network: String,
    /// The details of the card
    pub card_details: String,
}

#[derive(Eq, PartialEq, Clone, Debug, serde::Deserialize, serde::Serialize, ToSchema)]
pub struct PayPalWalletData {
    /// Token generated for the Apple pay
    pub token: String,
}

#[derive(Eq, PartialEq, Clone, Debug, serde::Deserialize, serde::Serialize, ToSchema)]
pub struct TouchNGoRedirection {}

#[derive(Eq, PartialEq, Clone, Debug, serde::Deserialize, serde::Serialize, ToSchema)]
pub struct SwishQrData {}

#[derive(Eq, PartialEq, Clone, Debug, serde::Deserialize, serde::Serialize, ToSchema)]
pub struct GpayTokenizationData {
    /// The type of the token
    #[serde(rename = "type")]
    pub token_type: String,
    /// Token generated for the wallet
    pub token: String,
}

#[derive(Eq, PartialEq, Clone, Debug, serde::Deserialize, serde::Serialize, ToSchema)]
pub struct ApplePayWalletData {
    /// The payment data of Apple pay
    pub payment_data: String,
    /// The payment method of Apple pay
    pub payment_method: ApplepayPaymentMethod,
    /// The unique identifier for the transaction
    pub transaction_identifier: String,
}

#[derive(Eq, PartialEq, Clone, Debug, serde::Deserialize, serde::Serialize, ToSchema)]
pub struct ApplepayPaymentMethod {
    /// The name to be displayed on Apple Pay button
    pub display_name: String,
    /// The network of the Apple pay payment method
    pub network: String,
    /// The type of the payment method
    #[serde(rename = "type")]
    pub pm_type: String,
}

#[derive(Eq, PartialEq, Clone, Debug, serde::Serialize, serde::Deserialize)]
pub struct CardResponse {
    pub last4: Option<String>,
    pub card_type: Option<String>,
    pub card_network: Option<api_enums::CardNetwork>,
    pub card_issuer: Option<String>,
    pub card_issuing_country: Option<String>,
    pub card_isin: Option<String>,
    pub card_extended_bin: Option<String>,
    pub card_exp_month: Option<Secret<String>>,
    pub card_exp_year: Option<Secret<String>>,
    pub card_holder_name: Option<Secret<String>>,
    pub payment_checks: Option<serde_json::Value>,
    pub authentication_data: Option<serde_json::Value>,
}

#[derive(Debug, Clone, Eq, PartialEq, serde::Serialize, serde::Deserialize, ToSchema)]
#[serde(rename_all = "snake_case")]
pub struct RewardData {
    /// The merchant ID with which we have to call the connector
    pub merchant_id: String,
}

#[derive(Debug, Clone, Eq, PartialEq, serde::Serialize, serde::Deserialize, ToSchema)]
pub struct BoletoVoucherData {
    /// The shopper's social security number
    #[schema(value_type = Option<String>)]
    pub social_security_number: Option<Secret<String>>,
}

#[derive(Debug, Clone, Eq, PartialEq, serde::Serialize, serde::Deserialize, ToSchema)]
#[serde(rename_all = "snake_case")]
pub enum VoucherData {
    Boleto(Box<BoletoVoucherData>),
    Efecty,
    PagoEfectivo,
    RedCompra,
    RedPagos,
    Alfamart(Box<AlfamartVoucherData>),
    Indomaret(Box<IndomaretVoucherData>),
    Oxxo,
    SevenEleven(Box<JCSVoucherData>),
    Lawson(Box<JCSVoucherData>),
    MiniStop(Box<JCSVoucherData>),
    FamilyMart(Box<JCSVoucherData>),
    Seicomart(Box<JCSVoucherData>),
    PayEasy(Box<JCSVoucherData>),
}

impl GetAddressFromPaymentMethodData for VoucherData {
    fn get_billing_address(&self) -> Option<Address> {
        match self {
            Self::Alfamart(voucher_data) => Some(Address {
                address: Some(AddressDetails {
                    first_name: Some(voucher_data.first_name.clone()),
                    last_name: voucher_data.last_name.clone(),
                    ..AddressDetails::default()
                }),
                phone: None,
                email: Some(voucher_data.email.clone()),
            }),
            Self::Indomaret(voucher_data) => Some(Address {
                address: Some(AddressDetails {
                    first_name: Some(voucher_data.first_name.clone()),
                    last_name: voucher_data.last_name.clone(),
                    ..AddressDetails::default()
                }),
                phone: None,
                email: Some(voucher_data.email.clone()),
            }),
            Self::Lawson(voucher_data)
            | Self::MiniStop(voucher_data)
            | Self::FamilyMart(voucher_data)
            | Self::Seicomart(voucher_data)
            | Self::PayEasy(voucher_data)
            | Self::SevenEleven(voucher_data) => Some(Address {
                address: Some(AddressDetails {
                    first_name: Some(voucher_data.first_name.clone()),
                    last_name: voucher_data.last_name.clone(),
                    ..AddressDetails::default()
                }),
                phone: Some(PhoneDetails {
                    number: Some(voucher_data.phone_number.clone().into()),
                    country_code: None,
                }),
                email: Some(voucher_data.email.clone()),
            }),
            Self::Boleto(_)
            | Self::Efecty
            | Self::PagoEfectivo
            | Self::RedCompra
            | Self::RedPagos
            | Self::Oxxo => None,
        }
    }
}

/// Use custom serializer to provide backwards compatible response for `reward` payment_method_data
pub fn serialize_payment_method_data_response<S>(
    payment_method_data_response: &Option<PaymentMethodDataResponseWithBilling>,
    serializer: S,
) -> Result<S::Ok, S::Error>
where
    S: Serializer,
{
    if let Some(payment_method_data_response) = payment_method_data_response {
        match payment_method_data_response.payment_method_data {
            PaymentMethodDataResponse::Reward {} => serializer.serialize_str("reward"),
            PaymentMethodDataResponse::BankDebit {}
            | PaymentMethodDataResponse::BankRedirect {}
            | PaymentMethodDataResponse::Card(_)
            | PaymentMethodDataResponse::CardRedirect {}
            | PaymentMethodDataResponse::CardToken {}
            | PaymentMethodDataResponse::Crypto {}
            | PaymentMethodDataResponse::MandatePayment {}
            | PaymentMethodDataResponse::GiftCard {}
            | PaymentMethodDataResponse::PayLater {}
            | PaymentMethodDataResponse::Paypal {}
            | PaymentMethodDataResponse::Upi {}
            | PaymentMethodDataResponse::Wallet {}
            | PaymentMethodDataResponse::BankTransfer {}
            | PaymentMethodDataResponse::Voucher {} => {
                payment_method_data_response.serialize(serializer)
            }
        }
    } else {
        serializer.serialize_none()
    }
}

#[derive(Debug, Clone, Eq, PartialEq, serde::Serialize, serde::Deserialize)]
#[serde(rename_all = "snake_case")]
pub enum PaymentMethodDataResponse {
    #[serde(rename = "card")]
    Card(Box<CardResponse>),
    BankTransfer {},
    Wallet {},
    PayLater {},
    Paypal {},
    BankRedirect {},
    Crypto {},
    BankDebit {},
    MandatePayment {},
    Reward {},
    Upi {},
    Voucher {},
    GiftCard {},
    CardRedirect {},
    CardToken {},
}

#[derive(Debug, Clone, Eq, PartialEq, serde::Deserialize, ToSchema, serde::Serialize)]
pub struct PaymentMethodDataResponseWithBilling {
    // The struct is flattened in order to provide backwards compatibility
    #[serde(flatten)]
    pub payment_method_data: PaymentMethodDataResponse,
    pub billing: Option<Address>,
}

#[derive(Debug, Clone, PartialEq, Eq, serde::Serialize, serde::Deserialize, ToSchema)]
pub enum PaymentIdType {
    /// The identifier for payment intent
    PaymentIntentId(String),
    /// The identifier for connector transaction
    ConnectorTransactionId(String),
    /// The identifier for payment attempt
    PaymentAttemptId(String),
    /// The identifier for preprocessing step
    PreprocessingId(String),
}

impl std::fmt::Display for PaymentIdType {
    fn fmt(&self, f: &mut std::fmt::Formatter<'_>) -> std::fmt::Result {
        match self {
            Self::PaymentIntentId(payment_id) => {
                write!(f, "payment_intent_id = \"{payment_id}\"")
            }
            Self::ConnectorTransactionId(connector_transaction_id) => write!(
                f,
                "connector_transaction_id = \"{connector_transaction_id}\""
            ),
            Self::PaymentAttemptId(payment_attempt_id) => {
                write!(f, "payment_attempt_id = \"{payment_attempt_id}\"")
            }
            Self::PreprocessingId(preprocessing_id) => {
                write!(f, "preprocessing_id = \"{preprocessing_id}\"")
            }
        }
    }
}

impl PaymentIdType {
    pub fn and_then<F, E>(self, f: F) -> Result<Self, E>
    where
        F: FnOnce(String) -> Result<String, E>,
    {
        match self {
            Self::PaymentIntentId(s) => f(s).map(Self::PaymentIntentId),
            Self::ConnectorTransactionId(s) => f(s).map(Self::ConnectorTransactionId),
            Self::PaymentAttemptId(s) => f(s).map(Self::PaymentAttemptId),
            Self::PreprocessingId(s) => f(s).map(Self::PreprocessingId),
        }
    }
}

impl Default for PaymentIdType {
    fn default() -> Self {
        Self::PaymentIntentId(Default::default())
    }
}

#[derive(Default, Clone, Debug, Eq, PartialEq, ToSchema, serde::Deserialize, serde::Serialize)]
#[serde(deny_unknown_fields)]
pub struct Address {
    /// Provide the address details
    pub address: Option<AddressDetails>,

    pub phone: Option<PhoneDetails>,

    #[schema(value_type = Option<String>)]
    pub email: Option<Email>,
}

impl Address {
    /// Unify the address, giving priority to `self` when details are present in both
    pub fn unify_address(self, other: Option<&Self>) -> Self {
        let other_address_details = other.and_then(|address| address.address.as_ref());
        Self {
            address: self
                .address
                .map(|address| address.unify_address_details(other_address_details))
                .or(other_address_details.cloned()),
            email: self.email.or(other.and_then(|other| other.email.clone())),
            phone: self.phone.or(other.and_then(|other| other.phone.clone())),
        }
    }
}

// used by customers also, could be moved outside
/// Address details
#[derive(Clone, Default, Debug, Eq, serde::Deserialize, serde::Serialize, PartialEq, ToSchema)]
#[serde(deny_unknown_fields)]
pub struct AddressDetails {
    /// The address city
    #[schema(max_length = 50, example = "New York")]
    pub city: Option<String>,

    /// The two-letter ISO country code for the address
    #[schema(value_type = Option<CountryAlpha2>, example = "US")]
    pub country: Option<api_enums::CountryAlpha2>,

    /// The first line of the address
    #[schema(value_type = Option<String>, max_length = 200, example = "123, King Street")]
    pub line1: Option<Secret<String>>,

    /// The second line of the address
    #[schema(value_type = Option<String>, max_length = 50, example = "Powelson Avenue")]
    pub line2: Option<Secret<String>>,

    /// The third line of the address
    #[schema(value_type = Option<String>, max_length = 50, example = "Bridgewater")]
    pub line3: Option<Secret<String>>,

    /// The zip/postal code for the address
    #[schema(value_type = Option<String>, max_length = 50, example = "08807")]
    pub zip: Option<Secret<String>>,

    /// The address state
    #[schema(value_type = Option<String>, example = "New York")]
    pub state: Option<Secret<String>>,

    /// The first name for the address
    #[schema(value_type = Option<String>, max_length = 255, example = "John")]
    pub first_name: Option<Secret<String>>,

    /// The last name for the address
    #[schema(value_type = Option<String>, max_length = 255, example = "Doe")]
    pub last_name: Option<Secret<String>>,
}

impl AddressDetails {
    pub fn unify_address_details(self, other: Option<&Self>) -> Self {
<<<<<<< HEAD
        match (self, other) {
            (address, Some(other)) => {
                let (first_name, last_name) = if address.first_name.is_some() {
                    (address.first_name, address.last_name)
                } else {
                    (other.first_name.clone(), other.last_name.clone())
                };

                Self {
                    first_name,
                    last_name,
                    city: address.city.or(other.city.clone()),
                    country: address.country.or(other.country),
                    line1: address.line1.or(other.line1.clone()),
                    line2: address.line2.or(other.line2.clone()),
                    line3: address.line3.or(other.line3.clone()),
                    zip: address.zip.or(other.zip.clone()),
                    state: address.state.or(other.state.clone()),
                }
            }
            (address, None) => address,
=======
        if let Some(other) = other {
            let (first_name, last_name) = if self.first_name.is_some() {
                (self.first_name, self.last_name)
            } else {
                (other.first_name.clone(), other.last_name.clone())
            };

            Self {
                first_name,
                last_name,
                city: self.city.or(other.city.clone()),
                country: self.country.or(other.country),
                line1: self.line1.or(other.line1.clone()),
                line2: self.line2.or(other.line2.clone()),
                line3: self.line3.or(other.line3.clone()),
                zip: self.zip.or(other.zip.clone()),
                state: self.state.or(other.state.clone()),
            }
        } else {
            self
>>>>>>> 97fbc899
        }
    }
}

#[derive(Debug, Clone, Default, Eq, PartialEq, ToSchema, serde::Deserialize, serde::Serialize)]
pub struct PhoneDetails {
    /// The contact number
    #[schema(value_type = Option<String>, example = "9999999999")]
    pub number: Option<Secret<String>>,
    /// The country code attached to the number
    #[schema(example = "+1")]
    pub country_code: Option<String>,
}

#[derive(Debug, Clone, Default, Eq, PartialEq, serde::Deserialize, serde::Serialize, ToSchema)]
pub struct PaymentsCaptureRequest {
    /// The unique identifier for the payment
    #[serde(skip_deserializing)]
    pub payment_id: String,
    /// The unique identifier for the merchant
    pub merchant_id: Option<String>,
    /// The Amount to be captured/ debited from the user's payment method.
    pub amount_to_capture: Option<i64>,
    /// Decider to refund the uncaptured amount
    pub refund_uncaptured_amount: Option<bool>,
    /// Provides information about a card payment that customers see on their statements.
    pub statement_descriptor_suffix: Option<String>,
    /// Concatenated with the statement descriptor suffix that’s set on the account to form the complete statement descriptor.
    pub statement_descriptor_prefix: Option<String>,
    /// Merchant connector details used to make payments.
    #[schema(value_type = Option<MerchantConnectorDetailsWrap>)]
    pub merchant_connector_details: Option<admin::MerchantConnectorDetailsWrap>,
}

#[derive(Default, Clone, Debug, Eq, PartialEq, serde::Serialize)]
pub struct UrlDetails {
    pub url: String,
    pub method: String,
}
#[derive(Default, Clone, Debug, Eq, PartialEq, serde::Serialize)]
pub struct AuthenticationForStartResponse {
    pub authentication: UrlDetails,
}
#[derive(Clone, Debug, Eq, PartialEq, serde::Serialize, ToSchema)]
#[serde(rename_all = "snake_case")]
pub enum NextActionType {
    RedirectToUrl,
    DisplayQrCode,
    InvokeSdkClient,
    TriggerApi,
    DisplayBankTransferInformation,
    DisplayWaitScreen,
}

#[derive(Clone, Debug, Eq, PartialEq, serde::Serialize, ToSchema)]
#[serde(tag = "type", rename_all = "snake_case")]
pub enum NextActionData {
    /// Contains the url for redirection flow
    RedirectToUrl { redirect_to_url: String },
    /// Informs the next steps for bank transfer and also contains the charges details (ex: amount received, amount charged etc)
    DisplayBankTransferInformation {
        bank_transfer_steps_and_charges_details: BankTransferNextStepsData,
    },
    /// Contains third party sdk session token response
    ThirdPartySdkSessionToken { session_token: Option<SessionToken> },
    /// Contains url for Qr code image, this qr code has to be shown in sdk
    QrCodeInformation {
        #[schema(value_type = String)]
        /// Hyperswitch generated image data source url
        image_data_url: Option<Url>,
        display_to_timestamp: Option<i64>,
        #[schema(value_type = String)]
        /// The url for Qr code given by the connector
        qr_code_url: Option<Url>,
    },
    /// Contains the download url and the reference number for transaction
    DisplayVoucherInformation {
        #[schema(value_type = String)]
        voucher_details: VoucherNextStepData,
    },
    /// Contains duration for displaying a wait screen, wait screen with timer is displayed by sdk
    WaitScreenInformation {
        display_from_timestamp: i128,
        display_to_timestamp: Option<i128>,
    },
    /// Contains the information regarding three_ds_method_data submission, three_ds authentication, and authorization flows
    ThreeDsInvoke { three_ds_data: ThreeDsData },
}

#[derive(Clone, Debug, Eq, PartialEq, serde::Serialize, ToSchema)]
pub struct ThreeDsData {
    /// ThreeDS authentication url - to initiate authentication
    pub three_ds_authentication_url: String,
    /// ThreeDS authorize url - to complete the payment authorization after authentication
    pub three_ds_authorize_url: String,
    /// ThreeDS method details
    pub three_ds_method_details: ThreeDsMethodData,
}

#[derive(Clone, Debug, Eq, PartialEq, serde::Serialize, ToSchema)]
#[serde(tag = "three_ds_method_key")]
pub enum ThreeDsMethodData {
    #[serde(rename = "threeDSMethodData")]
    AcsThreeDsMethodData {
        /// Whether ThreeDS method data submission is required
        three_ds_method_data_submission: bool,
        /// ThreeDS method data
        three_ds_method_data: Option<String>,
        /// ThreeDS method url
        three_ds_method_url: Option<String>,
    },
}

#[derive(Clone, Debug, serde::Serialize, serde::Deserialize)]
#[serde(rename_all = "snake_case")]
#[serde(untagged)]
// the enum order shouldn't be changed as this is being used during serialization and deserialization
pub enum QrCodeInformation {
    QrCodeUrl {
        image_data_url: Url,
        qr_code_url: Url,
        display_to_timestamp: Option<i64>,
    },
    QrDataUrl {
        image_data_url: Url,
        display_to_timestamp: Option<i64>,
    },
    QrCodeImageUrl {
        qr_code_url: Url,
        display_to_timestamp: Option<i64>,
    },
}

#[derive(Clone, Debug, Eq, PartialEq, serde::Serialize, serde::Deserialize, ToSchema)]
pub struct BankTransferNextStepsData {
    /// The instructions for performing a bank transfer
    #[serde(flatten)]
    pub bank_transfer_instructions: BankTransferInstructions,
    /// The details received by the receiver
    pub receiver: Option<ReceiverDetails>,
}

#[derive(Clone, Debug, Eq, PartialEq, serde::Serialize, serde::Deserialize, ToSchema)]
pub struct VoucherNextStepData {
    /// Voucher expiry date and time
    pub expires_at: Option<i64>,
    /// Reference number required for the transaction
    pub reference: String,
    /// Url to download the payment instruction
    pub download_url: Option<Url>,
    /// Url to payment instruction page
    pub instructions_url: Option<Url>,
}

#[derive(Clone, Debug, serde::Deserialize, serde::Serialize)]
pub struct QrCodeNextStepsInstruction {
    pub image_data_url: Url,
    pub display_to_timestamp: Option<i64>,
    pub qr_code_url: Option<Url>,
}

#[derive(Clone, Debug, serde::Deserialize)]
pub struct WaitScreenInstructions {
    pub display_from_timestamp: i128,
    pub display_to_timestamp: Option<i128>,
}

#[derive(Clone, Debug, Eq, PartialEq, serde::Serialize, serde::Deserialize, ToSchema)]
#[serde(rename_all = "snake_case")]
pub enum BankTransferInstructions {
    /// The instructions for Doku bank transactions
    DokuBankTransferInstructions(Box<DokuBankTransferInstructions>),
    /// The credit transfer for ACH transactions
    AchCreditTransfer(Box<AchTransfer>),
    /// The instructions for SEPA bank transactions
    SepaBankInstructions(Box<SepaBankTransferInstructions>),
    /// The instructions for BACS bank transactions
    BacsBankInstructions(Box<BacsBankTransferInstructions>),
    /// The instructions for Multibanco bank transactions
    Multibanco(Box<MultibancoTransferInstructions>),
}

#[derive(Clone, Debug, Eq, PartialEq, serde::Deserialize, serde::Serialize, ToSchema)]
pub struct SepaBankTransferInstructions {
    #[schema(value_type = String, example = "Jane Doe")]
    pub account_holder_name: Secret<String>,
    #[schema(value_type = String, example = "1024419982")]
    pub bic: Secret<String>,
    pub country: String,
    #[schema(value_type = String, example = "123456789")]
    pub iban: Secret<String>,
}

#[derive(Clone, Debug, Eq, PartialEq, serde::Deserialize, serde::Serialize, ToSchema)]
pub struct BacsBankTransferInstructions {
    #[schema(value_type = String, example = "Jane Doe")]
    pub account_holder_name: Secret<String>,
    #[schema(value_type = String, example = "10244123908")]
    pub account_number: Secret<String>,
    #[schema(value_type = String, example = "012")]
    pub sort_code: Secret<String>,
}

#[derive(Clone, Debug, Eq, PartialEq, serde::Serialize, serde::Deserialize, ToSchema)]
pub struct MultibancoTransferInstructions {
    #[schema(value_type = String, example = "122385736258")]
    pub reference: Secret<String>,
    #[schema(value_type = String, example = "12345")]
    pub entity: String,
}

#[derive(Clone, Debug, Eq, PartialEq, serde::Serialize, serde::Deserialize, ToSchema)]
pub struct DokuBankTransferInstructions {
    #[schema(value_type = String, example = "1707091200000")]
    pub expires_at: Option<i64>,
    #[schema(value_type = String, example = "122385736258")]
    pub reference: Secret<String>,
    #[schema(value_type = String)]
    pub instructions_url: Option<Url>,
}

#[derive(Clone, Debug, Eq, PartialEq, serde::Serialize, serde::Deserialize, ToSchema)]
pub struct AchTransfer {
    #[schema(value_type = String, example = "122385736258")]
    pub account_number: Secret<String>,
    pub bank_name: String,
    #[schema(value_type = String, example = "012")]
    pub routing_number: Secret<String>,
    #[schema(value_type = String, example = "234")]
    pub swift_code: Secret<String>,
}

#[derive(Clone, Debug, Eq, PartialEq, serde::Serialize, serde::Deserialize, ToSchema)]
pub struct ReceiverDetails {
    /// The amount received by receiver
    amount_received: i64,
    /// The amount charged by ACH
    amount_charged: Option<i64>,
    /// The amount remaining to be sent via ACH
    amount_remaining: Option<i64>,
}

#[derive(Setter, Clone, Default, Debug, PartialEq, serde::Serialize, ToSchema)]
pub struct PaymentsResponse {
    /// Unique identifier for the payment. This ensures idempotency for multiple payments
    /// that have been done by a single merchant.
    #[schema(
        min_length = 30,
        max_length = 30,
        example = "pay_mbabizu24mvu3mela5njyhpit4"
    )]
    pub payment_id: Option<String>,

    /// This is an identifier for the merchant account. This is inferred from the API key
    /// provided during the request
    #[schema(max_length = 255, example = "merchant_1668273825")]
    pub merchant_id: Option<String>,

    /// The status of the current payment that was made
    #[schema(value_type = IntentStatus, example = "failed", default = "requires_confirmation")]
    pub status: api_enums::IntentStatus,

    /// The payment amount. Amount for the payment in lowest denomination of the currency. (i.e) in cents for USD denomination, in paisa for INR denomination etc.,
    #[schema(example = 100)]
    pub amount: i64,

    /// The payment net amount. net_amount = amount + surcharge_details.surcharge_amount + surcharge_details.tax_amount,
    /// If no surcharge_details, net_amount = amount
    #[schema(example = 110)]
    pub net_amount: i64,

    /// The maximum amount that could be captured from the payment
    #[schema(minimum = 100, example = 6540)]
    pub amount_capturable: Option<i64>,

    /// The amount which is already captured from the payment
    #[schema(minimum = 100, example = 6540)]
    pub amount_received: Option<i64>,

    /// The connector used for the payment
    #[schema(example = "stripe")]
    pub connector: Option<String>,

    /// It's a token used for client side verification.
    #[schema(value_type = Option<String>, example = "pay_U42c409qyHwOkWo3vK60_secret_el9ksDkiB8hi6j9N78yo")]
    pub client_secret: Option<Secret<String>>,

    /// Time when the payment was created
    #[schema(example = "2022-09-10T10:11:12Z")]
    #[serde(with = "common_utils::custom_serde::iso8601::option")]
    pub created: Option<PrimitiveDateTime>,

    /// The currency of the amount of the payment
    #[schema(value_type = Currency, example = "USD")]
    pub currency: String,

    /// The identifier for the customer object. If not provided the customer ID will be autogenerated.
    #[schema(max_length = 255, example = "cus_y3oqhf46pyzuxjbcn2giaqnb44")]
    pub customer_id: Option<String>,

    /// Details of customer attached to this payment
    pub customer: Option<CustomerDetails>,

    /// A description of the payment
    #[schema(example = "It's my first payment request")]
    pub description: Option<String>,

    /// List of refund that happened on this intent
    #[schema(value_type = Option<Vec<RefundResponse>>)]
    pub refunds: Option<Vec<refunds::RefundResponse>>,

    /// List of dispute that happened on this intent
    #[schema(value_type = Option<Vec<DisputeResponsePaymentsRetrieve>>)]
    pub disputes: Option<Vec<disputes::DisputeResponsePaymentsRetrieve>>,

    /// List of attempts that happened on this intent
    #[schema(value_type = Option<Vec<PaymentAttemptResponse>>)]
    #[serde(skip_serializing_if = "Option::is_none")]
    pub attempts: Option<Vec<PaymentAttemptResponse>>,

    /// List of captures done on latest attempt
    #[schema(value_type = Option<Vec<CaptureResponse>>)]
    #[serde(skip_serializing_if = "Option::is_none")]
    pub captures: Option<Vec<CaptureResponse>>,

    /// A unique identifier to link the payment to a mandate, can be use instead of payment_method_data
    #[schema(max_length = 255, example = "mandate_iwer89rnjef349dni3")]
    pub mandate_id: Option<String>,

    /// Provided mandate information for creating a mandate
    #[auth_based]
    pub mandate_data: Option<MandateData>,

    /// Indicates that you intend to make future payments with this Payment’s payment method. Providing this parameter will attach the payment method to the Customer, if present, after the Payment is confirmed and any required actions from the user are complete.
    #[schema(value_type = Option<FutureUsage>, example = "off_session")]
    pub setup_future_usage: Option<api_enums::FutureUsage>,

    /// Set to true to indicate that the customer is not in your checkout flow during this payment, and therefore is unable to authenticate. This parameter is intended for scenarios where you collect card details and charge them later. This parameter can only be used with confirm=true.
    #[schema(example = true)]
    pub off_session: Option<bool>,

    /// A timestamp (ISO 8601 code) that determines when the payment should be captured.
    /// Providing this field will automatically set `capture` to true
    #[schema(example = "2022-09-10T10:11:12Z")]
    #[serde(with = "common_utils::custom_serde::iso8601::option")]
    pub capture_on: Option<PrimitiveDateTime>,

    /// This is the instruction for capture/ debit the money from the users' card. On the other hand authorization refers to blocking the amount on the users' payment method.
    #[schema(value_type = Option<CaptureMethod>, example = "automatic")]
    pub capture_method: Option<api_enums::CaptureMethod>,

    /// The payment method that is to be used
    #[schema(value_type = PaymentMethodType, example = "bank_transfer")]
    #[auth_based]
    pub payment_method: Option<api_enums::PaymentMethod>,

    /// The payment method information provided for making a payment
    #[schema(value_type = Option<PaymentMethod>, example = "bank_transfer")]
    #[auth_based]
    #[serde(serialize_with = "serialize_payment_method_data_response")]
    pub payment_method_data: Option<PaymentMethodDataResponseWithBilling>,

    /// Provide a reference to a stored payment method
    #[schema(example = "187282ab-40ef-47a9-9206-5099ba31e432")]
    pub payment_token: Option<String>,

    /// The shipping address for the payment
    pub shipping: Option<Address>,

    /// The billing address for the payment
    pub billing: Option<Address>,

    /// Information about the product , quantity and amount for connectors. (e.g. Klarna)
    #[schema(value_type = Option<Vec<OrderDetailsWithAmount>>, example = r#"[{
        "product_name": "gillete creme",
        "quantity": 15,
        "amount" : 900
    }]"#)]
    pub order_details: Option<Vec<pii::SecretSerdeValue>>,

    /// description: The customer's email address
    #[schema(max_length = 255, value_type = Option<String>, example = "johntest@test.com")]
    pub email: crypto::OptionalEncryptableEmail,

    /// description: The customer's name
    #[schema(value_type = Option<String>, max_length = 255, example = "John Test")]
    pub name: crypto::OptionalEncryptableName,

    /// The customer's phone number
    #[schema(value_type = Option<String>, max_length = 255, example = "3141592653")]
    pub phone: crypto::OptionalEncryptablePhone,

    /// The URL to redirect after the completion of the operation
    #[schema(example = "https://hyperswitch.io")]
    pub return_url: Option<String>,

    /// The transaction authentication can be set to undergo payer authentication. By default, the authentication will be marked as NO_THREE_DS
    #[schema(value_type = Option<AuthenticationType>, example = "no_three_ds", default = "three_ds")]
    pub authentication_type: Option<api_enums::AuthenticationType>,

    /// For non-card charges, you can use this value as the complete description that appears on your customers’ statements. Must contain at least one letter, maximum 22 characters.
    #[schema(max_length = 255, example = "Hyperswitch Router")]
    pub statement_descriptor_name: Option<String>,

    /// Provides information about a card payment that customers see on their statements. Concatenated with the prefix (shortened descriptor) or statement descriptor that’s set on the account to form the complete statement descriptor. Maximum 255 characters for the concatenated descriptor.
    #[schema(max_length = 255, example = "Payment for shoes purchase")]
    pub statement_descriptor_suffix: Option<String>,

    /// Additional information required for redirection
    pub next_action: Option<NextActionData>,

    /// If the payment was cancelled the reason provided here
    pub cancellation_reason: Option<String>,

    /// If there was an error while calling the connectors the code is received here
    #[schema(example = "E0001")]
    pub error_code: Option<String>,

    /// If there was an error while calling the connector the error message is received here
    #[schema(example = "Failed while verifying the card")]
    pub error_message: Option<String>,

    /// error code unified across the connectors is received here if there was an error while calling connector
    pub unified_code: Option<String>,

    /// error message unified across the connectors is received here if there was an error while calling connector
    pub unified_message: Option<String>,

    /// Payment Experience for the current payment
    #[schema(value_type = Option<PaymentExperience>, example = "redirect_to_url")]
    pub payment_experience: Option<api_enums::PaymentExperience>,

    /// Payment Method Type
    #[schema(value_type = Option<PaymentMethodType>, example = "gpay")]
    pub payment_method_type: Option<api_enums::PaymentMethodType>,

    /// The connector used for this payment along with the country and business details
    #[schema(example = "stripe_US_food")]
    pub connector_label: Option<String>,

    /// The business country of merchant for this payment
    #[schema(value_type = Option<CountryAlpha2>, example = "US")]
    pub business_country: Option<api_enums::CountryAlpha2>,

    /// The business label of merchant for this payment
    pub business_label: Option<String>,

    /// The business_sub_label for this payment
    pub business_sub_label: Option<String>,

    /// Allowed Payment Method Types for a given PaymentIntent
    #[schema(value_type = Option<Vec<PaymentMethodType>>)]
    pub allowed_payment_method_types: Option<serde_json::Value>,

    /// ephemeral_key for the customer_id mentioned
    pub ephemeral_key: Option<EphemeralKeyCreateResponse>,

    /// If true the payment can be retried with same or different payment method which means the confirm call can be made again.
    pub manual_retry_allowed: Option<bool>,

    /// A unique identifier for a payment provided by the connector
    #[schema(value_type = Option<String>, example = "993672945374576J")]
    pub connector_transaction_id: Option<String>,

    /// Frm message contains information about the frm response
    pub frm_message: Option<FrmMessage>,

    /// You can specify up to 50 keys, with key names up to 40 characters long and values up to 500 characters long. Metadata is useful for storing additional, structured information on an object.
    #[schema(value_type = Option<Object>, example = r#"{ "udf1": "some-value", "udf2": "some-value" }"#)]
    pub metadata: Option<pii::SecretSerdeValue>,

    /// additional data related to some connectors
    #[schema(value_type = Option<ConnectorMetadata>)]
    pub connector_metadata: Option<serde_json::Value>, // This is Value because it is fetched from DB and before putting in DB the type is validated

    /// additional data that might be required by hyperswitch
    #[schema(value_type = Option<FeatureMetadata>)]
    pub feature_metadata: Option<serde_json::Value>, // This is Value because it is fetched from DB and before putting in DB the type is validated

    /// reference to the payment at connector side
    #[schema(value_type = Option<String>, example = "993672945374576J")]
    pub reference_id: Option<String>,

    pub payment_link: Option<PaymentLinkResponse>,
    /// The business profile that is associated with this payment
    pub profile_id: Option<String>,

    /// details of surcharge applied on this payment
    pub surcharge_details: Option<RequestSurchargeDetails>,

    /// total number of attempts associated with this payment
    pub attempt_count: i16,

    /// Denotes the action(approve or reject) taken by merchant in case of manual review. Manual review can occur when the transaction is marked as risky by the frm_processor, payment processor or when there is underpayment/over payment incase of crypto payment
    pub merchant_decision: Option<String>,

    /// Identifier of the connector ( merchant connector account ) which was chosen to make the payment
    pub merchant_connector_id: Option<String>,

    /// If true incremental authorization can be performed on this payment
    pub incremental_authorization_allowed: Option<bool>,

    /// Total number of authorizations happened in an incremental_authorization payment
    pub authorization_count: Option<i32>,

    /// List of incremental authorizations happened to the payment
    pub incremental_authorizations: Option<Vec<IncrementalAuthorizationResponse>>,

    /// Details of external authentication
    pub external_authentication_details: Option<ExternalAuthenticationDetailsResponse>,

    /// Flag indicating if external 3ds authentication is made or not
    pub external_3ds_authentication_attempted: Option<bool>,

    /// Date Time expiry of the payment
    #[schema(example = "2022-09-10T10:11:12Z")]
    #[serde(default, with = "common_utils::custom_serde::iso8601::option")]
    pub expires_on: Option<PrimitiveDateTime>,

    /// Payment Fingerprint
    pub fingerprint: Option<String>,

    /// Payment Method Id
    pub payment_method_id: Option<String>,

    /// Payment Method Status
    #[schema(value_type = Option<PaymentMethodStatus>)]
    pub payment_method_status: Option<common_enums::PaymentMethodStatus>,
}

#[derive(Setter, Clone, Default, Debug, PartialEq, serde::Serialize, ToSchema)]
pub struct ExternalAuthenticationDetailsResponse {
    /// Authentication Type - Challenge / Frictionless
    #[schema(value_type = Option<DecoupledAuthenticationType>)]
    pub authentication_flow: Option<enums::DecoupledAuthenticationType>,
    /// Electronic Commerce Indicator (eci)
    pub electronic_commerce_indicator: Option<String>,
    /// Authentication Status
    #[schema(value_type = AuthenticationStatus)]
    pub status: enums::AuthenticationStatus,
    /// DS Transaction ID
    pub ds_transaction_id: Option<String>,
    /// Message Version
    pub version: Option<String>,
    /// Error Code
    pub error_code: Option<String>,
    /// Error Message
    pub error_message: Option<String>,
}

#[derive(Clone, Debug, serde::Deserialize, ToSchema, serde::Serialize)]
#[serde(deny_unknown_fields)]
pub struct PaymentListConstraints {
    /// The identifier for customer
    #[schema(example = "cus_meowuwunwiuwiwqw")]
    pub customer_id: Option<String>,

    /// A cursor for use in pagination, fetch the next list after some object
    #[schema(example = "pay_fafa124123")]
    pub starting_after: Option<String>,

    /// A cursor for use in pagination, fetch the previous list before some object
    #[schema(example = "pay_fafa124123")]
    pub ending_before: Option<String>,

    /// limit on the number of objects to return
    #[schema(default = 10, maximum = 100)]
    #[serde(default = "default_payments_list_limit")]
    pub limit: u32,

    /// The time at which payment is created
    #[schema(example = "2022-09-10T10:11:12Z")]
    #[serde(default, with = "common_utils::custom_serde::iso8601::option")]
    pub created: Option<PrimitiveDateTime>,

    /// Time less than the payment created time
    #[schema(example = "2022-09-10T10:11:12Z")]
    #[serde(
        default,
        with = "common_utils::custom_serde::iso8601::option",
        rename = "created.lt"
    )]
    pub created_lt: Option<PrimitiveDateTime>,

    /// Time greater than the payment created time
    #[schema(example = "2022-09-10T10:11:12Z")]
    #[serde(
        default,
        with = "common_utils::custom_serde::iso8601::option",
        rename = "created.gt"
    )]
    pub created_gt: Option<PrimitiveDateTime>,

    /// Time less than or equals to the payment created time
    #[schema(example = "2022-09-10T10:11:12Z")]
    #[serde(
        default,
        with = "common_utils::custom_serde::iso8601::option",
        rename = "created.lte"
    )]
    pub created_lte: Option<PrimitiveDateTime>,

    /// Time greater than or equals to the payment created time
    #[schema(example = "2022-09-10T10:11:12Z")]
    #[serde(default, with = "common_utils::custom_serde::iso8601::option")]
    #[serde(rename = "created.gte")]
    pub created_gte: Option<PrimitiveDateTime>,
}

#[derive(Clone, Debug, serde::Serialize, ToSchema)]
pub struct PaymentListResponse {
    /// The number of payments included in the list
    pub size: usize,
    // The list of payments response objects
    pub data: Vec<PaymentsResponse>,
}

#[derive(Setter, Clone, Default, Debug, PartialEq, serde::Serialize, ToSchema)]
pub struct IncrementalAuthorizationResponse {
    /// The unique identifier of authorization
    pub authorization_id: String,
    /// Amount the authorization has been made for
    pub amount: i64,
    #[schema(value_type= AuthorizationStatus)]
    /// The status of the authorization
    pub status: common_enums::AuthorizationStatus,
    /// Error code sent by the connector for authorization
    pub error_code: Option<String>,
    /// Error message sent by the connector for authorization
    pub error_message: Option<String>,
    /// Previously authorized amount for the payment
    pub previously_authorized_amount: i64,
}

#[derive(Clone, Debug, serde::Serialize)]
pub struct PaymentListResponseV2 {
    /// The number of payments included in the list for given constraints
    pub count: usize,
    /// The total number of available payments for given constraints
    pub total_count: i64,
    /// The list of payments response objects
    pub data: Vec<PaymentsResponse>,
}

#[derive(Clone, Debug, serde::Deserialize, serde::Serialize)]
pub struct PaymentListFilterConstraints {
    /// The identifier for payment
    pub payment_id: Option<String>,
    /// The identifier for business profile
    pub profile_id: Option<String>,
    /// The identifier for customer
    pub customer_id: Option<String>,
    /// The limit on the number of objects. The default limit is 10 and max limit is 20
    #[serde(default = "default_payments_list_limit")]
    pub limit: u32,
    /// The starting point within a list of objects
    pub offset: Option<u32>,
    /// The time range for which objects are needed. TimeRange has two fields start_time and end_time from which objects can be filtered as per required scenarios (created_at, time less than, greater than etc).
    #[serde(flatten)]
    pub time_range: Option<TimeRange>,
    /// The list of connectors to filter payments list
    pub connector: Option<Vec<api_enums::Connector>>,
    /// The list of currencies to filter payments list
    pub currency: Option<Vec<enums::Currency>>,
    /// The list of payment status to filter payments list
    pub status: Option<Vec<enums::IntentStatus>>,
    /// The list of payment methods to filter payments list
    pub payment_method: Option<Vec<enums::PaymentMethod>>,
    /// The list of payment method types to filter payments list
    pub payment_method_type: Option<Vec<enums::PaymentMethodType>>,
    /// The list of authentication types to filter payments list
    pub authentication_type: Option<Vec<enums::AuthenticationType>>,
}
#[derive(Clone, Debug, serde::Serialize)]
pub struct PaymentListFilters {
    /// The list of available connector filters
    pub connector: Vec<String>,
    /// The list of available currency filters
    pub currency: Vec<enums::Currency>,
    /// The list of available payment status filters
    pub status: Vec<enums::IntentStatus>,
    /// The list of available payment method filters
    pub payment_method: Vec<enums::PaymentMethod>,
    /// The list of available payment method types
    pub payment_method_type: Vec<enums::PaymentMethodType>,
    /// The list of available authentication types
    pub authentication_type: Vec<enums::AuthenticationType>,
}

#[derive(
    Debug, Clone, Copy, serde::Serialize, serde::Deserialize, PartialEq, Eq, Hash, ToSchema,
)]
pub struct TimeRange {
    /// The start time to filter payments list or to get list of filters. To get list of filters start time is needed to be passed
    #[serde(with = "common_utils::custom_serde::iso8601")]
    #[serde(alias = "startTime")]
    pub start_time: PrimitiveDateTime,
    /// The end time to filter payments list or to get list of filters. If not passed the default time is now
    #[serde(default, with = "common_utils::custom_serde::iso8601::option")]
    #[serde(alias = "endTime")]
    pub end_time: Option<PrimitiveDateTime>,
}

#[derive(Setter, Clone, Default, Debug, PartialEq, serde::Serialize)]
pub struct VerifyResponse {
    pub verify_id: Option<String>,
    pub merchant_id: Option<String>,
    // pub status: enums::VerifyStatus,
    pub client_secret: Option<Secret<String>>,
    pub customer_id: Option<String>,
    pub email: crypto::OptionalEncryptableEmail,
    pub name: crypto::OptionalEncryptableName,
    pub phone: crypto::OptionalEncryptablePhone,
    pub mandate_id: Option<String>,
    #[auth_based]
    pub payment_method: Option<api_enums::PaymentMethod>,
    #[auth_based]
    pub payment_method_data: Option<PaymentMethodDataResponse>,
    pub payment_token: Option<String>,
    pub error_code: Option<String>,
    pub error_message: Option<String>,
}

#[derive(Default, Debug, serde::Deserialize, serde::Serialize)]
pub struct PaymentsRedirectionResponse {
    pub redirect_url: String,
}

pub struct MandateValidationFields {
    pub recurring_details: Option<RecurringDetails>,
    pub confirm: Option<bool>,
    pub customer_id: Option<String>,
    pub mandate_data: Option<MandateData>,
    pub setup_future_usage: Option<api_enums::FutureUsage>,
    pub off_session: Option<bool>,
}

impl From<&PaymentsRequest> for MandateValidationFields {
    fn from(req: &PaymentsRequest) -> Self {
        let recurring_details = req
            .mandate_id
            .clone()
            .map(RecurringDetails::MandateId)
            .or(req.recurring_details.clone());

        Self {
            recurring_details,
            confirm: req.confirm,
            customer_id: req
                .customer
                .as_ref()
                .map(|customer_details| &customer_details.id)
                .or(req.customer_id.as_ref())
                .map(ToOwned::to_owned),
            mandate_data: req.mandate_data.clone(),
            setup_future_usage: req.setup_future_usage,
            off_session: req.off_session,
        }
    }
}

impl From<&VerifyRequest> for MandateValidationFields {
    fn from(req: &VerifyRequest) -> Self {
        Self {
            recurring_details: None,
            confirm: Some(true),
            customer_id: req.customer_id.clone(),
            mandate_data: req.mandate_data.clone(),
            off_session: req.off_session,
            setup_future_usage: req.setup_future_usage,
        }
    }
}

impl From<PaymentsSessionRequest> for PaymentsSessionResponse {
    fn from(item: PaymentsSessionRequest) -> Self {
        let client_secret: Secret<String, pii::ClientSecret> = Secret::new(item.client_secret);
        Self {
            session_token: vec![],
            payment_id: item.payment_id,
            client_secret,
        }
    }
}

impl From<PaymentsStartRequest> for PaymentsRequest {
    fn from(item: PaymentsStartRequest) -> Self {
        Self {
            payment_id: Some(PaymentIdType::PaymentIntentId(item.payment_id)),
            merchant_id: Some(item.merchant_id),
            ..Default::default()
        }
    }
}

impl From<AdditionalCardInfo> for CardResponse {
    fn from(card: AdditionalCardInfo) -> Self {
        Self {
            last4: card.last4,
            card_type: card.card_type,
            card_network: card.card_network,
            card_issuer: card.card_issuer,
            card_issuing_country: card.card_issuing_country,
            card_isin: card.card_isin,
            card_extended_bin: card.card_extended_bin,
            card_exp_month: card.card_exp_month,
            card_exp_year: card.card_exp_year,
            card_holder_name: card.card_holder_name,
            payment_checks: card.payment_checks,
            authentication_data: card.authentication_data,
        }
    }
}

impl From<AdditionalPaymentData> for PaymentMethodDataResponse {
    fn from(payment_method_data: AdditionalPaymentData) -> Self {
        match payment_method_data {
            AdditionalPaymentData::Card(card) => Self::Card(Box::new(CardResponse::from(*card))),
            AdditionalPaymentData::PayLater {} => Self::PayLater {},
            AdditionalPaymentData::Wallet { .. } => Self::Wallet {},
            AdditionalPaymentData::BankRedirect { .. } => Self::BankRedirect {},
            AdditionalPaymentData::Crypto {} => Self::Crypto {},
            AdditionalPaymentData::BankDebit {} => Self::BankDebit {},
            AdditionalPaymentData::MandatePayment {} => Self::MandatePayment {},
            AdditionalPaymentData::Reward {} => Self::Reward {},
            AdditionalPaymentData::Upi {} => Self::Upi {},
            AdditionalPaymentData::BankTransfer {} => Self::BankTransfer {},
            AdditionalPaymentData::Voucher {} => Self::Voucher {},
            AdditionalPaymentData::GiftCard {} => Self::GiftCard {},
            AdditionalPaymentData::CardRedirect {} => Self::CardRedirect {},
            AdditionalPaymentData::CardToken {} => Self::CardToken {},
        }
    }
}

#[derive(Debug, Clone, serde::Serialize)]
pub struct PgRedirectResponse {
    pub payment_id: String,
    pub status: api_enums::IntentStatus,
    pub gateway_id: String,
    pub customer_id: Option<String>,
    pub amount: Option<i64>,
}

#[derive(Debug, serde::Serialize, PartialEq, Eq, serde::Deserialize)]
pub struct RedirectionResponse {
    pub return_url: String,
    pub params: Vec<(String, String)>,
    pub return_url_with_query_params: String,
    pub http_method: String,
    pub headers: Vec<(String, String)>,
}

#[derive(Debug, serde::Deserialize)]
pub struct PaymentsResponseForm {
    pub transaction_id: String,
    // pub transaction_reference_id: String,
    pub merchant_id: String,
    pub order_id: String,
}

#[derive(Default, Debug, serde::Deserialize, serde::Serialize, Clone, ToSchema)]
pub struct PaymentsRetrieveRequest {
    /// The type of ID (ex: payment intent id, payment attempt id or connector txn id)
    pub resource_id: PaymentIdType,
    /// The identifier for the Merchant Account.
    pub merchant_id: Option<String>,
    /// Decider to enable or disable the connector call for retrieve request
    pub force_sync: bool,
    /// The parameters passed to a retrieve request
    pub param: Option<String>,
    /// The name of the connector
    pub connector: Option<String>,
    /// Merchant connector details used to make payments.
    #[schema(value_type = Option<MerchantConnectorDetailsWrap>)]
    pub merchant_connector_details: Option<admin::MerchantConnectorDetailsWrap>,
    /// This is a token which expires after 15 minutes, used from the client to authenticate and create sessions from the SDK
    pub client_secret: Option<String>,
    /// If enabled provides list of captures linked to latest attempt
    pub expand_captures: Option<bool>,
    /// If enabled provides list of attempts linked to payment intent
    pub expand_attempts: Option<bool>,
}

#[derive(Debug, Default, Eq, PartialEq, serde::Deserialize, serde::Serialize, Clone, ToSchema)]
pub struct OrderDetailsWithAmount {
    /// Name of the product that is being purchased
    #[schema(max_length = 255, example = "shirt")]
    pub product_name: String,
    /// The quantity of the product to be purchased
    #[schema(example = 1)]
    pub quantity: u16,
    /// the amount per quantity of product
    pub amount: i64,
    // Does the order includes shipping
    pub requires_shipping: Option<bool>,
    /// The image URL of the product
    pub product_img_link: Option<String>,
    /// ID of the product that is being purchased
    pub product_id: Option<String>,
    /// Category of the product that is being purchased
    pub category: Option<String>,
    /// Brand of the product that is being purchased
    pub brand: Option<String>,
    /// Type of the product that is being purchased
    pub product_type: Option<ProductType>,
}

#[derive(Debug, Default, Eq, PartialEq, serde::Deserialize, serde::Serialize, Clone, ToSchema)]
#[serde(rename_all = "snake_case")]
pub enum ProductType {
    #[default]
    Physical,
    Digital,
    Travel,
    Ride,
    Event,
    Accommodation,
}

#[derive(Debug, Default, Eq, PartialEq, serde::Deserialize, serde::Serialize, Clone, ToSchema)]
pub struct OrderDetails {
    /// Name of the product that is being purchased
    #[schema(max_length = 255, example = "shirt")]
    pub product_name: String,
    /// The quantity of the product to be purchased
    #[schema(example = 1)]
    pub quantity: u16,
    // Does the order include shipping
    pub requires_shipping: Option<bool>,
    /// The image URL of the product
    pub product_img_link: Option<String>,
    /// ID of the product that is being purchased
    pub product_id: Option<String>,
    /// Category of the product that is being purchased
    pub category: Option<String>,
    /// Brand of the product that is being purchased
    pub brand: Option<String>,
    /// Type of the product that is being purchased
    pub product_type: Option<ProductType>,
}

#[derive(Default, Debug, Eq, PartialEq, serde::Deserialize, serde::Serialize, Clone, ToSchema)]
pub struct RedirectResponse {
    #[schema(value_type = Option<String>)]
    pub param: Option<Secret<String>>,
    #[schema(value_type = Option<Object>)]
    pub json_payload: Option<pii::SecretSerdeValue>,
}

#[derive(Debug, serde::Deserialize, serde::Serialize, Clone, ToSchema)]
pub struct PaymentsSessionRequest {
    /// The identifier for the payment
    pub payment_id: String,
    /// This is a token which expires after 15 minutes, used from the client to authenticate and create sessions from the SDK
    pub client_secret: String,
    /// The list of the supported wallets
    #[schema(value_type = Vec<PaymentMethodType>)]
    pub wallets: Vec<api_enums::PaymentMethodType>,
    /// Merchant connector details used to make payments.
    #[schema(value_type = Option<MerchantConnectorDetailsWrap>)]
    pub merchant_connector_details: Option<admin::MerchantConnectorDetailsWrap>,
}

#[derive(Debug, Clone, Eq, PartialEq, serde::Serialize, serde::Deserialize, ToSchema)]
pub struct GpayAllowedMethodsParameters {
    /// The list of allowed auth methods (ex: 3DS, No3DS, PAN_ONLY etc)
    pub allowed_auth_methods: Vec<String>,
    /// The list of allowed card networks (ex: AMEX,JCB etc)
    pub allowed_card_networks: Vec<String>,
}

#[derive(Debug, Clone, Eq, PartialEq, serde::Serialize, serde::Deserialize, ToSchema)]
pub struct GpayTokenParameters {
    /// The name of the connector
    pub gateway: String,
    /// The merchant ID registered in the connector associated
    #[serde(skip_serializing_if = "Option::is_none")]
    pub gateway_merchant_id: Option<String>,
    #[serde(skip_serializing_if = "Option::is_none", rename = "stripe:version")]
    pub stripe_version: Option<String>,
    #[serde(
        skip_serializing_if = "Option::is_none",
        rename = "stripe:publishableKey"
    )]
    pub stripe_publishable_key: Option<String>,
}

#[derive(Debug, Clone, Eq, PartialEq, serde::Serialize, serde::Deserialize, ToSchema)]
pub struct GpayTokenizationSpecification {
    /// The token specification type(ex: PAYMENT_GATEWAY)
    #[serde(rename = "type")]
    pub token_specification_type: String,
    /// The parameters for the token specification Google Pay
    pub parameters: GpayTokenParameters,
}

#[derive(Debug, Clone, Eq, PartialEq, serde::Serialize, serde::Deserialize, ToSchema)]
pub struct GpayAllowedPaymentMethods {
    /// The type of payment method
    #[serde(rename = "type")]
    pub payment_method_type: String,
    /// The parameters Google Pay requires
    pub parameters: GpayAllowedMethodsParameters,
    /// The tokenization specification for Google Pay
    pub tokenization_specification: GpayTokenizationSpecification,
}

#[derive(Debug, Clone, Eq, PartialEq, serde::Serialize, serde::Deserialize, ToSchema)]
pub struct GpayTransactionInfo {
    /// The country code
    #[schema(value_type = CountryAlpha2, example = "US")]
    pub country_code: api_enums::CountryAlpha2,
    /// The currency code
    #[schema(value_type = Currency, example = "USD")]
    pub currency_code: api_enums::Currency,
    /// The total price status (ex: 'FINAL')
    pub total_price_status: String,
    /// The total price
    pub total_price: String,
}

#[derive(Debug, Clone, Eq, PartialEq, serde::Serialize, serde::Deserialize, ToSchema)]
pub struct GpayMerchantInfo {
    /// The merchant Identifier that needs to be passed while invoking Gpay SDK
    #[serde(skip_serializing_if = "Option::is_none")]
    pub merchant_id: Option<String>,
    /// The name of the merchant that needs to be displayed on Gpay PopUp
    pub merchant_name: String,
}

#[derive(Debug, Clone, serde::Serialize, serde::Deserialize)]
pub struct GpayMetaData {
    pub merchant_info: GpayMerchantInfo,
    pub allowed_payment_methods: Vec<GpayAllowedPaymentMethods>,
}

#[derive(Debug, Clone, serde::Serialize, serde::Deserialize)]
pub struct GpaySessionTokenData {
    #[serde(rename = "google_pay")]
    pub data: GpayMetaData,
}

#[derive(Debug, Clone, serde::Serialize, serde::Deserialize)]
#[serde(rename_all = "camelCase")]
pub struct ApplepaySessionRequest {
    pub merchant_identifier: String,
    pub display_name: String,
    pub initiative: String,
    pub initiative_context: String,
}

#[derive(Debug, Clone, serde::Serialize, serde::Deserialize, ToSchema)]
pub struct ConnectorMetadata {
    pub apple_pay: Option<ApplepayConnectorMetadataRequest>,
    pub airwallex: Option<AirwallexData>,
    pub noon: Option<NoonData>,
}

#[derive(Debug, Clone, serde::Serialize, serde::Deserialize, ToSchema)]
pub struct AirwallexData {
    /// payload required by airwallex
    payload: Option<String>,
}

#[derive(Debug, Clone, serde::Serialize, serde::Deserialize, ToSchema)]
pub struct NoonData {
    /// Information about the order category that merchant wants to specify at connector level. (e.g. In Noon Payments it can take values like "pay", "food", or any other custom string set by the merchant in Noon's Dashboard)
    pub order_category: Option<String>,
}

#[derive(Debug, Clone, serde::Serialize, serde::Deserialize, ToSchema)]
pub struct ApplepayConnectorMetadataRequest {
    pub session_token_data: Option<SessionTokenInfo>,
}

#[derive(Debug, Clone, serde::Serialize, serde::Deserialize)]
pub struct ApplepaySessionTokenData {
    pub apple_pay: ApplePayMetadata,
}

#[derive(Debug, Clone, serde::Serialize, serde::Deserialize)]
pub struct ApplepayCombinedSessionTokenData {
    pub apple_pay_combined: ApplePayCombinedMetadata,
}

#[derive(Debug, Clone, serde::Serialize, serde::Deserialize)]
#[serde(rename_all = "snake_case")]
pub enum ApplepaySessionTokenMetadata {
    ApplePayCombined(ApplePayCombinedMetadata),
    ApplePay(ApplePayMetadata),
}

#[derive(Debug, Clone, serde::Serialize, serde::Deserialize)]
pub struct ApplePayMetadata {
    pub payment_request_data: PaymentRequestMetadata,
    pub session_token_data: SessionTokenInfo,
}

#[derive(Debug, Clone, serde::Serialize, serde::Deserialize)]
#[serde(rename_all = "snake_case")]
pub enum ApplePayCombinedMetadata {
    Simplified {
        payment_request_data: PaymentRequestMetadata,
        session_token_data: SessionTokenForSimplifiedApplePay,
    },
    Manual {
        payment_request_data: PaymentRequestMetadata,
        session_token_data: SessionTokenInfo,
    },
}

#[derive(Debug, Clone, serde::Serialize, serde::Deserialize)]
pub struct PaymentRequestMetadata {
    pub supported_networks: Vec<String>,
    pub merchant_capabilities: Vec<String>,
    pub label: String,
}

#[derive(Debug, Clone, serde::Serialize, serde::Deserialize, ToSchema)]
pub struct SessionTokenInfo {
    pub certificate: String,
    pub certificate_keys: String,
    pub merchant_identifier: String,
    pub display_name: String,
    pub initiative: String,
    pub initiative_context: String,
}

#[derive(Debug, Clone, serde::Serialize, serde::Deserialize, ToSchema)]
pub struct SessionTokenForSimplifiedApplePay {
    pub initiative_context: String,
}

#[derive(Debug, Clone, Eq, PartialEq, serde::Serialize, ToSchema)]
#[serde(tag = "wallet_name")]
#[serde(rename_all = "snake_case")]
pub enum SessionToken {
    /// The session response structure for Google Pay
    GooglePay(Box<GpaySessionTokenResponse>),
    /// The session response structure for Klarna
    Klarna(Box<KlarnaSessionTokenResponse>),
    /// The session response structure for PayPal
    Paypal(Box<PaypalSessionTokenResponse>),
    /// The session response structure for Apple Pay
    ApplePay(Box<ApplepaySessionTokenResponse>),
    /// Whenever there is no session token response or an error in session response
    NoSessionTokenReceived,
}

#[derive(Debug, Clone, Eq, PartialEq, serde::Serialize, ToSchema)]
#[serde(untagged)]
pub enum GpaySessionTokenResponse {
    /// Google pay response involving third party sdk
    ThirdPartyResponse(GooglePayThirdPartySdk),
    /// Google pay session response for non third party sdk
    GooglePaySession(GooglePaySessionResponse),
}

#[derive(Debug, Clone, Eq, PartialEq, serde::Serialize, ToSchema)]
#[serde(rename_all = "lowercase")]
pub struct GooglePayThirdPartySdk {
    /// Identifier for the delayed session response
    pub delayed_session_token: bool,
    /// The name of the connector
    pub connector: String,
    /// The next action for the sdk (ex: calling confirm or sync call)
    pub sdk_next_action: SdkNextAction,
}

#[derive(Debug, Clone, Eq, PartialEq, serde::Serialize, ToSchema)]
#[serde(rename_all = "lowercase")]
pub struct GooglePaySessionResponse {
    /// The merchant info
    pub merchant_info: GpayMerchantInfo,
    /// List of the allowed payment meythods
    pub allowed_payment_methods: Vec<GpayAllowedPaymentMethods>,
    /// The transaction info Google Pay requires
    pub transaction_info: GpayTransactionInfo,
    /// Identifier for the delayed session response
    pub delayed_session_token: bool,
    /// The name of the connector
    pub connector: String,
    /// The next action for the sdk (ex: calling confirm or sync call)
    pub sdk_next_action: SdkNextAction,
    /// Secrets for sdk display and payment
    pub secrets: Option<SecretInfoToInitiateSdk>,
}

#[derive(Debug, Clone, Eq, PartialEq, serde::Serialize, ToSchema)]
#[serde(rename_all = "lowercase")]
pub struct KlarnaSessionTokenResponse {
    /// The session token for Klarna
    pub session_token: String,
    /// The identifier for the session
    pub session_id: String,
}

#[derive(Debug, Clone, Eq, PartialEq, serde::Serialize, ToSchema)]
#[serde(rename_all = "lowercase")]
pub struct PaypalSessionTokenResponse {
    /// The session token for PayPal
    pub session_token: String,
}

#[derive(Debug, Clone, Eq, PartialEq, serde::Serialize, ToSchema)]
#[serde(rename_all = "lowercase")]
pub struct ApplepaySessionTokenResponse {
    /// Session object for Apple Pay
    pub session_token_data: ApplePaySessionResponse,
    /// Payment request object for Apple Pay
    pub payment_request_data: Option<ApplePayPaymentRequest>,
    /// The session token is w.r.t this connector
    pub connector: String,
    /// Identifier for the delayed session response
    pub delayed_session_token: bool,
    /// The next action for the sdk (ex: calling confirm or sync call)
    pub sdk_next_action: SdkNextAction,
    /// The connector transaction id
    pub connector_reference_id: Option<String>,
    /// The public key id is to invoke third party sdk
    pub connector_sdk_public_key: Option<String>,
    /// The connector merchant id
    pub connector_merchant_id: Option<String>,
}

#[derive(Debug, Eq, PartialEq, serde::Serialize, Clone, ToSchema)]
pub struct SdkNextAction {
    /// The type of next action
    pub next_action: NextActionCall,
}

#[derive(Debug, Eq, PartialEq, serde::Serialize, Clone, ToSchema)]
#[serde(rename_all = "snake_case")]
pub enum NextActionCall {
    /// The next action call is confirm
    Confirm,
    /// The next action call is sync
    Sync,
}

#[derive(Debug, Clone, Eq, PartialEq, serde::Serialize, ToSchema)]
#[serde(untagged)]
pub enum ApplePaySessionResponse {
    ///  We get this session response, when third party sdk is involved
    ThirdPartySdk(ThirdPartySdkSessionResponse),
    ///  We get this session response, when there is no involvement of third party sdk
    /// This is the common response most of the times
    NoThirdPartySdk(NoThirdPartySdkSessionResponse),
    /// This is for the empty session response
    NoSessionResponse,
}

#[derive(Debug, Clone, Eq, PartialEq, serde::Serialize, ToSchema, serde::Deserialize)]
#[serde(rename_all(deserialize = "camelCase"))]
pub struct NoThirdPartySdkSessionResponse {
    /// Timestamp at which session is requested
    pub epoch_timestamp: u64,
    /// Timestamp at which session expires
    pub expires_at: u64,
    /// The identifier for the merchant session
    pub merchant_session_identifier: String,
    /// Apple pay generated unique ID (UUID) value
    pub nonce: String,
    /// The identifier for the merchant
    pub merchant_identifier: String,
    /// The domain name of the merchant which is registered in Apple Pay
    pub domain_name: String,
    /// The name to be displayed on Apple Pay button
    pub display_name: String,
    /// A string which represents the properties of a payment
    pub signature: String,
    /// The identifier for the operational analytics
    pub operational_analytics_identifier: String,
    /// The number of retries to get the session response
    pub retries: u8,
    /// The identifier for the connector transaction
    pub psp_id: String,
}

#[derive(Debug, Clone, Eq, PartialEq, serde::Serialize, ToSchema)]
pub struct ThirdPartySdkSessionResponse {
    pub secrets: SecretInfoToInitiateSdk,
}

#[derive(Debug, Clone, Eq, PartialEq, serde::Serialize, ToSchema, serde::Deserialize)]
pub struct SecretInfoToInitiateSdk {
    // Authorization secrets used by client to initiate sdk
    #[schema(value_type = String)]
    pub display: Secret<String>,
    // Authorization secrets used by client for payment
    #[schema(value_type = String)]
    pub payment: Secret<String>,
}

#[derive(Debug, Clone, Eq, PartialEq, serde::Serialize, ToSchema, serde::Deserialize)]
pub struct ApplePayPaymentRequest {
    /// The code for country
    #[schema(value_type = CountryAlpha2, example = "US")]
    pub country_code: Option<api_enums::CountryAlpha2>,
    /// The code for currency
    #[schema(value_type = Currency, example = "USD")]
    pub currency_code: api_enums::Currency,
    /// Represents the total for the payment.
    pub total: AmountInfo,
    /// The list of merchant capabilities(ex: whether capable of 3ds or no-3ds)
    pub merchant_capabilities: Option<Vec<String>>,
    /// The list of supported networks
    pub supported_networks: Option<Vec<String>>,
    pub merchant_identifier: Option<String>,
}

#[derive(Debug, Clone, Eq, PartialEq, serde::Serialize, ToSchema, serde::Deserialize)]
pub struct AmountInfo {
    /// The label must be the name of the merchant.
    pub label: String,
    /// A value that indicates whether the line item(Ex: total, tax, discount, or grand total) is final or pending.
    #[serde(rename = "type")]
    pub total_type: Option<String>,
    /// The total amount for the payment
    pub amount: String,
}

#[derive(Debug, Clone, serde::Deserialize)]
#[serde(rename_all = "camelCase")]
pub struct ApplepayErrorResponse {
    pub status_code: String,
    pub status_message: String,
}

#[derive(Default, Debug, serde::Serialize, Clone, ToSchema)]
pub struct PaymentsSessionResponse {
    /// The identifier for the payment
    pub payment_id: String,
    /// This is a token which expires after 15 minutes, used from the client to authenticate and create sessions from the SDK
    #[schema(value_type = String)]
    pub client_secret: Secret<String, pii::ClientSecret>,
    /// The list of session token object
    pub session_token: Vec<SessionToken>,
}

#[derive(Default, Debug, serde::Deserialize, serde::Serialize, Clone, ToSchema)]
pub struct PaymentRetrieveBody {
    /// The identifier for the Merchant Account.
    pub merchant_id: Option<String>,
    /// Decider to enable or disable the connector call for retrieve request
    pub force_sync: Option<bool>,
    /// This is a token which expires after 15 minutes, used from the client to authenticate and create sessions from the SDK
    pub client_secret: Option<String>,
    /// If enabled provides list of captures linked to latest attempt
    pub expand_captures: Option<bool>,
    /// If enabled provides list of attempts linked to payment intent
    pub expand_attempts: Option<bool>,
}

#[derive(Default, Debug, serde::Deserialize, serde::Serialize, Clone, ToSchema)]
pub struct PaymentRetrieveBodyWithCredentials {
    /// The identifier for payment.
    pub payment_id: String,
    /// The identifier for the Merchant Account.
    pub merchant_id: Option<String>,
    /// Decider to enable or disable the connector call for retrieve request
    pub force_sync: Option<bool>,
    /// Merchant connector details used to make payments.
    pub merchant_connector_details: Option<admin::MerchantConnectorDetailsWrap>,
}

#[derive(Default, Debug, serde::Deserialize, serde::Serialize, Clone, ToSchema)]
pub struct PaymentsCancelRequest {
    /// The identifier for the payment
    #[serde(skip)]
    pub payment_id: String,
    /// The reason for the payment cancel
    pub cancellation_reason: Option<String>,
    /// Merchant connector details used to make payments.
    #[schema(value_type = Option<MerchantConnectorDetailsWrap>)]
    pub merchant_connector_details: Option<admin::MerchantConnectorDetailsWrap>,
}

#[derive(Default, Debug, serde::Serialize, serde::Deserialize, Clone, ToSchema)]
pub struct PaymentsIncrementalAuthorizationRequest {
    /// The identifier for the payment
    #[serde(skip)]
    pub payment_id: String,
    /// The total amount including previously authorized amount and additional amount
    #[schema(value_type = i64, example = 6540)]
    pub amount: i64,
    /// Reason for incremental authorization
    pub reason: Option<String>,
}

#[derive(Debug, serde::Serialize, serde::Deserialize, Clone, ToSchema)]
pub struct PaymentsExternalAuthenticationRequest {
    /// The identifier for the payment
    #[serde(skip)]
    pub payment_id: String,
    /// Client Secret
    #[schema(value_type = String)]
    pub client_secret: Secret<String>,
    /// SDK Information if request is from SDK
    pub sdk_information: Option<SdkInformation>,
    /// Device Channel indicating whether request is coming from App or Browser
    pub device_channel: DeviceChannel,
    /// Indicates if 3DS method data was successfully completed or not
    pub threeds_method_comp_ind: ThreeDsCompletionIndicator,
}

#[derive(Debug, serde::Serialize, serde::Deserialize, Clone, ToSchema)]
pub enum ThreeDsCompletionIndicator {
    /// 3DS method successfully completed
    #[serde(rename = "Y")]
    Success,
    /// 3DS method was not successful
    #[serde(rename = "N")]
    Failure,
    /// 3DS method URL was unavailable
    #[serde(rename = "U")]
    NotAvailable,
}

#[derive(Debug, serde::Serialize, serde::Deserialize, Clone, ToSchema, Eq, PartialEq)]
pub enum DeviceChannel {
    #[serde(rename = "APP")]
    App,
    #[serde(rename = "BRW")]
    Browser,
}

#[derive(Default, Debug, serde::Serialize, serde::Deserialize, Clone, ToSchema)]
pub struct SdkInformation {
    /// Unique ID created on installations of the 3DS Requestor App on a Consumer Device
    pub sdk_app_id: String,
    /// JWE Object containing data encrypted by the SDK for the DS to decrypt
    pub sdk_enc_data: String,
    /// Public key component of the ephemeral key pair generated by the 3DS SDK
    pub sdk_ephem_pub_key: HashMap<String, String>,
    /// Unique transaction identifier assigned by the 3DS SDK
    pub sdk_trans_id: String,
    /// Identifies the vendor and version for the 3DS SDK that is integrated in a 3DS Requestor App
    pub sdk_reference_number: String,
    /// Indicates maximum amount of time in minutes
    pub sdk_max_timeout: u8,
}

#[derive(Debug, serde::Serialize, serde::Deserialize, Clone, ToSchema)]
pub struct PaymentsExternalAuthenticationResponse {
    /// Indicates the trans status
    #[serde(rename = "trans_status")]
    #[schema(value_type = TransactionStatus)]
    pub transaction_status: common_enums::TransactionStatus,
    /// Access Server URL to be used for challenge submission
    pub acs_url: Option<String>,
    /// Challenge request which should be sent to acs_url
    pub challenge_request: Option<String>,
    /// Unique identifier assigned by the EMVCo
    pub acs_reference_number: Option<String>,
    /// Unique identifier assigned by the ACS to identify a single transaction
    pub acs_trans_id: Option<String>,
    /// Unique identifier assigned by the 3DS Server to identify a single transaction
    pub three_dsserver_trans_id: Option<String>,
    /// Contains the JWS object created by the ACS for the ARes message
    pub acs_signed_content: Option<String>,
}

#[derive(Default, Debug, serde::Deserialize, serde::Serialize, Clone, ToSchema)]
pub struct PaymentsApproveRequest {
    /// The identifier for the payment
    #[serde(skip)]
    pub payment_id: String,
}

#[derive(Default, Debug, serde::Deserialize, serde::Serialize, Clone, ToSchema)]
pub struct PaymentsRejectRequest {
    /// The identifier for the payment
    #[serde(skip)]
    pub payment_id: String,
}

#[derive(Default, Debug, serde::Deserialize, serde::Serialize, ToSchema, Clone)]
pub struct PaymentsStartRequest {
    /// Unique identifier for the payment. This ensures idempotency for multiple payments
    /// that have been done by a single merchant. This field is auto generated and is returned in the API response.
    pub payment_id: String,
    /// The identifier for the Merchant Account.
    pub merchant_id: String,
    /// The identifier for the payment transaction
    pub attempt_id: String,
}

#[derive(Debug, Clone, serde::Deserialize, serde::Serialize, ToSchema)]
pub struct FeatureMetadata {
    /// Redirection response coming in request as metadata field only for redirection scenarios
    #[schema(value_type = Option<RedirectResponse>)]
    pub redirect_response: Option<RedirectResponse>,
}

///frm message is an object sent inside the payments response...when frm is invoked, its value is Some(...), else its None
#[derive(Clone, Debug, serde::Deserialize, serde::Serialize, PartialEq, ToSchema)]
pub struct FrmMessage {
    pub frm_name: String,
    pub frm_transaction_id: Option<String>,
    pub frm_transaction_type: Option<String>,
    pub frm_status: Option<String>,
    pub frm_score: Option<i32>,
    pub frm_reason: Option<serde_json::Value>,
    pub frm_error: Option<String>,
}

mod payment_id_type {
    use std::fmt;

    use serde::{
        de::{self, Visitor},
        Deserializer,
    };

    use super::PaymentIdType;

    struct PaymentIdVisitor;
    struct OptionalPaymentIdVisitor;

    impl<'de> Visitor<'de> for PaymentIdVisitor {
        type Value = PaymentIdType;

        fn expecting(&self, formatter: &mut fmt::Formatter<'_>) -> fmt::Result {
            formatter.write_str("payment id")
        }

        fn visit_str<E>(self, value: &str) -> Result<Self::Value, E>
        where
            E: de::Error,
        {
            Ok(PaymentIdType::PaymentIntentId(value.to_string()))
        }
    }

    impl<'de> Visitor<'de> for OptionalPaymentIdVisitor {
        type Value = Option<PaymentIdType>;

        fn expecting(&self, formatter: &mut fmt::Formatter<'_>) -> fmt::Result {
            formatter.write_str("payment id")
        }

        fn visit_some<D>(self, deserializer: D) -> Result<Self::Value, D::Error>
        where
            D: Deserializer<'de>,
        {
            deserializer.deserialize_any(PaymentIdVisitor).map(Some)
        }

        fn visit_none<E>(self) -> Result<Self::Value, E>
        where
            E: de::Error,
        {
            Ok(None)
        }

        fn visit_unit<E>(self) -> Result<Self::Value, E>
        where
            E: de::Error,
        {
            Ok(None)
        }
    }

    #[allow(dead_code)]
    pub(crate) fn deserialize<'a, D>(deserializer: D) -> Result<PaymentIdType, D::Error>
    where
        D: Deserializer<'a>,
    {
        deserializer.deserialize_any(PaymentIdVisitor)
    }

    pub(crate) fn deserialize_option<'a, D>(
        deserializer: D,
    ) -> Result<Option<PaymentIdType>, D::Error>
    where
        D: Deserializer<'a>,
    {
        deserializer.deserialize_option(OptionalPaymentIdVisitor)
    }
}

pub mod amount {
    use serde::de;

    use super::Amount;
    struct AmountVisitor;
    struct OptionalAmountVisitor;

    // This is defined to provide guarded deserialization of amount
    // which itself handles zero and non-zero values internally
    impl<'de> de::Visitor<'de> for AmountVisitor {
        type Value = Amount;

        fn expecting(&self, formatter: &mut std::fmt::Formatter<'_>) -> std::fmt::Result {
            write!(formatter, "amount as integer")
        }

        fn visit_u64<E>(self, v: u64) -> Result<Self::Value, E>
        where
            E: de::Error,
        {
            let v = i64::try_from(v).map_err(|_| {
                E::custom(format!(
                    "invalid value `{v}`, expected an integer between 0 and {}",
                    i64::MAX
                ))
            })?;
            self.visit_i64(v)
        }

        fn visit_i64<E>(self, v: i64) -> Result<Self::Value, E>
        where
            E: de::Error,
        {
            if v.is_negative() {
                return Err(E::custom(format!(
                    "invalid value `{v}`, expected a positive integer"
                )));
            }
            Ok(Amount::from(v))
        }
    }

    impl<'de> de::Visitor<'de> for OptionalAmountVisitor {
        type Value = Option<Amount>;

        fn expecting(&self, formatter: &mut std::fmt::Formatter<'_>) -> std::fmt::Result {
            write!(formatter, "option of amount (as integer)")
        }

        fn visit_some<D>(self, deserializer: D) -> Result<Self::Value, D::Error>
        where
            D: serde::Deserializer<'de>,
        {
            deserializer.deserialize_i64(AmountVisitor).map(Some)
        }

        fn visit_none<E>(self) -> Result<Self::Value, E>
        where
            E: de::Error,
        {
            Ok(None)
        }
    }

    #[allow(dead_code)]
    pub(crate) fn deserialize<'de, D>(deserializer: D) -> Result<Amount, D::Error>
    where
        D: de::Deserializer<'de>,
    {
        deserializer.deserialize_any(AmountVisitor)
    }
    pub(crate) fn deserialize_option<'de, D>(deserializer: D) -> Result<Option<Amount>, D::Error>
    where
        D: de::Deserializer<'de>,
    {
        deserializer.deserialize_option(OptionalAmountVisitor)
    }
}

#[cfg(test)]
mod tests {
    #![allow(clippy::unwrap_used)]
    use super::*;

    #[test]
    fn test_mandate_type() {
        let mandate_type = MandateType::default();
        assert_eq!(
            serde_json::to_string(&mandate_type).unwrap(),
            r#"{"multi_use":null}"#
        )
    }
}

#[derive(Default, Debug, serde::Deserialize, Clone, ToSchema, serde::Serialize)]
pub struct RetrievePaymentLinkRequest {
    pub client_secret: Option<String>,
}

#[derive(Clone, Debug, serde::Serialize, PartialEq, ToSchema)]
pub struct PaymentLinkResponse {
    pub link: String,
    pub payment_link_id: String,
}

#[derive(Clone, Debug, serde::Serialize, ToSchema)]
pub struct RetrievePaymentLinkResponse {
    pub payment_link_id: String,
    pub merchant_id: String,
    pub link_to_pay: String,
    pub amount: i64,
    #[serde(with = "common_utils::custom_serde::iso8601")]
    pub created_at: PrimitiveDateTime,
    #[serde(with = "common_utils::custom_serde::iso8601::option")]
    pub expiry: Option<PrimitiveDateTime>,
    pub description: Option<String>,
    pub status: PaymentLinkStatus,
    #[schema(value_type = Option<Currency>)]
    pub currency: Option<api_enums::Currency>,
}

#[derive(Clone, Debug, serde::Deserialize, ToSchema, serde::Serialize)]
pub struct PaymentLinkInitiateRequest {
    pub merchant_id: String,
    pub payment_id: String,
}

#[derive(Debug, serde::Serialize)]
#[serde(untagged)]
pub enum PaymentLinkData<'a> {
    PaymentLinkDetails(&'a PaymentLinkDetails),
    PaymentLinkStatusDetails(PaymentLinkStatusDetails),
}

#[derive(Debug, serde::Serialize, Clone)]
pub struct PaymentLinkDetails {
    pub amount: String,
    pub currency: api_enums::Currency,
    pub pub_key: String,
    pub client_secret: String,
    pub payment_id: String,
    #[serde(with = "common_utils::custom_serde::iso8601")]
    pub session_expiry: PrimitiveDateTime,
    pub merchant_logo: String,
    pub return_url: String,
    pub merchant_name: String,
    pub order_details: Option<Vec<OrderDetailsWithStringAmount>>,
    pub max_items_visible_after_collapse: i8,
    pub theme: String,
    pub merchant_description: Option<String>,
    pub sdk_layout: String,
}

#[derive(Debug, serde::Serialize)]
pub struct PaymentLinkStatusDetails {
    pub amount: String,
    pub currency: api_enums::Currency,
    pub payment_id: String,
    pub merchant_logo: String,
    pub merchant_name: String,
    #[serde(with = "common_utils::custom_serde::iso8601")]
    pub created: PrimitiveDateTime,
    pub status: PaymentLinkStatusWrap,
    pub error_code: Option<String>,
    pub error_message: Option<String>,
    pub redirect: bool,
    pub theme: String,
    pub return_url: String,
}

#[derive(Clone, Debug, serde::Deserialize, ToSchema, serde::Serialize)]
#[serde(deny_unknown_fields)]

pub struct PaymentLinkListConstraints {
    /// limit on the number of objects to return
    pub limit: Option<i64>,

    /// The time at which payment link is created
    #[schema(example = "2022-09-10T10:11:12Z")]
    #[serde(default, with = "common_utils::custom_serde::iso8601::option")]
    pub created: Option<PrimitiveDateTime>,

    /// Time less than the payment link created time
    #[schema(example = "2022-09-10T10:11:12Z")]
    #[serde(
        default,
        with = "common_utils::custom_serde::iso8601::option",
        rename = "created.lt"
    )]
    pub created_lt: Option<PrimitiveDateTime>,

    /// Time greater than the payment link created time
    #[schema(example = "2022-09-10T10:11:12Z")]
    #[serde(
        default,
        with = "common_utils::custom_serde::iso8601::option",
        rename = "created.gt"
    )]
    pub created_gt: Option<PrimitiveDateTime>,

    /// Time less than or equals to the payment link created time
    #[schema(example = "2022-09-10T10:11:12Z")]
    #[serde(
        default,
        with = "common_utils::custom_serde::iso8601::option",
        rename = "created.lte"
    )]
    pub created_lte: Option<PrimitiveDateTime>,

    /// Time greater than or equals to the payment link created time
    #[schema(example = "2022-09-10T10:11:12Z")]
    #[serde(default, with = "common_utils::custom_serde::iso8601::option")]
    #[serde(rename = "created.gte")]
    pub created_gte: Option<PrimitiveDateTime>,
}

#[derive(Clone, Debug, serde::Serialize, ToSchema)]
pub struct PaymentLinkListResponse {
    /// The number of payment links included in the list
    pub size: usize,
    // The list of payment link response objects
    pub data: Vec<PaymentLinkResponse>,
}

#[derive(Clone, Debug, serde::Deserialize, serde::Serialize, PartialEq, ToSchema)]
pub struct PaymentCreatePaymentLinkConfig {
    #[serde(flatten)]
    #[schema(value_type = Option<PaymentLinkConfigRequest>)]
    pub config: admin::PaymentLinkConfigRequest,
}

#[derive(Debug, Default, Eq, PartialEq, serde::Deserialize, serde::Serialize, Clone, ToSchema)]
pub struct OrderDetailsWithStringAmount {
    /// Name of the product that is being purchased
    #[schema(max_length = 255, example = "shirt")]
    pub product_name: String,
    /// The quantity of the product to be purchased
    #[schema(example = 1)]
    pub quantity: u16,
    /// the amount per quantity of product
    pub amount: String,
    /// Product Image link
    pub product_img_link: Option<String>,
}

#[derive(PartialEq, Debug, Clone, serde::Serialize, serde::Deserialize, ToSchema)]
#[serde(rename_all = "snake_case")]
pub enum PaymentLinkStatus {
    Active,
    Expired,
}

#[derive(PartialEq, Debug, Clone, serde::Serialize, serde::Deserialize, ToSchema)]
#[serde(rename_all = "snake_case")]
#[serde(untagged)]
pub enum PaymentLinkStatusWrap {
    PaymentLinkStatus(PaymentLinkStatus),
    IntentStatus(api_enums::IntentStatus),
}

#[cfg(test)]
mod payments_request_api_contract {
    #![allow(clippy::unwrap_used)]
    #![allow(clippy::panic)]
    use std::str::FromStr;

    use super::*;

    #[test]
    fn test_successful_card_deser() {
        let payments_request = r#"
        {
            "amount": 6540,
            "currency": "USD",
            "payment_method": "card",
            "payment_method_data": {
                "card": {
                    "card_number": "4242424242424242",
                    "card_exp_month": "10",
                    "card_exp_year": "25",
                    "card_holder_name": "joseph Doe",
                    "card_cvc": "123"
                }
            }
        }
        "#;

        let expected_card_number_string = "4242424242424242";
        let expected_card_number = CardNumber::from_str(expected_card_number_string).unwrap();

        let payments_request = serde_json::from_str::<PaymentsRequest>(payments_request);
        assert!(payments_request.is_ok());

        if let PaymentMethodData::Card(card_data) = payments_request
            .unwrap()
            .payment_method_data
            .unwrap()
            .payment_method_data
        {
            assert_eq!(card_data.card_number, expected_card_number);
        } else {
            panic!("Received unexpected response")
        }
    }

    #[test]
    fn test_successful_payment_method_reward() {
        let payments_request = r#"
        {
            "amount": 6540,
            "currency": "USD",
            "payment_method": "reward",
            "payment_method_data": "reward",
            "payment_method_type": "evoucher"
        }
        "#;

        let payments_request = serde_json::from_str::<PaymentsRequest>(payments_request);
        assert!(payments_request.is_ok());
        assert_eq!(
            payments_request
                .unwrap()
                .payment_method_data
                .unwrap()
                .payment_method_data,
            PaymentMethodData::Reward
        );
    }
}

/// Set of tests to extract billing details from payment method data
/// These are required for backwards compatibility
#[cfg(test)]
mod billing_from_payment_method_data {
    #![allow(clippy::unwrap_used)]
    use common_enums::CountryAlpha2;

    use super::*;

    const TEST_COUNTRY: CountryAlpha2 = CountryAlpha2::US;
    const TEST_FIRST_NAME: &str = "John";

    #[test]
    fn test_wallet_payment_method_data_paypal() {
        let test_email: Email = Email::try_from("example@example.com".to_string()).unwrap();

        let paypal_wallet_payment_method_data =
            PaymentMethodData::Wallet(WalletData::PaypalRedirect(PaypalRedirection {
                email: Some(test_email.clone()),
            }));

        let billing_address = paypal_wallet_payment_method_data
            .get_billing_address()
            .unwrap();

        assert_eq!(billing_address.email.unwrap(), test_email);

        assert!(billing_address.address.is_none());
        assert!(billing_address.phone.is_none());
    }

    #[test]
    fn test_bank_redirect_payment_method_data_eps() {
        let test_email = Email::try_from("example@example.com".to_string()).unwrap();
        let test_first_name = Secret::new(String::from("Chaser"));

        let bank_redirect_billing = BankRedirectBilling {
            billing_name: Some(test_first_name.clone()),
            email: Some(test_email.clone()),
        };

        let eps_bank_redirect_payment_method_data =
            PaymentMethodData::BankRedirect(BankRedirectData::Eps {
                billing_details: Some(bank_redirect_billing),
                bank_name: None,
                country: Some(TEST_COUNTRY),
            });

        let billing_address = eps_bank_redirect_payment_method_data
            .get_billing_address()
            .unwrap();

        let address_details = billing_address.address.unwrap();

        assert_eq!(billing_address.email.unwrap(), test_email);
        assert_eq!(address_details.country.unwrap(), TEST_COUNTRY);
        assert_eq!(address_details.first_name.unwrap(), test_first_name);
        assert!(billing_address.phone.is_none());
    }

    #[test]
    fn test_paylater_payment_method_data_klarna() {
        let test_email: Email = Email::try_from("example@example.com".to_string()).unwrap();

        let klarna_paylater_payment_method_data =
            PaymentMethodData::PayLater(PayLaterData::KlarnaRedirect {
                billing_email: test_email.clone(),
                billing_country: TEST_COUNTRY,
            });

        let billing_address = klarna_paylater_payment_method_data
            .get_billing_address()
            .unwrap();

        assert_eq!(billing_address.email.unwrap(), test_email);
        assert_eq!(
            billing_address.address.unwrap().country.unwrap(),
            TEST_COUNTRY
        );
        assert!(billing_address.phone.is_none());
    }

    #[test]
    fn test_bank_debit_payment_method_data_ach() {
        let test_email = Email::try_from("example@example.com".to_string()).unwrap();
        let test_first_name = Secret::new(String::from("Chaser"));

        let bank_redirect_billing = BankDebitBilling {
            name: test_first_name.clone(),
            address: None,
            email: test_email.clone(),
        };

        let ach_bank_debit_payment_method_data =
            PaymentMethodData::BankDebit(BankDebitData::AchBankDebit {
                billing_details: bank_redirect_billing,
                account_number: Secret::new("1234".to_string()),
                routing_number: Secret::new("1235".to_string()),
                card_holder_name: None,
                bank_account_holder_name: None,
                bank_name: None,
                bank_type: None,
                bank_holder_type: None,
            });

        let billing_address = ach_bank_debit_payment_method_data
            .get_billing_address()
            .unwrap();

        let address_details = billing_address.address.unwrap();

        assert_eq!(billing_address.email.unwrap(), test_email);
        assert_eq!(address_details.first_name.unwrap(), test_first_name);
        assert!(billing_address.phone.is_none());
    }

    #[test]
    fn test_card_payment_method_data() {
        let card_payment_method_data = PaymentMethodData::Card(Card {
            card_holder_name: Some(Secret::new(TEST_FIRST_NAME.into())),
            ..Default::default()
        });

        let billing_address = card_payment_method_data.get_billing_address().unwrap();

        assert_eq!(
            billing_address.address.unwrap().first_name.unwrap(),
            Secret::new(TEST_FIRST_NAME.into())
        );
    }

    #[test]
    fn test_card_payment_method_data_empty() {
        let card_payment_method_data = PaymentMethodData::Card(Card::default());

        let billing_address = card_payment_method_data.get_billing_address();

        assert!(billing_address.is_none());
    }
}<|MERGE_RESOLUTION|>--- conflicted
+++ resolved
@@ -2644,29 +2644,6 @@
 
 impl AddressDetails {
     pub fn unify_address_details(self, other: Option<&Self>) -> Self {
-<<<<<<< HEAD
-        match (self, other) {
-            (address, Some(other)) => {
-                let (first_name, last_name) = if address.first_name.is_some() {
-                    (address.first_name, address.last_name)
-                } else {
-                    (other.first_name.clone(), other.last_name.clone())
-                };
-
-                Self {
-                    first_name,
-                    last_name,
-                    city: address.city.or(other.city.clone()),
-                    country: address.country.or(other.country),
-                    line1: address.line1.or(other.line1.clone()),
-                    line2: address.line2.or(other.line2.clone()),
-                    line3: address.line3.or(other.line3.clone()),
-                    zip: address.zip.or(other.zip.clone()),
-                    state: address.state.or(other.state.clone()),
-                }
-            }
-            (address, None) => address,
-=======
         if let Some(other) = other {
             let (first_name, last_name) = if self.first_name.is_some() {
                 (self.first_name, self.last_name)
@@ -2687,7 +2664,6 @@
             }
         } else {
             self
->>>>>>> 97fbc899
         }
     }
 }
