use std::{
    collections::{HashMap, HashSet},
    fmt,
    num::NonZeroI64,
};

use cards::CardNumber;
use common_utils::{
    consts::default_payments_list_limit,
    crypto,
    ext_traits::{ConfigExt, Encode},
    pii::{self, Email},
};
use masking::{PeekInterface, Secret};
use router_derive::Setter;
use serde::{
    de::{self, Unexpected, Visitor},
    ser::Serializer,
    Deserialize, Deserializer, Serialize,
};
use time::PrimitiveDateTime;
use url::Url;
use utoipa::ToSchema;

use crate::{
    admin::{self, MerchantConnectorInfo},
    disputes, enums as api_enums,
    ephemeral_key::EphemeralKeyCreateResponse,
    mandates::RecurringDetails,
    refunds,
};

#[derive(Clone, Copy, Debug, Eq, PartialEq)]
pub enum PaymentOp {
    Create,
    Update,
    Confirm,
}

use crate::enums;
#[derive(serde::Deserialize)]
pub struct BankData {
    pub payment_method_type: api_enums::PaymentMethodType,
    pub code_information: Vec<BankCodeInformation>,
}

#[derive(serde::Deserialize)]
pub struct BankCodeInformation {
    pub bank_name: common_enums::BankNames,
    pub connector_codes: Vec<ConnectorCode>,
}

#[derive(serde::Deserialize)]
pub struct ConnectorCode {
    pub connector: api_enums::Connector,
    pub code: String,
}

#[derive(Debug, Clone, serde::Serialize, serde::Deserialize, ToSchema, PartialEq, Eq)]
pub struct BankCodeResponse {
    pub bank_name: Vec<common_enums::BankNames>,
    pub eligible_connectors: Vec<String>,
}

#[derive(Debug, PartialEq)]
pub struct ClientSecret {
    pub payment_id: String,
    pub secret: String,
}

impl<'de> Deserialize<'de> for ClientSecret {
    fn deserialize<D>(deserializer: D) -> Result<Self, D::Error>
    where
        D: Deserializer<'de>,
    {
        struct ClientSecretVisitor;

        impl<'de> Visitor<'de> for ClientSecretVisitor {
            type Value = ClientSecret;

            fn expecting(&self, formatter: &mut fmt::Formatter<'_>) -> fmt::Result {
                formatter.write_str("a string in the format '{payment_id}_secret_{secret}'")
            }

            fn visit_str<E>(self, value: &str) -> Result<ClientSecret, E>
            where
                E: de::Error,
            {
                let (payment_id, secret) = value.rsplit_once("_secret_").ok_or_else(|| {
                    E::invalid_value(Unexpected::Str(value), &"a string with '_secret_'")
                })?;

                Ok(ClientSecret {
                    payment_id: payment_id.to_owned(),
                    secret: secret.to_owned(),
                })
            }
        }

        deserializer.deserialize_str(ClientSecretVisitor)
    }
}

impl Serialize for ClientSecret {
    fn serialize<S>(&self, serializer: S) -> Result<S::Ok, S::Error>
    where
        S: Serializer,
    {
        let combined = format!("{}_secret_{}", self.payment_id, self.secret);
        serializer.serialize_str(&combined)
    }
}

#[cfg(test)]
mod client_secret_tests {
    #![allow(clippy::expect_used)]

    use serde_json;

    use super::*;

    #[test]
    fn test_serialize_client_secret() {
        let client_secret1 = ClientSecret {
            payment_id: "pay_3TgelAms4RQec8xSStjF".to_string(),
            secret: "fc34taHLw1ekPgNh92qr".to_string(),
        };
        let client_secret2 = ClientSecret {
            payment_id: "pay_3Tgel__Ams4RQ_secret_ec8xSStjF".to_string(),
            secret: "fc34taHLw1ekPgNh92qr".to_string(),
        };

        let expected_str1 = r#""pay_3TgelAms4RQec8xSStjF_secret_fc34taHLw1ekPgNh92qr""#;
        let expected_str2 = r#""pay_3Tgel__Ams4RQ_secret_ec8xSStjF_secret_fc34taHLw1ekPgNh92qr""#;

        let actual_str1 =
            serde_json::to_string(&client_secret1).expect("Failed to serialize client_secret1");
        let actual_str2 =
            serde_json::to_string(&client_secret2).expect("Failed to serialize client_secret2");

        assert_eq!(expected_str1, actual_str1);
        assert_eq!(expected_str2, actual_str2);
    }

    #[test]
    fn test_deserialize_client_secret() {
        let client_secret_str1 = r#""pay_3TgelAms4RQec8xSStjF_secret_fc34taHLw1ekPgNh92qr""#;
        let client_secret_str2 =
            r#""pay_3Tgel__Ams4RQ_secret_ec8xSStjF_secret_fc34taHLw1ekPgNh92qr""#;
        let client_secret_str3 =
            r#""pay_3Tgel__Ams4RQ_secret_ec8xSStjF_secret__secret_fc34taHLw1ekPgNh92qr""#;

        let expected1 = ClientSecret {
            payment_id: "pay_3TgelAms4RQec8xSStjF".to_string(),
            secret: "fc34taHLw1ekPgNh92qr".to_string(),
        };
        let expected2 = ClientSecret {
            payment_id: "pay_3Tgel__Ams4RQ_secret_ec8xSStjF".to_string(),
            secret: "fc34taHLw1ekPgNh92qr".to_string(),
        };
        let expected3 = ClientSecret {
            payment_id: "pay_3Tgel__Ams4RQ_secret_ec8xSStjF_secret_".to_string(),
            secret: "fc34taHLw1ekPgNh92qr".to_string(),
        };

        let actual1: ClientSecret = serde_json::from_str(client_secret_str1)
            .expect("Failed to deserialize client_secret_str1");
        let actual2: ClientSecret = serde_json::from_str(client_secret_str2)
            .expect("Failed to deserialize client_secret_str2");
        let actual3: ClientSecret = serde_json::from_str(client_secret_str3)
            .expect("Failed to deserialize client_secret_str3");

        assert_eq!(expected1, actual1);
        assert_eq!(expected2, actual2);
        assert_eq!(expected3, actual3);
    }
}

#[derive(Default, Debug, serde::Deserialize, serde::Serialize, Clone, ToSchema, PartialEq)]
pub struct CustomerDetails {
    /// The identifier for the customer.
    pub id: String,

    /// The customer's name
    #[schema(max_length = 255, value_type = Option<String>, example = "John Doe")]
    pub name: Option<Secret<String>>,

    /// The customer's email address
    #[schema(max_length = 255, value_type = Option<String>, example = "johntest@test.com")]
    pub email: Option<Email>,

    /// The customer's phone number
    #[schema(value_type = Option<String>, max_length = 10, example = "3141592653")]
    pub phone: Option<Secret<String>>,

    /// The country code for the customer's phone number
    #[schema(max_length = 2, example = "+1")]
    pub phone_country_code: Option<String>,
}

#[derive(
    Default,
    Debug,
    serde::Deserialize,
    serde::Serialize,
    Clone,
    ToSchema,
    router_derive::PolymorphicSchema,
)]
#[generate_schemas(PaymentsCreateRequest, PaymentsUpdateRequest, PaymentsConfirmRequest)]
#[serde(deny_unknown_fields)]
pub struct PaymentsRequest {
    /// The payment amount. Amount for the payment in the lowest denomination of the currency, (i.e) in cents for USD denomination, in yen for JPY denomination etc. E.g., Pass 100 to charge $1.00 and ¥100 since ¥ is a zero-decimal currency
    #[schema(value_type = Option<u64>, example = 6540)]
    #[serde(default, deserialize_with = "amount::deserialize_option")]
    #[mandatory_in(PaymentsCreateRequest = u64)]
    // Makes the field mandatory in PaymentsCreateRequest
    pub amount: Option<Amount>,

    /// The three letter ISO currency code in uppercase. Eg: 'USD' to charge US Dollars
    #[schema(example = "USD", value_type = Option<Currency>)]
    #[mandatory_in(PaymentsCreateRequest = Currency)]
    pub currency: Option<api_enums::Currency>,

    /// The Amount to be captured / debited from the users payment method. It shall be in lowest denomination of the currency. (i.e) in cents for USD denomination, in paisa for INR denomination etc., If not provided, the default amount_to_capture will be the payment amount.
    #[schema(example = 6540)]
    pub amount_to_capture: Option<i64>,

    /// Unique identifier for the payment. This ensures idempotency for multiple payments
    /// that have been done by a single merchant. This field is auto generated and is returned in the API response.
    #[schema(
        value_type = Option<String>,
        min_length = 30,
        max_length = 30,
        example = "pay_mbabizu24mvu3mela5njyhpit4"
    )]
    #[serde(default, deserialize_with = "payment_id_type::deserialize_option")]
    pub payment_id: Option<PaymentIdType>,

    /// This is an identifier for the merchant account. This is inferred from the API key
    /// provided during the request
    #[schema(max_length = 255, example = "merchant_1668273825")]
    pub merchant_id: Option<String>,

    #[schema(value_type = Option<StraightThroughAlgorithm>, example = json!({
        "type": "single",
        "data": {"connector": "stripe", "merchant_connector_id": "mca_123"}
    }))]
    pub routing: Option<serde_json::Value>,

    /// This allows to manually select a connector with which the payment can go through
    #[schema(value_type = Option<Vec<Connector>>, max_length = 255, example = json!(["stripe", "adyen"]))]
    pub connector: Option<Vec<api_enums::Connector>>,

    /// Default value if not passed is set to 'automatic' which results in Auth and Capture in one single API request. Pass 'manual' or 'manual_multiple' in case you want do a separate Auth and Capture by first authorizing and placing a hold on your customer's funds so that you can use the Payments/Capture endpoint later to capture the authorized amount. Pass 'manual' if you want to only capture the amount later once or 'manual_multiple' if you want to capture the funds multiple times later. Both 'manual' and 'manual_multiple' are only supported by a specific list of processors
    #[schema(value_type = Option<CaptureMethod>, example = "automatic")]
    pub capture_method: Option<api_enums::CaptureMethod>,

    /// Pass this parameter to force 3DS or non 3DS auth for this payment. Some connectors will still force 3DS auth even in case of passing 'no_three_ds' here and vice versa. Default value is 'no_three_ds' if not set
    #[schema(value_type = Option<AuthenticationType>, example = "no_three_ds", default = "three_ds")]
    pub authentication_type: Option<api_enums::AuthenticationType>,

    /// The billing details of the payment. This address will be used for invoicing.
    pub billing: Option<Address>,

    /// A timestamp (ISO 8601 code) that determines when the payment should be captured.
    /// Providing this field will automatically set `capture` to true
    #[schema(example = "2022-09-10T10:11:12Z")]
    #[serde(default, with = "common_utils::custom_serde::iso8601::option")]
    pub capture_on: Option<PrimitiveDateTime>,

    /// Whether to confirm the payment (if applicable)
    #[schema(default = false, example = true)]
    pub confirm: Option<bool>,

    /// Passing this object creates a new customer or attaches an existing customer to the payment
    pub customer: Option<CustomerDetails>,

    /// The identifier for the customer object. This field will be deprecated soon, use the customer object instead
    #[schema(max_length = 255, example = "cus_y3oqhf46pyzuxjbcn2giaqnb44")]
    pub customer_id: Option<String>,

    /// The customer's email address This field will be deprecated soon, use the customer object instead
    #[schema(max_length = 255, value_type = Option<String>, example = "johntest@test.com")]
    pub email: Option<Email>,

    /// The customer's name.
    /// This field will be deprecated soon, use the customer object instead.
    #[schema(value_type = Option<String>, max_length = 255, example = "John Test")]
    pub name: Option<Secret<String>>,

    /// The customer's phone number
    /// This field will be deprecated soon, use the customer object instead
    #[schema(value_type = Option<String>, max_length = 255, example = "3141592653")]
    pub phone: Option<Secret<String>>,

    /// The country code for the customer phone number
    /// This field will be deprecated soon, use the customer object instead
    #[schema(max_length = 255, example = "+1")]
    pub phone_country_code: Option<String>,

    /// Set to true to indicate that the customer is not in your checkout flow during this payment, and therefore is unable to authenticate. This parameter is intended for scenarios where you collect card details and charge them later. When making a recurring payment by passing a mandate_id, this parameter is mandatory
    #[schema(example = true)]
    pub off_session: Option<bool>,

    /// A description for the payment
    #[schema(example = "It's my first payment request")]
    pub description: Option<String>,

    /// The URL to redirect after the completion of the operation
    #[schema(value_type = Option<String>, example = "https://hyperswitch.io")]
    pub return_url: Option<Url>,
    /// Indicates that you intend to make future payments with this Payment’s payment method. Providing this parameter will attach the payment method to the Customer, if present, after the Payment is confirmed and any required actions from the user are complete.
    #[schema(value_type = Option<FutureUsage>, example = "off_session")]
    pub setup_future_usage: Option<api_enums::FutureUsage>,

    /// The payment method information provided for making a payment
    #[schema(example = "bank_transfer")]
    #[serde(with = "payment_method_data_serde", default)]
    pub payment_method_data: Option<PaymentMethodDataRequest>,

    /// The payment method that is to be used
    #[schema(value_type = Option<PaymentMethod>, example = "card")]
    pub payment_method: Option<api_enums::PaymentMethod>,

    /// Provide a reference to a stored payment method
    #[schema(example = "187282ab-40ef-47a9-9206-5099ba31e432")]
    pub payment_token: Option<String>,

    /// This is used along with the payment_token field while collecting during saved card payments. This field will be deprecated soon, use the payment_method_data.card_token object instead
    #[schema(value_type = Option<String>, deprecated)]
    pub card_cvc: Option<Secret<String>>,

    /// The shipping address for the payment
    pub shipping: Option<Address>,

    /// For non-card charges, you can use this value as the complete description that appears on your customers’ statements. Must contain at least one letter, maximum 22 characters.
    #[schema(max_length = 255, example = "Hyperswitch Router")]
    pub statement_descriptor_name: Option<String>,

    /// Provides information about a card payment that customers see on their statements. Concatenated with the prefix (shortened descriptor) or statement descriptor that’s set on the account to form the complete statement descriptor. Maximum 22 characters for the concatenated descriptor.
    #[schema(max_length = 255, example = "Payment for shoes purchase")]
    pub statement_descriptor_suffix: Option<String>,

    /// Use this object to capture the details about the different products for which the payment is being made. The sum of amount across different products here should be equal to the overall payment amount
    #[schema(value_type = Option<Vec<OrderDetailsWithAmount>>, example = r#"[{
        "product_name": "Apple iPhone 16",
        "quantity": 1,
        "amount" : 69000
        "product_img_link" : "https://dummy-img-link.com"
    }]"#)]
    pub order_details: Option<Vec<OrderDetailsWithAmount>>,

    /// It's a token used for client side verification.
    #[schema(example = "pay_U42c409qyHwOkWo3vK60_secret_el9ksDkiB8hi6j9N78yo")]
    #[remove_in(PaymentsUpdateRequest, PaymentsCreateRequest)]
    pub client_secret: Option<String>,

    /// Passing this object during payments creates a mandate. The mandate_type sub object is passed by the server.
    pub mandate_data: Option<MandateData>,

    /// Passing this object during payments confirm . The customer_acceptance sub object is usually passed by the SDK or client
    #[schema(value_type = Option<CustomerAcceptance>)]
    pub customer_acceptance: Option<CustomerAcceptance>,

    /// A unique identifier to link the payment to a mandate. To do Recurring payments after a mandate has been created, pass the mandate_id instead of payment_method_data
    #[schema(max_length = 255, example = "mandate_iwer89rnjef349dni3")]
    #[remove_in(PaymentsUpdateRequest)]
    pub mandate_id: Option<String>,

    /// Additional details required by 3DS 2.0
    #[schema(value_type = Option<BrowserInformation>, example = r#"{
        "user_agent": "Mozilla/5.0 (Windows NT 10.0; Win64; x64) AppleWebKit/537.36 (KHTML, like Gecko) Chrome/70.0.3538.110 Safari/537.36",
        "accept_header": "text/html,application/xhtml+xml,application/xml;q=0.9,image/webp,image/apng,*/*;q=0.8",
        "language": "nl-NL",
        "color_depth": 24,
        "screen_height": 723,
        "screen_width": 1536,
        "time_zone": 0,
        "java_enabled": true,
        "java_script_enabled":true
    }"#)]
    pub browser_info: Option<serde_json::Value>,

    /// To indicate the type of payment experience that the payment method would go through
    #[schema(value_type = Option<PaymentExperience>, example = "redirect_to_url")]
    pub payment_experience: Option<api_enums::PaymentExperience>,

    /// Payment Method Type
    #[schema(value_type = Option<PaymentMethodType>, example = "google_pay")]
    pub payment_method_type: Option<api_enums::PaymentMethodType>,

    /// Business country of the merchant for this payment.
    /// To be deprecated soon. Pass the profile_id instead
    #[schema(value_type = Option<CountryAlpha2>, example = "US")]
    #[remove_in(PaymentsUpdateRequest, PaymentsConfirmRequest)]
    pub business_country: Option<api_enums::CountryAlpha2>,

    /// Business label of the merchant for this payment.
    /// To be deprecated soon. Pass the profile_id instead
    #[schema(example = "food")]
    #[remove_in(PaymentsUpdateRequest, PaymentsConfirmRequest)]
    pub business_label: Option<String>,

    /// Merchant connector details used to make payments.
    #[schema(value_type = Option<MerchantConnectorDetailsWrap>)]
    pub merchant_connector_details: Option<admin::MerchantConnectorDetailsWrap>,

    /// Use this parameter to restrict the Payment Method Types to show for a given PaymentIntent
    #[schema(value_type = Option<Vec<PaymentMethodType>>)]
    pub allowed_payment_method_types: Option<Vec<api_enums::PaymentMethodType>>,

    /// Business sub label for the payment
    #[remove_in(PaymentsUpdateRequest, PaymentsConfirmRequest, PaymentsCreateRequest)]
    pub business_sub_label: Option<String>,

    /// Denotes the retry action
    #[schema(value_type = Option<RetryAction>)]
    pub retry_action: Option<api_enums::RetryAction>,

    /// You can specify up to 50 keys, with key names up to 40 characters long and values up to 500 characters long. Metadata is useful for storing additional, structured information on an object.
    #[schema(value_type = Option<Object>, example = r#"{ "udf1": "some-value", "udf2": "some-value" }"#)]
    pub metadata: Option<pii::SecretSerdeValue>,

    /// additional data related to some connectors
    pub connector_metadata: Option<ConnectorMetadata>,

    /// additional data that might be required by hyperswitch
    pub feature_metadata: Option<FeatureMetadata>,

    /// Whether to get the payment link (if applicable)
    #[schema(default = false, example = true)]
    pub payment_link: Option<bool>,

    /// custom payment link config for the particular payment
    #[schema(value_type = Option<PaymentCreatePaymentLinkConfig>)]
    pub payment_link_config: Option<PaymentCreatePaymentLinkConfig>,

    /// The business profile to use for this payment, if not passed the default business profile
    /// associated with the merchant account will be used.
    #[remove_in(PaymentsUpdateRequest, PaymentsConfirmRequest)]
    pub profile_id: Option<String>,

    /// surcharge_details for this payment
    #[remove_in(PaymentsConfirmRequest)]
    #[schema(value_type = Option<RequestSurchargeDetails>)]
    pub surcharge_details: Option<RequestSurchargeDetails>,

    /// The type of the payment that differentiates between normal and various types of mandate payments
    #[schema(value_type = Option<PaymentType>)]
    pub payment_type: Option<api_enums::PaymentType>,

    ///Request for an incremental authorization
    pub request_incremental_authorization: Option<bool>,

    ///Will be used to expire client secret after certain amount of time to be supplied in seconds
    ///(900) for 15 mins
    #[schema(example = 900)]
    pub session_expiry: Option<u32>,

    /// additional data related to some frm connectors
    pub frm_metadata: Option<serde_json::Value>,

    /// Whether to perform external authentication (if applicable)
    #[schema(example = true)]
    pub request_external_three_ds_authentication: Option<bool>,

    /// Details required for recurring payment
    pub recurring_details: Option<RecurringDetails>,
}

impl PaymentsRequest {
    pub fn get_total_capturable_amount(&self) -> Option<i64> {
        let surcharge_amount = self
            .surcharge_details
            .map(|surcharge_details| surcharge_details.get_total_surcharge_amount())
            .unwrap_or(0);
        self.amount
            .map(|amount| i64::from(amount) + surcharge_amount)
    }
}
#[derive(
    Default, Debug, Clone, serde::Serialize, serde::Deserialize, Copy, ToSchema, PartialEq,
)]
pub struct RequestSurchargeDetails {
    pub surcharge_amount: i64,
    pub tax_amount: Option<i64>,
}

/// Browser information to be used for 3DS 2.0
#[derive(ToSchema)]
pub struct BrowserInformation {
    /// Color depth supported by the browser
    pub color_depth: Option<u8>,

    /// Whether java is enabled in the browser
    pub java_enabled: Option<bool>,

    /// Whether javascript is enabled in the browser
    pub java_script_enabled: Option<bool>,

    /// Language supported
    pub language: Option<String>,

    /// The screen height in pixels
    pub screen_height: Option<u32>,

    /// The screen width in pixels
    pub screen_width: Option<u32>,

    /// Time zone of the client
    pub time_zone: Option<i32>,

    /// Ip address of the client
    #[schema(value_type = Option<String>)]
    pub ip_address: Option<std::net::IpAddr>,

    /// List of headers that are accepted
    #[schema(
        example = "text/html,application/xhtml+xml,application/xml;q=0.9,image/webp,image/apng,*/*;q=0.8"
    )]
    pub accept_header: Option<String>,

    /// User-agent of the browser
    pub user_agent: Option<String>,
}

impl RequestSurchargeDetails {
    pub fn is_surcharge_zero(&self) -> bool {
        self.surcharge_amount == 0 && self.tax_amount.unwrap_or(0) == 0
    }
    pub fn get_total_surcharge_amount(&self) -> i64 {
        self.surcharge_amount + self.tax_amount.unwrap_or(0)
    }
}

#[derive(Default, Debug, Clone, Copy)]
pub struct HeaderPayload {
    pub payment_confirm_source: Option<api_enums::PaymentSource>,
    pub x_hs_latency: Option<bool>,
}

impl HeaderPayload {
    pub fn with_source(payment_confirm_source: api_enums::PaymentSource) -> Self {
        Self {
            payment_confirm_source: Some(payment_confirm_source),
            ..Default::default()
        }
    }
}

#[derive(
    Default, Debug, serde::Serialize, Clone, PartialEq, ToSchema, router_derive::PolymorphicSchema,
)]
pub struct PaymentAttemptResponse {
    /// Unique identifier for the attempt
    pub attempt_id: String,
    /// The status of the attempt
    #[schema(value_type = AttemptStatus, example = "charged")]
    pub status: enums::AttemptStatus,
    /// The payment attempt amount. Amount for the payment in lowest denomination of the currency. (i.e) in cents for USD denomination, in paisa for INR denomination etc.,
    pub amount: i64,
    /// The currency of the amount of the payment attempt
    #[schema(value_type = Option<Currency>, example = "USD")]
    pub currency: Option<enums::Currency>,
    /// The connector used for the payment
    pub connector: Option<String>,
    /// If there was an error while calling the connector the error message is received here
    pub error_message: Option<String>,
    /// The payment method that is to be used
    #[schema(value_type = Option<PaymentMethod>, example = "bank_transfer")]
    pub payment_method: Option<enums::PaymentMethod>,
    /// A unique identifier for a payment provided by the connector
    pub connector_transaction_id: Option<String>,
    /// This is the instruction for capture/ debit the money from the users' card. On the other hand authorization refers to blocking the amount on the users' payment method.
    #[schema(value_type = Option<CaptureMethod>, example = "scheduled")]
    pub capture_method: Option<enums::CaptureMethod>,
    /// The transaction authentication can be set to undergo payer authentication. By default, the authentication will be marked as NO_THREE_DS
    #[schema(value_type = Option<AuthenticationType>, example = "no_three_ds", default = "three_ds")]
    pub authentication_type: Option<enums::AuthenticationType>,
    /// If the payment was cancelled the reason provided here
    pub cancellation_reason: Option<String>,
    /// A unique identifier to link the payment to a mandate, can be use instead of payment_method_data
    pub mandate_id: Option<String>,
    /// If there was an error while calling the connectors the code is received here
    pub error_code: Option<String>,
    /// Provide a reference to a stored payment method
    pub payment_token: Option<String>,
    /// additional data related to some connectors
    pub connector_metadata: Option<serde_json::Value>,
    /// Payment Experience for the current payment
    #[schema(value_type = Option<PaymentExperience>, example = "redirect_to_url")]
    pub payment_experience: Option<enums::PaymentExperience>,
    /// Payment Method Type
    #[schema(value_type = Option<PaymentMethodType>, example = "google_pay")]
    pub payment_method_type: Option<enums::PaymentMethodType>,
    /// reference to the payment at connector side
    #[schema(value_type = Option<String>, example = "993672945374576J")]
    pub reference_id: Option<String>,
    /// error code unified across the connectors is received here if there was an error while calling connector
    pub unified_code: Option<String>,
    /// error message unified across the connectors is received here if there was an error while calling connector
    pub unified_message: Option<String>,
}

#[derive(
    Default, Debug, serde::Serialize, Clone, PartialEq, ToSchema, router_derive::PolymorphicSchema,
)]
pub struct CaptureResponse {
    /// unique identifier for the capture
    pub capture_id: String,
    /// The status of the capture
    #[schema(value_type = CaptureStatus, example = "charged")]
    pub status: enums::CaptureStatus,
    /// The capture amount. Amount for the payment in lowest denomination of the currency. (i.e) in cents for USD denomination, in paisa for INR denomination etc.,
    pub amount: i64,
    /// The currency of the amount of the capture
    #[schema(value_type = Option<Currency>, example = "USD")]
    pub currency: Option<enums::Currency>,
    /// The connector used for the payment
    pub connector: String,
    /// unique identifier for the parent attempt on which this capture is made
    pub authorized_attempt_id: String,
    /// A unique identifier for a capture provided by the connector
    pub connector_capture_id: Option<String>,
    /// sequence number of this capture
    pub capture_sequence: i16,
    /// If there was an error while calling the connector the error message is received here
    pub error_message: Option<String>,
    /// If there was an error while calling the connectors the code is received here
    pub error_code: Option<String>,
    /// If there was an error while calling the connectors the reason is received here
    pub error_reason: Option<String>,
    /// reference to the capture at connector side
    pub reference_id: Option<String>,
}

impl PaymentsRequest {
    pub fn get_feature_metadata_as_value(
        &self,
    ) -> common_utils::errors::CustomResult<
        Option<serde_json::Value>,
        common_utils::errors::ParsingError,
    > {
        self.feature_metadata
            .as_ref()
            .map(Encode::encode_to_value)
            .transpose()
    }

    pub fn get_connector_metadata_as_value(
        &self,
    ) -> common_utils::errors::CustomResult<
        Option<serde_json::Value>,
        common_utils::errors::ParsingError,
    > {
        self.connector_metadata
            .as_ref()
            .map(Encode::encode_to_value)
            .transpose()
    }

    pub fn get_allowed_payment_method_types_as_value(
        &self,
    ) -> common_utils::errors::CustomResult<
        Option<serde_json::Value>,
        common_utils::errors::ParsingError,
    > {
        self.allowed_payment_method_types
            .as_ref()
            .map(Encode::encode_to_value)
            .transpose()
    }

    pub fn get_order_details_as_value(
        &self,
    ) -> common_utils::errors::CustomResult<
        Option<Vec<pii::SecretSerdeValue>>,
        common_utils::errors::ParsingError,
    > {
        self.order_details
            .as_ref()
            .map(|od| {
                od.iter()
                    .map(|order| order.encode_to_value().map(Secret::new))
                    .collect::<Result<Vec<_>, _>>()
            })
            .transpose()
    }
}

#[derive(Default, Debug, serde::Deserialize, serde::Serialize, Clone, Copy, PartialEq, Eq)]
pub enum Amount {
    Value(NonZeroI64),
    #[default]
    Zero,
}

impl From<Amount> for i64 {
    fn from(amount: Amount) -> Self {
        match amount {
            Amount::Value(val) => val.get(),
            Amount::Zero => 0,
        }
    }
}

impl From<i64> for Amount {
    fn from(val: i64) -> Self {
        NonZeroI64::new(val).map_or(Self::Zero, Amount::Value)
    }
}

#[derive(Default, Debug, serde::Deserialize, serde::Serialize, Clone)]
#[serde(deny_unknown_fields)]
pub struct PaymentsRedirectRequest {
    pub payment_id: String,
    pub merchant_id: String,
    pub connector: String,
    pub param: String,
}

#[derive(Default, Debug, serde::Deserialize, serde::Serialize, Clone)]
#[serde(deny_unknown_fields)]
pub struct VerifyRequest {
    // The merchant_id is generated through api key
    // and is later passed in the struct
    pub merchant_id: Option<String>,
    pub customer_id: Option<String>,
    pub email: Option<Email>,
    pub name: Option<Secret<String>>,
    pub phone: Option<Secret<String>>,
    pub phone_country_code: Option<String>,
    pub payment_method: Option<api_enums::PaymentMethod>,
    pub payment_method_data: Option<PaymentMethodData>,
    pub payment_token: Option<String>,
    pub mandate_data: Option<MandateData>,
    pub setup_future_usage: Option<api_enums::FutureUsage>,
    pub off_session: Option<bool>,
    pub client_secret: Option<String>,
    pub merchant_connector_details: Option<admin::MerchantConnectorDetailsWrap>,
}

#[derive(Debug, Clone, serde::Serialize, serde::Deserialize)]
#[serde(rename_all = "snake_case")]
pub enum MandateTransactionType {
    NewMandateTransaction,
    RecurringMandateTransaction,
}

#[derive(Default, Eq, PartialEq, Debug, serde::Deserialize, serde::Serialize, Clone)]
pub struct MandateIds {
    pub mandate_id: Option<String>,
    pub mandate_reference_id: Option<MandateReferenceId>,
}

#[derive(Eq, PartialEq, Debug, serde::Deserialize, serde::Serialize, Clone)]
pub enum MandateReferenceId {
    ConnectorMandateId(ConnectorMandateReferenceId), // mandate_id send by connector
    NetworkMandateId(String), // network_txns_id send by Issuer to connector, Used for PG agnostic mandate txns
}

#[derive(Debug, serde::Deserialize, serde::Serialize, Clone, Eq, PartialEq)]
pub struct ConnectorMandateReferenceId {
    pub connector_mandate_id: Option<String>,
    pub payment_method_id: Option<String>,
    pub update_history: Option<Vec<UpdateHistory>>,
}

#[derive(serde::Serialize, serde::Deserialize, Debug, Clone, Eq, PartialEq)]
pub struct UpdateHistory {
    pub connector_mandate_id: Option<String>,
    pub payment_method_id: String,
    pub original_payment_id: Option<String>,
}

impl MandateIds {
    pub fn new(mandate_id: String) -> Self {
        Self {
            mandate_id: Some(mandate_id),
            mandate_reference_id: None,
        }
    }
}

// The fields on this struct are optional, as we want to allow the merchant to provide partial
// information about creating mandates
#[derive(Default, Eq, PartialEq, Debug, serde::Deserialize, serde::Serialize, Clone, ToSchema)]
#[serde(deny_unknown_fields)]
pub struct MandateData {
    /// A way to update the mandate's payment method details
    pub update_mandate_id: Option<String>,
    /// A concent from the customer to store the payment method
    pub customer_acceptance: Option<CustomerAcceptance>,
    /// A way to select the type of mandate used
    pub mandate_type: Option<MandateType>,
}

#[derive(Clone, Eq, PartialEq, Copy, Debug, Default, serde::Serialize, serde::Deserialize)]
pub struct SingleUseMandate {
    pub amount: i64,
    pub currency: api_enums::Currency,
}

#[derive(Clone, Eq, PartialEq, Debug, Default, ToSchema, serde::Serialize, serde::Deserialize)]
pub struct MandateAmountData {
    /// The maximum amount to be debited for the mandate transaction
    #[schema(example = 6540)]
    pub amount: i64,
    /// The currency for the transaction
    #[schema(value_type = Currency, example = "USD")]
    pub currency: api_enums::Currency,
    /// Specifying start date of the mandate
    #[schema(example = "2022-09-10T00:00:00Z")]
    #[serde(default, with = "common_utils::custom_serde::iso8601::option")]
    pub start_date: Option<PrimitiveDateTime>,
    /// Specifying end date of the mandate
    #[schema(example = "2023-09-10T23:59:59Z")]
    #[serde(default, with = "common_utils::custom_serde::iso8601::option")]
    pub end_date: Option<PrimitiveDateTime>,
    /// Additional details required by mandate
    #[schema(value_type = Option<Object>, example = r#"{
        "frequency": "DAILY"
    }"#)]
    pub metadata: Option<pii::SecretSerdeValue>,
}

#[derive(Eq, PartialEq, Debug, serde::Deserialize, serde::Serialize, Clone, ToSchema)]
#[serde(rename_all = "snake_case")]
pub enum MandateType {
    /// If the mandate should only be valid for 1 off-session use
    SingleUse(MandateAmountData),
    /// If the mandate should be valid for multiple debits
    MultiUse(Option<MandateAmountData>),
}

impl Default for MandateType {
    fn default() -> Self {
        Self::MultiUse(None)
    }
}

#[derive(Default, Eq, PartialEq, Debug, serde::Deserialize, serde::Serialize, Clone, ToSchema)]
#[serde(deny_unknown_fields)]
pub struct CustomerAcceptance {
    /// Type of acceptance provided by the
    #[schema(example = "online")]
    pub acceptance_type: AcceptanceType,
    /// Specifying when the customer acceptance was provided
    #[schema(example = "2022-09-10T10:11:12Z")]
    #[serde(default, with = "common_utils::custom_serde::iso8601::option")]
    pub accepted_at: Option<PrimitiveDateTime>,
    /// Information required for online mandate generation
    pub online: Option<OnlineMandate>,
}

#[derive(Default, Debug, serde::Deserialize, serde::Serialize, PartialEq, Eq, Clone, ToSchema)]
#[serde(rename_all = "lowercase")]
/// This is used to indicate if the mandate was accepted online or offline
pub enum AcceptanceType {
    Online,
    #[default]
    Offline,
}

#[derive(Default, Eq, PartialEq, Debug, serde::Deserialize, serde::Serialize, Clone, ToSchema)]
#[serde(deny_unknown_fields)]
pub struct OnlineMandate {
    /// Ip address of the customer machine from which the mandate was created
    #[schema(value_type = String, example = "123.32.25.123")]
    pub ip_address: Option<Secret<String, pii::IpAddress>>,
    /// The user-agent of the customer's browser
    pub user_agent: String,
}

#[derive(Default, Eq, PartialEq, Clone, Debug, serde::Deserialize, serde::Serialize, ToSchema)]
pub struct Card {
    /// The card number
    #[schema(value_type = String, example = "4242424242424242")]
    pub card_number: CardNumber,

    /// The card's expiry month
    #[schema(value_type = String, example = "24")]
    pub card_exp_month: Secret<String>,

    /// The card's expiry year
    #[schema(value_type = String, example = "24")]
    pub card_exp_year: Secret<String>,

    /// The card holder's name
    #[schema(value_type = String, example = "John Test")]
    pub card_holder_name: Option<Secret<String>>,

    /// The CVC number for the card
    #[schema(value_type = String, example = "242")]
    pub card_cvc: Secret<String>,

    /// The name of the issuer of card
    #[schema(example = "chase")]
    pub card_issuer: Option<String>,

    /// The card network for the card
    #[schema(value_type = Option<CardNetwork>, example = "Visa")]
    pub card_network: Option<api_enums::CardNetwork>,

    #[schema(example = "CREDIT")]
    pub card_type: Option<String>,

    #[schema(example = "INDIA")]
    pub card_issuing_country: Option<String>,

    #[schema(example = "JP_AMEX")]
    pub bank_code: Option<String>,
    /// The card holder's nick name
    #[schema(value_type = Option<String>, example = "John Test")]
    pub nick_name: Option<Secret<String>>,
}

#[derive(Default, Eq, PartialEq, Clone, Debug, serde::Deserialize, serde::Serialize, ToSchema)]
pub struct ExtendedCardInfo {
    /// The card number
    #[schema(value_type = String, example = "4242424242424242")]
    pub card_number: CardNumber,

    /// The card's expiry month
    #[schema(value_type = String, example = "24")]
    pub card_exp_month: Secret<String>,

    /// The card's expiry year
    #[schema(value_type = String, example = "24")]
    pub card_exp_year: Secret<String>,

    /// The card holder's name
    #[schema(value_type = String, example = "John Test")]
    pub card_holder_name: Option<Secret<String>>,

    /// The CVC number for the card
    #[schema(value_type = String, example = "242")]
    pub card_cvc: Secret<String>,

    /// The name of the issuer of card
    #[schema(example = "chase")]
    pub card_issuer: Option<String>,

    /// The card network for the card
    #[schema(value_type = Option<CardNetwork>, example = "Visa")]
    pub card_network: Option<api_enums::CardNetwork>,

    #[schema(example = "CREDIT")]
    pub card_type: Option<String>,

    #[schema(example = "INDIA")]
    pub card_issuing_country: Option<String>,

    #[schema(example = "JP_AMEX")]
    pub bank_code: Option<String>,
}

impl From<Card> for ExtendedCardInfo {
    fn from(value: Card) -> Self {
        Self {
            card_number: value.card_number,
            card_exp_month: value.card_exp_month,
            card_exp_year: value.card_exp_year,
            card_holder_name: value.card_holder_name,
            card_cvc: value.card_cvc,
            card_issuer: value.card_issuer,
            card_network: value.card_network,
            card_type: value.card_type,
            card_issuing_country: value.card_issuing_country,
            bank_code: value.bank_code,
        }
    }
}

impl GetAddressFromPaymentMethodData for Card {
    fn get_billing_address(&self) -> Option<Address> {
        // Create billing address if first_name is some or if it is not ""
        self.card_holder_name
            .as_ref()
            .filter(|card_holder_name| !card_holder_name.is_empty_after_trim())
            .map(|card_holder_name| {
                // Split the `card_holder_name` into `first_name` and `last_name` based on the
                // first occurrence of ' '. For example
                // John Wheat Dough
                // first_name -> John
                // last_name -> Wheat Dough
                card_holder_name.peek().split_whitespace()
            })
            .map(|mut card_holder_name_iter| {
                let first_name = card_holder_name_iter
                    .next()
                    .map(ToOwned::to_owned)
                    .map(Secret::new);

                let last_name = card_holder_name_iter.collect::<Vec<_>>().join(" ");
                let last_name = if last_name.is_empty_after_trim() {
                    None
                } else {
                    Some(Secret::new(last_name))
                };

                AddressDetails {
                    first_name,
                    last_name,
                    ..Default::default()
                }
            })
            .map(|address_details| Address {
                address: Some(address_details),
                phone: None,
                email: None,
            })
    }
}

impl Card {
    fn apply_additional_card_info(&self, additional_card_info: AdditionalCardInfo) -> Self {
        Self {
            card_number: self.card_number.clone(),
            card_exp_month: self.card_exp_month.clone(),
            card_exp_year: self.card_exp_year.clone(),
            card_holder_name: self.card_holder_name.clone(),
            card_cvc: self.card_cvc.clone(),
            card_issuer: self
                .card_issuer
                .clone()
                .or(additional_card_info.card_issuer),
            card_network: self
                .card_network
                .clone()
                .or(additional_card_info.card_network),
            card_type: self.card_type.clone().or(additional_card_info.card_type),
            card_issuing_country: self
                .card_issuing_country
                .clone()
                .or(additional_card_info.card_issuing_country),
            bank_code: self.bank_code.clone().or(additional_card_info.bank_code),
            nick_name: self.nick_name.clone(),
        }
    }
}

#[derive(Eq, PartialEq, Debug, serde::Deserialize, serde::Serialize, Clone, ToSchema, Default)]
#[serde(rename_all = "snake_case")]
pub struct CardToken {
    /// The card holder's name
    #[schema(value_type = String, example = "John Test")]
    pub card_holder_name: Option<Secret<String>>,

    /// The CVC number for the card
    #[schema(value_type = Option<String>)]
    pub card_cvc: Option<Secret<String>>,
}

#[derive(Eq, PartialEq, Clone, Debug, serde::Deserialize, serde::Serialize, ToSchema)]
#[serde(rename_all = "snake_case")]
pub enum CardRedirectData {
    Knet {},
    Benefit {},
    MomoAtm {},
    CardRedirect {},
}

#[derive(Eq, PartialEq, Clone, Debug, serde::Deserialize, serde::Serialize, ToSchema)]
#[serde(rename_all = "snake_case")]
pub enum PayLaterData {
    /// For KlarnaRedirect as PayLater Option
    KlarnaRedirect {
        /// The billing email
        #[schema(value_type = Option<String>)]
        billing_email: Option<Email>,
        // The billing country code
        #[schema(value_type = Option<CountryAlpha2>, example = "US")]
        billing_country: Option<api_enums::CountryAlpha2>,
    },
    /// For Klarna Sdk as PayLater Option
    KlarnaSdk {
        /// The token for the sdk workflow
        token: String,
    },
    /// For Affirm redirect as PayLater Option
    AffirmRedirect {},
    /// For AfterpayClearpay redirect as PayLater Option
    AfterpayClearpayRedirect {
        /// The billing email
        #[schema(value_type = Option<String>)]
        billing_email: Option<Email>,
        /// The billing name
        #[schema(value_type = Option<String>)]
        billing_name: Option<Secret<String>>,
    },
    /// For PayBright Redirect as PayLater Option
    PayBrightRedirect {},
    /// For WalleyRedirect as PayLater Option
    WalleyRedirect {},
    /// For Alma Redirection as PayLater Option
    AlmaRedirect {},
    AtomeRedirect {},
}

impl GetAddressFromPaymentMethodData for PayLaterData {
    fn get_billing_address(&self) -> Option<Address> {
        match self {
            Self::KlarnaRedirect {
                billing_email,
                billing_country,
            } => {
                let address_details = AddressDetails {
                    country: *billing_country,
                    ..AddressDetails::default()
                };

                Some(Address {
                    address: Some(address_details),
                    email: billing_email.clone(),
                    phone: None,
                })
            }
            Self::AfterpayClearpayRedirect {
                billing_email,
                billing_name,
            } => {
                let address_details = AddressDetails {
                    first_name: billing_name.clone(),
                    ..AddressDetails::default()
                };

                Some(Address {
                    address: Some(address_details),
                    email: billing_email.clone(),
                    phone: None,
                })
            }
            Self::PayBrightRedirect {}
            | Self::WalleyRedirect {}
            | Self::AlmaRedirect {}
            | Self::KlarnaSdk { .. }
            | Self::AffirmRedirect {}
            | Self::AtomeRedirect {} => None,
        }
    }
}

#[derive(serde::Deserialize, serde::Serialize, Debug, Clone, ToSchema, Eq, PartialEq)]
#[serde(rename_all = "snake_case")]
pub enum BankDebitData {
    /// Payment Method data for Ach bank debit
    AchBankDebit {
        /// Billing details for bank debit
        billing_details: Option<BankDebitBilling>,
        /// Account number for ach bank debit payment
        #[schema(value_type = String, example = "000123456789")]
        account_number: Secret<String>,
        /// Routing number for ach bank debit payment
        #[schema(value_type = String, example = "110000000")]
        routing_number: Secret<String>,

        #[schema(value_type = String, example = "John Test")]
        card_holder_name: Option<Secret<String>>,

        #[schema(value_type = String, example = "John Doe")]
        bank_account_holder_name: Option<Secret<String>>,

        #[schema(value_type = String, example = "ACH")]
        bank_name: Option<common_enums::BankNames>,

        #[schema(value_type = String, example = "Checking")]
        bank_type: Option<common_enums::BankType>,

        #[schema(value_type = String, example = "Personal")]
        bank_holder_type: Option<common_enums::BankHolderType>,
    },
    SepaBankDebit {
        /// Billing details for bank debit
        billing_details: Option<BankDebitBilling>,
        /// International bank account number (iban) for SEPA
        #[schema(value_type = String, example = "DE89370400440532013000")]
        iban: Secret<String>,
        /// Owner name for bank debit
        #[schema(value_type = String, example = "A. Schneider")]
        bank_account_holder_name: Option<Secret<String>>,
    },
    BecsBankDebit {
        /// Billing details for bank debit
        billing_details: Option<BankDebitBilling>,
        /// Account number for Becs payment method
        #[schema(value_type = String, example = "000123456")]
        account_number: Secret<String>,
        /// Bank-State-Branch (bsb) number
        #[schema(value_type = String, example = "000000")]
        bsb_number: Secret<String>,
        /// Owner name for bank debit
        #[schema(value_type = Option<String>, example = "A. Schneider")]
        bank_account_holder_name: Option<Secret<String>>,
    },
    BacsBankDebit {
        /// Billing details for bank debit
        billing_details: Option<BankDebitBilling>,
        /// Account number for Bacs payment method
        #[schema(value_type = String, example = "00012345")]
        account_number: Secret<String>,
        /// Sort code for Bacs payment method
        #[schema(value_type = String, example = "108800")]
        sort_code: Secret<String>,
        /// holder name for bank debit
        #[schema(value_type = String, example = "A. Schneider")]
        bank_account_holder_name: Option<Secret<String>>,
    },
}

impl GetAddressFromPaymentMethodData for BankDebitData {
    fn get_billing_address(&self) -> Option<Address> {
        fn get_billing_address_inner(
            bank_debit_billing: Option<&BankDebitBilling>,
            bank_account_holder_name: Option<&Secret<String>>,
        ) -> Option<Address> {
            // We will always have address here
            let mut address = bank_debit_billing
                .and_then(GetAddressFromPaymentMethodData::get_billing_address)?;

            // Prefer `account_holder_name` over `name`
            address.address.as_mut().map(|address| {
                address.first_name = bank_account_holder_name
                    .or(address.first_name.as_ref())
                    .cloned();
            });

            Some(address)
        }

        match self {
            Self::AchBankDebit {
                billing_details,
                bank_account_holder_name,
                ..
            }
            | Self::SepaBankDebit {
                billing_details,
                bank_account_holder_name,
                ..
            }
            | Self::BecsBankDebit {
                billing_details,
                bank_account_holder_name,
                ..
            }
            | Self::BacsBankDebit {
                billing_details,
                bank_account_holder_name,
                ..
            } => get_billing_address_inner(
                billing_details.as_ref(),
                bank_account_holder_name.as_ref(),
            ),
        }
    }
}

/// Custom serializer and deserializer for PaymentMethodData
mod payment_method_data_serde {

    use super::*;

    /// Deserialize `reward` payment_method as string for backwards compatibility
    /// The api contract would be
    /// ```json
    /// {
    ///   "payment_method": "reward",
    ///   "payment_method_type": "evoucher",
    ///   "payment_method_data": "reward",
    /// }
    /// ```
    ///
    /// For other payment methods, use the provided deserializer
    /// ```json
    /// "payment_method_data": {
    ///   "card": {
    ///     "card_number": "4242424242424242",
    ///     "card_exp_month": "10",
    ///     "card_exp_year": "25",
    ///     "card_holder_name": "joseph Doe",
    ///     "card_cvc": "123"
    ///    }
    /// }
    /// ```
    pub fn deserialize<'de, D>(
        deserializer: D,
    ) -> Result<Option<PaymentMethodDataRequest>, D::Error>
    where
        D: Deserializer<'de>,
    {
        #[derive(serde::Deserialize, Debug)]
        #[serde(untagged)]
        enum __Inner {
            RewardString(String),
            OptionalPaymentMethod(serde_json::Value),
        }

        // This struct is an intermediate representation
        // This is required in order to catch deserialization errors when deserializing `payment_method_data`
        // The #[serde(flatten)] attribute applied on `payment_method_data` discards
        // any of the error when deserializing and deserializes to an option instead
        #[derive(serde::Deserialize, Debug)]
        struct __InnerPaymentMethodData {
            billing: Option<Address>,
            #[serde(flatten)]
            payment_method_data: Option<serde_json::Value>,
        }

        let deserialize_to_inner = __Inner::deserialize(deserializer)?;

        match deserialize_to_inner {
            __Inner::OptionalPaymentMethod(value) => {
                let parsed_value = serde_json::from_value::<__InnerPaymentMethodData>(value)
                    .map_err(|serde_json_error| de::Error::custom(serde_json_error.to_string()))?;

                let payment_method_data = if let Some(payment_method_data_value) =
                    parsed_value.payment_method_data
                {
                    // Even though no data is passed, the flatten serde_json::Value is deserialized as Some(Object {})
                    if let serde_json::Value::Object(ref inner_map) = payment_method_data_value {
                        if inner_map.is_empty() {
                            None
                        } else {
                            Some(
                                serde_json::from_value::<PaymentMethodData>(
                                    payment_method_data_value,
                                )
                                .map_err(|serde_json_error| {
                                    de::Error::custom(serde_json_error.to_string())
                                })?,
                            )
                        }
                    } else {
                        Err(de::Error::custom("Expected a map for payment_method_data"))?
                    }
                } else {
                    None
                };

                Ok(Some(PaymentMethodDataRequest {
                    payment_method_data,
                    billing: parsed_value.billing,
                }))
            }
            __Inner::RewardString(inner_string) => {
                let payment_method_data = match inner_string.as_str() {
                    "reward" => PaymentMethodData::Reward,
                    _ => Err(de::Error::custom("Invalid Variant"))?,
                };

                Ok(Some(PaymentMethodDataRequest {
                    payment_method_data: Some(payment_method_data),
                    billing: None,
                }))
            }
        }
    }

    pub fn serialize<S>(
        payment_method_data_request: &Option<PaymentMethodDataRequest>,
        serializer: S,
    ) -> Result<S::Ok, S::Error>
    where
        S: Serializer,
    {
        if let Some(payment_method_data_request) = payment_method_data_request {
            if let Some(payment_method_data) =
                payment_method_data_request.payment_method_data.as_ref()
            {
                match payment_method_data {
                    PaymentMethodData::Reward => serializer.serialize_str("reward"),
                    PaymentMethodData::CardRedirect(_)
                    | PaymentMethodData::BankDebit(_)
                    | PaymentMethodData::BankRedirect(_)
                    | PaymentMethodData::BankTransfer(_)
                    | PaymentMethodData::CardToken(_)
                    | PaymentMethodData::Crypto(_)
                    | PaymentMethodData::GiftCard(_)
                    | PaymentMethodData::PayLater(_)
                    | PaymentMethodData::Upi(_)
                    | PaymentMethodData::Voucher(_)
                    | PaymentMethodData::Card(_)
                    | PaymentMethodData::MandatePayment
                    | PaymentMethodData::Wallet(_) => {
                        payment_method_data_request.serialize(serializer)
                    }
                }
            } else {
                payment_method_data_request.serialize(serializer)
            }
        } else {
            serializer.serialize_none()
        }
    }
}

#[derive(Debug, Clone, serde::Deserialize, serde::Serialize, ToSchema, Eq, PartialEq)]
pub struct PaymentMethodDataRequest {
    #[serde(flatten)]
    pub payment_method_data: Option<PaymentMethodData>,
    /// billing details for the payment method.
    /// This billing details will be passed to the processor as billing address.
    /// If not passed, then payment.billing will be considered
    pub billing: Option<Address>,
}

#[derive(Debug, Clone, serde::Deserialize, serde::Serialize, ToSchema, Eq, PartialEq)]
#[serde(rename_all = "snake_case")]
pub enum PaymentMethodData {
    #[schema(title = "Card")]
    Card(Card),
    #[schema(title = "CardRedirect")]
    CardRedirect(CardRedirectData),
    #[schema(title = "Wallet")]
    Wallet(WalletData),
    #[schema(title = "PayLater")]
    PayLater(PayLaterData),
    #[schema(title = "BankRedirect")]
    BankRedirect(BankRedirectData),
    #[schema(title = "BankDebit")]
    BankDebit(BankDebitData),
    #[schema(title = "BankTransfer")]
    BankTransfer(Box<BankTransferData>),
    #[schema(title = "Crypto")]
    Crypto(CryptoData),
    #[schema(title = "MandatePayment")]
    MandatePayment,
    #[schema(title = "Reward")]
    Reward,
    #[schema(title = "Upi")]
    Upi(UpiData),
    #[schema(title = "Voucher")]
    Voucher(VoucherData),
    #[schema(title = "GiftCard")]
    GiftCard(Box<GiftCardData>),
    #[schema(title = "CardToken")]
    CardToken(CardToken),
}

pub trait GetAddressFromPaymentMethodData {
    fn get_billing_address(&self) -> Option<Address>;
}

impl GetAddressFromPaymentMethodData for PaymentMethodData {
    fn get_billing_address(&self) -> Option<Address> {
        match self {
            Self::Card(card_data) => card_data.get_billing_address(),
            Self::CardRedirect(_) => None,
            Self::Wallet(wallet_data) => wallet_data.get_billing_address(),
            Self::PayLater(pay_later) => pay_later.get_billing_address(),
            Self::BankRedirect(_) => None,
            Self::BankDebit(bank_debit_data) => bank_debit_data.get_billing_address(),
            Self::BankTransfer(_) => None,
            Self::Voucher(voucher_data) => voucher_data.get_billing_address(),
            Self::Crypto(_)
            | Self::Reward
            | Self::Upi(_)
            | Self::GiftCard(_)
            | Self::CardToken(_)
            | Self::MandatePayment => None,
        }
    }
}

impl PaymentMethodData {
    pub fn apply_additional_payment_data(
        &self,
        additional_payment_data: AdditionalPaymentData,
    ) -> Self {
        if let AdditionalPaymentData::Card(additional_card_info) = additional_payment_data {
            match self {
                Self::Card(card) => {
                    Self::Card(card.apply_additional_card_info(*additional_card_info))
                }
                _ => self.to_owned(),
            }
        } else {
            self.to_owned()
        }
    }

    pub fn get_payment_method(&self) -> Option<api_enums::PaymentMethod> {
        match self {
            Self::Card(_) => Some(api_enums::PaymentMethod::Card),
            Self::CardRedirect(_) => Some(api_enums::PaymentMethod::CardRedirect),
            Self::Wallet(_) => Some(api_enums::PaymentMethod::Wallet),
            Self::PayLater(_) => Some(api_enums::PaymentMethod::PayLater),
            Self::BankRedirect(_) => Some(api_enums::PaymentMethod::BankRedirect),
            Self::BankDebit(_) => Some(api_enums::PaymentMethod::BankDebit),
            Self::BankTransfer(_) => Some(api_enums::PaymentMethod::BankTransfer),
            Self::Crypto(_) => Some(api_enums::PaymentMethod::Crypto),
            Self::Reward => Some(api_enums::PaymentMethod::Reward),
            Self::Upi(_) => Some(api_enums::PaymentMethod::Upi),
            Self::Voucher(_) => Some(api_enums::PaymentMethod::Voucher),
            Self::GiftCard(_) => Some(api_enums::PaymentMethod::GiftCard),
            Self::CardToken(_) | Self::MandatePayment => None,
        }
    }
}

pub trait GetPaymentMethodType {
    fn get_payment_method_type(&self) -> api_enums::PaymentMethodType;
}

impl GetPaymentMethodType for CardRedirectData {
    fn get_payment_method_type(&self) -> api_enums::PaymentMethodType {
        match self {
            Self::Knet {} => api_enums::PaymentMethodType::Knet,
            Self::Benefit {} => api_enums::PaymentMethodType::Benefit,
            Self::MomoAtm {} => api_enums::PaymentMethodType::MomoAtm,
            Self::CardRedirect {} => api_enums::PaymentMethodType::CardRedirect,
        }
    }
}

impl GetPaymentMethodType for WalletData {
    fn get_payment_method_type(&self) -> api_enums::PaymentMethodType {
        match self {
            Self::AliPayQr(_) | Self::AliPayRedirect(_) => api_enums::PaymentMethodType::AliPay,
            Self::AliPayHkRedirect(_) => api_enums::PaymentMethodType::AliPayHk,
            Self::MomoRedirect(_) => api_enums::PaymentMethodType::Momo,
            Self::KakaoPayRedirect(_) => api_enums::PaymentMethodType::KakaoPay,
            Self::GoPayRedirect(_) => api_enums::PaymentMethodType::GoPay,
            Self::GcashRedirect(_) => api_enums::PaymentMethodType::Gcash,
            Self::ApplePay(_) | Self::ApplePayRedirect(_) | Self::ApplePayThirdPartySdk(_) => {
                api_enums::PaymentMethodType::ApplePay
            }
            Self::DanaRedirect {} => api_enums::PaymentMethodType::Dana,
            Self::GooglePay(_) | Self::GooglePayRedirect(_) | Self::GooglePayThirdPartySdk(_) => {
                api_enums::PaymentMethodType::GooglePay
            }
            Self::MbWayRedirect(_) => api_enums::PaymentMethodType::MbWay,
            Self::MobilePayRedirect(_) => api_enums::PaymentMethodType::MobilePay,
            Self::PaypalRedirect(_) | Self::PaypalSdk(_) => api_enums::PaymentMethodType::Paypal,
            Self::SamsungPay(_) => api_enums::PaymentMethodType::SamsungPay,
            Self::TwintRedirect {} => api_enums::PaymentMethodType::Twint,
            Self::VippsRedirect {} => api_enums::PaymentMethodType::Vipps,
            Self::TouchNGoRedirect(_) => api_enums::PaymentMethodType::TouchNGo,
            Self::WeChatPayRedirect(_) | Self::WeChatPayQr(_) => {
                api_enums::PaymentMethodType::WeChatPay
            }
            Self::CashappQr(_) => api_enums::PaymentMethodType::Cashapp,
            Self::SwishQr(_) => api_enums::PaymentMethodType::Swish,
        }
    }
}

impl GetPaymentMethodType for PayLaterData {
    fn get_payment_method_type(&self) -> api_enums::PaymentMethodType {
        match self {
            Self::KlarnaRedirect { .. } => api_enums::PaymentMethodType::Klarna,
            Self::KlarnaSdk { .. } => api_enums::PaymentMethodType::Klarna,
            Self::AffirmRedirect {} => api_enums::PaymentMethodType::Affirm,
            Self::AfterpayClearpayRedirect { .. } => api_enums::PaymentMethodType::AfterpayClearpay,
            Self::PayBrightRedirect {} => api_enums::PaymentMethodType::PayBright,
            Self::WalleyRedirect {} => api_enums::PaymentMethodType::Walley,
            Self::AlmaRedirect {} => api_enums::PaymentMethodType::Alma,
            Self::AtomeRedirect {} => api_enums::PaymentMethodType::Atome,
        }
    }
}

impl GetPaymentMethodType for BankRedirectData {
    fn get_payment_method_type(&self) -> api_enums::PaymentMethodType {
        match self {
            Self::BancontactCard { .. } => api_enums::PaymentMethodType::BancontactCard,
            Self::Bizum {} => api_enums::PaymentMethodType::Bizum,
            Self::Blik { .. } => api_enums::PaymentMethodType::Blik,
            Self::Eps { .. } => api_enums::PaymentMethodType::Eps,
            Self::Giropay { .. } => api_enums::PaymentMethodType::Giropay,
            Self::Ideal { .. } => api_enums::PaymentMethodType::Ideal,
            Self::Interac { .. } => api_enums::PaymentMethodType::Interac,
            Self::OnlineBankingCzechRepublic { .. } => {
                api_enums::PaymentMethodType::OnlineBankingCzechRepublic
            }
            Self::OnlineBankingFinland { .. } => api_enums::PaymentMethodType::OnlineBankingFinland,
            Self::OnlineBankingPoland { .. } => api_enums::PaymentMethodType::OnlineBankingPoland,
            Self::OnlineBankingSlovakia { .. } => {
                api_enums::PaymentMethodType::OnlineBankingSlovakia
            }
            Self::OpenBankingUk { .. } => api_enums::PaymentMethodType::OpenBankingUk,
            Self::Przelewy24 { .. } => api_enums::PaymentMethodType::Przelewy24,
            Self::Sofort { .. } => api_enums::PaymentMethodType::Sofort,
            Self::Trustly { .. } => api_enums::PaymentMethodType::Trustly,
            Self::OnlineBankingFpx { .. } => api_enums::PaymentMethodType::OnlineBankingFpx,
            Self::OnlineBankingThailand { .. } => {
                api_enums::PaymentMethodType::OnlineBankingThailand
            }
        }
    }
}

impl GetPaymentMethodType for BankDebitData {
    fn get_payment_method_type(&self) -> api_enums::PaymentMethodType {
        match self {
            Self::AchBankDebit { .. } => api_enums::PaymentMethodType::Ach,
            Self::SepaBankDebit { .. } => api_enums::PaymentMethodType::Sepa,
            Self::BecsBankDebit { .. } => api_enums::PaymentMethodType::Becs,
            Self::BacsBankDebit { .. } => api_enums::PaymentMethodType::Bacs,
        }
    }
}

impl GetPaymentMethodType for BankTransferData {
    fn get_payment_method_type(&self) -> api_enums::PaymentMethodType {
        match self {
            Self::AchBankTransfer { .. } => api_enums::PaymentMethodType::Ach,
            Self::SepaBankTransfer { .. } => api_enums::PaymentMethodType::Sepa,
            Self::BacsBankTransfer { .. } => api_enums::PaymentMethodType::Bacs,
            Self::MultibancoBankTransfer { .. } => api_enums::PaymentMethodType::Multibanco,
            Self::PermataBankTransfer { .. } => api_enums::PaymentMethodType::PermataBankTransfer,
            Self::BcaBankTransfer { .. } => api_enums::PaymentMethodType::BcaBankTransfer,
            Self::BniVaBankTransfer { .. } => api_enums::PaymentMethodType::BniVa,
            Self::BriVaBankTransfer { .. } => api_enums::PaymentMethodType::BriVa,
            Self::CimbVaBankTransfer { .. } => api_enums::PaymentMethodType::CimbVa,
            Self::DanamonVaBankTransfer { .. } => api_enums::PaymentMethodType::DanamonVa,
            Self::MandiriVaBankTransfer { .. } => api_enums::PaymentMethodType::MandiriVa,
            Self::Pix {} => api_enums::PaymentMethodType::Pix,
            Self::Pse {} => api_enums::PaymentMethodType::Pse,
            Self::LocalBankTransfer { .. } => api_enums::PaymentMethodType::LocalBankTransfer,
        }
    }
}

impl GetPaymentMethodType for CryptoData {
    fn get_payment_method_type(&self) -> api_enums::PaymentMethodType {
        api_enums::PaymentMethodType::CryptoCurrency
    }
}

impl GetPaymentMethodType for UpiData {
    fn get_payment_method_type(&self) -> api_enums::PaymentMethodType {
        api_enums::PaymentMethodType::UpiCollect
    }
}
impl GetPaymentMethodType for VoucherData {
    fn get_payment_method_type(&self) -> api_enums::PaymentMethodType {
        match self {
            Self::Boleto(_) => api_enums::PaymentMethodType::Boleto,
            Self::Efecty => api_enums::PaymentMethodType::Efecty,
            Self::PagoEfectivo => api_enums::PaymentMethodType::PagoEfectivo,
            Self::RedCompra => api_enums::PaymentMethodType::RedCompra,
            Self::RedPagos => api_enums::PaymentMethodType::RedPagos,
            Self::Alfamart(_) => api_enums::PaymentMethodType::Alfamart,
            Self::Indomaret(_) => api_enums::PaymentMethodType::Indomaret,
            Self::Oxxo => api_enums::PaymentMethodType::Oxxo,
            Self::SevenEleven(_) => api_enums::PaymentMethodType::SevenEleven,
            Self::Lawson(_) => api_enums::PaymentMethodType::Lawson,
            Self::MiniStop(_) => api_enums::PaymentMethodType::MiniStop,
            Self::FamilyMart(_) => api_enums::PaymentMethodType::FamilyMart,
            Self::Seicomart(_) => api_enums::PaymentMethodType::Seicomart,
            Self::PayEasy(_) => api_enums::PaymentMethodType::PayEasy,
        }
    }
}
impl GetPaymentMethodType for GiftCardData {
    fn get_payment_method_type(&self) -> api_enums::PaymentMethodType {
        match self {
            Self::Givex(_) => api_enums::PaymentMethodType::Givex,
            Self::PaySafeCard {} => api_enums::PaymentMethodType::PaySafeCard,
        }
    }
}

#[derive(serde::Deserialize, serde::Serialize, Debug, Clone, ToSchema, Eq, PartialEq)]
#[serde(rename_all = "snake_case")]
pub enum GiftCardData {
    Givex(GiftCardDetails),
    PaySafeCard {},
}

#[derive(serde::Deserialize, serde::Serialize, Debug, Clone, ToSchema, Eq, PartialEq)]
#[serde(rename_all = "snake_case")]
pub struct GiftCardDetails {
    /// The gift card number
    #[schema(value_type = String)]
    pub number: Secret<String>,
    /// The card verification code.
    #[schema(value_type = String)]
    pub cvc: Secret<String>,
}

#[derive(Default, Eq, PartialEq, Clone, Debug, serde::Deserialize, serde::Serialize, ToSchema)]
#[serde(rename_all = "snake_case")]
pub struct AdditionalCardInfo {
    /// The name of issuer of the card
    pub card_issuer: Option<String>,

    /// Card network of the card
    pub card_network: Option<api_enums::CardNetwork>,

    /// Card type, can be either `credit` or `debit`
    pub card_type: Option<String>,

    pub card_issuing_country: Option<String>,
    pub bank_code: Option<String>,

    /// Last 4 digits of the card number
    pub last4: Option<String>,

    /// The ISIN of the card
    pub card_isin: Option<String>,

    /// Extended bin of card, contains the first 8 digits of card number
    pub card_extended_bin: Option<String>,

    pub card_exp_month: Option<Secret<String>>,

    pub card_exp_year: Option<Secret<String>>,

    pub card_holder_name: Option<Secret<String>>,

    /// Additional payment checks done on the cvv and billing address by the processors.
    /// This is a free form field and the structure varies from processor to processor
    pub payment_checks: Option<serde_json::Value>,

    /// Details about the threeds environment.
    /// This is a free form field and the structure varies from processor to processor
    pub authentication_data: Option<serde_json::Value>,
}

#[derive(Debug, Clone, Eq, PartialEq, serde::Deserialize, serde::Serialize)]
#[serde(rename_all = "snake_case")]
pub enum AdditionalPaymentData {
    Card(Box<AdditionalCardInfo>),
    BankRedirect {
        bank_name: Option<common_enums::BankNames>,
    },
    Wallet {
        apple_pay: Option<ApplepayPaymentMethod>,
    },
    PayLater {},
    BankTransfer {},
    Crypto {},
    BankDebit {},
    MandatePayment {},
    Reward {},
    Upi {},
    GiftCard {},
    Voucher {},
    CardRedirect {},
    CardToken {},
}

#[derive(Debug, Clone, Eq, PartialEq, serde::Deserialize, serde::Serialize, ToSchema)]
#[serde(rename_all = "snake_case")]
pub enum BankRedirectData {
    BancontactCard {
        /// The card number
        #[schema(value_type = String, example = "4242424242424242")]
        card_number: Option<CardNumber>,
        /// The card's expiry month
        #[schema(value_type = String, example = "24")]
        card_exp_month: Option<Secret<String>>,

        /// The card's expiry year
        #[schema(value_type = String, example = "24")]
        card_exp_year: Option<Secret<String>>,

        /// The card holder's name
        #[schema(value_type = String, example = "John Test")]
        card_holder_name: Option<Secret<String>>,

        //Required by Stripes
        billing_details: Option<BankRedirectBilling>,
    },
    Bizum {},
    Blik {
        // Blik Code
        blik_code: Option<String>,
    },
    Eps {
        /// The billing details for bank redirection
        billing_details: Option<BankRedirectBilling>,

        /// The hyperswitch bank code for eps
        #[schema(value_type = BankNames, example = "triodos_bank")]
        bank_name: Option<common_enums::BankNames>,

        /// The country for bank payment
        #[schema(value_type = CountryAlpha2, example = "US")]
        country: Option<api_enums::CountryAlpha2>,
    },
    Giropay {
        /// The billing details for bank redirection
        billing_details: Option<BankRedirectBilling>,
        /// Bank account details for Giropay

        #[schema(value_type = Option<String>)]
        /// Bank account bic code
        bank_account_bic: Option<Secret<String>>,

        /// Bank account iban
        #[schema(value_type = Option<String>)]
        bank_account_iban: Option<Secret<String>>,

        /// The country for bank payment
        #[schema(value_type = CountryAlpha2, example = "US")]
        country: Option<api_enums::CountryAlpha2>,
    },
    Ideal {
        /// The billing details for bank redirection
        billing_details: Option<BankRedirectBilling>,

        /// The hyperswitch bank code for ideal
        #[schema(value_type = BankNames, example = "abn_amro")]
        bank_name: Option<common_enums::BankNames>,

        /// The country for bank payment
        #[schema(value_type = CountryAlpha2, example = "US")]
        country: Option<api_enums::CountryAlpha2>,
    },
    Interac {
        /// The country for bank payment
        #[schema(value_type = CountryAlpha2, example = "US")]
        country: api_enums::CountryAlpha2,

        #[schema(value_type = String, example = "john.doe@example.com")]
        email: Email,
    },
    OnlineBankingCzechRepublic {
        // Issuer banks
        #[schema(value_type = BankNames)]
        issuer: common_enums::BankNames,
    },
    OnlineBankingFinland {
        // Shopper Email
        #[schema(value_type = Option<String>)]
        email: Option<Email>,
    },
    OnlineBankingPoland {
        // Issuer banks
        #[schema(value_type = BankNames)]
        issuer: common_enums::BankNames,
    },
    OnlineBankingSlovakia {
        // Issuer value corresponds to the bank
        #[schema(value_type = BankNames)]
        issuer: common_enums::BankNames,
    },
    OpenBankingUk {
        // Issuer banks
        #[schema(value_type = BankNames)]
        issuer: Option<common_enums::BankNames>,
        /// The country for bank payment
        #[schema(value_type = CountryAlpha2, example = "US")]
        country: Option<api_enums::CountryAlpha2>,
    },
    Przelewy24 {
        //Issuer banks
        #[schema(value_type = Option<BankNames>)]
        bank_name: Option<common_enums::BankNames>,

        // The billing details for bank redirect
        billing_details: BankRedirectBilling,
    },
    Sofort {
        /// The billing details for bank redirection
        billing_details: Option<BankRedirectBilling>,

        /// The country for bank payment
        #[schema(value_type = CountryAlpha2, example = "US")]
        country: Option<api_enums::CountryAlpha2>,

        /// The preferred language
        #[schema(example = "en")]
        preferred_language: Option<String>,
    },
    Trustly {
        /// The country for bank payment
        #[schema(value_type = CountryAlpha2, example = "US")]
        country: api_enums::CountryAlpha2,
    },
    OnlineBankingFpx {
        // Issuer banks
        #[schema(value_type = BankNames)]
        issuer: common_enums::BankNames,
    },
    OnlineBankingThailand {
        #[schema(value_type = BankNames)]
        issuer: common_enums::BankNames,
    },
}

impl GetAddressFromPaymentMethodData for BankRedirectData {
    fn get_billing_address(&self) -> Option<Address> {
        let get_billing_address_inner = |bank_redirect_billing: Option<&BankRedirectBilling>,
                                         billing_country: Option<&common_enums::CountryAlpha2>,
                                         billing_email: Option<&Email>|
         -> Option<Address> {
            let address = bank_redirect_billing
                .and_then(GetAddressFromPaymentMethodData::get_billing_address);

            let address = match (address, billing_country) {
                (Some(mut address), Some(billing_country)) => {
                    address
                        .address
                        .as_mut()
                        .map(|address| address.country = Some(*billing_country));

                    Some(address)
                }
                (Some(address), None) => Some(address),
                (None, Some(billing_country)) => Some(Address {
                    address: Some(AddressDetails {
                        country: Some(*billing_country),
                        ..AddressDetails::default()
                    }),
                    phone: None,
                    email: None,
                }),
                (None, None) => None,
            };

            match (address, billing_email) {
                (Some(mut address), Some(email)) => {
                    address.email = Some(email.clone());
                    Some(address)
                }
                (Some(address), None) => Some(address),
                (None, Some(billing_email)) => Some(Address {
                    address: None,
                    phone: None,
                    email: Some(billing_email.clone()),
                }),
                (None, None) => None,
            }
        };

        match self {
            Self::BancontactCard {
                billing_details,
                card_holder_name,
                ..
            } => {
                let address = get_billing_address_inner(billing_details.as_ref(), None, None);

                if let Some(mut address) = address {
                    address.address.as_mut().map(|address| {
                        address.first_name = card_holder_name
                            .as_ref()
                            .or(address.first_name.as_ref())
                            .cloned();
                    });

                    Some(address)
                } else {
                    Some(Address {
                        address: Some(AddressDetails {
                            first_name: card_holder_name.clone(),
                            ..AddressDetails::default()
                        }),
                        phone: None,
                        email: None,
                    })
                }
            }
            Self::Eps {
                billing_details,
                country,
                ..
            }
            | Self::Giropay {
                billing_details,
                country,
                ..
            }
            | Self::Ideal {
                billing_details,
                country,
                ..
            }
            | Self::Sofort {
                billing_details,
                country,
                ..
            } => get_billing_address_inner(billing_details.as_ref(), country.as_ref(), None),
            Self::Interac { country, email } => {
                get_billing_address_inner(None, Some(country), Some(email))
            }
            Self::OnlineBankingFinland { email } => {
                get_billing_address_inner(None, None, email.as_ref())
            }
            Self::OpenBankingUk { country, .. } => {
                get_billing_address_inner(None, country.as_ref(), None)
            }
            Self::Przelewy24 {
                billing_details, ..
            } => get_billing_address_inner(Some(billing_details), None, None),
            Self::Trustly { country } => get_billing_address_inner(None, Some(country), None),
            Self::OnlineBankingFpx { .. }
            | Self::OnlineBankingThailand { .. }
            | Self::Bizum {}
            | Self::OnlineBankingPoland { .. }
            | Self::OnlineBankingSlovakia { .. }
            | Self::OnlineBankingCzechRepublic { .. }
            | Self::Blik { .. } => None,
        }
    }
}

#[derive(Debug, Clone, Eq, PartialEq, serde::Serialize, serde::Deserialize, ToSchema)]
pub struct AlfamartVoucherData {
    /// The billing first name for Alfamart
    #[schema(value_type = Option<String>, example = "Jane")]
    pub first_name: Option<Secret<String>>,
    /// The billing second name for Alfamart
    #[schema(value_type = Option<String>, example = "Doe")]
    pub last_name: Option<Secret<String>>,
    /// The Email ID for Alfamart
    #[schema(value_type = Option<String>, example = "example@me.com")]
    pub email: Option<Email>,
}

#[derive(Debug, Clone, Eq, PartialEq, serde::Serialize, serde::Deserialize, ToSchema)]
pub struct IndomaretVoucherData {
    /// The billing first name for Alfamart
    #[schema(value_type = Option<String>, example = "Jane")]
    pub first_name: Option<Secret<String>>,
    /// The billing second name for Alfamart
    #[schema(value_type = Option<String>, example = "Doe")]
    pub last_name: Option<Secret<String>>,
    /// The Email ID for Alfamart
    #[schema(value_type = Option<String>, example = "example@me.com")]
    pub email: Option<Email>,
}

#[derive(Debug, Clone, Eq, PartialEq, serde::Serialize, serde::Deserialize, ToSchema)]
pub struct JCSVoucherData {
    /// The billing first name for Japanese convenience stores
    #[schema(value_type = Option<String>, example = "Jane")]
    pub first_name: Option<Secret<String>>,
    /// The billing second name Japanese convenience stores
    #[schema(value_type = Option<String>, example = "Doe")]
    pub last_name: Option<Secret<String>>,
    /// The Email ID for Japanese convenience stores
    #[schema(value_type = Option<String>, example = "example@me.com")]
    pub email: Option<Email>,
    /// The telephone number for Japanese convenience stores
    #[schema(value_type = Option<String>, example = "9999999999")]
    pub phone_number: Option<String>,
}

#[derive(Debug, Clone, Eq, PartialEq, serde::Deserialize, serde::Serialize, ToSchema)]
pub struct AchBillingDetails {
    /// The Email ID for ACH billing
    #[schema(value_type = Option<String>, example = "example@me.com")]
    pub email: Option<Email>,
}

#[derive(Debug, Clone, Eq, PartialEq, serde::Deserialize, serde::Serialize, ToSchema)]
pub struct DokuBillingDetails {
    /// The billing first name for Doku
    #[schema(value_type = Option<String>, example = "Jane")]
    pub first_name: Option<Secret<String>>,
    /// The billing second name for Doku
    #[schema(value_type = Option<String>, example = "Doe")]
    pub last_name: Option<Secret<String>>,
    /// The Email ID for Doku billing
    #[schema(value_type = Option<String>, example = "example@me.com")]
    pub email: Option<Email>,
}

#[derive(Debug, Clone, Eq, PartialEq, serde::Deserialize, serde::Serialize, ToSchema)]
pub struct MultibancoBillingDetails {
    #[schema(value_type = Option<String>, example = "example@me.com")]
    pub email: Option<Email>,
}

#[derive(Debug, Clone, Eq, PartialEq, serde::Deserialize, serde::Serialize, ToSchema)]
pub struct SepaAndBacsBillingDetails {
    /// The Email ID for SEPA and BACS billing
    #[schema(value_type = Option<String>, example = "example@me.com")]
    pub email: Option<Email>,
    /// The billing name for SEPA and BACS billing
    #[schema(value_type = Option<String>, example = "Jane Doe")]
    pub name: Option<Secret<String>>,
}

#[derive(Debug, Clone, Eq, PartialEq, serde::Deserialize, serde::Serialize, ToSchema)]
#[serde(rename_all = "snake_case")]
pub struct CryptoData {
    pub pay_currency: Option<String>,
}

#[derive(Debug, Clone, Eq, PartialEq, serde::Deserialize, serde::Serialize, ToSchema)]
#[serde(rename_all = "snake_case")]
pub struct UpiData {
    #[schema(value_type = Option<String>, example = "successtest@iata")]
    pub vpa_id: Option<Secret<String, pii::UpiVpaMaskingStrategy>>,
}

#[derive(Debug, Clone, Eq, PartialEq, serde::Deserialize, serde::Serialize, ToSchema)]
pub struct SofortBilling {
    /// The country associated with the billing
    #[schema(value_type = CountryAlpha2, example = "US")]
    pub billing_country: String,
}

#[derive(Debug, Clone, Eq, PartialEq, serde::Deserialize, serde::Serialize, ToSchema)]
pub struct BankRedirectBilling {
    /// The name for which billing is issued
    #[schema(value_type = String, example = "John Doe")]
    pub billing_name: Option<Secret<String>>,
    /// The billing email for bank redirect
    #[schema(value_type = String, example = "example@example.com")]
    pub email: Option<Email>,
}

impl GetAddressFromPaymentMethodData for BankRedirectBilling {
    fn get_billing_address(&self) -> Option<Address> {
        let address_details = self
            .billing_name
            .as_ref()
            .map(|billing_name| AddressDetails {
                first_name: Some(billing_name.clone()),
                ..AddressDetails::default()
            });

        if address_details.is_some() || self.email.is_some() {
            Some(Address {
                address: address_details,
                phone: None,
                email: self.email.clone(),
            })
        } else {
            None
        }
    }
}

#[derive(Eq, PartialEq, Clone, Debug, serde::Deserialize, serde::Serialize, ToSchema)]
#[serde(rename_all = "snake_case")]
pub enum BankTransferData {
    AchBankTransfer {
        /// The billing details for ACH Bank Transfer
        billing_details: Option<AchBillingDetails>,
    },
    SepaBankTransfer {
        /// The billing details for SEPA
        billing_details: Option<SepaAndBacsBillingDetails>,

        /// The two-letter ISO country code for SEPA and BACS
        #[schema(value_type = CountryAlpha2, example = "US")]
        country: Option<api_enums::CountryAlpha2>,
    },
    BacsBankTransfer {
        /// The billing details for SEPA
        billing_details: Option<SepaAndBacsBillingDetails>,
    },
    MultibancoBankTransfer {
        /// The billing details for Multibanco
        billing_details: Option<MultibancoBillingDetails>,
    },
    PermataBankTransfer {
        /// The billing details for Permata Bank Transfer
        billing_details: Option<DokuBillingDetails>,
    },
    BcaBankTransfer {
        /// The billing details for BCA Bank Transfer
        billing_details: Option<DokuBillingDetails>,
    },
    BniVaBankTransfer {
        /// The billing details for BniVa Bank Transfer
        billing_details: Option<DokuBillingDetails>,
    },
    BriVaBankTransfer {
        /// The billing details for BniVa Bank Transfer
        billing_details: Option<DokuBillingDetails>,
    },
    CimbVaBankTransfer {
        /// The billing details for BniVa Bank Transfer
        billing_details: Option<DokuBillingDetails>,
    },
    DanamonVaBankTransfer {
        /// The billing details for BniVa Bank Transfer
        billing_details: Option<DokuBillingDetails>,
    },
    MandiriVaBankTransfer {
        /// The billing details for BniVa Bank Transfer
        billing_details: Option<DokuBillingDetails>,
    },
    Pix {},
    Pse {},
    LocalBankTransfer {
        bank_code: Option<String>,
    },
}

impl GetAddressFromPaymentMethodData for BankTransferData {
    fn get_billing_address(&self) -> Option<Address> {
        match self {
            Self::AchBankTransfer { billing_details } => {
                billing_details.as_ref().map(|details| Address {
                    address: None,
                    phone: None,
                    email: details.email.clone(),
                })
            }
            Self::SepaBankTransfer {
                billing_details,
                country,
            } => billing_details.as_ref().map(|details| Address {
                address: Some(AddressDetails {
                    country: *country,
                    first_name: details.name.clone(),
                    ..AddressDetails::default()
                }),
                phone: None,
                email: details.email.clone(),
            }),
            Self::BacsBankTransfer { billing_details } => {
                billing_details.as_ref().map(|details| Address {
                    address: Some(AddressDetails {
                        first_name: details.name.clone(),
                        ..AddressDetails::default()
                    }),
                    phone: None,
                    email: details.email.clone(),
                })
            }
            Self::MultibancoBankTransfer { billing_details } => {
                billing_details.as_ref().map(|details| Address {
                    address: None,
                    phone: None,
                    email: details.email.clone(),
                })
            }
            Self::PermataBankTransfer { billing_details }
            | Self::BcaBankTransfer { billing_details }
            | Self::BniVaBankTransfer { billing_details }
            | Self::BriVaBankTransfer { billing_details }
            | Self::CimbVaBankTransfer { billing_details }
            | Self::DanamonVaBankTransfer { billing_details }
            | Self::MandiriVaBankTransfer { billing_details } => {
                billing_details.as_ref().map(|details| Address {
                    address: Some(AddressDetails {
                        first_name: details.first_name.clone(),
                        last_name: details.last_name.clone(),
                        ..AddressDetails::default()
                    }),
                    phone: None,
                    email: details.email.clone(),
                })
            }
            Self::LocalBankTransfer { .. } | Self::Pix {} | Self::Pse {} => None,
        }
    }
}

#[derive(serde::Deserialize, serde::Serialize, Debug, Clone, ToSchema, Eq, PartialEq)]
pub struct BankDebitBilling {
    /// The billing name for bank debits
    #[schema(value_type = Option<String>, example = "John Doe")]
    pub name: Option<Secret<String>>,
    /// The billing email for bank debits
    #[schema(value_type = Option<String>, example = "example@example.com")]
    pub email: Option<Email>,
    /// The billing address for bank debits
    pub address: Option<AddressDetails>,
}

impl GetAddressFromPaymentMethodData for BankDebitBilling {
    fn get_billing_address(&self) -> Option<Address> {
        let address = if let Some(mut address) = self.address.clone() {
            address.first_name = self.name.clone().or(address.first_name);
            Address {
                address: Some(address),
                email: self.email.clone(),
                phone: None,
            }
        } else {
            Address {
                address: Some(AddressDetails {
                    first_name: self.name.clone(),
                    ..AddressDetails::default()
                }),
                email: self.email.clone(),
                phone: None,
            }
        };

        Some(address)
    }
}

#[derive(Eq, PartialEq, Clone, Debug, serde::Deserialize, serde::Serialize, ToSchema)]
#[serde(rename_all = "snake_case")]
pub enum WalletData {
    /// The wallet data for Ali Pay QrCode
    AliPayQr(Box<AliPayQr>),
    /// The wallet data for Ali Pay redirect
    AliPayRedirect(AliPayRedirection),
    /// The wallet data for Ali Pay HK redirect
    AliPayHkRedirect(AliPayHkRedirection),
    /// The wallet data for Momo redirect
    MomoRedirect(MomoRedirection),
    /// The wallet data for KakaoPay redirect
    KakaoPayRedirect(KakaoPayRedirection),
    /// The wallet data for GoPay redirect
    GoPayRedirect(GoPayRedirection),
    /// The wallet data for Gcash redirect
    GcashRedirect(GcashRedirection),
    /// The wallet data for Apple pay
    ApplePay(ApplePayWalletData),
    /// Wallet data for apple pay redirect flow
    ApplePayRedirect(Box<ApplePayRedirectData>),
    /// Wallet data for apple pay third party sdk flow
    ApplePayThirdPartySdk(Box<ApplePayThirdPartySdkData>),
    /// Wallet data for DANA redirect flow
    DanaRedirect {},
    /// The wallet data for Google pay
    GooglePay(GooglePayWalletData),
    /// Wallet data for google pay redirect flow
    GooglePayRedirect(Box<GooglePayRedirectData>),
    /// Wallet data for Google pay third party sdk flow
    GooglePayThirdPartySdk(Box<GooglePayThirdPartySdkData>),
    MbWayRedirect(Box<MbWayRedirection>),
    /// The wallet data for MobilePay redirect
    MobilePayRedirect(Box<MobilePayRedirection>),
    /// This is for paypal redirection
    PaypalRedirect(PaypalRedirection),
    /// The wallet data for Paypal
    PaypalSdk(PayPalWalletData),
    /// The wallet data for Samsung Pay
    SamsungPay(Box<SamsungPayWalletData>),
    /// Wallet data for Twint Redirection
    TwintRedirect {},
    /// Wallet data for Vipps Redirection
    VippsRedirect {},
    /// The wallet data for Touch n Go Redirection
    TouchNGoRedirect(Box<TouchNGoRedirection>),
    /// The wallet data for WeChat Pay Redirection
    WeChatPayRedirect(Box<WeChatPayRedirection>),
    /// The wallet data for WeChat Pay Display QrCode
    WeChatPayQr(Box<WeChatPayQr>),
    /// The wallet data for Cashapp Qr
    CashappQr(Box<CashappQr>),
    // The wallet data for Swish
    SwishQr(SwishQrData),
}

impl GetAddressFromPaymentMethodData for WalletData {
    fn get_billing_address(&self) -> Option<Address> {
        match self {
            Self::MbWayRedirect(mb_way_redirect) => {
                let phone = PhoneDetails {
                    // Portuguese country code, this payment method is applicable only in portugal
                    country_code: Some("+351".into()),
                    number: mb_way_redirect.telephone_number.clone(),
                };

                Some(Address {
                    phone: Some(phone),
                    address: None,
                    email: None,
                })
            }
            Self::MobilePayRedirect(_) => None,
            Self::PaypalRedirect(paypal_redirect) => {
                paypal_redirect.email.clone().map(|email| Address {
                    email: Some(email),
                    address: None,
                    phone: None,
                })
            }
            Self::AliPayQr(_)
            | Self::AliPayRedirect(_)
            | Self::AliPayHkRedirect(_)
            | Self::MomoRedirect(_)
            | Self::KakaoPayRedirect(_)
            | Self::GoPayRedirect(_)
            | Self::GcashRedirect(_)
            | Self::ApplePay(_)
            | Self::ApplePayRedirect(_)
            | Self::ApplePayThirdPartySdk(_)
            | Self::DanaRedirect {}
            | Self::GooglePay(_)
            | Self::GooglePayRedirect(_)
            | Self::GooglePayThirdPartySdk(_)
            | Self::PaypalSdk(_)
            | Self::SamsungPay(_)
            | Self::TwintRedirect {}
            | Self::VippsRedirect {}
            | Self::TouchNGoRedirect(_)
            | Self::WeChatPayRedirect(_)
            | Self::WeChatPayQr(_)
            | Self::CashappQr(_)
            | Self::SwishQr(_) => None,
        }
    }
}

#[derive(Eq, PartialEq, Clone, Debug, serde::Deserialize, serde::Serialize, ToSchema)]
#[serde(rename_all = "snake_case")]
pub struct SamsungPayWalletData {
    /// The encrypted payment token from Samsung
    #[schema(value_type = String)]
    pub token: Secret<String>,
}

#[derive(Eq, PartialEq, Clone, Debug, serde::Deserialize, serde::Serialize, ToSchema)]
#[serde(rename_all = "snake_case")]
pub struct GooglePayWalletData {
    /// The type of payment method
    #[serde(rename = "type")]
    pub pm_type: String,
    /// User-facing message to describe the payment method that funds this transaction.
    pub description: String,
    /// The information of the payment method
    pub info: GooglePayPaymentMethodInfo,
    /// The tokenization data of Google pay
    pub tokenization_data: GpayTokenizationData,
}

#[derive(Eq, PartialEq, Clone, Debug, serde::Deserialize, serde::Serialize, ToSchema)]
pub struct ApplePayRedirectData {}

#[derive(Eq, PartialEq, Clone, Debug, serde::Deserialize, serde::Serialize, ToSchema)]
pub struct GooglePayRedirectData {}

#[derive(Eq, PartialEq, Clone, Debug, serde::Deserialize, serde::Serialize, ToSchema)]
pub struct GooglePayThirdPartySdkData {}

#[derive(Eq, PartialEq, Clone, Debug, serde::Deserialize, serde::Serialize, ToSchema)]
pub struct ApplePayThirdPartySdkData {}

#[derive(Eq, PartialEq, Clone, Debug, serde::Deserialize, serde::Serialize, ToSchema)]
pub struct WeChatPayRedirection {}

#[derive(Eq, PartialEq, Clone, Debug, serde::Deserialize, serde::Serialize, ToSchema)]
pub struct WeChatPay {}

#[derive(Eq, PartialEq, Clone, Debug, serde::Deserialize, serde::Serialize, ToSchema)]
pub struct WeChatPayQr {}

#[derive(Eq, PartialEq, Clone, Debug, serde::Deserialize, serde::Serialize, ToSchema)]
pub struct CashappQr {}

#[derive(Eq, PartialEq, Clone, Debug, serde::Deserialize, serde::Serialize, ToSchema)]
pub struct PaypalRedirection {
    /// paypal's email address
    #[schema(max_length = 255, value_type = Option<String>, example = "johntest@test.com")]
    pub email: Option<Email>,
}

#[derive(Eq, PartialEq, Clone, Debug, serde::Deserialize, serde::Serialize, ToSchema)]
pub struct AliPayQr {}

#[derive(Eq, PartialEq, Clone, Debug, serde::Deserialize, serde::Serialize, ToSchema)]
pub struct AliPayRedirection {}

#[derive(Eq, PartialEq, Clone, Debug, serde::Deserialize, serde::Serialize, ToSchema)]
pub struct AliPayHkRedirection {}

#[derive(Eq, PartialEq, Clone, Debug, serde::Deserialize, serde::Serialize, ToSchema)]
pub struct MomoRedirection {}

#[derive(Eq, PartialEq, Clone, Debug, serde::Deserialize, serde::Serialize, ToSchema)]
pub struct KakaoPayRedirection {}

#[derive(Eq, PartialEq, Clone, Debug, serde::Deserialize, serde::Serialize, ToSchema)]
pub struct GoPayRedirection {}

#[derive(Eq, PartialEq, Clone, Debug, serde::Deserialize, serde::Serialize, ToSchema)]
pub struct GcashRedirection {}

#[derive(Eq, PartialEq, Clone, Debug, serde::Deserialize, serde::Serialize, ToSchema)]
pub struct MobilePayRedirection {}

#[derive(Eq, PartialEq, Clone, Debug, serde::Deserialize, serde::Serialize, ToSchema)]
pub struct MbWayRedirection {
    /// Telephone number of the shopper. Should be Portuguese phone number.
    #[schema(value_type = String)]
    pub telephone_number: Option<Secret<String>>,
}

#[derive(Eq, PartialEq, Clone, Debug, serde::Deserialize, serde::Serialize, ToSchema)]
#[serde(rename_all = "snake_case")]
pub struct GooglePayPaymentMethodInfo {
    /// The name of the card network
    pub card_network: String,
    /// The details of the card
    pub card_details: String,
}

#[derive(Eq, PartialEq, Clone, Debug, serde::Deserialize, serde::Serialize, ToSchema)]
pub struct PayPalWalletData {
    /// Token generated for the Apple pay
    pub token: String,
}

#[derive(Eq, PartialEq, Clone, Debug, serde::Deserialize, serde::Serialize, ToSchema)]
pub struct TouchNGoRedirection {}

#[derive(Eq, PartialEq, Clone, Debug, serde::Deserialize, serde::Serialize, ToSchema)]
pub struct SwishQrData {}

#[derive(Eq, PartialEq, Clone, Debug, serde::Deserialize, serde::Serialize, ToSchema)]
pub struct GpayTokenizationData {
    /// The type of the token
    #[serde(rename = "type")]
    pub token_type: String,
    /// Token generated for the wallet
    pub token: String,
}

#[derive(Eq, PartialEq, Clone, Debug, serde::Deserialize, serde::Serialize, ToSchema)]
pub struct ApplePayWalletData {
    /// The payment data of Apple pay
    pub payment_data: String,
    /// The payment method of Apple pay
    pub payment_method: ApplepayPaymentMethod,
    /// The unique identifier for the transaction
    pub transaction_identifier: String,
}

#[derive(Eq, PartialEq, Clone, Debug, serde::Deserialize, serde::Serialize, ToSchema)]
pub struct ApplepayPaymentMethod {
    /// The name to be displayed on Apple Pay button
    pub display_name: String,
    /// The network of the Apple pay payment method
    pub network: String,
    /// The type of the payment method
    #[serde(rename = "type")]
    pub pm_type: String,
}

#[derive(Eq, PartialEq, Clone, Debug, serde::Serialize, serde::Deserialize)]
pub struct CardResponse {
    pub last4: Option<String>,
    pub card_type: Option<String>,
    pub card_network: Option<api_enums::CardNetwork>,
    pub card_issuer: Option<String>,
    pub card_issuing_country: Option<String>,
    pub card_isin: Option<String>,
    pub card_extended_bin: Option<String>,
    pub card_exp_month: Option<Secret<String>>,
    pub card_exp_year: Option<Secret<String>>,
    pub card_holder_name: Option<Secret<String>>,
    pub payment_checks: Option<serde_json::Value>,
    pub authentication_data: Option<serde_json::Value>,
}

#[derive(Debug, Clone, Eq, PartialEq, serde::Serialize, serde::Deserialize, ToSchema)]
#[serde(rename_all = "snake_case")]
pub struct RewardData {
    /// The merchant ID with which we have to call the connector
    pub merchant_id: String,
}

#[derive(Debug, Clone, Eq, PartialEq, serde::Serialize, serde::Deserialize, ToSchema)]
pub struct BoletoVoucherData {
    /// The shopper's social security number
    #[schema(value_type = Option<String>)]
    pub social_security_number: Option<Secret<String>>,
}

#[derive(Debug, Clone, Eq, PartialEq, serde::Serialize, serde::Deserialize, ToSchema)]
#[serde(rename_all = "snake_case")]
pub enum VoucherData {
    Boleto(Box<BoletoVoucherData>),
    Efecty,
    PagoEfectivo,
    RedCompra,
    RedPagos,
    Alfamart(Box<AlfamartVoucherData>),
    Indomaret(Box<IndomaretVoucherData>),
    Oxxo,
    SevenEleven(Box<JCSVoucherData>),
    Lawson(Box<JCSVoucherData>),
    MiniStop(Box<JCSVoucherData>),
    FamilyMart(Box<JCSVoucherData>),
    Seicomart(Box<JCSVoucherData>),
    PayEasy(Box<JCSVoucherData>),
}

impl GetAddressFromPaymentMethodData for VoucherData {
    fn get_billing_address(&self) -> Option<Address> {
        match self {
            Self::Alfamart(voucher_data) => Some(Address {
                address: Some(AddressDetails {
                    first_name: voucher_data.first_name.clone(),
                    last_name: voucher_data.last_name.clone(),
                    ..AddressDetails::default()
                }),
                phone: None,
                email: voucher_data.email.clone(),
            }),
            Self::Indomaret(voucher_data) => Some(Address {
                address: Some(AddressDetails {
                    first_name: voucher_data.first_name.clone(),
                    last_name: voucher_data.last_name.clone(),
                    ..AddressDetails::default()
                }),
                phone: None,
                email: voucher_data.email.clone(),
            }),
            Self::Lawson(voucher_data)
            | Self::MiniStop(voucher_data)
            | Self::FamilyMart(voucher_data)
            | Self::Seicomart(voucher_data)
            | Self::PayEasy(voucher_data)
            | Self::SevenEleven(voucher_data) => Some(Address {
                address: Some(AddressDetails {
                    first_name: voucher_data.first_name.clone(),
                    last_name: voucher_data.last_name.clone(),
                    ..AddressDetails::default()
                }),
                phone: Some(PhoneDetails {
                    number: voucher_data.phone_number.clone().map(Secret::new),
                    country_code: None,
                }),
                email: voucher_data.email.clone(),
            }),
            Self::Boleto(_)
            | Self::Efecty
            | Self::PagoEfectivo
            | Self::RedCompra
            | Self::RedPagos
            | Self::Oxxo => None,
        }
    }
}

/// Use custom serializer to provide backwards compatible response for `reward` payment_method_data
pub fn serialize_payment_method_data_response<S>(
    payment_method_data_response: &Option<PaymentMethodDataResponseWithBilling>,
    serializer: S,
) -> Result<S::Ok, S::Error>
where
    S: Serializer,
{
    if let Some(payment_method_data_response) = payment_method_data_response {
        if let Some(payment_method_data) = payment_method_data_response.payment_method_data.as_ref()
        {
            match payment_method_data {
                PaymentMethodDataResponse::Reward {} => serializer.serialize_str("reward"),
                PaymentMethodDataResponse::BankDebit {}
                | PaymentMethodDataResponse::BankRedirect {}
                | PaymentMethodDataResponse::Card(_)
                | PaymentMethodDataResponse::CardRedirect {}
                | PaymentMethodDataResponse::CardToken {}
                | PaymentMethodDataResponse::Crypto {}
                | PaymentMethodDataResponse::MandatePayment {}
                | PaymentMethodDataResponse::GiftCard {}
                | PaymentMethodDataResponse::PayLater {}
                | PaymentMethodDataResponse::Paypal {}
                | PaymentMethodDataResponse::Upi {}
                | PaymentMethodDataResponse::Wallet {}
                | PaymentMethodDataResponse::BankTransfer {}
                | PaymentMethodDataResponse::Voucher {} => {
                    payment_method_data_response.serialize(serializer)
                }
            }
        } else {
            // Can serialize directly because there is no `payment_method_data`
            payment_method_data_response.serialize(serializer)
        }
    } else {
        serializer.serialize_none()
    }
}

#[derive(Debug, Clone, Eq, PartialEq, serde::Serialize, serde::Deserialize)]
#[serde(rename_all = "snake_case")]
pub enum PaymentMethodDataResponse {
    #[serde(rename = "card")]
    Card(Box<CardResponse>),
    BankTransfer {},
    Wallet {},
    PayLater {},
    Paypal {},
    BankRedirect {},
    Crypto {},
    BankDebit {},
    MandatePayment {},
    Reward {},
    Upi {},
    Voucher {},
    GiftCard {},
    CardRedirect {},
    CardToken {},
}

#[derive(Debug, Clone, Eq, PartialEq, serde::Deserialize, ToSchema, serde::Serialize)]
pub struct PaymentMethodDataResponseWithBilling {
    // The struct is flattened in order to provide backwards compatibility
    #[serde(flatten)]
    pub payment_method_data: Option<PaymentMethodDataResponse>,
    pub billing: Option<Address>,
}

#[derive(Debug, Clone, PartialEq, Eq, serde::Serialize, serde::Deserialize, ToSchema)]
pub enum PaymentIdType {
    /// The identifier for payment intent
    PaymentIntentId(String),
    /// The identifier for connector transaction
    ConnectorTransactionId(String),
    /// The identifier for payment attempt
    PaymentAttemptId(String),
    /// The identifier for preprocessing step
    PreprocessingId(String),
}

impl fmt::Display for PaymentIdType {
    fn fmt(&self, f: &mut fmt::Formatter<'_>) -> fmt::Result {
        match self {
            Self::PaymentIntentId(payment_id) => {
                write!(f, "payment_intent_id = \"{payment_id}\"")
            }
            Self::ConnectorTransactionId(connector_transaction_id) => write!(
                f,
                "connector_transaction_id = \"{connector_transaction_id}\""
            ),
            Self::PaymentAttemptId(payment_attempt_id) => {
                write!(f, "payment_attempt_id = \"{payment_attempt_id}\"")
            }
            Self::PreprocessingId(preprocessing_id) => {
                write!(f, "preprocessing_id = \"{preprocessing_id}\"")
            }
        }
    }
}

impl PaymentIdType {
    pub fn and_then<F, E>(self, f: F) -> Result<Self, E>
    where
        F: FnOnce(String) -> Result<String, E>,
    {
        match self {
            Self::PaymentIntentId(s) => f(s).map(Self::PaymentIntentId),
            Self::ConnectorTransactionId(s) => f(s).map(Self::ConnectorTransactionId),
            Self::PaymentAttemptId(s) => f(s).map(Self::PaymentAttemptId),
            Self::PreprocessingId(s) => f(s).map(Self::PreprocessingId),
        }
    }
}

impl Default for PaymentIdType {
    fn default() -> Self {
        Self::PaymentIntentId(Default::default())
    }
}

#[derive(Default, Clone, Debug, Eq, PartialEq, ToSchema, serde::Deserialize, serde::Serialize)]
#[serde(deny_unknown_fields)]
pub struct Address {
    /// Provide the address details
    pub address: Option<AddressDetails>,

    pub phone: Option<PhoneDetails>,

    #[schema(value_type = Option<String>)]
    pub email: Option<Email>,
}

impl Address {
    /// Unify the address, giving priority to `self` when details are present in both
    pub fn unify_address(self, other: Option<&Self>) -> Self {
        let other_address_details = other.and_then(|address| address.address.as_ref());
        Self {
            address: self
                .address
                .map(|address| address.unify_address_details(other_address_details))
                .or(other_address_details.cloned()),
            email: self.email.or(other.and_then(|other| other.email.clone())),
            phone: self.phone.or(other.and_then(|other| other.phone.clone())),
        }
    }
}

// used by customers also, could be moved outside
/// Address details
#[derive(Clone, Default, Debug, Eq, serde::Deserialize, serde::Serialize, PartialEq, ToSchema)]
#[serde(deny_unknown_fields)]
pub struct AddressDetails {
    /// The address city
    #[schema(max_length = 50, example = "New York")]
    pub city: Option<String>,

    /// The two-letter ISO country code for the address
    #[schema(value_type = Option<CountryAlpha2>, example = "US")]
    pub country: Option<api_enums::CountryAlpha2>,

    /// The first line of the address
    #[schema(value_type = Option<String>, max_length = 200, example = "123, King Street")]
    pub line1: Option<Secret<String>>,

    /// The second line of the address
    #[schema(value_type = Option<String>, max_length = 50, example = "Powelson Avenue")]
    pub line2: Option<Secret<String>>,

    /// The third line of the address
    #[schema(value_type = Option<String>, max_length = 50, example = "Bridgewater")]
    pub line3: Option<Secret<String>>,

    /// The zip/postal code for the address
    #[schema(value_type = Option<String>, max_length = 50, example = "08807")]
    pub zip: Option<Secret<String>>,

    /// The address state
    #[schema(value_type = Option<String>, example = "New York")]
    pub state: Option<Secret<String>>,

    /// The first name for the address
    #[schema(value_type = Option<String>, max_length = 255, example = "John")]
    pub first_name: Option<Secret<String>>,

    /// The last name for the address
    #[schema(value_type = Option<String>, max_length = 255, example = "Doe")]
    pub last_name: Option<Secret<String>>,
}

impl AddressDetails {
    pub fn get_optional_full_name(&self) -> Option<Secret<String>> {
        match (self.first_name.as_ref(), self.last_name.as_ref()) {
            (Some(first_name), Some(last_name)) => Some(Secret::new(format!(
                "{} {}",
                first_name.peek(),
                last_name.peek()
            ))),
            (Some(name), None) | (None, Some(name)) => Some(name.to_owned()),
            _ => None,
        }
    }

    pub fn unify_address_details(self, other: Option<&Self>) -> Self {
        if let Some(other) = other {
            let (first_name, last_name) = if self.first_name.is_some() {
                (self.first_name, self.last_name)
            } else {
                (other.first_name.clone(), other.last_name.clone())
            };

            Self {
                first_name,
                last_name,
                city: self.city.or(other.city.clone()),
                country: self.country.or(other.country),
                line1: self.line1.or(other.line1.clone()),
                line2: self.line2.or(other.line2.clone()),
                line3: self.line3.or(other.line3.clone()),
                zip: self.zip.or(other.zip.clone()),
                state: self.state.or(other.state.clone()),
            }
        } else {
            self
        }
    }
}

#[derive(Debug, Clone, Default, Eq, PartialEq, ToSchema, serde::Deserialize, serde::Serialize)]
pub struct PhoneDetails {
    /// The contact number
    #[schema(value_type = Option<String>, example = "9999999999")]
    pub number: Option<Secret<String>>,
    /// The country code attached to the number
    #[schema(example = "+1")]
    pub country_code: Option<String>,
}

#[derive(Debug, Clone, Default, Eq, PartialEq, serde::Deserialize, serde::Serialize, ToSchema)]
pub struct PaymentsCaptureRequest {
    /// The unique identifier for the payment
    #[serde(skip_deserializing)]
    pub payment_id: String,
    /// The unique identifier for the merchant
    pub merchant_id: Option<String>,
    /// The Amount to be captured/ debited from the user's payment method.
    pub amount_to_capture: Option<i64>,
    /// Decider to refund the uncaptured amount
    pub refund_uncaptured_amount: Option<bool>,
    /// Provides information about a card payment that customers see on their statements.
    pub statement_descriptor_suffix: Option<String>,
    /// Concatenated with the statement descriptor suffix that’s set on the account to form the complete statement descriptor.
    pub statement_descriptor_prefix: Option<String>,
    /// Merchant connector details used to make payments.
    #[schema(value_type = Option<MerchantConnectorDetailsWrap>)]
    pub merchant_connector_details: Option<admin::MerchantConnectorDetailsWrap>,
}

#[derive(Default, Clone, Debug, Eq, PartialEq, serde::Serialize)]
pub struct UrlDetails {
    pub url: String,
    pub method: String,
}
#[derive(Default, Clone, Debug, Eq, PartialEq, serde::Serialize)]
pub struct AuthenticationForStartResponse {
    pub authentication: UrlDetails,
}
#[derive(Clone, Debug, Eq, PartialEq, serde::Serialize, ToSchema)]
#[serde(rename_all = "snake_case")]
pub enum NextActionType {
    RedirectToUrl,
    DisplayQrCode,
    InvokeSdkClient,
    TriggerApi,
    DisplayBankTransferInformation,
    DisplayWaitScreen,
}

#[derive(Clone, Debug, Eq, PartialEq, serde::Serialize, ToSchema)]
#[serde(tag = "type", rename_all = "snake_case")]
pub enum NextActionData {
    /// Contains the url for redirection flow
    RedirectToUrl { redirect_to_url: String },
    /// Informs the next steps for bank transfer and also contains the charges details (ex: amount received, amount charged etc)
    DisplayBankTransferInformation {
        bank_transfer_steps_and_charges_details: BankTransferNextStepsData,
    },
    /// Contains third party sdk session token response
    ThirdPartySdkSessionToken { session_token: Option<SessionToken> },
    /// Contains url for Qr code image, this qr code has to be shown in sdk
    QrCodeInformation {
        #[schema(value_type = String)]
        /// Hyperswitch generated image data source url
        image_data_url: Option<Url>,
        display_to_timestamp: Option<i64>,
        #[schema(value_type = String)]
        /// The url for Qr code given by the connector
        qr_code_url: Option<Url>,
    },
    /// Contains the download url and the reference number for transaction
    DisplayVoucherInformation {
        #[schema(value_type = String)]
        voucher_details: VoucherNextStepData,
    },
    /// Contains duration for displaying a wait screen, wait screen with timer is displayed by sdk
    WaitScreenInformation {
        display_from_timestamp: i128,
        display_to_timestamp: Option<i128>,
    },
    /// Contains the information regarding three_ds_method_data submission, three_ds authentication, and authorization flows
    ThreeDsInvoke { three_ds_data: ThreeDsData },
}

#[derive(Clone, Debug, Eq, PartialEq, serde::Serialize, ToSchema)]
pub struct ThreeDsData {
    /// ThreeDS authentication url - to initiate authentication
    pub three_ds_authentication_url: String,
    /// ThreeDS authorize url - to complete the payment authorization after authentication
    pub three_ds_authorize_url: String,
    /// ThreeDS method details
    pub three_ds_method_details: ThreeDsMethodData,
    /// Poll config for a connector
    pub poll_config: PollConfigResponse,
}

#[derive(Clone, Debug, Eq, PartialEq, serde::Serialize, ToSchema)]
#[serde(tag = "three_ds_method_key")]
pub enum ThreeDsMethodData {
    #[serde(rename = "threeDSMethodData")]
    AcsThreeDsMethodData {
        /// Whether ThreeDS method data submission is required
        three_ds_method_data_submission: bool,
        /// ThreeDS method data
        three_ds_method_data: Option<String>,
        /// ThreeDS method url
        three_ds_method_url: Option<String>,
    },
}

#[derive(Clone, Debug, Eq, PartialEq, serde::Serialize, ToSchema)]
pub struct PollConfigResponse {
    /// Poll Id
    pub poll_id: String,
    /// Interval of the poll
    pub delay_in_secs: i8,
    /// Frequency of the poll
    pub frequency: i8,
}

#[derive(Clone, Debug, serde::Serialize, serde::Deserialize)]
#[serde(rename_all = "snake_case")]
#[serde(untagged)]
// the enum order shouldn't be changed as this is being used during serialization and deserialization
pub enum QrCodeInformation {
    QrCodeUrl {
        image_data_url: Url,
        qr_code_url: Url,
        display_to_timestamp: Option<i64>,
    },
    QrDataUrl {
        image_data_url: Url,
        display_to_timestamp: Option<i64>,
    },
    QrCodeImageUrl {
        qr_code_url: Url,
        display_to_timestamp: Option<i64>,
    },
}

#[derive(Clone, Debug, Eq, PartialEq, serde::Serialize, serde::Deserialize, ToSchema)]
pub struct BankTransferNextStepsData {
    /// The instructions for performing a bank transfer
    #[serde(flatten)]
    pub bank_transfer_instructions: BankTransferInstructions,
    /// The details received by the receiver
    pub receiver: Option<ReceiverDetails>,
}

#[derive(Clone, Debug, Eq, PartialEq, serde::Serialize, serde::Deserialize, ToSchema)]
pub struct VoucherNextStepData {
    /// Voucher expiry date and time
    pub expires_at: Option<i64>,
    /// Reference number required for the transaction
    pub reference: String,
    /// Url to download the payment instruction
    pub download_url: Option<Url>,
    /// Url to payment instruction page
    pub instructions_url: Option<Url>,
}

#[derive(Clone, Debug, serde::Deserialize, serde::Serialize)]
pub struct QrCodeNextStepsInstruction {
    pub image_data_url: Url,
    pub display_to_timestamp: Option<i64>,
    pub qr_code_url: Option<Url>,
}

#[derive(Clone, Debug, serde::Deserialize)]
pub struct WaitScreenInstructions {
    pub display_from_timestamp: i128,
    pub display_to_timestamp: Option<i128>,
}

#[derive(Clone, Debug, Eq, PartialEq, serde::Serialize, serde::Deserialize, ToSchema)]
#[serde(rename_all = "snake_case")]
pub enum BankTransferInstructions {
    /// The instructions for Doku bank transactions
    DokuBankTransferInstructions(Box<DokuBankTransferInstructions>),
    /// The credit transfer for ACH transactions
    AchCreditTransfer(Box<AchTransfer>),
    /// The instructions for SEPA bank transactions
    SepaBankInstructions(Box<SepaBankTransferInstructions>),
    /// The instructions for BACS bank transactions
    BacsBankInstructions(Box<BacsBankTransferInstructions>),
    /// The instructions for Multibanco bank transactions
    Multibanco(Box<MultibancoTransferInstructions>),
}

#[derive(Clone, Debug, Eq, PartialEq, serde::Deserialize, serde::Serialize, ToSchema)]
pub struct SepaBankTransferInstructions {
    #[schema(value_type = String, example = "Jane Doe")]
    pub account_holder_name: Secret<String>,
    #[schema(value_type = String, example = "1024419982")]
    pub bic: Secret<String>,
    pub country: String,
    #[schema(value_type = String, example = "123456789")]
    pub iban: Secret<String>,
}

#[derive(Clone, Debug, Eq, PartialEq, serde::Deserialize, serde::Serialize, ToSchema)]
pub struct BacsBankTransferInstructions {
    #[schema(value_type = String, example = "Jane Doe")]
    pub account_holder_name: Secret<String>,
    #[schema(value_type = String, example = "10244123908")]
    pub account_number: Secret<String>,
    #[schema(value_type = String, example = "012")]
    pub sort_code: Secret<String>,
}

#[derive(Clone, Debug, Eq, PartialEq, serde::Serialize, serde::Deserialize, ToSchema)]
pub struct MultibancoTransferInstructions {
    #[schema(value_type = String, example = "122385736258")]
    pub reference: Secret<String>,
    #[schema(value_type = String, example = "12345")]
    pub entity: String,
}

#[derive(Clone, Debug, Eq, PartialEq, serde::Serialize, serde::Deserialize, ToSchema)]
pub struct DokuBankTransferInstructions {
    #[schema(value_type = String, example = "1707091200000")]
    pub expires_at: Option<i64>,
    #[schema(value_type = String, example = "122385736258")]
    pub reference: Secret<String>,
    #[schema(value_type = String)]
    pub instructions_url: Option<Url>,
}

#[derive(Clone, Debug, Eq, PartialEq, serde::Serialize, serde::Deserialize, ToSchema)]
pub struct AchTransfer {
    #[schema(value_type = String, example = "122385736258")]
    pub account_number: Secret<String>,
    pub bank_name: String,
    #[schema(value_type = String, example = "012")]
    pub routing_number: Secret<String>,
    #[schema(value_type = String, example = "234")]
    pub swift_code: Secret<String>,
}

#[derive(Clone, Debug, Eq, PartialEq, serde::Serialize, serde::Deserialize, ToSchema)]
pub struct ReceiverDetails {
    /// The amount received by receiver
    amount_received: i64,
    /// The amount charged by ACH
    amount_charged: Option<i64>,
    /// The amount remaining to be sent via ACH
    amount_remaining: Option<i64>,
}

#[derive(Setter, Clone, Default, Debug, PartialEq, serde::Serialize, ToSchema)]
pub struct PaymentsResponse {
    /// Unique identifier for the payment. This ensures idempotency for multiple payments
    /// that have been done by a single merchant.
    #[schema(
        min_length = 30,
        max_length = 30,
        example = "pay_mbabizu24mvu3mela5njyhpit4"
    )]
    pub payment_id: Option<String>,

    /// This is an identifier for the merchant account. This is inferred from the API key
    /// provided during the request
    #[schema(max_length = 255, example = "merchant_1668273825")]
    pub merchant_id: Option<String>,

    /// The status of the current payment that was made
    #[schema(value_type = IntentStatus, example = "failed", default = "requires_confirmation")]
    pub status: api_enums::IntentStatus,

    /// The payment amount. Amount for the payment in lowest denomination of the currency. (i.e) in cents for USD denomination, in paisa for INR denomination etc.,
    #[schema(example = 100)]
    pub amount: i64,

    /// The payment net amount. net_amount = amount + surcharge_details.surcharge_amount + surcharge_details.tax_amount,
    /// If no surcharge_details, net_amount = amount
    #[schema(example = 110)]
    pub net_amount: i64,

    /// The maximum amount that could be captured from the payment
    #[schema(minimum = 100, example = 6540)]
    pub amount_capturable: Option<i64>,

    /// The amount which is already captured from the payment
    #[schema(minimum = 100, example = 6540)]
    pub amount_received: Option<i64>,

    /// The connector used for the payment
    #[schema(example = "stripe")]
    pub connector: Option<String>,

    /// It's a token used for client side verification.
    #[schema(value_type = Option<String>, example = "pay_U42c409qyHwOkWo3vK60_secret_el9ksDkiB8hi6j9N78yo")]
    pub client_secret: Option<Secret<String>>,

    /// Time when the payment was created
    #[schema(example = "2022-09-10T10:11:12Z")]
    #[serde(with = "common_utils::custom_serde::iso8601::option")]
    pub created: Option<PrimitiveDateTime>,

    /// The currency of the amount of the payment
    #[schema(value_type = Currency, example = "USD")]
    pub currency: String,

    /// The identifier for the customer object. If not provided the customer ID will be autogenerated.
    #[schema(max_length = 255, example = "cus_y3oqhf46pyzuxjbcn2giaqnb44")]
    pub customer_id: Option<String>,

    /// Details of customer attached to this payment
    pub customer: Option<CustomerDetails>,

    /// A description of the payment
    #[schema(example = "It's my first payment request")]
    pub description: Option<String>,

    /// List of refund that happened on this intent
    #[schema(value_type = Option<Vec<RefundResponse>>)]
    pub refunds: Option<Vec<refunds::RefundResponse>>,

    /// List of dispute that happened on this intent
    #[schema(value_type = Option<Vec<DisputeResponsePaymentsRetrieve>>)]
    pub disputes: Option<Vec<disputes::DisputeResponsePaymentsRetrieve>>,

    /// List of attempts that happened on this intent
    #[schema(value_type = Option<Vec<PaymentAttemptResponse>>)]
    #[serde(skip_serializing_if = "Option::is_none")]
    pub attempts: Option<Vec<PaymentAttemptResponse>>,

    /// List of captures done on latest attempt
    #[schema(value_type = Option<Vec<CaptureResponse>>)]
    #[serde(skip_serializing_if = "Option::is_none")]
    pub captures: Option<Vec<CaptureResponse>>,

    /// A unique identifier to link the payment to a mandate, can be use instead of payment_method_data
    #[schema(max_length = 255, example = "mandate_iwer89rnjef349dni3")]
    pub mandate_id: Option<String>,

    /// Provided mandate information for creating a mandate
    #[auth_based]
    pub mandate_data: Option<MandateData>,

    /// Indicates that you intend to make future payments with this Payment’s payment method. Providing this parameter will attach the payment method to the Customer, if present, after the Payment is confirmed and any required actions from the user are complete.
    #[schema(value_type = Option<FutureUsage>, example = "off_session")]
    pub setup_future_usage: Option<api_enums::FutureUsage>,

    /// Set to true to indicate that the customer is not in your checkout flow during this payment, and therefore is unable to authenticate. This parameter is intended for scenarios where you collect card details and charge them later. This parameter can only be used with confirm=true.
    #[schema(example = true)]
    pub off_session: Option<bool>,

    /// A timestamp (ISO 8601 code) that determines when the payment should be captured.
    /// Providing this field will automatically set `capture` to true
    #[schema(example = "2022-09-10T10:11:12Z")]
    #[serde(with = "common_utils::custom_serde::iso8601::option")]
    pub capture_on: Option<PrimitiveDateTime>,

    /// This is the instruction for capture/ debit the money from the users' card. On the other hand authorization refers to blocking the amount on the users' payment method.
    #[schema(value_type = Option<CaptureMethod>, example = "automatic")]
    pub capture_method: Option<api_enums::CaptureMethod>,

    /// The payment method that is to be used
    #[schema(value_type = PaymentMethodType, example = "bank_transfer")]
    #[auth_based]
    pub payment_method: Option<api_enums::PaymentMethod>,

    /// The payment method information provided for making a payment
    #[schema(value_type = Option<PaymentMethod>, example = "bank_transfer")]
    #[auth_based]
    #[serde(serialize_with = "serialize_payment_method_data_response")]
    pub payment_method_data: Option<PaymentMethodDataResponseWithBilling>,

    /// Provide a reference to a stored payment method
    #[schema(example = "187282ab-40ef-47a9-9206-5099ba31e432")]
    pub payment_token: Option<String>,

    /// The shipping address for the payment
    pub shipping: Option<Address>,

    /// The billing address for the payment
    pub billing: Option<Address>,

    /// Information about the product , quantity and amount for connectors. (e.g. Klarna)
    #[schema(value_type = Option<Vec<OrderDetailsWithAmount>>, example = r#"[{
        "product_name": "gillete creme",
        "quantity": 15,
        "amount" : 900
    }]"#)]
    pub order_details: Option<Vec<pii::SecretSerdeValue>>,

    /// description: The customer's email address
    #[schema(max_length = 255, value_type = Option<String>, example = "johntest@test.com")]
    pub email: crypto::OptionalEncryptableEmail,

    /// description: The customer's name
    #[schema(value_type = Option<String>, max_length = 255, example = "John Test")]
    pub name: crypto::OptionalEncryptableName,

    /// The customer's phone number
    #[schema(value_type = Option<String>, max_length = 255, example = "3141592653")]
    pub phone: crypto::OptionalEncryptablePhone,

    /// The URL to redirect after the completion of the operation
    #[schema(example = "https://hyperswitch.io")]
    pub return_url: Option<String>,

    /// The transaction authentication can be set to undergo payer authentication. By default, the authentication will be marked as NO_THREE_DS
    #[schema(value_type = Option<AuthenticationType>, example = "no_three_ds", default = "three_ds")]
    pub authentication_type: Option<api_enums::AuthenticationType>,

    /// For non-card charges, you can use this value as the complete description that appears on your customers’ statements. Must contain at least one letter, maximum 22 characters.
    #[schema(max_length = 255, example = "Hyperswitch Router")]
    pub statement_descriptor_name: Option<String>,

    /// Provides information about a card payment that customers see on their statements. Concatenated with the prefix (shortened descriptor) or statement descriptor that’s set on the account to form the complete statement descriptor. Maximum 255 characters for the concatenated descriptor.
    #[schema(max_length = 255, example = "Payment for shoes purchase")]
    pub statement_descriptor_suffix: Option<String>,

    /// Additional information required for redirection
    pub next_action: Option<NextActionData>,

    /// If the payment was cancelled the reason provided here
    pub cancellation_reason: Option<String>,

    /// If there was an error while calling the connectors the code is received here
    #[schema(example = "E0001")]
    pub error_code: Option<String>,

    /// If there was an error while calling the connector the error message is received here
    #[schema(example = "Failed while verifying the card")]
    pub error_message: Option<String>,

    /// error code unified across the connectors is received here if there was an error while calling connector
    pub unified_code: Option<String>,

    /// error message unified across the connectors is received here if there was an error while calling connector
    pub unified_message: Option<String>,

    /// Payment Experience for the current payment
    #[schema(value_type = Option<PaymentExperience>, example = "redirect_to_url")]
    pub payment_experience: Option<api_enums::PaymentExperience>,

    /// Payment Method Type
    #[schema(value_type = Option<PaymentMethodType>, example = "gpay")]
    pub payment_method_type: Option<api_enums::PaymentMethodType>,

    /// The connector used for this payment along with the country and business details
    #[schema(example = "stripe_US_food")]
    pub connector_label: Option<String>,

    /// The business country of merchant for this payment
    #[schema(value_type = Option<CountryAlpha2>, example = "US")]
    pub business_country: Option<api_enums::CountryAlpha2>,

    /// The business label of merchant for this payment
    pub business_label: Option<String>,

    /// The business_sub_label for this payment
    pub business_sub_label: Option<String>,

    /// Allowed Payment Method Types for a given PaymentIntent
    #[schema(value_type = Option<Vec<PaymentMethodType>>)]
    pub allowed_payment_method_types: Option<serde_json::Value>,

    /// ephemeral_key for the customer_id mentioned
    pub ephemeral_key: Option<EphemeralKeyCreateResponse>,

    /// If true the payment can be retried with same or different payment method which means the confirm call can be made again.
    pub manual_retry_allowed: Option<bool>,

    /// A unique identifier for a payment provided by the connector
    #[schema(value_type = Option<String>, example = "993672945374576J")]
    pub connector_transaction_id: Option<String>,

    /// Frm message contains information about the frm response
    pub frm_message: Option<FrmMessage>,

    /// You can specify up to 50 keys, with key names up to 40 characters long and values up to 500 characters long. Metadata is useful for storing additional, structured information on an object.
    #[schema(value_type = Option<Object>, example = r#"{ "udf1": "some-value", "udf2": "some-value" }"#)]
    pub metadata: Option<pii::SecretSerdeValue>,

    /// additional data related to some connectors
    #[schema(value_type = Option<ConnectorMetadata>)]
    pub connector_metadata: Option<serde_json::Value>, // This is Value because it is fetched from DB and before putting in DB the type is validated

    /// additional data that might be required by hyperswitch
    #[schema(value_type = Option<FeatureMetadata>)]
    pub feature_metadata: Option<serde_json::Value>, // This is Value because it is fetched from DB and before putting in DB the type is validated

    /// reference to the payment at connector side
    #[schema(value_type = Option<String>, example = "993672945374576J")]
    pub reference_id: Option<String>,

    pub payment_link: Option<PaymentLinkResponse>,
    /// The business profile that is associated with this payment
    pub profile_id: Option<String>,

    /// details of surcharge applied on this payment
    pub surcharge_details: Option<RequestSurchargeDetails>,

    /// total number of attempts associated with this payment
    pub attempt_count: i16,

    /// Denotes the action(approve or reject) taken by merchant in case of manual review. Manual review can occur when the transaction is marked as risky by the frm_processor, payment processor or when there is underpayment/over payment incase of crypto payment
    pub merchant_decision: Option<String>,

    /// Identifier of the connector ( merchant connector account ) which was chosen to make the payment
    pub merchant_connector_id: Option<String>,

    /// If true incremental authorization can be performed on this payment
    pub incremental_authorization_allowed: Option<bool>,

    /// Total number of authorizations happened in an incremental_authorization payment
    pub authorization_count: Option<i32>,

    /// List of incremental authorizations happened to the payment
    pub incremental_authorizations: Option<Vec<IncrementalAuthorizationResponse>>,

    /// Details of external authentication
    pub external_authentication_details: Option<ExternalAuthenticationDetailsResponse>,

    /// Flag indicating if external 3ds authentication is made or not
    pub external_3ds_authentication_attempted: Option<bool>,

    /// Date Time expiry of the payment
    #[schema(example = "2022-09-10T10:11:12Z")]
    #[serde(default, with = "common_utils::custom_serde::iso8601::option")]
    pub expires_on: Option<PrimitiveDateTime>,

    /// Payment Fingerprint
    pub fingerprint: Option<String>,

    #[schema(value_type = Option<BrowserInformation>)]
    /// The browser information used for this payment
    pub browser_info: Option<serde_json::Value>,

    /// Payment Method Id
    pub payment_method_id: Option<String>,

    /// Payment Method Status
    #[schema(value_type = Option<PaymentMethodStatus>)]
    pub payment_method_status: Option<common_enums::PaymentMethodStatus>,

    /// Date time at which payment was updated
    #[schema(example = "2022-09-10T10:11:12Z")]
    #[serde(default, with = "common_utils::custom_serde::iso8601::option")]
    pub updated: Option<PrimitiveDateTime>,
}

#[derive(Setter, Clone, Default, Debug, PartialEq, serde::Serialize, ToSchema)]
pub struct ExternalAuthenticationDetailsResponse {
    /// Authentication Type - Challenge / Frictionless
    #[schema(value_type = Option<DecoupledAuthenticationType>)]
    pub authentication_flow: Option<enums::DecoupledAuthenticationType>,
    /// Electronic Commerce Indicator (eci)
    pub electronic_commerce_indicator: Option<String>,
    /// Authentication Status
    #[schema(value_type = AuthenticationStatus)]
    pub status: enums::AuthenticationStatus,
    /// DS Transaction ID
    pub ds_transaction_id: Option<String>,
    /// Message Version
    pub version: Option<String>,
    /// Error Code
    pub error_code: Option<String>,
    /// Error Message
    pub error_message: Option<String>,
}

#[derive(Clone, Debug, serde::Deserialize, ToSchema, serde::Serialize)]
#[serde(deny_unknown_fields)]
pub struct PaymentListConstraints {
    /// The identifier for customer
    #[schema(example = "cus_meowuwunwiuwiwqw")]
    pub customer_id: Option<String>,

    /// A cursor for use in pagination, fetch the next list after some object
    #[schema(example = "pay_fafa124123")]
    pub starting_after: Option<String>,

    /// A cursor for use in pagination, fetch the previous list before some object
    #[schema(example = "pay_fafa124123")]
    pub ending_before: Option<String>,

    /// limit on the number of objects to return
    #[schema(default = 10, maximum = 100)]
    #[serde(default = "default_payments_list_limit")]
    pub limit: u32,

    /// The time at which payment is created
    #[schema(example = "2022-09-10T10:11:12Z")]
    #[serde(default, with = "common_utils::custom_serde::iso8601::option")]
    pub created: Option<PrimitiveDateTime>,

    /// Time less than the payment created time
    #[schema(example = "2022-09-10T10:11:12Z")]
    #[serde(
        default,
        with = "common_utils::custom_serde::iso8601::option",
        rename = "created.lt"
    )]
    pub created_lt: Option<PrimitiveDateTime>,

    /// Time greater than the payment created time
    #[schema(example = "2022-09-10T10:11:12Z")]
    #[serde(
        default,
        with = "common_utils::custom_serde::iso8601::option",
        rename = "created.gt"
    )]
    pub created_gt: Option<PrimitiveDateTime>,

    /// Time less than or equals to the payment created time
    #[schema(example = "2022-09-10T10:11:12Z")]
    #[serde(
        default,
        with = "common_utils::custom_serde::iso8601::option",
        rename = "created.lte"
    )]
    pub created_lte: Option<PrimitiveDateTime>,

    /// Time greater than or equals to the payment created time
    #[schema(example = "2022-09-10T10:11:12Z")]
    #[serde(default, with = "common_utils::custom_serde::iso8601::option")]
    #[serde(rename = "created.gte")]
    pub created_gte: Option<PrimitiveDateTime>,
}

#[derive(Clone, Debug, serde::Serialize, ToSchema)]
pub struct PaymentListResponse {
    /// The number of payments included in the list
    pub size: usize,
    // The list of payments response objects
    pub data: Vec<PaymentsResponse>,
}

#[derive(Setter, Clone, Default, Debug, PartialEq, serde::Serialize, ToSchema)]
pub struct IncrementalAuthorizationResponse {
    /// The unique identifier of authorization
    pub authorization_id: String,
    /// Amount the authorization has been made for
    pub amount: i64,
    #[schema(value_type= AuthorizationStatus)]
    /// The status of the authorization
    pub status: common_enums::AuthorizationStatus,
    /// Error code sent by the connector for authorization
    pub error_code: Option<String>,
    /// Error message sent by the connector for authorization
    pub error_message: Option<String>,
    /// Previously authorized amount for the payment
    pub previously_authorized_amount: i64,
}

#[derive(Clone, Debug, serde::Serialize)]
pub struct PaymentListResponseV2 {
    /// The number of payments included in the list for given constraints
    pub count: usize,
    /// The total number of available payments for given constraints
    pub total_count: i64,
    /// The list of payments response objects
    pub data: Vec<PaymentsResponse>,
}

#[derive(Clone, Debug, serde::Deserialize, serde::Serialize)]
pub struct PaymentListFilterConstraints {
    /// The identifier for payment
    pub payment_id: Option<String>,
    /// The identifier for business profile
    pub profile_id: Option<String>,
    /// The identifier for customer
    pub customer_id: Option<String>,
    /// The limit on the number of objects. The default limit is 10 and max limit is 20
    #[serde(default = "default_payments_list_limit")]
    pub limit: u32,
    /// The starting point within a list of objects
    pub offset: Option<u32>,
    /// The amount to filter payments list
    pub amount_filter: Option<AmountFilter>,
    /// The time range for which objects are needed. TimeRange has two fields start_time and end_time from which objects can be filtered as per required scenarios (created_at, time less than, greater than etc).
    #[serde(flatten)]
    pub time_range: Option<TimeRange>,
    /// The list of connectors to filter payments list
    pub connector: Option<Vec<api_enums::Connector>>,
    /// The list of currencies to filter payments list
    pub currency: Option<Vec<enums::Currency>>,
    /// The list of payment status to filter payments list
    pub status: Option<Vec<enums::IntentStatus>>,
    /// The list of payment methods to filter payments list
    pub payment_method: Option<Vec<enums::PaymentMethod>>,
    /// The list of payment method types to filter payments list
    pub payment_method_type: Option<Vec<enums::PaymentMethodType>>,
    /// The list of authentication types to filter payments list
    pub authentication_type: Option<Vec<enums::AuthenticationType>>,
    /// The list of merchant connector ids to filter payments list for selected label
    pub merchant_connector_id: Option<Vec<String>>,
}
#[derive(Clone, Debug, serde::Serialize)]
pub struct PaymentListFilters {
    /// The list of available connector filters
    pub connector: Vec<String>,
    /// The list of available currency filters
    pub currency: Vec<enums::Currency>,
    /// The list of available payment status filters
    pub status: Vec<enums::IntentStatus>,
    /// The list of available payment method filters
    pub payment_method: Vec<enums::PaymentMethod>,
    /// The list of available payment method types
    pub payment_method_type: Vec<enums::PaymentMethodType>,
    /// The list of available authentication types
    pub authentication_type: Vec<enums::AuthenticationType>,
}

#[derive(Clone, Debug, serde::Serialize)]
pub struct PaymentListFiltersV2 {
    /// The list of available connector filters
    pub connector: HashMap<String, Vec<MerchantConnectorInfo>>,
    /// The list of available currency filters
    pub currency: Vec<enums::Currency>,
    /// The list of available payment status filters
    pub status: Vec<enums::IntentStatus>,
    /// The list payment method and their corresponding types
    pub payment_method: HashMap<enums::PaymentMethod, HashSet<enums::PaymentMethodType>>,
    /// The list of available authentication types
    pub authentication_type: Vec<enums::AuthenticationType>,
}

#[derive(Clone, Debug, Eq, PartialEq, serde::Deserialize, serde::Serialize, ToSchema)]
pub struct AmountFilter {
    /// The start amount to filter list of transactions which are greater than or equal to the start amount
    pub start_amount: Option<i64>,
    /// The end amount to filter list of transactions which are less than or equal to the end amount
    pub end_amount: Option<i64>,
}

#[derive(
    Debug, Clone, Copy, serde::Serialize, serde::Deserialize, PartialEq, Eq, Hash, ToSchema,
)]
pub struct TimeRange {
    /// The start time to filter payments list or to get list of filters. To get list of filters start time is needed to be passed
    #[serde(with = "common_utils::custom_serde::iso8601")]
    #[serde(alias = "startTime")]
    pub start_time: PrimitiveDateTime,
    /// The end time to filter payments list or to get list of filters. If not passed the default time is now
    #[serde(default, with = "common_utils::custom_serde::iso8601::option")]
    #[serde(alias = "endTime")]
    pub end_time: Option<PrimitiveDateTime>,
}

#[derive(Setter, Clone, Default, Debug, PartialEq, serde::Serialize)]
pub struct VerifyResponse {
    pub verify_id: Option<String>,
    pub merchant_id: Option<String>,
    // pub status: enums::VerifyStatus,
    pub client_secret: Option<Secret<String>>,
    pub customer_id: Option<String>,
    pub email: crypto::OptionalEncryptableEmail,
    pub name: crypto::OptionalEncryptableName,
    pub phone: crypto::OptionalEncryptablePhone,
    pub mandate_id: Option<String>,
    #[auth_based]
    pub payment_method: Option<api_enums::PaymentMethod>,
    #[auth_based]
    pub payment_method_data: Option<PaymentMethodDataResponse>,
    pub payment_token: Option<String>,
    pub error_code: Option<String>,
    pub error_message: Option<String>,
}

#[derive(Default, Debug, serde::Deserialize, serde::Serialize)]
pub struct PaymentsRedirectionResponse {
    pub redirect_url: String,
}

pub struct MandateValidationFields {
    pub recurring_details: Option<RecurringDetails>,
    pub confirm: Option<bool>,
    pub customer_id: Option<String>,
    pub mandate_data: Option<MandateData>,
    pub setup_future_usage: Option<api_enums::FutureUsage>,
    pub off_session: Option<bool>,
}

impl From<&PaymentsRequest> for MandateValidationFields {
    fn from(req: &PaymentsRequest) -> Self {
        let recurring_details = req
            .mandate_id
            .clone()
            .map(RecurringDetails::MandateId)
            .or(req.recurring_details.clone());

        Self {
            recurring_details,
            confirm: req.confirm,
            customer_id: req
                .customer
                .as_ref()
                .map(|customer_details| &customer_details.id)
                .or(req.customer_id.as_ref())
                .map(ToOwned::to_owned),
            mandate_data: req.mandate_data.clone(),
            setup_future_usage: req.setup_future_usage,
            off_session: req.off_session,
        }
    }
}

impl From<&VerifyRequest> for MandateValidationFields {
    fn from(req: &VerifyRequest) -> Self {
        Self {
            recurring_details: None,
            confirm: Some(true),
            customer_id: req.customer_id.clone(),
            mandate_data: req.mandate_data.clone(),
            off_session: req.off_session,
            setup_future_usage: req.setup_future_usage,
        }
    }
}

impl From<PaymentsSessionRequest> for PaymentsSessionResponse {
    fn from(item: PaymentsSessionRequest) -> Self {
        let client_secret: Secret<String, pii::ClientSecret> = Secret::new(item.client_secret);
        Self {
            session_token: vec![],
            payment_id: item.payment_id,
            client_secret,
        }
    }
}

impl From<PaymentsStartRequest> for PaymentsRequest {
    fn from(item: PaymentsStartRequest) -> Self {
        Self {
            payment_id: Some(PaymentIdType::PaymentIntentId(item.payment_id)),
            merchant_id: Some(item.merchant_id),
            ..Default::default()
        }
    }
}

impl From<AdditionalCardInfo> for CardResponse {
    fn from(card: AdditionalCardInfo) -> Self {
        Self {
            last4: card.last4,
            card_type: card.card_type,
            card_network: card.card_network,
            card_issuer: card.card_issuer,
            card_issuing_country: card.card_issuing_country,
            card_isin: card.card_isin,
            card_extended_bin: card.card_extended_bin,
            card_exp_month: card.card_exp_month,
            card_exp_year: card.card_exp_year,
            card_holder_name: card.card_holder_name,
            payment_checks: card.payment_checks,
            authentication_data: card.authentication_data,
        }
    }
}

impl From<AdditionalPaymentData> for PaymentMethodDataResponse {
    fn from(payment_method_data: AdditionalPaymentData) -> Self {
        match payment_method_data {
            AdditionalPaymentData::Card(card) => Self::Card(Box::new(CardResponse::from(*card))),
            AdditionalPaymentData::PayLater {} => Self::PayLater {},
            AdditionalPaymentData::Wallet { .. } => Self::Wallet {},
            AdditionalPaymentData::BankRedirect { .. } => Self::BankRedirect {},
            AdditionalPaymentData::Crypto {} => Self::Crypto {},
            AdditionalPaymentData::BankDebit {} => Self::BankDebit {},
            AdditionalPaymentData::MandatePayment {} => Self::MandatePayment {},
            AdditionalPaymentData::Reward {} => Self::Reward {},
            AdditionalPaymentData::Upi {} => Self::Upi {},
            AdditionalPaymentData::BankTransfer {} => Self::BankTransfer {},
            AdditionalPaymentData::Voucher {} => Self::Voucher {},
            AdditionalPaymentData::GiftCard {} => Self::GiftCard {},
            AdditionalPaymentData::CardRedirect {} => Self::CardRedirect {},
            AdditionalPaymentData::CardToken {} => Self::CardToken {},
        }
    }
}

#[derive(Debug, Clone, serde::Serialize)]
pub struct PgRedirectResponse {
    pub payment_id: String,
    pub status: api_enums::IntentStatus,
    pub gateway_id: String,
    pub customer_id: Option<String>,
    pub amount: Option<i64>,
}

#[derive(Debug, serde::Serialize, PartialEq, Eq, serde::Deserialize)]
pub struct RedirectionResponse {
    pub return_url: String,
    pub params: Vec<(String, String)>,
    pub return_url_with_query_params: String,
    pub http_method: String,
    pub headers: Vec<(String, String)>,
}

#[derive(Debug, serde::Deserialize)]
pub struct PaymentsResponseForm {
    pub transaction_id: String,
    // pub transaction_reference_id: String,
    pub merchant_id: String,
    pub order_id: String,
}

#[derive(Default, Debug, serde::Deserialize, serde::Serialize, Clone, ToSchema)]
pub struct PaymentsRetrieveRequest {
    /// The type of ID (ex: payment intent id, payment attempt id or connector txn id)
    pub resource_id: PaymentIdType,
    /// The identifier for the Merchant Account.
    pub merchant_id: Option<String>,
    /// Decider to enable or disable the connector call for retrieve request
    pub force_sync: bool,
    /// The parameters passed to a retrieve request
    pub param: Option<String>,
    /// The name of the connector
    pub connector: Option<String>,
    /// Merchant connector details used to make payments.
    #[schema(value_type = Option<MerchantConnectorDetailsWrap>)]
    pub merchant_connector_details: Option<admin::MerchantConnectorDetailsWrap>,
    /// This is a token which expires after 15 minutes, used from the client to authenticate and create sessions from the SDK
    pub client_secret: Option<String>,
    /// If enabled provides list of captures linked to latest attempt
    pub expand_captures: Option<bool>,
    /// If enabled provides list of attempts linked to payment intent
    pub expand_attempts: Option<bool>,
}

#[derive(Debug, Default, Eq, PartialEq, serde::Deserialize, serde::Serialize, Clone, ToSchema)]
pub struct OrderDetailsWithAmount {
    /// Name of the product that is being purchased
    #[schema(max_length = 255, example = "shirt")]
    pub product_name: String,
    /// The quantity of the product to be purchased
    #[schema(example = 1)]
    pub quantity: u16,
    /// the amount per quantity of product
    pub amount: i64,
    // Does the order includes shipping
    pub requires_shipping: Option<bool>,
    /// The image URL of the product
    pub product_img_link: Option<String>,
    /// ID of the product that is being purchased
    pub product_id: Option<String>,
    /// Category of the product that is being purchased
    pub category: Option<String>,
    /// Sub category of the product that is being purchased
    pub sub_category: Option<String>,
    /// Brand of the product that is being purchased
    pub brand: Option<String>,
    /// Type of the product that is being purchased
    pub product_type: Option<ProductType>,
}

#[derive(Debug, Default, Eq, PartialEq, serde::Deserialize, serde::Serialize, Clone, ToSchema)]
#[serde(rename_all = "snake_case")]
pub enum ProductType {
    #[default]
    Physical,
    Digital,
    Travel,
    Ride,
    Event,
    Accommodation,
}

#[derive(Debug, Default, Eq, PartialEq, serde::Deserialize, serde::Serialize, Clone, ToSchema)]
pub struct OrderDetails {
    /// Name of the product that is being purchased
    #[schema(max_length = 255, example = "shirt")]
    pub product_name: String,
    /// The quantity of the product to be purchased
    #[schema(example = 1)]
    pub quantity: u16,
    // Does the order include shipping
    pub requires_shipping: Option<bool>,
    /// The image URL of the product
    pub product_img_link: Option<String>,
    /// ID of the product that is being purchased
    pub product_id: Option<String>,
    /// Category of the product that is being purchased
    pub category: Option<String>,
    /// Sub category of the product that is being purchased
    pub sub_category: Option<String>,
    /// Brand of the product that is being purchased
    pub brand: Option<String>,
    /// Type of the product that is being purchased
    pub product_type: Option<ProductType>,
}

#[derive(Default, Debug, Eq, PartialEq, serde::Deserialize, serde::Serialize, Clone, ToSchema)]
pub struct RedirectResponse {
    #[schema(value_type = Option<String>)]
    pub param: Option<Secret<String>>,
    #[schema(value_type = Option<Object>)]
    pub json_payload: Option<pii::SecretSerdeValue>,
}

#[derive(Debug, serde::Deserialize, serde::Serialize, Clone, ToSchema)]
pub struct PaymentsSessionRequest {
    /// The identifier for the payment
    pub payment_id: String,
    /// This is a token which expires after 15 minutes, used from the client to authenticate and create sessions from the SDK
    pub client_secret: String,
    /// The list of the supported wallets
    #[schema(value_type = Vec<PaymentMethodType>)]
    pub wallets: Vec<api_enums::PaymentMethodType>,
    /// Merchant connector details used to make payments.
    #[schema(value_type = Option<MerchantConnectorDetailsWrap>)]
    pub merchant_connector_details: Option<admin::MerchantConnectorDetailsWrap>,
}

#[derive(Debug, Clone, Eq, PartialEq, serde::Serialize, serde::Deserialize, ToSchema)]
pub struct GpayAllowedMethodsParameters {
    /// The list of allowed auth methods (ex: 3DS, No3DS, PAN_ONLY etc)
    pub allowed_auth_methods: Vec<String>,
    /// The list of allowed card networks (ex: AMEX,JCB etc)
    pub allowed_card_networks: Vec<String>,
    /// Is billing address required
    pub billing_address_required: Option<bool>,
    /// Billing address parameters
    pub billing_address_parameters: Option<GpayBillingAddressParameters>,
}

#[derive(Debug, Clone, Eq, PartialEq, serde::Serialize, serde::Deserialize, ToSchema)]
pub struct GpayBillingAddressParameters {
    /// Is billing phone number required
    pub phone_number_required: bool,
    /// Billing address format
    pub format: GpayBillingAddressFormat,
}

#[derive(Debug, Clone, Eq, PartialEq, serde::Serialize, serde::Deserialize, ToSchema)]
pub enum GpayBillingAddressFormat {
    FULL,
    MIN,
}

#[derive(Debug, Clone, Eq, PartialEq, serde::Serialize, serde::Deserialize, ToSchema)]
pub struct GpayTokenParameters {
    /// The name of the connector
    pub gateway: String,
    /// The merchant ID registered in the connector associated
    #[serde(skip_serializing_if = "Option::is_none")]
    pub gateway_merchant_id: Option<String>,
    #[serde(skip_serializing_if = "Option::is_none", rename = "stripe:version")]
    pub stripe_version: Option<String>,
    #[serde(
        skip_serializing_if = "Option::is_none",
        rename = "stripe:publishableKey"
    )]
    pub stripe_publishable_key: Option<String>,
}

#[derive(Debug, Clone, Eq, PartialEq, serde::Serialize, serde::Deserialize, ToSchema)]
pub struct GpayTokenizationSpecification {
    /// The token specification type(ex: PAYMENT_GATEWAY)
    #[serde(rename = "type")]
    pub token_specification_type: String,
    /// The parameters for the token specification Google Pay
    pub parameters: GpayTokenParameters,
}

#[derive(Debug, Clone, Eq, PartialEq, serde::Serialize, serde::Deserialize, ToSchema)]
pub struct GpayAllowedPaymentMethods {
    /// The type of payment method
    #[serde(rename = "type")]
    pub payment_method_type: String,
    /// The parameters Google Pay requires
    pub parameters: GpayAllowedMethodsParameters,
    /// The tokenization specification for Google Pay
    pub tokenization_specification: GpayTokenizationSpecification,
}

#[derive(Debug, Clone, Eq, PartialEq, serde::Serialize, serde::Deserialize, ToSchema)]
pub struct GpayTransactionInfo {
    /// The country code
    #[schema(value_type = CountryAlpha2, example = "US")]
    pub country_code: api_enums::CountryAlpha2,
    /// The currency code
    #[schema(value_type = Currency, example = "USD")]
    pub currency_code: api_enums::Currency,
    /// The total price status (ex: 'FINAL')
    pub total_price_status: String,
    /// The total price
    pub total_price: String,
}

#[derive(Debug, Clone, Eq, PartialEq, serde::Serialize, serde::Deserialize, ToSchema)]
pub struct GpayMerchantInfo {
    /// The merchant Identifier that needs to be passed while invoking Gpay SDK
    #[serde(skip_serializing_if = "Option::is_none")]
    pub merchant_id: Option<String>,
    /// The name of the merchant that needs to be displayed on Gpay PopUp
    pub merchant_name: String,
}

#[derive(Debug, Clone, serde::Serialize, serde::Deserialize)]
pub struct GpayMetaData {
    pub merchant_info: GpayMerchantInfo,
    pub allowed_payment_methods: Vec<GpayAllowedPaymentMethods>,
}

#[derive(Debug, Clone, serde::Serialize, serde::Deserialize)]
pub struct GpaySessionTokenData {
    #[serde(rename = "google_pay")]
    pub data: GpayMetaData,
}

#[derive(Debug, Clone, serde::Serialize, serde::Deserialize)]
#[serde(rename_all = "camelCase")]
pub struct ApplepaySessionRequest {
    pub merchant_identifier: String,
    pub display_name: String,
    pub initiative: String,
    pub initiative_context: String,
}

#[derive(Debug, Clone, serde::Serialize, serde::Deserialize, ToSchema)]
pub struct ConnectorMetadata {
    pub apple_pay: Option<ApplepayConnectorMetadataRequest>,
    pub airwallex: Option<AirwallexData>,
    pub noon: Option<NoonData>,
}

#[derive(Debug, Clone, serde::Serialize, serde::Deserialize, ToSchema)]
pub struct AirwallexData {
    /// payload required by airwallex
    payload: Option<String>,
}

#[derive(Debug, Clone, serde::Serialize, serde::Deserialize, ToSchema)]
pub struct NoonData {
    /// Information about the order category that merchant wants to specify at connector level. (e.g. In Noon Payments it can take values like "pay", "food", or any other custom string set by the merchant in Noon's Dashboard)
    pub order_category: Option<String>,
}

#[derive(Debug, Clone, serde::Serialize, serde::Deserialize, ToSchema)]
pub struct ApplepayConnectorMetadataRequest {
    pub session_token_data: Option<SessionTokenInfo>,
}

#[derive(Debug, Clone, serde::Serialize, serde::Deserialize)]
pub struct ApplepaySessionTokenData {
    pub apple_pay: ApplePayMetadata,
}

#[derive(Debug, Clone, serde::Serialize, serde::Deserialize)]
pub struct ApplepayCombinedSessionTokenData {
    pub apple_pay_combined: ApplePayCombinedMetadata,
}

#[derive(Debug, Clone, serde::Serialize, serde::Deserialize)]
#[serde(rename_all = "snake_case")]
pub enum ApplepaySessionTokenMetadata {
    ApplePayCombined(ApplePayCombinedMetadata),
    ApplePay(ApplePayMetadata),
}

#[derive(Debug, Clone, serde::Serialize, serde::Deserialize)]
pub struct ApplePayMetadata {
    pub payment_request_data: PaymentRequestMetadata,
    pub session_token_data: SessionTokenInfo,
}

#[derive(Debug, Clone, serde::Serialize, serde::Deserialize)]
#[serde(rename_all = "snake_case")]
pub enum ApplePayCombinedMetadata {
    Simplified {
        payment_request_data: PaymentRequestMetadata,
        session_token_data: SessionTokenForSimplifiedApplePay,
    },
    Manual {
        payment_request_data: PaymentRequestMetadata,
        session_token_data: SessionTokenInfo,
    },
}

#[derive(Debug, Clone, serde::Serialize, serde::Deserialize)]
pub struct PaymentRequestMetadata {
    pub supported_networks: Vec<String>,
    pub merchant_capabilities: Vec<String>,
    pub label: String,
}

#[derive(Debug, Clone, serde::Serialize, serde::Deserialize, ToSchema)]
pub struct SessionTokenInfo {
    #[schema(value_type = String)]
    pub certificate: Secret<String>,
    #[schema(value_type = String)]
    pub certificate_keys: Secret<String>,
    pub merchant_identifier: String,
    pub display_name: String,
    pub initiative: String,
    pub initiative_context: String,
    #[schema(value_type = Option<CountryAlpha2>)]
    pub merchant_business_country: Option<api_enums::CountryAlpha2>,
}

#[derive(Debug, Clone, serde::Serialize, serde::Deserialize, ToSchema)]
pub struct SessionTokenForSimplifiedApplePay {
    pub initiative_context: String,
    #[schema(value_type = Option<CountryAlpha2>)]
    pub merchant_business_country: Option<api_enums::CountryAlpha2>,
}

#[derive(Debug, Clone, Eq, PartialEq, serde::Serialize, ToSchema)]
#[serde(tag = "wallet_name")]
#[serde(rename_all = "snake_case")]
pub enum SessionToken {
    /// The session response structure for Google Pay
    GooglePay(Box<GpaySessionTokenResponse>),
    /// The session response structure for Klarna
    Klarna(Box<KlarnaSessionTokenResponse>),
    /// The session response structure for PayPal
    Paypal(Box<PaypalSessionTokenResponse>),
    /// The session response structure for Apple Pay
    ApplePay(Box<ApplepaySessionTokenResponse>),
    /// Whenever there is no session token response or an error in session response
    NoSessionTokenReceived,
}

#[derive(Debug, Clone, Eq, PartialEq, serde::Serialize, ToSchema)]
#[serde(untagged)]
pub enum GpaySessionTokenResponse {
    /// Google pay response involving third party sdk
    ThirdPartyResponse(GooglePayThirdPartySdk),
    /// Google pay session response for non third party sdk
    GooglePaySession(GooglePaySessionResponse),
}

#[derive(Debug, Clone, Eq, PartialEq, serde::Serialize, ToSchema)]
#[serde(rename_all = "lowercase")]
pub struct GooglePayThirdPartySdk {
    /// Identifier for the delayed session response
    pub delayed_session_token: bool,
    /// The name of the connector
    pub connector: String,
    /// The next action for the sdk (ex: calling confirm or sync call)
    pub sdk_next_action: SdkNextAction,
}

#[derive(Debug, Clone, Eq, PartialEq, serde::Serialize, ToSchema)]
#[serde(rename_all = "lowercase")]
pub struct GooglePaySessionResponse {
    /// The merchant info
    pub merchant_info: GpayMerchantInfo,
    /// Is shipping address required
    pub shipping_address_required: bool,
    /// Is email required
    pub email_required: bool,
    /// Shipping address parameters
    pub shipping_address_parameters: GpayShippingAddressParameters,
    /// List of the allowed payment meythods
    pub allowed_payment_methods: Vec<GpayAllowedPaymentMethods>,
    /// The transaction info Google Pay requires
    pub transaction_info: GpayTransactionInfo,
    /// Identifier for the delayed session response
    pub delayed_session_token: bool,
    /// The name of the connector
    pub connector: String,
    /// The next action for the sdk (ex: calling confirm or sync call)
    pub sdk_next_action: SdkNextAction,
    /// Secrets for sdk display and payment
    pub secrets: Option<SecretInfoToInitiateSdk>,
}

#[derive(Debug, Clone, Eq, PartialEq, serde::Serialize, ToSchema)]
#[serde(rename_all = "lowercase")]
pub struct GpayShippingAddressParameters {
    /// Is shipping phone number required
    pub phone_number_required: bool,
}

#[derive(Debug, Clone, Eq, PartialEq, serde::Serialize, ToSchema)]
#[serde(rename_all = "lowercase")]
pub struct KlarnaSessionTokenResponse {
    /// The session token for Klarna
    pub session_token: String,
    /// The identifier for the session
    pub session_id: String,
}

#[derive(Debug, Clone, Eq, PartialEq, serde::Serialize, ToSchema)]
#[serde(rename_all = "lowercase")]
pub struct PaypalSessionTokenResponse {
    /// The session token for PayPal
    pub session_token: String,
}

#[derive(Debug, Clone, Eq, PartialEq, serde::Serialize, ToSchema)]
#[serde(rename_all = "lowercase")]
pub struct ApplepaySessionTokenResponse {
    /// Session object for Apple Pay
    pub session_token_data: ApplePaySessionResponse,
    /// Payment request object for Apple Pay
    pub payment_request_data: Option<ApplePayPaymentRequest>,
    /// The session token is w.r.t this connector
    pub connector: String,
    /// Identifier for the delayed session response
    pub delayed_session_token: bool,
    /// The next action for the sdk (ex: calling confirm or sync call)
    pub sdk_next_action: SdkNextAction,
    /// The connector transaction id
    pub connector_reference_id: Option<String>,
    /// The public key id is to invoke third party sdk
    pub connector_sdk_public_key: Option<String>,
    /// The connector merchant id
    pub connector_merchant_id: Option<String>,
}

#[derive(Debug, Eq, PartialEq, serde::Serialize, Clone, ToSchema)]
pub struct SdkNextAction {
    /// The type of next action
    pub next_action: NextActionCall,
}

#[derive(Debug, Eq, PartialEq, serde::Serialize, Clone, ToSchema)]
#[serde(rename_all = "snake_case")]
pub enum NextActionCall {
    /// The next action call is confirm
    Confirm,
    /// The next action call is sync
    Sync,
}

#[derive(Debug, Clone, Eq, PartialEq, serde::Serialize, ToSchema)]
#[serde(untagged)]
pub enum ApplePaySessionResponse {
    ///  We get this session response, when third party sdk is involved
    ThirdPartySdk(ThirdPartySdkSessionResponse),
    ///  We get this session response, when there is no involvement of third party sdk
    /// This is the common response most of the times
    NoThirdPartySdk(NoThirdPartySdkSessionResponse),
    /// This is for the empty session response
    NoSessionResponse,
}

#[derive(Debug, Clone, Eq, PartialEq, serde::Serialize, ToSchema, serde::Deserialize)]
#[serde(rename_all(deserialize = "camelCase"))]
pub struct NoThirdPartySdkSessionResponse {
    /// Timestamp at which session is requested
    pub epoch_timestamp: u64,
    /// Timestamp at which session expires
    pub expires_at: u64,
    /// The identifier for the merchant session
    pub merchant_session_identifier: String,
    /// Apple pay generated unique ID (UUID) value
    pub nonce: String,
    /// The identifier for the merchant
    pub merchant_identifier: String,
    /// The domain name of the merchant which is registered in Apple Pay
    pub domain_name: String,
    /// The name to be displayed on Apple Pay button
    pub display_name: String,
    /// A string which represents the properties of a payment
    pub signature: String,
    /// The identifier for the operational analytics
    pub operational_analytics_identifier: String,
    /// The number of retries to get the session response
    pub retries: u8,
    /// The identifier for the connector transaction
    pub psp_id: String,
}

#[derive(Debug, Clone, Eq, PartialEq, serde::Serialize, ToSchema)]
pub struct ThirdPartySdkSessionResponse {
    pub secrets: SecretInfoToInitiateSdk,
}

#[derive(Debug, Clone, Eq, PartialEq, serde::Serialize, ToSchema, serde::Deserialize)]
pub struct SecretInfoToInitiateSdk {
    // Authorization secrets used by client to initiate sdk
    #[schema(value_type = String)]
    pub display: Secret<String>,
    // Authorization secrets used by client for payment
    #[schema(value_type = String)]
    pub payment: Secret<String>,
}

#[derive(Debug, Clone, Eq, PartialEq, serde::Serialize, ToSchema, serde::Deserialize)]
pub struct ApplePayPaymentRequest {
    /// The code for country
    #[schema(value_type = CountryAlpha2, example = "US")]
    pub country_code: api_enums::CountryAlpha2,
    /// The code for currency
    #[schema(value_type = Currency, example = "USD")]
    pub currency_code: api_enums::Currency,
    /// Represents the total for the payment.
    pub total: AmountInfo,
    /// The list of merchant capabilities(ex: whether capable of 3ds or no-3ds)
    pub merchant_capabilities: Option<Vec<String>>,
    /// The list of supported networks
    pub supported_networks: Option<Vec<String>>,
    pub merchant_identifier: Option<String>,
    /// The required billing contact fields for connector
<<<<<<< HEAD
    pub required_billing_contact_fields: Option<Vec<ApplePayAddressParameters>>,
    /// The required shipping contacht fields for connector
    pub required_shipping_contact_fields: Option<Vec<ApplePayAddressParameters>>,
}

#[derive(Debug, Clone, Eq, PartialEq, serde::Serialize, ToSchema, serde::Deserialize)]
#[serde(rename_all = "camelCase")]
pub enum ApplePayAddressParameters {
    PostalAddress,
    Phone,
    Email,
=======
    pub required_billing_contact_fields: Option<Vec<String>>,
>>>>>>> 348cd744
}

#[derive(Debug, Clone, Eq, PartialEq, serde::Serialize, ToSchema, serde::Deserialize)]
pub struct AmountInfo {
    /// The label must be the name of the merchant.
    pub label: String,
    /// A value that indicates whether the line item(Ex: total, tax, discount, or grand total) is final or pending.
    #[serde(rename = "type")]
    pub total_type: Option<String>,
    /// The total amount for the payment
    pub amount: String,
}

#[derive(Debug, Clone, serde::Deserialize)]
#[serde(rename_all = "camelCase")]
pub struct ApplepayErrorResponse {
    pub status_code: String,
    pub status_message: String,
}

#[derive(Default, Debug, serde::Serialize, Clone, ToSchema)]
pub struct PaymentsSessionResponse {
    /// The identifier for the payment
    pub payment_id: String,
    /// This is a token which expires after 15 minutes, used from the client to authenticate and create sessions from the SDK
    #[schema(value_type = String)]
    pub client_secret: Secret<String, pii::ClientSecret>,
    /// The list of session token object
    pub session_token: Vec<SessionToken>,
}

#[derive(Default, Debug, serde::Deserialize, serde::Serialize, Clone, ToSchema)]
pub struct PaymentRetrieveBody {
    /// The identifier for the Merchant Account.
    pub merchant_id: Option<String>,
    /// Decider to enable or disable the connector call for retrieve request
    pub force_sync: Option<bool>,
    /// This is a token which expires after 15 minutes, used from the client to authenticate and create sessions from the SDK
    pub client_secret: Option<String>,
    /// If enabled provides list of captures linked to latest attempt
    pub expand_captures: Option<bool>,
    /// If enabled provides list of attempts linked to payment intent
    pub expand_attempts: Option<bool>,
}

#[derive(Default, Debug, serde::Deserialize, serde::Serialize, Clone, ToSchema)]
pub struct PaymentRetrieveBodyWithCredentials {
    /// The identifier for payment.
    pub payment_id: String,
    /// The identifier for the Merchant Account.
    pub merchant_id: Option<String>,
    /// Decider to enable or disable the connector call for retrieve request
    pub force_sync: Option<bool>,
    /// Merchant connector details used to make payments.
    pub merchant_connector_details: Option<admin::MerchantConnectorDetailsWrap>,
}

#[derive(Default, Debug, serde::Deserialize, serde::Serialize, Clone, ToSchema)]
pub struct PaymentsCancelRequest {
    /// The identifier for the payment
    #[serde(skip)]
    pub payment_id: String,
    /// The reason for the payment cancel
    pub cancellation_reason: Option<String>,
    /// Merchant connector details used to make payments.
    #[schema(value_type = Option<MerchantConnectorDetailsWrap>)]
    pub merchant_connector_details: Option<admin::MerchantConnectorDetailsWrap>,
}

#[derive(Default, Debug, serde::Serialize, serde::Deserialize, Clone, ToSchema)]
pub struct PaymentsIncrementalAuthorizationRequest {
    /// The identifier for the payment
    #[serde(skip)]
    pub payment_id: String,
    /// The total amount including previously authorized amount and additional amount
    #[schema(value_type = i64, example = 6540)]
    pub amount: i64,
    /// Reason for incremental authorization
    pub reason: Option<String>,
}

#[derive(Debug, serde::Serialize, serde::Deserialize, Clone, ToSchema)]
pub struct PaymentsExternalAuthenticationRequest {
    /// The identifier for the payment
    #[serde(skip)]
    pub payment_id: String,
    /// Client Secret
    #[schema(value_type = String)]
    pub client_secret: Secret<String>,
    /// SDK Information if request is from SDK
    pub sdk_information: Option<SdkInformation>,
    /// Device Channel indicating whether request is coming from App or Browser
    pub device_channel: DeviceChannel,
    /// Indicates if 3DS method data was successfully completed or not
    pub threeds_method_comp_ind: ThreeDsCompletionIndicator,
}

#[derive(Debug, serde::Serialize, serde::Deserialize, Clone, ToSchema)]
pub enum ThreeDsCompletionIndicator {
    /// 3DS method successfully completed
    #[serde(rename = "Y")]
    Success,
    /// 3DS method was not successful
    #[serde(rename = "N")]
    Failure,
    /// 3DS method URL was unavailable
    #[serde(rename = "U")]
    NotAvailable,
}

#[derive(Debug, serde::Serialize, serde::Deserialize, Clone, ToSchema, Eq, PartialEq)]
pub enum DeviceChannel {
    #[serde(rename = "APP")]
    App,
    #[serde(rename = "BRW")]
    Browser,
}

#[derive(Default, Debug, serde::Serialize, serde::Deserialize, Clone, ToSchema)]
pub struct SdkInformation {
    /// Unique ID created on installations of the 3DS Requestor App on a Consumer Device
    pub sdk_app_id: String,
    /// JWE Object containing data encrypted by the SDK for the DS to decrypt
    pub sdk_enc_data: String,
    /// Public key component of the ephemeral key pair generated by the 3DS SDK
    pub sdk_ephem_pub_key: HashMap<String, String>,
    /// Unique transaction identifier assigned by the 3DS SDK
    pub sdk_trans_id: String,
    /// Identifies the vendor and version for the 3DS SDK that is integrated in a 3DS Requestor App
    pub sdk_reference_number: String,
    /// Indicates maximum amount of time in minutes
    pub sdk_max_timeout: u8,
}

#[derive(Debug, serde::Serialize, serde::Deserialize, Clone, ToSchema)]
pub struct PaymentsExternalAuthenticationResponse {
    /// Indicates the trans status
    #[serde(rename = "trans_status")]
    #[schema(value_type = TransactionStatus)]
    pub transaction_status: common_enums::TransactionStatus,
    /// Access Server URL to be used for challenge submission
    pub acs_url: Option<String>,
    /// Challenge request which should be sent to acs_url
    pub challenge_request: Option<String>,
    /// Unique identifier assigned by the EMVCo
    pub acs_reference_number: Option<String>,
    /// Unique identifier assigned by the ACS to identify a single transaction
    pub acs_trans_id: Option<String>,
    /// Unique identifier assigned by the 3DS Server to identify a single transaction
    pub three_dsserver_trans_id: Option<String>,
    /// Contains the JWS object created by the ACS for the ARes message
    pub acs_signed_content: Option<String>,
}

#[derive(Default, Debug, serde::Deserialize, serde::Serialize, Clone, ToSchema)]
pub struct PaymentsApproveRequest {
    /// The identifier for the payment
    #[serde(skip)]
    pub payment_id: String,
}

#[derive(Default, Debug, serde::Deserialize, serde::Serialize, Clone, ToSchema)]
pub struct PaymentsRejectRequest {
    /// The identifier for the payment
    #[serde(skip)]
    pub payment_id: String,
}

#[derive(Default, Debug, serde::Deserialize, serde::Serialize, ToSchema, Clone)]
pub struct PaymentsStartRequest {
    /// Unique identifier for the payment. This ensures idempotency for multiple payments
    /// that have been done by a single merchant. This field is auto generated and is returned in the API response.
    pub payment_id: String,
    /// The identifier for the Merchant Account.
    pub merchant_id: String,
    /// The identifier for the payment transaction
    pub attempt_id: String,
}

#[derive(Debug, Clone, serde::Deserialize, serde::Serialize, ToSchema)]
pub struct FeatureMetadata {
    /// Redirection response coming in request as metadata field only for redirection scenarios
    #[schema(value_type = Option<RedirectResponse>)]
    pub redirect_response: Option<RedirectResponse>,
}

///frm message is an object sent inside the payments response...when frm is invoked, its value is Some(...), else its None
#[derive(Clone, Debug, serde::Deserialize, serde::Serialize, PartialEq, ToSchema)]
pub struct FrmMessage {
    pub frm_name: String,
    pub frm_transaction_id: Option<String>,
    pub frm_transaction_type: Option<String>,
    pub frm_status: Option<String>,
    pub frm_score: Option<i32>,
    pub frm_reason: Option<serde_json::Value>,
    pub frm_error: Option<String>,
}

mod payment_id_type {
    use std::fmt;

    use serde::{
        de::{self, Visitor},
        Deserializer,
    };

    use super::PaymentIdType;

    struct PaymentIdVisitor;
    struct OptionalPaymentIdVisitor;

    impl<'de> Visitor<'de> for PaymentIdVisitor {
        type Value = PaymentIdType;

        fn expecting(&self, formatter: &mut fmt::Formatter<'_>) -> fmt::Result {
            formatter.write_str("payment id")
        }

        fn visit_str<E>(self, value: &str) -> Result<Self::Value, E>
        where
            E: de::Error,
        {
            Ok(PaymentIdType::PaymentIntentId(value.to_string()))
        }
    }

    impl<'de> Visitor<'de> for OptionalPaymentIdVisitor {
        type Value = Option<PaymentIdType>;

        fn expecting(&self, formatter: &mut fmt::Formatter<'_>) -> fmt::Result {
            formatter.write_str("payment id")
        }

        fn visit_some<D>(self, deserializer: D) -> Result<Self::Value, D::Error>
        where
            D: Deserializer<'de>,
        {
            deserializer.deserialize_any(PaymentIdVisitor).map(Some)
        }

        fn visit_none<E>(self) -> Result<Self::Value, E>
        where
            E: de::Error,
        {
            Ok(None)
        }

        fn visit_unit<E>(self) -> Result<Self::Value, E>
        where
            E: de::Error,
        {
            Ok(None)
        }
    }

    #[allow(dead_code)]
    pub(crate) fn deserialize<'a, D>(deserializer: D) -> Result<PaymentIdType, D::Error>
    where
        D: Deserializer<'a>,
    {
        deserializer.deserialize_any(PaymentIdVisitor)
    }

    pub(crate) fn deserialize_option<'a, D>(
        deserializer: D,
    ) -> Result<Option<PaymentIdType>, D::Error>
    where
        D: Deserializer<'a>,
    {
        deserializer.deserialize_option(OptionalPaymentIdVisitor)
    }
}

pub mod amount {
    use serde::de;

    use super::Amount;
    struct AmountVisitor;
    struct OptionalAmountVisitor;

    // This is defined to provide guarded deserialization of amount
    // which itself handles zero and non-zero values internally
    impl<'de> de::Visitor<'de> for AmountVisitor {
        type Value = Amount;

        fn expecting(&self, formatter: &mut std::fmt::Formatter<'_>) -> std::fmt::Result {
            write!(formatter, "amount as integer")
        }

        fn visit_u64<E>(self, v: u64) -> Result<Self::Value, E>
        where
            E: de::Error,
        {
            let v = i64::try_from(v).map_err(|_| {
                E::custom(format!(
                    "invalid value `{v}`, expected an integer between 0 and {}",
                    i64::MAX
                ))
            })?;
            self.visit_i64(v)
        }

        fn visit_i64<E>(self, v: i64) -> Result<Self::Value, E>
        where
            E: de::Error,
        {
            if v.is_negative() {
                return Err(E::custom(format!(
                    "invalid value `{v}`, expected a positive integer"
                )));
            }
            Ok(Amount::from(v))
        }
    }

    impl<'de> de::Visitor<'de> for OptionalAmountVisitor {
        type Value = Option<Amount>;

        fn expecting(&self, formatter: &mut std::fmt::Formatter<'_>) -> std::fmt::Result {
            write!(formatter, "option of amount (as integer)")
        }

        fn visit_some<D>(self, deserializer: D) -> Result<Self::Value, D::Error>
        where
            D: serde::Deserializer<'de>,
        {
            deserializer.deserialize_i64(AmountVisitor).map(Some)
        }

        fn visit_none<E>(self) -> Result<Self::Value, E>
        where
            E: de::Error,
        {
            Ok(None)
        }
    }

    #[allow(dead_code)]
    pub(crate) fn deserialize<'de, D>(deserializer: D) -> Result<Amount, D::Error>
    where
        D: de::Deserializer<'de>,
    {
        deserializer.deserialize_any(AmountVisitor)
    }
    pub(crate) fn deserialize_option<'de, D>(deserializer: D) -> Result<Option<Amount>, D::Error>
    where
        D: de::Deserializer<'de>,
    {
        deserializer.deserialize_option(OptionalAmountVisitor)
    }
}

#[cfg(test)]
mod tests {
    #![allow(clippy::unwrap_used)]
    use super::*;

    #[test]
    fn test_mandate_type() {
        let mandate_type = MandateType::default();
        assert_eq!(
            serde_json::to_string(&mandate_type).unwrap(),
            r#"{"multi_use":null}"#
        )
    }
}

#[derive(Default, Debug, serde::Deserialize, Clone, ToSchema, serde::Serialize)]
pub struct RetrievePaymentLinkRequest {
    pub client_secret: Option<String>,
}

#[derive(Clone, Debug, serde::Serialize, PartialEq, ToSchema)]
pub struct PaymentLinkResponse {
    pub link: String,
    pub payment_link_id: String,
}

#[derive(Clone, Debug, serde::Serialize, ToSchema)]
pub struct RetrievePaymentLinkResponse {
    pub payment_link_id: String,
    pub merchant_id: String,
    pub link_to_pay: String,
    pub amount: i64,
    #[serde(with = "common_utils::custom_serde::iso8601")]
    pub created_at: PrimitiveDateTime,
    #[serde(with = "common_utils::custom_serde::iso8601::option")]
    pub expiry: Option<PrimitiveDateTime>,
    pub description: Option<String>,
    pub status: PaymentLinkStatus,
    #[schema(value_type = Option<Currency>)]
    pub currency: Option<api_enums::Currency>,
}

#[derive(Clone, Debug, serde::Deserialize, ToSchema, serde::Serialize)]
pub struct PaymentLinkInitiateRequest {
    pub merchant_id: String,
    pub payment_id: String,
}

#[derive(Debug, serde::Serialize)]
#[serde(untagged)]
pub enum PaymentLinkData<'a> {
    PaymentLinkDetails(&'a PaymentLinkDetails),
    PaymentLinkStatusDetails(PaymentLinkStatusDetails),
}

#[derive(Debug, serde::Serialize, Clone)]
pub struct PaymentLinkDetails {
    pub amount: String,
    pub currency: api_enums::Currency,
    pub pub_key: String,
    pub client_secret: String,
    pub payment_id: String,
    #[serde(with = "common_utils::custom_serde::iso8601")]
    pub session_expiry: PrimitiveDateTime,
    pub merchant_logo: String,
    pub return_url: String,
    pub merchant_name: String,
    pub order_details: Option<Vec<OrderDetailsWithStringAmount>>,
    pub max_items_visible_after_collapse: i8,
    pub theme: String,
    pub merchant_description: Option<String>,
    pub sdk_layout: String,
    pub display_sdk_only: bool,
    pub enabled_saved_payment_method: bool,
}

#[derive(Debug, serde::Serialize)]
pub struct PaymentLinkStatusDetails {
    pub amount: String,
    pub currency: api_enums::Currency,
    pub payment_id: String,
    pub merchant_logo: String,
    pub merchant_name: String,
    #[serde(with = "common_utils::custom_serde::iso8601")]
    pub created: PrimitiveDateTime,
    pub status: PaymentLinkStatusWrap,
    pub error_code: Option<String>,
    pub error_message: Option<String>,
    pub redirect: bool,
    pub theme: String,
    pub return_url: String,
}

#[derive(Clone, Debug, serde::Deserialize, ToSchema, serde::Serialize)]
#[serde(deny_unknown_fields)]

pub struct PaymentLinkListConstraints {
    /// limit on the number of objects to return
    pub limit: Option<i64>,

    /// The time at which payment link is created
    #[schema(example = "2022-09-10T10:11:12Z")]
    #[serde(default, with = "common_utils::custom_serde::iso8601::option")]
    pub created: Option<PrimitiveDateTime>,

    /// Time less than the payment link created time
    #[schema(example = "2022-09-10T10:11:12Z")]
    #[serde(
        default,
        with = "common_utils::custom_serde::iso8601::option",
        rename = "created.lt"
    )]
    pub created_lt: Option<PrimitiveDateTime>,

    /// Time greater than the payment link created time
    #[schema(example = "2022-09-10T10:11:12Z")]
    #[serde(
        default,
        with = "common_utils::custom_serde::iso8601::option",
        rename = "created.gt"
    )]
    pub created_gt: Option<PrimitiveDateTime>,

    /// Time less than or equals to the payment link created time
    #[schema(example = "2022-09-10T10:11:12Z")]
    #[serde(
        default,
        with = "common_utils::custom_serde::iso8601::option",
        rename = "created.lte"
    )]
    pub created_lte: Option<PrimitiveDateTime>,

    /// Time greater than or equals to the payment link created time
    #[schema(example = "2022-09-10T10:11:12Z")]
    #[serde(default, with = "common_utils::custom_serde::iso8601::option")]
    #[serde(rename = "created.gte")]
    pub created_gte: Option<PrimitiveDateTime>,
}

#[derive(Clone, Debug, serde::Serialize, ToSchema)]
pub struct PaymentLinkListResponse {
    /// The number of payment links included in the list
    pub size: usize,
    // The list of payment link response objects
    pub data: Vec<PaymentLinkResponse>,
}

#[derive(Clone, Debug, serde::Deserialize, serde::Serialize, PartialEq, ToSchema)]
pub struct PaymentCreatePaymentLinkConfig {
    #[serde(flatten)]
    #[schema(value_type = Option<PaymentLinkConfigRequest>)]
    pub config: admin::PaymentLinkConfigRequest,
}

#[derive(Debug, Default, Eq, PartialEq, serde::Deserialize, serde::Serialize, Clone, ToSchema)]
pub struct OrderDetailsWithStringAmount {
    /// Name of the product that is being purchased
    #[schema(max_length = 255, example = "shirt")]
    pub product_name: String,
    /// The quantity of the product to be purchased
    #[schema(example = 1)]
    pub quantity: u16,
    /// the amount per quantity of product
    pub amount: String,
    /// Product Image link
    pub product_img_link: Option<String>,
}

#[derive(PartialEq, Debug, Clone, serde::Serialize, serde::Deserialize, ToSchema)]
#[serde(rename_all = "snake_case")]
pub enum PaymentLinkStatus {
    Active,
    Expired,
}

#[derive(PartialEq, Debug, Clone, serde::Serialize, serde::Deserialize, ToSchema)]
#[serde(rename_all = "snake_case")]
#[serde(untagged)]
pub enum PaymentLinkStatusWrap {
    PaymentLinkStatus(PaymentLinkStatus),
    IntentStatus(api_enums::IntentStatus),
}

#[derive(Debug, Default, serde::Deserialize, serde::Serialize, Clone, ToSchema)]
pub struct ExtendedCardInfoResponse {
    // Encrypted customer payment method data
    pub payload: String,
}

#[cfg(test)]
mod payments_request_api_contract {
    #![allow(clippy::unwrap_used)]
    #![allow(clippy::panic)]
    use std::str::FromStr;

    use super::*;

    #[test]
    fn test_successful_card_deser() {
        let payments_request = r#"
        {
            "amount": 6540,
            "currency": "USD",
            "payment_method": "card",
            "payment_method_data": {
                "card": {
                    "card_number": "4242424242424242",
                    "card_exp_month": "10",
                    "card_exp_year": "25",
                    "card_holder_name": "joseph Doe",
                    "card_cvc": "123"
                }
            }
        }
        "#;

        let expected_card_number_string = "4242424242424242";
        let expected_card_number = CardNumber::from_str(expected_card_number_string).unwrap();

        let payments_request = serde_json::from_str::<PaymentsRequest>(payments_request);
        assert!(payments_request.is_ok());

        if let Some(PaymentMethodData::Card(card_data)) = payments_request
            .unwrap()
            .payment_method_data
            .unwrap()
            .payment_method_data
        {
            assert_eq!(card_data.card_number, expected_card_number);
        } else {
            panic!("Received unexpected response")
        }
    }

    #[test]
    fn test_successful_payment_method_reward() {
        let payments_request = r#"
        {
            "amount": 6540,
            "currency": "USD",
            "payment_method": "reward",
            "payment_method_data": "reward",
            "payment_method_type": "evoucher"
        }
        "#;

        let payments_request = serde_json::from_str::<PaymentsRequest>(payments_request);
        assert!(payments_request.is_ok());
        assert_eq!(
            payments_request
                .unwrap()
                .payment_method_data
                .unwrap()
                .payment_method_data,
            Some(PaymentMethodData::Reward)
        );
    }

    #[test]
    fn test_payment_method_data_with_payment_method_billing() {
        let payments_request = r#"
        {
            "amount": 6540,
            "currency": "USD",
            "payment_method_data": {
                "billing": {
                    "address": {
                        "line1": "1467",
                        "line2": "Harrison Street",
                        "city": "San Fransico",
                        "state": "California",
                        "zip": "94122",
                        "country": "US",
                        "first_name": "Narayan",
                        "last_name": "Bhat"
                    }
                }
            }
        }
        "#;

        let payments_request = serde_json::from_str::<PaymentsRequest>(payments_request);
        assert!(payments_request.is_ok());
        assert!(payments_request
            .unwrap()
            .payment_method_data
            .unwrap()
            .billing
            .is_some());
    }
}

#[cfg(test)]
mod payments_response_api_contract {
    #![allow(clippy::unwrap_used)]
    use super::*;

    #[derive(Debug, serde::Serialize)]
    struct TestPaymentsResponse {
        #[serde(serialize_with = "serialize_payment_method_data_response")]
        payment_method_data: Option<PaymentMethodDataResponseWithBilling>,
    }

    #[test]
    fn test_reward_payment_response() {
        let payment_method_response_with_billing = PaymentMethodDataResponseWithBilling {
            payment_method_data: Some(PaymentMethodDataResponse::Reward {}),
            billing: None,
        };

        let payments_response = TestPaymentsResponse {
            payment_method_data: Some(payment_method_response_with_billing),
        };

        let expected_response = r#"{"payment_method_data":"reward"}"#;

        let stringified_payments_response = payments_response.encode_to_string_of_json();
        assert_eq!(stringified_payments_response.unwrap(), expected_response);
    }
}

/// Set of tests to extract billing details from payment method data
/// These are required for backwards compatibility
#[cfg(test)]
mod billing_from_payment_method_data {
    #![allow(clippy::unwrap_used)]
    use common_enums::CountryAlpha2;
    use masking::ExposeOptionInterface;

    use super::*;

    const TEST_COUNTRY: CountryAlpha2 = CountryAlpha2::US;
    const TEST_FIRST_NAME: &str = "John";
    const TEST_LAST_NAME: &str = "Wheat Dough";
    const TEST_FULL_NAME: &str = "John Wheat Dough";
    const TEST_FIRST_NAME_SINGLE: &str = "John";

    #[test]
    fn test_wallet_payment_method_data_paypal() {
        let test_email: Email = Email::try_from("example@example.com".to_string()).unwrap();

        let paypal_wallet_payment_method_data =
            PaymentMethodData::Wallet(WalletData::PaypalRedirect(PaypalRedirection {
                email: Some(test_email.clone()),
            }));

        let billing_address = paypal_wallet_payment_method_data
            .get_billing_address()
            .unwrap();

        assert_eq!(billing_address.email.unwrap(), test_email);

        assert!(billing_address.address.is_none());
        assert!(billing_address.phone.is_none());
    }

    #[test]
    fn test_bank_redirect_payment_method_data_eps() {
        let test_email = Email::try_from("example@example.com".to_string()).unwrap();
        let test_first_name = Secret::new(String::from("Chaser"));

        let bank_redirect_billing = BankRedirectBilling {
            billing_name: Some(test_first_name.clone()),
            email: Some(test_email.clone()),
        };

        let eps_bank_redirect_payment_method_data =
            PaymentMethodData::BankRedirect(BankRedirectData::Eps {
                billing_details: Some(bank_redirect_billing),
                bank_name: None,
                country: Some(TEST_COUNTRY),
            });

        let billing_address = eps_bank_redirect_payment_method_data
            .get_billing_address()
            .unwrap();

        let address_details = billing_address.address.unwrap();

        assert_eq!(billing_address.email.unwrap(), test_email);
        assert_eq!(address_details.country.unwrap(), TEST_COUNTRY);
        assert_eq!(address_details.first_name.unwrap(), test_first_name);
        assert!(billing_address.phone.is_none());
    }

    #[test]
    fn test_paylater_payment_method_data_klarna() {
        let test_email: Email = Email::try_from("example@example.com".to_string()).unwrap();

        let klarna_paylater_payment_method_data =
            PaymentMethodData::PayLater(PayLaterData::KlarnaRedirect {
                billing_email: Some(test_email.clone()),
                billing_country: Some(TEST_COUNTRY),
            });

        let billing_address = klarna_paylater_payment_method_data
            .get_billing_address()
            .unwrap();

        assert_eq!(billing_address.email.unwrap(), test_email);
        assert_eq!(
            billing_address.address.unwrap().country.unwrap(),
            TEST_COUNTRY
        );
        assert!(billing_address.phone.is_none());
    }

    #[test]
    fn test_bank_debit_payment_method_data_ach() {
        let test_email = Email::try_from("example@example.com".to_string()).unwrap();
        let test_first_name = Secret::new(String::from("Chaser"));

        let bank_redirect_billing = BankDebitBilling {
            name: Some(test_first_name.clone()),
            address: None,
            email: Some(test_email.clone()),
        };

        let ach_bank_debit_payment_method_data =
            PaymentMethodData::BankDebit(BankDebitData::AchBankDebit {
                billing_details: Some(bank_redirect_billing),
                account_number: Secret::new("1234".to_string()),
                routing_number: Secret::new("1235".to_string()),
                card_holder_name: None,
                bank_account_holder_name: None,
                bank_name: None,
                bank_type: None,
                bank_holder_type: None,
            });

        let billing_address = ach_bank_debit_payment_method_data
            .get_billing_address()
            .unwrap();

        let address_details = billing_address.address.unwrap();

        assert_eq!(billing_address.email.unwrap(), test_email);
        assert_eq!(address_details.first_name.unwrap(), test_first_name);
        assert!(billing_address.phone.is_none());
    }

    #[test]
    fn test_card_payment_method_data() {
        let card_payment_method_data = PaymentMethodData::Card(Card {
            card_holder_name: Some(Secret::new(TEST_FIRST_NAME_SINGLE.into())),
            ..Default::default()
        });

        let billing_address = card_payment_method_data.get_billing_address();

        let billing_address = billing_address.unwrap();

        assert_eq!(
            billing_address.address.unwrap().first_name.expose_option(),
            Some(TEST_FIRST_NAME_SINGLE.into())
        );
    }

    #[test]
    fn test_card_payment_method_data_empty() {
        let card_payment_method_data = PaymentMethodData::Card(Card::default());

        let billing_address = card_payment_method_data.get_billing_address();

        assert!(billing_address.is_none());
    }

    #[test]
    fn test_card_payment_method_data_full_name() {
        let card_payment_method_data = PaymentMethodData::Card(Card {
            card_holder_name: Some(Secret::new(TEST_FULL_NAME.into())),
            ..Default::default()
        });

        let billing_details = card_payment_method_data.get_billing_address().unwrap();
        let billing_address = billing_details.address.unwrap();

        assert_eq!(
            billing_address.first_name.expose_option(),
            Some(TEST_FIRST_NAME.into())
        );

        assert_eq!(
            billing_address.last_name.expose_option(),
            Some(TEST_LAST_NAME.into())
        );
    }

    #[test]
    fn test_card_payment_method_data_empty_string() {
        let card_payment_method_data = PaymentMethodData::Card(Card {
            card_holder_name: Some(Secret::new("".to_string())),
            ..Default::default()
        });

        let billing_details = card_payment_method_data.get_billing_address();

        assert!(billing_details.is_none());
    }
}<|MERGE_RESOLUTION|>--- conflicted
+++ resolved
@@ -4247,7 +4247,6 @@
     pub supported_networks: Option<Vec<String>>,
     pub merchant_identifier: Option<String>,
     /// The required billing contact fields for connector
-<<<<<<< HEAD
     pub required_billing_contact_fields: Option<Vec<ApplePayAddressParameters>>,
     /// The required shipping contacht fields for connector
     pub required_shipping_contact_fields: Option<Vec<ApplePayAddressParameters>>,
@@ -4259,9 +4258,6 @@
     PostalAddress,
     Phone,
     Email,
-=======
-    pub required_billing_contact_fields: Option<Vec<String>>,
->>>>>>> 348cd744
 }
 
 #[derive(Debug, Clone, Eq, PartialEq, serde::Serialize, ToSchema, serde::Deserialize)]
