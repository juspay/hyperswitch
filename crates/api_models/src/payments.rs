--- conflicted
+++ resolved
@@ -3430,20 +3430,6 @@
     pub authentication_type: Vec<enums::AuthenticationType>,
 }
 
-<<<<<<< HEAD
-#[derive(Clone, Debug, serde::Deserialize, serde::Serialize)]
-pub struct AmountFilter {
-    pub amount: i64,
-    pub filter_option: AmountFilterOption,
-}
-
-#[derive(Clone, Debug, serde::Deserialize, serde::Serialize)]
-pub enum AmountFilterOption {
-    Range { end: i64 },
-    LessThan,
-    EqualTo,
-    GreaterThan,
-=======
 #[derive(Clone, Debug, serde::Serialize)]
 pub struct PaymentListFiltersV2 {
     /// The list of available connector filters
@@ -3456,7 +3442,20 @@
     pub payment_method: HashMap<enums::PaymentMethod, HashSet<enums::PaymentMethodType>>,
     /// The list of available authentication types
     pub authentication_type: Vec<enums::AuthenticationType>,
->>>>>>> 5a0a8cee
+}
+
+#[derive(Clone, Debug, serde::Deserialize, serde::Serialize)]
+pub struct AmountFilter {
+    pub amount: i64,
+    pub filter_option: AmountFilterOption,
+}
+
+#[derive(Clone, Debug, serde::Deserialize, serde::Serialize)]
+pub enum AmountFilterOption {
+    Range { end: i64 },
+    LessThan,
+    EqualTo,
+    GreaterThan,
 }
 
 #[derive(
