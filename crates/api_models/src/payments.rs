--- conflicted
+++ resolved
@@ -3173,7 +3173,6 @@
     GiftCard(GiftCardData),
 }
 
-<<<<<<< HEAD
 #[derive(Debug, serde::Deserialize, serde::Serialize, Clone, ToSchema)]
 pub struct ApplyPaymentMethodDataRequest {
     pub payment_methods: Vec<BalanceCheckPaymentMethodData>,
@@ -3198,8 +3197,6 @@
     pub surcharge_details: Option<payment_methods::SurchargeDetailsResponse>,
 }
 
-=======
->>>>>>> 9af5a8c1
 #[derive(serde::Deserialize, serde::Serialize, Debug, Clone, ToSchema, Eq, PartialEq)]
 #[serde(rename_all = "snake_case")]
 pub struct BHNGiftCardDetails {
