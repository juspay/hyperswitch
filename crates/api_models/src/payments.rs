--- conflicted
+++ resolved
@@ -14,7 +14,7 @@
 
 use crate::{
     admin, disputes,
-    enums::{self as api_enums},
+    enums::{self as api_enums, enums as storage_enums},
     ephemeral_key::EphemeralKeyCreateResponse,
     refunds,
 };
@@ -3112,7 +3112,6 @@
     pub payment_link_id: String,
 }
 
-
 #[derive(Clone, Debug, serde::Serialize, ToSchema)]
 pub struct RetrievePaymentLinkResponse {
     pub payment_link_id: String,
@@ -3124,7 +3123,8 @@
     #[serde(default, with = "common_utils::custom_serde::iso8601::option")]
     pub link_expiry: Option<PrimitiveDateTime>,
     pub description: Option<String>,
-    pub status: String
+    pub status: String,
+    pub currency: Option<storage_enums::Currency>,
 }
 
 #[derive(Clone, Debug, serde::Deserialize, ToSchema, serde::Serialize)]
@@ -3148,7 +3148,7 @@
     pub merchant_name: crypto::OptionalEncryptableName,
     pub order_details: Vec<OrderDetailsWithAmount>,
     pub max_items_visible_after_collapse: i8,
-<<<<<<< HEAD
+    pub sdk_theme: Option<String>,
 }
 
 #[derive(Clone, Debug, serde::Deserialize, ToSchema, serde::Serialize)]
@@ -3215,7 +3215,4 @@
     pub size: usize,
     // The list of payment link response objects
     pub data: Vec<PaymentLinkResponse>,
-=======
-    pub sdk_theme: Option<String>,
->>>>>>> e05614d3
 }