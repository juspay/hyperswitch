--- conflicted
+++ resolved
@@ -230,9 +230,6 @@
         Option<common_enums::External3dsAuthenticationRequest>,
 }
 
-<<<<<<< HEAD
-#[derive(Debug, serde::Serialize, Clone, ToSchema)]
-=======
 #[cfg(feature = "v2")]
 impl PaymentsCreateIntentRequest {
     pub fn get_feature_metadata_as_value(
@@ -294,8 +291,7 @@
     }
 }
 
-#[derive(Debug, serde::Deserialize, serde::Serialize, Clone, ToSchema)]
->>>>>>> ca5277b1
+#[derive(Debug, serde::Serialize, Clone, ToSchema)]
 #[serde(deny_unknown_fields)]
 #[cfg(feature = "v2")]
 pub struct PaymentsCreateIntentResponse {
