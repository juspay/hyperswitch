--- conflicted
+++ resolved
@@ -302,13 +302,8 @@
     pub payment_link: Option<bool>,
 
     /// custom payment link config for the particular payment
-<<<<<<< HEAD
-    #[schema(value_type = PaymentCreatePaymentLinkConfig)]
-    pub payment_link_config: Option<admin::PaymentCreatePaymentLinkConfig>,
-=======
     #[schema(value_type = Option<PaymentCreatePaymentLinkConfig>)]
     pub payment_link_config: Option<PaymentCreatePaymentLinkConfig>,
->>>>>>> 397bfab8
 
     /// The business profile to use for this payment, if not passed the default business profile
     /// associated with the merchant account will be used.
@@ -3312,11 +3307,7 @@
     #[serde(with = "common_utils::custom_serde::iso8601")]
     pub created_at: PrimitiveDateTime,
     #[serde(with = "common_utils::custom_serde::iso8601")]
-<<<<<<< HEAD
     pub expiry: PrimitiveDateTime,
-=======
-    pub max_age: PrimitiveDateTime,
->>>>>>> 397bfab8
     pub description: Option<String>,
     pub status: String,
     #[schema(value_type = Option<Currency>)]
