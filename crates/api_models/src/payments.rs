--- conflicted
+++ resolved
@@ -1441,23 +1441,16 @@
         #[schema(value_type = String)]
         image_data_url: Url,
     },
-<<<<<<< HEAD
-    // Contains the download url and the reference number for transaction
-=======
     /// Contains the download url and the reference number for transaction
->>>>>>> 30e41a9f
     DisplayVoucherInformation {
         #[schema(value_type = String)]
         voucher_details: VoucherNextStepData,
     },
-<<<<<<< HEAD
-=======
     /// Contains duration for displaying a wait screen, wait screen with timer is displayed by sdk
     WaitScreenInformation {
         display_from_timestamp: i128,
         display_to_timestamp: Option<i128>,
     },
->>>>>>> 30e41a9f
 }
 
 #[derive(Clone, Debug, Eq, PartialEq, serde::Serialize, serde::Deserialize, ToSchema)]
@@ -1476,14 +1469,6 @@
     // Reference number required for the transaction
     pub reference: String,
     // Url to download the payment instruction
-    pub download_url: Option<Url>,
-}
-
-#[derive(Clone, Debug, Eq, PartialEq, serde::Serialize, serde::Deserialize, ToSchema)]
-pub struct VoucherNextStepData {
-    /// Reference number required for the transaction
-    pub reference: String,
-    /// Url to download the payment instruction
     pub download_url: Option<Url>,
 }
 
