use std::{
    collections::{HashMap, HashSet},
    fmt,
    num::NonZeroI64,
};
pub mod additional_info;
use cards::CardNumber;
#[cfg(feature = "v2")]
use common_utils::id_type::GlobalPaymentId;
use common_utils::{
    consts::default_payments_list_limit,
    crypto,
    ext_traits::{ConfigExt, Encode, ValueExt},
    hashing::HashedString,
    id_type,
    pii::{self, Email, EmailStrategy},
    types::{keymanager::ToEncryptable, MinorUnit, StringMajorUnit},
};
use error_stack::ResultExt;
use masking::{ExposeInterface, PeekInterface, Secret, SwitchStrategy, WithType};
use router_derive::Setter;
use rustc_hash::FxHashMap;
use serde::{de, ser::Serializer, Deserialize, Deserializer, Serialize};
use strum::Display;
use time::{Date, PrimitiveDateTime};
use url::Url;
use utoipa::ToSchema;

use crate::{
    admin::{self, MerchantConnectorInfo},
    disputes, enums as api_enums,
    ephemeral_key::EphemeralKeyCreateResponse,
    mandates::RecurringDetails,
    refunds,
};

#[derive(Clone, Copy, Debug, Eq, PartialEq)]
pub enum PaymentOp {
    Create,
    Update,
    Confirm,
}

use crate::enums;
#[derive(serde::Deserialize)]
pub struct BankData {
    pub payment_method_type: api_enums::PaymentMethodType,
    pub code_information: Vec<BankCodeInformation>,
}

#[derive(serde::Deserialize)]
pub struct BankCodeInformation {
    pub bank_name: common_enums::BankNames,
    pub connector_codes: Vec<ConnectorCode>,
}

#[derive(serde::Deserialize)]
pub struct ConnectorCode {
    pub connector: api_enums::Connector,
    pub code: String,
}

#[derive(Debug, Clone, serde::Serialize, serde::Deserialize, ToSchema, PartialEq, Eq)]
pub struct BankCodeResponse {
    pub bank_name: Vec<common_enums::BankNames>,
    pub eligible_connectors: Vec<String>,
}

/// Passing this object creates a new customer or attaches an existing customer to the payment
#[derive(Debug, serde::Deserialize, serde::Serialize, Clone, ToSchema, PartialEq)]
pub struct CustomerDetails {
    /// The identifier for the customer.
    #[schema(value_type = String, max_length = 64, min_length = 1, example = "cus_y3oqhf46pyzuxjbcn2giaqnb44")]
    pub id: id_type::CustomerId,

    /// The customer's name
    #[schema(max_length = 255, value_type = Option<String>, example = "John Doe")]
    pub name: Option<Secret<String>>,

    /// The customer's email address
    #[schema(max_length = 255, value_type = Option<String>, example = "johntest@test.com")]
    pub email: Option<Email>,

    /// The customer's phone number
    #[schema(value_type = Option<String>, max_length = 10, example = "9123456789")]
    pub phone: Option<Secret<String>>,

    /// The country code for the customer's phone number
    #[schema(max_length = 2, example = "+1")]
    pub phone_country_code: Option<String>,
}

/// Details of customer attached to this payment
#[derive(
    Debug, Default, serde::Serialize, serde::Deserialize, Clone, ToSchema, PartialEq, Setter,
)]
pub struct CustomerDetailsResponse {
    /// The identifier for the customer.
    #[schema(value_type = Option<String>, max_length = 64, min_length = 1, example = "cus_y3oqhf46pyzuxjbcn2giaqnb44")]
    pub id: Option<id_type::CustomerId>,

    /// The customer's name
    #[schema(max_length = 255, value_type = Option<String>, example = "John Doe")]
    pub name: Option<Secret<String>>,

    /// The customer's email address
    #[schema(max_length = 255, value_type = Option<String>, example = "johntest@test.com")]
    pub email: Option<Email>,

    /// The customer's phone number
    #[schema(value_type = Option<String>, max_length = 10, example = "9123456789")]
    pub phone: Option<Secret<String>>,

    /// The country code for the customer's phone number
    #[schema(max_length = 2, example = "+1")]
    pub phone_country_code: Option<String>,
}

// Serialize is required because the api event requires Serialize to be implemented
#[derive(Debug, serde::Serialize, serde::Deserialize, Clone, ToSchema)]
#[serde(deny_unknown_fields)]
#[cfg(feature = "v2")]
pub struct PaymentsCreateIntentRequest {
    /// The amount details for the payment
    pub amount_details: AmountDetails,

    /// Unique identifier for the payment. This ensures idempotency for multiple payments
    /// that have been done by a single merchant.
    #[schema(
        value_type = Option<String>,
        min_length = 30,
        max_length = 30,
        example = "pay_mbabizu24mvu3mela5njyhpit4"
    )]
    pub merchant_reference_id: Option<id_type::PaymentReferenceId>,

    /// The routing algorithm id to be used for the payment
    #[schema(value_type = Option<String>)]
    pub routing_algorithm_id: Option<id_type::RoutingId>,

    #[schema(value_type = Option<CaptureMethod>, example = "automatic")]
    pub capture_method: Option<api_enums::CaptureMethod>,

    #[schema(value_type = Option<AuthenticationType>, example = "no_three_ds", default = "no_three_ds")]
    pub authentication_type: Option<api_enums::AuthenticationType>,

    /// The billing details of the payment. This address will be used for invoicing.
    pub billing: Option<Address>,

    /// The shipping address for the payment
    pub shipping: Option<Address>,

    /// The identifier for the customer
    #[schema(value_type = Option<String>, max_length = 64, min_length = 1, example = "cus_y3oqhf46pyzuxjbcn2giaqnb44")]
    pub customer_id: Option<id_type::CustomerId>,

    /// Set to true to indicate that the customer is in your checkout flow during this payment, and therefore is able to authenticate. This parameter should be false when merchant's doing merchant initiated payments and customer is not present while doing the payment.
    #[schema(example = true, value_type = Option<PresenceOfCustomerDuringPayment>)]
    pub customer_present: Option<common_enums::PresenceOfCustomerDuringPayment>,

    /// A description for the payment
    #[schema(example = "It's my first payment request", value_type = Option<String>)]
    pub description: Option<common_utils::types::Description>,

    /// The URL to which you want the user to be redirected after the completion of the payment operation
    #[schema(value_type = Option<String>, example = "https://hyperswitch.io")]
    pub return_url: Option<common_utils::types::Url>,

    #[schema(value_type = Option<FutureUsage>, example = "off_session")]
    pub setup_future_usage: Option<api_enums::FutureUsage>,

    /// Apply MIT exemption for a payment
    #[schema(value_type = Option<MitExemptionRequest>)]
    pub apply_mit_exemption: Option<common_enums::MitExemptionRequest>,

    /// For non-card charges, you can use this value as the complete description that appears on your customers’ statements. Must contain at least one letter, maximum 22 characters.
    #[schema(max_length = 22, example = "Hyperswitch Router", value_type = Option<String>)]
    pub statement_descriptor: Option<common_utils::types::StatementDescriptor>,

    /// Use this object to capture the details about the different products for which the payment is being made. The sum of amount across different products here should be equal to the overall payment amount
    #[schema(value_type = Option<Vec<OrderDetailsWithAmount>>, example = r#"[{
        "product_name": "Apple iPhone 16",
        "quantity": 1,
        "amount" : 69000
        "product_img_link" : "https://dummy-img-link.com"
    }]"#)]
    pub order_details: Option<Vec<OrderDetailsWithAmount>>,

    /// Use this parameter to restrict the Payment Method Types to show for a given PaymentIntent
    #[schema(value_type = Option<Vec<PaymentMethodType>>)]
    pub allowed_payment_method_types: Option<Vec<api_enums::PaymentMethodType>>,

    /// Metadata is useful for storing additional, unstructured information on an object.
    #[schema(value_type = Option<Object>, example = r#"{ "udf1": "some-value", "udf2": "some-value" }"#)]
    pub metadata: Option<pii::SecretSerdeValue>,

    /// Some connectors like Apple pay, Airwallex and Noon might require some additional information, find specific details in the child attributes below.
    pub connector_metadata: Option<ConnectorMetadata>,

    /// Additional data that might be required by hyperswitch based on the requested features by the merchants.
    pub feature_metadata: Option<FeatureMetadata>,

    /// Whether to generate the payment link for this payment or not (if applicable)
    #[schema(value_type = Option<EnablePaymentLinkRequest>)]
    pub payment_link_enabled: Option<common_enums::EnablePaymentLinkRequest>,

    /// Configure a custom payment link for the particular payment
    #[schema(value_type = Option<PaymentLinkConfigRequest>)]
    pub payment_link_config: Option<admin::PaymentLinkConfigRequest>,

    ///Request an incremental authorization, i.e., increase the authorized amount on a confirmed payment before you capture it.
    #[schema(value_type = Option<RequestIncrementalAuthorization>)]
    pub request_incremental_authorization: Option<common_enums::RequestIncrementalAuthorization>,

    ///Will be used to expire client secret after certain amount of time to be supplied in seconds, if not sent it will be taken from profile config
    ///(900) for 15 mins
    #[schema(example = 900)]
    pub session_expiry: Option<u32>,

    /// Additional data related to some frm(Fraud Risk Management) connectors
    #[schema(value_type = Option<Object>, example = r#"{ "coverage_request" : "fraud", "fulfillment_method" : "delivery" }"#)]
    pub frm_metadata: Option<pii::SecretSerdeValue>,

    /// Whether to perform external authentication (if applicable)
    #[schema(value_type = Option<External3dsAuthenticationRequest>)]
    pub request_external_three_ds_authentication:
        Option<common_enums::External3dsAuthenticationRequest>,
}

#[cfg(feature = "v2")]
impl PaymentsCreateIntentRequest {}

#[cfg(feature = "v2")]
impl PaymentsCreateIntentRequest {
    pub fn get_feature_metadata_as_value(
        &self,
    ) -> common_utils::errors::CustomResult<
        Option<pii::SecretSerdeValue>,
        common_utils::errors::ParsingError,
    > {
        Ok(self
            .feature_metadata
            .as_ref()
            .map(Encode::encode_to_value)
            .transpose()?
            .map(Secret::new))
    }

    pub fn get_connector_metadata_as_value(
        &self,
    ) -> common_utils::errors::CustomResult<
        Option<pii::SecretSerdeValue>,
        common_utils::errors::ParsingError,
    > {
        Ok(self
            .connector_metadata
            .as_ref()
            .map(Encode::encode_to_value)
            .transpose()?
            .map(Secret::new))
    }

    pub fn get_allowed_payment_method_types_as_value(
        &self,
    ) -> common_utils::errors::CustomResult<
        Option<pii::SecretSerdeValue>,
        common_utils::errors::ParsingError,
    > {
        Ok(self
            .allowed_payment_method_types
            .as_ref()
            .map(Encode::encode_to_value)
            .transpose()?
            .map(Secret::new))
    }

    pub fn get_order_details_as_value(
        &self,
    ) -> common_utils::errors::CustomResult<
        Option<Vec<pii::SecretSerdeValue>>,
        common_utils::errors::ParsingError,
    > {
        self.order_details
            .as_ref()
            .map(|od| {
                od.iter()
                    .map(|order| order.encode_to_value().map(Secret::new))
                    .collect::<Result<Vec<_>, _>>()
            })
            .transpose()
    }
}

#[derive(Debug, serde::Serialize, Clone, ToSchema)]
#[serde(deny_unknown_fields)]
#[cfg(feature = "v2")]
pub struct PaymentsCreateIntentResponse {
    /// Global Payment Id for the payment
    #[schema(value_type = String)]
    pub id: GlobalPaymentId,

    /// The amount details for the payment
    pub amount_details: AmountDetailsResponse,

    /// It's a token used for client side verification.
    #[schema(value_type = String, example = "pay_U42c409qyHwOkWo3vK60_secret_el9ksDkiB8hi6j9N78yo")]
    pub client_secret: common_utils::types::ClientSecret,

    /// Unique identifier for the payment. This ensures idempotency for multiple payments
    /// that have been done by a single merchant.
    #[schema(
        value_type = Option<String>,
        min_length = 30,
        max_length = 30,
        example = "pay_mbabizu24mvu3mela5njyhpit4"
    )]
    pub merchant_reference_id: Option<id_type::PaymentReferenceId>,

    /// The routing algorithm id to be used for the payment
    #[schema(value_type = Option<String>)]
    pub routing_algorithm_id: Option<id_type::RoutingId>,

    #[schema(value_type = CaptureMethod, example = "automatic")]
    pub capture_method: api_enums::CaptureMethod,

    #[schema(value_type = AuthenticationType, example = "no_three_ds", default = "no_three_ds")]
    pub authentication_type: api_enums::AuthenticationType,

    /// The billing details of the payment. This address will be used for invoicing.
    #[schema(value_type = Option<Address>)]
    pub billing: Option<Address>,

    /// The shipping address for the payment
    #[schema(value_type = Option<Address>)]
    pub shipping: Option<Address>,

    /// The identifier for the customer
    #[schema(value_type = Option<String>, max_length = 64, min_length = 1, example = "cus_y3oqhf46pyzuxjbcn2giaqnb44")]
    pub customer_id: Option<id_type::CustomerId>,

    /// Set to true to indicate that the customer is in your checkout flow during this payment, and therefore is able to authenticate. This parameter should be false when merchant's doing merchant initiated payments and customer is not present while doing the payment.
    #[schema(example = true, value_type = PresenceOfCustomerDuringPayment)]
    pub customer_present: common_enums::PresenceOfCustomerDuringPayment,

    /// A description for the payment
    #[schema(example = "It's my first payment request", value_type = Option<String>)]
    pub description: Option<common_utils::types::Description>,

    /// The URL to which you want the user to be redirected after the completion of the payment operation
    #[schema(value_type = Option<String>, example = "https://hyperswitch.io")]
    pub return_url: Option<common_utils::types::Url>,

    #[schema(value_type = FutureUsage, example = "off_session")]
    pub setup_future_usage: api_enums::FutureUsage,

    /// Apply MIT exemption for a payment
    #[schema(value_type = MitExemptionRequest)]
    pub apply_mit_exemption: common_enums::MitExemptionRequest,

    /// For non-card charges, you can use this value as the complete description that appears on your customers’ statements. Must contain at least one letter, maximum 22 characters.
    #[schema(max_length = 22, example = "Hyperswitch Router", value_type = Option<String>)]
    pub statement_descriptor: Option<common_utils::types::StatementDescriptor>,

    /// Use this object to capture the details about the different products for which the payment is being made. The sum of amount across different products here should be equal to the overall payment amount
    #[schema(value_type = Option<Vec<OrderDetailsWithAmount>>, example = r#"[{
        "product_name": "Apple iPhone 16",
        "quantity": 1,
        "amount" : 69000
        "product_img_link" : "https://dummy-img-link.com"
    }]"#)]
    pub order_details: Option<Vec<OrderDetailsWithAmount>>,

    /// Use this parameter to restrict the Payment Method Types to show for a given PaymentIntent
    #[schema(value_type = Option<Vec<PaymentMethodType>>)]
    pub allowed_payment_method_types: Option<pii::SecretSerdeValue>,

    /// Metadata is useful for storing additional, unstructured information on an object.
    #[schema(value_type = Option<Object>, example = r#"{ "udf1": "some-value", "udf2": "some-value" }"#)]
    pub metadata: Option<pii::SecretSerdeValue>,

    /// Some connectors like Apple pay, Airwallex and Noon might require some additional information, find specific details in the child attributes below.
    #[schema(value_type = Option<ConnectorMetadata>)]
    pub connector_metadata: Option<pii::SecretSerdeValue>,

    /// Additional data that might be required by hyperswitch based on the requested features by the merchants.
    #[schema(value_type = Option<FeatureMetadata>)]
    pub feature_metadata: Option<pii::SecretSerdeValue>,

    /// Whether to generate the payment link for this payment or not (if applicable)
    #[schema(value_type = EnablePaymentLinkRequest)]
    pub payment_link_enabled: common_enums::EnablePaymentLinkRequest,

    /// Configure a custom payment link for the particular payment
    #[schema(value_type = Option<PaymentLinkConfigRequest>)]
    pub payment_link_config: Option<admin::PaymentLinkConfigRequest>,

    ///Request an incremental authorization, i.e., increase the authorized amount on a confirmed payment before you capture it.
    #[schema(value_type = RequestIncrementalAuthorization)]
    pub request_incremental_authorization: common_enums::RequestIncrementalAuthorization,

    ///Will be used to expire client secret after certain amount of time to be supplied in seconds
    #[serde(with = "common_utils::custom_serde::iso8601")]
    pub expires_on: PrimitiveDateTime,

    /// Additional data related to some frm(Fraud Risk Management) connectors
    #[schema(value_type = Option<Object>, example = r#"{ "coverage_request" : "fraud", "fulfillment_method" : "delivery" }"#)]
    pub frm_metadata: Option<pii::SecretSerdeValue>,

    /// Whether to perform external authentication (if applicable)
    #[schema(value_type = External3dsAuthenticationRequest)]
    pub request_external_three_ds_authentication: common_enums::External3dsAuthenticationRequest,
}

#[cfg(feature = "v2")]
#[derive(Clone, Debug, PartialEq, serde::Serialize, serde::Deserialize, ToSchema)]
pub struct AmountDetails {
    /// The payment amount. Amount for the payment in the lowest denomination of the currency, (i.e) in cents for USD denomination, in yen for JPY denomination etc. E.g., Pass 100 to charge $1.00 and 1 for 1¥ since ¥ is a zero-decimal currency. Read more about [the Decimal and Non-Decimal Currencies](https://github.com/juspay/hyperswitch/wiki/Decimal-and-Non%E2%80%90Decimal-Currencies)
    #[schema(value_type = u64, example = 6540)]
    #[serde(default, deserialize_with = "amount::deserialize")]
    order_amount: Amount,
    /// The currency of the order
    #[schema(example = "USD", value_type = Currency)]
    currency: common_enums::Currency,
    /// The shipping cost of the order. This has to be collected from the merchant
    shipping_cost: Option<MinorUnit>,
    /// Tax amount related to the order. This will be calculated by the external tax provider
    order_tax_amount: Option<MinorUnit>,
    /// The action to whether calculate tax by calling external tax provider or not
    #[serde(default)]
    #[schema(value_type = TaxCalculationOverride)]
    skip_external_tax_calculation: common_enums::TaxCalculationOverride,
    /// The action to whether calculate surcharge or not
    #[serde(default)]
    #[schema(value_type = SurchargeCalculationOverride)]
    skip_surcharge_calculation: common_enums::SurchargeCalculationOverride,
    /// The surcharge amount to be added to the order, collected from the merchant
    surcharge_amount: Option<MinorUnit>,
    /// tax on surcharge amount
    tax_on_surcharge: Option<MinorUnit>,
}

#[cfg(feature = "v2")]
pub struct AmountDetailsSetter {
    pub order_amount: Amount,
    pub currency: common_enums::Currency,
    pub shipping_cost: Option<MinorUnit>,
    pub order_tax_amount: Option<MinorUnit>,
    pub skip_external_tax_calculation: common_enums::TaxCalculationOverride,
    pub skip_surcharge_calculation: common_enums::SurchargeCalculationOverride,
    pub surcharge_amount: Option<MinorUnit>,
    pub tax_on_surcharge: Option<MinorUnit>,
}

#[cfg(feature = "v2")]
<<<<<<< HEAD
#[derive(Clone, Debug, PartialEq, serde::Serialize, ToSchema)]
pub struct AmountDetailsResponse {
    /// The payment amount. Amount for the payment in the lowest denomination of the currency, (i.e) in cents for USD denomination, in yen for JPY denomination etc. E.g., Pass 100 to charge $1.00 and 1 for 1¥ since ¥ is a zero-decimal currency. Read more about [the Decimal and Non-Decimal Currencies](https://github.com/juspay/hyperswitch/wiki/Decimal-and-Non%E2%80%90Decimal-Currencies)
    #[schema(value_type = u64, example = 6540)]
    #[serde(default, deserialize_with = "amount::deserialize")]
    pub order_amount: MinorUnit,
    /// The currency of the order
    #[schema(example = "USD", value_type = Currency)]
    pub currency: common_enums::Currency,
    /// The shipping cost of the order. This has to be collected from the merchant
    pub shipping_cost: Option<MinorUnit>,
    /// Tax amount related to the order. This will be calculated by the external tax provider
    pub order_tax_amount: Option<MinorUnit>,
    /// The action to whether calculate tax by calling external tax provider or not
    #[schema(value_type = TaxCalculationOverride)]
    pub skip_external_tax_calculation: common_enums::TaxCalculationOverride,
    /// The action to whether calculate surcharge or not
    #[serde(default)]
    #[schema(value_type = SurchargeCalculationOverride)]
    pub skip_surcharge_calculation: common_enums::SurchargeCalculationOverride,
    /// The surcharge amount to be added to the order, collected from the merchant
    pub surcharge_amount: Option<MinorUnit>,
    /// tax on surcharge amount
    pub tax_on_surcharge: Option<MinorUnit>,
}

#[cfg(feature = "v2")]
#[derive(Clone, Debug, PartialEq, serde::Serialize, ToSchema)]
pub struct ConfirmIntentAmountDetailsResponse {
    /// The payment amount. Amount for the payment in the lowest denomination of the currency, (i.e) in cents for USD denomination, in yen for JPY denomination etc. E.g., Pass 100 to charge $1.00 and 1 for 1¥ since ¥ is a zero-decimal currency. Read more about [the Decimal and Non-Decimal Currencies](https://github.com/juspay/hyperswitch/wiki/Decimal-and-Non%E2%80%90Decimal-Currencies)
    #[schema(value_type = u64, example = 6540)]
    #[serde(default, deserialize_with = "amount::deserialize")]
    pub order_amount: MinorUnit,
    /// The currency of the order
    #[schema(example = "USD", value_type = Currency)]
    pub currency: common_enums::Currency,
    /// The shipping cost of the order. This has to be collected from the merchant
    pub shipping_cost: Option<MinorUnit>,
    /// Tax amount related to the order. This will be calculated by the external tax provider
    pub order_tax_amount: Option<MinorUnit>,
    /// The action to whether calculate tax by calling external tax provider or not
    #[schema(value_type = TaxCalculationOverride)]
    pub skip_external_tax_calculation: common_enums::TaxCalculationOverride,
    /// The action to whether calculate surcharge or not
    #[schema(value_type = SurchargeCalculationOverride)]
    pub skip_surcharge_calculation: common_enums::SurchargeCalculationOverride,
    /// The surcharge amount to be added to the order, collected from the merchant
    pub surcharge_amount: Option<MinorUnit>,
    /// tax on surcharge amount
    pub tax_on_surcharge: Option<MinorUnit>,
    /// The total amount of the order including tax, surcharge and shipping cost
    pub net_amount: MinorUnit,
    /// The amount that was requested to be captured for this payment
    pub amount_to_capture: Option<MinorUnit>,
    /// The amount that can be captured on the payment. Either in one go or through multiple captures.
    /// This is applicable in case the capture method was either `manual` or `manual_multiple`
    pub amount_capturable: MinorUnit,
}

#[cfg(feature = "v1")]
=======
impl AmountDetails {
    pub fn new(amount_details_setter: AmountDetailsSetter) -> Self {
        Self {
            order_amount: amount_details_setter.order_amount,
            currency: amount_details_setter.currency,
            shipping_cost: amount_details_setter.shipping_cost,
            order_tax_amount: amount_details_setter.order_tax_amount,
            skip_external_tax_calculation: amount_details_setter.skip_external_tax_calculation,
            skip_surcharge_calculation: amount_details_setter.skip_surcharge_calculation,
            surcharge_amount: amount_details_setter.surcharge_amount,
            tax_on_surcharge: amount_details_setter.tax_on_surcharge,
        }
    }
    pub fn order_amount(&self) -> Amount {
        self.order_amount
    }
    pub fn currency(&self) -> common_enums::Currency {
        self.currency
    }
    pub fn shipping_cost(&self) -> Option<MinorUnit> {
        self.shipping_cost
    }
    pub fn order_tax_amount(&self) -> Option<MinorUnit> {
        self.order_tax_amount
    }
    pub fn skip_external_tax_calculation(&self) -> common_enums::TaxCalculationOverride {
        self.skip_external_tax_calculation.clone()
    }
    pub fn skip_surcharge_calculation(&self) -> common_enums::SurchargeCalculationOverride {
        self.skip_surcharge_calculation.clone()
    }
    pub fn surcharge_amount(&self) -> Option<MinorUnit> {
        self.surcharge_amount
    }
    pub fn tax_on_surcharge(&self) -> Option<MinorUnit> {
        self.tax_on_surcharge
    }
}

>>>>>>> fc03daa6
#[derive(
    Default,
    Debug,
    serde::Deserialize,
    serde::Serialize,
    Clone,
    ToSchema,
    router_derive::PolymorphicSchema,
)]
#[generate_schemas(PaymentsCreateRequest, PaymentsUpdateRequest, PaymentsConfirmRequest)]
#[serde(deny_unknown_fields)]
pub struct PaymentsRequest {
    /// The payment amount. Amount for the payment in the lowest denomination of the currency, (i.e) in cents for USD denomination, in yen for JPY denomination etc. E.g., Pass 100 to charge $1.00 and 1 for 1¥ since ¥ is a zero-decimal currency. Read more about [the Decimal and Non-Decimal Currencies](https://github.com/juspay/hyperswitch/wiki/Decimal-and-Non%E2%80%90Decimal-Currencies)
    #[schema(value_type = Option<u64>, example = 6540)]
    #[serde(default, deserialize_with = "amount::deserialize_option")]
    #[mandatory_in(PaymentsCreateRequest = u64)]
    // Makes the field mandatory in PaymentsCreateRequest
    pub amount: Option<Amount>,

    /// The three letter ISO currency code in uppercase. Eg: 'USD' to charge US Dollars
    #[schema(example = "USD", value_type = Option<Currency>)]
    #[mandatory_in(PaymentsCreateRequest = Currency)]
    pub currency: Option<api_enums::Currency>,

    /// The Amount to be captured / debited from the users payment method. It shall be in lowest denomination of the currency. (i.e) in cents for USD denomination, in paisa for INR denomination etc., If not provided, the default amount_to_capture will be the payment amount. Also, it must be less than or equal to the original payment account.
    #[schema(value_type = Option<i64>, example = 6540)]
    pub amount_to_capture: Option<MinorUnit>,

    /// The shipping cost for the payment. This is required for tax calculation in some regions.
    #[schema(value_type = Option<i64>, example = 6540)]
    pub shipping_cost: Option<MinorUnit>,

    /// Unique identifier for the payment. This ensures idempotency for multiple payments
    /// that have been done by a single merchant. The value for this field can be specified in the request, it will be auto generated otherwise and returned in the API response.
    #[schema(
        value_type = Option<String>,
        min_length = 30,
        max_length = 30,
        example = "pay_mbabizu24mvu3mela5njyhpit4"
    )]
    #[serde(default, deserialize_with = "payment_id_type::deserialize_option")]
    pub payment_id: Option<PaymentIdType>,

    /// This is an identifier for the merchant account. This is inferred from the API key
    /// provided during the request
    #[schema(max_length = 255, example = "merchant_1668273825", value_type = Option<String>)]
    #[remove_in(PaymentsUpdateRequest, PaymentsCreateRequest, PaymentsConfirmRequest)]
    pub merchant_id: Option<id_type::MerchantId>,

    /// Details of the routing configuration for that payment
    #[schema(value_type = Option<StraightThroughAlgorithm>, example = json!({
        "type": "single",
        "data": {"connector": "stripe", "merchant_connector_id": "mca_123"}
    }))]
    pub routing: Option<serde_json::Value>,

    /// This allows to manually select a connector with which the payment can go through.
    #[schema(value_type = Option<Vec<Connector>>, max_length = 255, example = json!(["stripe", "adyen"]))]
    pub connector: Option<Vec<api_enums::Connector>>,

    #[schema(value_type = Option<CaptureMethod>, example = "automatic")]
    pub capture_method: Option<api_enums::CaptureMethod>,

    #[schema(value_type = Option<AuthenticationType>, example = "no_three_ds", default = "three_ds")]
    pub authentication_type: Option<api_enums::AuthenticationType>,

    /// The billing details of the payment. This address will be used for invoicing.
    pub billing: Option<Address>,

    /// A timestamp (ISO 8601 code) that determines when the payment should be captured.
    /// Providing this field will automatically set `capture` to true
    #[schema(example = "2022-09-10T10:11:12Z")]
    #[serde(default, with = "common_utils::custom_serde::iso8601::option")]
    #[remove_in(PaymentsUpdateRequest, PaymentsCreateRequest, PaymentsConfirmRequest)]
    pub capture_on: Option<PrimitiveDateTime>,

    /// Whether to confirm the payment (if applicable). It can be used to completely process a payment by attaching a payment method, setting `confirm=true` and `capture_method = automatic` in the *Payments/Create API* request itself.
    #[schema(default = false, example = true)]
    pub confirm: Option<bool>,

    /// Passing this object creates a new customer or attaches an existing customer to the payment
    pub customer: Option<CustomerDetails>,

    /// The identifier for the customer
    #[schema(value_type = Option<String>, max_length = 64, min_length = 1, example = "cus_y3oqhf46pyzuxjbcn2giaqnb44")]
    pub customer_id: Option<id_type::CustomerId>,

    /// The customer's email address.
    /// This field will be deprecated soon, use the customer object instead
    #[schema(max_length = 255, value_type = Option<String>, example = "johntest@test.com", deprecated)]
    #[remove_in(PaymentsUpdateRequest, PaymentsCreateRequest, PaymentsConfirmRequest)]
    pub email: Option<Email>,

    /// The customer's name.
    /// This field will be deprecated soon, use the customer object instead.
    #[schema(value_type = Option<String>, max_length = 255, example = "John Test", deprecated)]
    #[remove_in(PaymentsUpdateRequest, PaymentsCreateRequest, PaymentsConfirmRequest)]
    pub name: Option<Secret<String>>,

    /// The customer's phone number
    /// This field will be deprecated soon, use the customer object instead
    #[schema(value_type = Option<String>, max_length = 255, example = "9123456789", deprecated)]
    #[remove_in(PaymentsUpdateRequest, PaymentsCreateRequest, PaymentsConfirmRequest)]
    pub phone: Option<Secret<String>>,

    /// The country code for the customer phone number
    /// This field will be deprecated soon, use the customer object instead
    #[schema(max_length = 255, example = "+1", deprecated)]
    #[remove_in(PaymentsUpdateRequest, PaymentsCreateRequest, PaymentsConfirmRequest)]
    pub phone_country_code: Option<String>,

    /// Set to true to indicate that the customer is not in your checkout flow during this payment, and therefore is unable to authenticate. This parameter is intended for scenarios where you collect card details and charge them later. When making a recurring payment by passing a mandate_id, this parameter is mandatory
    #[schema(example = true)]
    pub off_session: Option<bool>,

    /// A description for the payment
    #[schema(example = "It's my first payment request")]
    pub description: Option<String>,

    /// The URL to which you want the user to be redirected after the completion of the payment operation
    #[schema(value_type = Option<String>, example = "https://hyperswitch.io")]
    pub return_url: Option<Url>,

    #[schema(value_type = Option<FutureUsage>, example = "off_session")]
    pub setup_future_usage: Option<api_enums::FutureUsage>,

    #[schema(example = "bank_transfer")]
    #[serde(with = "payment_method_data_serde", default)]
    pub payment_method_data: Option<PaymentMethodDataRequest>,

    #[schema(value_type = Option<PaymentMethod>, example = "card")]
    pub payment_method: Option<api_enums::PaymentMethod>,

    /// As Hyperswitch tokenises the sensitive details about the payments method, it provides the payment_token as a reference to a stored payment method, ensuring that the sensitive details are not exposed in any manner.
    #[schema(example = "187282ab-40ef-47a9-9206-5099ba31e432")]
    pub payment_token: Option<String>,

    /// This is used along with the payment_token field while collecting during saved card payments. This field will be deprecated soon, use the payment_method_data.card_token object instead
    #[schema(value_type = Option<String>, deprecated)]
    #[remove_in(PaymentsUpdateRequest, PaymentsCreateRequest, PaymentsConfirmRequest)]
    pub card_cvc: Option<Secret<String>>,

    /// The shipping address for the payment
    pub shipping: Option<Address>,

    /// For non-card charges, you can use this value as the complete description that appears on your customers’ statements. Must contain at least one letter, maximum 22 characters.
    #[schema(max_length = 255, example = "Hyperswitch Router")]
    pub statement_descriptor_name: Option<String>,

    /// Provides information about a card payment that customers see on their statements. Concatenated with the prefix (shortened descriptor) or statement descriptor that’s set on the account to form the complete statement descriptor. Maximum 22 characters for the concatenated descriptor.
    #[schema(max_length = 255, example = "Payment for shoes purchase")]
    pub statement_descriptor_suffix: Option<String>,

    /// Use this object to capture the details about the different products for which the payment is being made. The sum of amount across different products here should be equal to the overall payment amount
    #[schema(value_type = Option<Vec<OrderDetailsWithAmount>>, example = r#"[{
        "product_name": "Apple iPhone 16",
        "quantity": 1,
        "amount" : 69000
        "product_img_link" : "https://dummy-img-link.com"
    }]"#)]
    pub order_details: Option<Vec<OrderDetailsWithAmount>>,

    /// It's a token used for client side verification.
    #[schema(example = "pay_U42c409qyHwOkWo3vK60_secret_el9ksDkiB8hi6j9N78yo")]
    #[remove_in(PaymentsUpdateRequest, PaymentsCreateRequest)]
    pub client_secret: Option<String>,

    /// Passing this object during payments creates a mandate. The mandate_type sub object is passed by the server.
    pub mandate_data: Option<MandateData>,

    /// This "CustomerAcceptance" object is passed during Payments-Confirm request, it enlists the type, time, and mode of acceptance properties related to an acceptance done by the customer. The customer_acceptance sub object is usually passed by the SDK or client.
    #[schema(value_type = Option<CustomerAcceptance>)]
    pub customer_acceptance: Option<CustomerAcceptance>,

    /// A unique identifier to link the payment to a mandate. To do Recurring payments after a mandate has been created, pass the mandate_id instead of payment_method_data
    #[schema(max_length = 255, example = "mandate_iwer89rnjef349dni3")]
    #[remove_in(PaymentsUpdateRequest)]
    pub mandate_id: Option<String>,

    /// Additional details required by 3DS 2.0
    #[schema(value_type = Option<BrowserInformation>, example = r#"{
        "user_agent": "Mozilla/5.0 (Windows NT 10.0; Win64; x64) AppleWebKit/537.36 (KHTML, like Gecko) Chrome/70.0.3538.110 Safari/537.36",
        "accept_header": "text/html,application/xhtml+xml,application/xml;q=0.9,image/webp,image/apng,*/*;q=0.8",
        "language": "nl-NL",
        "color_depth": 24,
        "screen_height": 723,
        "screen_width": 1536,
        "time_zone": 0,
        "java_enabled": true,
        "java_script_enabled":true
    }"#)]
    pub browser_info: Option<serde_json::Value>,

    /// To indicate the type of payment experience that the payment method would go through
    #[schema(value_type = Option<PaymentExperience>, example = "redirect_to_url")]
    pub payment_experience: Option<api_enums::PaymentExperience>,

    /// Can be used to specify the Payment Method Type
    #[schema(value_type = Option<PaymentMethodType>, example = "google_pay")]
    pub payment_method_type: Option<api_enums::PaymentMethodType>,

    /// Business country of the merchant for this payment.
    /// To be deprecated soon. Pass the profile_id instead
    #[schema(value_type = Option<CountryAlpha2>, example = "US")]
    #[remove_in(PaymentsUpdateRequest, PaymentsConfirmRequest)]
    pub business_country: Option<api_enums::CountryAlpha2>,

    /// Business label of the merchant for this payment.
    /// To be deprecated soon. Pass the profile_id instead
    #[schema(example = "food")]
    #[remove_in(PaymentsUpdateRequest, PaymentsConfirmRequest)]
    pub business_label: Option<String>,

    #[schema(value_type = Option<MerchantConnectorDetailsWrap>)]
    pub merchant_connector_details: Option<admin::MerchantConnectorDetailsWrap>,

    /// Use this parameter to restrict the Payment Method Types to show for a given PaymentIntent
    #[schema(value_type = Option<Vec<PaymentMethodType>>)]
    pub allowed_payment_method_types: Option<Vec<api_enums::PaymentMethodType>>,

    /// Business sub label for the payment
    #[remove_in(PaymentsUpdateRequest, PaymentsConfirmRequest, PaymentsCreateRequest)]
    pub business_sub_label: Option<String>,

    /// Denotes the retry action
    #[schema(value_type = Option<RetryAction>)]
    #[remove_in(PaymentsCreateRequest)]
    pub retry_action: Option<api_enums::RetryAction>,

    /// You can specify up to 50 keys, with key names up to 40 characters long and values up to 500 characters long. Metadata is useful for storing additional, structured information on an object.
    #[schema(value_type = Option<Object>, example = r#"{ "udf1": "some-value", "udf2": "some-value" }"#)]
    pub metadata: Option<serde_json::Value>,

    /// Some connectors like Apple pay, Airwallex and Noon might require some additional information, find specific details in the child attributes below.
    pub connector_metadata: Option<ConnectorMetadata>,

    /// Additional data that might be required by hyperswitch based on the requested features by the merchants.
    #[remove_in(PaymentsUpdateRequest, PaymentsCreateRequest, PaymentsConfirmRequest)]
    pub feature_metadata: Option<FeatureMetadata>,

    /// Whether to generate the payment link for this payment or not (if applicable)
    #[schema(default = false, example = true)]
    pub payment_link: Option<bool>,

    #[schema(value_type = Option<PaymentCreatePaymentLinkConfig>)]
    pub payment_link_config: Option<PaymentCreatePaymentLinkConfig>,

    /// Custom payment link config id set at business profile, send only if business_specific_configs is configured
    pub payment_link_config_id: Option<String>,

    /// The business profile to be used for this payment, if not passed the default business profile associated with the merchant account will be used. It is mandatory in case multiple business profiles have been set up.
    #[remove_in(PaymentsUpdateRequest, PaymentsConfirmRequest)]
    #[schema(value_type = Option<String>)]
    pub profile_id: Option<id_type::ProfileId>,

    #[remove_in(PaymentsConfirmRequest)]
    #[schema(value_type = Option<RequestSurchargeDetails>)]
    pub surcharge_details: Option<RequestSurchargeDetails>,

    /// The type of the payment that differentiates between normal and various types of mandate payments
    #[schema(value_type = Option<PaymentType>)]
    pub payment_type: Option<api_enums::PaymentType>,

    ///Request an incremental authorization, i.e., increase the authorized amount on a confirmed payment before you capture it.
    pub request_incremental_authorization: Option<bool>,

    ///Will be used to expire client secret after certain amount of time to be supplied in seconds
    ///(900) for 15 mins
    #[schema(example = 900)]
    pub session_expiry: Option<u32>,

    /// Additional data related to some frm(Fraud Risk Management) connectors
    #[schema(value_type = Option<Object>, example = r#"{ "coverage_request" : "fraud", "fulfillment_method" : "delivery" }"#)]
    pub frm_metadata: Option<pii::SecretSerdeValue>,

    /// Whether to perform external authentication (if applicable)
    #[schema(example = true)]
    pub request_external_three_ds_authentication: Option<bool>,

    /// Details required for recurring payment
    pub recurring_details: Option<RecurringDetails>,

    /// Fee information to be charged on the payment being collected
    pub charges: Option<PaymentChargeRequest>,

    /// Merchant's identifier for the payment/invoice. This will be sent to the connector
    /// if the connector provides support to accept multiple reference ids.
    /// In case the connector supports only one reference id, Hyperswitch's Payment ID will be sent as reference.
    #[schema(
        value_type = Option<String>,
        max_length = 255,
        example = "Custom_Order_id_123"
    )]
    pub merchant_order_reference_id: Option<String>,

    /// Whether to calculate tax for this payment intent
    pub skip_external_tax_calculation: Option<bool>,
}

#[cfg(feature = "v1")]
/// Checks if the inner values of two options are equal
/// Returns true if values are not equal, returns false in other cases
fn are_optional_values_invalid<T: PartialEq>(
    first_option: Option<&T>,
    second_option: Option<&T>,
) -> bool {
    match (first_option, second_option) {
        (Some(first_option), Some(second_option)) => first_option != second_option,
        _ => false,
    }
}

#[cfg(feature = "v1")]
impl PaymentsRequest {
    /// Get the customer id
    ///
    /// First check the id for `customer.id`
    /// If not present, check for `customer_id` at the root level
    pub fn get_customer_id(&self) -> Option<&id_type::CustomerId> {
        self.customer_id
            .as_ref()
            .or(self.customer.as_ref().map(|customer| &customer.id))
    }

    /// Checks if the customer details are passed in both places
    /// If they are passed in both places, check for both the values to be equal
    /// Or else, return the field which has inconsistent data
    pub fn validate_customer_details_in_request(&self) -> Option<Vec<&str>> {
        if let Some(CustomerDetails {
            id,
            name,
            email,
            phone,
            phone_country_code,
        }) = self.customer.as_ref()
        {
            let invalid_fields = [
                are_optional_values_invalid(self.customer_id.as_ref(), Some(id))
                    .then_some("customer_id and customer.id"),
                are_optional_values_invalid(self.email.as_ref(), email.as_ref())
                    .then_some("email and customer.email"),
                are_optional_values_invalid(self.name.as_ref(), name.as_ref())
                    .then_some("name and customer.name"),
                are_optional_values_invalid(self.phone.as_ref(), phone.as_ref())
                    .then_some("phone and customer.phone"),
                are_optional_values_invalid(
                    self.phone_country_code.as_ref(),
                    phone_country_code.as_ref(),
                )
                .then_some("phone_country_code and customer.phone_country_code"),
            ]
            .into_iter()
            .flatten()
            .collect::<Vec<_>>();

            if invalid_fields.is_empty() {
                None
            } else {
                Some(invalid_fields)
            }
        } else {
            None
        }
    }

    pub fn get_total_capturable_amount(&self) -> Option<MinorUnit> {
        let surcharge_amount = self
            .surcharge_details
            .map(|surcharge_details| surcharge_details.get_total_surcharge_amount())
            .unwrap_or_default();
        self.amount
            .map(|amount| MinorUnit::from(amount) + surcharge_amount)
    }

    pub fn get_feature_metadata_as_value(
        &self,
    ) -> common_utils::errors::CustomResult<
        Option<serde_json::Value>,
        common_utils::errors::ParsingError,
    > {
        self.feature_metadata
            .as_ref()
            .map(Encode::encode_to_value)
            .transpose()
    }

    pub fn get_connector_metadata_as_value(
        &self,
    ) -> common_utils::errors::CustomResult<
        Option<serde_json::Value>,
        common_utils::errors::ParsingError,
    > {
        self.connector_metadata
            .as_ref()
            .map(Encode::encode_to_value)
            .transpose()
    }

    pub fn get_allowed_payment_method_types_as_value(
        &self,
    ) -> common_utils::errors::CustomResult<
        Option<serde_json::Value>,
        common_utils::errors::ParsingError,
    > {
        self.allowed_payment_method_types
            .as_ref()
            .map(Encode::encode_to_value)
            .transpose()
    }

    pub fn get_order_details_as_value(
        &self,
    ) -> common_utils::errors::CustomResult<
        Option<Vec<pii::SecretSerdeValue>>,
        common_utils::errors::ParsingError,
    > {
        self.order_details
            .as_ref()
            .map(|od| {
                od.iter()
                    .map(|order| order.encode_to_value().map(Secret::new))
                    .collect::<Result<Vec<_>, _>>()
            })
            .transpose()
    }
}

#[cfg(feature = "v1")]
#[cfg(test)]
mod payments_request_test {
    use common_utils::generate_customer_id_of_default_length;

    use super::*;

    #[test]
    fn test_valid_case_where_customer_details_are_passed_only_once() {
        let customer_id = generate_customer_id_of_default_length();
        let payments_request = PaymentsRequest {
            customer_id: Some(customer_id),
            ..Default::default()
        };

        assert!(payments_request
            .validate_customer_details_in_request()
            .is_none());
    }

    #[test]
    fn test_valid_case_where_customer_id_is_passed_in_both_places() {
        let customer_id = generate_customer_id_of_default_length();

        let customer_object = CustomerDetails {
            id: customer_id.clone(),
            name: None,
            email: None,
            phone: None,
            phone_country_code: None,
        };

        let payments_request = PaymentsRequest {
            customer_id: Some(customer_id),
            customer: Some(customer_object),
            ..Default::default()
        };

        assert!(payments_request
            .validate_customer_details_in_request()
            .is_none());
    }

    #[test]
    fn test_invalid_case_where_customer_id_is_passed_in_both_places() {
        let customer_id = generate_customer_id_of_default_length();
        let another_customer_id = generate_customer_id_of_default_length();

        let customer_object = CustomerDetails {
            id: customer_id.clone(),
            name: None,
            email: None,
            phone: None,
            phone_country_code: None,
        };

        let payments_request = PaymentsRequest {
            customer_id: Some(another_customer_id),
            customer: Some(customer_object),
            ..Default::default()
        };

        assert_eq!(
            payments_request.validate_customer_details_in_request(),
            Some(vec!["customer_id and customer.id"])
        );
    }
}

/// Fee information to be charged on the payment being collected
#[derive(Debug, serde::Deserialize, serde::Serialize, Clone, ToSchema)]
#[serde(rename_all = "snake_case")]
pub struct PaymentChargeRequest {
    /// Stripe's charge type
    #[schema(value_type = PaymentChargeType, example = "direct")]
    pub charge_type: api_enums::PaymentChargeType,

    /// Platform fees to be collected on the payment
    #[schema(value_type = i64, example = 6540)]
    pub fees: MinorUnit,

    /// Identifier for the reseller's account to send the funds to
    pub transfer_account_id: String,
}

/// Details of surcharge applied on this payment, if applicable
#[derive(
    Default, Debug, Clone, serde::Serialize, serde::Deserialize, Copy, ToSchema, PartialEq,
)]
pub struct RequestSurchargeDetails {
    #[schema(value_type = i64, example = 6540)]
    pub surcharge_amount: MinorUnit,
    pub tax_amount: Option<MinorUnit>,
}

/// Browser information to be used for 3DS 2.0
#[derive(ToSchema, Debug, serde::Deserialize, serde::Serialize)]
pub struct BrowserInformation {
    /// Color depth supported by the browser
    pub color_depth: Option<u8>,

    /// Whether java is enabled in the browser
    pub java_enabled: Option<bool>,

    /// Whether javascript is enabled in the browser
    pub java_script_enabled: Option<bool>,

    /// Language supported
    pub language: Option<String>,

    /// The screen height in pixels
    pub screen_height: Option<u32>,

    /// The screen width in pixels
    pub screen_width: Option<u32>,

    /// Time zone of the client
    pub time_zone: Option<i32>,

    /// Ip address of the client
    #[schema(value_type = Option<String>)]
    pub ip_address: Option<std::net::IpAddr>,

    /// List of headers that are accepted
    #[schema(
        example = "text/html,application/xhtml+xml,application/xml;q=0.9,image/webp,image/apng,*/*;q=0.8"
    )]
    pub accept_header: Option<String>,

    /// User-agent of the browser
    pub user_agent: Option<String>,
}

impl RequestSurchargeDetails {
    pub fn is_surcharge_zero(&self) -> bool {
        self.surcharge_amount == MinorUnit::new(0)
            && self.tax_amount.unwrap_or_default() == MinorUnit::new(0)
    }
    pub fn get_total_surcharge_amount(&self) -> MinorUnit {
        self.surcharge_amount + self.tax_amount.unwrap_or_default()
    }
}

#[derive(Default, Debug, Clone)]
pub struct HeaderPayload {
    pub payment_confirm_source: Option<api_enums::PaymentSource>,
    pub client_source: Option<String>,
    pub client_version: Option<String>,
    pub x_hs_latency: Option<bool>,
    pub browser_name: Option<api_enums::BrowserName>,
    pub x_client_platform: Option<api_enums::ClientPlatform>,
    pub x_merchant_domain: Option<String>,
    pub locale: Option<String>,
    pub x_app_id: Option<String>,
    pub x_redirect_uri: Option<String>,
}

impl HeaderPayload {
    pub fn with_source(payment_confirm_source: api_enums::PaymentSource) -> Self {
        Self {
            payment_confirm_source: Some(payment_confirm_source),
            ..Default::default()
        }
    }
}

#[derive(Debug, serde::Serialize, Clone, PartialEq, ToSchema, router_derive::PolymorphicSchema)]
pub struct PaymentAttemptResponse {
    /// Unique identifier for the attempt
    pub attempt_id: String,
    /// The status of the attempt
    #[schema(value_type = AttemptStatus, example = "charged")]
    pub status: enums::AttemptStatus,
    /// The payment attempt amount. Amount for the payment in lowest denomination of the currency. (i.e) in cents for USD denomination, in paisa for INR denomination etc.,
    #[schema(value_type = i64, example = 6540)]
    pub amount: MinorUnit,
    /// The currency of the amount of the payment attempt
    #[schema(value_type = Option<Currency>, example = "USD")]
    pub currency: Option<enums::Currency>,
    /// The connector used for the payment
    pub connector: Option<String>,
    /// If there was an error while calling the connector, the error message is received here
    pub error_message: Option<String>,
    /// The payment method that is to be used
    #[schema(value_type = Option<PaymentMethod>, example = "bank_transfer")]
    pub payment_method: Option<enums::PaymentMethod>,
    /// A unique identifier for a payment provided by the connector
    pub connector_transaction_id: Option<String>,
    /// This is the instruction for capture/ debit the money from the users' card. On the other hand authorization refers to blocking the amount on the users' payment method.
    #[schema(value_type = Option<CaptureMethod>, example = "scheduled")]
    pub capture_method: Option<enums::CaptureMethod>,
    /// The transaction authentication can be set to undergo payer authentication. By default, the authentication will be marked as NO_THREE_DS
    #[schema(value_type = Option<AuthenticationType>, example = "no_three_ds", default = "three_ds")]
    pub authentication_type: Option<enums::AuthenticationType>,
    /// Time at which the payment attempt was created
    #[schema(value_type = PrimitiveDateTime, example = "2022-09-10T10:11:12Z")]
    #[serde(with = "common_utils::custom_serde::iso8601")]
    pub created_at: PrimitiveDateTime,
    /// Time at which the payment attempt was last modified
    #[schema(value_type = PrimitiveDateTime, example = "2022-09-10T10:11:12Z")]
    #[serde(with = "common_utils::custom_serde::iso8601")]
    pub modified_at: PrimitiveDateTime,
    /// If the payment was cancelled the reason will be provided here
    pub cancellation_reason: Option<String>,
    /// A unique identifier to link the payment to a mandate, can be use instead of payment_method_data
    pub mandate_id: Option<String>,
    /// If there was an error while calling the connectors the error code is received here
    pub error_code: Option<String>,
    /// Provide a reference to a stored payment method
    pub payment_token: Option<String>,
    /// Additional data related to some connectors
    pub connector_metadata: Option<serde_json::Value>,
    /// Payment Experience for the current payment
    #[schema(value_type = Option<PaymentExperience>, example = "redirect_to_url")]
    pub payment_experience: Option<enums::PaymentExperience>,
    /// Payment Method Type
    #[schema(value_type = Option<PaymentMethodType>, example = "google_pay")]
    pub payment_method_type: Option<enums::PaymentMethodType>,
    /// Reference to the payment at connector side
    #[schema(value_type = Option<String>, example = "993672945374576J")]
    pub reference_id: Option<String>,
    /// (This field is not live yet)Error code unified across the connectors is received here if there was an error while calling connector
    pub unified_code: Option<String>,
    /// (This field is not live yet)Error message unified across the connectors is received here if there was an error while calling connector
    pub unified_message: Option<String>,
    /// Value passed in X-CLIENT-SOURCE header during payments confirm request by the client
    pub client_source: Option<String>,
    /// Value passed in X-CLIENT-VERSION header during payments confirm request by the client
    pub client_version: Option<String>,
}

#[derive(
    Default, Debug, serde::Serialize, Clone, PartialEq, ToSchema, router_derive::PolymorphicSchema,
)]
pub struct CaptureResponse {
    /// Unique identifier for the capture
    pub capture_id: String,
    /// The status of the capture
    #[schema(value_type = CaptureStatus, example = "charged")]
    pub status: enums::CaptureStatus,
    /// The capture amount. Amount for the payment in lowest denomination of the currency. (i.e) in cents for USD denomination, in paisa for INR denomination etc.,
    #[schema(value_type = i64, example = 6540)]
    pub amount: MinorUnit,
    /// The currency of the amount of the capture
    #[schema(value_type = Option<Currency>, example = "USD")]
    pub currency: Option<enums::Currency>,
    /// The connector used for the payment
    pub connector: String,
    /// Unique identifier for the parent attempt on which this capture is made
    pub authorized_attempt_id: String,
    /// A unique identifier for this capture provided by the connector
    pub connector_capture_id: Option<String>,
    /// Sequence number of this capture, in the series of captures made for the parent attempt
    pub capture_sequence: i16,
    /// If there was an error while calling the connector the error message is received here
    pub error_message: Option<String>,
    /// If there was an error while calling the connectors the code is received here
    pub error_code: Option<String>,
    /// If there was an error while calling the connectors the reason is received here
    pub error_reason: Option<String>,
    /// Reference to the capture at connector side
    pub reference_id: Option<String>,
}

#[derive(Default, Debug, serde::Deserialize, serde::Serialize, Clone, Copy, PartialEq, Eq)]
pub enum Amount {
    Value(NonZeroI64),
    #[default]
    Zero,
}

impl From<Amount> for MinorUnit {
    fn from(amount: Amount) -> Self {
        match amount {
            Amount::Value(val) => Self::new(val.get()),
            Amount::Zero => Self::new(0),
        }
    }
}

impl From<MinorUnit> for Amount {
    fn from(minor_unit: MinorUnit) -> Self {
        match minor_unit.get_amount_as_i64() {
            0 => Self::Zero,
            val => NonZeroI64::new(val).map_or(Self::Zero, Self::Value),
        }
    }
}
#[derive(Default, Debug, serde::Deserialize, serde::Serialize, Clone)]
#[serde(deny_unknown_fields)]
pub struct PaymentsRedirectRequest {
    pub payment_id: id_type::PaymentId,
    pub merchant_id: id_type::MerchantId,
    pub connector: String,
    pub param: String,
}

#[derive(Default, Debug, serde::Deserialize, serde::Serialize, Clone)]
#[serde(deny_unknown_fields)]
pub struct VerifyRequest {
    // The merchant_id is generated through api key
    // and is later passed in the struct
    pub merchant_id: Option<String>,
    pub customer_id: Option<id_type::CustomerId>,
    pub email: Option<Email>,
    pub name: Option<Secret<String>>,
    pub phone: Option<Secret<String>>,
    pub phone_country_code: Option<String>,
    pub payment_method: Option<api_enums::PaymentMethod>,
    pub payment_method_data: Option<PaymentMethodData>,
    pub payment_token: Option<String>,
    pub mandate_data: Option<MandateData>,
    pub setup_future_usage: Option<api_enums::FutureUsage>,
    pub off_session: Option<bool>,
    pub client_secret: Option<String>,
    pub merchant_connector_details: Option<admin::MerchantConnectorDetailsWrap>,
}

#[derive(Debug, Clone, serde::Serialize, serde::Deserialize, Eq, PartialEq, Copy)]
#[serde(rename_all = "snake_case")]
pub enum MandateTransactionType {
    NewMandateTransaction,
    RecurringMandateTransaction,
}

#[derive(Default, Eq, PartialEq, Debug, serde::Deserialize, serde::Serialize, Clone)]
pub struct MandateIds {
    pub mandate_id: Option<String>,
    pub mandate_reference_id: Option<MandateReferenceId>,
}

#[derive(Eq, PartialEq, Debug, serde::Deserialize, serde::Serialize, Clone)]
pub enum MandateReferenceId {
    ConnectorMandateId(ConnectorMandateReferenceId), // mandate_id send by connector
    NetworkMandateId(String), // network_txns_id send by Issuer to connector, Used for PG agnostic mandate txns along with card data
    NetworkTokenWithNTI(NetworkTokenWithNTIRef), // network_txns_id send by Issuer to connector, Used for PG agnostic mandate txns along with network token data
}

#[derive(Debug, serde::Deserialize, serde::Serialize, Clone, Eq, PartialEq)]
pub struct NetworkTokenWithNTIRef {
    pub network_transaction_id: String,
    pub token_exp_month: Option<Secret<String>>,
    pub token_exp_year: Option<Secret<String>>,
}

#[derive(Debug, serde::Deserialize, serde::Serialize, Clone, Eq, PartialEq)]
pub struct ConnectorMandateReferenceId {
    pub connector_mandate_id: Option<String>,
    pub payment_method_id: Option<String>,
    pub update_history: Option<Vec<UpdateHistory>>,
    pub mandate_metadata: Option<serde_json::Value>,
}

#[derive(serde::Serialize, serde::Deserialize, Debug, Clone, Eq, PartialEq)]
pub struct UpdateHistory {
    pub connector_mandate_id: Option<String>,
    pub payment_method_id: String,
    pub original_payment_id: Option<id_type::PaymentId>,
}

impl MandateIds {
    pub fn new(mandate_id: String) -> Self {
        Self {
            mandate_id: Some(mandate_id),
            mandate_reference_id: None,
        }
    }
}

/// Passing this object during payments creates a mandate. The mandate_type sub object is passed by the server.
// The fields on this struct are optional, as we want to allow the merchant to provide partial
// information about creating mandates
#[derive(Default, Eq, PartialEq, Debug, serde::Deserialize, serde::Serialize, Clone, ToSchema)]
#[serde(deny_unknown_fields)]
pub struct MandateData {
    /// A way to update the mandate's payment method details
    pub update_mandate_id: Option<String>,
    /// A concent from the customer to store the payment method
    pub customer_acceptance: Option<CustomerAcceptance>,
    /// A way to select the type of mandate used
    pub mandate_type: Option<MandateType>,
}

#[derive(Clone, Eq, PartialEq, Copy, Debug, Default, serde::Serialize, serde::Deserialize)]
pub struct SingleUseMandate {
    pub amount: MinorUnit,
    pub currency: api_enums::Currency,
}

#[derive(Clone, Eq, PartialEq, Debug, Default, ToSchema, serde::Serialize, serde::Deserialize)]
pub struct MandateAmountData {
    /// The maximum amount to be debited for the mandate transaction
    #[schema(value_type = i64, example = 6540)]
    pub amount: MinorUnit,
    /// The currency for the transaction
    #[schema(value_type = Currency, example = "USD")]
    pub currency: api_enums::Currency,
    /// Specifying start date of the mandate
    #[schema(example = "2022-09-10T00:00:00Z")]
    #[serde(default, with = "common_utils::custom_serde::iso8601::option")]
    pub start_date: Option<PrimitiveDateTime>,
    /// Specifying end date of the mandate
    #[schema(example = "2023-09-10T23:59:59Z")]
    #[serde(default, with = "common_utils::custom_serde::iso8601::option")]
    pub end_date: Option<PrimitiveDateTime>,
    /// Additional details required by mandate
    #[schema(value_type = Option<Object>, example = r#"{
        "frequency": "DAILY"
    }"#)]
    pub metadata: Option<pii::SecretSerdeValue>,
}

#[derive(Eq, PartialEq, Debug, serde::Deserialize, serde::Serialize, Clone, ToSchema)]
#[serde(rename_all = "snake_case")]
pub enum MandateType {
    /// If the mandate should only be valid for 1 off-session use
    SingleUse(MandateAmountData),
    /// If the mandate should be valid for multiple debits
    MultiUse(Option<MandateAmountData>),
}

impl Default for MandateType {
    fn default() -> Self {
        Self::MultiUse(None)
    }
}

/// This "CustomerAcceptance" object is passed during Payments-Confirm request, it enlists the type, time, and mode of acceptance properties related to an acceptance done by the customer. The customer_acceptance sub object is usually passed by the SDK or client.
#[derive(Default, Eq, PartialEq, Debug, serde::Deserialize, serde::Serialize, Clone, ToSchema)]
#[serde(deny_unknown_fields)]
pub struct CustomerAcceptance {
    /// Type of acceptance provided by the
    #[schema(example = "online")]
    pub acceptance_type: AcceptanceType,
    /// Specifying when the customer acceptance was provided
    #[schema(example = "2022-09-10T10:11:12Z")]
    #[serde(default, with = "common_utils::custom_serde::iso8601::option")]
    pub accepted_at: Option<PrimitiveDateTime>,
    /// Information required for online mandate generation
    pub online: Option<OnlineMandate>,
}

#[derive(Default, Debug, serde::Deserialize, serde::Serialize, PartialEq, Eq, Clone, ToSchema)]
#[serde(rename_all = "lowercase")]
/// This is used to indicate if the mandate was accepted online or offline
pub enum AcceptanceType {
    Online,
    #[default]
    Offline,
}

#[derive(Default, Eq, PartialEq, Debug, serde::Deserialize, serde::Serialize, Clone, ToSchema)]
#[serde(deny_unknown_fields)]
pub struct OnlineMandate {
    /// Ip address of the customer machine from which the mandate was created
    #[schema(value_type = String, example = "123.32.25.123")]
    pub ip_address: Option<Secret<String, pii::IpAddress>>,
    /// The user-agent of the customer's browser
    pub user_agent: String,
}

#[derive(Default, Eq, PartialEq, Clone, Debug, serde::Deserialize, serde::Serialize, ToSchema)]
pub struct Card {
    /// The card number
    #[schema(value_type = String, example = "4242424242424242")]
    pub card_number: CardNumber,

    /// The card's expiry month
    #[schema(value_type = String, example = "24")]
    pub card_exp_month: Secret<String>,

    /// The card's expiry year
    #[schema(value_type = String, example = "24")]
    pub card_exp_year: Secret<String>,

    /// The card holder's name
    #[schema(value_type = String, example = "John Test")]
    pub card_holder_name: Option<Secret<String>>,

    /// The CVC number for the card
    #[schema(value_type = String, example = "242")]
    pub card_cvc: Secret<String>,

    /// The name of the issuer of card
    #[schema(example = "chase")]
    pub card_issuer: Option<String>,

    /// The card network for the card
    #[schema(value_type = Option<CardNetwork>, example = "Visa")]
    pub card_network: Option<api_enums::CardNetwork>,

    #[schema(example = "CREDIT")]
    pub card_type: Option<String>,

    #[schema(example = "INDIA")]
    pub card_issuing_country: Option<String>,

    #[schema(example = "JP_AMEX")]
    pub bank_code: Option<String>,
    /// The card holder's nick name
    #[schema(value_type = Option<String>, example = "John Test")]
    pub nick_name: Option<Secret<String>>,
}

#[derive(Default, Eq, PartialEq, Clone, Debug, serde::Deserialize, serde::Serialize, ToSchema)]
pub struct ExtendedCardInfo {
    /// The card number
    #[schema(value_type = String, example = "4242424242424242")]
    pub card_number: CardNumber,

    /// The card's expiry month
    #[schema(value_type = String, example = "24")]
    pub card_exp_month: Secret<String>,

    /// The card's expiry year
    #[schema(value_type = String, example = "24")]
    pub card_exp_year: Secret<String>,

    /// The card holder's name
    #[schema(value_type = String, example = "John Test")]
    pub card_holder_name: Option<Secret<String>>,

    /// The CVC number for the card
    #[schema(value_type = String, example = "242")]
    pub card_cvc: Secret<String>,

    /// The name of the issuer of card
    #[schema(example = "chase")]
    pub card_issuer: Option<String>,

    /// The card network for the card
    #[schema(value_type = Option<CardNetwork>, example = "Visa")]
    pub card_network: Option<api_enums::CardNetwork>,

    #[schema(example = "CREDIT")]
    pub card_type: Option<String>,

    #[schema(example = "INDIA")]
    pub card_issuing_country: Option<String>,

    #[schema(example = "JP_AMEX")]
    pub bank_code: Option<String>,
}

impl From<Card> for ExtendedCardInfo {
    fn from(value: Card) -> Self {
        Self {
            card_number: value.card_number,
            card_exp_month: value.card_exp_month,
            card_exp_year: value.card_exp_year,
            card_holder_name: value.card_holder_name,
            card_cvc: value.card_cvc,
            card_issuer: value.card_issuer,
            card_network: value.card_network,
            card_type: value.card_type,
            card_issuing_country: value.card_issuing_country,
            bank_code: value.bank_code,
        }
    }
}

impl GetAddressFromPaymentMethodData for Card {
    fn get_billing_address(&self) -> Option<Address> {
        // Create billing address if first_name is some or if it is not ""
        self.card_holder_name
            .as_ref()
            .filter(|card_holder_name| !card_holder_name.is_empty_after_trim())
            .map(|card_holder_name| {
                // Split the `card_holder_name` into `first_name` and `last_name` based on the
                // first occurrence of ' '. For example
                // John Wheat Dough
                // first_name -> John
                // last_name -> Wheat Dough
                card_holder_name.peek().split_whitespace()
            })
            .map(|mut card_holder_name_iter| {
                let first_name = card_holder_name_iter
                    .next()
                    .map(ToOwned::to_owned)
                    .map(Secret::new);

                let last_name = card_holder_name_iter.collect::<Vec<_>>().join(" ");
                let last_name = if last_name.is_empty_after_trim() {
                    None
                } else {
                    Some(Secret::new(last_name))
                };

                AddressDetails {
                    first_name,
                    last_name,
                    ..Default::default()
                }
            })
            .map(|address_details| Address {
                address: Some(address_details),
                phone: None,
                email: None,
            })
    }
}

impl Card {
    fn apply_additional_card_info(&self, additional_card_info: AdditionalCardInfo) -> Self {
        Self {
            card_number: self.card_number.clone(),
            card_exp_month: self.card_exp_month.clone(),
            card_exp_year: self.card_exp_year.clone(),
            card_holder_name: self.card_holder_name.clone(),
            card_cvc: self.card_cvc.clone(),
            card_issuer: self
                .card_issuer
                .clone()
                .or(additional_card_info.card_issuer),
            card_network: self
                .card_network
                .clone()
                .or(additional_card_info.card_network),
            card_type: self.card_type.clone().or(additional_card_info.card_type),
            card_issuing_country: self
                .card_issuing_country
                .clone()
                .or(additional_card_info.card_issuing_country),
            bank_code: self.bank_code.clone().or(additional_card_info.bank_code),
            nick_name: self.nick_name.clone(),
        }
    }
}

#[derive(Eq, PartialEq, Debug, serde::Deserialize, serde::Serialize, Clone, ToSchema, Default)]
#[serde(rename_all = "snake_case")]
pub struct CardToken {
    /// The card holder's name
    #[schema(value_type = String, example = "John Test")]
    pub card_holder_name: Option<Secret<String>>,

    /// The CVC number for the card
    #[schema(value_type = Option<String>)]
    pub card_cvc: Option<Secret<String>>,
}

#[derive(Eq, PartialEq, Clone, Debug, serde::Deserialize, serde::Serialize, ToSchema)]
#[serde(rename_all = "snake_case")]
pub enum CardRedirectData {
    Knet {},
    Benefit {},
    MomoAtm {},
    CardRedirect {},
}

#[derive(Eq, PartialEq, Clone, Debug, serde::Deserialize, serde::Serialize, ToSchema)]
#[serde(rename_all = "snake_case")]
pub enum PayLaterData {
    /// For KlarnaRedirect as PayLater Option
    KlarnaRedirect {
        /// The billing email
        #[schema(value_type = Option<String>)]
        billing_email: Option<Email>,
        // The billing country code
        #[schema(value_type = Option<CountryAlpha2>, example = "US")]
        billing_country: Option<api_enums::CountryAlpha2>,
    },
    /// For Klarna Sdk as PayLater Option
    KlarnaSdk {
        /// The token for the sdk workflow
        token: String,
    },
    /// For Affirm redirect as PayLater Option
    AffirmRedirect {},
    /// For AfterpayClearpay redirect as PayLater Option
    AfterpayClearpayRedirect {
        /// The billing email
        #[schema(value_type = Option<String>)]
        billing_email: Option<Email>,
        /// The billing name
        #[schema(value_type = Option<String>)]
        billing_name: Option<Secret<String>>,
    },
    /// For PayBright Redirect as PayLater Option
    PayBrightRedirect {},
    /// For WalleyRedirect as PayLater Option
    WalleyRedirect {},
    /// For Alma Redirection as PayLater Option
    AlmaRedirect {},
    AtomeRedirect {},
}

impl GetAddressFromPaymentMethodData for PayLaterData {
    fn get_billing_address(&self) -> Option<Address> {
        match self {
            Self::KlarnaRedirect {
                billing_email,
                billing_country,
            } => {
                let address_details = AddressDetails {
                    country: *billing_country,
                    ..AddressDetails::default()
                };

                Some(Address {
                    address: Some(address_details),
                    email: billing_email.clone(),
                    phone: None,
                })
            }
            Self::AfterpayClearpayRedirect {
                billing_email,
                billing_name,
            } => {
                let address_details = AddressDetails {
                    first_name: billing_name.clone(),
                    ..AddressDetails::default()
                };

                Some(Address {
                    address: Some(address_details),
                    email: billing_email.clone(),
                    phone: None,
                })
            }
            Self::PayBrightRedirect {}
            | Self::WalleyRedirect {}
            | Self::AlmaRedirect {}
            | Self::KlarnaSdk { .. }
            | Self::AffirmRedirect {}
            | Self::AtomeRedirect {} => None,
        }
    }
}

#[derive(serde::Deserialize, serde::Serialize, Debug, Clone, ToSchema, Eq, PartialEq)]
#[serde(rename_all = "snake_case")]
pub enum BankDebitData {
    /// Payment Method data for Ach bank debit
    AchBankDebit {
        /// Billing details for bank debit
        billing_details: Option<BankDebitBilling>,
        /// Account number for ach bank debit payment
        #[schema(value_type = String, example = "000123456789")]
        account_number: Secret<String>,
        /// Routing number for ach bank debit payment
        #[schema(value_type = String, example = "110000000")]
        routing_number: Secret<String>,

        #[schema(value_type = String, example = "John Test")]
        card_holder_name: Option<Secret<String>>,

        #[schema(value_type = String, example = "John Doe")]
        bank_account_holder_name: Option<Secret<String>>,

        #[schema(value_type = String, example = "ACH")]
        bank_name: Option<common_enums::BankNames>,

        #[schema(value_type = String, example = "Checking")]
        bank_type: Option<common_enums::BankType>,

        #[schema(value_type = String, example = "Personal")]
        bank_holder_type: Option<common_enums::BankHolderType>,
    },
    SepaBankDebit {
        /// Billing details for bank debit
        billing_details: Option<BankDebitBilling>,
        /// International bank account number (iban) for SEPA
        #[schema(value_type = String, example = "DE89370400440532013000")]
        iban: Secret<String>,
        /// Owner name for bank debit
        #[schema(value_type = String, example = "A. Schneider")]
        bank_account_holder_name: Option<Secret<String>>,
    },
    BecsBankDebit {
        /// Billing details for bank debit
        billing_details: Option<BankDebitBilling>,
        /// Account number for Becs payment method
        #[schema(value_type = String, example = "000123456")]
        account_number: Secret<String>,
        /// Bank-State-Branch (bsb) number
        #[schema(value_type = String, example = "000000")]
        bsb_number: Secret<String>,
        /// Owner name for bank debit
        #[schema(value_type = Option<String>, example = "A. Schneider")]
        bank_account_holder_name: Option<Secret<String>>,
    },
    BacsBankDebit {
        /// Billing details for bank debit
        billing_details: Option<BankDebitBilling>,
        /// Account number for Bacs payment method
        #[schema(value_type = String, example = "00012345")]
        account_number: Secret<String>,
        /// Sort code for Bacs payment method
        #[schema(value_type = String, example = "108800")]
        sort_code: Secret<String>,
        /// holder name for bank debit
        #[schema(value_type = String, example = "A. Schneider")]
        bank_account_holder_name: Option<Secret<String>>,
    },
}

impl GetAddressFromPaymentMethodData for BankDebitData {
    fn get_billing_address(&self) -> Option<Address> {
        fn get_billing_address_inner(
            bank_debit_billing: Option<&BankDebitBilling>,
            bank_account_holder_name: Option<&Secret<String>>,
        ) -> Option<Address> {
            // We will always have address here
            let mut address = bank_debit_billing
                .and_then(GetAddressFromPaymentMethodData::get_billing_address)?;

            // Prefer `account_holder_name` over `name`
            address.address.as_mut().map(|address| {
                address.first_name = bank_account_holder_name
                    .or(address.first_name.as_ref())
                    .cloned();
            });

            Some(address)
        }

        match self {
            Self::AchBankDebit {
                billing_details,
                bank_account_holder_name,
                ..
            }
            | Self::SepaBankDebit {
                billing_details,
                bank_account_holder_name,
                ..
            }
            | Self::BecsBankDebit {
                billing_details,
                bank_account_holder_name,
                ..
            }
            | Self::BacsBankDebit {
                billing_details,
                bank_account_holder_name,
                ..
            } => get_billing_address_inner(
                billing_details.as_ref(),
                bank_account_holder_name.as_ref(),
            ),
        }
    }
}

#[cfg(feature = "v1")]
/// Custom serializer and deserializer for PaymentMethodData
mod payment_method_data_serde {

    use super::*;

    /// Deserialize `reward` payment_method as string for backwards compatibility
    /// The api contract would be
    /// ```json
    /// {
    ///   "payment_method": "reward",
    ///   "payment_method_type": "evoucher",
    ///   "payment_method_data": "reward",
    /// }
    /// ```
    ///
    /// For other payment methods, use the provided deserializer
    /// ```json
    /// "payment_method_data": {
    ///   "card": {
    ///     "card_number": "4242424242424242",
    ///     "card_exp_month": "10",
    ///     "card_exp_year": "25",
    ///     "card_holder_name": "joseph Doe",
    ///     "card_cvc": "123"
    ///    }
    /// }
    /// ```
    pub fn deserialize<'de, D>(
        deserializer: D,
    ) -> Result<Option<PaymentMethodDataRequest>, D::Error>
    where
        D: Deserializer<'de>,
    {
        #[derive(serde::Deserialize, Debug)]
        #[serde(untagged)]
        enum __Inner {
            RewardString(String),
            OptionalPaymentMethod(serde_json::Value),
        }

        // This struct is an intermediate representation
        // This is required in order to catch deserialization errors when deserializing `payment_method_data`
        // The #[serde(flatten)] attribute applied on `payment_method_data` discards
        // any of the error when deserializing and deserializes to an option instead
        #[derive(serde::Deserialize, Debug)]
        struct __InnerPaymentMethodData {
            billing: Option<Address>,
            #[serde(flatten)]
            payment_method_data: Option<serde_json::Value>,
        }

        let deserialize_to_inner = __Inner::deserialize(deserializer)?;

        match deserialize_to_inner {
            __Inner::OptionalPaymentMethod(value) => {
                let parsed_value = serde_json::from_value::<__InnerPaymentMethodData>(value)
                    .map_err(|serde_json_error| de::Error::custom(serde_json_error.to_string()))?;

                let payment_method_data = if let Some(payment_method_data_value) =
                    parsed_value.payment_method_data
                {
                    // Even though no data is passed, the flatten serde_json::Value is deserialized as Some(Object {})
                    if let serde_json::Value::Object(ref inner_map) = payment_method_data_value {
                        if inner_map.is_empty() {
                            None
                        } else {
                            Some(
                                serde_json::from_value::<PaymentMethodData>(
                                    payment_method_data_value,
                                )
                                .map_err(|serde_json_error| {
                                    de::Error::custom(serde_json_error.to_string())
                                })?,
                            )
                        }
                    } else {
                        Err(de::Error::custom("Expected a map for payment_method_data"))?
                    }
                } else {
                    None
                };

                Ok(Some(PaymentMethodDataRequest {
                    payment_method_data,
                    billing: parsed_value.billing,
                }))
            }
            __Inner::RewardString(inner_string) => {
                let payment_method_data = match inner_string.as_str() {
                    "reward" => PaymentMethodData::Reward,
                    _ => Err(de::Error::custom("Invalid Variant"))?,
                };

                Ok(Some(PaymentMethodDataRequest {
                    payment_method_data: Some(payment_method_data),
                    billing: None,
                }))
            }
        }
    }

    pub fn serialize<S>(
        payment_method_data_request: &Option<PaymentMethodDataRequest>,
        serializer: S,
    ) -> Result<S::Ok, S::Error>
    where
        S: Serializer,
    {
        if let Some(payment_method_data_request) = payment_method_data_request {
            if let Some(payment_method_data) =
                payment_method_data_request.payment_method_data.as_ref()
            {
                match payment_method_data {
                    PaymentMethodData::Reward => serializer.serialize_str("reward"),
                    PaymentMethodData::CardRedirect(_)
                    | PaymentMethodData::BankDebit(_)
                    | PaymentMethodData::BankRedirect(_)
                    | PaymentMethodData::BankTransfer(_)
                    | PaymentMethodData::RealTimePayment(_)
                    | PaymentMethodData::CardToken(_)
                    | PaymentMethodData::Crypto(_)
                    | PaymentMethodData::GiftCard(_)
                    | PaymentMethodData::PayLater(_)
                    | PaymentMethodData::Upi(_)
                    | PaymentMethodData::Voucher(_)
                    | PaymentMethodData::Card(_)
                    | PaymentMethodData::MandatePayment
                    | PaymentMethodData::OpenBanking(_)
                    | PaymentMethodData::Wallet(_) => {
                        payment_method_data_request.serialize(serializer)
                    }
                }
            } else {
                payment_method_data_request.serialize(serializer)
            }
        } else {
            serializer.serialize_none()
        }
    }
}

#[cfg(feature = "v1")]
/// The payment method information provided for making a payment
#[derive(Debug, Clone, serde::Deserialize, serde::Serialize, ToSchema, Eq, PartialEq)]
pub struct PaymentMethodDataRequest {
    #[serde(flatten)]
    pub payment_method_data: Option<PaymentMethodData>,
    /// billing details for the payment method.
    /// This billing details will be passed to the processor as billing address.
    /// If not passed, then payment.billing will be considered
    pub billing: Option<Address>,
}

#[cfg(feature = "v2")]
#[derive(Debug, Clone, serde::Deserialize, serde::Serialize, ToSchema, Eq, PartialEq)]
pub struct PaymentMethodDataRequest {
    /// Details of the payment instrument
    pub payment_method_data: PaymentMethodData,

    /// Billing details for the payment method.
    /// This billing details will be passed to the processor as billing address.
    /// If not passed, then payment.billing will be considered
    pub billing: Option<Address>,
}

#[derive(Debug, Clone, serde::Deserialize, serde::Serialize, ToSchema, Eq, PartialEq)]
#[serde(rename_all = "snake_case")]
pub enum PaymentMethodData {
    #[schema(title = "Card")]
    Card(Card),
    #[schema(title = "CardRedirect")]
    CardRedirect(CardRedirectData),
    #[schema(title = "Wallet")]
    Wallet(WalletData),
    #[schema(title = "PayLater")]
    PayLater(PayLaterData),
    #[schema(title = "BankRedirect")]
    BankRedirect(BankRedirectData),
    #[schema(title = "BankDebit")]
    BankDebit(BankDebitData),
    #[schema(title = "BankTransfer")]
    BankTransfer(Box<BankTransferData>),
    #[schema(title = "RealTimePayment")]
    RealTimePayment(Box<RealTimePaymentData>),
    #[schema(title = "Crypto")]
    Crypto(CryptoData),
    #[schema(title = "MandatePayment")]
    MandatePayment,
    #[schema(title = "Reward")]
    Reward,
    #[schema(title = "Upi")]
    Upi(UpiData),
    #[schema(title = "Voucher")]
    Voucher(VoucherData),
    #[schema(title = "GiftCard")]
    GiftCard(Box<GiftCardData>),
    #[schema(title = "CardToken")]
    CardToken(CardToken),
    #[schema(title = "OpenBanking")]
    OpenBanking(OpenBankingData),
}

pub trait GetAddressFromPaymentMethodData {
    fn get_billing_address(&self) -> Option<Address>;
}

impl GetAddressFromPaymentMethodData for PaymentMethodData {
    fn get_billing_address(&self) -> Option<Address> {
        match self {
            Self::Card(card_data) => card_data.get_billing_address(),
            Self::CardRedirect(_) => None,
            Self::Wallet(wallet_data) => wallet_data.get_billing_address(),
            Self::PayLater(pay_later) => pay_later.get_billing_address(),
            Self::BankRedirect(bank_redirect_data) => bank_redirect_data.get_billing_address(),
            Self::BankDebit(bank_debit_data) => bank_debit_data.get_billing_address(),
            Self::BankTransfer(bank_transfer_data) => bank_transfer_data.get_billing_address(),
            Self::Voucher(voucher_data) => voucher_data.get_billing_address(),
            Self::Crypto(_)
            | Self::Reward
            | Self::RealTimePayment(_)
            | Self::Upi(_)
            | Self::GiftCard(_)
            | Self::CardToken(_)
            | Self::OpenBanking(_)
            | Self::MandatePayment => None,
        }
    }
}

impl PaymentMethodData {
    pub fn apply_additional_payment_data(
        &self,
        additional_payment_data: AdditionalPaymentData,
    ) -> Self {
        if let AdditionalPaymentData::Card(additional_card_info) = additional_payment_data {
            match self {
                Self::Card(card) => {
                    Self::Card(card.apply_additional_card_info(*additional_card_info))
                }
                _ => self.to_owned(),
            }
        } else {
            self.to_owned()
        }
    }

    pub fn get_payment_method(&self) -> Option<api_enums::PaymentMethod> {
        match self {
            Self::Card(_) => Some(api_enums::PaymentMethod::Card),
            Self::CardRedirect(_) => Some(api_enums::PaymentMethod::CardRedirect),
            Self::Wallet(_) => Some(api_enums::PaymentMethod::Wallet),
            Self::PayLater(_) => Some(api_enums::PaymentMethod::PayLater),
            Self::BankRedirect(_) => Some(api_enums::PaymentMethod::BankRedirect),
            Self::BankDebit(_) => Some(api_enums::PaymentMethod::BankDebit),
            Self::BankTransfer(_) => Some(api_enums::PaymentMethod::BankTransfer),
            Self::RealTimePayment(_) => Some(api_enums::PaymentMethod::RealTimePayment),
            Self::Crypto(_) => Some(api_enums::PaymentMethod::Crypto),
            Self::Reward => Some(api_enums::PaymentMethod::Reward),
            Self::Upi(_) => Some(api_enums::PaymentMethod::Upi),
            Self::Voucher(_) => Some(api_enums::PaymentMethod::Voucher),
            Self::GiftCard(_) => Some(api_enums::PaymentMethod::GiftCard),
            Self::OpenBanking(_) => Some(api_enums::PaymentMethod::OpenBanking),
            Self::CardToken(_) | Self::MandatePayment => None,
        }
    }
}

pub trait GetPaymentMethodType {
    fn get_payment_method_type(&self) -> api_enums::PaymentMethodType;
}

impl GetPaymentMethodType for CardRedirectData {
    fn get_payment_method_type(&self) -> api_enums::PaymentMethodType {
        match self {
            Self::Knet {} => api_enums::PaymentMethodType::Knet,
            Self::Benefit {} => api_enums::PaymentMethodType::Benefit,
            Self::MomoAtm {} => api_enums::PaymentMethodType::MomoAtm,
            Self::CardRedirect {} => api_enums::PaymentMethodType::CardRedirect,
        }
    }
}

impl GetPaymentMethodType for WalletData {
    fn get_payment_method_type(&self) -> api_enums::PaymentMethodType {
        match self {
            Self::AliPayQr(_) | Self::AliPayRedirect(_) => api_enums::PaymentMethodType::AliPay,
            Self::AliPayHkRedirect(_) => api_enums::PaymentMethodType::AliPayHk,
            Self::MomoRedirect(_) => api_enums::PaymentMethodType::Momo,
            Self::KakaoPayRedirect(_) => api_enums::PaymentMethodType::KakaoPay,
            Self::GoPayRedirect(_) => api_enums::PaymentMethodType::GoPay,
            Self::GcashRedirect(_) => api_enums::PaymentMethodType::Gcash,
            Self::ApplePay(_) | Self::ApplePayRedirect(_) | Self::ApplePayThirdPartySdk(_) => {
                api_enums::PaymentMethodType::ApplePay
            }
            Self::DanaRedirect {} => api_enums::PaymentMethodType::Dana,
            Self::GooglePay(_) | Self::GooglePayRedirect(_) | Self::GooglePayThirdPartySdk(_) => {
                api_enums::PaymentMethodType::GooglePay
            }
            Self::MbWayRedirect(_) => api_enums::PaymentMethodType::MbWay,
            Self::MobilePayRedirect(_) => api_enums::PaymentMethodType::MobilePay,
            Self::PaypalRedirect(_) | Self::PaypalSdk(_) => api_enums::PaymentMethodType::Paypal,
            Self::SamsungPay(_) => api_enums::PaymentMethodType::SamsungPay,
            Self::TwintRedirect {} => api_enums::PaymentMethodType::Twint,
            Self::VippsRedirect {} => api_enums::PaymentMethodType::Vipps,
            Self::TouchNGoRedirect(_) => api_enums::PaymentMethodType::TouchNGo,
            Self::WeChatPayRedirect(_) | Self::WeChatPayQr(_) => {
                api_enums::PaymentMethodType::WeChatPay
            }
            Self::CashappQr(_) => api_enums::PaymentMethodType::Cashapp,
            Self::SwishQr(_) => api_enums::PaymentMethodType::Swish,
            Self::Mifinity(_) => api_enums::PaymentMethodType::Mifinity,
        }
    }
}

impl GetPaymentMethodType for PayLaterData {
    fn get_payment_method_type(&self) -> api_enums::PaymentMethodType {
        match self {
            Self::KlarnaRedirect { .. } => api_enums::PaymentMethodType::Klarna,
            Self::KlarnaSdk { .. } => api_enums::PaymentMethodType::Klarna,
            Self::AffirmRedirect {} => api_enums::PaymentMethodType::Affirm,
            Self::AfterpayClearpayRedirect { .. } => api_enums::PaymentMethodType::AfterpayClearpay,
            Self::PayBrightRedirect {} => api_enums::PaymentMethodType::PayBright,
            Self::WalleyRedirect {} => api_enums::PaymentMethodType::Walley,
            Self::AlmaRedirect {} => api_enums::PaymentMethodType::Alma,
            Self::AtomeRedirect {} => api_enums::PaymentMethodType::Atome,
        }
    }
}

impl GetPaymentMethodType for OpenBankingData {
    fn get_payment_method_type(&self) -> api_enums::PaymentMethodType {
        match self {
            Self::OpenBankingPIS {} => api_enums::PaymentMethodType::OpenBankingPIS,
        }
    }
}

impl GetPaymentMethodType for BankRedirectData {
    fn get_payment_method_type(&self) -> api_enums::PaymentMethodType {
        match self {
            Self::BancontactCard { .. } => api_enums::PaymentMethodType::BancontactCard,
            Self::Bizum {} => api_enums::PaymentMethodType::Bizum,
            Self::Blik { .. } => api_enums::PaymentMethodType::Blik,
            Self::Eps { .. } => api_enums::PaymentMethodType::Eps,
            Self::Giropay { .. } => api_enums::PaymentMethodType::Giropay,
            Self::Ideal { .. } => api_enums::PaymentMethodType::Ideal,
            Self::Interac { .. } => api_enums::PaymentMethodType::Interac,
            Self::OnlineBankingCzechRepublic { .. } => {
                api_enums::PaymentMethodType::OnlineBankingCzechRepublic
            }
            Self::OnlineBankingFinland { .. } => api_enums::PaymentMethodType::OnlineBankingFinland,
            Self::OnlineBankingPoland { .. } => api_enums::PaymentMethodType::OnlineBankingPoland,
            Self::OnlineBankingSlovakia { .. } => {
                api_enums::PaymentMethodType::OnlineBankingSlovakia
            }
            Self::OpenBankingUk { .. } => api_enums::PaymentMethodType::OpenBankingUk,
            Self::Przelewy24 { .. } => api_enums::PaymentMethodType::Przelewy24,
            Self::Sofort { .. } => api_enums::PaymentMethodType::Sofort,
            Self::Trustly { .. } => api_enums::PaymentMethodType::Trustly,
            Self::OnlineBankingFpx { .. } => api_enums::PaymentMethodType::OnlineBankingFpx,
            Self::OnlineBankingThailand { .. } => {
                api_enums::PaymentMethodType::OnlineBankingThailand
            }
            Self::LocalBankRedirect { .. } => api_enums::PaymentMethodType::LocalBankRedirect,
        }
    }
}

impl GetPaymentMethodType for BankDebitData {
    fn get_payment_method_type(&self) -> api_enums::PaymentMethodType {
        match self {
            Self::AchBankDebit { .. } => api_enums::PaymentMethodType::Ach,
            Self::SepaBankDebit { .. } => api_enums::PaymentMethodType::Sepa,
            Self::BecsBankDebit { .. } => api_enums::PaymentMethodType::Becs,
            Self::BacsBankDebit { .. } => api_enums::PaymentMethodType::Bacs,
        }
    }
}

impl GetPaymentMethodType for BankTransferData {
    fn get_payment_method_type(&self) -> api_enums::PaymentMethodType {
        match self {
            Self::AchBankTransfer { .. } => api_enums::PaymentMethodType::Ach,
            Self::SepaBankTransfer { .. } => api_enums::PaymentMethodType::Sepa,
            Self::BacsBankTransfer { .. } => api_enums::PaymentMethodType::Bacs,
            Self::MultibancoBankTransfer { .. } => api_enums::PaymentMethodType::Multibanco,
            Self::PermataBankTransfer { .. } => api_enums::PaymentMethodType::PermataBankTransfer,
            Self::BcaBankTransfer { .. } => api_enums::PaymentMethodType::BcaBankTransfer,
            Self::BniVaBankTransfer { .. } => api_enums::PaymentMethodType::BniVa,
            Self::BriVaBankTransfer { .. } => api_enums::PaymentMethodType::BriVa,
            Self::CimbVaBankTransfer { .. } => api_enums::PaymentMethodType::CimbVa,
            Self::DanamonVaBankTransfer { .. } => api_enums::PaymentMethodType::DanamonVa,
            Self::MandiriVaBankTransfer { .. } => api_enums::PaymentMethodType::MandiriVa,
            Self::Pix { .. } => api_enums::PaymentMethodType::Pix,
            Self::Pse {} => api_enums::PaymentMethodType::Pse,
            Self::LocalBankTransfer { .. } => api_enums::PaymentMethodType::LocalBankTransfer,
        }
    }
}

impl GetPaymentMethodType for CryptoData {
    fn get_payment_method_type(&self) -> api_enums::PaymentMethodType {
        api_enums::PaymentMethodType::CryptoCurrency
    }
}

impl GetPaymentMethodType for RealTimePaymentData {
    fn get_payment_method_type(&self) -> api_enums::PaymentMethodType {
        match self {
            Self::Fps {} => api_enums::PaymentMethodType::Fps,
            Self::DuitNow {} => api_enums::PaymentMethodType::DuitNow,
            Self::PromptPay {} => api_enums::PaymentMethodType::PromptPay,
            Self::VietQr {} => api_enums::PaymentMethodType::VietQr,
        }
    }
}

impl GetPaymentMethodType for UpiData {
    fn get_payment_method_type(&self) -> api_enums::PaymentMethodType {
        match self {
            Self::UpiCollect(_) => api_enums::PaymentMethodType::UpiCollect,
            Self::UpiIntent(_) => api_enums::PaymentMethodType::UpiIntent,
        }
    }
}
impl GetPaymentMethodType for VoucherData {
    fn get_payment_method_type(&self) -> api_enums::PaymentMethodType {
        match self {
            Self::Boleto(_) => api_enums::PaymentMethodType::Boleto,
            Self::Efecty => api_enums::PaymentMethodType::Efecty,
            Self::PagoEfectivo => api_enums::PaymentMethodType::PagoEfectivo,
            Self::RedCompra => api_enums::PaymentMethodType::RedCompra,
            Self::RedPagos => api_enums::PaymentMethodType::RedPagos,
            Self::Alfamart(_) => api_enums::PaymentMethodType::Alfamart,
            Self::Indomaret(_) => api_enums::PaymentMethodType::Indomaret,
            Self::Oxxo => api_enums::PaymentMethodType::Oxxo,
            Self::SevenEleven(_) => api_enums::PaymentMethodType::SevenEleven,
            Self::Lawson(_) => api_enums::PaymentMethodType::Lawson,
            Self::MiniStop(_) => api_enums::PaymentMethodType::MiniStop,
            Self::FamilyMart(_) => api_enums::PaymentMethodType::FamilyMart,
            Self::Seicomart(_) => api_enums::PaymentMethodType::Seicomart,
            Self::PayEasy(_) => api_enums::PaymentMethodType::PayEasy,
        }
    }
}
impl GetPaymentMethodType for GiftCardData {
    fn get_payment_method_type(&self) -> api_enums::PaymentMethodType {
        match self {
            Self::Givex(_) => api_enums::PaymentMethodType::Givex,
            Self::PaySafeCard {} => api_enums::PaymentMethodType::PaySafeCard,
        }
    }
}

#[derive(serde::Deserialize, serde::Serialize, Debug, Clone, ToSchema, Eq, PartialEq)]
#[serde(rename_all = "snake_case")]
pub enum GiftCardData {
    Givex(GiftCardDetails),
    PaySafeCard {},
}

#[derive(serde::Deserialize, serde::Serialize, Debug, Clone, ToSchema, Eq, PartialEq)]
#[serde(rename_all = "snake_case")]
pub struct GiftCardDetails {
    /// The gift card number
    #[schema(value_type = String)]
    pub number: Secret<String>,
    /// The card verification code.
    #[schema(value_type = String)]
    pub cvc: Secret<String>,
}

#[derive(Default, Eq, PartialEq, Clone, Debug, serde::Deserialize, serde::Serialize, ToSchema)]
#[serde(rename_all = "snake_case")]
pub struct AdditionalCardInfo {
    /// The name of issuer of the card
    pub card_issuer: Option<String>,

    /// Card network of the card
    pub card_network: Option<api_enums::CardNetwork>,

    /// Card type, can be either `credit` or `debit`
    pub card_type: Option<String>,

    pub card_issuing_country: Option<String>,
    pub bank_code: Option<String>,

    /// Last 4 digits of the card number
    pub last4: Option<String>,

    /// The ISIN of the card
    pub card_isin: Option<String>,

    /// Extended bin of card, contains the first 8 digits of card number
    pub card_extended_bin: Option<String>,

    pub card_exp_month: Option<Secret<String>>,

    pub card_exp_year: Option<Secret<String>>,

    pub card_holder_name: Option<Secret<String>>,

    /// Additional payment checks done on the cvv and billing address by the processors.
    /// This is a free form field and the structure varies from processor to processor
    pub payment_checks: Option<serde_json::Value>,

    /// Details about the threeds environment.
    /// This is a free form field and the structure varies from processor to processor
    pub authentication_data: Option<serde_json::Value>,
}

#[derive(Debug, Clone, Eq, PartialEq, serde::Deserialize, serde::Serialize)]
#[serde(rename_all = "snake_case")]
pub enum AdditionalPaymentData {
    Card(Box<AdditionalCardInfo>),
    BankRedirect {
        bank_name: Option<common_enums::BankNames>,
        #[serde(flatten)]
        details: Option<additional_info::BankRedirectDetails>,
    },
    Wallet {
        apple_pay: Option<ApplepayPaymentMethod>,
        google_pay: Option<additional_info::WalletAdditionalDataForCard>,
    },
    PayLater {
        klarna_sdk: Option<KlarnaSdkPaymentMethod>,
    },
    BankTransfer {
        #[serde(flatten)]
        details: Option<additional_info::BankTransferAdditionalData>,
    },
    Crypto {
        #[serde(flatten)]
        details: Option<CryptoData>,
    },
    BankDebit {
        #[serde(flatten)]
        details: Option<additional_info::BankDebitAdditionalData>,
    },
    MandatePayment {},
    Reward {},
    RealTimePayment {
        #[serde(flatten)]
        details: Option<RealTimePaymentData>,
    },
    Upi {
        #[serde(flatten)]
        details: Option<additional_info::UpiAdditionalData>,
    },
    GiftCard {
        #[serde(flatten)]
        details: Option<additional_info::GiftCardAdditionalData>,
    },
    Voucher {
        #[serde(flatten)]
        details: Option<VoucherData>,
    },
    CardRedirect {
        #[serde(flatten)]
        details: Option<CardRedirectData>,
    },
    CardToken {
        #[serde(flatten)]
        details: Option<additional_info::CardTokenAdditionalData>,
    },
    OpenBanking {
        #[serde(flatten)]
        details: Option<OpenBankingData>,
    },
}

#[derive(Debug, Clone, Eq, PartialEq, serde::Deserialize, serde::Serialize)]

pub struct KlarnaSdkPaymentMethod {
    pub payment_type: Option<String>,
}

#[derive(Debug, Clone, Eq, PartialEq, serde::Deserialize, serde::Serialize, ToSchema)]
#[serde(rename_all = "snake_case")]
pub enum BankRedirectData {
    BancontactCard {
        /// The card number
        #[schema(value_type = String, example = "4242424242424242")]
        card_number: Option<CardNumber>,
        /// The card's expiry month
        #[schema(value_type = String, example = "24")]
        card_exp_month: Option<Secret<String>>,

        /// The card's expiry year
        #[schema(value_type = String, example = "24")]
        card_exp_year: Option<Secret<String>>,

        /// The card holder's name
        #[schema(value_type = String, example = "John Test")]
        card_holder_name: Option<Secret<String>>,

        //Required by Stripes
        billing_details: Option<BankRedirectBilling>,
    },
    Bizum {},
    Blik {
        // Blik Code
        blik_code: Option<String>,
    },
    Eps {
        /// The billing details for bank redirection
        billing_details: Option<BankRedirectBilling>,

        /// The hyperswitch bank code for eps
        #[schema(value_type = BankNames, example = "triodos_bank")]
        bank_name: Option<common_enums::BankNames>,

        /// The country for bank payment
        #[schema(value_type = CountryAlpha2, example = "US")]
        country: Option<api_enums::CountryAlpha2>,
    },
    Giropay {
        /// The billing details for bank redirection
        billing_details: Option<BankRedirectBilling>,
        /// Bank account details for Giropay

        #[schema(value_type = Option<String>)]
        /// Bank account bic code
        bank_account_bic: Option<Secret<String>>,

        /// Bank account iban
        #[schema(value_type = Option<String>)]
        bank_account_iban: Option<Secret<String>>,

        /// The country for bank payment
        #[schema(value_type = CountryAlpha2, example = "US")]
        country: Option<api_enums::CountryAlpha2>,
    },
    Ideal {
        /// The billing details for bank redirection
        billing_details: Option<BankRedirectBilling>,

        /// The hyperswitch bank code for ideal
        #[schema(value_type = BankNames, example = "abn_amro")]
        bank_name: Option<common_enums::BankNames>,

        /// The country for bank payment
        #[schema(value_type = CountryAlpha2, example = "US")]
        country: Option<api_enums::CountryAlpha2>,
    },
    Interac {
        /// The country for bank payment
        #[schema(value_type = Option<CountryAlpha2>, example = "US")]
        country: Option<api_enums::CountryAlpha2>,

        #[schema(value_type = Option<String>, example = "john.doe@example.com")]
        email: Option<Email>,
    },
    OnlineBankingCzechRepublic {
        // Issuer banks
        #[schema(value_type = BankNames)]
        issuer: common_enums::BankNames,
    },
    OnlineBankingFinland {
        // Shopper Email
        #[schema(value_type = Option<String>)]
        email: Option<Email>,
    },
    OnlineBankingPoland {
        // Issuer banks
        #[schema(value_type = BankNames)]
        issuer: common_enums::BankNames,
    },
    OnlineBankingSlovakia {
        // Issuer value corresponds to the bank
        #[schema(value_type = BankNames)]
        issuer: common_enums::BankNames,
    },
    OpenBankingUk {
        // Issuer banks
        #[schema(value_type = BankNames)]
        issuer: Option<common_enums::BankNames>,
        /// The country for bank payment
        #[schema(value_type = CountryAlpha2, example = "US")]
        country: Option<api_enums::CountryAlpha2>,
    },
    Przelewy24 {
        //Issuer banks
        #[schema(value_type = Option<BankNames>)]
        bank_name: Option<common_enums::BankNames>,

        // The billing details for bank redirect
        billing_details: Option<BankRedirectBilling>,
    },
    Sofort {
        /// The billing details for bank redirection
        billing_details: Option<BankRedirectBilling>,

        /// The country for bank payment
        #[schema(value_type = CountryAlpha2, example = "US")]
        country: Option<api_enums::CountryAlpha2>,

        /// The preferred language
        #[schema(example = "en")]
        preferred_language: Option<String>,
    },
    Trustly {
        /// The country for bank payment
        #[schema(value_type = CountryAlpha2, example = "US")]
        country: api_enums::CountryAlpha2,
    },
    OnlineBankingFpx {
        // Issuer banks
        #[schema(value_type = BankNames)]
        issuer: common_enums::BankNames,
    },
    OnlineBankingThailand {
        #[schema(value_type = BankNames)]
        issuer: common_enums::BankNames,
    },
    LocalBankRedirect {},
}

impl GetAddressFromPaymentMethodData for BankRedirectData {
    fn get_billing_address(&self) -> Option<Address> {
        let get_billing_address_inner = |bank_redirect_billing: Option<&BankRedirectBilling>,
                                         billing_country: Option<&common_enums::CountryAlpha2>,
                                         billing_email: Option<&Email>|
         -> Option<Address> {
            let address = bank_redirect_billing
                .and_then(GetAddressFromPaymentMethodData::get_billing_address);

            let address = match (address, billing_country) {
                (Some(mut address), Some(billing_country)) => {
                    address
                        .address
                        .as_mut()
                        .map(|address| address.country = Some(*billing_country));

                    Some(address)
                }
                (Some(address), None) => Some(address),
                (None, Some(billing_country)) => Some(Address {
                    address: Some(AddressDetails {
                        country: Some(*billing_country),
                        ..AddressDetails::default()
                    }),
                    phone: None,
                    email: None,
                }),
                (None, None) => None,
            };

            match (address, billing_email) {
                (Some(mut address), Some(email)) => {
                    address.email = Some(email.clone());
                    Some(address)
                }
                (Some(address), None) => Some(address),
                (None, Some(billing_email)) => Some(Address {
                    address: None,
                    phone: None,
                    email: Some(billing_email.clone()),
                }),
                (None, None) => None,
            }
        };

        match self {
            Self::BancontactCard {
                billing_details,
                card_holder_name,
                ..
            } => {
                let address = get_billing_address_inner(billing_details.as_ref(), None, None);

                if let Some(mut address) = address {
                    address.address.as_mut().map(|address| {
                        address.first_name = card_holder_name
                            .as_ref()
                            .or(address.first_name.as_ref())
                            .cloned();
                    });

                    Some(address)
                } else {
                    Some(Address {
                        address: Some(AddressDetails {
                            first_name: card_holder_name.clone(),
                            ..AddressDetails::default()
                        }),
                        phone: None,
                        email: None,
                    })
                }
            }
            Self::Eps {
                billing_details,
                country,
                ..
            }
            | Self::Giropay {
                billing_details,
                country,
                ..
            }
            | Self::Ideal {
                billing_details,
                country,
                ..
            }
            | Self::Sofort {
                billing_details,
                country,
                ..
            } => get_billing_address_inner(billing_details.as_ref(), country.as_ref(), None),
            Self::Interac { country, email } => {
                get_billing_address_inner(None, country.as_ref(), email.as_ref())
            }
            Self::OnlineBankingFinland { email } => {
                get_billing_address_inner(None, None, email.as_ref())
            }
            Self::OpenBankingUk { country, .. } => {
                get_billing_address_inner(None, country.as_ref(), None)
            }
            Self::Przelewy24 {
                billing_details, ..
            } => get_billing_address_inner(billing_details.as_ref(), None, None),
            Self::Trustly { country } => get_billing_address_inner(None, Some(country), None),
            Self::OnlineBankingFpx { .. }
            | Self::LocalBankRedirect {}
            | Self::OnlineBankingThailand { .. }
            | Self::Bizum {}
            | Self::OnlineBankingPoland { .. }
            | Self::OnlineBankingSlovakia { .. }
            | Self::OnlineBankingCzechRepublic { .. }
            | Self::Blik { .. } => None,
        }
    }
}

#[derive(Debug, Clone, Eq, PartialEq, serde::Serialize, serde::Deserialize, ToSchema)]
pub struct AlfamartVoucherData {
    /// The billing first name for Alfamart
    #[schema(value_type = Option<String>, example = "Jane")]
    pub first_name: Option<Secret<String>>,
    /// The billing second name for Alfamart
    #[schema(value_type = Option<String>, example = "Doe")]
    pub last_name: Option<Secret<String>>,
    /// The Email ID for Alfamart
    #[schema(value_type = Option<String>, example = "example@me.com")]
    pub email: Option<Email>,
}

#[derive(Debug, Clone, Eq, PartialEq, serde::Serialize, serde::Deserialize, ToSchema)]
pub struct IndomaretVoucherData {
    /// The billing first name for Alfamart
    #[schema(value_type = Option<String>, example = "Jane")]
    pub first_name: Option<Secret<String>>,
    /// The billing second name for Alfamart
    #[schema(value_type = Option<String>, example = "Doe")]
    pub last_name: Option<Secret<String>>,
    /// The Email ID for Alfamart
    #[schema(value_type = Option<String>, example = "example@me.com")]
    pub email: Option<Email>,
}

#[derive(Debug, Clone, Eq, PartialEq, serde::Serialize, serde::Deserialize, ToSchema)]
pub struct JCSVoucherData {
    /// The billing first name for Japanese convenience stores
    #[schema(value_type = Option<String>, example = "Jane")]
    pub first_name: Option<Secret<String>>,
    /// The billing second name Japanese convenience stores
    #[schema(value_type = Option<String>, example = "Doe")]
    pub last_name: Option<Secret<String>>,
    /// The Email ID for Japanese convenience stores
    #[schema(value_type = Option<String>, example = "example@me.com")]
    pub email: Option<Email>,
    /// The telephone number for Japanese convenience stores
    #[schema(value_type = Option<String>, example = "9123456789")]
    pub phone_number: Option<String>,
}

#[derive(Debug, Clone, Eq, PartialEq, serde::Deserialize, serde::Serialize, ToSchema)]
pub struct AchBillingDetails {
    /// The Email ID for ACH billing
    #[schema(value_type = Option<String>, example = "example@me.com")]
    pub email: Option<Email>,
}

#[derive(Debug, Clone, Eq, PartialEq, serde::Deserialize, serde::Serialize, ToSchema)]
pub struct DokuBillingDetails {
    /// The billing first name for Doku
    #[schema(value_type = Option<String>, example = "Jane")]
    pub first_name: Option<Secret<String>>,
    /// The billing second name for Doku
    #[schema(value_type = Option<String>, example = "Doe")]
    pub last_name: Option<Secret<String>>,
    /// The Email ID for Doku billing
    #[schema(value_type = Option<String>, example = "example@me.com")]
    pub email: Option<Email>,
}

#[derive(Debug, Clone, Eq, PartialEq, serde::Deserialize, serde::Serialize, ToSchema)]
pub struct MultibancoBillingDetails {
    #[schema(value_type = Option<String>, example = "example@me.com")]
    pub email: Option<Email>,
}

#[derive(Debug, Clone, Eq, PartialEq, serde::Deserialize, serde::Serialize, ToSchema)]
pub struct SepaAndBacsBillingDetails {
    /// The Email ID for SEPA and BACS billing
    #[schema(value_type = Option<String>, example = "example@me.com")]
    pub email: Option<Email>,
    /// The billing name for SEPA and BACS billing
    #[schema(value_type = Option<String>, example = "Jane Doe")]
    pub name: Option<Secret<String>>,
}

#[derive(Debug, Clone, Eq, PartialEq, serde::Deserialize, serde::Serialize, ToSchema)]
#[serde(rename_all = "snake_case")]
pub struct CryptoData {
    pub pay_currency: Option<String>,
    pub network: Option<String>,
}

#[derive(Debug, Clone, Eq, PartialEq, serde::Deserialize, serde::Serialize, ToSchema)]
#[serde(rename_all = "snake_case")]
pub enum UpiData {
    UpiCollect(UpiCollectData),
    UpiIntent(UpiIntentData),
}

#[derive(Debug, Clone, Eq, PartialEq, serde::Deserialize, serde::Serialize, ToSchema)]
#[serde(rename_all = "snake_case")]
pub struct UpiCollectData {
    #[schema(value_type = Option<String>, example = "successtest@iata")]
    pub vpa_id: Option<Secret<String, pii::UpiVpaMaskingStrategy>>,
}

#[derive(Debug, Clone, Eq, PartialEq, serde::Deserialize, serde::Serialize, ToSchema)]
pub struct UpiIntentData {}

#[derive(Debug, Clone, Eq, PartialEq, serde::Deserialize, serde::Serialize, ToSchema)]
pub struct SofortBilling {
    /// The country associated with the billing
    #[schema(value_type = CountryAlpha2, example = "US")]
    pub billing_country: String,
}

#[derive(Debug, Clone, Eq, PartialEq, serde::Deserialize, serde::Serialize, ToSchema)]
pub struct BankRedirectBilling {
    /// The name for which billing is issued
    #[schema(value_type = String, example = "John Doe")]
    pub billing_name: Option<Secret<String>>,
    /// The billing email for bank redirect
    #[schema(value_type = String, example = "example@example.com")]
    pub email: Option<Email>,
}

impl GetAddressFromPaymentMethodData for BankRedirectBilling {
    fn get_billing_address(&self) -> Option<Address> {
        let address_details = self
            .billing_name
            .as_ref()
            .map(|billing_name| AddressDetails {
                first_name: Some(billing_name.clone()),
                ..AddressDetails::default()
            });

        if address_details.is_some() || self.email.is_some() {
            Some(Address {
                address: address_details,
                phone: None,
                email: self.email.clone(),
            })
        } else {
            None
        }
    }
}

#[derive(Eq, PartialEq, Clone, Debug, serde::Deserialize, serde::Serialize, ToSchema)]
#[serde(rename_all = "snake_case")]
pub enum BankTransferData {
    AchBankTransfer {
        /// The billing details for ACH Bank Transfer
        billing_details: Option<AchBillingDetails>,
    },
    SepaBankTransfer {
        /// The billing details for SEPA
        billing_details: Option<SepaAndBacsBillingDetails>,

        /// The two-letter ISO country code for SEPA and BACS
        #[schema(value_type = CountryAlpha2, example = "US")]
        country: Option<api_enums::CountryAlpha2>,
    },
    BacsBankTransfer {
        /// The billing details for SEPA
        billing_details: Option<SepaAndBacsBillingDetails>,
    },
    MultibancoBankTransfer {
        /// The billing details for Multibanco
        billing_details: Option<MultibancoBillingDetails>,
    },
    PermataBankTransfer {
        /// The billing details for Permata Bank Transfer
        billing_details: Option<DokuBillingDetails>,
    },
    BcaBankTransfer {
        /// The billing details for BCA Bank Transfer
        billing_details: Option<DokuBillingDetails>,
    },
    BniVaBankTransfer {
        /// The billing details for BniVa Bank Transfer
        billing_details: Option<DokuBillingDetails>,
    },
    BriVaBankTransfer {
        /// The billing details for BniVa Bank Transfer
        billing_details: Option<DokuBillingDetails>,
    },
    CimbVaBankTransfer {
        /// The billing details for BniVa Bank Transfer
        billing_details: Option<DokuBillingDetails>,
    },
    DanamonVaBankTransfer {
        /// The billing details for BniVa Bank Transfer
        billing_details: Option<DokuBillingDetails>,
    },
    MandiriVaBankTransfer {
        /// The billing details for BniVa Bank Transfer
        billing_details: Option<DokuBillingDetails>,
    },
    Pix {
        /// Unique key for pix transfer
        #[schema(value_type = Option<String>, example = "a1f4102e-a446-4a57-bcce-6fa48899c1d1")]
        pix_key: Option<Secret<String>>,
        /// CPF is a Brazilian tax identification number
        #[schema(value_type = Option<String>, example = "10599054689")]
        cpf: Option<Secret<String>>,
        /// CNPJ is a Brazilian company tax identification number
        #[schema(value_type = Option<String>, example = "74469027417312")]
        cnpj: Option<Secret<String>>,
    },
    Pse {},
    LocalBankTransfer {
        bank_code: Option<String>,
    },
}

#[derive(Eq, PartialEq, Clone, Debug, serde::Deserialize, serde::Serialize, ToSchema)]
#[serde(rename_all = "snake_case")]
pub enum RealTimePaymentData {
    Fps {},
    DuitNow {},
    PromptPay {},
    VietQr {},
}

impl GetAddressFromPaymentMethodData for BankTransferData {
    fn get_billing_address(&self) -> Option<Address> {
        match self {
            Self::AchBankTransfer { billing_details } => {
                billing_details.as_ref().map(|details| Address {
                    address: None,
                    phone: None,
                    email: details.email.clone(),
                })
            }
            Self::SepaBankTransfer {
                billing_details,
                country,
            } => billing_details.as_ref().map(|details| Address {
                address: Some(AddressDetails {
                    country: *country,
                    first_name: details.name.clone(),
                    ..AddressDetails::default()
                }),
                phone: None,
                email: details.email.clone(),
            }),
            Self::BacsBankTransfer { billing_details } => {
                billing_details.as_ref().map(|details| Address {
                    address: Some(AddressDetails {
                        first_name: details.name.clone(),
                        ..AddressDetails::default()
                    }),
                    phone: None,
                    email: details.email.clone(),
                })
            }
            Self::MultibancoBankTransfer { billing_details } => {
                billing_details.as_ref().map(|details| Address {
                    address: None,
                    phone: None,
                    email: details.email.clone(),
                })
            }
            Self::PermataBankTransfer { billing_details }
            | Self::BcaBankTransfer { billing_details }
            | Self::BniVaBankTransfer { billing_details }
            | Self::BriVaBankTransfer { billing_details }
            | Self::CimbVaBankTransfer { billing_details }
            | Self::DanamonVaBankTransfer { billing_details }
            | Self::MandiriVaBankTransfer { billing_details } => {
                billing_details.as_ref().map(|details| Address {
                    address: Some(AddressDetails {
                        first_name: details.first_name.clone(),
                        last_name: details.last_name.clone(),
                        ..AddressDetails::default()
                    }),
                    phone: None,
                    email: details.email.clone(),
                })
            }
            Self::LocalBankTransfer { .. } | Self::Pix { .. } | Self::Pse {} => None,
        }
    }
}

#[derive(serde::Deserialize, serde::Serialize, Debug, Clone, ToSchema, Eq, PartialEq)]
pub struct BankDebitBilling {
    /// The billing name for bank debits
    #[schema(value_type = Option<String>, example = "John Doe")]
    pub name: Option<Secret<String>>,
    /// The billing email for bank debits
    #[schema(value_type = Option<String>, example = "example@example.com")]
    pub email: Option<Email>,
    /// The billing address for bank debits
    pub address: Option<AddressDetails>,
}

impl GetAddressFromPaymentMethodData for BankDebitBilling {
    fn get_billing_address(&self) -> Option<Address> {
        let address = if let Some(mut address) = self.address.clone() {
            address.first_name = self.name.clone().or(address.first_name);
            Address {
                address: Some(address),
                email: self.email.clone(),
                phone: None,
            }
        } else {
            Address {
                address: Some(AddressDetails {
                    first_name: self.name.clone(),
                    ..AddressDetails::default()
                }),
                email: self.email.clone(),
                phone: None,
            }
        };

        Some(address)
    }
}

#[derive(Eq, PartialEq, Clone, Debug, serde::Deserialize, serde::Serialize, ToSchema)]
#[serde(rename_all = "snake_case")]
pub enum WalletData {
    /// The wallet data for Ali Pay QrCode
    AliPayQr(Box<AliPayQr>),
    /// The wallet data for Ali Pay redirect
    AliPayRedirect(AliPayRedirection),
    /// The wallet data for Ali Pay HK redirect
    AliPayHkRedirect(AliPayHkRedirection),
    /// The wallet data for Momo redirect
    MomoRedirect(MomoRedirection),
    /// The wallet data for KakaoPay redirect
    KakaoPayRedirect(KakaoPayRedirection),
    /// The wallet data for GoPay redirect
    GoPayRedirect(GoPayRedirection),
    /// The wallet data for Gcash redirect
    GcashRedirect(GcashRedirection),
    /// The wallet data for Apple pay
    ApplePay(ApplePayWalletData),
    /// Wallet data for apple pay redirect flow
    ApplePayRedirect(Box<ApplePayRedirectData>),
    /// Wallet data for apple pay third party sdk flow
    ApplePayThirdPartySdk(Box<ApplePayThirdPartySdkData>),
    /// Wallet data for DANA redirect flow
    DanaRedirect {},
    /// The wallet data for Google pay
    GooglePay(GooglePayWalletData),
    /// Wallet data for google pay redirect flow
    GooglePayRedirect(Box<GooglePayRedirectData>),
    /// Wallet data for Google pay third party sdk flow
    GooglePayThirdPartySdk(Box<GooglePayThirdPartySdkData>),
    MbWayRedirect(Box<MbWayRedirection>),
    /// The wallet data for MobilePay redirect
    MobilePayRedirect(Box<MobilePayRedirection>),
    /// This is for paypal redirection
    PaypalRedirect(PaypalRedirection),
    /// The wallet data for Paypal
    PaypalSdk(PayPalWalletData),
    /// The wallet data for Samsung Pay
    SamsungPay(Box<SamsungPayWalletData>),
    /// Wallet data for Twint Redirection
    TwintRedirect {},
    /// Wallet data for Vipps Redirection
    VippsRedirect {},
    /// The wallet data for Touch n Go Redirection
    TouchNGoRedirect(Box<TouchNGoRedirection>),
    /// The wallet data for WeChat Pay Redirection
    WeChatPayRedirect(Box<WeChatPayRedirection>),
    /// The wallet data for WeChat Pay Display QrCode
    WeChatPayQr(Box<WeChatPayQr>),
    /// The wallet data for Cashapp Qr
    CashappQr(Box<CashappQr>),
    // The wallet data for Swish
    SwishQr(SwishQrData),
    // The wallet data for Mifinity Ewallet
    Mifinity(MifinityData),
}

impl GetAddressFromPaymentMethodData for WalletData {
    fn get_billing_address(&self) -> Option<Address> {
        match self {
            Self::MbWayRedirect(mb_way_redirect) => {
                let phone = PhoneDetails {
                    // Portuguese country code, this payment method is applicable only in portugal
                    country_code: Some("+351".into()),
                    number: mb_way_redirect.telephone_number.clone(),
                };

                Some(Address {
                    phone: Some(phone),
                    address: None,
                    email: None,
                })
            }
            Self::MobilePayRedirect(_) => None,
            Self::PaypalRedirect(paypal_redirect) => {
                paypal_redirect.email.clone().map(|email| Address {
                    email: Some(email),
                    address: None,
                    phone: None,
                })
            }
            Self::Mifinity(_)
            | Self::AliPayQr(_)
            | Self::AliPayRedirect(_)
            | Self::AliPayHkRedirect(_)
            | Self::MomoRedirect(_)
            | Self::KakaoPayRedirect(_)
            | Self::GoPayRedirect(_)
            | Self::GcashRedirect(_)
            | Self::ApplePay(_)
            | Self::ApplePayRedirect(_)
            | Self::ApplePayThirdPartySdk(_)
            | Self::DanaRedirect {}
            | Self::GooglePay(_)
            | Self::GooglePayRedirect(_)
            | Self::GooglePayThirdPartySdk(_)
            | Self::PaypalSdk(_)
            | Self::SamsungPay(_)
            | Self::TwintRedirect {}
            | Self::VippsRedirect {}
            | Self::TouchNGoRedirect(_)
            | Self::WeChatPayRedirect(_)
            | Self::WeChatPayQr(_)
            | Self::CashappQr(_)
            | Self::SwishQr(_) => None,
        }
    }
}

#[derive(Eq, PartialEq, Clone, Debug, serde::Deserialize, serde::Serialize, ToSchema)]
#[serde(rename_all = "snake_case")]
pub struct SamsungPayWalletData {
    pub payment_credential: SamsungPayWalletCredentials,
}

#[derive(Eq, PartialEq, Clone, Debug, serde::Deserialize, serde::Serialize, ToSchema)]
#[serde(rename_all = "snake_case")]
pub struct SamsungPayWalletCredentials {
    /// Specifies authentication method used
    pub method: Option<String>,
    /// Value if credential is enabled for recurring payment
    pub recurring_payment: Option<bool>,
    /// Brand of the payment card
    pub card_brand: String,
    /// Last 4 digits of the card number
    #[serde(rename = "card_last4digits")]
    pub card_last_four_digits: String,
    /// Samsung Pay token data
    #[serde(rename = "3_d_s")]
    pub token_data: SamsungPayTokenData,
}

#[derive(Eq, PartialEq, Clone, Debug, serde::Deserialize, serde::Serialize, ToSchema)]
#[serde(rename_all = "snake_case")]
pub struct SamsungPayTokenData {
    /// 3DS type used by Samsung Pay
    #[serde(rename = "type")]
    pub three_ds_type: Option<String>,
    /// 3DS version used by Samsung Pay
    pub version: String,
    /// Samsung Pay encrypted payment credential data
    #[schema(value_type = String)]
    pub data: Secret<String>,
}

#[derive(Eq, PartialEq, Clone, Debug, serde::Deserialize, serde::Serialize, ToSchema)]
#[serde(rename_all = "snake_case")]
pub enum OpenBankingData {
    #[serde(rename = "open_banking_pis")]
    OpenBankingPIS {},
}
#[derive(Eq, PartialEq, Clone, Debug, serde::Deserialize, serde::Serialize, ToSchema)]
#[serde(rename_all = "snake_case")]
pub struct GooglePayWalletData {
    /// The type of payment method
    #[serde(rename = "type")]
    pub pm_type: String,
    /// User-facing message to describe the payment method that funds this transaction.
    pub description: String,
    /// The information of the payment method
    pub info: GooglePayPaymentMethodInfo,
    /// The tokenization data of Google pay
    pub tokenization_data: GpayTokenizationData,
}

#[derive(Eq, PartialEq, Clone, Debug, serde::Deserialize, serde::Serialize, ToSchema)]
pub struct ApplePayRedirectData {}

#[derive(Eq, PartialEq, Clone, Debug, serde::Deserialize, serde::Serialize, ToSchema)]
pub struct GooglePayRedirectData {}

#[derive(Eq, PartialEq, Clone, Debug, serde::Deserialize, serde::Serialize, ToSchema)]
pub struct GooglePayThirdPartySdkData {}

#[derive(Eq, PartialEq, Clone, Debug, serde::Deserialize, serde::Serialize, ToSchema)]
pub struct ApplePayThirdPartySdkData {}

#[derive(Eq, PartialEq, Clone, Debug, serde::Deserialize, serde::Serialize, ToSchema)]
pub struct WeChatPayRedirection {}

#[derive(Eq, PartialEq, Clone, Debug, serde::Deserialize, serde::Serialize, ToSchema)]
pub struct WeChatPay {}

#[derive(Eq, PartialEq, Clone, Debug, serde::Deserialize, serde::Serialize, ToSchema)]
pub struct WeChatPayQr {}

#[derive(Eq, PartialEq, Clone, Debug, serde::Deserialize, serde::Serialize, ToSchema)]
pub struct CashappQr {}

#[derive(Eq, PartialEq, Clone, Debug, serde::Deserialize, serde::Serialize, ToSchema)]
pub struct PaypalRedirection {
    /// paypal's email address
    #[schema(max_length = 255, value_type = Option<String>, example = "johntest@test.com")]
    pub email: Option<Email>,
}

#[derive(Eq, PartialEq, Clone, Debug, serde::Deserialize, serde::Serialize, ToSchema)]
pub struct AliPayQr {}

#[derive(Eq, PartialEq, Clone, Debug, serde::Deserialize, serde::Serialize, ToSchema)]
pub struct AliPayRedirection {}

#[derive(Eq, PartialEq, Clone, Debug, serde::Deserialize, serde::Serialize, ToSchema)]
pub struct AliPayHkRedirection {}

#[derive(Eq, PartialEq, Clone, Debug, serde::Deserialize, serde::Serialize, ToSchema)]
pub struct MomoRedirection {}

#[derive(Eq, PartialEq, Clone, Debug, serde::Deserialize, serde::Serialize, ToSchema)]
pub struct KakaoPayRedirection {}

#[derive(Eq, PartialEq, Clone, Debug, serde::Deserialize, serde::Serialize, ToSchema)]
pub struct GoPayRedirection {}

#[derive(Eq, PartialEq, Clone, Debug, serde::Deserialize, serde::Serialize, ToSchema)]
pub struct GcashRedirection {}

#[derive(Eq, PartialEq, Clone, Debug, serde::Deserialize, serde::Serialize, ToSchema)]
pub struct MobilePayRedirection {}

#[derive(Eq, PartialEq, Clone, Debug, serde::Deserialize, serde::Serialize, ToSchema)]
pub struct MbWayRedirection {
    /// Telephone number of the shopper. Should be Portuguese phone number.
    #[schema(value_type = String)]
    pub telephone_number: Option<Secret<String>>,
}

#[derive(Eq, PartialEq, Clone, Debug, serde::Deserialize, serde::Serialize, ToSchema)]
#[serde(rename_all = "snake_case")]
pub struct GooglePayPaymentMethodInfo {
    /// The name of the card network
    pub card_network: String,
    /// The details of the card
    pub card_details: String,
    //assurance_details of the card
    pub assurance_details: Option<GooglePayAssuranceDetails>,
}

#[derive(Eq, PartialEq, Clone, Debug, serde::Deserialize, serde::Serialize, ToSchema)]
#[serde(rename_all = "snake_case")]
pub struct GooglePayAssuranceDetails {
    ///indicates that Cardholder possession validation has been performed
    pub card_holder_authenticated: bool,
    /// indicates that identification and verifications (ID&V) was performed
    pub account_verified: bool,
}

#[derive(Eq, PartialEq, Clone, Debug, serde::Deserialize, serde::Serialize, ToSchema)]
pub struct PayPalWalletData {
    /// Token generated for the Apple pay
    pub token: String,
}

#[derive(Eq, PartialEq, Clone, Debug, serde::Deserialize, serde::Serialize, ToSchema)]
pub struct TouchNGoRedirection {}

#[derive(Eq, PartialEq, Clone, Debug, serde::Deserialize, serde::Serialize, ToSchema)]
pub struct SwishQrData {}

#[derive(Eq, PartialEq, Clone, Debug, serde::Deserialize, serde::Serialize, ToSchema)]
pub struct MifinityData {
    #[schema(value_type = Date)]
    pub date_of_birth: Secret<Date>,
    pub language_preference: Option<String>,
}

#[derive(Eq, PartialEq, Clone, Debug, serde::Deserialize, serde::Serialize, ToSchema)]
pub struct GpayTokenizationData {
    /// The type of the token
    #[serde(rename = "type")]
    pub token_type: String,
    /// Token generated for the wallet
    pub token: String,
}

#[derive(Eq, PartialEq, Clone, Debug, serde::Deserialize, serde::Serialize, ToSchema)]
pub struct ApplePayWalletData {
    /// The payment data of Apple pay
    pub payment_data: String,
    /// The payment method of Apple pay
    pub payment_method: ApplepayPaymentMethod,
    /// The unique identifier for the transaction
    pub transaction_identifier: String,
}

#[derive(Eq, PartialEq, Clone, Debug, serde::Deserialize, serde::Serialize, ToSchema)]
pub struct ApplepayPaymentMethod {
    /// The name to be displayed on Apple Pay button
    pub display_name: String,
    /// The network of the Apple pay payment method
    pub network: String,
    /// The type of the payment method
    #[serde(rename = "type")]
    pub pm_type: String,
}

#[derive(Eq, PartialEq, Clone, Debug, serde::Serialize, serde::Deserialize, ToSchema)]
pub struct CardResponse {
    pub last4: Option<String>,
    pub card_type: Option<String>,
    #[schema(value_type = Option<CardNetwork>, example = "Visa")]
    pub card_network: Option<api_enums::CardNetwork>,
    pub card_issuer: Option<String>,
    pub card_issuing_country: Option<String>,
    pub card_isin: Option<String>,
    pub card_extended_bin: Option<String>,
    #[schema(value_type = Option<String>)]
    pub card_exp_month: Option<Secret<String>>,
    #[schema(value_type = Option<String>)]
    pub card_exp_year: Option<Secret<String>>,
    #[schema(value_type = Option<String>)]
    pub card_holder_name: Option<Secret<String>>,
    pub payment_checks: Option<serde_json::Value>,
    pub authentication_data: Option<serde_json::Value>,
}

#[derive(Debug, Clone, Eq, PartialEq, serde::Serialize, serde::Deserialize, ToSchema)]
#[serde(rename_all = "snake_case")]
pub struct RewardData {
    /// The merchant ID with which we have to call the connector
    #[schema(value_type = String)]
    pub merchant_id: id_type::MerchantId,
}

#[derive(Debug, Clone, Eq, PartialEq, serde::Serialize, serde::Deserialize, ToSchema)]
pub struct BoletoVoucherData {
    /// The shopper's social security number
    #[schema(value_type = Option<String>)]
    pub social_security_number: Option<Secret<String>>,
}

#[derive(Debug, Clone, Eq, PartialEq, serde::Serialize, serde::Deserialize, ToSchema)]
#[serde(rename_all = "snake_case")]
pub enum VoucherData {
    Boleto(Box<BoletoVoucherData>),
    Efecty,
    PagoEfectivo,
    RedCompra,
    RedPagos,
    Alfamart(Box<AlfamartVoucherData>),
    Indomaret(Box<IndomaretVoucherData>),
    Oxxo,
    SevenEleven(Box<JCSVoucherData>),
    Lawson(Box<JCSVoucherData>),
    MiniStop(Box<JCSVoucherData>),
    FamilyMart(Box<JCSVoucherData>),
    Seicomart(Box<JCSVoucherData>),
    PayEasy(Box<JCSVoucherData>),
}

impl GetAddressFromPaymentMethodData for VoucherData {
    fn get_billing_address(&self) -> Option<Address> {
        match self {
            Self::Alfamart(voucher_data) => Some(Address {
                address: Some(AddressDetails {
                    first_name: voucher_data.first_name.clone(),
                    last_name: voucher_data.last_name.clone(),
                    ..AddressDetails::default()
                }),
                phone: None,
                email: voucher_data.email.clone(),
            }),
            Self::Indomaret(voucher_data) => Some(Address {
                address: Some(AddressDetails {
                    first_name: voucher_data.first_name.clone(),
                    last_name: voucher_data.last_name.clone(),
                    ..AddressDetails::default()
                }),
                phone: None,
                email: voucher_data.email.clone(),
            }),
            Self::Lawson(voucher_data)
            | Self::MiniStop(voucher_data)
            | Self::FamilyMart(voucher_data)
            | Self::Seicomart(voucher_data)
            | Self::PayEasy(voucher_data)
            | Self::SevenEleven(voucher_data) => Some(Address {
                address: Some(AddressDetails {
                    first_name: voucher_data.first_name.clone(),
                    last_name: voucher_data.last_name.clone(),
                    ..AddressDetails::default()
                }),
                phone: Some(PhoneDetails {
                    number: voucher_data.phone_number.clone().map(Secret::new),
                    country_code: None,
                }),
                email: voucher_data.email.clone(),
            }),
            Self::Boleto(_)
            | Self::Efecty
            | Self::PagoEfectivo
            | Self::RedCompra
            | Self::RedPagos
            | Self::Oxxo => None,
        }
    }
}

/// Use custom serializer to provide backwards compatible response for `reward` payment_method_data
pub fn serialize_payment_method_data_response<S>(
    payment_method_data_response: &Option<PaymentMethodDataResponseWithBilling>,
    serializer: S,
) -> Result<S::Ok, S::Error>
where
    S: Serializer,
{
    if let Some(payment_method_data_response) = payment_method_data_response {
        if let Some(payment_method_data) = payment_method_data_response.payment_method_data.as_ref()
        {
            match payment_method_data {
                PaymentMethodDataResponse::Reward {} => serializer.serialize_str("reward"),
                PaymentMethodDataResponse::BankDebit(_)
                | PaymentMethodDataResponse::BankRedirect(_)
                | PaymentMethodDataResponse::Card(_)
                | PaymentMethodDataResponse::CardRedirect(_)
                | PaymentMethodDataResponse::CardToken(_)
                | PaymentMethodDataResponse::Crypto(_)
                | PaymentMethodDataResponse::MandatePayment {}
                | PaymentMethodDataResponse::GiftCard(_)
                | PaymentMethodDataResponse::PayLater(_)
                | PaymentMethodDataResponse::RealTimePayment(_)
                | PaymentMethodDataResponse::Upi(_)
                | PaymentMethodDataResponse::Wallet(_)
                | PaymentMethodDataResponse::BankTransfer(_)
                | PaymentMethodDataResponse::OpenBanking(_)
                | PaymentMethodDataResponse::Voucher(_) => {
                    payment_method_data_response.serialize(serializer)
                }
            }
        } else {
            // Can serialize directly because there is no `payment_method_data`
            payment_method_data_response.serialize(serializer)
        }
    } else {
        serializer.serialize_none()
    }
}

#[derive(Debug, Clone, Eq, PartialEq, serde::Serialize, serde::Deserialize, ToSchema)]
#[serde(rename_all = "snake_case")]
pub enum PaymentMethodDataResponse {
    Card(Box<CardResponse>),
    BankTransfer(Box<BankTransferResponse>),
    Wallet(Box<WalletResponse>),
    PayLater(Box<PaylaterResponse>),
    BankRedirect(Box<BankRedirectResponse>),
    Crypto(Box<CryptoResponse>),
    BankDebit(Box<BankDebitResponse>),
    MandatePayment {},
    Reward {},
    RealTimePayment(Box<RealTimePaymentDataResponse>),
    Upi(Box<UpiResponse>),
    Voucher(Box<VoucherResponse>),
    GiftCard(Box<GiftCardResponse>),
    CardRedirect(Box<CardRedirectResponse>),
    CardToken(Box<CardTokenResponse>),
    OpenBanking(Box<OpenBankingResponse>),
}

#[derive(Eq, PartialEq, Clone, Debug, serde::Serialize, serde::Deserialize, ToSchema)]
pub struct BankDebitResponse {
    #[serde(flatten)]
    #[schema(value_type = Option<BankDebitAdditionalData>)]
    details: Option<additional_info::BankDebitAdditionalData>,
}

#[derive(Eq, PartialEq, Clone, Debug, serde::Deserialize, serde::Serialize, ToSchema)]
#[serde(rename_all = "snake_case", tag = "type")]
pub struct BankRedirectResponse {
    /// Name of the bank
    #[schema(value_type = Option<BankNames>)]
    pub bank_name: Option<common_enums::BankNames>,
    #[serde(flatten)]
    #[schema(value_type = Option<BankRedirectDetails>)]
    pub details: Option<additional_info::BankRedirectDetails>,
}

#[derive(Eq, PartialEq, Clone, Debug, serde::Serialize, serde::Deserialize, ToSchema)]
pub struct BankTransferResponse {
    #[serde(flatten)]
    #[schema(value_type = Option<BankTransferAdditionalData>)]
    details: Option<additional_info::BankTransferAdditionalData>,
}

#[derive(Eq, PartialEq, Clone, Debug, serde::Serialize, serde::Deserialize, ToSchema)]
pub struct CardRedirectResponse {
    #[serde(flatten)]
    details: Option<CardRedirectData>,
}

#[derive(Eq, PartialEq, Clone, Debug, serde::Serialize, serde::Deserialize, ToSchema)]
pub struct CardTokenResponse {
    #[serde(flatten)]
    #[schema(value_type = Option<CardTokenAdditionalData>)]
    details: Option<additional_info::CardTokenAdditionalData>,
}

#[derive(Eq, PartialEq, Clone, Debug, serde::Serialize, serde::Deserialize, ToSchema)]
pub struct CryptoResponse {
    #[serde(flatten)]
    details: Option<CryptoData>,
}

#[derive(Eq, PartialEq, Clone, Debug, serde::Serialize, serde::Deserialize, ToSchema)]
pub struct GiftCardResponse {
    #[serde(flatten)]
    #[schema(value_type = Option<GiftCardAdditionalData>)]
    details: Option<additional_info::GiftCardAdditionalData>,
}

#[derive(Eq, PartialEq, Clone, Debug, serde::Serialize, serde::Deserialize, ToSchema)]
pub struct OpenBankingResponse {
    #[serde(flatten)]
    details: Option<OpenBankingData>,
}

#[derive(Eq, PartialEq, Clone, Debug, serde::Serialize, serde::Deserialize, ToSchema)]
pub struct RealTimePaymentDataResponse {
    #[serde(flatten)]
    details: Option<RealTimePaymentData>,
}

#[derive(Eq, PartialEq, Clone, Debug, serde::Serialize, serde::Deserialize, ToSchema)]
pub struct UpiResponse {
    #[serde(flatten)]
    #[schema(value_type = Option<UpiAdditionalData>)]
    details: Option<additional_info::UpiAdditionalData>,
}

#[derive(Eq, PartialEq, Clone, Debug, serde::Serialize, serde::Deserialize, ToSchema)]
pub struct VoucherResponse {
    #[serde(flatten)]
    details: Option<VoucherData>,
}

#[derive(Eq, PartialEq, Clone, Debug, serde::Serialize, serde::Deserialize, ToSchema)]
pub struct PaylaterResponse {
    klarna_sdk: Option<KlarnaSdkPaymentMethodResponse>,
}

#[derive(Eq, PartialEq, Clone, Debug, serde::Serialize, serde::Deserialize, ToSchema)]
pub struct WalletResponse {
    #[serde(flatten)]
    details: Option<WalletResponseData>,
}

#[derive(Debug, Clone, Eq, PartialEq, serde::Deserialize, serde::Serialize, ToSchema)]
#[serde(rename_all = "snake_case")]
pub enum WalletResponseData {
    #[schema(value_type = WalletAdditionalDataForCard)]
    ApplePay(Box<additional_info::WalletAdditionalDataForCard>),
    #[schema(value_type = WalletAdditionalDataForCard)]
    GooglePay(Box<additional_info::WalletAdditionalDataForCard>),
}

#[derive(Debug, Clone, Eq, PartialEq, serde::Deserialize, serde::Serialize, ToSchema)]

pub struct KlarnaSdkPaymentMethodResponse {
    pub payment_type: Option<String>,
}

#[derive(Debug, Clone, Eq, PartialEq, serde::Deserialize, ToSchema, serde::Serialize)]
pub struct PaymentMethodDataResponseWithBilling {
    // The struct is flattened in order to provide backwards compatibility
    #[serde(flatten)]
    pub payment_method_data: Option<PaymentMethodDataResponse>,
    pub billing: Option<Address>,
}

#[derive(Debug, Clone, PartialEq, Eq, serde::Serialize, serde::Deserialize, ToSchema)]
pub enum PaymentIdType {
    /// The identifier for payment intent
    PaymentIntentId(id_type::PaymentId),
    /// The identifier for connector transaction
    ConnectorTransactionId(String),
    /// The identifier for payment attempt
    PaymentAttemptId(String),
    /// The identifier for preprocessing step
    PreprocessingId(String),
}

impl fmt::Display for PaymentIdType {
    fn fmt(&self, f: &mut fmt::Formatter<'_>) -> fmt::Result {
        match self {
            Self::PaymentIntentId(payment_id) => {
                write!(
                    f,
                    "payment_intent_id = \"{}\"",
                    payment_id.get_string_repr()
                )
            }
            Self::ConnectorTransactionId(connector_transaction_id) => write!(
                f,
                "connector_transaction_id = \"{connector_transaction_id}\""
            ),
            Self::PaymentAttemptId(payment_attempt_id) => {
                write!(f, "payment_attempt_id = \"{payment_attempt_id}\"")
            }
            Self::PreprocessingId(preprocessing_id) => {
                write!(f, "preprocessing_id = \"{preprocessing_id}\"")
            }
        }
    }
}

impl Default for PaymentIdType {
    fn default() -> Self {
        Self::PaymentIntentId(Default::default())
    }
}

#[derive(Default, Clone, Debug, Eq, PartialEq, ToSchema, serde::Deserialize, serde::Serialize)]
#[serde(deny_unknown_fields)]
pub struct Address {
    /// Provide the address details
    pub address: Option<AddressDetails>,

    pub phone: Option<PhoneDetails>,

    #[schema(value_type = Option<String>)]
    pub email: Option<Email>,
}

impl masking::SerializableSecret for Address {}

impl Address {
    /// Unify the address, giving priority to `self` when details are present in both
    pub fn unify_address(self, other: Option<&Self>) -> Self {
        let other_address_details = other.and_then(|address| address.address.as_ref());
        Self {
            address: self
                .address
                .map(|address| address.unify_address_details(other_address_details))
                .or(other_address_details.cloned()),
            email: self.email.or(other.and_then(|other| other.email.clone())),
            phone: self.phone.or(other.and_then(|other| other.phone.clone())),
        }
    }
}

// used by customers also, could be moved outside
/// Address details
#[derive(Clone, Default, Debug, Eq, serde::Deserialize, serde::Serialize, PartialEq, ToSchema)]
#[serde(deny_unknown_fields)]
pub struct AddressDetails {
    /// The address city
    #[schema(max_length = 50, example = "New York")]
    pub city: Option<String>,

    /// The two-letter ISO country code for the address
    #[schema(value_type = Option<CountryAlpha2>, example = "US")]
    pub country: Option<api_enums::CountryAlpha2>,

    /// The first line of the address
    #[schema(value_type = Option<String>, max_length = 200, example = "123, King Street")]
    pub line1: Option<Secret<String>>,

    /// The second line of the address
    #[schema(value_type = Option<String>, max_length = 50, example = "Powelson Avenue")]
    pub line2: Option<Secret<String>>,

    /// The third line of the address
    #[schema(value_type = Option<String>, max_length = 50, example = "Bridgewater")]
    pub line3: Option<Secret<String>>,

    /// The zip/postal code for the address
    #[schema(value_type = Option<String>, max_length = 50, example = "08807")]
    pub zip: Option<Secret<String>>,

    /// The address state
    #[schema(value_type = Option<String>, example = "New York")]
    pub state: Option<Secret<String>>,

    /// The first name for the address
    #[schema(value_type = Option<String>, max_length = 255, example = "John")]
    pub first_name: Option<Secret<String>>,

    /// The last name for the address
    #[schema(value_type = Option<String>, max_length = 255, example = "Doe")]
    pub last_name: Option<Secret<String>>,
}

impl AddressDetails {
    pub fn get_optional_full_name(&self) -> Option<Secret<String>> {
        match (self.first_name.as_ref(), self.last_name.as_ref()) {
            (Some(first_name), Some(last_name)) => Some(Secret::new(format!(
                "{} {}",
                first_name.peek(),
                last_name.peek()
            ))),
            (Some(name), None) | (None, Some(name)) => Some(name.to_owned()),
            _ => None,
        }
    }

    pub fn unify_address_details(self, other: Option<&Self>) -> Self {
        if let Some(other) = other {
            let (first_name, last_name) = if self
                .first_name
                .as_ref()
                .is_some_and(|first_name| !first_name.is_empty_after_trim())
            {
                (self.first_name, self.last_name)
            } else {
                (other.first_name.clone(), other.last_name.clone())
            };

            Self {
                first_name,
                last_name,
                city: self.city.or(other.city.clone()),
                country: self.country.or(other.country),
                line1: self.line1.or(other.line1.clone()),
                line2: self.line2.or(other.line2.clone()),
                line3: self.line3.or(other.line3.clone()),
                zip: self.zip.or(other.zip.clone()),
                state: self.state.or(other.state.clone()),
            }
        } else {
            self
        }
    }
}

pub struct AddressDetailsWithPhone {
    pub address: Option<AddressDetails>,
    pub phone_number: Option<Secret<String>>,
    pub email: Option<Email>,
}

pub struct EncryptableAddressDetails {
    pub line1: crypto::OptionalEncryptableSecretString,
    pub line2: crypto::OptionalEncryptableSecretString,
    pub line3: crypto::OptionalEncryptableSecretString,
    pub state: crypto::OptionalEncryptableSecretString,
    pub zip: crypto::OptionalEncryptableSecretString,
    pub first_name: crypto::OptionalEncryptableSecretString,
    pub last_name: crypto::OptionalEncryptableSecretString,
    pub phone_number: crypto::OptionalEncryptableSecretString,
    pub email: crypto::OptionalEncryptableEmail,
}

impl ToEncryptable<EncryptableAddressDetails, Secret<String>, Secret<String>>
    for AddressDetailsWithPhone
{
    fn from_encryptable(
        mut hashmap: FxHashMap<String, crypto::Encryptable<Secret<String>>>,
    ) -> common_utils::errors::CustomResult<
        EncryptableAddressDetails,
        common_utils::errors::ParsingError,
    > {
        Ok(EncryptableAddressDetails {
            line1: hashmap.remove("line1"),
            line2: hashmap.remove("line2"),
            line3: hashmap.remove("line3"),
            state: hashmap.remove("state"),
            zip: hashmap.remove("zip"),
            first_name: hashmap.remove("first_name"),
            last_name: hashmap.remove("last_name"),
            phone_number: hashmap.remove("phone_number"),
            email: hashmap.remove("email").map(|x| {
                let inner: Secret<String, EmailStrategy> = x.clone().into_inner().switch_strategy();
                crypto::Encryptable::new(inner, x.into_encrypted())
            }),
        })
    }

    fn to_encryptable(self) -> FxHashMap<String, Secret<String>> {
        let mut map = FxHashMap::with_capacity_and_hasher(9, Default::default());
        self.address.map(|address| {
            address.line1.map(|x| map.insert("line1".to_string(), x));
            address.line2.map(|x| map.insert("line2".to_string(), x));
            address.line3.map(|x| map.insert("line3".to_string(), x));
            address.state.map(|x| map.insert("state".to_string(), x));
            address.zip.map(|x| map.insert("zip".to_string(), x));
            address
                .first_name
                .map(|x| map.insert("first_name".to_string(), x));
            address
                .last_name
                .map(|x| map.insert("last_name".to_string(), x));
        });
        self.email
            .map(|x| map.insert("email".to_string(), x.expose().switch_strategy()));
        self.phone_number
            .map(|x| map.insert("phone_number".to_string(), x));
        map
    }
}

#[derive(Debug, Clone, Default, Eq, PartialEq, ToSchema, serde::Deserialize, serde::Serialize)]
pub struct PhoneDetails {
    /// The contact number
    #[schema(value_type = Option<String>, example = "9123456789")]
    pub number: Option<Secret<String>>,
    /// The country code attached to the number
    #[schema(example = "+1")]
    pub country_code: Option<String>,
}

#[derive(Debug, Clone, Default, Eq, PartialEq, serde::Deserialize, serde::Serialize, ToSchema)]
pub struct PaymentsCaptureRequest {
    /// The unique identifier for the payment
    #[serde(skip_deserializing)]
    pub payment_id: id_type::PaymentId,
    /// The unique identifier for the merchant
    #[schema(value_type = Option<String>)]
    pub merchant_id: Option<id_type::MerchantId>,
    /// The Amount to be captured/ debited from the user's payment method.
    #[schema(value_type = i64, example = 6540)]
    pub amount_to_capture: Option<MinorUnit>,
    /// Decider to refund the uncaptured amount
    pub refund_uncaptured_amount: Option<bool>,
    /// Provides information about a card payment that customers see on their statements.
    pub statement_descriptor_suffix: Option<String>,
    /// Concatenated with the statement descriptor suffix that’s set on the account to form the complete statement descriptor.
    pub statement_descriptor_prefix: Option<String>,
    /// Merchant connector details used to make payments.
    #[schema(value_type = Option<MerchantConnectorDetailsWrap>, deprecated)]
    pub merchant_connector_details: Option<admin::MerchantConnectorDetailsWrap>,
}

#[derive(Default, Clone, Debug, Eq, PartialEq, serde::Serialize)]
pub struct UrlDetails {
    pub url: String,
    pub method: String,
}
#[derive(Default, Clone, Debug, Eq, PartialEq, serde::Serialize)]
pub struct AuthenticationForStartResponse {
    pub authentication: UrlDetails,
}
#[derive(Clone, Debug, Eq, PartialEq, serde::Serialize, ToSchema)]
#[serde(rename_all = "snake_case")]
pub enum NextActionType {
    RedirectToUrl,
    DisplayQrCode,
    InvokeSdkClient,
    TriggerApi,
    DisplayBankTransferInformation,
    DisplayWaitScreen,
}

#[derive(Clone, Debug, Eq, PartialEq, serde::Serialize, ToSchema)]
#[serde(tag = "type", rename_all = "snake_case")]
pub enum NextActionData {
    /// Contains the url for redirection flow
    RedirectToUrl {
        redirect_to_url: String,
    },
    /// Informs the next steps for bank transfer and also contains the charges details (ex: amount received, amount charged etc)
    DisplayBankTransferInformation {
        bank_transfer_steps_and_charges_details: BankTransferNextStepsData,
    },
    /// Contains third party sdk session token response
    ThirdPartySdkSessionToken {
        session_token: Option<SessionToken>,
    },
    /// Contains url for Qr code image, this qr code has to be shown in sdk
    QrCodeInformation {
        #[schema(value_type = String)]
        /// Hyperswitch generated image data source url
        image_data_url: Option<Url>,
        display_to_timestamp: Option<i64>,
        #[schema(value_type = String)]
        /// The url for Qr code given by the connector
        qr_code_url: Option<Url>,
    },
    /// Contains url to fetch Qr code data
    FetchQrCodeInformation {
        #[schema(value_type = String)]
        qr_code_fetch_url: Url,
    },
    /// Contains the download url and the reference number for transaction
    DisplayVoucherInformation {
        #[schema(value_type = String)]
        voucher_details: VoucherNextStepData,
    },
    /// Contains duration for displaying a wait screen, wait screen with timer is displayed by sdk
    WaitScreenInformation {
        display_from_timestamp: i128,
        display_to_timestamp: Option<i128>,
    },
    /// Contains the information regarding three_ds_method_data submission, three_ds authentication, and authorization flows
    ThreeDsInvoke {
        three_ds_data: ThreeDsData,
    },
    InvokeSdkClient {
        next_action_data: SdkNextActionData,
    },
}

#[derive(Clone, Debug, Eq, PartialEq, serde::Serialize, ToSchema)]
pub struct ThreeDsData {
    /// ThreeDS authentication url - to initiate authentication
    pub three_ds_authentication_url: String,
    /// ThreeDS authorize url - to complete the payment authorization after authentication
    pub three_ds_authorize_url: String,
    /// ThreeDS method details
    pub three_ds_method_details: ThreeDsMethodData,
    /// Poll config for a connector
    pub poll_config: PollConfigResponse,
    /// Message Version
    pub message_version: Option<String>,
    /// Directory Server ID
    pub directory_server_id: Option<String>,
}

#[derive(Clone, Debug, Eq, PartialEq, serde::Serialize, ToSchema)]
#[serde(tag = "three_ds_method_key")]
pub enum ThreeDsMethodData {
    #[serde(rename = "threeDSMethodData")]
    AcsThreeDsMethodData {
        /// Whether ThreeDS method data submission is required
        three_ds_method_data_submission: bool,
        /// ThreeDS method data
        three_ds_method_data: Option<String>,
        /// ThreeDS method url
        three_ds_method_url: Option<String>,
    },
}

#[derive(Clone, Debug, Eq, PartialEq, serde::Serialize, ToSchema)]
pub struct PollConfigResponse {
    /// Poll Id
    pub poll_id: String,
    /// Interval of the poll
    pub delay_in_secs: i8,
    /// Frequency of the poll
    pub frequency: i8,
}

#[derive(Clone, Debug, serde::Serialize, serde::Deserialize)]
#[serde(rename_all = "snake_case")]
#[serde(untagged)]
// the enum order shouldn't be changed as this is being used during serialization and deserialization
pub enum QrCodeInformation {
    QrCodeUrl {
        image_data_url: Url,
        qr_code_url: Url,
        display_to_timestamp: Option<i64>,
    },
    QrDataUrl {
        image_data_url: Url,
        display_to_timestamp: Option<i64>,
    },
    QrCodeImageUrl {
        qr_code_url: Url,
        display_to_timestamp: Option<i64>,
    },
}

#[derive(Clone, Debug, serde::Serialize, serde::Deserialize, Eq, PartialEq, ToSchema)]
#[serde(rename_all = "snake_case")]
pub struct SdkNextActionData {
    pub next_action: NextActionCall,
}

#[derive(Clone, Debug, Eq, PartialEq, serde::Serialize, serde::Deserialize, ToSchema)]
pub struct FetchQrCodeInformation {
    pub qr_code_fetch_url: Url,
}

#[derive(Clone, Debug, Eq, PartialEq, serde::Serialize, serde::Deserialize, ToSchema)]
pub struct BankTransferNextStepsData {
    /// The instructions for performing a bank transfer
    #[serde(flatten)]
    pub bank_transfer_instructions: BankTransferInstructions,
    /// The details received by the receiver
    pub receiver: Option<ReceiverDetails>,
}

#[derive(Clone, Debug, Eq, PartialEq, serde::Serialize, serde::Deserialize, ToSchema)]
pub struct VoucherNextStepData {
    /// Voucher expiry date and time
    pub expires_at: Option<i64>,
    /// Reference number required for the transaction
    pub reference: String,
    /// Url to download the payment instruction
    pub download_url: Option<Url>,
    /// Url to payment instruction page
    pub instructions_url: Option<Url>,
}

#[derive(Clone, Debug, serde::Deserialize, serde::Serialize)]
pub struct QrCodeNextStepsInstruction {
    pub image_data_url: Url,
    pub display_to_timestamp: Option<i64>,
    pub qr_code_url: Option<Url>,
}

#[derive(Clone, Debug, serde::Deserialize)]
pub struct WaitScreenInstructions {
    pub display_from_timestamp: i128,
    pub display_to_timestamp: Option<i128>,
}

#[derive(Clone, Debug, Eq, PartialEq, serde::Serialize, serde::Deserialize, ToSchema)]
#[serde(rename_all = "snake_case")]
pub enum BankTransferInstructions {
    /// The instructions for Doku bank transactions
    DokuBankTransferInstructions(Box<DokuBankTransferInstructions>),
    /// The credit transfer for ACH transactions
    AchCreditTransfer(Box<AchTransfer>),
    /// The instructions for SEPA bank transactions
    SepaBankInstructions(Box<SepaBankTransferInstructions>),
    /// The instructions for BACS bank transactions
    BacsBankInstructions(Box<BacsBankTransferInstructions>),
    /// The instructions for Multibanco bank transactions
    Multibanco(Box<MultibancoTransferInstructions>),
}

#[derive(Clone, Debug, Eq, PartialEq, serde::Deserialize, serde::Serialize, ToSchema)]
pub struct SepaBankTransferInstructions {
    #[schema(value_type = String, example = "Jane Doe")]
    pub account_holder_name: Secret<String>,
    #[schema(value_type = String, example = "9123456789")]
    pub bic: Secret<String>,
    pub country: String,
    #[schema(value_type = String, example = "123456789")]
    pub iban: Secret<String>,
}

#[derive(Clone, Debug, Eq, PartialEq, serde::Deserialize, serde::Serialize, ToSchema)]
pub struct BacsBankTransferInstructions {
    #[schema(value_type = String, example = "Jane Doe")]
    pub account_holder_name: Secret<String>,
    #[schema(value_type = String, example = "10244123908")]
    pub account_number: Secret<String>,
    #[schema(value_type = String, example = "012")]
    pub sort_code: Secret<String>,
}

#[derive(Clone, Debug, Eq, PartialEq, serde::Serialize, serde::Deserialize, ToSchema)]
pub struct MultibancoTransferInstructions {
    #[schema(value_type = String, example = "122385736258")]
    pub reference: Secret<String>,
    #[schema(value_type = String, example = "12345")]
    pub entity: String,
}

#[derive(Clone, Debug, Eq, PartialEq, serde::Serialize, serde::Deserialize, ToSchema)]
pub struct DokuBankTransferInstructions {
    #[schema(value_type = String, example = "1707091200000")]
    pub expires_at: Option<i64>,
    #[schema(value_type = String, example = "122385736258")]
    pub reference: Secret<String>,
    #[schema(value_type = String)]
    pub instructions_url: Option<Url>,
}

#[derive(Clone, Debug, Eq, PartialEq, serde::Serialize, serde::Deserialize, ToSchema)]
pub struct AchTransfer {
    #[schema(value_type = String, example = "122385736258")]
    pub account_number: Secret<String>,
    pub bank_name: String,
    #[schema(value_type = String, example = "012")]
    pub routing_number: Secret<String>,
    #[schema(value_type = String, example = "234")]
    pub swift_code: Secret<String>,
}

#[derive(Clone, Debug, Eq, PartialEq, serde::Serialize, serde::Deserialize, ToSchema)]
pub struct ReceiverDetails {
    /// The amount received by receiver
    amount_received: i64,
    /// The amount charged by ACH
    amount_charged: Option<i64>,
    /// The amount remaining to be sent via ACH
    amount_remaining: Option<i64>,
}

#[derive(Clone, Debug, PartialEq, serde::Serialize, ToSchema, router_derive::PolymorphicSchema)]
#[generate_schemas(PaymentsCreateResponseOpenApi)]

pub struct PaymentsResponse {
    /// Unique identifier for the payment. This ensures idempotency for multiple payments
    /// that have been done by a single merchant.
    #[schema(
        min_length = 30,
        max_length = 30,
        example = "pay_mbabizu24mvu3mela5njyhpit4",
        value_type = String,
    )]
    pub payment_id: id_type::PaymentId,

    /// This is an identifier for the merchant account. This is inferred from the API key
    /// provided during the request
    #[schema(max_length = 255, example = "merchant_1668273825", value_type = String)]
    pub merchant_id: id_type::MerchantId,

    #[schema(value_type = IntentStatus, example = "failed", default = "requires_confirmation")]
    pub status: api_enums::IntentStatus,

    /// The payment amount. Amount for the payment in lowest denomination of the currency. (i.e) in cents for USD denomination, in paisa for INR denomination etc.,
    #[schema(value_type = i64, example = 6540)]
    pub amount: MinorUnit,

    /// The payment net amount. net_amount = amount + surcharge_details.surcharge_amount + surcharge_details.tax_amount + shipping_cost + order_tax_amount,
    /// If no surcharge_details, shipping_cost, order_tax_amount, net_amount = amount
    #[schema(value_type = i64, example = 6540)]
    pub net_amount: MinorUnit,

    /// The maximum amount that could be captured from the payment
    #[schema(value_type = i64, minimum = 100, example = 6540)]
    pub amount_capturable: MinorUnit,

    /// The amount which is already captured from the payment, this helps in the cases where merchants can't capture all capturable amount at once.
    #[schema(value_type = Option<i64>, example = 6540)]
    pub amount_received: Option<MinorUnit>,

    /// The connector used for the payment
    #[schema(example = "stripe")]
    pub connector: Option<String>,

    /// It's a token used for client side verification.
    #[schema(value_type = Option<String>, example = "pay_U42c409qyHwOkWo3vK60_secret_el9ksDkiB8hi6j9N78yo")]
    pub client_secret: Option<Secret<String>>,

    /// Time when the payment was created
    #[schema(example = "2022-09-10T10:11:12Z")]
    #[serde(with = "common_utils::custom_serde::iso8601::option")]
    pub created: Option<PrimitiveDateTime>,

    /// The currency of the amount of the payment
    #[schema(value_type = Currency, example = "USD")]
    pub currency: String,

    /// The identifier for the customer object. If not provided the customer ID will be autogenerated.
    /// This field will be deprecated soon. Please refer to `customer.id`
    #[schema(
        max_length = 64,
        min_length = 1,
        example = "cus_y3oqhf46pyzuxjbcn2giaqnb44",
        deprecated,
        value_type = Option<String>,
    )]
    pub customer_id: Option<id_type::CustomerId>,

    pub customer: Option<CustomerDetailsResponse>,

    /// A description of the payment
    #[schema(example = "It's my first payment request")]
    pub description: Option<String>,

    /// List of refunds that happened on this intent, as same payment intent can have multiple refund requests depending on the nature of order
    #[schema(value_type = Option<Vec<RefundResponse>>)]
    pub refunds: Option<Vec<refunds::RefundResponse>>,

    /// List of disputes that happened on this intent
    #[schema(value_type = Option<Vec<DisputeResponsePaymentsRetrieve>>)]
    pub disputes: Option<Vec<disputes::DisputeResponsePaymentsRetrieve>>,

    /// List of attempts that happened on this intent
    #[schema(value_type = Option<Vec<PaymentAttemptResponse>>)]
    #[serde(skip_serializing_if = "Option::is_none")]
    pub attempts: Option<Vec<PaymentAttemptResponse>>,

    /// List of captures done on latest attempt
    #[schema(value_type = Option<Vec<CaptureResponse>>)]
    #[serde(skip_serializing_if = "Option::is_none")]
    pub captures: Option<Vec<CaptureResponse>>,

    /// A unique identifier to link the payment to a mandate, can be used instead of payment_method_data, in case of setting up recurring payments
    #[schema(max_length = 255, example = "mandate_iwer89rnjef349dni3")]
    pub mandate_id: Option<String>,

    /// Provided mandate information for creating a mandate
    pub mandate_data: Option<MandateData>,

    /// Indicates that you intend to make future payments with this Payment’s payment method. Providing this parameter will attach the payment method to the Customer, if present, after the Payment is confirmed and any required actions from the user are complete.
    #[schema(value_type = Option<FutureUsage>, example = "off_session")]
    pub setup_future_usage: Option<api_enums::FutureUsage>,

    /// Set to true to indicate that the customer is not in your checkout flow during this payment, and therefore is unable to authenticate. This parameter is intended for scenarios where you collect card details and charge them later. This parameter can only be used with confirm=true.
    #[schema(example = true)]
    pub off_session: Option<bool>,

    /// A timestamp (ISO 8601 code) that determines when the payment should be captured.
    /// Providing this field will automatically set `capture` to true
    #[schema(example = "2022-09-10T10:11:12Z")]
    #[serde(with = "common_utils::custom_serde::iso8601::option")]
    #[remove_in(PaymentsCreateResponseOpenApi)]
    pub capture_on: Option<PrimitiveDateTime>,

    /// This is the instruction for capture/ debit the money from the users' card. On the other hand authorization refers to blocking the amount on the users' payment method.
    #[schema(value_type = Option<CaptureMethod>, example = "automatic")]
    pub capture_method: Option<api_enums::CaptureMethod>,

    /// The payment method that is to be used
    #[schema(value_type = PaymentMethod, example = "bank_transfer")]
    pub payment_method: Option<api_enums::PaymentMethod>,

    /// The payment method information provided for making a payment
    #[schema(value_type = Option<PaymentMethodDataResponseWithBilling>, example = "bank_transfer")]
    #[serde(serialize_with = "serialize_payment_method_data_response")]
    pub payment_method_data: Option<PaymentMethodDataResponseWithBilling>,

    /// Provide a reference to a stored payment method
    #[schema(example = "187282ab-40ef-47a9-9206-5099ba31e432")]
    pub payment_token: Option<String>,

    /// The shipping address for the payment
    pub shipping: Option<Address>,

    /// The billing address for the payment
    pub billing: Option<Address>,

    /// Information about the product , quantity and amount for connectors. (e.g. Klarna)
    #[schema(value_type = Option<Vec<OrderDetailsWithAmount>>, example = r#"[{
        "product_name": "gillete creme",
        "quantity": 15,
        "amount" : 900
    }]"#)]
    pub order_details: Option<Vec<pii::SecretSerdeValue>>,

    /// description: The customer's email address
    /// This field will be deprecated soon. Please refer to `customer.email` object
    #[schema(max_length = 255, value_type = Option<String>, example = "johntest@test.com", deprecated)]
    pub email: crypto::OptionalEncryptableEmail,

    /// description: The customer's name
    /// This field will be deprecated soon. Please refer to `customer.name` object
    #[schema(value_type = Option<String>, max_length = 255, example = "John Test", deprecated)]
    pub name: crypto::OptionalEncryptableName,

    /// The customer's phone number
    /// This field will be deprecated soon. Please refer to `customer.phone` object
    #[schema(value_type = Option<String>, max_length = 255, example = "9123456789", deprecated)]
    pub phone: crypto::OptionalEncryptablePhone,

    /// The URL to redirect after the completion of the operation
    #[schema(example = "https://hyperswitch.io")]
    pub return_url: Option<String>,

    /// The transaction authentication can be set to undergo payer authentication. By default, the authentication will be marked as NO_THREE_DS, as the 3DS method helps with more robust payer authentication
    #[schema(value_type = Option<AuthenticationType>, example = "no_three_ds", default = "three_ds")]
    pub authentication_type: Option<api_enums::AuthenticationType>,

    /// For non-card charges, you can use this value as the complete description that appears on your customers’ statements. Must contain at least one letter, maximum 22 characters.
    #[schema(max_length = 255, example = "Hyperswitch Router")]
    pub statement_descriptor_name: Option<String>,

    /// Provides information about a card payment that customers see on their statements. Concatenated with the prefix (shortened descriptor) or statement descriptor that’s set on the account to form the complete statement descriptor. Maximum 255 characters for the concatenated descriptor.
    #[schema(max_length = 255, example = "Payment for shoes purchase")]
    pub statement_descriptor_suffix: Option<String>,

    /// Additional information required for redirection
    pub next_action: Option<NextActionData>,

    /// If the payment was cancelled the reason will be provided here
    pub cancellation_reason: Option<String>,

    /// If there was an error while calling the connectors the code is received here
    #[schema(example = "E0001")]
    pub error_code: Option<String>,

    /// If there was an error while calling the connector the error message is received here
    #[schema(example = "Failed while verifying the card")]
    pub error_message: Option<String>,

    /// error code unified across the connectors is received here if there was an error while calling connector
    #[remove_in(PaymentsCreateResponseOpenApi)]
    pub unified_code: Option<String>,

    /// error message unified across the connectors is received here if there was an error while calling connector
    #[remove_in(PaymentsCreateResponseOpenApi)]
    pub unified_message: Option<String>,

    /// Payment Experience for the current payment
    #[schema(value_type = Option<PaymentExperience>, example = "redirect_to_url")]
    pub payment_experience: Option<api_enums::PaymentExperience>,

    /// Can be used to specify the Payment Method Type
    #[schema(value_type = Option<PaymentMethodType>, example = "gpay")]
    pub payment_method_type: Option<api_enums::PaymentMethodType>,

    /// The connector used for this payment along with the country and business details
    #[schema(example = "stripe_US_food")]
    pub connector_label: Option<String>,

    /// The business country of merchant for this payment
    #[schema(value_type = Option<CountryAlpha2>, example = "US")]
    pub business_country: Option<api_enums::CountryAlpha2>,

    /// The business label of merchant for this payment
    pub business_label: Option<String>,

    /// The business_sub_label for this payment
    pub business_sub_label: Option<String>,

    /// Allowed Payment Method Types for a given PaymentIntent
    #[schema(value_type = Option<Vec<PaymentMethodType>>)]
    pub allowed_payment_method_types: Option<serde_json::Value>,

    /// ephemeral_key for the customer_id mentioned
    pub ephemeral_key: Option<EphemeralKeyCreateResponse>,

    /// If true the payment can be retried with same or different payment method which means the confirm call can be made again.
    pub manual_retry_allowed: Option<bool>,

    /// A unique identifier for a payment provided by the connector
    #[schema(value_type = Option<String>, example = "993672945374576J")]
    pub connector_transaction_id: Option<String>,

    /// Frm message contains information about the frm response
    pub frm_message: Option<FrmMessage>,

    /// You can specify up to 50 keys, with key names up to 40 characters long and values up to 500 characters long. Metadata is useful for storing additional, structured information on an object.
    #[schema(value_type = Option<Object>, example = r#"{ "udf1": "some-value", "udf2": "some-value" }"#)]
    pub metadata: Option<serde_json::Value>,

    /// Additional data related to some connectors
    #[schema(value_type = Option<ConnectorMetadata>)]
    pub connector_metadata: Option<serde_json::Value>, // This is Value because it is fetched from DB and before putting in DB the type is validated

    /// Additional data that might be required by hyperswitch, to enable some specific features.
    #[schema(value_type = Option<FeatureMetadata>)]
    pub feature_metadata: Option<serde_json::Value>, // This is Value because it is fetched from DB and before putting in DB the type is validated

    /// reference(Identifier) to the payment at connector side
    #[schema(value_type = Option<String>, example = "993672945374576J")]
    pub reference_id: Option<String>,

    /// Details for Payment link
    pub payment_link: Option<PaymentLinkResponse>,
    /// The business profile that is associated with this payment
    #[schema(value_type = Option<String>)]
    pub profile_id: Option<id_type::ProfileId>,

    /// Details of surcharge applied on this payment
    pub surcharge_details: Option<RequestSurchargeDetails>,

    /// Total number of attempts associated with this payment
    pub attempt_count: i16,

    /// Denotes the action(approve or reject) taken by merchant in case of manual review. Manual review can occur when the transaction is marked as risky by the frm_processor, payment processor or when there is underpayment/over payment incase of crypto payment
    pub merchant_decision: Option<String>,

    /// Identifier of the connector ( merchant connector account ) which was chosen to make the payment
    #[schema(value_type = Option<String>)]
    pub merchant_connector_id: Option<id_type::MerchantConnectorAccountId>,

    /// If true, incremental authorization can be performed on this payment, in case the funds authorized initially fall short.
    pub incremental_authorization_allowed: Option<bool>,

    /// Total number of authorizations happened in an incremental_authorization payment
    pub authorization_count: Option<i32>,

    /// List of incremental authorizations happened to the payment
    pub incremental_authorizations: Option<Vec<IncrementalAuthorizationResponse>>,

    /// Details of external authentication
    pub external_authentication_details: Option<ExternalAuthenticationDetailsResponse>,

    /// Flag indicating if external 3ds authentication is made or not
    pub external_3ds_authentication_attempted: Option<bool>,

    /// Date Time for expiry of the payment
    #[schema(example = "2022-09-10T10:11:12Z")]
    #[serde(default, with = "common_utils::custom_serde::iso8601::option")]
    pub expires_on: Option<PrimitiveDateTime>,

    /// Payment Fingerprint, to identify a particular card.
    /// It is a 20 character long alphanumeric code.
    pub fingerprint: Option<String>,

    #[schema(value_type = Option<BrowserInformation>)]
    /// The browser information used for this payment
    pub browser_info: Option<serde_json::Value>,

    /// Identifier for Payment Method used for the payment
    pub payment_method_id: Option<String>,

    /// Payment Method Status, refers to the status of the payment method used for this payment.
    #[schema(value_type = Option<PaymentMethodStatus>)]
    pub payment_method_status: Option<common_enums::PaymentMethodStatus>,

    /// Date time at which payment was updated
    #[schema(example = "2022-09-10T10:11:12Z")]
    #[serde(default, with = "common_utils::custom_serde::iso8601::option")]
    pub updated: Option<PrimitiveDateTime>,

    /// Fee information to be charged on the payment being collected
    pub charges: Option<PaymentChargeResponse>,

    /// You can specify up to 50 keys, with key names up to 40 characters long and values up to 500 characters long. FRM Metadata is useful for storing additional, structured information on an object related to FRM.
    #[schema(value_type = Option<Object>, example = r#"{ "fulfillment_method" : "deliver", "coverage_request" : "fraud" }"#)]
    pub frm_metadata: Option<pii::SecretSerdeValue>,

    /// Merchant's identifier for the payment/invoice. This will be sent to the connector
    /// if the connector provides support to accept multiple reference ids.
    /// In case the connector supports only one reference id, Hyperswitch's Payment ID will be sent as reference.
    #[schema(
        value_type = Option<String>,
        max_length = 255,
        example = "Custom_Order_id_123"
    )]
    pub merchant_order_reference_id: Option<String>,
    /// order tax amount calculated by tax connectors
    pub order_tax_amount: Option<MinorUnit>,

    /// Connector Identifier for the payment method
    pub connector_mandate_id: Option<String>,
}

// Serialize is implemented because, this will be serialized in the api events.
// Usually request types should not have serialize implemented.
//
/// Request for Payment Intent Confirm
#[cfg(feature = "v2")]
#[derive(Debug, serde::Deserialize, serde::Serialize, ToSchema)]
pub struct PaymentsConfirmIntentRequest {
    /// The URL to which you want the user to be redirected after the completion of the payment operation
    /// If this url is not passed, the url configured in the business profile will be used
    #[schema(value_type = Option<String>, example = "https://hyperswitch.io")]
    pub return_url: Option<common_utils::types::Url>,

    /// The payment instrument data to be used for the payment
    #[schema(example = "bank_transfer")]
    pub payment_method_data: PaymentMethodDataRequest,

    /// The payment method type to be used for the payment. This should match with the `payment_method_data` provided
    #[schema(value_type = Option<PaymentMethod>, example = "card")]
    pub payment_method_type: api_enums::PaymentMethod,

    /// The payment method subtype to be used for the payment. This should match with the `payment_method_data` provided
    #[schema(value_type = PaymentMethodSubType, example = "apple_pay")]
    pub payment_method_subtype: api_enums::PaymentMethodType,

    /// The shipping address for the payment. This will override the shipping address provided in the create-intent request
    pub shipping: Option<Address>,

    /// This "CustomerAcceptance" object is passed during Payments-Confirm request, it enlists the type, time, and mode of acceptance properties related to an acceptance done by the customer. The customer_acceptance sub object is usually passed by the SDK or client.
    #[schema(value_type = Option<CustomerAcceptance>)]
    pub customer_acceptance: Option<CustomerAcceptance>,

    /// Additional details required by 3DS 2.0
    #[schema(value_type = Option<BrowserInformation>)]
    pub browser_info: Option<BrowserInformation>,

    /// It's a token used for client side verification.
    #[schema(example = "pay_U42c409qyHwOkWo3vK60_secret_el9ksDkiB8hi6j9N78yo")]
    pub client_secret: common_utils::types::ClientSecret,
}

/// Error details for the payment
#[cfg(feature = "v2")]
#[derive(Debug, serde::Serialize, ToSchema)]
pub struct ErrorDetails {
    /// The error code
    pub code: String,
    /// The error message
    pub message: String,
    /// The unified error code across all connectors.
    /// This can be relied upon for taking decisions based on the error.
    pub unified_code: Option<String>,
    /// The unified error message across all connectors.
    /// If there is a translation available, this will have the translated message
    pub unified_message: Option<String>,
}

/// Response for Payment Intent Confirm
#[cfg(feature = "v2")]
#[derive(Debug, serde::Serialize, ToSchema)]
pub struct PaymentsConfirmIntentResponse {
    /// Unique identifier for the payment. This ensures idempotency for multiple payments
    /// that have been done by a single merchant.
    #[schema(
        min_length = 32,
        max_length = 64,
        example = "cell1_pay_uu1a2b3c4d5e6f7g8h9i0j1k2l3m4n5o6p",
        value_type = String,
    )]
    pub id: id_type::GlobalPaymentId,

    #[schema(value_type = IntentStatus, example = "success")]
    pub status: api_enums::IntentStatus,

    /// Amount related information for this payment and attempt
    pub amount: ConfirmIntentAmountDetailsResponse,

    /// The connector used for the payment
    #[schema(example = "stripe")]
    pub connector: String,

    /// It's a token used for client side verification.
    #[schema(value_type = String)]
    pub client_secret: common_utils::types::ClientSecret,

    /// Time when the payment was created
    #[schema(example = "2022-09-10T10:11:12Z")]
    #[serde(with = "common_utils::custom_serde::iso8601")]
    pub created: PrimitiveDateTime,

    /// The payment method information provided for making a payment
    #[schema(value_type = Option<PaymentMethodDataResponseWithBilling>, example = "bank_transfer")]
    #[serde(serialize_with = "serialize_payment_method_data_response")]
    pub payment_method_data: Option<PaymentMethodDataResponseWithBilling>,

    /// Can be used to specify the Payment Method Type
    #[schema(value_type = Option<PaymentMethod>, example = "wallet")]
    pub payment_method_type: Option<api_enums::PaymentMethod>,

    /// A unique identifier for a payment provided by the connector
    #[schema(value_type = Option<String>, example = "993672945374576J")]
    pub connector_transaction_id: Option<String>,

    /// reference(Identifier) to the payment at connector side
    #[schema(value_type = Option<String>, example = "993672945374576J")]
    pub reference_id: Option<String>,

    /// Identifier of the connector ( merchant connector account ) which was chosen to make the payment
    #[schema(value_type = String)]
    pub merchant_connector_id: id_type::MerchantConnectorAccountId,

    /// The browser information used for this payment
    pub browser_info: Option<BrowserInformation>,

    /// Error details for the payment if any
    pub error: Option<ErrorDetails>,
}

/// Fee information to be charged on the payment being collected
#[derive(Setter, Clone, Default, Debug, PartialEq, serde::Serialize, ToSchema)]
pub struct PaymentChargeResponse {
    /// Identifier for charge created for the payment
    pub charge_id: Option<String>,

    /// Type of charge (connector specific)
    #[schema(value_type = PaymentChargeType, example = "direct")]
    pub charge_type: api_enums::PaymentChargeType,

    /// Platform fees collected on the payment
    #[schema(value_type = i64, example = 6540)]
    pub application_fees: MinorUnit,

    /// Identifier for the reseller's account where the funds were transferred
    pub transfer_account_id: String,
}

/// Details of external authentication
#[derive(Setter, Clone, Default, Debug, PartialEq, serde::Serialize, ToSchema)]
pub struct ExternalAuthenticationDetailsResponse {
    /// Authentication Type - Challenge / Frictionless
    #[schema(value_type = Option<DecoupledAuthenticationType>)]
    pub authentication_flow: Option<enums::DecoupledAuthenticationType>,
    /// Electronic Commerce Indicator (eci)
    pub electronic_commerce_indicator: Option<String>,
    /// Authentication Status
    #[schema(value_type = AuthenticationStatus)]
    pub status: enums::AuthenticationStatus,
    /// DS Transaction ID
    pub ds_transaction_id: Option<String>,
    /// Message Version
    pub version: Option<String>,
    /// Error Code
    pub error_code: Option<String>,
    /// Error Message
    pub error_message: Option<String>,
}

#[derive(Clone, Debug, serde::Deserialize, ToSchema, serde::Serialize)]
#[serde(deny_unknown_fields)]
pub struct PaymentListConstraints {
    /// The identifier for customer
    #[schema(
        max_length = 64,
        min_length = 1,
        example = "cus_y3oqhf46pyzuxjbcn2giaqnb44",
        value_type = Option<String>,
    )]
    pub customer_id: Option<id_type::CustomerId>,

    /// A cursor for use in pagination, fetch the next list after some object
    #[schema(example = "pay_fafa124123", value_type = Option<String>)]
    pub starting_after: Option<id_type::PaymentId>,

    /// A cursor for use in pagination, fetch the previous list before some object
    #[schema(example = "pay_fafa124123", value_type = Option<String>)]
    pub ending_before: Option<id_type::PaymentId>,

    /// limit on the number of objects to return
    #[schema(default = 10, maximum = 100)]
    #[serde(default = "default_payments_list_limit")]
    pub limit: u32,

    /// The time at which payment is created
    #[schema(example = "2022-09-10T10:11:12Z")]
    #[serde(default, with = "common_utils::custom_serde::iso8601::option")]
    pub created: Option<PrimitiveDateTime>,

    /// Time less than the payment created time
    #[schema(example = "2022-09-10T10:11:12Z")]
    #[serde(
        default,
        with = "common_utils::custom_serde::iso8601::option",
        rename = "created.lt"
    )]
    pub created_lt: Option<PrimitiveDateTime>,

    /// Time greater than the payment created time
    #[schema(example = "2022-09-10T10:11:12Z")]
    #[serde(
        default,
        with = "common_utils::custom_serde::iso8601::option",
        rename = "created.gt"
    )]
    pub created_gt: Option<PrimitiveDateTime>,

    /// Time less than or equals to the payment created time
    #[schema(example = "2022-09-10T10:11:12Z")]
    #[serde(
        default,
        with = "common_utils::custom_serde::iso8601::option",
        rename = "created.lte"
    )]
    pub created_lte: Option<PrimitiveDateTime>,

    /// Time greater than or equals to the payment created time
    #[schema(example = "2022-09-10T10:11:12Z")]
    #[serde(default, with = "common_utils::custom_serde::iso8601::option")]
    #[serde(rename = "created.gte")]
    pub created_gte: Option<PrimitiveDateTime>,
}

#[derive(Clone, Debug, serde::Serialize, ToSchema)]
pub struct PaymentListResponse {
    /// The number of payments included in the list
    pub size: usize,
    // The list of payments response objects
    pub data: Vec<PaymentsResponse>,
}

#[derive(Setter, Clone, Default, Debug, PartialEq, serde::Serialize, ToSchema)]
pub struct IncrementalAuthorizationResponse {
    /// The unique identifier of authorization
    pub authorization_id: String,
    /// Amount the authorization has been made for
    #[schema(value_type = i64, example = 6540)]
    pub amount: MinorUnit,
    #[schema(value_type= AuthorizationStatus)]
    /// The status of the authorization
    pub status: common_enums::AuthorizationStatus,
    /// Error code sent by the connector for authorization
    pub error_code: Option<String>,
    /// Error message sent by the connector for authorization
    pub error_message: Option<String>,
    /// Previously authorized amount for the payment
    pub previously_authorized_amount: MinorUnit,
}

#[derive(Clone, Debug, serde::Serialize)]
pub struct PaymentListResponseV2 {
    /// The number of payments included in the list for given constraints
    pub count: usize,
    /// The total number of available payments for given constraints
    pub total_count: i64,
    /// The list of payments response objects
    pub data: Vec<PaymentsResponse>,
}

#[derive(Clone, Debug, serde::Deserialize, serde::Serialize)]
pub struct PaymentListFilterConstraints {
    /// The identifier for payment
    pub payment_id: Option<id_type::PaymentId>,
    /// The identifier for business profile
    pub profile_id: Option<id_type::ProfileId>,
    /// The identifier for customer
    pub customer_id: Option<id_type::CustomerId>,
    /// The limit on the number of objects. The default limit is 10 and max limit is 20
    #[serde(default = "default_payments_list_limit")]
    pub limit: u32,
    /// The starting point within a list of objects
    pub offset: Option<u32>,
    /// The amount to filter payments list
    pub amount_filter: Option<AmountFilter>,
    /// The time range for which objects are needed. TimeRange has two fields start_time and end_time from which objects can be filtered as per required scenarios (created_at, time less than, greater than etc).
    #[serde(flatten)]
    pub time_range: Option<common_utils::types::TimeRange>,
    /// The list of connectors to filter payments list
    pub connector: Option<Vec<api_enums::Connector>>,
    /// The list of currencies to filter payments list
    pub currency: Option<Vec<enums::Currency>>,
    /// The list of payment status to filter payments list
    pub status: Option<Vec<enums::IntentStatus>>,
    /// The list of payment methods to filter payments list
    pub payment_method: Option<Vec<enums::PaymentMethod>>,
    /// The list of payment method types to filter payments list
    pub payment_method_type: Option<Vec<enums::PaymentMethodType>>,
    /// The list of authentication types to filter payments list
    pub authentication_type: Option<Vec<enums::AuthenticationType>>,
    /// The list of merchant connector ids to filter payments list for selected label
    pub merchant_connector_id: Option<Vec<id_type::MerchantConnectorAccountId>>,
    /// The order in which payments list should be sorted
    #[serde(default)]
    pub order: Order,
}
#[derive(Clone, Debug, serde::Serialize)]
pub struct PaymentListFilters {
    /// The list of available connector filters
    pub connector: Vec<String>,
    /// The list of available currency filters
    pub currency: Vec<enums::Currency>,
    /// The list of available payment status filters
    pub status: Vec<enums::IntentStatus>,
    /// The list of available payment method filters
    pub payment_method: Vec<enums::PaymentMethod>,
    /// The list of available payment method types
    pub payment_method_type: Vec<enums::PaymentMethodType>,
    /// The list of available authentication types
    pub authentication_type: Vec<enums::AuthenticationType>,
}

#[derive(Clone, Debug, serde::Serialize)]
pub struct PaymentListFiltersV2 {
    /// The list of available connector filters
    pub connector: HashMap<String, Vec<MerchantConnectorInfo>>,
    /// The list of available currency filters
    pub currency: Vec<enums::Currency>,
    /// The list of available payment status filters
    pub status: Vec<enums::IntentStatus>,
    /// The list payment method and their corresponding types
    pub payment_method: HashMap<enums::PaymentMethod, HashSet<enums::PaymentMethodType>>,
    /// The list of available authentication types
    pub authentication_type: Vec<enums::AuthenticationType>,
}

#[derive(Clone, Debug, serde::Serialize)]
pub struct PaymentsAggregateResponse {
    /// The list of intent status with their count
    pub status_with_count: HashMap<enums::IntentStatus, i64>,
}

#[derive(Clone, Debug, Eq, PartialEq, serde::Deserialize, serde::Serialize, ToSchema)]
pub struct AmountFilter {
    /// The start amount to filter list of transactions which are greater than or equal to the start amount
    pub start_amount: Option<i64>,
    /// The end amount to filter list of transactions which are less than or equal to the end amount
    pub end_amount: Option<i64>,
}

#[derive(Clone, Debug, Default, Eq, PartialEq, serde::Deserialize, serde::Serialize, ToSchema)]
pub struct Order {
    /// The field to sort, such as Amount or Created etc.
    pub on: SortOn,
    /// The order in which to sort the items, either Ascending or Descending
    pub by: SortBy,
}

#[derive(Clone, Debug, Default, Eq, PartialEq, serde::Deserialize, serde::Serialize, ToSchema)]
#[serde(rename_all = "snake_case")]
pub enum SortOn {
    /// Sort by the amount field
    Amount,
    /// Sort by the created_at field
    #[default]
    Created,
}

#[derive(Clone, Debug, Default, Eq, PartialEq, serde::Deserialize, serde::Serialize, ToSchema)]
#[serde(rename_all = "snake_case")]
pub enum SortBy {
    /// Sort in ascending order
    Asc,
    /// Sort in descending order
    #[default]
    Desc,
}

#[derive(Setter, Clone, Default, Debug, PartialEq, serde::Serialize)]
pub struct VerifyResponse {
    pub verify_id: Option<id_type::PaymentId>,
    pub merchant_id: Option<id_type::MerchantId>,
    // pub status: enums::VerifyStatus,
    pub client_secret: Option<Secret<String>>,
    pub customer_id: Option<id_type::CustomerId>,
    pub email: crypto::OptionalEncryptableEmail,
    pub name: crypto::OptionalEncryptableName,
    pub phone: crypto::OptionalEncryptablePhone,
    pub mandate_id: Option<String>,
    #[auth_based]
    pub payment_method: Option<api_enums::PaymentMethod>,
    #[auth_based]
    pub payment_method_data: Option<PaymentMethodDataResponse>,
    pub payment_token: Option<String>,
    pub error_code: Option<String>,
    pub error_message: Option<String>,
}

#[derive(Default, Debug, serde::Deserialize, serde::Serialize)]
pub struct PaymentsRedirectionResponse {
    pub redirect_url: String,
}

pub struct MandateValidationFields {
    pub recurring_details: Option<RecurringDetails>,
    pub confirm: Option<bool>,
    pub customer_id: Option<id_type::CustomerId>,
    pub mandate_data: Option<MandateData>,
    pub setup_future_usage: Option<api_enums::FutureUsage>,
    pub off_session: Option<bool>,
}

#[cfg(feature = "v1")]
impl From<&PaymentsRequest> for MandateValidationFields {
    fn from(req: &PaymentsRequest) -> Self {
        let recurring_details = req
            .mandate_id
            .clone()
            .map(RecurringDetails::MandateId)
            .or(req.recurring_details.clone());

        Self {
            recurring_details,
            confirm: req.confirm,
            customer_id: req
                .customer
                .as_ref()
                .map(|customer_details| &customer_details.id)
                .or(req.customer_id.as_ref())
                .map(ToOwned::to_owned),
            mandate_data: req.mandate_data.clone(),
            setup_future_usage: req.setup_future_usage,
            off_session: req.off_session,
        }
    }
}

impl From<&VerifyRequest> for MandateValidationFields {
    fn from(req: &VerifyRequest) -> Self {
        Self {
            recurring_details: None,
            confirm: Some(true),
            customer_id: req.customer_id.clone(),
            mandate_data: req.mandate_data.clone(),
            off_session: req.off_session,
            setup_future_usage: req.setup_future_usage,
        }
    }
}

impl From<PaymentsSessionRequest> for PaymentsSessionResponse {
    fn from(item: PaymentsSessionRequest) -> Self {
        let client_secret: Secret<String, pii::ClientSecret> = Secret::new(item.client_secret);
        Self {
            session_token: vec![],
            payment_id: item.payment_id,
            client_secret,
        }
    }
}

#[cfg(feature = "v1")]
impl From<PaymentsStartRequest> for PaymentsRequest {
    fn from(item: PaymentsStartRequest) -> Self {
        Self {
            payment_id: Some(PaymentIdType::PaymentIntentId(item.payment_id)),
            merchant_id: Some(item.merchant_id),
            ..Default::default()
        }
    }
}

impl From<AdditionalCardInfo> for CardResponse {
    fn from(card: AdditionalCardInfo) -> Self {
        Self {
            last4: card.last4,
            card_type: card.card_type,
            card_network: card.card_network,
            card_issuer: card.card_issuer,
            card_issuing_country: card.card_issuing_country,
            card_isin: card.card_isin,
            card_extended_bin: card.card_extended_bin,
            card_exp_month: card.card_exp_month,
            card_exp_year: card.card_exp_year,
            card_holder_name: card.card_holder_name,
            payment_checks: card.payment_checks,
            authentication_data: card.authentication_data,
        }
    }
}

impl From<KlarnaSdkPaymentMethod> for PaylaterResponse {
    fn from(klarna_sdk: KlarnaSdkPaymentMethod) -> Self {
        Self {
            klarna_sdk: Some(KlarnaSdkPaymentMethodResponse {
                payment_type: klarna_sdk.payment_type,
            }),
        }
    }
}

impl From<AdditionalPaymentData> for PaymentMethodDataResponse {
    fn from(payment_method_data: AdditionalPaymentData) -> Self {
        match payment_method_data {
            AdditionalPaymentData::Card(card) => Self::Card(Box::new(CardResponse::from(*card))),
            AdditionalPaymentData::PayLater { klarna_sdk } => match klarna_sdk {
                Some(sdk) => Self::PayLater(Box::new(PaylaterResponse::from(sdk))),
                None => Self::PayLater(Box::new(PaylaterResponse { klarna_sdk: None })),
            },
            AdditionalPaymentData::Wallet {
                apple_pay,
                google_pay,
            } => match (apple_pay, google_pay) {
                (Some(apple_pay_pm), _) => Self::Wallet(Box::new(WalletResponse {
                    details: Some(WalletResponseData::ApplePay(Box::new(
                        additional_info::WalletAdditionalDataForCard {
                            last4: apple_pay_pm
                                .display_name
                                .clone()
                                .chars()
                                .rev()
                                .take(4)
                                .collect::<String>()
                                .chars()
                                .rev()
                                .collect::<String>(),
                            card_network: apple_pay_pm.network.clone(),
                            card_type: apple_pay_pm.pm_type.clone(),
                        },
                    ))),
                })),
                (_, Some(google_pay_pm)) => Self::Wallet(Box::new(WalletResponse {
                    details: Some(WalletResponseData::GooglePay(Box::new(google_pay_pm))),
                })),
                _ => Self::Wallet(Box::new(WalletResponse { details: None })),
            },
            AdditionalPaymentData::BankRedirect { bank_name, details } => {
                Self::BankRedirect(Box::new(BankRedirectResponse { bank_name, details }))
            }
            AdditionalPaymentData::Crypto { details } => {
                Self::Crypto(Box::new(CryptoResponse { details }))
            }
            AdditionalPaymentData::BankDebit { details } => {
                Self::BankDebit(Box::new(BankDebitResponse { details }))
            }
            AdditionalPaymentData::MandatePayment {} => Self::MandatePayment {},
            AdditionalPaymentData::Reward {} => Self::Reward {},
            AdditionalPaymentData::RealTimePayment { details } => {
                Self::RealTimePayment(Box::new(RealTimePaymentDataResponse { details }))
            }
            AdditionalPaymentData::Upi { details } => Self::Upi(Box::new(UpiResponse { details })),
            AdditionalPaymentData::BankTransfer { details } => {
                Self::BankTransfer(Box::new(BankTransferResponse { details }))
            }
            AdditionalPaymentData::Voucher { details } => {
                Self::Voucher(Box::new(VoucherResponse { details }))
            }
            AdditionalPaymentData::GiftCard { details } => {
                Self::GiftCard(Box::new(GiftCardResponse { details }))
            }
            AdditionalPaymentData::CardRedirect { details } => {
                Self::CardRedirect(Box::new(CardRedirectResponse { details }))
            }
            AdditionalPaymentData::CardToken { details } => {
                Self::CardToken(Box::new(CardTokenResponse { details }))
            }
            AdditionalPaymentData::OpenBanking { details } => {
                Self::OpenBanking(Box::new(OpenBankingResponse { details }))
            }
        }
    }
}

#[derive(Debug, Clone, serde::Serialize)]
pub struct PgRedirectResponse {
    pub payment_id: id_type::PaymentId,
    pub status: api_enums::IntentStatus,
    pub gateway_id: String,
    pub customer_id: Option<id_type::CustomerId>,
    pub amount: Option<MinorUnit>,
}

#[derive(Debug, serde::Serialize, PartialEq, Eq, serde::Deserialize)]
pub struct RedirectionResponse {
    pub return_url: String,
    pub params: Vec<(String, String)>,
    pub return_url_with_query_params: String,
    pub http_method: String,
    pub headers: Vec<(String, String)>,
}

#[derive(Debug, serde::Deserialize)]
pub struct PaymentsResponseForm {
    pub transaction_id: String,
    // pub transaction_reference_id: String,
    pub merchant_id: id_type::MerchantId,
    pub order_id: String,
}

#[derive(Default, Debug, serde::Deserialize, serde::Serialize, Clone, ToSchema)]
pub struct PaymentsRetrieveRequest {
    /// The type of ID (ex: payment intent id, payment attempt id or connector txn id)
    #[schema(value_type = String)]
    pub resource_id: PaymentIdType,
    /// The identifier for the Merchant Account.
    #[schema(value_type = Option<String>)]
    pub merchant_id: Option<id_type::MerchantId>,
    /// Decider to enable or disable the connector call for retrieve request
    pub force_sync: bool,
    /// The parameters passed to a retrieve request
    pub param: Option<String>,
    /// The name of the connector
    pub connector: Option<String>,
    /// Merchant connector details used to make payments.
    #[schema(value_type = Option<MerchantConnectorDetailsWrap>)]
    pub merchant_connector_details: Option<admin::MerchantConnectorDetailsWrap>,
    /// This is a token which expires after 15 minutes, used from the client to authenticate and create sessions from the SDK
    pub client_secret: Option<String>,
    /// If enabled provides list of captures linked to latest attempt
    pub expand_captures: Option<bool>,
    /// If enabled provides list of attempts linked to payment intent
    pub expand_attempts: Option<bool>,
}

#[derive(Debug, Default, Eq, PartialEq, serde::Deserialize, serde::Serialize, Clone, ToSchema)]
pub struct OrderDetailsWithAmount {
    /// Name of the product that is being purchased
    #[schema(max_length = 255, example = "shirt")]
    pub product_name: String,
    /// The quantity of the product to be purchased
    #[schema(example = 1)]
    pub quantity: u16,
    /// the amount per quantity of product
    pub amount: i64,
    // Does the order includes shipping
    pub requires_shipping: Option<bool>,
    /// The image URL of the product
    pub product_img_link: Option<String>,
    /// ID of the product that is being purchased
    pub product_id: Option<String>,
    /// Category of the product that is being purchased
    pub category: Option<String>,
    /// Sub category of the product that is being purchased
    pub sub_category: Option<String>,
    /// Brand of the product that is being purchased
    pub brand: Option<String>,
    /// Type of the product that is being purchased
    pub product_type: Option<ProductType>,
    /// The tax code for the product
    pub product_tax_code: Option<String>,
}

impl masking::SerializableSecret for OrderDetailsWithAmount {}

#[derive(Debug, Default, Eq, PartialEq, serde::Deserialize, serde::Serialize, Clone, ToSchema)]
#[serde(rename_all = "snake_case")]
pub enum ProductType {
    #[default]
    Physical,
    Digital,
    Travel,
    Ride,
    Event,
    Accommodation,
}

#[derive(Debug, Default, Eq, PartialEq, serde::Deserialize, serde::Serialize, Clone, ToSchema)]
pub struct OrderDetails {
    /// Name of the product that is being purchased
    #[schema(max_length = 255, example = "shirt")]
    pub product_name: String,
    /// The quantity of the product to be purchased
    #[schema(example = 1)]
    pub quantity: u16,
    // Does the order include shipping
    pub requires_shipping: Option<bool>,
    /// The image URL of the product
    pub product_img_link: Option<String>,
    /// ID of the product that is being purchased
    pub product_id: Option<String>,
    /// Category of the product that is being purchased
    pub category: Option<String>,
    /// Sub category of the product that is being purchased
    pub sub_category: Option<String>,
    /// Brand of the product that is being purchased
    pub brand: Option<String>,
    /// Type of the product that is being purchased
    pub product_type: Option<ProductType>,
    /// The tax code for the product
    pub product_tax_code: Option<String>,
}

#[derive(Default, Debug, Eq, PartialEq, serde::Deserialize, serde::Serialize, Clone, ToSchema)]
pub struct RedirectResponse {
    #[schema(value_type = Option<String>)]
    pub param: Option<Secret<String>>,
    #[schema(value_type = Option<Object>)]
    pub json_payload: Option<pii::SecretSerdeValue>,
}

#[derive(Debug, serde::Deserialize, serde::Serialize, Clone, ToSchema)]
pub struct PaymentsSessionRequest {
    /// The identifier for the payment
    #[schema(value_type = String)]
    pub payment_id: id_type::PaymentId,
    /// This is a token which expires after 15 minutes, used from the client to authenticate and create sessions from the SDK
    pub client_secret: String,
    /// The list of the supported wallets
    #[schema(value_type = Vec<PaymentMethodType>)]
    pub wallets: Vec<api_enums::PaymentMethodType>,
    /// Merchant connector details used to make payments.
    #[schema(value_type = Option<MerchantConnectorDetailsWrap>)]
    pub merchant_connector_details: Option<admin::MerchantConnectorDetailsWrap>,
}

#[derive(Debug, serde::Serialize, serde::Deserialize, Clone, ToSchema)]
pub struct PaymentsDynamicTaxCalculationRequest {
    /// The unique identifier for the payment
    #[serde(skip_deserializing)]
    #[schema(value_type = String)]
    pub payment_id: id_type::PaymentId,
    /// The shipping address for the payment
    pub shipping: Address,
    /// Client Secret
    #[schema(value_type = String)]
    pub client_secret: Secret<String>,
    /// Payment method type
    #[schema(value_type = PaymentMethodType)]
    pub payment_method_type: api_enums::PaymentMethodType,
}

#[derive(Debug, serde::Serialize, serde::Deserialize, Clone, ToSchema)]
pub struct PaymentsDynamicTaxCalculationResponse {
    /// The identifier for the payment
    #[schema(value_type = String)]
    pub payment_id: id_type::PaymentId,
    /// net amount = amount + order_tax_amount + shipping_cost
    pub net_amount: MinorUnit,
    /// order tax amount calculated by tax connectors
    pub order_tax_amount: Option<MinorUnit>,
    /// shipping cost for the order
    pub shipping_cost: Option<MinorUnit>,
    /// amount in Base Unit display format
    pub display_amount: DisplayAmountOnSdk,
}

#[derive(Debug, serde::Serialize, serde::Deserialize, Clone, ToSchema)]
pub struct DisplayAmountOnSdk {
    /// net amount = amount + order_tax_amount + shipping_cost
    #[schema(value_type = String)]
    pub net_amount: StringMajorUnit,
    /// order tax amount calculated by tax connectors
    #[schema(value_type = String)]
    pub order_tax_amount: Option<StringMajorUnit>,
    /// shipping cost for the order
    #[schema(value_type = String)]
    pub shipping_cost: Option<StringMajorUnit>,
}

#[derive(Debug, Clone, Eq, PartialEq, serde::Serialize, serde::Deserialize, ToSchema)]
pub struct GpayAllowedMethodsParameters {
    /// The list of allowed auth methods (ex: 3DS, No3DS, PAN_ONLY etc)
    pub allowed_auth_methods: Vec<String>,
    /// The list of allowed card networks (ex: AMEX,JCB etc)
    pub allowed_card_networks: Vec<String>,
    /// Is billing address required
    #[serde(skip_serializing_if = "Option::is_none")]
    pub billing_address_required: Option<bool>,
    /// Billing address parameters
    #[serde(skip_serializing_if = "Option::is_none")]
    pub billing_address_parameters: Option<GpayBillingAddressParameters>,
    /// Whether assurance details are required
    #[serde(skip_serializing_if = "Option::is_none")]
    pub assurance_details_required: Option<bool>,
}

#[derive(Debug, Clone, Eq, PartialEq, serde::Serialize, serde::Deserialize, ToSchema)]
pub struct GpayBillingAddressParameters {
    /// Is billing phone number required
    pub phone_number_required: bool,
    /// Billing address format
    pub format: GpayBillingAddressFormat,
}

#[derive(Debug, Clone, Eq, PartialEq, serde::Serialize, serde::Deserialize, ToSchema)]
pub enum GpayBillingAddressFormat {
    FULL,
    MIN,
}

#[derive(Debug, Clone, Eq, PartialEq, serde::Serialize, serde::Deserialize, ToSchema)]
pub struct GpayTokenParameters {
    /// The name of the connector
    pub gateway: String,
    /// The merchant ID registered in the connector associated
    #[serde(skip_serializing_if = "Option::is_none")]
    pub gateway_merchant_id: Option<String>,
    #[serde(skip_serializing_if = "Option::is_none", rename = "stripe:version")]
    pub stripe_version: Option<String>,
    #[serde(
        skip_serializing_if = "Option::is_none",
        rename = "stripe:publishableKey"
    )]
    pub stripe_publishable_key: Option<String>,
}

#[derive(Debug, Clone, Eq, PartialEq, serde::Serialize, serde::Deserialize, ToSchema)]
pub struct GpayTokenizationSpecification {
    /// The token specification type(ex: PAYMENT_GATEWAY)
    #[serde(rename = "type")]
    pub token_specification_type: String,
    /// The parameters for the token specification Google Pay
    pub parameters: GpayTokenParameters,
}

#[derive(Debug, Clone, Eq, PartialEq, serde::Serialize, serde::Deserialize, ToSchema)]
pub struct GpayAllowedPaymentMethods {
    /// The type of payment method
    #[serde(rename = "type")]
    pub payment_method_type: String,
    /// The parameters Google Pay requires
    pub parameters: GpayAllowedMethodsParameters,
    /// The tokenization specification for Google Pay
    pub tokenization_specification: GpayTokenizationSpecification,
}

#[derive(Debug, Clone, Eq, PartialEq, serde::Serialize, serde::Deserialize, ToSchema)]
pub struct GpayTransactionInfo {
    /// The country code
    #[schema(value_type = CountryAlpha2, example = "US")]
    pub country_code: api_enums::CountryAlpha2,
    /// The currency code
    #[schema(value_type = Currency, example = "USD")]
    pub currency_code: api_enums::Currency,
    /// The total price status (ex: 'FINAL')
    pub total_price_status: String,
    /// The total price
    #[schema(value_type = String, example = "38.02")]
    pub total_price: StringMajorUnit,
}

#[derive(Debug, Clone, Eq, PartialEq, serde::Serialize, serde::Deserialize, ToSchema)]
pub struct GpayMerchantInfo {
    /// The merchant Identifier that needs to be passed while invoking Gpay SDK
    #[serde(skip_serializing_if = "Option::is_none")]
    pub merchant_id: Option<String>,
    /// The name of the merchant that needs to be displayed on Gpay PopUp
    pub merchant_name: String,
}

#[derive(Debug, Clone, serde::Serialize, serde::Deserialize)]
pub struct GpayMetaData {
    pub merchant_info: GpayMerchantInfo,
    pub allowed_payment_methods: Vec<GpayAllowedPaymentMethods>,
}

#[derive(Debug, Clone, serde::Serialize, serde::Deserialize)]
pub struct GpaySessionTokenData {
    #[serde(rename = "google_pay")]
    pub data: GpayMetaData,
}

#[derive(Debug, Clone, serde::Serialize, serde::Deserialize)]
#[serde(rename_all = "snake_case")]
pub enum SamsungPayCombinedMetadata {
    // This is to support the Samsung Pay decryption flow with application credentials,
    // where the private key, certificates, or any other information required for decryption
    // will be obtained from the environment variables.
    ApplicationCredentials(SamsungPayApplicationCredentials),
    MerchantCredentials(SamsungPayMerchantCredentials),
}

#[derive(Debug, Clone, serde::Serialize, serde::Deserialize)]
pub struct SamsungPaySessionTokenData {
    #[serde(rename = "samsung_pay")]
    pub data: SamsungPayCombinedMetadata,
}

#[derive(Debug, Clone, serde::Serialize, serde::Deserialize)]
pub struct SamsungPayMerchantCredentials {
    pub service_id: String,
    pub merchant_display_name: String,
    pub merchant_business_country: api_enums::CountryAlpha2,
    pub allowed_brands: Vec<String>,
}

#[derive(Debug, Clone, serde::Serialize, serde::Deserialize)]
pub struct SamsungPayApplicationCredentials {
    pub merchant_display_name: String,
    pub merchant_business_country: api_enums::CountryAlpha2,
    pub allowed_brands: Vec<String>,
}

#[derive(Debug, Clone, serde::Serialize, serde::Deserialize)]
pub struct PaypalSdkMetaData {
    pub client_id: String,
}

#[derive(Debug, Clone, serde::Serialize, serde::Deserialize)]
pub struct PaypalSdkSessionTokenData {
    #[serde(rename = "paypal_sdk")]
    pub data: PaypalSdkMetaData,
}

#[derive(Debug, Clone, serde::Serialize, serde::Deserialize)]
#[serde(rename_all = "camelCase")]
pub struct ApplepaySessionRequest {
    pub merchant_identifier: String,
    pub display_name: String,
    pub initiative: String,
    pub initiative_context: String,
}

/// Some connectors like Apple Pay, Airwallex and Noon might require some additional information, find specific details in the child attributes below.
#[derive(Debug, Clone, serde::Serialize, serde::Deserialize, ToSchema)]
pub struct ConnectorMetadata {
    pub apple_pay: Option<ApplepayConnectorMetadataRequest>,
    pub airwallex: Option<AirwallexData>,
    pub noon: Option<NoonData>,
}

impl ConnectorMetadata {
    pub fn from_value(
        value: pii::SecretSerdeValue,
    ) -> common_utils::errors::CustomResult<Self, common_utils::errors::ParsingError> {
        value
            .parse_value::<Self>("ConnectorMetadata")
            .change_context(common_utils::errors::ParsingError::StructParseFailure(
                "Metadata",
            ))
    }
    pub fn get_apple_pay_certificates(self) -> Option<(Secret<String>, Secret<String>)> {
        self.apple_pay.and_then(|applepay_metadata| {
            applepay_metadata
                .session_token_data
                .map(|session_token_data| {
                    let SessionTokenInfo {
                        certificate,
                        certificate_keys,
                        ..
                    } = session_token_data;
                    (certificate, certificate_keys)
                })
        })
    }
}

#[derive(Debug, Clone, serde::Serialize, serde::Deserialize, ToSchema)]
pub struct AirwallexData {
    /// payload required by airwallex
    payload: Option<String>,
}

#[derive(Debug, Clone, serde::Serialize, serde::Deserialize, ToSchema)]
pub struct NoonData {
    /// Information about the order category that merchant wants to specify at connector level. (e.g. In Noon Payments it can take values like "pay", "food", or any other custom string set by the merchant in Noon's Dashboard)
    pub order_category: Option<String>,
}

#[derive(Debug, Clone, serde::Serialize, serde::Deserialize, ToSchema)]
pub struct ApplepayConnectorMetadataRequest {
    pub session_token_data: Option<SessionTokenInfo>,
}

#[derive(Debug, Clone, serde::Serialize, serde::Deserialize)]
pub struct ApplepaySessionTokenData {
    pub apple_pay: ApplePayMetadata,
}

#[derive(Debug, Clone, serde::Serialize, serde::Deserialize)]
pub struct ApplepayCombinedSessionTokenData {
    pub apple_pay_combined: ApplePayCombinedMetadata,
}

#[derive(Debug, Clone, serde::Serialize, serde::Deserialize)]
#[serde(rename_all = "snake_case")]
pub enum ApplepaySessionTokenMetadata {
    ApplePayCombined(ApplePayCombinedMetadata),
    ApplePay(ApplePayMetadata),
}

#[derive(Debug, Clone, serde::Serialize, serde::Deserialize)]
pub struct ApplePayMetadata {
    pub payment_request_data: PaymentRequestMetadata,
    pub session_token_data: SessionTokenInfo,
}

#[derive(Debug, Clone, serde::Serialize, serde::Deserialize)]
#[serde(rename_all = "snake_case")]
pub enum ApplePayCombinedMetadata {
    Simplified {
        payment_request_data: PaymentRequestMetadata,
        session_token_data: SessionTokenForSimplifiedApplePay,
    },
    Manual {
        payment_request_data: PaymentRequestMetadata,
        session_token_data: SessionTokenInfo,
    },
}

#[derive(Debug, Clone, serde::Serialize, serde::Deserialize)]
pub struct PaymentRequestMetadata {
    pub supported_networks: Vec<String>,
    pub merchant_capabilities: Vec<String>,
    pub label: String,
}

#[derive(Debug, Clone, serde::Serialize, serde::Deserialize, ToSchema)]
pub struct SessionTokenInfo {
    #[schema(value_type = String)]
    pub certificate: Secret<String>,
    #[schema(value_type = String)]
    pub certificate_keys: Secret<String>,
    pub merchant_identifier: String,
    pub display_name: String,
    pub initiative: ApplepayInitiative,
    pub initiative_context: Option<String>,
    #[schema(value_type = Option<CountryAlpha2>)]
    pub merchant_business_country: Option<api_enums::CountryAlpha2>,
    #[serde(flatten)]
    pub payment_processing_details_at: Option<PaymentProcessingDetailsAt>,
}

#[derive(Debug, Clone, serde::Serialize, serde::Deserialize, Display, ToSchema)]
#[serde(rename_all = "snake_case")]
pub enum ApplepayInitiative {
    Web,
    Ios,
}

#[derive(Debug, Clone, serde::Serialize, serde::Deserialize, ToSchema)]
#[serde(tag = "payment_processing_details_at")]
pub enum PaymentProcessingDetailsAt {
    Hyperswitch(PaymentProcessingDetails),
    Connector,
}

#[derive(Debug, Clone, serde::Serialize, serde::Deserialize, PartialEq, Eq, ToSchema)]
pub struct PaymentProcessingDetails {
    #[schema(value_type = String)]
    pub payment_processing_certificate: Secret<String>,
    #[schema(value_type = String)]
    pub payment_processing_certificate_key: Secret<String>,
}

#[derive(Debug, Clone, serde::Serialize, serde::Deserialize, ToSchema)]
pub struct SessionTokenForSimplifiedApplePay {
    pub initiative_context: String,
    #[schema(value_type = Option<CountryAlpha2>)]
    pub merchant_business_country: Option<api_enums::CountryAlpha2>,
}

#[derive(Debug, Clone, Eq, PartialEq, serde::Serialize, ToSchema)]
#[serde(tag = "wallet_name")]
#[serde(rename_all = "snake_case")]
pub enum SessionToken {
    /// The session response structure for Google Pay
    GooglePay(Box<GpaySessionTokenResponse>),
    /// The session response structure for Samsung Pay
    SamsungPay(Box<SamsungPaySessionTokenResponse>),
    /// The session response structure for Klarna
    Klarna(Box<KlarnaSessionTokenResponse>),
    /// The session response structure for PayPal
    Paypal(Box<PaypalSessionTokenResponse>),
    /// The session response structure for Apple Pay
    ApplePay(Box<ApplepaySessionTokenResponse>),
    /// Session token for OpenBanking PIS flow
    OpenBanking(OpenBankingSessionToken),
    /// Whenever there is no session token response or an error in session response
    NoSessionTokenReceived,
}

#[derive(Debug, Clone, Eq, PartialEq, serde::Serialize, ToSchema)]
#[serde(untagged)]
pub enum GpaySessionTokenResponse {
    /// Google pay response involving third party sdk
    ThirdPartyResponse(GooglePayThirdPartySdk),
    /// Google pay session response for non third party sdk
    GooglePaySession(GooglePaySessionResponse),
}

#[derive(Debug, Clone, Eq, PartialEq, serde::Serialize, ToSchema)]
#[serde(rename_all = "lowercase")]
pub struct GooglePayThirdPartySdk {
    /// Identifier for the delayed session response
    pub delayed_session_token: bool,
    /// The name of the connector
    pub connector: String,
    /// The next action for the sdk (ex: calling confirm or sync call)
    pub sdk_next_action: SdkNextAction,
}

#[derive(Debug, Clone, Eq, PartialEq, serde::Serialize, ToSchema)]
#[serde(rename_all = "lowercase")]
pub struct GooglePaySessionResponse {
    /// The merchant info
    pub merchant_info: GpayMerchantInfo,
    /// Is shipping address required
    pub shipping_address_required: bool,
    /// Is email required
    pub email_required: bool,
    /// Shipping address parameters
    pub shipping_address_parameters: GpayShippingAddressParameters,
    /// List of the allowed payment meythods
    pub allowed_payment_methods: Vec<GpayAllowedPaymentMethods>,
    /// The transaction info Google Pay requires
    pub transaction_info: GpayTransactionInfo,
    /// Identifier for the delayed session response
    pub delayed_session_token: bool,
    /// The name of the connector
    pub connector: String,
    /// The next action for the sdk (ex: calling confirm or sync call)
    pub sdk_next_action: SdkNextAction,
    /// Secrets for sdk display and payment
    pub secrets: Option<SecretInfoToInitiateSdk>,
}

#[derive(Debug, Clone, Eq, PartialEq, serde::Serialize, ToSchema)]
#[serde(rename_all = "lowercase")]
pub struct SamsungPaySessionTokenResponse {
    /// Samsung Pay API version
    pub version: String,
    /// Samsung Pay service ID to which session call needs to be made
    pub service_id: String,
    /// Order number of the transaction
    pub order_number: String,
    /// Field containing merchant information
    #[serde(rename = "merchant")]
    pub merchant_payment_information: SamsungPayMerchantPaymentInformation,
    /// Field containing the payment amount
    pub amount: SamsungPayAmountDetails,
    /// Payment protocol type
    pub protocol: SamsungPayProtocolType,
    /// List of supported card brands
    pub allowed_brands: Vec<String>,
}

#[derive(Debug, Clone, Eq, PartialEq, serde::Serialize, ToSchema)]
#[serde(rename_all = "SCREAMING_SNAKE_CASE")]
pub enum SamsungPayProtocolType {
    Protocol3ds,
}

#[derive(Debug, Clone, Eq, PartialEq, serde::Serialize, ToSchema)]
#[serde(rename_all = "lowercase")]
pub struct SamsungPayMerchantPaymentInformation {
    /// Merchant name, this will be displayed on the Samsung Pay screen
    pub name: String,
    /// Merchant domain that process payments
    pub url: String,
    /// Merchant country code
    #[schema(value_type = CountryAlpha2, example = "US")]
    pub country_code: api_enums::CountryAlpha2,
}

#[derive(Debug, Clone, Eq, PartialEq, serde::Serialize, ToSchema)]
#[serde(rename_all = "lowercase")]
pub struct SamsungPayAmountDetails {
    #[serde(rename = "option")]
    /// Amount format to be displayed
    pub amount_format: SamsungPayAmountFormat,
    /// The currency code
    #[schema(value_type = Currency, example = "USD")]
    pub currency_code: api_enums::Currency,
    /// The total amount of the transaction
    #[serde(rename = "total")]
    #[schema(value_type = String, example = "38.02")]
    pub total_amount: StringMajorUnit,
}

#[derive(Debug, Clone, Eq, PartialEq, serde::Serialize, ToSchema)]
#[serde(rename_all = "SCREAMING_SNAKE_CASE")]
pub enum SamsungPayAmountFormat {
    /// Display the total amount only
    FormatTotalPriceOnly,
    /// Display "Total (Estimated amount)" and total amount
    FormatTotalEstimatedAmount,
}

#[derive(Debug, Clone, Eq, PartialEq, serde::Serialize, ToSchema)]
#[serde(rename_all = "lowercase")]
pub struct GpayShippingAddressParameters {
    /// Is shipping phone number required
    pub phone_number_required: bool,
}

#[derive(Debug, Clone, Eq, PartialEq, serde::Serialize, ToSchema)]
#[serde(rename_all = "lowercase")]
pub struct KlarnaSessionTokenResponse {
    /// The session token for Klarna
    pub session_token: String,
    /// The identifier for the session
    pub session_id: String,
}

#[derive(Debug, Clone, Eq, PartialEq, serde::Serialize, ToSchema)]
#[serde(rename_all = "lowercase")]
pub struct PaypalSessionTokenResponse {
    /// Name of the connector
    pub connector: String,
    /// The session token for PayPal
    pub session_token: String,
    /// The next action for the sdk (ex: calling confirm or sync call)
    pub sdk_next_action: SdkNextAction,
}

#[derive(Debug, Clone, Eq, PartialEq, serde::Serialize, ToSchema)]
#[serde(rename_all = "lowercase")]
pub struct OpenBankingSessionToken {
    /// The session token for OpenBanking Connectors
    pub open_banking_session_token: String,
}

#[derive(Debug, Clone, Eq, PartialEq, serde::Serialize, ToSchema)]
#[serde(rename_all = "lowercase")]
pub struct ApplepaySessionTokenResponse {
    /// Session object for Apple Pay
    /// The session_token_data will be null for iOS devices because the Apple Pay session call is skipped, as there is no web domain involved
    #[serde(skip_serializing_if = "Option::is_none")]
    pub session_token_data: Option<ApplePaySessionResponse>,
    /// Payment request object for Apple Pay
    pub payment_request_data: Option<ApplePayPaymentRequest>,
    /// The session token is w.r.t this connector
    pub connector: String,
    /// Identifier for the delayed session response
    pub delayed_session_token: bool,
    /// The next action for the sdk (ex: calling confirm or sync call)
    pub sdk_next_action: SdkNextAction,
    /// The connector transaction id
    pub connector_reference_id: Option<String>,
    /// The public key id is to invoke third party sdk
    pub connector_sdk_public_key: Option<String>,
    /// The connector merchant id
    pub connector_merchant_id: Option<String>,
}

#[derive(Debug, Eq, PartialEq, serde::Serialize, Clone, ToSchema)]
pub struct SdkNextAction {
    /// The type of next action
    pub next_action: NextActionCall,
}

#[derive(Debug, Eq, PartialEq, serde::Serialize, serde::Deserialize, Clone, ToSchema)]
#[serde(rename_all = "snake_case")]
pub enum NextActionCall {
    /// The next action call is confirm
    Confirm,
    /// The next action call is sync
    Sync,
    /// The next action call is Complete Authorize
    CompleteAuthorize,
}

#[derive(Debug, Clone, Eq, PartialEq, serde::Serialize, ToSchema)]
#[serde(untagged)]
pub enum ApplePaySessionResponse {
    ///  We get this session response, when third party sdk is involved
    ThirdPartySdk(ThirdPartySdkSessionResponse),
    ///  We get this session response, when there is no involvement of third party sdk
    /// This is the common response most of the times
    NoThirdPartySdk(NoThirdPartySdkSessionResponse),
    /// This is for the empty session response
    NoSessionResponse,
}

#[derive(Debug, Clone, Eq, PartialEq, serde::Serialize, ToSchema, serde::Deserialize)]
#[serde(rename_all(deserialize = "camelCase"))]
pub struct NoThirdPartySdkSessionResponse {
    /// Timestamp at which session is requested
    pub epoch_timestamp: u64,
    /// Timestamp at which session expires
    pub expires_at: u64,
    /// The identifier for the merchant session
    pub merchant_session_identifier: String,
    /// Apple pay generated unique ID (UUID) value
    pub nonce: String,
    /// The identifier for the merchant
    pub merchant_identifier: String,
    /// The domain name of the merchant which is registered in Apple Pay
    pub domain_name: String,
    /// The name to be displayed on Apple Pay button
    pub display_name: String,
    /// A string which represents the properties of a payment
    pub signature: String,
    /// The identifier for the operational analytics
    pub operational_analytics_identifier: String,
    /// The number of retries to get the session response
    pub retries: u8,
    /// The identifier for the connector transaction
    pub psp_id: String,
}

#[derive(Debug, Clone, Eq, PartialEq, serde::Serialize, ToSchema)]
pub struct ThirdPartySdkSessionResponse {
    pub secrets: SecretInfoToInitiateSdk,
}

#[derive(Debug, Clone, Eq, PartialEq, serde::Serialize, ToSchema, serde::Deserialize)]
pub struct SecretInfoToInitiateSdk {
    // Authorization secrets used by client to initiate sdk
    #[schema(value_type = String)]
    pub display: Secret<String>,
    // Authorization secrets used by client for payment
    #[schema(value_type = String)]
    pub payment: Secret<String>,
}

#[derive(Debug, Clone, Eq, PartialEq, serde::Serialize, ToSchema, serde::Deserialize)]
pub struct ApplePayPaymentRequest {
    /// The code for country
    #[schema(value_type = CountryAlpha2, example = "US")]
    pub country_code: api_enums::CountryAlpha2,
    /// The code for currency
    #[schema(value_type = Currency, example = "USD")]
    pub currency_code: api_enums::Currency,
    /// Represents the total for the payment.
    pub total: AmountInfo,
    /// The list of merchant capabilities(ex: whether capable of 3ds or no-3ds)
    pub merchant_capabilities: Option<Vec<String>>,
    /// The list of supported networks
    pub supported_networks: Option<Vec<String>>,
    pub merchant_identifier: Option<String>,
    /// The required billing contact fields for connector
    #[serde(skip_serializing_if = "Option::is_none")]
    pub required_billing_contact_fields: Option<ApplePayBillingContactFields>,
    #[serde(skip_serializing_if = "Option::is_none")]
    /// The required shipping contacht fields for connector
    pub required_shipping_contact_fields: Option<ApplePayShippingContactFields>,
}

#[derive(Debug, Clone, Eq, PartialEq, serde::Serialize, ToSchema, serde::Deserialize)]
pub struct ApplePayBillingContactFields(pub Vec<ApplePayAddressParameters>);
#[derive(Debug, Clone, Eq, PartialEq, serde::Serialize, ToSchema, serde::Deserialize)]
pub struct ApplePayShippingContactFields(pub Vec<ApplePayAddressParameters>);

#[derive(Debug, Clone, Eq, PartialEq, serde::Serialize, ToSchema, serde::Deserialize)]
#[serde(rename_all = "camelCase")]
pub enum ApplePayAddressParameters {
    PostalAddress,
    Phone,
    Email,
}

#[derive(Debug, Clone, Eq, PartialEq, serde::Serialize, ToSchema, serde::Deserialize)]
pub struct AmountInfo {
    /// The label must be the name of the merchant.
    pub label: String,
    /// A value that indicates whether the line item(Ex: total, tax, discount, or grand total) is final or pending.
    #[serde(rename = "type")]
    pub total_type: Option<String>,
    /// The total amount for the payment in majot unit string (Ex: 38.02)
    #[schema(value_type = String, example = "38.02")]
    pub amount: StringMajorUnit,
}

#[derive(Debug, Clone, serde::Deserialize)]
#[serde(rename_all = "camelCase")]
pub struct ApplepayErrorResponse {
    pub status_code: String,
    pub status_message: String,
}

#[derive(Default, Debug, serde::Serialize, Clone, ToSchema)]
pub struct PaymentsSessionResponse {
    /// The identifier for the payment
    #[schema(value_type = String)]
    pub payment_id: id_type::PaymentId,
    /// This is a token which expires after 15 minutes, used from the client to authenticate and create sessions from the SDK
    #[schema(value_type = String)]
    pub client_secret: Secret<String, pii::ClientSecret>,
    /// The list of session token object
    pub session_token: Vec<SessionToken>,
}

#[derive(Default, Debug, serde::Deserialize, serde::Serialize, Clone, ToSchema)]
pub struct PaymentRetrieveBody {
    /// The identifier for the Merchant Account.
    #[schema(value_type = Option<String>)]
    pub merchant_id: Option<id_type::MerchantId>,
    /// Decider to enable or disable the connector call for retrieve request
    pub force_sync: Option<bool>,
    /// This is a token which expires after 15 minutes, used from the client to authenticate and create sessions from the SDK
    pub client_secret: Option<String>,
    /// If enabled provides list of captures linked to latest attempt
    pub expand_captures: Option<bool>,
    /// If enabled provides list of attempts linked to payment intent
    pub expand_attempts: Option<bool>,
}

#[derive(Default, Debug, serde::Deserialize, serde::Serialize, Clone, ToSchema)]
pub struct PaymentRetrieveBodyWithCredentials {
    /// The identifier for payment.
    pub payment_id: id_type::PaymentId,
    /// The identifier for the Merchant Account.
    #[schema(value_type = Option<String>)]
    pub merchant_id: Option<id_type::MerchantId>,
    /// Decider to enable or disable the connector call for retrieve request
    pub force_sync: Option<bool>,
    /// Merchant connector details used to make payments.
    pub merchant_connector_details: Option<admin::MerchantConnectorDetailsWrap>,
}

#[derive(Default, Debug, serde::Deserialize, serde::Serialize, Clone, ToSchema)]
pub struct PaymentsCompleteAuthorizeRequest {
    /// The unique identifier for the payment
    #[serde(skip_deserializing)]
    pub payment_id: id_type::PaymentId,
    /// The shipping address for the payment
    pub shipping: Option<Address>,
    /// Client Secret
    #[schema(value_type = String)]
    pub client_secret: Secret<String>,
}

#[derive(Default, Debug, serde::Deserialize, serde::Serialize, Clone, ToSchema)]
pub struct PaymentsCancelRequest {
    /// The identifier for the payment
    #[serde(skip)]
    pub payment_id: id_type::PaymentId,
    /// The reason for the payment cancel
    pub cancellation_reason: Option<String>,
    /// Merchant connector details used to make payments.
    #[schema(value_type = Option<MerchantConnectorDetailsWrap>, deprecated)]
    pub merchant_connector_details: Option<admin::MerchantConnectorDetailsWrap>,
}

#[derive(Default, Debug, serde::Serialize, serde::Deserialize, Clone, ToSchema)]
pub struct PaymentsIncrementalAuthorizationRequest {
    /// The identifier for the payment
    #[serde(skip)]
    pub payment_id: id_type::PaymentId,
    /// The total amount including previously authorized amount and additional amount
    #[schema(value_type = i64, example = 6540)]
    pub amount: MinorUnit,
    /// Reason for incremental authorization
    pub reason: Option<String>,
}

#[derive(Debug, serde::Serialize, serde::Deserialize, Clone, ToSchema)]
pub struct PaymentsExternalAuthenticationRequest {
    /// The identifier for the payment
    #[serde(skip)]
    pub payment_id: id_type::PaymentId,
    /// Client Secret
    #[schema(value_type = String)]
    pub client_secret: Secret<String>,
    /// SDK Information if request is from SDK
    pub sdk_information: Option<SdkInformation>,
    /// Device Channel indicating whether request is coming from App or Browser
    pub device_channel: DeviceChannel,
    /// Indicates if 3DS method data was successfully completed or not
    pub threeds_method_comp_ind: ThreeDsCompletionIndicator,
}

/// Indicates if 3DS method data was successfully completed or not
#[derive(Debug, serde::Serialize, serde::Deserialize, Clone, ToSchema)]
pub struct PaymentsManualUpdateRequest {
    /// The identifier for the payment
    #[serde(skip)]
    pub payment_id: id_type::PaymentId,
    /// The identifier for the payment attempt
    pub attempt_id: String,
    /// Merchant ID
    #[schema(value_type = String)]
    pub merchant_id: id_type::MerchantId,
    /// The status of the attempt
    pub attempt_status: Option<enums::AttemptStatus>,
    /// Error code of the connector
    pub error_code: Option<String>,
    /// Error message of the connector
    pub error_message: Option<String>,
    /// Error reason of the connector
    pub error_reason: Option<String>,
    /// A unique identifier for a payment provided by the connector
    pub connector_transaction_id: Option<String>,
}

#[derive(Debug, serde::Serialize, serde::Deserialize, Clone, ToSchema)]
pub struct PaymentsManualUpdateResponse {
    /// The identifier for the payment
    pub payment_id: id_type::PaymentId,
    /// The identifier for the payment attempt
    pub attempt_id: String,
    /// Merchant ID
    #[schema(value_type = String)]
    pub merchant_id: id_type::MerchantId,
    /// The status of the attempt
    pub attempt_status: enums::AttemptStatus,
    /// Error code of the connector
    pub error_code: Option<String>,
    /// Error message of the connector
    pub error_message: Option<String>,
    /// Error reason of the connector
    pub error_reason: Option<String>,
    /// A unique identifier for a payment provided by the connector
    pub connector_transaction_id: Option<String>,
}

#[derive(Debug, serde::Serialize, serde::Deserialize, Clone, ToSchema)]
pub enum ThreeDsCompletionIndicator {
    /// 3DS method successfully completed
    #[serde(rename = "Y")]
    Success,
    /// 3DS method was not successful
    #[serde(rename = "N")]
    Failure,
    /// 3DS method URL was unavailable
    #[serde(rename = "U")]
    NotAvailable,
}

/// Device Channel indicating whether request is coming from App or Browser
#[derive(Debug, serde::Serialize, serde::Deserialize, Clone, ToSchema, Eq, PartialEq)]
pub enum DeviceChannel {
    #[serde(rename = "APP")]
    App,
    #[serde(rename = "BRW")]
    Browser,
}

/// SDK Information if request is from SDK
#[derive(Default, Debug, serde::Serialize, serde::Deserialize, Clone, ToSchema)]
pub struct SdkInformation {
    /// Unique ID created on installations of the 3DS Requestor App on a Consumer Device
    pub sdk_app_id: String,
    /// JWE Object containing data encrypted by the SDK for the DS to decrypt
    pub sdk_enc_data: String,
    /// Public key component of the ephemeral key pair generated by the 3DS SDK
    pub sdk_ephem_pub_key: HashMap<String, String>,
    /// Unique transaction identifier assigned by the 3DS SDK
    pub sdk_trans_id: String,
    /// Identifies the vendor and version for the 3DS SDK that is integrated in a 3DS Requestor App
    pub sdk_reference_number: String,
    /// Indicates maximum amount of time in minutes
    pub sdk_max_timeout: u8,
}

#[derive(Debug, serde::Serialize, serde::Deserialize, Clone, ToSchema)]
pub struct PaymentsExternalAuthenticationResponse {
    /// Indicates the transaction status
    #[serde(rename = "trans_status")]
    #[schema(value_type = TransactionStatus)]
    pub transaction_status: common_enums::TransactionStatus,
    /// Access Server URL to be used for challenge submission
    pub acs_url: Option<String>,
    /// Challenge request which should be sent to acs_url
    pub challenge_request: Option<String>,
    /// Unique identifier assigned by the EMVCo(Europay, Mastercard and Visa)
    pub acs_reference_number: Option<String>,
    /// Unique identifier assigned by the ACS to identify a single transaction
    pub acs_trans_id: Option<String>,
    /// Unique identifier assigned by the 3DS Server to identify a single transaction
    pub three_dsserver_trans_id: Option<String>,
    /// Contains the JWS object created by the ACS for the ARes(Authentication Response) message
    pub acs_signed_content: Option<String>,
    /// Three DS Requestor URL
    pub three_ds_requestor_url: String,
}

#[derive(Default, Debug, serde::Deserialize, serde::Serialize, Clone, ToSchema)]
pub struct PaymentsApproveRequest {
    /// The identifier for the payment
    #[serde(skip)]
    pub payment_id: id_type::PaymentId,
}

#[derive(Default, Debug, serde::Deserialize, serde::Serialize, Clone, ToSchema)]
pub struct PaymentsRejectRequest {
    /// The identifier for the payment
    #[serde(skip)]
    pub payment_id: id_type::PaymentId,
}

#[derive(Default, Debug, serde::Deserialize, serde::Serialize, Clone)]
pub struct PaymentsStartRequest {
    /// Unique identifier for the payment. This ensures idempotency for multiple payments
    /// that have been done by a single merchant. This field is auto generated and is returned in the API response.
    pub payment_id: id_type::PaymentId,
    /// The identifier for the Merchant Account.
    pub merchant_id: id_type::MerchantId,
    /// The identifier for the payment transaction
    pub attempt_id: String,
}

/// additional data that might be required by hyperswitch
#[derive(Debug, Clone, serde::Deserialize, serde::Serialize, ToSchema)]
pub struct FeatureMetadata {
    /// Redirection response coming in request as metadata field only for redirection scenarios
    #[schema(value_type = Option<RedirectResponse>)]
    pub redirect_response: Option<RedirectResponse>,
    // TODO: Convert this to hashedstrings to avoid PII sensitive data
    /// Additional tags to be used for global search
    #[schema(value_type = Option<Vec<String>>)]
    pub search_tags: Option<Vec<HashedString<WithType>>>,
}

///frm message is an object sent inside the payments response...when frm is invoked, its value is Some(...), else its None
#[derive(Clone, Debug, serde::Deserialize, serde::Serialize, PartialEq, ToSchema)]
pub struct FrmMessage {
    pub frm_name: String,
    pub frm_transaction_id: Option<String>,
    pub frm_transaction_type: Option<String>,
    pub frm_status: Option<String>,
    pub frm_score: Option<i32>,
    pub frm_reason: Option<serde_json::Value>,
    pub frm_error: Option<String>,
}

mod payment_id_type {
    use std::{borrow::Cow, fmt};

    use serde::{
        de::{self, Visitor},
        Deserializer,
    };

    use super::PaymentIdType;

    struct PaymentIdVisitor;
    struct OptionalPaymentIdVisitor;

    impl<'de> Visitor<'de> for PaymentIdVisitor {
        type Value = PaymentIdType;

        fn expecting(&self, formatter: &mut fmt::Formatter<'_>) -> fmt::Result {
            formatter.write_str("payment id")
        }

        fn visit_str<E>(self, value: &str) -> Result<Self::Value, E>
        where
            E: de::Error,
        {
            common_utils::id_type::PaymentId::try_from(Cow::Owned(value.to_string()))
                .map_err(de::Error::custom)
                .map(PaymentIdType::PaymentIntentId)
        }
    }

    impl<'de> Visitor<'de> for OptionalPaymentIdVisitor {
        type Value = Option<PaymentIdType>;

        fn expecting(&self, formatter: &mut fmt::Formatter<'_>) -> fmt::Result {
            formatter.write_str("payment id")
        }

        fn visit_some<D>(self, deserializer: D) -> Result<Self::Value, D::Error>
        where
            D: Deserializer<'de>,
        {
            deserializer.deserialize_any(PaymentIdVisitor).map(Some)
        }

        fn visit_none<E>(self) -> Result<Self::Value, E>
        where
            E: de::Error,
        {
            Ok(None)
        }

        fn visit_unit<E>(self) -> Result<Self::Value, E>
        where
            E: de::Error,
        {
            Ok(None)
        }
    }

    #[allow(dead_code)]
    pub(crate) fn deserialize<'a, D>(deserializer: D) -> Result<PaymentIdType, D::Error>
    where
        D: Deserializer<'a>,
    {
        deserializer.deserialize_any(PaymentIdVisitor)
    }

    pub(crate) fn deserialize_option<'a, D>(
        deserializer: D,
    ) -> Result<Option<PaymentIdType>, D::Error>
    where
        D: Deserializer<'a>,
    {
        deserializer.deserialize_option(OptionalPaymentIdVisitor)
    }
}

pub mod amount {
    use serde::de;

    use super::Amount;
    struct AmountVisitor;
    struct OptionalAmountVisitor;
    use crate::payments::MinorUnit;

    // This is defined to provide guarded deserialization of amount
    // which itself handles zero and non-zero values internally
    impl<'de> de::Visitor<'de> for AmountVisitor {
        type Value = Amount;

        fn expecting(&self, formatter: &mut std::fmt::Formatter<'_>) -> std::fmt::Result {
            write!(formatter, "amount as integer")
        }

        fn visit_u64<E>(self, v: u64) -> Result<Self::Value, E>
        where
            E: de::Error,
        {
            let v = i64::try_from(v).map_err(|_| {
                E::custom(format!(
                    "invalid value `{v}`, expected an integer between 0 and {}",
                    i64::MAX
                ))
            })?;
            self.visit_i64(v)
        }

        fn visit_i64<E>(self, v: i64) -> Result<Self::Value, E>
        where
            E: de::Error,
        {
            if v.is_negative() {
                return Err(E::custom(format!(
                    "invalid value `{v}`, expected a positive integer"
                )));
            }
            Ok(Amount::from(MinorUnit::new(v)))
        }
    }

    impl<'de> de::Visitor<'de> for OptionalAmountVisitor {
        type Value = Option<Amount>;

        fn expecting(&self, formatter: &mut std::fmt::Formatter<'_>) -> std::fmt::Result {
            write!(formatter, "option of amount (as integer)")
        }

        fn visit_some<D>(self, deserializer: D) -> Result<Self::Value, D::Error>
        where
            D: serde::Deserializer<'de>,
        {
            deserializer.deserialize_i64(AmountVisitor).map(Some)
        }

        fn visit_none<E>(self) -> Result<Self::Value, E>
        where
            E: de::Error,
        {
            Ok(None)
        }
    }

    #[allow(dead_code)]
    pub(crate) fn deserialize<'de, D>(deserializer: D) -> Result<Amount, D::Error>
    where
        D: de::Deserializer<'de>,
    {
        deserializer.deserialize_any(AmountVisitor)
    }
    pub(crate) fn deserialize_option<'de, D>(deserializer: D) -> Result<Option<Amount>, D::Error>
    where
        D: de::Deserializer<'de>,
    {
        deserializer.deserialize_option(OptionalAmountVisitor)
    }
}

#[cfg(test)]
mod tests {
    #![allow(clippy::unwrap_used)]
    use super::*;

    #[test]
    fn test_mandate_type() {
        let mandate_type = MandateType::default();
        assert_eq!(
            serde_json::to_string(&mandate_type).unwrap(),
            r#"{"multi_use":null}"#
        )
    }
}

#[derive(Default, Debug, serde::Deserialize, Clone, ToSchema, serde::Serialize)]
pub struct RetrievePaymentLinkRequest {
    /// It's a token used for client side verification.
    pub client_secret: Option<String>,
}

#[derive(Clone, Debug, serde::Serialize, PartialEq, ToSchema)]
pub struct PaymentLinkResponse {
    /// URL for rendering the open payment link
    pub link: String,
    /// URL for rendering the secure payment link
    pub secure_link: Option<String>,
    /// Identifier for the payment link
    pub payment_link_id: String,
}

#[derive(Clone, Debug, serde::Serialize, ToSchema)]
pub struct RetrievePaymentLinkResponse {
    /// Identifier for Payment Link
    pub payment_link_id: String,
    /// Identifier for Merchant
    #[schema(value_type = String)]
    pub merchant_id: id_type::MerchantId,
    /// Open payment link (without any security checks and listing SPMs)
    pub link_to_pay: String,
    /// The payment amount. Amount for the payment in the lowest denomination of the currency
    #[schema(value_type = i64, example = 6540)]
    pub amount: MinorUnit,
    /// Date and time of Payment Link creation
    #[serde(with = "common_utils::custom_serde::iso8601")]
    pub created_at: PrimitiveDateTime,
    /// Date and time of Expiration for Payment Link
    #[serde(with = "common_utils::custom_serde::iso8601::option")]
    pub expiry: Option<PrimitiveDateTime>,
    /// Description for Payment Link
    pub description: Option<String>,
    /// Status Of the Payment Link
    pub status: PaymentLinkStatus,
    #[schema(value_type = Option<Currency>)]
    pub currency: Option<api_enums::Currency>,
    /// Secure payment link (with security checks and listing saved payment methods)
    pub secure_link: Option<String>,
}

#[derive(Clone, Debug, serde::Deserialize, ToSchema, serde::Serialize)]
pub struct PaymentLinkInitiateRequest {
    #[schema(value_type = String)]
    pub merchant_id: id_type::MerchantId,
    #[schema(value_type = String)]
    pub payment_id: id_type::PaymentId,
}

#[derive(Debug, serde::Serialize)]
#[serde(untagged)]
pub enum PaymentLinkData {
    PaymentLinkDetails(Box<PaymentLinkDetails>),
    PaymentLinkStatusDetails(Box<PaymentLinkStatusDetails>),
}

#[derive(Debug, serde::Serialize, Clone)]
pub struct PaymentLinkDetails {
    pub amount: StringMajorUnit,
    pub currency: api_enums::Currency,
    pub pub_key: String,
    pub client_secret: String,
    pub payment_id: id_type::PaymentId,
    #[serde(with = "common_utils::custom_serde::iso8601")]
    pub session_expiry: PrimitiveDateTime,
    pub merchant_logo: String,
    pub return_url: String,
    pub merchant_name: String,
    pub order_details: Option<Vec<OrderDetailsWithStringAmount>>,
    pub max_items_visible_after_collapse: i8,
    pub theme: String,
    pub merchant_description: Option<String>,
    pub sdk_layout: String,
    pub display_sdk_only: bool,
    pub locale: Option<String>,
    pub transaction_details: Option<Vec<admin::PaymentLinkTransactionDetails>>,
}

#[derive(Debug, serde::Serialize, Clone)]
pub struct SecurePaymentLinkDetails {
    pub enabled_saved_payment_method: bool,
    #[serde(flatten)]
    pub payment_link_details: PaymentLinkDetails,
}

#[derive(Debug, serde::Serialize)]
pub struct PaymentLinkStatusDetails {
    pub amount: StringMajorUnit,
    pub currency: api_enums::Currency,
    pub payment_id: id_type::PaymentId,
    pub merchant_logo: String,
    pub merchant_name: String,
    #[serde(with = "common_utils::custom_serde::iso8601")]
    pub created: PrimitiveDateTime,
    pub status: PaymentLinkStatusWrap,
    pub error_code: Option<String>,
    pub error_message: Option<String>,
    pub redirect: bool,
    pub theme: String,
    pub return_url: String,
    pub locale: Option<String>,
    pub transaction_details: Option<Vec<admin::PaymentLinkTransactionDetails>>,
    pub unified_code: Option<String>,
    pub unified_message: Option<String>,
}

#[derive(Clone, Debug, serde::Deserialize, ToSchema, serde::Serialize)]
#[serde(deny_unknown_fields)]

pub struct PaymentLinkListConstraints {
    /// limit on the number of objects to return
    pub limit: Option<i64>,

    /// The time at which payment link is created
    #[schema(example = "2022-09-10T10:11:12Z")]
    #[serde(default, with = "common_utils::custom_serde::iso8601::option")]
    pub created: Option<PrimitiveDateTime>,

    /// Time less than the payment link created time
    #[schema(example = "2022-09-10T10:11:12Z")]
    #[serde(
        default,
        with = "common_utils::custom_serde::iso8601::option",
        rename = "created.lt"
    )]
    pub created_lt: Option<PrimitiveDateTime>,

    /// Time greater than the payment link created time
    #[schema(example = "2022-09-10T10:11:12Z")]
    #[serde(
        default,
        with = "common_utils::custom_serde::iso8601::option",
        rename = "created.gt"
    )]
    pub created_gt: Option<PrimitiveDateTime>,

    /// Time less than or equals to the payment link created time
    #[schema(example = "2022-09-10T10:11:12Z")]
    #[serde(
        default,
        with = "common_utils::custom_serde::iso8601::option",
        rename = "created.lte"
    )]
    pub created_lte: Option<PrimitiveDateTime>,

    /// Time greater than or equals to the payment link created time
    #[schema(example = "2022-09-10T10:11:12Z")]
    #[serde(default, with = "common_utils::custom_serde::iso8601::option")]
    #[serde(rename = "created.gte")]
    pub created_gte: Option<PrimitiveDateTime>,
}

#[derive(Clone, Debug, serde::Serialize, ToSchema)]
pub struct PaymentLinkListResponse {
    /// The number of payment links included in the list
    pub size: usize,
    // The list of payment link response objects
    pub data: Vec<PaymentLinkResponse>,
}

/// Configure a custom payment link for the particular payment
#[derive(Clone, Debug, serde::Deserialize, serde::Serialize, PartialEq, ToSchema)]
pub struct PaymentCreatePaymentLinkConfig {
    #[serde(flatten)]
    #[schema(value_type = Option<PaymentLinkConfigRequest>)]
    /// Theme config for the particular payment
    pub theme_config: admin::PaymentLinkConfigRequest,
}

#[derive(Debug, Default, Eq, PartialEq, serde::Deserialize, serde::Serialize, Clone, ToSchema)]
pub struct OrderDetailsWithStringAmount {
    /// Name of the product that is being purchased
    #[schema(max_length = 255, example = "shirt")]
    pub product_name: String,
    /// The quantity of the product to be purchased
    #[schema(example = 1)]
    pub quantity: u16,
    /// the amount per quantity of product
    pub amount: StringMajorUnit,
    /// Product Image link
    pub product_img_link: Option<String>,
}

/// Status Of the Payment Link
#[derive(PartialEq, Debug, Clone, serde::Serialize, serde::Deserialize, ToSchema)]
#[serde(rename_all = "snake_case")]
pub enum PaymentLinkStatus {
    Active,
    Expired,
}

#[derive(PartialEq, Debug, Clone, serde::Serialize, serde::Deserialize, ToSchema)]
#[serde(rename_all = "snake_case")]
#[serde(untagged)]
pub enum PaymentLinkStatusWrap {
    PaymentLinkStatus(PaymentLinkStatus),
    IntentStatus(api_enums::IntentStatus),
}

#[derive(Debug, Default, serde::Deserialize, serde::Serialize, Clone, ToSchema)]
pub struct ExtendedCardInfoResponse {
    // Encrypted customer payment method data
    pub payload: String,
}

#[cfg(feature = "v1")]
#[cfg(test)]
mod payments_request_api_contract {
    #![allow(clippy::unwrap_used)]
    #![allow(clippy::panic)]
    use std::str::FromStr;

    use super::*;

    #[test]
    fn test_successful_card_deser() {
        let payments_request = r#"
        {
            "amount": 6540,
            "currency": "USD",
            "payment_method": "card",
            "payment_method_data": {
                "card": {
                    "card_number": "4242424242424242",
                    "card_exp_month": "10",
                    "card_exp_year": "25",
                    "card_holder_name": "joseph Doe",
                    "card_cvc": "123"
                }
            }
        }
        "#;

        let expected_card_number_string = "4242424242424242";
        let expected_card_number = CardNumber::from_str(expected_card_number_string).unwrap();

        let payments_request = serde_json::from_str::<PaymentsRequest>(payments_request);
        assert!(payments_request.is_ok());

        if let Some(PaymentMethodData::Card(card_data)) = payments_request
            .unwrap()
            .payment_method_data
            .unwrap()
            .payment_method_data
        {
            assert_eq!(card_data.card_number, expected_card_number);
        } else {
            panic!("Received unexpected response")
        }
    }

    #[test]
    fn test_successful_payment_method_reward() {
        let payments_request = r#"
        {
            "amount": 6540,
            "currency": "USD",
            "payment_method": "reward",
            "payment_method_data": "reward",
            "payment_method_type": "evoucher"
        }
        "#;

        let payments_request = serde_json::from_str::<PaymentsRequest>(payments_request);
        assert!(payments_request.is_ok());
        assert_eq!(
            payments_request
                .unwrap()
                .payment_method_data
                .unwrap()
                .payment_method_data,
            Some(PaymentMethodData::Reward)
        );
    }

    #[test]
    fn test_payment_method_data_with_payment_method_billing() {
        let payments_request = r#"
        {
            "amount": 6540,
            "currency": "USD",
            "payment_method_data": {
                "billing": {
                    "address": {
                        "line1": "1467",
                        "line2": "Harrison Street",
                        "city": "San Fransico",
                        "state": "California",
                        "zip": "94122",
                        "country": "US",
                        "first_name": "Narayan",
                        "last_name": "Bhat"
                    }
                }
            }
        }
        "#;

        let payments_request = serde_json::from_str::<PaymentsRequest>(payments_request);
        assert!(payments_request.is_ok());
        assert!(payments_request
            .unwrap()
            .payment_method_data
            .unwrap()
            .billing
            .is_some());
    }
}

#[cfg(test)]
mod payments_response_api_contract {
    #![allow(clippy::unwrap_used)]
    use super::*;

    #[derive(Debug, serde::Serialize)]
    struct TestPaymentsResponse {
        #[serde(serialize_with = "serialize_payment_method_data_response")]
        payment_method_data: Option<PaymentMethodDataResponseWithBilling>,
    }

    #[test]
    fn test_reward_payment_response() {
        let payment_method_response_with_billing = PaymentMethodDataResponseWithBilling {
            payment_method_data: Some(PaymentMethodDataResponse::Reward {}),
            billing: None,
        };

        let payments_response = TestPaymentsResponse {
            payment_method_data: Some(payment_method_response_with_billing),
        };

        let expected_response = r#"{"payment_method_data":"reward"}"#;

        let stringified_payments_response = payments_response.encode_to_string_of_json();
        assert_eq!(stringified_payments_response.unwrap(), expected_response);
    }
}

/// Set of tests to extract billing details from payment method data
/// These are required for backwards compatibility
#[cfg(test)]
mod billing_from_payment_method_data {
    #![allow(clippy::unwrap_used)]
    use common_enums::CountryAlpha2;
    use masking::ExposeOptionInterface;

    use super::*;

    const TEST_COUNTRY: CountryAlpha2 = CountryAlpha2::US;
    const TEST_FIRST_NAME: &str = "John";
    const TEST_LAST_NAME: &str = "Wheat Dough";
    const TEST_FULL_NAME: &str = "John Wheat Dough";
    const TEST_FIRST_NAME_SINGLE: &str = "John";

    #[test]
    fn test_wallet_payment_method_data_paypal() {
        let test_email: Email = Email::try_from("example@example.com".to_string()).unwrap();

        let paypal_wallet_payment_method_data =
            PaymentMethodData::Wallet(WalletData::PaypalRedirect(PaypalRedirection {
                email: Some(test_email.clone()),
            }));

        let billing_address = paypal_wallet_payment_method_data
            .get_billing_address()
            .unwrap();

        assert_eq!(billing_address.email.unwrap(), test_email);

        assert!(billing_address.address.is_none());
        assert!(billing_address.phone.is_none());
    }

    #[test]
    fn test_bank_redirect_payment_method_data_eps() {
        let test_email = Email::try_from("example@example.com".to_string()).unwrap();
        let test_first_name = Secret::new(String::from("Chaser"));

        let bank_redirect_billing = BankRedirectBilling {
            billing_name: Some(test_first_name.clone()),
            email: Some(test_email.clone()),
        };

        let eps_bank_redirect_payment_method_data =
            PaymentMethodData::BankRedirect(BankRedirectData::Eps {
                billing_details: Some(bank_redirect_billing),
                bank_name: None,
                country: Some(TEST_COUNTRY),
            });

        let billing_address = eps_bank_redirect_payment_method_data
            .get_billing_address()
            .unwrap();

        let address_details = billing_address.address.unwrap();

        assert_eq!(billing_address.email.unwrap(), test_email);
        assert_eq!(address_details.country.unwrap(), TEST_COUNTRY);
        assert_eq!(address_details.first_name.unwrap(), test_first_name);
        assert!(billing_address.phone.is_none());
    }

    #[test]
    fn test_paylater_payment_method_data_klarna() {
        let test_email: Email = Email::try_from("example@example.com".to_string()).unwrap();

        let klarna_paylater_payment_method_data =
            PaymentMethodData::PayLater(PayLaterData::KlarnaRedirect {
                billing_email: Some(test_email.clone()),
                billing_country: Some(TEST_COUNTRY),
            });

        let billing_address = klarna_paylater_payment_method_data
            .get_billing_address()
            .unwrap();

        assert_eq!(billing_address.email.unwrap(), test_email);
        assert_eq!(
            billing_address.address.unwrap().country.unwrap(),
            TEST_COUNTRY
        );
        assert!(billing_address.phone.is_none());
    }

    #[test]
    fn test_bank_debit_payment_method_data_ach() {
        let test_email = Email::try_from("example@example.com".to_string()).unwrap();
        let test_first_name = Secret::new(String::from("Chaser"));

        let bank_redirect_billing = BankDebitBilling {
            name: Some(test_first_name.clone()),
            address: None,
            email: Some(test_email.clone()),
        };

        let ach_bank_debit_payment_method_data =
            PaymentMethodData::BankDebit(BankDebitData::AchBankDebit {
                billing_details: Some(bank_redirect_billing),
                account_number: Secret::new("1234".to_string()),
                routing_number: Secret::new("1235".to_string()),
                card_holder_name: None,
                bank_account_holder_name: None,
                bank_name: None,
                bank_type: None,
                bank_holder_type: None,
            });

        let billing_address = ach_bank_debit_payment_method_data
            .get_billing_address()
            .unwrap();

        let address_details = billing_address.address.unwrap();

        assert_eq!(billing_address.email.unwrap(), test_email);
        assert_eq!(address_details.first_name.unwrap(), test_first_name);
        assert!(billing_address.phone.is_none());
    }

    #[test]
    fn test_card_payment_method_data() {
        let card_payment_method_data = PaymentMethodData::Card(Card {
            card_holder_name: Some(Secret::new(TEST_FIRST_NAME_SINGLE.into())),
            ..Default::default()
        });

        let billing_address = card_payment_method_data.get_billing_address();

        let billing_address = billing_address.unwrap();

        assert_eq!(
            billing_address.address.unwrap().first_name.expose_option(),
            Some(TEST_FIRST_NAME_SINGLE.into())
        );
    }

    #[test]
    fn test_card_payment_method_data_empty() {
        let card_payment_method_data = PaymentMethodData::Card(Card::default());

        let billing_address = card_payment_method_data.get_billing_address();

        assert!(billing_address.is_none());
    }

    #[test]
    fn test_card_payment_method_data_full_name() {
        let card_payment_method_data = PaymentMethodData::Card(Card {
            card_holder_name: Some(Secret::new(TEST_FULL_NAME.into())),
            ..Default::default()
        });

        let billing_details = card_payment_method_data.get_billing_address().unwrap();
        let billing_address = billing_details.address.unwrap();

        assert_eq!(
            billing_address.first_name.expose_option(),
            Some(TEST_FIRST_NAME.into())
        );

        assert_eq!(
            billing_address.last_name.expose_option(),
            Some(TEST_LAST_NAME.into())
        );
    }

    #[test]
    fn test_card_payment_method_data_empty_string() {
        let card_payment_method_data = PaymentMethodData::Card(Card {
            card_holder_name: Some(Secret::new("".to_string())),
            ..Default::default()
        });

        let billing_details = card_payment_method_data.get_billing_address();

        assert!(billing_details.is_none());
    }
}<|MERGE_RESOLUTION|>--- conflicted
+++ resolved
@@ -452,12 +452,22 @@
 }
 
 #[cfg(feature = "v2")]
-<<<<<<< HEAD
+pub struct AmountDetailsResponseSetter {
+    pub order_amount: Amount,
+    pub currency: common_enums::Currency,
+    pub shipping_cost: Option<MinorUnit>,
+    pub order_tax_amount: Option<MinorUnit>,
+    pub skip_external_tax_calculation: common_enums::TaxCalculationOverride,
+    pub skip_surcharge_calculation: common_enums::SurchargeCalculationOverride,
+    pub surcharge_amount: Option<MinorUnit>,
+    pub tax_on_surcharge: Option<MinorUnit>,
+}
+
+#[cfg(feature = "v2")]
 #[derive(Clone, Debug, PartialEq, serde::Serialize, ToSchema)]
 pub struct AmountDetailsResponse {
     /// The payment amount. Amount for the payment in the lowest denomination of the currency, (i.e) in cents for USD denomination, in yen for JPY denomination etc. E.g., Pass 100 to charge $1.00 and 1 for 1¥ since ¥ is a zero-decimal currency. Read more about [the Decimal and Non-Decimal Currencies](https://github.com/juspay/hyperswitch/wiki/Decimal-and-Non%E2%80%90Decimal-Currencies)
     #[schema(value_type = u64, example = 6540)]
-    #[serde(default, deserialize_with = "amount::deserialize")]
     pub order_amount: MinorUnit,
     /// The currency of the order
     #[schema(example = "USD", value_type = Currency)]
@@ -470,7 +480,6 @@
     #[schema(value_type = TaxCalculationOverride)]
     pub skip_external_tax_calculation: common_enums::TaxCalculationOverride,
     /// The action to whether calculate surcharge or not
-    #[serde(default)]
     #[schema(value_type = SurchargeCalculationOverride)]
     pub skip_surcharge_calculation: common_enums::SurchargeCalculationOverride,
     /// The surcharge amount to be added to the order, collected from the merchant
@@ -512,8 +521,7 @@
     pub amount_capturable: MinorUnit,
 }
 
-#[cfg(feature = "v1")]
-=======
+#[cfg(feature = "v2")]
 impl AmountDetails {
     pub fn new(amount_details_setter: AmountDetailsSetter) -> Self {
         Self {
@@ -553,7 +561,7 @@
     }
 }
 
->>>>>>> fc03daa6
+#[cfg(feature = "v1")]
 #[derive(
     Default,
     Debug,
