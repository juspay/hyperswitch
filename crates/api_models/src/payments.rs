--- conflicted
+++ resolved
@@ -364,16 +364,10 @@
     pub payment_id: Option<String>,
     pub merchant_id: Option<String>,
     pub status: api_enums::IntentStatus,
-<<<<<<< HEAD
     pub amount: i64,
     pub amount_capturable: Option<i64>,
     pub amount_received: Option<i64>,
-=======
-    pub amount: i32,
-    pub amount_capturable: Option<i32>,
-    pub amount_received: Option<i32>,
     pub connector: Option<String>,
->>>>>>> 8b8ff818
     pub client_secret: Option<Secret<String>>,
     #[serde(with = "common_utils::custom_serde::iso8601::option")]
     pub created: Option<PrimitiveDateTime>,
