use std::{
    collections::{HashMap, HashSet},
    fmt,
    num::NonZeroI64,
};
pub mod additional_info;
use cards::CardNumber;
use common_utils::{
    consts::default_payments_list_limit,
    crypto,
    ext_traits::{ConfigExt, Encode, ValueExt},
    hashing::HashedString,
    id_type,
    pii::{self, Email, EmailStrategy},
    types::{keymanager::ToEncryptable, MinorUnit, StringMajorUnit},
};
use error_stack::ResultExt;
use masking::{ExposeInterface, PeekInterface, Secret, SwitchStrategy, WithType};
use router_derive::Setter;
use rustc_hash::FxHashMap;
use serde::{
    de::{self, Unexpected, Visitor},
    ser::Serializer,
    Deserialize, Deserializer, Serialize,
};
use strum::Display;
use time::{Date, PrimitiveDateTime};
use url::Url;
use utoipa::ToSchema;

use crate::{
    admin::{self, MerchantConnectorInfo},
    disputes, enums as api_enums,
    ephemeral_key::EphemeralKeyCreateResponse,
    mandates::RecurringDetails,
    refunds,
};

#[derive(Clone, Copy, Debug, Eq, PartialEq)]
pub enum PaymentOp {
    Create,
    Update,
    Confirm,
}

use crate::enums;
#[derive(serde::Deserialize)]
pub struct BankData {
    pub payment_method_type: api_enums::PaymentMethodType,
    pub code_information: Vec<BankCodeInformation>,
}

#[derive(serde::Deserialize)]
pub struct BankCodeInformation {
    pub bank_name: common_enums::BankNames,
    pub connector_codes: Vec<ConnectorCode>,
}

#[derive(serde::Deserialize)]
pub struct ConnectorCode {
    pub connector: api_enums::Connector,
    pub code: String,
}

#[derive(Debug, Clone, serde::Serialize, serde::Deserialize, ToSchema, PartialEq, Eq)]
pub struct BankCodeResponse {
    pub bank_name: Vec<common_enums::BankNames>,
    pub eligible_connectors: Vec<String>,
}

#[derive(Debug, PartialEq, Clone)]
pub struct ClientSecret {
    pub payment_id: id_type::PaymentId,
    pub secret: String,
}

impl ClientSecret {
    pub fn get_client_secret(&self) -> String {
        format!(
            "{}_secret_{}",
            self.payment_id.get_string_repr(),
            self.secret
        )
    }
}

impl<'de> Deserialize<'de> for ClientSecret {
    fn deserialize<D>(deserializer: D) -> Result<Self, D::Error>
    where
        D: Deserializer<'de>,
    {
        struct ClientSecretVisitor;

        impl<'de> Visitor<'de> for ClientSecretVisitor {
            type Value = ClientSecret;

            fn expecting(&self, formatter: &mut fmt::Formatter<'_>) -> fmt::Result {
                formatter.write_str("a string in the format '{payment_id}_secret_{secret}'")
            }

            fn visit_str<E>(self, value: &str) -> Result<ClientSecret, E>
            where
                E: de::Error,
            {
                let (payment_id, secret) = value.rsplit_once("_secret_").ok_or_else(|| {
                    E::invalid_value(Unexpected::Str(value), &"a string with '_secret_'")
                })?;

                let payment_id =
                    id_type::PaymentId::try_from(std::borrow::Cow::Owned(payment_id.to_owned()))
                        .map_err(de::Error::custom)?;

                Ok(ClientSecret {
                    payment_id,
                    secret: secret.to_owned(),
                })
            }
        }

        deserializer.deserialize_str(ClientSecretVisitor)
    }
}

impl Serialize for ClientSecret {
    fn serialize<S>(&self, serializer: S) -> Result<S::Ok, S::Error>
    where
        S: Serializer,
    {
        let combined = format!(
            "{}_secret_{}",
            self.payment_id.get_string_repr(),
            self.secret
        );
        serializer.serialize_str(&combined)
    }
}

#[cfg(test)]
mod client_secret_tests {
    #![allow(clippy::expect_used)]
    #![allow(clippy::unwrap_used)]

    use serde_json;

    use super::*;

    #[test]
    fn test_serialize_client_secret() {
        let client_secret1 = ClientSecret {
            payment_id: id_type::PaymentId::try_from(std::borrow::Cow::Borrowed(
                "pay_3TgelAms4RQec8xSStjF",
            ))
            .unwrap(),
            secret: "fc34taHLw1ekPgNh92qr".to_string(),
        };
        let client_secret2 = ClientSecret {
            payment_id: id_type::PaymentId::try_from(std::borrow::Cow::Borrowed(
                "pay_3Tgel__Ams4RQ_secret_ec8xSStjF",
            ))
            .unwrap(),
            secret: "fc34taHLw1ekPgNh92qr".to_string(),
        };

        let expected_str1 = r#""pay_3TgelAms4RQec8xSStjF_secret_fc34taHLw1ekPgNh92qr""#;
        let expected_str2 = r#""pay_3Tgel__Ams4RQ_secret_ec8xSStjF_secret_fc34taHLw1ekPgNh92qr""#;

        let actual_str1 =
            serde_json::to_string(&client_secret1).expect("Failed to serialize client_secret1");
        let actual_str2 =
            serde_json::to_string(&client_secret2).expect("Failed to serialize client_secret2");

        assert_eq!(expected_str1, actual_str1);
        assert_eq!(expected_str2, actual_str2);
    }

    #[test]
    fn test_deserialize_client_secret() {
        let client_secret_str1 = r#""pay_3TgelAms4RQec8xSStjF_secret_fc34taHLw1ekPgNh92qr""#;
        let client_secret_str2 =
            r#""pay_3Tgel__Ams4RQ_secret_ec8xSStjF_secret_fc34taHLw1ekPgNh92qr""#;
        let client_secret_str3 =
            r#""pay_3Tgel__Ams4RQ_secret_ec8xSStjF_secret__secret_fc34taHLw1ekPgNh92qr""#;

        let expected1 = ClientSecret {
            payment_id: id_type::PaymentId::try_from(std::borrow::Cow::Borrowed(
                "pay_3TgelAms4RQec8xSStjF",
            ))
            .unwrap(),
            secret: "fc34taHLw1ekPgNh92qr".to_string(),
        };
        let expected2 = ClientSecret {
            payment_id: id_type::PaymentId::try_from(std::borrow::Cow::Borrowed(
                "pay_3Tgel__Ams4RQ_secret_ec8xSStjF",
            ))
            .unwrap(),
            secret: "fc34taHLw1ekPgNh92qr".to_string(),
        };
        let expected3 = ClientSecret {
            payment_id: id_type::PaymentId::try_from(std::borrow::Cow::Borrowed(
                "pay_3Tgel__Ams4RQ_secret_ec8xSStjF_secret_",
            ))
            .unwrap(),
            secret: "fc34taHLw1ekPgNh92qr".to_string(),
        };

        let actual1: ClientSecret = serde_json::from_str(client_secret_str1)
            .expect("Failed to deserialize client_secret_str1");
        let actual2: ClientSecret = serde_json::from_str(client_secret_str2)
            .expect("Failed to deserialize client_secret_str2");
        let actual3: ClientSecret = serde_json::from_str(client_secret_str3)
            .expect("Failed to deserialize client_secret_str3");

        assert_eq!(expected1, actual1);
        assert_eq!(expected2, actual2);
        assert_eq!(expected3, actual3);
    }
}

/// Passing this object creates a new customer or attaches an existing customer to the payment
#[derive(Debug, serde::Deserialize, serde::Serialize, Clone, ToSchema, PartialEq)]
pub struct CustomerDetails {
    /// The identifier for the customer.
    #[schema(value_type = String, max_length = 64, min_length = 1, example = "cus_y3oqhf46pyzuxjbcn2giaqnb44")]
    pub id: id_type::CustomerId,

    /// The customer's name
    #[schema(max_length = 255, value_type = Option<String>, example = "John Doe")]
    pub name: Option<Secret<String>>,

    /// The customer's email address
    #[schema(max_length = 255, value_type = Option<String>, example = "johntest@test.com")]
    pub email: Option<Email>,

    /// The customer's phone number
    #[schema(value_type = Option<String>, max_length = 10, example = "9123456789")]
    pub phone: Option<Secret<String>>,

    /// The country code for the customer's phone number
    #[schema(max_length = 2, example = "+1")]
    pub phone_country_code: Option<String>,
}

/// Details of customer attached to this payment
#[derive(
    Debug, Default, serde::Serialize, serde::Deserialize, Clone, ToSchema, PartialEq, Setter,
)]
pub struct CustomerDetailsResponse {
    /// The identifier for the customer.
    #[schema(value_type = Option<String>, max_length = 64, min_length = 1, example = "cus_y3oqhf46pyzuxjbcn2giaqnb44")]
    pub id: Option<id_type::CustomerId>,

    /// The customer's name
    #[schema(max_length = 255, value_type = Option<String>, example = "John Doe")]
    pub name: Option<Secret<String>>,

    /// The customer's email address
    #[schema(max_length = 255, value_type = Option<String>, example = "johntest@test.com")]
    pub email: Option<Email>,

    /// The customer's phone number
    #[schema(value_type = Option<String>, max_length = 10, example = "9123456789")]
    pub phone: Option<Secret<String>>,

    /// The country code for the customer's phone number
    #[schema(max_length = 2, example = "+1")]
    pub phone_country_code: Option<String>,
}

#[derive(
    Default,
    Debug,
    serde::Deserialize,
    serde::Serialize,
    Clone,
    ToSchema,
    router_derive::PolymorphicSchema,
)]
#[generate_schemas(PaymentsCreateRequest, PaymentsUpdateRequest, PaymentsConfirmRequest)]
#[serde(deny_unknown_fields)]
pub struct PaymentsRequest {
    /// The payment amount. Amount for the payment in the lowest denomination of the currency, (i.e) in cents for USD denomination, in yen for JPY denomination etc. E.g., Pass 100 to charge $1.00 and ¥100 since ¥ is a zero-decimal currency
    #[schema(value_type = Option<u64>, example = 6540)]
    #[serde(default, deserialize_with = "amount::deserialize_option")]
    #[mandatory_in(PaymentsCreateRequest = u64)]
    // Makes the field mandatory in PaymentsCreateRequest
    pub amount: Option<Amount>,

    /// The three letter ISO currency code in uppercase. Eg: 'USD' to charge US Dollars
    #[schema(example = "USD", value_type = Option<Currency>)]
    #[mandatory_in(PaymentsCreateRequest = Currency)]
    pub currency: Option<api_enums::Currency>,

    /// The Amount to be captured / debited from the users payment method. It shall be in lowest denomination of the currency. (i.e) in cents for USD denomination, in paisa for INR denomination etc., If not provided, the default amount_to_capture will be the payment amount. Also, it must be less than or equal to the original payment account.
    #[schema(value_type = Option<i64>, example = 6540)]
    pub amount_to_capture: Option<MinorUnit>,

    /// Unique identifier for the payment. This ensures idempotency for multiple payments
    /// that have been done by a single merchant. The value for this field can be specified in the request, it will be auto generated otherwise and returned in the API response.
    #[schema(
        value_type = Option<String>,
        min_length = 30,
        max_length = 30,
        example = "pay_mbabizu24mvu3mela5njyhpit4"
    )]
    #[serde(default, deserialize_with = "payment_id_type::deserialize_option")]
    pub payment_id: Option<PaymentIdType>,

    /// This is an identifier for the merchant account. This is inferred from the API key
    /// provided during the request
    #[schema(max_length = 255, example = "merchant_1668273825", value_type = Option<String>)]
    #[remove_in(PaymentsUpdateRequest, PaymentsCreateRequest, PaymentsConfirmRequest)]
    pub merchant_id: Option<id_type::MerchantId>,

    /// Details of the routing configuration for that payment
    #[schema(value_type = Option<StraightThroughAlgorithm>, example = json!({
        "type": "single",
        "data": {"connector": "stripe", "merchant_connector_id": "mca_123"}
    }))]
    pub routing: Option<serde_json::Value>,

    /// This allows to manually select a connector with which the payment can go through.
    #[schema(value_type = Option<Vec<Connector>>, max_length = 255, example = json!(["stripe", "adyen"]))]
    pub connector: Option<Vec<api_enums::Connector>>,

    #[schema(value_type = Option<CaptureMethod>, example = "automatic")]
    pub capture_method: Option<api_enums::CaptureMethod>,

    #[schema(value_type = Option<AuthenticationType>, example = "no_three_ds", default = "three_ds")]
    pub authentication_type: Option<api_enums::AuthenticationType>,

    /// The billing details of the payment. This address will be used for invoicing.
    pub billing: Option<Address>,

    /// A timestamp (ISO 8601 code) that determines when the payment should be captured.
    /// Providing this field will automatically set `capture` to true
    #[schema(example = "2022-09-10T10:11:12Z")]
    #[serde(default, with = "common_utils::custom_serde::iso8601::option")]
    #[remove_in(PaymentsUpdateRequest, PaymentsCreateRequest, PaymentsConfirmRequest)]
    pub capture_on: Option<PrimitiveDateTime>,

    /// Whether to confirm the payment (if applicable). It can be used to completely process a payment by attaching a payment method, setting `confirm=true` and `capture_method = automatic` in the *Payments/Create API* request itself.
    #[schema(default = false, example = true)]
    pub confirm: Option<bool>,

    /// Passing this object creates a new customer or attaches an existing customer to the payment
    pub customer: Option<CustomerDetails>,

    /// The identifier for the customer
    #[schema(value_type = Option<String>, max_length = 64, min_length = 1, example = "cus_y3oqhf46pyzuxjbcn2giaqnb44")]
    pub customer_id: Option<id_type::CustomerId>,

    /// The customer's email address.
    /// This field will be deprecated soon, use the customer object instead
    #[schema(max_length = 255, value_type = Option<String>, example = "johntest@test.com", deprecated)]
    #[remove_in(PaymentsUpdateRequest, PaymentsCreateRequest, PaymentsConfirmRequest)]
    pub email: Option<Email>,

    /// The customer's name.
    /// This field will be deprecated soon, use the customer object instead.
    #[schema(value_type = Option<String>, max_length = 255, example = "John Test", deprecated)]
    #[remove_in(PaymentsUpdateRequest, PaymentsCreateRequest, PaymentsConfirmRequest)]
    pub name: Option<Secret<String>>,

    /// The customer's phone number
    /// This field will be deprecated soon, use the customer object instead
    #[schema(value_type = Option<String>, max_length = 255, example = "9123456789", deprecated)]
    #[remove_in(PaymentsUpdateRequest, PaymentsCreateRequest, PaymentsConfirmRequest)]
    pub phone: Option<Secret<String>>,

    /// The country code for the customer phone number
    /// This field will be deprecated soon, use the customer object instead
    #[schema(max_length = 255, example = "+1", deprecated)]
    #[remove_in(PaymentsUpdateRequest, PaymentsCreateRequest, PaymentsConfirmRequest)]
    pub phone_country_code: Option<String>,

    /// Set to true to indicate that the customer is not in your checkout flow during this payment, and therefore is unable to authenticate. This parameter is intended for scenarios where you collect card details and charge them later. When making a recurring payment by passing a mandate_id, this parameter is mandatory
    #[schema(example = true)]
    pub off_session: Option<bool>,

    /// A description for the payment
    #[schema(example = "It's my first payment request")]
    pub description: Option<String>,

    /// The URL to which you want the user to be redirected after the completion of the payment operation
    #[schema(value_type = Option<String>, example = "https://hyperswitch.io")]
    pub return_url: Option<Url>,

    #[schema(value_type = Option<FutureUsage>, example = "off_session")]
    pub setup_future_usage: Option<api_enums::FutureUsage>,

    #[schema(example = "bank_transfer")]
    #[serde(with = "payment_method_data_serde", default)]
    pub payment_method_data: Option<PaymentMethodDataRequest>,

    #[schema(value_type = Option<PaymentMethod>, example = "card")]
    pub payment_method: Option<api_enums::PaymentMethod>,

    /// As Hyperswitch tokenises the sensitive details about the payments method, it provides the payment_token as a reference to a stored payment method, ensuring that the sensitive details are not exposed in any manner.
    #[schema(example = "187282ab-40ef-47a9-9206-5099ba31e432")]
    pub payment_token: Option<String>,

    /// This is used along with the payment_token field while collecting during saved card payments. This field will be deprecated soon, use the payment_method_data.card_token object instead
    #[schema(value_type = Option<String>, deprecated)]
    #[remove_in(PaymentsUpdateRequest, PaymentsCreateRequest, PaymentsConfirmRequest)]
    pub card_cvc: Option<Secret<String>>,

    /// The shipping address for the payment
    pub shipping: Option<Address>,

    /// For non-card charges, you can use this value as the complete description that appears on your customers’ statements. Must contain at least one letter, maximum 22 characters.
    #[schema(max_length = 255, example = "Hyperswitch Router")]
    pub statement_descriptor_name: Option<String>,

    /// Provides information about a card payment that customers see on their statements. Concatenated with the prefix (shortened descriptor) or statement descriptor that’s set on the account to form the complete statement descriptor. Maximum 22 characters for the concatenated descriptor.
    #[schema(max_length = 255, example = "Payment for shoes purchase")]
    pub statement_descriptor_suffix: Option<String>,

    /// Use this object to capture the details about the different products for which the payment is being made. The sum of amount across different products here should be equal to the overall payment amount
    #[schema(value_type = Option<Vec<OrderDetailsWithAmount>>, example = r#"[{
        "product_name": "Apple iPhone 16",
        "quantity": 1,
        "amount" : 69000
        "product_img_link" : "https://dummy-img-link.com"
    }]"#)]
    pub order_details: Option<Vec<OrderDetailsWithAmount>>,

    /// It's a token used for client side verification.
    #[schema(example = "pay_U42c409qyHwOkWo3vK60_secret_el9ksDkiB8hi6j9N78yo")]
    #[remove_in(PaymentsUpdateRequest, PaymentsCreateRequest)]
    pub client_secret: Option<String>,

    /// Passing this object during payments creates a mandate. The mandate_type sub object is passed by the server.
    pub mandate_data: Option<MandateData>,

    /// This "CustomerAcceptance" object is passed during Payments-Confirm request, it enlists the type, time, and mode of acceptance properties related to an acceptance done by the customer. The customer_acceptance sub object is usually passed by the SDK or client.
    #[schema(value_type = Option<CustomerAcceptance>)]
    pub customer_acceptance: Option<CustomerAcceptance>,

    /// A unique identifier to link the payment to a mandate. To do Recurring payments after a mandate has been created, pass the mandate_id instead of payment_method_data
    #[schema(max_length = 255, example = "mandate_iwer89rnjef349dni3")]
    #[remove_in(PaymentsUpdateRequest)]
    pub mandate_id: Option<String>,

    /// Additional details required by 3DS 2.0
    #[schema(value_type = Option<BrowserInformation>, example = r#"{
        "user_agent": "Mozilla/5.0 (Windows NT 10.0; Win64; x64) AppleWebKit/537.36 (KHTML, like Gecko) Chrome/70.0.3538.110 Safari/537.36",
        "accept_header": "text/html,application/xhtml+xml,application/xml;q=0.9,image/webp,image/apng,*/*;q=0.8",
        "language": "nl-NL",
        "color_depth": 24,
        "screen_height": 723,
        "screen_width": 1536,
        "time_zone": 0,
        "java_enabled": true,
        "java_script_enabled":true
    }"#)]
    pub browser_info: Option<serde_json::Value>,

    /// To indicate the type of payment experience that the payment method would go through
    #[schema(value_type = Option<PaymentExperience>, example = "redirect_to_url")]
    pub payment_experience: Option<api_enums::PaymentExperience>,

    /// Can be used to specify the Payment Method Type
    #[schema(value_type = Option<PaymentMethodType>, example = "google_pay")]
    pub payment_method_type: Option<api_enums::PaymentMethodType>,

    /// Business country of the merchant for this payment.
    /// To be deprecated soon. Pass the profile_id instead
    #[schema(value_type = Option<CountryAlpha2>, example = "US")]
    #[remove_in(PaymentsUpdateRequest, PaymentsConfirmRequest)]
    pub business_country: Option<api_enums::CountryAlpha2>,

    /// Business label of the merchant for this payment.
    /// To be deprecated soon. Pass the profile_id instead
    #[schema(example = "food")]
    #[remove_in(PaymentsUpdateRequest, PaymentsConfirmRequest)]
    pub business_label: Option<String>,

    #[schema(value_type = Option<MerchantConnectorDetailsWrap>)]
    pub merchant_connector_details: Option<admin::MerchantConnectorDetailsWrap>,

    /// Use this parameter to restrict the Payment Method Types to show for a given PaymentIntent
    #[schema(value_type = Option<Vec<PaymentMethodType>>)]
    pub allowed_payment_method_types: Option<Vec<api_enums::PaymentMethodType>>,

    /// Business sub label for the payment
    #[remove_in(PaymentsUpdateRequest, PaymentsConfirmRequest, PaymentsCreateRequest)]
    pub business_sub_label: Option<String>,

    /// Denotes the retry action
    #[schema(value_type = Option<RetryAction>)]
    #[remove_in(PaymentsCreateRequest)]
    pub retry_action: Option<api_enums::RetryAction>,

    /// You can specify up to 50 keys, with key names up to 40 characters long and values up to 500 characters long. Metadata is useful for storing additional, structured information on an object.
    #[schema(value_type = Option<Object>, example = r#"{ "udf1": "some-value", "udf2": "some-value" }"#)]
    pub metadata: Option<serde_json::Value>,

    /// Some connectors like Apple pay, Airwallex and Noon might require some additional information, find specific details in the child attributes below.
    pub connector_metadata: Option<ConnectorMetadata>,

    /// Additional data that might be required by hyperswitch based on the requested features by the merchants.
    #[remove_in(PaymentsUpdateRequest, PaymentsCreateRequest, PaymentsConfirmRequest)]
    pub feature_metadata: Option<FeatureMetadata>,

    /// Whether to generate the payment link for this payment or not (if applicable)
    #[schema(default = false, example = true)]
    pub payment_link: Option<bool>,

    #[schema(value_type = Option<PaymentCreatePaymentLinkConfig>)]
    pub payment_link_config: Option<PaymentCreatePaymentLinkConfig>,

    /// Custom payment link config id set at business profile, send only if business_specific_configs is configured
    pub payment_link_config_id: Option<String>,

    /// The business profile to be used for this payment, if not passed the default business profile associated with the merchant account will be used. It is mandatory in case multiple business profiles have been set up.
    #[remove_in(PaymentsUpdateRequest, PaymentsConfirmRequest)]
    #[schema(value_type = Option<String>)]
    pub profile_id: Option<id_type::ProfileId>,

    #[remove_in(PaymentsConfirmRequest)]
    #[schema(value_type = Option<RequestSurchargeDetails>)]
    pub surcharge_details: Option<RequestSurchargeDetails>,

    /// The type of the payment that differentiates between normal and various types of mandate payments
    #[schema(value_type = Option<PaymentType>)]
    pub payment_type: Option<api_enums::PaymentType>,

    ///Request an incremental authorization, i.e., increase the authorized amount on a confirmed payment before you capture it.
    pub request_incremental_authorization: Option<bool>,

    ///Will be used to expire client secret after certain amount of time to be supplied in seconds
    ///(900) for 15 mins
    #[schema(example = 900)]
    pub session_expiry: Option<u32>,

    /// Additional data related to some frm(Fraud Risk Management) connectors
    #[schema(value_type = Option<Object>, example = r#"{ "coverage_request" : "fraud", "fulfillment_method" : "delivery" }"#)]
    pub frm_metadata: Option<pii::SecretSerdeValue>,

    /// Whether to perform external authentication (if applicable)
    #[schema(example = true)]
    pub request_external_three_ds_authentication: Option<bool>,

    /// Details required for recurring payment
    pub recurring_details: Option<RecurringDetails>,

    /// Fee information to be charged on the payment being collected
    pub charges: Option<PaymentChargeRequest>,

    /// Merchant's identifier for the payment/invoice. This will be sent to the connector
    /// if the connector provides support to accept multiple reference ids.
    /// In case the connector supports only one reference id, Hyperswitch's Payment ID will be sent as reference.
    #[schema(
        value_type = Option<String>,
        max_length = 255,
        example = "Custom_Order_id_123"
    )]
    pub merchant_order_reference_id: Option<String>,
}

/// Checks if the inner values of two options are equal
/// Returns true if values are not equal, returns false in other cases
fn are_optional_values_invalid<T: PartialEq>(
    first_option: Option<&T>,
    second_option: Option<&T>,
) -> bool {
    match (first_option, second_option) {
        (Some(first_option), Some(second_option)) => first_option != second_option,
        _ => false,
    }
}

impl PaymentsRequest {
    /// Get the customer id
    ///
    /// First check the id for `customer.id`
    /// If not present, check for `customer_id` at the root level
    pub fn get_customer_id(&self) -> Option<&id_type::CustomerId> {
        self.customer_id
            .as_ref()
            .or(self.customer.as_ref().map(|customer| &customer.id))
    }

    /// Checks if the customer details are passed in both places
    /// If they are passed in both places, check for both the values to be equal
    /// Or else, return the field which has inconsistent data
    pub fn validate_customer_details_in_request(&self) -> Option<Vec<&str>> {
        if let Some(CustomerDetails {
            id,
            name,
            email,
            phone,
            phone_country_code,
        }) = self.customer.as_ref()
        {
            let invalid_fields = [
                are_optional_values_invalid(self.customer_id.as_ref(), Some(id))
                    .then_some("customer_id and customer.id"),
                are_optional_values_invalid(self.email.as_ref(), email.as_ref())
                    .then_some("email and customer.email"),
                are_optional_values_invalid(self.name.as_ref(), name.as_ref())
                    .then_some("name and customer.name"),
                are_optional_values_invalid(self.phone.as_ref(), phone.as_ref())
                    .then_some("phone and customer.phone"),
                are_optional_values_invalid(
                    self.phone_country_code.as_ref(),
                    phone_country_code.as_ref(),
                )
                .then_some("phone_country_code and customer.phone_country_code"),
            ]
            .into_iter()
            .flatten()
            .collect::<Vec<_>>();

            if invalid_fields.is_empty() {
                None
            } else {
                Some(invalid_fields)
            }
        } else {
            None
        }
    }
}

#[cfg(test)]
mod payments_request_test {
    use common_utils::generate_customer_id_of_default_length;

    use super::*;

    #[test]
    fn test_valid_case_where_customer_details_are_passed_only_once() {
        let customer_id = generate_customer_id_of_default_length();
        let payments_request = PaymentsRequest {
            customer_id: Some(customer_id),
            ..Default::default()
        };

        assert!(payments_request
            .validate_customer_details_in_request()
            .is_none());
    }

    #[test]
    fn test_valid_case_where_customer_id_is_passed_in_both_places() {
        let customer_id = generate_customer_id_of_default_length();

        let customer_object = CustomerDetails {
            id: customer_id.clone(),
            name: None,
            email: None,
            phone: None,
            phone_country_code: None,
        };

        let payments_request = PaymentsRequest {
            customer_id: Some(customer_id),
            customer: Some(customer_object),
            ..Default::default()
        };

        assert!(payments_request
            .validate_customer_details_in_request()
            .is_none());
    }

    #[test]
    fn test_invalid_case_where_customer_id_is_passed_in_both_places() {
        let customer_id = generate_customer_id_of_default_length();
        let another_customer_id = generate_customer_id_of_default_length();

        let customer_object = CustomerDetails {
            id: customer_id.clone(),
            name: None,
            email: None,
            phone: None,
            phone_country_code: None,
        };

        let payments_request = PaymentsRequest {
            customer_id: Some(another_customer_id),
            customer: Some(customer_object),
            ..Default::default()
        };

        assert_eq!(
            payments_request.validate_customer_details_in_request(),
            Some(vec!["customer_id and customer.id"])
        );
    }
}

/// Fee information to be charged on the payment being collected
#[derive(Debug, serde::Deserialize, serde::Serialize, Clone, ToSchema)]
#[serde(rename_all = "snake_case")]
pub struct PaymentChargeRequest {
    /// Stripe's charge type
    #[schema(value_type = PaymentChargeType, example = "direct")]
    pub charge_type: api_enums::PaymentChargeType,

    /// Platform fees to be collected on the payment
    #[schema(value_type = i64, example = 6540)]
    pub fees: MinorUnit,

    /// Identifier for the reseller's account to send the funds to
    pub transfer_account_id: String,
}

impl PaymentsRequest {
    pub fn get_total_capturable_amount(&self) -> Option<MinorUnit> {
        let surcharge_amount = self
            .surcharge_details
            .map(|surcharge_details| surcharge_details.get_total_surcharge_amount())
            .unwrap_or_default();
        self.amount
            .map(|amount| MinorUnit::from(amount) + surcharge_amount)
    }
}

/// Details of surcharge applied on this payment, if applicable
#[derive(
    Default, Debug, Clone, serde::Serialize, serde::Deserialize, Copy, ToSchema, PartialEq,
)]
pub struct RequestSurchargeDetails {
    #[schema(value_type = i64, example = 6540)]
    pub surcharge_amount: MinorUnit,
    pub tax_amount: Option<MinorUnit>,
}

/// Browser information to be used for 3DS 2.0
#[derive(ToSchema)]
pub struct BrowserInformation {
    /// Color depth supported by the browser
    pub color_depth: Option<u8>,

    /// Whether java is enabled in the browser
    pub java_enabled: Option<bool>,

    /// Whether javascript is enabled in the browser
    pub java_script_enabled: Option<bool>,

    /// Language supported
    pub language: Option<String>,

    /// The screen height in pixels
    pub screen_height: Option<u32>,

    /// The screen width in pixels
    pub screen_width: Option<u32>,

    /// Time zone of the client
    pub time_zone: Option<i32>,

    /// Ip address of the client
    #[schema(value_type = Option<String>)]
    pub ip_address: Option<std::net::IpAddr>,

    /// List of headers that are accepted
    #[schema(
        example = "text/html,application/xhtml+xml,application/xml;q=0.9,image/webp,image/apng,*/*;q=0.8"
    )]
    pub accept_header: Option<String>,

    /// User-agent of the browser
    pub user_agent: Option<String>,
}

impl RequestSurchargeDetails {
    pub fn is_surcharge_zero(&self) -> bool {
        self.surcharge_amount == MinorUnit::new(0)
            && self.tax_amount.unwrap_or_default() == MinorUnit::new(0)
    }
    pub fn get_total_surcharge_amount(&self) -> MinorUnit {
        self.surcharge_amount + self.tax_amount.unwrap_or_default()
    }
}

#[derive(Default, Debug, Clone)]
pub struct HeaderPayload {
    pub payment_confirm_source: Option<api_enums::PaymentSource>,
    pub client_source: Option<String>,
    pub client_version: Option<String>,
    pub x_hs_latency: Option<bool>,
    pub browser_name: Option<api_enums::BrowserName>,
    pub x_client_platform: Option<api_enums::ClientPlatform>,
    pub x_merchant_domain: Option<String>,
    pub locale: Option<String>,
}

impl HeaderPayload {
    pub fn with_source(payment_confirm_source: api_enums::PaymentSource) -> Self {
        Self {
            payment_confirm_source: Some(payment_confirm_source),
            ..Default::default()
        }
    }
}

#[derive(Debug, serde::Serialize, Clone, PartialEq, ToSchema, router_derive::PolymorphicSchema)]
pub struct PaymentAttemptResponse {
    /// Unique identifier for the attempt
    pub attempt_id: String,
    /// The status of the attempt
    #[schema(value_type = AttemptStatus, example = "charged")]
    pub status: enums::AttemptStatus,
    /// The payment attempt amount. Amount for the payment in lowest denomination of the currency. (i.e) in cents for USD denomination, in paisa for INR denomination etc.,
    #[schema(value_type = i64, example = 6540)]
    pub amount: MinorUnit,
    /// The currency of the amount of the payment attempt
    #[schema(value_type = Option<Currency>, example = "USD")]
    pub currency: Option<enums::Currency>,
    /// The connector used for the payment
    pub connector: Option<String>,
    /// If there was an error while calling the connector, the error message is received here
    pub error_message: Option<String>,
    /// The payment method that is to be used
    #[schema(value_type = Option<PaymentMethod>, example = "bank_transfer")]
    pub payment_method: Option<enums::PaymentMethod>,
    /// A unique identifier for a payment provided by the connector
    pub connector_transaction_id: Option<String>,
    /// This is the instruction for capture/ debit the money from the users' card. On the other hand authorization refers to blocking the amount on the users' payment method.
    #[schema(value_type = Option<CaptureMethod>, example = "scheduled")]
    pub capture_method: Option<enums::CaptureMethod>,
    /// The transaction authentication can be set to undergo payer authentication. By default, the authentication will be marked as NO_THREE_DS
    #[schema(value_type = Option<AuthenticationType>, example = "no_three_ds", default = "three_ds")]
    pub authentication_type: Option<enums::AuthenticationType>,
    /// Time at which the payment attempt was created
    #[schema(value_type = PrimitiveDateTime, example = "2022-09-10T10:11:12Z")]
    #[serde(with = "common_utils::custom_serde::iso8601")]
    pub created_at: PrimitiveDateTime,
    /// Time at which the payment attempt was last modified
    #[schema(value_type = PrimitiveDateTime, example = "2022-09-10T10:11:12Z")]
    #[serde(with = "common_utils::custom_serde::iso8601")]
    pub modified_at: PrimitiveDateTime,
    /// If the payment was cancelled the reason will be provided here
    pub cancellation_reason: Option<String>,
    /// A unique identifier to link the payment to a mandate, can be use instead of payment_method_data
    pub mandate_id: Option<String>,
    /// If there was an error while calling the connectors the error code is received here
    pub error_code: Option<String>,
    /// Provide a reference to a stored payment method
    pub payment_token: Option<String>,
    /// Additional data related to some connectors
    pub connector_metadata: Option<serde_json::Value>,
    /// Payment Experience for the current payment
    #[schema(value_type = Option<PaymentExperience>, example = "redirect_to_url")]
    pub payment_experience: Option<enums::PaymentExperience>,
    /// Payment Method Type
    #[schema(value_type = Option<PaymentMethodType>, example = "google_pay")]
    pub payment_method_type: Option<enums::PaymentMethodType>,
    /// Reference to the payment at connector side
    #[schema(value_type = Option<String>, example = "993672945374576J")]
    pub reference_id: Option<String>,
    /// (This field is not live yet)Error code unified across the connectors is received here if there was an error while calling connector
    pub unified_code: Option<String>,
    /// (This field is not live yet)Error message unified across the connectors is received here if there was an error while calling connector
    pub unified_message: Option<String>,
    /// Value passed in X-CLIENT-SOURCE header during payments confirm request by the client
    pub client_source: Option<String>,
    /// Value passed in X-CLIENT-VERSION header during payments confirm request by the client
    pub client_version: Option<String>,
}

#[derive(
    Default, Debug, serde::Serialize, Clone, PartialEq, ToSchema, router_derive::PolymorphicSchema,
)]
pub struct CaptureResponse {
    /// Unique identifier for the capture
    pub capture_id: String,
    /// The status of the capture
    #[schema(value_type = CaptureStatus, example = "charged")]
    pub status: enums::CaptureStatus,
    /// The capture amount. Amount for the payment in lowest denomination of the currency. (i.e) in cents for USD denomination, in paisa for INR denomination etc.,
    #[schema(value_type = i64, example = 6540)]
    pub amount: MinorUnit,
    /// The currency of the amount of the capture
    #[schema(value_type = Option<Currency>, example = "USD")]
    pub currency: Option<enums::Currency>,
    /// The connector used for the payment
    pub connector: String,
    /// Unique identifier for the parent attempt on which this capture is made
    pub authorized_attempt_id: String,
    /// A unique identifier for this capture provided by the connector
    pub connector_capture_id: Option<String>,
    /// Sequence number of this capture, in the series of captures made for the parent attempt
    pub capture_sequence: i16,
    /// If there was an error while calling the connector the error message is received here
    pub error_message: Option<String>,
    /// If there was an error while calling the connectors the code is received here
    pub error_code: Option<String>,
    /// If there was an error while calling the connectors the reason is received here
    pub error_reason: Option<String>,
    /// Reference to the capture at connector side
    pub reference_id: Option<String>,
}

impl PaymentsRequest {
    pub fn get_feature_metadata_as_value(
        &self,
    ) -> common_utils::errors::CustomResult<
        Option<serde_json::Value>,
        common_utils::errors::ParsingError,
    > {
        self.feature_metadata
            .as_ref()
            .map(Encode::encode_to_value)
            .transpose()
    }

    pub fn get_connector_metadata_as_value(
        &self,
    ) -> common_utils::errors::CustomResult<
        Option<serde_json::Value>,
        common_utils::errors::ParsingError,
    > {
        self.connector_metadata
            .as_ref()
            .map(Encode::encode_to_value)
            .transpose()
    }

    pub fn get_allowed_payment_method_types_as_value(
        &self,
    ) -> common_utils::errors::CustomResult<
        Option<serde_json::Value>,
        common_utils::errors::ParsingError,
    > {
        self.allowed_payment_method_types
            .as_ref()
            .map(Encode::encode_to_value)
            .transpose()
    }

    pub fn get_order_details_as_value(
        &self,
    ) -> common_utils::errors::CustomResult<
        Option<Vec<pii::SecretSerdeValue>>,
        common_utils::errors::ParsingError,
    > {
        self.order_details
            .as_ref()
            .map(|od| {
                od.iter()
                    .map(|order| order.encode_to_value().map(Secret::new))
                    .collect::<Result<Vec<_>, _>>()
            })
            .transpose()
    }
}

#[derive(Default, Debug, serde::Deserialize, serde::Serialize, Clone, Copy, PartialEq, Eq)]
pub enum Amount {
    Value(NonZeroI64),
    #[default]
    Zero,
}

impl From<Amount> for MinorUnit {
    fn from(amount: Amount) -> Self {
        match amount {
            Amount::Value(val) => Self::new(val.get()),
            Amount::Zero => Self::new(0),
        }
    }
}

impl From<MinorUnit> for Amount {
    fn from(minor_unit: MinorUnit) -> Self {
        match minor_unit.get_amount_as_i64() {
            0 => Self::Zero,
            val => NonZeroI64::new(val).map_or(Self::Zero, Self::Value),
        }
    }
}
#[derive(Default, Debug, serde::Deserialize, serde::Serialize, Clone)]
#[serde(deny_unknown_fields)]
pub struct PaymentsRedirectRequest {
    pub payment_id: id_type::PaymentId,
    pub merchant_id: id_type::MerchantId,
    pub connector: String,
    pub param: String,
}

#[derive(Default, Debug, serde::Deserialize, serde::Serialize, Clone)]
#[serde(deny_unknown_fields)]
pub struct VerifyRequest {
    // The merchant_id is generated through api key
    // and is later passed in the struct
    pub merchant_id: Option<String>,
    pub customer_id: Option<id_type::CustomerId>,
    pub email: Option<Email>,
    pub name: Option<Secret<String>>,
    pub phone: Option<Secret<String>>,
    pub phone_country_code: Option<String>,
    pub payment_method: Option<api_enums::PaymentMethod>,
    pub payment_method_data: Option<PaymentMethodData>,
    pub payment_token: Option<String>,
    pub mandate_data: Option<MandateData>,
    pub setup_future_usage: Option<api_enums::FutureUsage>,
    pub off_session: Option<bool>,
    pub client_secret: Option<String>,
    pub merchant_connector_details: Option<admin::MerchantConnectorDetailsWrap>,
}

#[derive(Debug, Clone, serde::Serialize, serde::Deserialize, Eq, PartialEq, Copy)]
#[serde(rename_all = "snake_case")]
pub enum MandateTransactionType {
    NewMandateTransaction,
    RecurringMandateTransaction,
}

#[derive(Default, Eq, PartialEq, Debug, serde::Deserialize, serde::Serialize, Clone)]
pub struct MandateIds {
    pub mandate_id: Option<String>,
    pub mandate_reference_id: Option<MandateReferenceId>,
}

#[derive(Eq, PartialEq, Debug, serde::Deserialize, serde::Serialize, Clone)]
pub enum MandateReferenceId {
    ConnectorMandateId(ConnectorMandateReferenceId), // mandate_id send by connector
    NetworkMandateId(String), // network_txns_id send by Issuer to connector, Used for PG agnostic mandate txns
}

#[derive(Debug, serde::Deserialize, serde::Serialize, Clone, Eq, PartialEq)]
pub struct ConnectorMandateReferenceId {
    pub connector_mandate_id: Option<String>,
    pub payment_method_id: Option<String>,
    pub update_history: Option<Vec<UpdateHistory>>,
}

#[derive(serde::Serialize, serde::Deserialize, Debug, Clone, Eq, PartialEq)]
pub struct UpdateHistory {
    pub connector_mandate_id: Option<String>,
    pub payment_method_id: String,
    pub original_payment_id: Option<id_type::PaymentId>,
}

impl MandateIds {
    pub fn new(mandate_id: String) -> Self {
        Self {
            mandate_id: Some(mandate_id),
            mandate_reference_id: None,
        }
    }
}

/// Passing this object during payments creates a mandate. The mandate_type sub object is passed by the server.
// The fields on this struct are optional, as we want to allow the merchant to provide partial
// information about creating mandates
#[derive(Default, Eq, PartialEq, Debug, serde::Deserialize, serde::Serialize, Clone, ToSchema)]
#[serde(deny_unknown_fields)]
pub struct MandateData {
    /// A way to update the mandate's payment method details
    pub update_mandate_id: Option<String>,
    /// A concent from the customer to store the payment method
    pub customer_acceptance: Option<CustomerAcceptance>,
    /// A way to select the type of mandate used
    pub mandate_type: Option<MandateType>,
}

#[derive(Clone, Eq, PartialEq, Copy, Debug, Default, serde::Serialize, serde::Deserialize)]
pub struct SingleUseMandate {
    pub amount: MinorUnit,
    pub currency: api_enums::Currency,
}

#[derive(Clone, Eq, PartialEq, Debug, Default, ToSchema, serde::Serialize, serde::Deserialize)]
pub struct MandateAmountData {
    /// The maximum amount to be debited for the mandate transaction
    #[schema(value_type = i64, example = 6540)]
    pub amount: MinorUnit,
    /// The currency for the transaction
    #[schema(value_type = Currency, example = "USD")]
    pub currency: api_enums::Currency,
    /// Specifying start date of the mandate
    #[schema(example = "2022-09-10T00:00:00Z")]
    #[serde(default, with = "common_utils::custom_serde::iso8601::option")]
    pub start_date: Option<PrimitiveDateTime>,
    /// Specifying end date of the mandate
    #[schema(example = "2023-09-10T23:59:59Z")]
    #[serde(default, with = "common_utils::custom_serde::iso8601::option")]
    pub end_date: Option<PrimitiveDateTime>,
    /// Additional details required by mandate
    #[schema(value_type = Option<Object>, example = r#"{
        "frequency": "DAILY"
    }"#)]
    pub metadata: Option<pii::SecretSerdeValue>,
}

#[derive(Eq, PartialEq, Debug, serde::Deserialize, serde::Serialize, Clone, ToSchema)]
#[serde(rename_all = "snake_case")]
pub enum MandateType {
    /// If the mandate should only be valid for 1 off-session use
    SingleUse(MandateAmountData),
    /// If the mandate should be valid for multiple debits
    MultiUse(Option<MandateAmountData>),
}

impl Default for MandateType {
    fn default() -> Self {
        Self::MultiUse(None)
    }
}

/// This "CustomerAcceptance" object is passed during Payments-Confirm request, it enlists the type, time, and mode of acceptance properties related to an acceptance done by the customer. The customer_acceptance sub object is usually passed by the SDK or client.
#[derive(Default, Eq, PartialEq, Debug, serde::Deserialize, serde::Serialize, Clone, ToSchema)]
#[serde(deny_unknown_fields)]
pub struct CustomerAcceptance {
    /// Type of acceptance provided by the
    #[schema(example = "online")]
    pub acceptance_type: AcceptanceType,
    /// Specifying when the customer acceptance was provided
    #[schema(example = "2022-09-10T10:11:12Z")]
    #[serde(default, with = "common_utils::custom_serde::iso8601::option")]
    pub accepted_at: Option<PrimitiveDateTime>,
    /// Information required for online mandate generation
    pub online: Option<OnlineMandate>,
}

#[derive(Default, Debug, serde::Deserialize, serde::Serialize, PartialEq, Eq, Clone, ToSchema)]
#[serde(rename_all = "lowercase")]
/// This is used to indicate if the mandate was accepted online or offline
pub enum AcceptanceType {
    Online,
    #[default]
    Offline,
}

#[derive(Default, Eq, PartialEq, Debug, serde::Deserialize, serde::Serialize, Clone, ToSchema)]
#[serde(deny_unknown_fields)]
pub struct OnlineMandate {
    /// Ip address of the customer machine from which the mandate was created
    #[schema(value_type = String, example = "123.32.25.123")]
    pub ip_address: Option<Secret<String, pii::IpAddress>>,
    /// The user-agent of the customer's browser
    pub user_agent: String,
}

#[derive(Default, Eq, PartialEq, Clone, Debug, serde::Deserialize, serde::Serialize, ToSchema)]
pub struct Card {
    /// The card number
    #[schema(value_type = String, example = "4242424242424242")]
    pub card_number: CardNumber,

    /// The card's expiry month
    #[schema(value_type = String, example = "24")]
    pub card_exp_month: Secret<String>,

    /// The card's expiry year
    #[schema(value_type = String, example = "24")]
    pub card_exp_year: Secret<String>,

    /// The card holder's name
    #[schema(value_type = String, example = "John Test")]
    pub card_holder_name: Option<Secret<String>>,

    /// The CVC number for the card
    #[schema(value_type = String, example = "242")]
    pub card_cvc: Secret<String>,

    /// The name of the issuer of card
    #[schema(example = "chase")]
    pub card_issuer: Option<String>,

    /// The card network for the card
    #[schema(value_type = Option<CardNetwork>, example = "Visa")]
    pub card_network: Option<api_enums::CardNetwork>,

    #[schema(example = "CREDIT")]
    pub card_type: Option<String>,

    #[schema(example = "INDIA")]
    pub card_issuing_country: Option<String>,

    #[schema(example = "JP_AMEX")]
    pub bank_code: Option<String>,
    /// The card holder's nick name
    #[schema(value_type = Option<String>, example = "John Test")]
    pub nick_name: Option<Secret<String>>,
}

#[derive(Default, Eq, PartialEq, Clone, Debug, serde::Deserialize, serde::Serialize, ToSchema)]
pub struct ExtendedCardInfo {
    /// The card number
    #[schema(value_type = String, example = "4242424242424242")]
    pub card_number: CardNumber,

    /// The card's expiry month
    #[schema(value_type = String, example = "24")]
    pub card_exp_month: Secret<String>,

    /// The card's expiry year
    #[schema(value_type = String, example = "24")]
    pub card_exp_year: Secret<String>,

    /// The card holder's name
    #[schema(value_type = String, example = "John Test")]
    pub card_holder_name: Option<Secret<String>>,

    /// The CVC number for the card
    #[schema(value_type = String, example = "242")]
    pub card_cvc: Secret<String>,

    /// The name of the issuer of card
    #[schema(example = "chase")]
    pub card_issuer: Option<String>,

    /// The card network for the card
    #[schema(value_type = Option<CardNetwork>, example = "Visa")]
    pub card_network: Option<api_enums::CardNetwork>,

    #[schema(example = "CREDIT")]
    pub card_type: Option<String>,

    #[schema(example = "INDIA")]
    pub card_issuing_country: Option<String>,

    #[schema(example = "JP_AMEX")]
    pub bank_code: Option<String>,
}

impl From<Card> for ExtendedCardInfo {
    fn from(value: Card) -> Self {
        Self {
            card_number: value.card_number,
            card_exp_month: value.card_exp_month,
            card_exp_year: value.card_exp_year,
            card_holder_name: value.card_holder_name,
            card_cvc: value.card_cvc,
            card_issuer: value.card_issuer,
            card_network: value.card_network,
            card_type: value.card_type,
            card_issuing_country: value.card_issuing_country,
            bank_code: value.bank_code,
        }
    }
}

impl GetAddressFromPaymentMethodData for Card {
    fn get_billing_address(&self) -> Option<Address> {
        // Create billing address if first_name is some or if it is not ""
        self.card_holder_name
            .as_ref()
            .filter(|card_holder_name| !card_holder_name.is_empty_after_trim())
            .map(|card_holder_name| {
                // Split the `card_holder_name` into `first_name` and `last_name` based on the
                // first occurrence of ' '. For example
                // John Wheat Dough
                // first_name -> John
                // last_name -> Wheat Dough
                card_holder_name.peek().split_whitespace()
            })
            .map(|mut card_holder_name_iter| {
                let first_name = card_holder_name_iter
                    .next()
                    .map(ToOwned::to_owned)
                    .map(Secret::new);

                let last_name = card_holder_name_iter.collect::<Vec<_>>().join(" ");
                let last_name = if last_name.is_empty_after_trim() {
                    None
                } else {
                    Some(Secret::new(last_name))
                };

                AddressDetails {
                    first_name,
                    last_name,
                    ..Default::default()
                }
            })
            .map(|address_details| Address {
                address: Some(address_details),
                phone: None,
                email: None,
            })
    }
}

impl Card {
    fn apply_additional_card_info(&self, additional_card_info: AdditionalCardInfo) -> Self {
        Self {
            card_number: self.card_number.clone(),
            card_exp_month: self.card_exp_month.clone(),
            card_exp_year: self.card_exp_year.clone(),
            card_holder_name: self.card_holder_name.clone(),
            card_cvc: self.card_cvc.clone(),
            card_issuer: self
                .card_issuer
                .clone()
                .or(additional_card_info.card_issuer),
            card_network: self
                .card_network
                .clone()
                .or(additional_card_info.card_network),
            card_type: self.card_type.clone().or(additional_card_info.card_type),
            card_issuing_country: self
                .card_issuing_country
                .clone()
                .or(additional_card_info.card_issuing_country),
            bank_code: self.bank_code.clone().or(additional_card_info.bank_code),
            nick_name: self.nick_name.clone(),
        }
    }
}

#[derive(Eq, PartialEq, Debug, serde::Deserialize, serde::Serialize, Clone, ToSchema, Default)]
#[serde(rename_all = "snake_case")]
pub struct CardToken {
    /// The card holder's name
    #[schema(value_type = String, example = "John Test")]
    pub card_holder_name: Option<Secret<String>>,

    /// The CVC number for the card
    #[schema(value_type = Option<String>)]
    pub card_cvc: Option<Secret<String>>,
}

#[derive(Eq, PartialEq, Clone, Debug, serde::Deserialize, serde::Serialize, ToSchema)]
#[serde(rename_all = "snake_case")]
pub enum CardRedirectData {
    Knet {},
    Benefit {},
    MomoAtm {},
    CardRedirect {},
}

#[derive(Eq, PartialEq, Clone, Debug, serde::Deserialize, serde::Serialize, ToSchema)]
#[serde(rename_all = "snake_case")]
pub enum PayLaterData {
    /// For KlarnaRedirect as PayLater Option
    KlarnaRedirect {
        /// The billing email
        #[schema(value_type = Option<String>)]
        billing_email: Option<Email>,
        // The billing country code
        #[schema(value_type = Option<CountryAlpha2>, example = "US")]
        billing_country: Option<api_enums::CountryAlpha2>,
    },
    /// For Klarna Sdk as PayLater Option
    KlarnaSdk {
        /// The token for the sdk workflow
        token: String,
    },
    /// For Affirm redirect as PayLater Option
    AffirmRedirect {},
    /// For AfterpayClearpay redirect as PayLater Option
    AfterpayClearpayRedirect {
        /// The billing email
        #[schema(value_type = Option<String>)]
        billing_email: Option<Email>,
        /// The billing name
        #[schema(value_type = Option<String>)]
        billing_name: Option<Secret<String>>,
    },
    /// For PayBright Redirect as PayLater Option
    PayBrightRedirect {},
    /// For WalleyRedirect as PayLater Option
    WalleyRedirect {},
    /// For Alma Redirection as PayLater Option
    AlmaRedirect {},
    AtomeRedirect {},
}

impl GetAddressFromPaymentMethodData for PayLaterData {
    fn get_billing_address(&self) -> Option<Address> {
        match self {
            Self::KlarnaRedirect {
                billing_email,
                billing_country,
            } => {
                let address_details = AddressDetails {
                    country: *billing_country,
                    ..AddressDetails::default()
                };

                Some(Address {
                    address: Some(address_details),
                    email: billing_email.clone(),
                    phone: None,
                })
            }
            Self::AfterpayClearpayRedirect {
                billing_email,
                billing_name,
            } => {
                let address_details = AddressDetails {
                    first_name: billing_name.clone(),
                    ..AddressDetails::default()
                };

                Some(Address {
                    address: Some(address_details),
                    email: billing_email.clone(),
                    phone: None,
                })
            }
            Self::PayBrightRedirect {}
            | Self::WalleyRedirect {}
            | Self::AlmaRedirect {}
            | Self::KlarnaSdk { .. }
            | Self::AffirmRedirect {}
            | Self::AtomeRedirect {} => None,
        }
    }
}

#[derive(serde::Deserialize, serde::Serialize, Debug, Clone, ToSchema, Eq, PartialEq)]
#[serde(rename_all = "snake_case")]
pub enum BankDebitData {
    /// Payment Method data for Ach bank debit
    AchBankDebit {
        /// Billing details for bank debit
        billing_details: Option<BankDebitBilling>,
        /// Account number for ach bank debit payment
        #[schema(value_type = String, example = "000123456789")]
        account_number: Secret<String>,
        /// Routing number for ach bank debit payment
        #[schema(value_type = String, example = "110000000")]
        routing_number: Secret<String>,

        #[schema(value_type = String, example = "John Test")]
        card_holder_name: Option<Secret<String>>,

        #[schema(value_type = String, example = "John Doe")]
        bank_account_holder_name: Option<Secret<String>>,

        #[schema(value_type = String, example = "ACH")]
        bank_name: Option<common_enums::BankNames>,

        #[schema(value_type = String, example = "Checking")]
        bank_type: Option<common_enums::BankType>,

        #[schema(value_type = String, example = "Personal")]
        bank_holder_type: Option<common_enums::BankHolderType>,
    },
    SepaBankDebit {
        /// Billing details for bank debit
        billing_details: Option<BankDebitBilling>,
        /// International bank account number (iban) for SEPA
        #[schema(value_type = String, example = "DE89370400440532013000")]
        iban: Secret<String>,
        /// Owner name for bank debit
        #[schema(value_type = String, example = "A. Schneider")]
        bank_account_holder_name: Option<Secret<String>>,
    },
    BecsBankDebit {
        /// Billing details for bank debit
        billing_details: Option<BankDebitBilling>,
        /// Account number for Becs payment method
        #[schema(value_type = String, example = "000123456")]
        account_number: Secret<String>,
        /// Bank-State-Branch (bsb) number
        #[schema(value_type = String, example = "000000")]
        bsb_number: Secret<String>,
        /// Owner name for bank debit
        #[schema(value_type = Option<String>, example = "A. Schneider")]
        bank_account_holder_name: Option<Secret<String>>,
    },
    BacsBankDebit {
        /// Billing details for bank debit
        billing_details: Option<BankDebitBilling>,
        /// Account number for Bacs payment method
        #[schema(value_type = String, example = "00012345")]
        account_number: Secret<String>,
        /// Sort code for Bacs payment method
        #[schema(value_type = String, example = "108800")]
        sort_code: Secret<String>,
        /// holder name for bank debit
        #[schema(value_type = String, example = "A. Schneider")]
        bank_account_holder_name: Option<Secret<String>>,
    },
}

impl GetAddressFromPaymentMethodData for BankDebitData {
    fn get_billing_address(&self) -> Option<Address> {
        fn get_billing_address_inner(
            bank_debit_billing: Option<&BankDebitBilling>,
            bank_account_holder_name: Option<&Secret<String>>,
        ) -> Option<Address> {
            // We will always have address here
            let mut address = bank_debit_billing
                .and_then(GetAddressFromPaymentMethodData::get_billing_address)?;

            // Prefer `account_holder_name` over `name`
            address.address.as_mut().map(|address| {
                address.first_name = bank_account_holder_name
                    .or(address.first_name.as_ref())
                    .cloned();
            });

            Some(address)
        }

        match self {
            Self::AchBankDebit {
                billing_details,
                bank_account_holder_name,
                ..
            }
            | Self::SepaBankDebit {
                billing_details,
                bank_account_holder_name,
                ..
            }
            | Self::BecsBankDebit {
                billing_details,
                bank_account_holder_name,
                ..
            }
            | Self::BacsBankDebit {
                billing_details,
                bank_account_holder_name,
                ..
            } => get_billing_address_inner(
                billing_details.as_ref(),
                bank_account_holder_name.as_ref(),
            ),
        }
    }
}

/// Custom serializer and deserializer for PaymentMethodData
mod payment_method_data_serde {

    use super::*;

    /// Deserialize `reward` payment_method as string for backwards compatibility
    /// The api contract would be
    /// ```json
    /// {
    ///   "payment_method": "reward",
    ///   "payment_method_type": "evoucher",
    ///   "payment_method_data": "reward",
    /// }
    /// ```
    ///
    /// For other payment methods, use the provided deserializer
    /// ```json
    /// "payment_method_data": {
    ///   "card": {
    ///     "card_number": "4242424242424242",
    ///     "card_exp_month": "10",
    ///     "card_exp_year": "25",
    ///     "card_holder_name": "joseph Doe",
    ///     "card_cvc": "123"
    ///    }
    /// }
    /// ```
    pub fn deserialize<'de, D>(
        deserializer: D,
    ) -> Result<Option<PaymentMethodDataRequest>, D::Error>
    where
        D: Deserializer<'de>,
    {
        #[derive(serde::Deserialize, Debug)]
        #[serde(untagged)]
        enum __Inner {
            RewardString(String),
            OptionalPaymentMethod(serde_json::Value),
        }

        // This struct is an intermediate representation
        // This is required in order to catch deserialization errors when deserializing `payment_method_data`
        // The #[serde(flatten)] attribute applied on `payment_method_data` discards
        // any of the error when deserializing and deserializes to an option instead
        #[derive(serde::Deserialize, Debug)]
        struct __InnerPaymentMethodData {
            billing: Option<Address>,
            #[serde(flatten)]
            payment_method_data: Option<serde_json::Value>,
        }

        let deserialize_to_inner = __Inner::deserialize(deserializer)?;

        match deserialize_to_inner {
            __Inner::OptionalPaymentMethod(value) => {
                let parsed_value = serde_json::from_value::<__InnerPaymentMethodData>(value)
                    .map_err(|serde_json_error| de::Error::custom(serde_json_error.to_string()))?;

                let payment_method_data = if let Some(payment_method_data_value) =
                    parsed_value.payment_method_data
                {
                    // Even though no data is passed, the flatten serde_json::Value is deserialized as Some(Object {})
                    if let serde_json::Value::Object(ref inner_map) = payment_method_data_value {
                        if inner_map.is_empty() {
                            None
                        } else {
                            Some(
                                serde_json::from_value::<PaymentMethodData>(
                                    payment_method_data_value,
                                )
                                .map_err(|serde_json_error| {
                                    de::Error::custom(serde_json_error.to_string())
                                })?,
                            )
                        }
                    } else {
                        Err(de::Error::custom("Expected a map for payment_method_data"))?
                    }
                } else {
                    None
                };

                Ok(Some(PaymentMethodDataRequest {
                    payment_method_data,
                    billing: parsed_value.billing,
                }))
            }
            __Inner::RewardString(inner_string) => {
                let payment_method_data = match inner_string.as_str() {
                    "reward" => PaymentMethodData::Reward,
                    _ => Err(de::Error::custom("Invalid Variant"))?,
                };

                Ok(Some(PaymentMethodDataRequest {
                    payment_method_data: Some(payment_method_data),
                    billing: None,
                }))
            }
        }
    }

    pub fn serialize<S>(
        payment_method_data_request: &Option<PaymentMethodDataRequest>,
        serializer: S,
    ) -> Result<S::Ok, S::Error>
    where
        S: Serializer,
    {
        if let Some(payment_method_data_request) = payment_method_data_request {
            if let Some(payment_method_data) =
                payment_method_data_request.payment_method_data.as_ref()
            {
                match payment_method_data {
                    PaymentMethodData::Reward => serializer.serialize_str("reward"),
                    PaymentMethodData::CardRedirect(_)
                    | PaymentMethodData::BankDebit(_)
                    | PaymentMethodData::BankRedirect(_)
                    | PaymentMethodData::BankTransfer(_)
                    | PaymentMethodData::RealTimePayment(_)
                    | PaymentMethodData::CardToken(_)
                    | PaymentMethodData::Crypto(_)
                    | PaymentMethodData::GiftCard(_)
                    | PaymentMethodData::PayLater(_)
                    | PaymentMethodData::Upi(_)
                    | PaymentMethodData::Voucher(_)
                    | PaymentMethodData::Card(_)
                    | PaymentMethodData::MandatePayment
                    | PaymentMethodData::OpenBanking(_)
                    | PaymentMethodData::Wallet(_) => {
                        payment_method_data_request.serialize(serializer)
                    }
                }
            } else {
                payment_method_data_request.serialize(serializer)
            }
        } else {
            serializer.serialize_none()
        }
    }
}

/// The payment method information provided for making a payment
#[derive(Debug, Clone, serde::Deserialize, serde::Serialize, ToSchema, Eq, PartialEq)]
pub struct PaymentMethodDataRequest {
    #[serde(flatten)]
    pub payment_method_data: Option<PaymentMethodData>,
    /// billing details for the payment method.
    /// This billing details will be passed to the processor as billing address.
    /// If not passed, then payment.billing will be considered
    pub billing: Option<Address>,
}

#[derive(Debug, Clone, serde::Deserialize, serde::Serialize, ToSchema, Eq, PartialEq)]
#[serde(rename_all = "snake_case")]
pub enum PaymentMethodData {
    #[schema(title = "Card")]
    Card(Card),
    #[schema(title = "CardRedirect")]
    CardRedirect(CardRedirectData),
    #[schema(title = "Wallet")]
    Wallet(WalletData),
    #[schema(title = "PayLater")]
    PayLater(PayLaterData),
    #[schema(title = "BankRedirect")]
    BankRedirect(BankRedirectData),
    #[schema(title = "BankDebit")]
    BankDebit(BankDebitData),
    #[schema(title = "BankTransfer")]
    BankTransfer(Box<BankTransferData>),
    #[schema(title = "RealTimePayment")]
    RealTimePayment(Box<RealTimePaymentData>),
    #[schema(title = "Crypto")]
    Crypto(CryptoData),
    #[schema(title = "MandatePayment")]
    MandatePayment,
    #[schema(title = "Reward")]
    Reward,
    #[schema(title = "Upi")]
    Upi(UpiData),
    #[schema(title = "Voucher")]
    Voucher(VoucherData),
    #[schema(title = "GiftCard")]
    GiftCard(Box<GiftCardData>),
    #[schema(title = "CardToken")]
    CardToken(CardToken),
    #[schema(title = "OpenBanking")]
    OpenBanking(OpenBankingData),
}

pub trait GetAddressFromPaymentMethodData {
    fn get_billing_address(&self) -> Option<Address>;
}

impl GetAddressFromPaymentMethodData for PaymentMethodData {
    fn get_billing_address(&self) -> Option<Address> {
        match self {
            Self::Card(card_data) => card_data.get_billing_address(),
            Self::CardRedirect(_) => None,
            Self::Wallet(wallet_data) => wallet_data.get_billing_address(),
            Self::PayLater(pay_later) => pay_later.get_billing_address(),
            Self::BankRedirect(bank_redirect_data) => bank_redirect_data.get_billing_address(),
            Self::BankDebit(bank_debit_data) => bank_debit_data.get_billing_address(),
            Self::BankTransfer(bank_transfer_data) => bank_transfer_data.get_billing_address(),
            Self::Voucher(voucher_data) => voucher_data.get_billing_address(),
            Self::Crypto(_)
            | Self::Reward
            | Self::RealTimePayment(_)
            | Self::Upi(_)
            | Self::GiftCard(_)
            | Self::CardToken(_)
            | Self::OpenBanking(_)
            | Self::MandatePayment => None,
        }
    }
}

impl PaymentMethodData {
    pub fn apply_additional_payment_data(
        &self,
        additional_payment_data: AdditionalPaymentData,
    ) -> Self {
        if let AdditionalPaymentData::Card(additional_card_info) = additional_payment_data {
            match self {
                Self::Card(card) => {
                    Self::Card(card.apply_additional_card_info(*additional_card_info))
                }
                _ => self.to_owned(),
            }
        } else {
            self.to_owned()
        }
    }

    pub fn get_payment_method(&self) -> Option<api_enums::PaymentMethod> {
        match self {
            Self::Card(_) => Some(api_enums::PaymentMethod::Card),
            Self::CardRedirect(_) => Some(api_enums::PaymentMethod::CardRedirect),
            Self::Wallet(_) => Some(api_enums::PaymentMethod::Wallet),
            Self::PayLater(_) => Some(api_enums::PaymentMethod::PayLater),
            Self::BankRedirect(_) => Some(api_enums::PaymentMethod::BankRedirect),
            Self::BankDebit(_) => Some(api_enums::PaymentMethod::BankDebit),
            Self::BankTransfer(_) => Some(api_enums::PaymentMethod::BankTransfer),
            Self::RealTimePayment(_) => Some(api_enums::PaymentMethod::RealTimePayment),
            Self::Crypto(_) => Some(api_enums::PaymentMethod::Crypto),
            Self::Reward => Some(api_enums::PaymentMethod::Reward),
            Self::Upi(_) => Some(api_enums::PaymentMethod::Upi),
            Self::Voucher(_) => Some(api_enums::PaymentMethod::Voucher),
            Self::GiftCard(_) => Some(api_enums::PaymentMethod::GiftCard),
            Self::OpenBanking(_) => Some(api_enums::PaymentMethod::OpenBanking),
            Self::CardToken(_) | Self::MandatePayment => None,
        }
    }
}

pub trait GetPaymentMethodType {
    fn get_payment_method_type(&self) -> api_enums::PaymentMethodType;
}

impl GetPaymentMethodType for CardRedirectData {
    fn get_payment_method_type(&self) -> api_enums::PaymentMethodType {
        match self {
            Self::Knet {} => api_enums::PaymentMethodType::Knet,
            Self::Benefit {} => api_enums::PaymentMethodType::Benefit,
            Self::MomoAtm {} => api_enums::PaymentMethodType::MomoAtm,
            Self::CardRedirect {} => api_enums::PaymentMethodType::CardRedirect,
        }
    }
}

impl GetPaymentMethodType for WalletData {
    fn get_payment_method_type(&self) -> api_enums::PaymentMethodType {
        match self {
            Self::AliPayQr(_) | Self::AliPayRedirect(_) => api_enums::PaymentMethodType::AliPay,
            Self::AliPayHkRedirect(_) => api_enums::PaymentMethodType::AliPayHk,
            Self::MomoRedirect(_) => api_enums::PaymentMethodType::Momo,
            Self::KakaoPayRedirect(_) => api_enums::PaymentMethodType::KakaoPay,
            Self::GoPayRedirect(_) => api_enums::PaymentMethodType::GoPay,
            Self::GcashRedirect(_) => api_enums::PaymentMethodType::Gcash,
            Self::ApplePay(_) | Self::ApplePayRedirect(_) | Self::ApplePayThirdPartySdk(_) => {
                api_enums::PaymentMethodType::ApplePay
            }
            Self::DanaRedirect {} => api_enums::PaymentMethodType::Dana,
            Self::GooglePay(_) | Self::GooglePayRedirect(_) | Self::GooglePayThirdPartySdk(_) => {
                api_enums::PaymentMethodType::GooglePay
            }
            Self::MbWayRedirect(_) => api_enums::PaymentMethodType::MbWay,
            Self::MobilePayRedirect(_) => api_enums::PaymentMethodType::MobilePay,
            Self::PaypalRedirect(_) | Self::PaypalSdk(_) => api_enums::PaymentMethodType::Paypal,
            Self::SamsungPay(_) => api_enums::PaymentMethodType::SamsungPay,
            Self::TwintRedirect {} => api_enums::PaymentMethodType::Twint,
            Self::VippsRedirect {} => api_enums::PaymentMethodType::Vipps,
            Self::TouchNGoRedirect(_) => api_enums::PaymentMethodType::TouchNGo,
            Self::WeChatPayRedirect(_) | Self::WeChatPayQr(_) => {
                api_enums::PaymentMethodType::WeChatPay
            }
            Self::CashappQr(_) => api_enums::PaymentMethodType::Cashapp,
            Self::SwishQr(_) => api_enums::PaymentMethodType::Swish,
            Self::Mifinity(_) => api_enums::PaymentMethodType::Mifinity,
        }
    }
}

impl GetPaymentMethodType for PayLaterData {
    fn get_payment_method_type(&self) -> api_enums::PaymentMethodType {
        match self {
            Self::KlarnaRedirect { .. } => api_enums::PaymentMethodType::Klarna,
            Self::KlarnaSdk { .. } => api_enums::PaymentMethodType::Klarna,
            Self::AffirmRedirect {} => api_enums::PaymentMethodType::Affirm,
            Self::AfterpayClearpayRedirect { .. } => api_enums::PaymentMethodType::AfterpayClearpay,
            Self::PayBrightRedirect {} => api_enums::PaymentMethodType::PayBright,
            Self::WalleyRedirect {} => api_enums::PaymentMethodType::Walley,
            Self::AlmaRedirect {} => api_enums::PaymentMethodType::Alma,
            Self::AtomeRedirect {} => api_enums::PaymentMethodType::Atome,
        }
    }
}

impl GetPaymentMethodType for OpenBankingData {
    fn get_payment_method_type(&self) -> api_enums::PaymentMethodType {
        match self {
            Self::OpenBankingPIS {} => api_enums::PaymentMethodType::OpenBankingPIS,
        }
    }
}

impl GetPaymentMethodType for BankRedirectData {
    fn get_payment_method_type(&self) -> api_enums::PaymentMethodType {
        match self {
            Self::BancontactCard { .. } => api_enums::PaymentMethodType::BancontactCard,
            Self::Bizum {} => api_enums::PaymentMethodType::Bizum,
            Self::Blik { .. } => api_enums::PaymentMethodType::Blik,
            Self::Eps { .. } => api_enums::PaymentMethodType::Eps,
            Self::Giropay { .. } => api_enums::PaymentMethodType::Giropay,
            Self::Ideal { .. } => api_enums::PaymentMethodType::Ideal,
            Self::Interac { .. } => api_enums::PaymentMethodType::Interac,
            Self::OnlineBankingCzechRepublic { .. } => {
                api_enums::PaymentMethodType::OnlineBankingCzechRepublic
            }
            Self::OnlineBankingFinland { .. } => api_enums::PaymentMethodType::OnlineBankingFinland,
            Self::OnlineBankingPoland { .. } => api_enums::PaymentMethodType::OnlineBankingPoland,
            Self::OnlineBankingSlovakia { .. } => {
                api_enums::PaymentMethodType::OnlineBankingSlovakia
            }
            Self::OpenBankingUk { .. } => api_enums::PaymentMethodType::OpenBankingUk,
            Self::Przelewy24 { .. } => api_enums::PaymentMethodType::Przelewy24,
            Self::Sofort { .. } => api_enums::PaymentMethodType::Sofort,
            Self::Trustly { .. } => api_enums::PaymentMethodType::Trustly,
            Self::OnlineBankingFpx { .. } => api_enums::PaymentMethodType::OnlineBankingFpx,
            Self::OnlineBankingThailand { .. } => {
                api_enums::PaymentMethodType::OnlineBankingThailand
            }
            Self::LocalBankRedirect { .. } => api_enums::PaymentMethodType::LocalBankRedirect,
        }
    }
}

impl GetPaymentMethodType for BankDebitData {
    fn get_payment_method_type(&self) -> api_enums::PaymentMethodType {
        match self {
            Self::AchBankDebit { .. } => api_enums::PaymentMethodType::Ach,
            Self::SepaBankDebit { .. } => api_enums::PaymentMethodType::Sepa,
            Self::BecsBankDebit { .. } => api_enums::PaymentMethodType::Becs,
            Self::BacsBankDebit { .. } => api_enums::PaymentMethodType::Bacs,
        }
    }
}

impl GetPaymentMethodType for BankTransferData {
    fn get_payment_method_type(&self) -> api_enums::PaymentMethodType {
        match self {
            Self::AchBankTransfer { .. } => api_enums::PaymentMethodType::Ach,
            Self::SepaBankTransfer { .. } => api_enums::PaymentMethodType::Sepa,
            Self::BacsBankTransfer { .. } => api_enums::PaymentMethodType::Bacs,
            Self::MultibancoBankTransfer { .. } => api_enums::PaymentMethodType::Multibanco,
            Self::PermataBankTransfer { .. } => api_enums::PaymentMethodType::PermataBankTransfer,
            Self::BcaBankTransfer { .. } => api_enums::PaymentMethodType::BcaBankTransfer,
            Self::BniVaBankTransfer { .. } => api_enums::PaymentMethodType::BniVa,
            Self::BriVaBankTransfer { .. } => api_enums::PaymentMethodType::BriVa,
            Self::CimbVaBankTransfer { .. } => api_enums::PaymentMethodType::CimbVa,
            Self::DanamonVaBankTransfer { .. } => api_enums::PaymentMethodType::DanamonVa,
            Self::MandiriVaBankTransfer { .. } => api_enums::PaymentMethodType::MandiriVa,
            Self::Pix { .. } => api_enums::PaymentMethodType::Pix,
            Self::Pse {} => api_enums::PaymentMethodType::Pse,
            Self::LocalBankTransfer { .. } => api_enums::PaymentMethodType::LocalBankTransfer,
        }
    }
}

impl GetPaymentMethodType for CryptoData {
    fn get_payment_method_type(&self) -> api_enums::PaymentMethodType {
        api_enums::PaymentMethodType::CryptoCurrency
    }
}

impl GetPaymentMethodType for RealTimePaymentData {
    fn get_payment_method_type(&self) -> api_enums::PaymentMethodType {
        match self {
            Self::Fps {} => api_enums::PaymentMethodType::Fps,
            Self::DuitNow {} => api_enums::PaymentMethodType::DuitNow,
            Self::PromptPay {} => api_enums::PaymentMethodType::PromptPay,
            Self::VietQr {} => api_enums::PaymentMethodType::VietQr,
        }
    }
}

impl GetPaymentMethodType for UpiData {
    fn get_payment_method_type(&self) -> api_enums::PaymentMethodType {
        match self {
            Self::UpiCollect(_) => api_enums::PaymentMethodType::UpiCollect,
            Self::UpiIntent(_) => api_enums::PaymentMethodType::UpiIntent,
        }
    }
}
impl GetPaymentMethodType for VoucherData {
    fn get_payment_method_type(&self) -> api_enums::PaymentMethodType {
        match self {
            Self::Boleto(_) => api_enums::PaymentMethodType::Boleto,
            Self::Efecty => api_enums::PaymentMethodType::Efecty,
            Self::PagoEfectivo => api_enums::PaymentMethodType::PagoEfectivo,
            Self::RedCompra => api_enums::PaymentMethodType::RedCompra,
            Self::RedPagos => api_enums::PaymentMethodType::RedPagos,
            Self::Alfamart(_) => api_enums::PaymentMethodType::Alfamart,
            Self::Indomaret(_) => api_enums::PaymentMethodType::Indomaret,
            Self::Oxxo => api_enums::PaymentMethodType::Oxxo,
            Self::SevenEleven(_) => api_enums::PaymentMethodType::SevenEleven,
            Self::Lawson(_) => api_enums::PaymentMethodType::Lawson,
            Self::MiniStop(_) => api_enums::PaymentMethodType::MiniStop,
            Self::FamilyMart(_) => api_enums::PaymentMethodType::FamilyMart,
            Self::Seicomart(_) => api_enums::PaymentMethodType::Seicomart,
            Self::PayEasy(_) => api_enums::PaymentMethodType::PayEasy,
        }
    }
}
impl GetPaymentMethodType for GiftCardData {
    fn get_payment_method_type(&self) -> api_enums::PaymentMethodType {
        match self {
            Self::Givex(_) => api_enums::PaymentMethodType::Givex,
            Self::PaySafeCard {} => api_enums::PaymentMethodType::PaySafeCard,
        }
    }
}

#[derive(serde::Deserialize, serde::Serialize, Debug, Clone, ToSchema, Eq, PartialEq)]
#[serde(rename_all = "snake_case")]
pub enum GiftCardData {
    Givex(GiftCardDetails),
    PaySafeCard {},
}

#[derive(serde::Deserialize, serde::Serialize, Debug, Clone, ToSchema, Eq, PartialEq)]
#[serde(rename_all = "snake_case")]
pub struct GiftCardDetails {
    /// The gift card number
    #[schema(value_type = String)]
    pub number: Secret<String>,
    /// The card verification code.
    #[schema(value_type = String)]
    pub cvc: Secret<String>,
}

#[derive(Default, Eq, PartialEq, Clone, Debug, serde::Deserialize, serde::Serialize, ToSchema)]
#[serde(rename_all = "snake_case")]
pub struct AdditionalCardInfo {
    /// The name of issuer of the card
    pub card_issuer: Option<String>,

    /// Card network of the card
    pub card_network: Option<api_enums::CardNetwork>,

    /// Card type, can be either `credit` or `debit`
    pub card_type: Option<String>,

    pub card_issuing_country: Option<String>,
    pub bank_code: Option<String>,

    /// Last 4 digits of the card number
    pub last4: Option<String>,

    /// The ISIN of the card
    pub card_isin: Option<String>,

    /// Extended bin of card, contains the first 8 digits of card number
    pub card_extended_bin: Option<String>,

    pub card_exp_month: Option<Secret<String>>,

    pub card_exp_year: Option<Secret<String>>,

    pub card_holder_name: Option<Secret<String>>,

    /// Additional payment checks done on the cvv and billing address by the processors.
    /// This is a free form field and the structure varies from processor to processor
    pub payment_checks: Option<serde_json::Value>,

    /// Details about the threeds environment.
    /// This is a free form field and the structure varies from processor to processor
    pub authentication_data: Option<serde_json::Value>,
}

#[derive(Debug, Clone, Eq, PartialEq, serde::Deserialize, serde::Serialize)]
#[serde(rename_all = "snake_case")]
pub enum AdditionalPaymentData {
    Card(Box<AdditionalCardInfo>),
    BankRedirect {
        bank_name: Option<common_enums::BankNames>,
        #[serde(flatten)]
        additional_details: Option<additional_info::BankRedirectDetails>,
    },
    Wallet {
        apple_pay: Option<ApplepayPaymentMethod>,
    },
    PayLater {
        klarna_sdk: Option<KlarnaSdkPaymentMethod>,
    },
    BankTransfer(additional_info::BankTransferAdditionalData),
    Crypto(CryptoData),
    BankDebit(additional_info::BankDebitAdditionalData),
    MandatePayment {},
    Reward {},
    RealTimePayment(RealTimePaymentData),
    Upi(additional_info::UpiAdditionalData),
    GiftCard(additional_info::GiftCardAdditionalData),
    Voucher(VoucherData),
    CardRedirect(CardRedirectData),
    CardToken(additional_info::CardTokenAdditionalData),
    OpenBanking(OpenBankingData),
}

#[derive(Debug, Clone, Eq, PartialEq, serde::Deserialize, serde::Serialize)]

pub struct KlarnaSdkPaymentMethod {
    pub payment_type: Option<String>,
}

#[derive(Debug, Clone, Eq, PartialEq, serde::Deserialize, serde::Serialize, ToSchema)]
#[serde(rename_all = "snake_case")]
pub enum BankRedirectData {
    BancontactCard {
        /// The card number
        #[schema(value_type = String, example = "4242424242424242")]
        card_number: Option<CardNumber>,
        /// The card's expiry month
        #[schema(value_type = String, example = "24")]
        card_exp_month: Option<Secret<String>>,

        /// The card's expiry year
        #[schema(value_type = String, example = "24")]
        card_exp_year: Option<Secret<String>>,

        /// The card holder's name
        #[schema(value_type = String, example = "John Test")]
        card_holder_name: Option<Secret<String>>,

        //Required by Stripes
        billing_details: Option<BankRedirectBilling>,
    },
    Bizum {},
    Blik {
        // Blik Code
        blik_code: Option<String>,
    },
    Eps {
        /// The billing details for bank redirection
        billing_details: Option<BankRedirectBilling>,

        /// The hyperswitch bank code for eps
        #[schema(value_type = BankNames, example = "triodos_bank")]
        bank_name: Option<common_enums::BankNames>,

        /// The country for bank payment
        #[schema(value_type = CountryAlpha2, example = "US")]
        country: Option<api_enums::CountryAlpha2>,
    },
    Giropay {
        /// The billing details for bank redirection
        billing_details: Option<BankRedirectBilling>,
        /// Bank account details for Giropay

        #[schema(value_type = Option<String>)]
        /// Bank account bic code
        bank_account_bic: Option<Secret<String>>,

        /// Bank account iban
        #[schema(value_type = Option<String>)]
        bank_account_iban: Option<Secret<String>>,

        /// The country for bank payment
        #[schema(value_type = CountryAlpha2, example = "US")]
        country: Option<api_enums::CountryAlpha2>,
    },
    Ideal {
        /// The billing details for bank redirection
        billing_details: Option<BankRedirectBilling>,

        /// The hyperswitch bank code for ideal
        #[schema(value_type = BankNames, example = "abn_amro")]
        bank_name: Option<common_enums::BankNames>,

        /// The country for bank payment
        #[schema(value_type = CountryAlpha2, example = "US")]
        country: Option<api_enums::CountryAlpha2>,
    },
    Interac {
        /// The country for bank payment
        #[schema(value_type = Option<CountryAlpha2>, example = "US")]
        country: Option<api_enums::CountryAlpha2>,

        #[schema(value_type = Option<String>, example = "john.doe@example.com")]
        email: Option<Email>,
    },
    OnlineBankingCzechRepublic {
        // Issuer banks
        #[schema(value_type = BankNames)]
        issuer: common_enums::BankNames,
    },
    OnlineBankingFinland {
        // Shopper Email
        #[schema(value_type = Option<String>)]
        email: Option<Email>,
    },
    OnlineBankingPoland {
        // Issuer banks
        #[schema(value_type = BankNames)]
        issuer: common_enums::BankNames,
    },
    OnlineBankingSlovakia {
        // Issuer value corresponds to the bank
        #[schema(value_type = BankNames)]
        issuer: common_enums::BankNames,
    },
    OpenBankingUk {
        // Issuer banks
        #[schema(value_type = BankNames)]
        issuer: Option<common_enums::BankNames>,
        /// The country for bank payment
        #[schema(value_type = CountryAlpha2, example = "US")]
        country: Option<api_enums::CountryAlpha2>,
    },
    Przelewy24 {
        //Issuer banks
        #[schema(value_type = Option<BankNames>)]
        bank_name: Option<common_enums::BankNames>,

        // The billing details for bank redirect
        billing_details: Option<BankRedirectBilling>,
    },
    Sofort {
        /// The billing details for bank redirection
        billing_details: Option<BankRedirectBilling>,

        /// The country for bank payment
        #[schema(value_type = CountryAlpha2, example = "US")]
        country: Option<api_enums::CountryAlpha2>,

        /// The preferred language
        #[schema(example = "en")]
        preferred_language: Option<String>,
    },
    Trustly {
        /// The country for bank payment
        #[schema(value_type = CountryAlpha2, example = "US")]
        country: api_enums::CountryAlpha2,
    },
    OnlineBankingFpx {
        // Issuer banks
        #[schema(value_type = BankNames)]
        issuer: common_enums::BankNames,
    },
    OnlineBankingThailand {
        #[schema(value_type = BankNames)]
        issuer: common_enums::BankNames,
    },
    LocalBankRedirect {},
}

impl GetAddressFromPaymentMethodData for BankRedirectData {
    fn get_billing_address(&self) -> Option<Address> {
        let get_billing_address_inner = |bank_redirect_billing: Option<&BankRedirectBilling>,
                                         billing_country: Option<&common_enums::CountryAlpha2>,
                                         billing_email: Option<&Email>|
         -> Option<Address> {
            let address = bank_redirect_billing
                .and_then(GetAddressFromPaymentMethodData::get_billing_address);

            let address = match (address, billing_country) {
                (Some(mut address), Some(billing_country)) => {
                    address
                        .address
                        .as_mut()
                        .map(|address| address.country = Some(*billing_country));

                    Some(address)
                }
                (Some(address), None) => Some(address),
                (None, Some(billing_country)) => Some(Address {
                    address: Some(AddressDetails {
                        country: Some(*billing_country),
                        ..AddressDetails::default()
                    }),
                    phone: None,
                    email: None,
                }),
                (None, None) => None,
            };

            match (address, billing_email) {
                (Some(mut address), Some(email)) => {
                    address.email = Some(email.clone());
                    Some(address)
                }
                (Some(address), None) => Some(address),
                (None, Some(billing_email)) => Some(Address {
                    address: None,
                    phone: None,
                    email: Some(billing_email.clone()),
                }),
                (None, None) => None,
            }
        };

        match self {
            Self::BancontactCard {
                billing_details,
                card_holder_name,
                ..
            } => {
                let address = get_billing_address_inner(billing_details.as_ref(), None, None);

                if let Some(mut address) = address {
                    address.address.as_mut().map(|address| {
                        address.first_name = card_holder_name
                            .as_ref()
                            .or(address.first_name.as_ref())
                            .cloned();
                    });

                    Some(address)
                } else {
                    Some(Address {
                        address: Some(AddressDetails {
                            first_name: card_holder_name.clone(),
                            ..AddressDetails::default()
                        }),
                        phone: None,
                        email: None,
                    })
                }
            }
            Self::Eps {
                billing_details,
                country,
                ..
            }
            | Self::Giropay {
                billing_details,
                country,
                ..
            }
            | Self::Ideal {
                billing_details,
                country,
                ..
            }
            | Self::Sofort {
                billing_details,
                country,
                ..
            } => get_billing_address_inner(billing_details.as_ref(), country.as_ref(), None),
            Self::Interac { country, email } => {
                get_billing_address_inner(None, country.as_ref(), email.as_ref())
            }
            Self::OnlineBankingFinland { email } => {
                get_billing_address_inner(None, None, email.as_ref())
            }
            Self::OpenBankingUk { country, .. } => {
                get_billing_address_inner(None, country.as_ref(), None)
            }
            Self::Przelewy24 {
                billing_details, ..
            } => get_billing_address_inner(billing_details.as_ref(), None, None),
            Self::Trustly { country } => get_billing_address_inner(None, Some(country), None),
            Self::OnlineBankingFpx { .. }
            | Self::LocalBankRedirect {}
            | Self::OnlineBankingThailand { .. }
            | Self::Bizum {}
            | Self::OnlineBankingPoland { .. }
            | Self::OnlineBankingSlovakia { .. }
            | Self::OnlineBankingCzechRepublic { .. }
            | Self::Blik { .. } => None,
        }
    }
}

#[derive(Debug, Clone, Eq, PartialEq, serde::Serialize, serde::Deserialize, ToSchema)]
pub struct AlfamartVoucherData {
    /// The billing first name for Alfamart
    #[schema(value_type = Option<String>, example = "Jane")]
    pub first_name: Option<Secret<String>>,
    /// The billing second name for Alfamart
    #[schema(value_type = Option<String>, example = "Doe")]
    pub last_name: Option<Secret<String>>,
    /// The Email ID for Alfamart
    #[schema(value_type = Option<String>, example = "example@me.com")]
    pub email: Option<Email>,
}

#[derive(Debug, Clone, Eq, PartialEq, serde::Serialize, serde::Deserialize, ToSchema)]
pub struct IndomaretVoucherData {
    /// The billing first name for Alfamart
    #[schema(value_type = Option<String>, example = "Jane")]
    pub first_name: Option<Secret<String>>,
    /// The billing second name for Alfamart
    #[schema(value_type = Option<String>, example = "Doe")]
    pub last_name: Option<Secret<String>>,
    /// The Email ID for Alfamart
    #[schema(value_type = Option<String>, example = "example@me.com")]
    pub email: Option<Email>,
}

#[derive(Debug, Clone, Eq, PartialEq, serde::Serialize, serde::Deserialize, ToSchema)]
pub struct JCSVoucherData {
    /// The billing first name for Japanese convenience stores
    #[schema(value_type = Option<String>, example = "Jane")]
    pub first_name: Option<Secret<String>>,
    /// The billing second name Japanese convenience stores
    #[schema(value_type = Option<String>, example = "Doe")]
    pub last_name: Option<Secret<String>>,
    /// The Email ID for Japanese convenience stores
    #[schema(value_type = Option<String>, example = "example@me.com")]
    pub email: Option<Email>,
    /// The telephone number for Japanese convenience stores
    #[schema(value_type = Option<String>, example = "9123456789")]
    pub phone_number: Option<String>,
}

#[derive(Debug, Clone, Eq, PartialEq, serde::Deserialize, serde::Serialize, ToSchema)]
pub struct AchBillingDetails {
    /// The Email ID for ACH billing
    #[schema(value_type = Option<String>, example = "example@me.com")]
    pub email: Option<Email>,
}

#[derive(Debug, Clone, Eq, PartialEq, serde::Deserialize, serde::Serialize, ToSchema)]
pub struct DokuBillingDetails {
    /// The billing first name for Doku
    #[schema(value_type = Option<String>, example = "Jane")]
    pub first_name: Option<Secret<String>>,
    /// The billing second name for Doku
    #[schema(value_type = Option<String>, example = "Doe")]
    pub last_name: Option<Secret<String>>,
    /// The Email ID for Doku billing
    #[schema(value_type = Option<String>, example = "example@me.com")]
    pub email: Option<Email>,
}

#[derive(Debug, Clone, Eq, PartialEq, serde::Deserialize, serde::Serialize, ToSchema)]
pub struct MultibancoBillingDetails {
    #[schema(value_type = Option<String>, example = "example@me.com")]
    pub email: Option<Email>,
}

#[derive(Debug, Clone, Eq, PartialEq, serde::Deserialize, serde::Serialize, ToSchema)]
pub struct SepaAndBacsBillingDetails {
    /// The Email ID for SEPA and BACS billing
    #[schema(value_type = Option<String>, example = "example@me.com")]
    pub email: Option<Email>,
    /// The billing name for SEPA and BACS billing
    #[schema(value_type = Option<String>, example = "Jane Doe")]
    pub name: Option<Secret<String>>,
}

#[derive(Debug, Clone, Eq, PartialEq, serde::Deserialize, serde::Serialize, ToSchema)]
#[serde(rename_all = "snake_case")]
pub struct CryptoData {
    pub pay_currency: Option<String>,
    pub network: Option<String>,
}

#[derive(Debug, Clone, Eq, PartialEq, serde::Deserialize, serde::Serialize, ToSchema)]
#[serde(rename_all = "snake_case")]
pub enum UpiData {
    UpiCollect(UpiCollectData),
    UpiIntent(UpiIntentData),
}

#[derive(Debug, Clone, Eq, PartialEq, serde::Deserialize, serde::Serialize, ToSchema)]
#[serde(rename_all = "snake_case")]
pub struct UpiCollectData {
    #[schema(value_type = Option<String>, example = "successtest@iata")]
    pub vpa_id: Option<Secret<String, pii::UpiVpaMaskingStrategy>>,
}

#[derive(Debug, Clone, Eq, PartialEq, serde::Deserialize, serde::Serialize, ToSchema)]
pub struct UpiIntentData {}

#[derive(Debug, Clone, Eq, PartialEq, serde::Deserialize, serde::Serialize, ToSchema)]
pub struct SofortBilling {
    /// The country associated with the billing
    #[schema(value_type = CountryAlpha2, example = "US")]
    pub billing_country: String,
}

#[derive(Debug, Clone, Eq, PartialEq, serde::Deserialize, serde::Serialize, ToSchema)]
pub struct BankRedirectBilling {
    /// The name for which billing is issued
    #[schema(value_type = String, example = "John Doe")]
    pub billing_name: Option<Secret<String>>,
    /// The billing email for bank redirect
    #[schema(value_type = String, example = "example@example.com")]
    pub email: Option<Email>,
}

impl GetAddressFromPaymentMethodData for BankRedirectBilling {
    fn get_billing_address(&self) -> Option<Address> {
        let address_details = self
            .billing_name
            .as_ref()
            .map(|billing_name| AddressDetails {
                first_name: Some(billing_name.clone()),
                ..AddressDetails::default()
            });

        if address_details.is_some() || self.email.is_some() {
            Some(Address {
                address: address_details,
                phone: None,
                email: self.email.clone(),
            })
        } else {
            None
        }
    }
}

#[derive(Eq, PartialEq, Clone, Debug, serde::Deserialize, serde::Serialize, ToSchema)]
#[serde(rename_all = "snake_case")]
pub enum BankTransferData {
    AchBankTransfer {
        /// The billing details for ACH Bank Transfer
        billing_details: Option<AchBillingDetails>,
    },
    SepaBankTransfer {
        /// The billing details for SEPA
        billing_details: Option<SepaAndBacsBillingDetails>,

        /// The two-letter ISO country code for SEPA and BACS
        #[schema(value_type = CountryAlpha2, example = "US")]
        country: Option<api_enums::CountryAlpha2>,
    },
    BacsBankTransfer {
        /// The billing details for SEPA
        billing_details: Option<SepaAndBacsBillingDetails>,
    },
    MultibancoBankTransfer {
        /// The billing details for Multibanco
        billing_details: Option<MultibancoBillingDetails>,
    },
    PermataBankTransfer {
        /// The billing details for Permata Bank Transfer
        billing_details: Option<DokuBillingDetails>,
    },
    BcaBankTransfer {
        /// The billing details for BCA Bank Transfer
        billing_details: Option<DokuBillingDetails>,
    },
    BniVaBankTransfer {
        /// The billing details for BniVa Bank Transfer
        billing_details: Option<DokuBillingDetails>,
    },
    BriVaBankTransfer {
        /// The billing details for BniVa Bank Transfer
        billing_details: Option<DokuBillingDetails>,
    },
    CimbVaBankTransfer {
        /// The billing details for BniVa Bank Transfer
        billing_details: Option<DokuBillingDetails>,
    },
    DanamonVaBankTransfer {
        /// The billing details for BniVa Bank Transfer
        billing_details: Option<DokuBillingDetails>,
    },
    MandiriVaBankTransfer {
        /// The billing details for BniVa Bank Transfer
        billing_details: Option<DokuBillingDetails>,
    },
    Pix {
        /// Unique key for pix transfer
        #[schema(value_type = Option<String>, example = "a1f4102e-a446-4a57-bcce-6fa48899c1d1")]
        pix_key: Option<Secret<String>>,
        /// CPF is a Brazilian tax identification number
        #[schema(value_type = Option<String>, example = "10599054689")]
        cpf: Option<Secret<String>>,
        /// CNPJ is a Brazilian company tax identification number
        #[schema(value_type = Option<String>, example = "74469027417312")]
        cnpj: Option<Secret<String>>,
    },
    Pse {},
    LocalBankTransfer {
        bank_code: Option<String>,
    },
}

#[derive(Eq, PartialEq, Clone, Debug, serde::Deserialize, serde::Serialize, ToSchema)]
#[serde(rename_all = "snake_case")]
pub enum RealTimePaymentData {
    Fps {},
    DuitNow {},
    PromptPay {},
    VietQr {},
}

impl GetAddressFromPaymentMethodData for BankTransferData {
    fn get_billing_address(&self) -> Option<Address> {
        match self {
            Self::AchBankTransfer { billing_details } => {
                billing_details.as_ref().map(|details| Address {
                    address: None,
                    phone: None,
                    email: details.email.clone(),
                })
            }
            Self::SepaBankTransfer {
                billing_details,
                country,
            } => billing_details.as_ref().map(|details| Address {
                address: Some(AddressDetails {
                    country: *country,
                    first_name: details.name.clone(),
                    ..AddressDetails::default()
                }),
                phone: None,
                email: details.email.clone(),
            }),
            Self::BacsBankTransfer { billing_details } => {
                billing_details.as_ref().map(|details| Address {
                    address: Some(AddressDetails {
                        first_name: details.name.clone(),
                        ..AddressDetails::default()
                    }),
                    phone: None,
                    email: details.email.clone(),
                })
            }
            Self::MultibancoBankTransfer { billing_details } => {
                billing_details.as_ref().map(|details| Address {
                    address: None,
                    phone: None,
                    email: details.email.clone(),
                })
            }
            Self::PermataBankTransfer { billing_details }
            | Self::BcaBankTransfer { billing_details }
            | Self::BniVaBankTransfer { billing_details }
            | Self::BriVaBankTransfer { billing_details }
            | Self::CimbVaBankTransfer { billing_details }
            | Self::DanamonVaBankTransfer { billing_details }
            | Self::MandiriVaBankTransfer { billing_details } => {
                billing_details.as_ref().map(|details| Address {
                    address: Some(AddressDetails {
                        first_name: details.first_name.clone(),
                        last_name: details.last_name.clone(),
                        ..AddressDetails::default()
                    }),
                    phone: None,
                    email: details.email.clone(),
                })
            }
            Self::LocalBankTransfer { .. } | Self::Pix { .. } | Self::Pse {} => None,
        }
    }
}

#[derive(serde::Deserialize, serde::Serialize, Debug, Clone, ToSchema, Eq, PartialEq)]
pub struct BankDebitBilling {
    /// The billing name for bank debits
    #[schema(value_type = Option<String>, example = "John Doe")]
    pub name: Option<Secret<String>>,
    /// The billing email for bank debits
    #[schema(value_type = Option<String>, example = "example@example.com")]
    pub email: Option<Email>,
    /// The billing address for bank debits
    pub address: Option<AddressDetails>,
}

impl GetAddressFromPaymentMethodData for BankDebitBilling {
    fn get_billing_address(&self) -> Option<Address> {
        let address = if let Some(mut address) = self.address.clone() {
            address.first_name = self.name.clone().or(address.first_name);
            Address {
                address: Some(address),
                email: self.email.clone(),
                phone: None,
            }
        } else {
            Address {
                address: Some(AddressDetails {
                    first_name: self.name.clone(),
                    ..AddressDetails::default()
                }),
                email: self.email.clone(),
                phone: None,
            }
        };

        Some(address)
    }
}

#[derive(Eq, PartialEq, Clone, Debug, serde::Deserialize, serde::Serialize, ToSchema)]
#[serde(rename_all = "snake_case")]
pub enum WalletData {
    /// The wallet data for Ali Pay QrCode
    AliPayQr(Box<AliPayQr>),
    /// The wallet data for Ali Pay redirect
    AliPayRedirect(AliPayRedirection),
    /// The wallet data for Ali Pay HK redirect
    AliPayHkRedirect(AliPayHkRedirection),
    /// The wallet data for Momo redirect
    MomoRedirect(MomoRedirection),
    /// The wallet data for KakaoPay redirect
    KakaoPayRedirect(KakaoPayRedirection),
    /// The wallet data for GoPay redirect
    GoPayRedirect(GoPayRedirection),
    /// The wallet data for Gcash redirect
    GcashRedirect(GcashRedirection),
    /// The wallet data for Apple pay
    ApplePay(ApplePayWalletData),
    /// Wallet data for apple pay redirect flow
    ApplePayRedirect(Box<ApplePayRedirectData>),
    /// Wallet data for apple pay third party sdk flow
    ApplePayThirdPartySdk(Box<ApplePayThirdPartySdkData>),
    /// Wallet data for DANA redirect flow
    DanaRedirect {},
    /// The wallet data for Google pay
    GooglePay(GooglePayWalletData),
    /// Wallet data for google pay redirect flow
    GooglePayRedirect(Box<GooglePayRedirectData>),
    /// Wallet data for Google pay third party sdk flow
    GooglePayThirdPartySdk(Box<GooglePayThirdPartySdkData>),
    MbWayRedirect(Box<MbWayRedirection>),
    /// The wallet data for MobilePay redirect
    MobilePayRedirect(Box<MobilePayRedirection>),
    /// This is for paypal redirection
    PaypalRedirect(PaypalRedirection),
    /// The wallet data for Paypal
    PaypalSdk(PayPalWalletData),
    /// The wallet data for Samsung Pay
    SamsungPay(Box<SamsungPayWalletData>),
    /// Wallet data for Twint Redirection
    TwintRedirect {},
    /// Wallet data for Vipps Redirection
    VippsRedirect {},
    /// The wallet data for Touch n Go Redirection
    TouchNGoRedirect(Box<TouchNGoRedirection>),
    /// The wallet data for WeChat Pay Redirection
    WeChatPayRedirect(Box<WeChatPayRedirection>),
    /// The wallet data for WeChat Pay Display QrCode
    WeChatPayQr(Box<WeChatPayQr>),
    /// The wallet data for Cashapp Qr
    CashappQr(Box<CashappQr>),
    // The wallet data for Swish
    SwishQr(SwishQrData),
    // The wallet data for Mifinity Ewallet
    Mifinity(MifinityData),
}

impl GetAddressFromPaymentMethodData for WalletData {
    fn get_billing_address(&self) -> Option<Address> {
        match self {
            Self::MbWayRedirect(mb_way_redirect) => {
                let phone = PhoneDetails {
                    // Portuguese country code, this payment method is applicable only in portugal
                    country_code: Some("+351".into()),
                    number: mb_way_redirect.telephone_number.clone(),
                };

                Some(Address {
                    phone: Some(phone),
                    address: None,
                    email: None,
                })
            }
            Self::MobilePayRedirect(_) => None,
            Self::PaypalRedirect(paypal_redirect) => {
                paypal_redirect.email.clone().map(|email| Address {
                    email: Some(email),
                    address: None,
                    phone: None,
                })
            }
            Self::Mifinity(_)
            | Self::AliPayQr(_)
            | Self::AliPayRedirect(_)
            | Self::AliPayHkRedirect(_)
            | Self::MomoRedirect(_)
            | Self::KakaoPayRedirect(_)
            | Self::GoPayRedirect(_)
            | Self::GcashRedirect(_)
            | Self::ApplePay(_)
            | Self::ApplePayRedirect(_)
            | Self::ApplePayThirdPartySdk(_)
            | Self::DanaRedirect {}
            | Self::GooglePay(_)
            | Self::GooglePayRedirect(_)
            | Self::GooglePayThirdPartySdk(_)
            | Self::PaypalSdk(_)
            | Self::SamsungPay(_)
            | Self::TwintRedirect {}
            | Self::VippsRedirect {}
            | Self::TouchNGoRedirect(_)
            | Self::WeChatPayRedirect(_)
            | Self::WeChatPayQr(_)
            | Self::CashappQr(_)
            | Self::SwishQr(_) => None,
        }
    }
}

#[derive(Eq, PartialEq, Clone, Debug, serde::Deserialize, serde::Serialize, ToSchema)]
#[serde(rename_all = "snake_case")]
pub struct SamsungPayWalletData {
    /// The encrypted payment token from Samsung
    #[schema(value_type = String)]
    pub token: Secret<String>,
}

#[derive(Eq, PartialEq, Clone, Debug, serde::Deserialize, serde::Serialize, ToSchema)]
#[serde(rename_all = "snake_case")]
pub enum OpenBankingData {
    #[serde(rename = "open_banking_pis")]
    OpenBankingPIS {},
}
#[derive(Eq, PartialEq, Clone, Debug, serde::Deserialize, serde::Serialize, ToSchema)]
#[serde(rename_all = "snake_case")]
pub struct GooglePayWalletData {
    /// The type of payment method
    #[serde(rename = "type")]
    pub pm_type: String,
    /// User-facing message to describe the payment method that funds this transaction.
    pub description: String,
    /// The information of the payment method
    pub info: GooglePayPaymentMethodInfo,
    /// The tokenization data of Google pay
    pub tokenization_data: GpayTokenizationData,
}

#[derive(Eq, PartialEq, Clone, Debug, serde::Deserialize, serde::Serialize, ToSchema)]
pub struct ApplePayRedirectData {}

#[derive(Eq, PartialEq, Clone, Debug, serde::Deserialize, serde::Serialize, ToSchema)]
pub struct GooglePayRedirectData {}

#[derive(Eq, PartialEq, Clone, Debug, serde::Deserialize, serde::Serialize, ToSchema)]
pub struct GooglePayThirdPartySdkData {}

#[derive(Eq, PartialEq, Clone, Debug, serde::Deserialize, serde::Serialize, ToSchema)]
pub struct ApplePayThirdPartySdkData {}

#[derive(Eq, PartialEq, Clone, Debug, serde::Deserialize, serde::Serialize, ToSchema)]
pub struct WeChatPayRedirection {}

#[derive(Eq, PartialEq, Clone, Debug, serde::Deserialize, serde::Serialize, ToSchema)]
pub struct WeChatPay {}

#[derive(Eq, PartialEq, Clone, Debug, serde::Deserialize, serde::Serialize, ToSchema)]
pub struct WeChatPayQr {}

#[derive(Eq, PartialEq, Clone, Debug, serde::Deserialize, serde::Serialize, ToSchema)]
pub struct CashappQr {}

#[derive(Eq, PartialEq, Clone, Debug, serde::Deserialize, serde::Serialize, ToSchema)]
pub struct PaypalRedirection {
    /// paypal's email address
    #[schema(max_length = 255, value_type = Option<String>, example = "johntest@test.com")]
    pub email: Option<Email>,
}

#[derive(Eq, PartialEq, Clone, Debug, serde::Deserialize, serde::Serialize, ToSchema)]
pub struct AliPayQr {}

#[derive(Eq, PartialEq, Clone, Debug, serde::Deserialize, serde::Serialize, ToSchema)]
pub struct AliPayRedirection {}

#[derive(Eq, PartialEq, Clone, Debug, serde::Deserialize, serde::Serialize, ToSchema)]
pub struct AliPayHkRedirection {}

#[derive(Eq, PartialEq, Clone, Debug, serde::Deserialize, serde::Serialize, ToSchema)]
pub struct MomoRedirection {}

#[derive(Eq, PartialEq, Clone, Debug, serde::Deserialize, serde::Serialize, ToSchema)]
pub struct KakaoPayRedirection {}

#[derive(Eq, PartialEq, Clone, Debug, serde::Deserialize, serde::Serialize, ToSchema)]
pub struct GoPayRedirection {}

#[derive(Eq, PartialEq, Clone, Debug, serde::Deserialize, serde::Serialize, ToSchema)]
pub struct GcashRedirection {}

#[derive(Eq, PartialEq, Clone, Debug, serde::Deserialize, serde::Serialize, ToSchema)]
pub struct MobilePayRedirection {}

#[derive(Eq, PartialEq, Clone, Debug, serde::Deserialize, serde::Serialize, ToSchema)]
pub struct MbWayRedirection {
    /// Telephone number of the shopper. Should be Portuguese phone number.
    #[schema(value_type = String)]
    pub telephone_number: Option<Secret<String>>,
}

#[derive(Eq, PartialEq, Clone, Debug, serde::Deserialize, serde::Serialize, ToSchema)]
#[serde(rename_all = "snake_case")]
pub struct GooglePayPaymentMethodInfo {
    /// The name of the card network
    pub card_network: String,
    /// The details of the card
    pub card_details: String,
    //assurance_details of the card
    pub assurance_details: Option<GooglePayAssuranceDetails>,
}

#[derive(Eq, PartialEq, Clone, Debug, serde::Deserialize, serde::Serialize, ToSchema)]
#[serde(rename_all = "snake_case")]
pub struct GooglePayAssuranceDetails {
    ///indicates that Cardholder possession validation has been performed
    pub card_holder_authenticated: bool,
    /// indicates that identification and verifications (ID&V) was performed
    pub account_verified: bool,
}

#[derive(Eq, PartialEq, Clone, Debug, serde::Deserialize, serde::Serialize, ToSchema)]
pub struct PayPalWalletData {
    /// Token generated for the Apple pay
    pub token: String,
}

#[derive(Eq, PartialEq, Clone, Debug, serde::Deserialize, serde::Serialize, ToSchema)]
pub struct TouchNGoRedirection {}

#[derive(Eq, PartialEq, Clone, Debug, serde::Deserialize, serde::Serialize, ToSchema)]
pub struct SwishQrData {}

#[derive(Eq, PartialEq, Clone, Debug, serde::Deserialize, serde::Serialize, ToSchema)]
pub struct MifinityData {
    #[schema(value_type = Date)]
    pub date_of_birth: Secret<Date>,
    pub language_preference: Option<String>,
}

#[derive(Eq, PartialEq, Clone, Debug, serde::Deserialize, serde::Serialize, ToSchema)]
pub struct GpayTokenizationData {
    /// The type of the token
    #[serde(rename = "type")]
    pub token_type: String,
    /// Token generated for the wallet
    pub token: String,
}

#[derive(Eq, PartialEq, Clone, Debug, serde::Deserialize, serde::Serialize, ToSchema)]
pub struct ApplePayWalletData {
    /// The payment data of Apple pay
    pub payment_data: String,
    /// The payment method of Apple pay
    pub payment_method: ApplepayPaymentMethod,
    /// The unique identifier for the transaction
    pub transaction_identifier: String,
}

#[derive(Eq, PartialEq, Clone, Debug, serde::Deserialize, serde::Serialize, ToSchema)]
pub struct ApplepayPaymentMethod {
    /// The name to be displayed on Apple Pay button
    pub display_name: String,
    /// The network of the Apple pay payment method
    pub network: String,
    /// The type of the payment method
    #[serde(rename = "type")]
    pub pm_type: String,
}

#[derive(Eq, PartialEq, Clone, Debug, serde::Serialize, serde::Deserialize, ToSchema)]
pub struct CardResponse {
    pub last4: Option<String>,
    pub card_type: Option<String>,
    #[schema(value_type = Option<CardNetwork>, example = "Visa")]
    pub card_network: Option<api_enums::CardNetwork>,
    pub card_issuer: Option<String>,
    pub card_issuing_country: Option<String>,
    pub card_isin: Option<String>,
    pub card_extended_bin: Option<String>,
    #[schema(value_type = Option<String>)]
    pub card_exp_month: Option<Secret<String>>,
    #[schema(value_type = Option<String>)]
    pub card_exp_year: Option<Secret<String>>,
    #[schema(value_type = Option<String>)]
    pub card_holder_name: Option<Secret<String>>,
    pub payment_checks: Option<serde_json::Value>,
    pub authentication_data: Option<serde_json::Value>,
}

#[derive(Debug, Clone, Eq, PartialEq, serde::Serialize, serde::Deserialize, ToSchema)]
#[serde(rename_all = "snake_case")]
pub struct RewardData {
    /// The merchant ID with which we have to call the connector
    #[schema(value_type = String)]
    pub merchant_id: id_type::MerchantId,
}

#[derive(Debug, Clone, Eq, PartialEq, serde::Serialize, serde::Deserialize, ToSchema)]
pub struct BoletoVoucherData {
    /// The shopper's social security number
    #[schema(value_type = Option<String>)]
    pub social_security_number: Option<Secret<String>>,
}

#[derive(Debug, Clone, Eq, PartialEq, serde::Serialize, serde::Deserialize, ToSchema)]
#[serde(rename_all = "snake_case")]
pub enum VoucherData {
    Boleto(Box<BoletoVoucherData>),
    Efecty,
    PagoEfectivo,
    RedCompra,
    RedPagos,
    Alfamart(Box<AlfamartVoucherData>),
    Indomaret(Box<IndomaretVoucherData>),
    Oxxo,
    SevenEleven(Box<JCSVoucherData>),
    Lawson(Box<JCSVoucherData>),
    MiniStop(Box<JCSVoucherData>),
    FamilyMart(Box<JCSVoucherData>),
    Seicomart(Box<JCSVoucherData>),
    PayEasy(Box<JCSVoucherData>),
}

impl GetAddressFromPaymentMethodData for VoucherData {
    fn get_billing_address(&self) -> Option<Address> {
        match self {
            Self::Alfamart(voucher_data) => Some(Address {
                address: Some(AddressDetails {
                    first_name: voucher_data.first_name.clone(),
                    last_name: voucher_data.last_name.clone(),
                    ..AddressDetails::default()
                }),
                phone: None,
                email: voucher_data.email.clone(),
            }),
            Self::Indomaret(voucher_data) => Some(Address {
                address: Some(AddressDetails {
                    first_name: voucher_data.first_name.clone(),
                    last_name: voucher_data.last_name.clone(),
                    ..AddressDetails::default()
                }),
                phone: None,
                email: voucher_data.email.clone(),
            }),
            Self::Lawson(voucher_data)
            | Self::MiniStop(voucher_data)
            | Self::FamilyMart(voucher_data)
            | Self::Seicomart(voucher_data)
            | Self::PayEasy(voucher_data)
            | Self::SevenEleven(voucher_data) => Some(Address {
                address: Some(AddressDetails {
                    first_name: voucher_data.first_name.clone(),
                    last_name: voucher_data.last_name.clone(),
                    ..AddressDetails::default()
                }),
                phone: Some(PhoneDetails {
                    number: voucher_data.phone_number.clone().map(Secret::new),
                    country_code: None,
                }),
                email: voucher_data.email.clone(),
            }),
            Self::Boleto(_)
            | Self::Efecty
            | Self::PagoEfectivo
            | Self::RedCompra
            | Self::RedPagos
            | Self::Oxxo => None,
        }
    }
}

/// Use custom serializer to provide backwards compatible response for `reward` payment_method_data
pub fn serialize_payment_method_data_response<S>(
    payment_method_data_response: &Option<PaymentMethodDataResponseWithBilling>,
    serializer: S,
) -> Result<S::Ok, S::Error>
where
    S: Serializer,
{
    if let Some(payment_method_data_response) = payment_method_data_response {
        if let Some(payment_method_data) = payment_method_data_response.payment_method_data.as_ref()
        {
            match payment_method_data {
                PaymentMethodDataResponse::Reward {} => serializer.serialize_str("reward"),
                PaymentMethodDataResponse::BankDebit(_)
                | PaymentMethodDataResponse::BankRedirect(_)
                | PaymentMethodDataResponse::Card(_)
                | PaymentMethodDataResponse::CardRedirect(_)
                | PaymentMethodDataResponse::CardToken(_)
                | PaymentMethodDataResponse::Crypto(_)
                | PaymentMethodDataResponse::MandatePayment {}
                | PaymentMethodDataResponse::GiftCard(_)
                | PaymentMethodDataResponse::PayLater(_)
                | PaymentMethodDataResponse::RealTimePayment(_)
                | PaymentMethodDataResponse::Upi(_)
                | PaymentMethodDataResponse::Wallet {}
                | PaymentMethodDataResponse::BankTransfer(_)
                | PaymentMethodDataResponse::OpenBanking(_)
                | PaymentMethodDataResponse::Voucher(_) => {
                    payment_method_data_response.serialize(serializer)
                }
            }
        } else {
            // Can serialize directly because there is no `payment_method_data`
            payment_method_data_response.serialize(serializer)
        }
    } else {
        serializer.serialize_none()
    }
}

#[derive(Debug, Clone, Eq, PartialEq, serde::Serialize, serde::Deserialize, ToSchema)]
#[serde(rename_all = "snake_case")]
pub enum PaymentMethodDataResponse {
    Card(Box<CardResponse>),
    #[schema(value_type = BankTransferAdditionalData)]
    BankTransfer(additional_info::BankTransferAdditionalData),
    Wallet {},
    PayLater(Box<PaylaterResponse>),
    #[schema(value_type = BankRedirectAdditionalData)]
    BankRedirect(additional_info::BankRedirectAdditionalData),
    Crypto(CryptoData),
    #[schema(value_type = BankDebitAdditionalData)]
    BankDebit(additional_info::BankDebitAdditionalData),
    MandatePayment {},
    Reward {},
    RealTimePayment(RealTimePaymentData),
    #[schema(value_type = UpiAdditionalData)]
    Upi(additional_info::UpiAdditionalData),
    Voucher(VoucherData),
    #[schema(value_type = GiftCardAdditionalData)]
    GiftCard(additional_info::GiftCardAdditionalData),
    CardRedirect(CardRedirectData),
    #[schema(value_type = CardTokenAdditionalData)]
    CardToken(additional_info::CardTokenAdditionalData),
    OpenBanking(OpenBankingData),
}

#[derive(Eq, PartialEq, Clone, Debug, serde::Serialize, serde::Deserialize, ToSchema)]
pub struct PaylaterResponse {
    klarna_sdk: Option<KlarnaSdkPaymentMethodResponse>,
}

#[derive(Debug, Clone, Eq, PartialEq, serde::Deserialize, serde::Serialize, ToSchema)]

pub struct KlarnaSdkPaymentMethodResponse {
    pub payment_type: Option<String>,
}

#[derive(Debug, Clone, Eq, PartialEq, serde::Deserialize, ToSchema, serde::Serialize)]
pub struct PaymentMethodDataResponseWithBilling {
    // The struct is flattened in order to provide backwards compatibility
    #[serde(flatten)]
    pub payment_method_data: Option<PaymentMethodDataResponse>,
    pub billing: Option<Address>,
}

#[derive(Debug, Clone, PartialEq, Eq, serde::Serialize, serde::Deserialize, ToSchema)]
pub enum PaymentIdType {
    /// The identifier for payment intent
    PaymentIntentId(id_type::PaymentId),
    /// The identifier for connector transaction
    ConnectorTransactionId(String),
    /// The identifier for payment attempt
    PaymentAttemptId(String),
    /// The identifier for preprocessing step
    PreprocessingId(String),
}

impl fmt::Display for PaymentIdType {
    fn fmt(&self, f: &mut fmt::Formatter<'_>) -> fmt::Result {
        match self {
            Self::PaymentIntentId(payment_id) => {
                write!(
                    f,
                    "payment_intent_id = \"{}\"",
                    payment_id.get_string_repr()
                )
            }
            Self::ConnectorTransactionId(connector_transaction_id) => write!(
                f,
                "connector_transaction_id = \"{connector_transaction_id}\""
            ),
            Self::PaymentAttemptId(payment_attempt_id) => {
                write!(f, "payment_attempt_id = \"{payment_attempt_id}\"")
            }
            Self::PreprocessingId(preprocessing_id) => {
                write!(f, "preprocessing_id = \"{preprocessing_id}\"")
            }
        }
    }
}

impl Default for PaymentIdType {
    fn default() -> Self {
        Self::PaymentIntentId(Default::default())
    }
}

#[derive(Default, Clone, Debug, Eq, PartialEq, ToSchema, serde::Deserialize, serde::Serialize)]
#[serde(deny_unknown_fields)]
pub struct Address {
    /// Provide the address details
    pub address: Option<AddressDetails>,

    pub phone: Option<PhoneDetails>,

    #[schema(value_type = Option<String>)]
    pub email: Option<Email>,
}

impl Address {
    /// Unify the address, giving priority to `self` when details are present in both
    pub fn unify_address(self, other: Option<&Self>) -> Self {
        let other_address_details = other.and_then(|address| address.address.as_ref());
        Self {
            address: self
                .address
                .map(|address| address.unify_address_details(other_address_details))
                .or(other_address_details.cloned()),
            email: self.email.or(other.and_then(|other| other.email.clone())),
            phone: self.phone.or(other.and_then(|other| other.phone.clone())),
        }
    }
}

// used by customers also, could be moved outside
/// Address details
#[derive(Clone, Default, Debug, Eq, serde::Deserialize, serde::Serialize, PartialEq, ToSchema)]
#[serde(deny_unknown_fields)]
pub struct AddressDetails {
    /// The address city
    #[schema(max_length = 50, example = "New York")]
    pub city: Option<String>,

    /// The two-letter ISO country code for the address
    #[schema(value_type = Option<CountryAlpha2>, example = "US")]
    pub country: Option<api_enums::CountryAlpha2>,

    /// The first line of the address
    #[schema(value_type = Option<String>, max_length = 200, example = "123, King Street")]
    pub line1: Option<Secret<String>>,

    /// The second line of the address
    #[schema(value_type = Option<String>, max_length = 50, example = "Powelson Avenue")]
    pub line2: Option<Secret<String>>,

    /// The third line of the address
    #[schema(value_type = Option<String>, max_length = 50, example = "Bridgewater")]
    pub line3: Option<Secret<String>>,

    /// The zip/postal code for the address
    #[schema(value_type = Option<String>, max_length = 50, example = "08807")]
    pub zip: Option<Secret<String>>,

    /// The address state
    #[schema(value_type = Option<String>, example = "New York")]
    pub state: Option<Secret<String>>,

    /// The first name for the address
    #[schema(value_type = Option<String>, max_length = 255, example = "John")]
    pub first_name: Option<Secret<String>>,

    /// The last name for the address
    #[schema(value_type = Option<String>, max_length = 255, example = "Doe")]
    pub last_name: Option<Secret<String>>,
}

impl AddressDetails {
    pub fn get_optional_full_name(&self) -> Option<Secret<String>> {
        match (self.first_name.as_ref(), self.last_name.as_ref()) {
            (Some(first_name), Some(last_name)) => Some(Secret::new(format!(
                "{} {}",
                first_name.peek(),
                last_name.peek()
            ))),
            (Some(name), None) | (None, Some(name)) => Some(name.to_owned()),
            _ => None,
        }
    }

    pub fn unify_address_details(self, other: Option<&Self>) -> Self {
        if let Some(other) = other {
            let (first_name, last_name) = if self
                .first_name
                .as_ref()
                .is_some_and(|first_name| !first_name.is_empty_after_trim())
            {
                (self.first_name, self.last_name)
            } else {
                (other.first_name.clone(), other.last_name.clone())
            };

            Self {
                first_name,
                last_name,
                city: self.city.or(other.city.clone()),
                country: self.country.or(other.country),
                line1: self.line1.or(other.line1.clone()),
                line2: self.line2.or(other.line2.clone()),
                line3: self.line3.or(other.line3.clone()),
                zip: self.zip.or(other.zip.clone()),
                state: self.state.or(other.state.clone()),
            }
        } else {
            self
        }
    }
}

pub struct AddressDetailsWithPhone {
    pub address: Option<AddressDetails>,
    pub phone_number: Option<Secret<String>>,
    pub email: Option<Email>,
}

pub struct EncryptableAddressDetails {
    pub line1: crypto::OptionalEncryptableSecretString,
    pub line2: crypto::OptionalEncryptableSecretString,
    pub line3: crypto::OptionalEncryptableSecretString,
    pub state: crypto::OptionalEncryptableSecretString,
    pub zip: crypto::OptionalEncryptableSecretString,
    pub first_name: crypto::OptionalEncryptableSecretString,
    pub last_name: crypto::OptionalEncryptableSecretString,
    pub phone_number: crypto::OptionalEncryptableSecretString,
    pub email: crypto::OptionalEncryptableEmail,
}

impl ToEncryptable<EncryptableAddressDetails, Secret<String>, Secret<String>>
    for AddressDetailsWithPhone
{
    fn from_encryptable(
        mut hashmap: FxHashMap<String, crypto::Encryptable<Secret<String>>>,
    ) -> common_utils::errors::CustomResult<
        EncryptableAddressDetails,
        common_utils::errors::ParsingError,
    > {
        Ok(EncryptableAddressDetails {
            line1: hashmap.remove("line1"),
            line2: hashmap.remove("line2"),
            line3: hashmap.remove("line3"),
            state: hashmap.remove("state"),
            zip: hashmap.remove("zip"),
            first_name: hashmap.remove("first_name"),
            last_name: hashmap.remove("last_name"),
            phone_number: hashmap.remove("phone_number"),
            email: hashmap.remove("email").map(|x| {
                let inner: Secret<String, EmailStrategy> = x.clone().into_inner().switch_strategy();
                crypto::Encryptable::new(inner, x.into_encrypted())
            }),
        })
    }

    fn to_encryptable(self) -> FxHashMap<String, Secret<String>> {
        let mut map = FxHashMap::with_capacity_and_hasher(9, Default::default());
        self.address.map(|address| {
            address.line1.map(|x| map.insert("line1".to_string(), x));
            address.line2.map(|x| map.insert("line2".to_string(), x));
            address.line3.map(|x| map.insert("line3".to_string(), x));
            address.state.map(|x| map.insert("state".to_string(), x));
            address.zip.map(|x| map.insert("zip".to_string(), x));
            address
                .first_name
                .map(|x| map.insert("first_name".to_string(), x));
            address
                .last_name
                .map(|x| map.insert("last_name".to_string(), x));
        });
        self.email
            .map(|x| map.insert("email".to_string(), x.expose().switch_strategy()));
        self.phone_number
            .map(|x| map.insert("phone_number".to_string(), x));
        map
    }
}

#[derive(Debug, Clone, Default, Eq, PartialEq, ToSchema, serde::Deserialize, serde::Serialize)]
pub struct PhoneDetails {
    /// The contact number
    #[schema(value_type = Option<String>, example = "9123456789")]
    pub number: Option<Secret<String>>,
    /// The country code attached to the number
    #[schema(example = "+1")]
    pub country_code: Option<String>,
}

#[derive(Debug, Clone, Default, Eq, PartialEq, serde::Deserialize, serde::Serialize, ToSchema)]
pub struct PaymentsCaptureRequest {
    /// The unique identifier for the payment
    #[serde(skip_deserializing)]
    pub payment_id: id_type::PaymentId,
    /// The unique identifier for the merchant
    #[schema(value_type = Option<String>)]
    pub merchant_id: Option<id_type::MerchantId>,
    /// The Amount to be captured/ debited from the user's payment method.
    #[schema(value_type = i64, example = 6540)]
    pub amount_to_capture: Option<MinorUnit>,
    /// Decider to refund the uncaptured amount
    pub refund_uncaptured_amount: Option<bool>,
    /// Provides information about a card payment that customers see on their statements.
    pub statement_descriptor_suffix: Option<String>,
    /// Concatenated with the statement descriptor suffix that’s set on the account to form the complete statement descriptor.
    pub statement_descriptor_prefix: Option<String>,
    /// Merchant connector details used to make payments.
    #[schema(value_type = Option<MerchantConnectorDetailsWrap>, deprecated)]
    pub merchant_connector_details: Option<admin::MerchantConnectorDetailsWrap>,
}

#[derive(Default, Clone, Debug, Eq, PartialEq, serde::Serialize)]
pub struct UrlDetails {
    pub url: String,
    pub method: String,
}
#[derive(Default, Clone, Debug, Eq, PartialEq, serde::Serialize)]
pub struct AuthenticationForStartResponse {
    pub authentication: UrlDetails,
}
#[derive(Clone, Debug, Eq, PartialEq, serde::Serialize, ToSchema)]
#[serde(rename_all = "snake_case")]
pub enum NextActionType {
    RedirectToUrl,
    DisplayQrCode,
    InvokeSdkClient,
    TriggerApi,
    DisplayBankTransferInformation,
    DisplayWaitScreen,
}

#[derive(Clone, Debug, Eq, PartialEq, serde::Serialize, ToSchema)]
#[serde(tag = "type", rename_all = "snake_case")]
pub enum NextActionData {
    /// Contains the url for redirection flow
    RedirectToUrl {
        redirect_to_url: String,
    },
    /// Informs the next steps for bank transfer and also contains the charges details (ex: amount received, amount charged etc)
    DisplayBankTransferInformation {
        bank_transfer_steps_and_charges_details: BankTransferNextStepsData,
    },
    /// Contains third party sdk session token response
    ThirdPartySdkSessionToken {
        session_token: Option<SessionToken>,
    },
    /// Contains url for Qr code image, this qr code has to be shown in sdk
    QrCodeInformation {
        #[schema(value_type = String)]
        /// Hyperswitch generated image data source url
        image_data_url: Option<Url>,
        display_to_timestamp: Option<i64>,
        #[schema(value_type = String)]
        /// The url for Qr code given by the connector
        qr_code_url: Option<Url>,
    },
    /// Contains url to fetch Qr code data
    FetchQrCodeInformation {
        #[schema(value_type = String)]
        qr_code_fetch_url: Url,
    },
    /// Contains the download url and the reference number for transaction
    DisplayVoucherInformation {
        #[schema(value_type = String)]
        voucher_details: VoucherNextStepData,
    },
    /// Contains duration for displaying a wait screen, wait screen with timer is displayed by sdk
    WaitScreenInformation {
        display_from_timestamp: i128,
        display_to_timestamp: Option<i128>,
    },
    /// Contains the information regarding three_ds_method_data submission, three_ds authentication, and authorization flows
    ThreeDsInvoke {
        three_ds_data: ThreeDsData,
    },
    InvokeSdkClient {
        next_action_data: SdkNextActionData,
    },
}

#[derive(Clone, Debug, Eq, PartialEq, serde::Serialize, ToSchema)]
pub struct ThreeDsData {
    /// ThreeDS authentication url - to initiate authentication
    pub three_ds_authentication_url: String,
    /// ThreeDS authorize url - to complete the payment authorization after authentication
    pub three_ds_authorize_url: String,
    /// ThreeDS method details
    pub three_ds_method_details: ThreeDsMethodData,
    /// Poll config for a connector
    pub poll_config: PollConfigResponse,
    /// Message Version
    pub message_version: Option<String>,
    /// Directory Server ID
    pub directory_server_id: Option<String>,
}

#[derive(Clone, Debug, Eq, PartialEq, serde::Serialize, ToSchema)]
#[serde(tag = "three_ds_method_key")]
pub enum ThreeDsMethodData {
    #[serde(rename = "threeDSMethodData")]
    AcsThreeDsMethodData {
        /// Whether ThreeDS method data submission is required
        three_ds_method_data_submission: bool,
        /// ThreeDS method data
        three_ds_method_data: Option<String>,
        /// ThreeDS method url
        three_ds_method_url: Option<String>,
    },
}

#[derive(Clone, Debug, Eq, PartialEq, serde::Serialize, ToSchema)]
pub struct PollConfigResponse {
    /// Poll Id
    pub poll_id: String,
    /// Interval of the poll
    pub delay_in_secs: i8,
    /// Frequency of the poll
    pub frequency: i8,
}

#[derive(Clone, Debug, serde::Serialize, serde::Deserialize)]
#[serde(rename_all = "snake_case")]
#[serde(untagged)]
// the enum order shouldn't be changed as this is being used during serialization and deserialization
pub enum QrCodeInformation {
    QrCodeUrl {
        image_data_url: Url,
        qr_code_url: Url,
        display_to_timestamp: Option<i64>,
    },
    QrDataUrl {
        image_data_url: Url,
        display_to_timestamp: Option<i64>,
    },
    QrCodeImageUrl {
        qr_code_url: Url,
        display_to_timestamp: Option<i64>,
    },
}

#[derive(Clone, Debug, serde::Serialize, serde::Deserialize, Eq, PartialEq, ToSchema)]
#[serde(rename_all = "snake_case")]
pub struct SdkNextActionData {
    pub next_action: NextActionCall,
}

#[derive(Clone, Debug, Eq, PartialEq, serde::Serialize, serde::Deserialize, ToSchema)]
pub struct FetchQrCodeInformation {
    pub qr_code_fetch_url: Url,
}

#[derive(Clone, Debug, Eq, PartialEq, serde::Serialize, serde::Deserialize, ToSchema)]
pub struct BankTransferNextStepsData {
    /// The instructions for performing a bank transfer
    #[serde(flatten)]
    pub bank_transfer_instructions: BankTransferInstructions,
    /// The details received by the receiver
    pub receiver: Option<ReceiverDetails>,
}

#[derive(Clone, Debug, Eq, PartialEq, serde::Serialize, serde::Deserialize, ToSchema)]
pub struct VoucherNextStepData {
    /// Voucher expiry date and time
    pub expires_at: Option<i64>,
    /// Reference number required for the transaction
    pub reference: String,
    /// Url to download the payment instruction
    pub download_url: Option<Url>,
    /// Url to payment instruction page
    pub instructions_url: Option<Url>,
}

#[derive(Clone, Debug, serde::Deserialize, serde::Serialize)]
pub struct QrCodeNextStepsInstruction {
    pub image_data_url: Url,
    pub display_to_timestamp: Option<i64>,
    pub qr_code_url: Option<Url>,
}

#[derive(Clone, Debug, serde::Deserialize)]
pub struct WaitScreenInstructions {
    pub display_from_timestamp: i128,
    pub display_to_timestamp: Option<i128>,
}

#[derive(Clone, Debug, Eq, PartialEq, serde::Serialize, serde::Deserialize, ToSchema)]
#[serde(rename_all = "snake_case")]
pub enum BankTransferInstructions {
    /// The instructions for Doku bank transactions
    DokuBankTransferInstructions(Box<DokuBankTransferInstructions>),
    /// The credit transfer for ACH transactions
    AchCreditTransfer(Box<AchTransfer>),
    /// The instructions for SEPA bank transactions
    SepaBankInstructions(Box<SepaBankTransferInstructions>),
    /// The instructions for BACS bank transactions
    BacsBankInstructions(Box<BacsBankTransferInstructions>),
    /// The instructions for Multibanco bank transactions
    Multibanco(Box<MultibancoTransferInstructions>),
}

#[derive(Clone, Debug, Eq, PartialEq, serde::Deserialize, serde::Serialize, ToSchema)]
pub struct SepaBankTransferInstructions {
    #[schema(value_type = String, example = "Jane Doe")]
    pub account_holder_name: Secret<String>,
    #[schema(value_type = String, example = "9123456789")]
    pub bic: Secret<String>,
    pub country: String,
    #[schema(value_type = String, example = "123456789")]
    pub iban: Secret<String>,
}

#[derive(Clone, Debug, Eq, PartialEq, serde::Deserialize, serde::Serialize, ToSchema)]
pub struct BacsBankTransferInstructions {
    #[schema(value_type = String, example = "Jane Doe")]
    pub account_holder_name: Secret<String>,
    #[schema(value_type = String, example = "10244123908")]
    pub account_number: Secret<String>,
    #[schema(value_type = String, example = "012")]
    pub sort_code: Secret<String>,
}

#[derive(Clone, Debug, Eq, PartialEq, serde::Serialize, serde::Deserialize, ToSchema)]
pub struct MultibancoTransferInstructions {
    #[schema(value_type = String, example = "122385736258")]
    pub reference: Secret<String>,
    #[schema(value_type = String, example = "12345")]
    pub entity: String,
}

#[derive(Clone, Debug, Eq, PartialEq, serde::Serialize, serde::Deserialize, ToSchema)]
pub struct DokuBankTransferInstructions {
    #[schema(value_type = String, example = "1707091200000")]
    pub expires_at: Option<i64>,
    #[schema(value_type = String, example = "122385736258")]
    pub reference: Secret<String>,
    #[schema(value_type = String)]
    pub instructions_url: Option<Url>,
}

#[derive(Clone, Debug, Eq, PartialEq, serde::Serialize, serde::Deserialize, ToSchema)]
pub struct AchTransfer {
    #[schema(value_type = String, example = "122385736258")]
    pub account_number: Secret<String>,
    pub bank_name: String,
    #[schema(value_type = String, example = "012")]
    pub routing_number: Secret<String>,
    #[schema(value_type = String, example = "234")]
    pub swift_code: Secret<String>,
}

#[derive(Clone, Debug, Eq, PartialEq, serde::Serialize, serde::Deserialize, ToSchema)]
pub struct ReceiverDetails {
    /// The amount received by receiver
    amount_received: i64,
    /// The amount charged by ACH
    amount_charged: Option<i64>,
    /// The amount remaining to be sent via ACH
    amount_remaining: Option<i64>,
}

#[derive(Clone, Debug, PartialEq, serde::Serialize, ToSchema, router_derive::PolymorphicSchema)]
#[generate_schemas(PaymentsCreateResponseOpenApi)]

pub struct PaymentsResponse {
    /// Unique identifier for the payment. This ensures idempotency for multiple payments
    /// that have been done by a single merchant.
    #[schema(
        min_length = 30,
        max_length = 30,
        example = "pay_mbabizu24mvu3mela5njyhpit4",
        value_type = String,
    )]
<<<<<<< HEAD
    pub payment_id: String,
=======
    pub payment_id: id_type::PaymentId,
>>>>>>> f8227309

    /// This is an identifier for the merchant account. This is inferred from the API key
    /// provided during the request
    #[schema(max_length = 255, example = "merchant_1668273825", value_type = String)]
    pub merchant_id: id_type::MerchantId,

    #[schema(value_type = IntentStatus, example = "failed", default = "requires_confirmation")]
    pub status: api_enums::IntentStatus,

    /// The payment amount. Amount for the payment in lowest denomination of the currency. (i.e) in cents for USD denomination, in paisa for INR denomination etc.,
    #[schema(value_type = i64, example = 6540)]
    pub amount: MinorUnit,

    /// The payment net amount. net_amount = amount + surcharge_details.surcharge_amount + surcharge_details.tax_amount,
    /// If no surcharge_details, net_amount = amount
    #[schema(value_type = i64, example = 6540)]
    pub net_amount: MinorUnit,

    /// The maximum amount that could be captured from the payment
    #[schema(value_type = i64, minimum = 100, example = 6540)]
    pub amount_capturable: MinorUnit,

    /// The amount which is already captured from the payment, this helps in the cases where merchants can't capture all capturable amount at once.
    #[schema(value_type = Option<i64>, example = 6540)]
    pub amount_received: Option<MinorUnit>,

    /// The connector used for the payment
    #[schema(example = "stripe")]
    pub connector: Option<String>,

    /// It's a token used for client side verification.
    #[schema(value_type = Option<String>, example = "pay_U42c409qyHwOkWo3vK60_secret_el9ksDkiB8hi6j9N78yo")]
    pub client_secret: Option<Secret<String>>,

    /// Time when the payment was created
    #[schema(example = "2022-09-10T10:11:12Z")]
    #[serde(with = "common_utils::custom_serde::iso8601::option")]
    pub created: Option<PrimitiveDateTime>,

    /// The currency of the amount of the payment
    #[schema(value_type = Currency, example = "USD")]
    pub currency: String,

    /// The identifier for the customer object. If not provided the customer ID will be autogenerated.
    /// This field will be deprecated soon. Please refer to `customer.id`
    #[schema(
        max_length = 64,
        min_length = 1,
        example = "cus_y3oqhf46pyzuxjbcn2giaqnb44",
        deprecated,
        value_type = Option<String>,
    )]
    pub customer_id: Option<id_type::CustomerId>,

    pub customer: Option<CustomerDetailsResponse>,

    /// A description of the payment
    #[schema(example = "It's my first payment request")]
    pub description: Option<String>,

    /// List of refunds that happened on this intent, as same payment intent can have multiple refund requests depending on the nature of order
    #[schema(value_type = Option<Vec<RefundResponse>>)]
    pub refunds: Option<Vec<refunds::RefundResponse>>,

    /// List of disputes that happened on this intent
    #[schema(value_type = Option<Vec<DisputeResponsePaymentsRetrieve>>)]
    pub disputes: Option<Vec<disputes::DisputeResponsePaymentsRetrieve>>,

    /// List of attempts that happened on this intent
    #[schema(value_type = Option<Vec<PaymentAttemptResponse>>)]
    #[serde(skip_serializing_if = "Option::is_none")]
    pub attempts: Option<Vec<PaymentAttemptResponse>>,

    /// List of captures done on latest attempt
    #[schema(value_type = Option<Vec<CaptureResponse>>)]
    #[serde(skip_serializing_if = "Option::is_none")]
    pub captures: Option<Vec<CaptureResponse>>,

    /// A unique identifier to link the payment to a mandate, can be used instead of payment_method_data, in case of setting up recurring payments
    #[schema(max_length = 255, example = "mandate_iwer89rnjef349dni3")]
    pub mandate_id: Option<String>,

    /// Provided mandate information for creating a mandate
    pub mandate_data: Option<MandateData>,

    /// Indicates that you intend to make future payments with this Payment’s payment method. Providing this parameter will attach the payment method to the Customer, if present, after the Payment is confirmed and any required actions from the user are complete.
    #[schema(value_type = Option<FutureUsage>, example = "off_session")]
    pub setup_future_usage: Option<api_enums::FutureUsage>,

    /// Set to true to indicate that the customer is not in your checkout flow during this payment, and therefore is unable to authenticate. This parameter is intended for scenarios where you collect card details and charge them later. This parameter can only be used with confirm=true.
    #[schema(example = true)]
    pub off_session: Option<bool>,

    /// A timestamp (ISO 8601 code) that determines when the payment should be captured.
    /// Providing this field will automatically set `capture` to true
    #[schema(example = "2022-09-10T10:11:12Z")]
    #[serde(with = "common_utils::custom_serde::iso8601::option")]
    #[remove_in(PaymentsCreateResponseOpenApi)]
    pub capture_on: Option<PrimitiveDateTime>,

    /// This is the instruction for capture/ debit the money from the users' card. On the other hand authorization refers to blocking the amount on the users' payment method.
    #[schema(value_type = Option<CaptureMethod>, example = "automatic")]
    pub capture_method: Option<api_enums::CaptureMethod>,

    /// The payment method that is to be used
    #[schema(value_type = PaymentMethod, example = "bank_transfer")]
    pub payment_method: Option<api_enums::PaymentMethod>,

    /// The payment method information provided for making a payment
    #[schema(value_type = Option<PaymentMethodDataResponseWithBilling>, example = "bank_transfer")]
    #[serde(serialize_with = "serialize_payment_method_data_response")]
    pub payment_method_data: Option<PaymentMethodDataResponseWithBilling>,

    /// Provide a reference to a stored payment method
    #[schema(example = "187282ab-40ef-47a9-9206-5099ba31e432")]
    pub payment_token: Option<String>,

    /// The shipping address for the payment
    pub shipping: Option<Address>,

    /// The billing address for the payment
    pub billing: Option<Address>,

    /// Information about the product , quantity and amount for connectors. (e.g. Klarna)
    #[schema(value_type = Option<Vec<OrderDetailsWithAmount>>, example = r#"[{
        "product_name": "gillete creme",
        "quantity": 15,
        "amount" : 900
    }]"#)]
    pub order_details: Option<Vec<pii::SecretSerdeValue>>,

    /// description: The customer's email address
    /// This field will be deprecated soon. Please refer to `customer.email` object
    #[schema(max_length = 255, value_type = Option<String>, example = "johntest@test.com", deprecated)]
    pub email: crypto::OptionalEncryptableEmail,

    /// description: The customer's name
    /// This field will be deprecated soon. Please refer to `customer.name` object
    #[schema(value_type = Option<String>, max_length = 255, example = "John Test", deprecated)]
    pub name: crypto::OptionalEncryptableName,

    /// The customer's phone number
    /// This field will be deprecated soon. Please refer to `customer.phone` object
    #[schema(value_type = Option<String>, max_length = 255, example = "9123456789", deprecated)]
    pub phone: crypto::OptionalEncryptablePhone,

    /// The URL to redirect after the completion of the operation
    #[schema(example = "https://hyperswitch.io")]
    pub return_url: Option<String>,

    /// The transaction authentication can be set to undergo payer authentication. By default, the authentication will be marked as NO_THREE_DS, as the 3DS method helps with more robust payer authentication
    #[schema(value_type = Option<AuthenticationType>, example = "no_three_ds", default = "three_ds")]
    pub authentication_type: Option<api_enums::AuthenticationType>,

    /// For non-card charges, you can use this value as the complete description that appears on your customers’ statements. Must contain at least one letter, maximum 22 characters.
    #[schema(max_length = 255, example = "Hyperswitch Router")]
    pub statement_descriptor_name: Option<String>,

    /// Provides information about a card payment that customers see on their statements. Concatenated with the prefix (shortened descriptor) or statement descriptor that’s set on the account to form the complete statement descriptor. Maximum 255 characters for the concatenated descriptor.
    #[schema(max_length = 255, example = "Payment for shoes purchase")]
    pub statement_descriptor_suffix: Option<String>,

    /// Additional information required for redirection
    pub next_action: Option<NextActionData>,

    /// If the payment was cancelled the reason will be provided here
    pub cancellation_reason: Option<String>,

    /// If there was an error while calling the connectors the code is received here
    #[schema(example = "E0001")]
    pub error_code: Option<String>,

    /// If there was an error while calling the connector the error message is received here
    #[schema(example = "Failed while verifying the card")]
    pub error_message: Option<String>,

    /// error code unified across the connectors is received here if there was an error while calling connector
    #[remove_in(PaymentsCreateResponseOpenApi)]
    pub unified_code: Option<String>,

    /// error message unified across the connectors is received here if there was an error while calling connector
    #[remove_in(PaymentsCreateResponseOpenApi)]
    pub unified_message: Option<String>,

    /// Payment Experience for the current payment
    #[schema(value_type = Option<PaymentExperience>, example = "redirect_to_url")]
    pub payment_experience: Option<api_enums::PaymentExperience>,

    /// Can be used to specify the Payment Method Type
    #[schema(value_type = Option<PaymentMethodType>, example = "gpay")]
    pub payment_method_type: Option<api_enums::PaymentMethodType>,

    /// The connector used for this payment along with the country and business details
    #[schema(example = "stripe_US_food")]
    pub connector_label: Option<String>,

    /// The business country of merchant for this payment
    #[schema(value_type = Option<CountryAlpha2>, example = "US")]
    pub business_country: Option<api_enums::CountryAlpha2>,

    /// The business label of merchant for this payment
    pub business_label: Option<String>,

    /// The business_sub_label for this payment
    pub business_sub_label: Option<String>,

    /// Allowed Payment Method Types for a given PaymentIntent
    #[schema(value_type = Option<Vec<PaymentMethodType>>)]
    pub allowed_payment_method_types: Option<serde_json::Value>,

    /// ephemeral_key for the customer_id mentioned
    pub ephemeral_key: Option<EphemeralKeyCreateResponse>,

    /// If true the payment can be retried with same or different payment method which means the confirm call can be made again.
    pub manual_retry_allowed: Option<bool>,

    /// A unique identifier for a payment provided by the connector
    #[schema(value_type = Option<String>, example = "993672945374576J")]
    pub connector_transaction_id: Option<String>,

    /// Frm message contains information about the frm response
    pub frm_message: Option<FrmMessage>,

    /// You can specify up to 50 keys, with key names up to 40 characters long and values up to 500 characters long. Metadata is useful for storing additional, structured information on an object.
    #[schema(value_type = Option<Object>, example = r#"{ "udf1": "some-value", "udf2": "some-value" }"#)]
    pub metadata: Option<serde_json::Value>,

    /// Additional data related to some connectors
    #[schema(value_type = Option<ConnectorMetadata>)]
    pub connector_metadata: Option<serde_json::Value>, // This is Value because it is fetched from DB and before putting in DB the type is validated

    /// Additional data that might be required by hyperswitch, to enable some specific features.
    #[schema(value_type = Option<FeatureMetadata>)]
    pub feature_metadata: Option<serde_json::Value>, // This is Value because it is fetched from DB and before putting in DB the type is validated

    /// reference(Identifier) to the payment at connector side
    #[schema(value_type = Option<String>, example = "993672945374576J")]
    pub reference_id: Option<String>,

    /// Details for Payment link
    pub payment_link: Option<PaymentLinkResponse>,
    /// The business profile that is associated with this payment
    #[schema(value_type = Option<String>)]
    pub profile_id: Option<id_type::ProfileId>,

    /// Details of surcharge applied on this payment
    pub surcharge_details: Option<RequestSurchargeDetails>,

    /// Total number of attempts associated with this payment
    pub attempt_count: i16,

    /// Denotes the action(approve or reject) taken by merchant in case of manual review. Manual review can occur when the transaction is marked as risky by the frm_processor, payment processor or when there is underpayment/over payment incase of crypto payment
    pub merchant_decision: Option<String>,

    /// Identifier of the connector ( merchant connector account ) which was chosen to make the payment
    #[schema(value_type = Option<String>)]
    pub merchant_connector_id: Option<id_type::MerchantConnectorAccountId>,

    /// If true, incremental authorization can be performed on this payment, in case the funds authorized initially fall short.
    pub incremental_authorization_allowed: Option<bool>,

    /// Total number of authorizations happened in an incremental_authorization payment
    pub authorization_count: Option<i32>,

    /// List of incremental authorizations happened to the payment
    pub incremental_authorizations: Option<Vec<IncrementalAuthorizationResponse>>,

    /// Details of external authentication
    pub external_authentication_details: Option<ExternalAuthenticationDetailsResponse>,

    /// Flag indicating if external 3ds authentication is made or not
    pub external_3ds_authentication_attempted: Option<bool>,

    /// Date Time for expiry of the payment
    #[schema(example = "2022-09-10T10:11:12Z")]
    #[serde(default, with = "common_utils::custom_serde::iso8601::option")]
    pub expires_on: Option<PrimitiveDateTime>,

    /// Payment Fingerprint, to identify a particular card.
    /// It is a 20 character long alphanumeric code.
    pub fingerprint: Option<String>,

    #[schema(value_type = Option<BrowserInformation>)]
    /// The browser information used for this payment
    pub browser_info: Option<serde_json::Value>,

    /// Identifier for Payment Method used for the payment
    pub payment_method_id: Option<String>,

    /// Payment Method Status, refers to the status of the payment method used for this payment.
    #[schema(value_type = Option<PaymentMethodStatus>)]
    pub payment_method_status: Option<common_enums::PaymentMethodStatus>,

    /// Date time at which payment was updated
    #[schema(example = "2022-09-10T10:11:12Z")]
    #[serde(default, with = "common_utils::custom_serde::iso8601::option")]
    pub updated: Option<PrimitiveDateTime>,

    /// Fee information to be charged on the payment being collected
    pub charges: Option<PaymentChargeResponse>,

    /// You can specify up to 50 keys, with key names up to 40 characters long and values up to 500 characters long. FRM Metadata is useful for storing additional, structured information on an object related to FRM.
    #[schema(value_type = Option<Object>, example = r#"{ "fulfillment_method" : "deliver", "coverage_request" : "fraud" }"#)]
    pub frm_metadata: Option<pii::SecretSerdeValue>,

    /// Merchant's identifier for the payment/invoice. This will be sent to the connector
    /// if the connector provides support to accept multiple reference ids.
    /// In case the connector supports only one reference id, Hyperswitch's Payment ID will be sent as reference.
    #[schema(
        value_type = Option<String>,
        max_length = 255,
        example = "Custom_Order_id_123"
    )]
    pub merchant_order_reference_id: Option<String>,
}

/// Fee information to be charged on the payment being collected
#[derive(Setter, Clone, Default, Debug, PartialEq, serde::Serialize, ToSchema)]
pub struct PaymentChargeResponse {
    /// Identifier for charge created for the payment
    pub charge_id: Option<String>,

    /// Type of charge (connector specific)
    #[schema(value_type = PaymentChargeType, example = "direct")]
    pub charge_type: api_enums::PaymentChargeType,

    /// Platform fees collected on the payment
    #[schema(value_type = i64, example = 6540)]
    pub application_fees: MinorUnit,

    /// Identifier for the reseller's account where the funds were transferred
    pub transfer_account_id: String,
}

/// Details of external authentication
#[derive(Setter, Clone, Default, Debug, PartialEq, serde::Serialize, ToSchema)]
pub struct ExternalAuthenticationDetailsResponse {
    /// Authentication Type - Challenge / Frictionless
    #[schema(value_type = Option<DecoupledAuthenticationType>)]
    pub authentication_flow: Option<enums::DecoupledAuthenticationType>,
    /// Electronic Commerce Indicator (eci)
    pub electronic_commerce_indicator: Option<String>,
    /// Authentication Status
    #[schema(value_type = AuthenticationStatus)]
    pub status: enums::AuthenticationStatus,
    /// DS Transaction ID
    pub ds_transaction_id: Option<String>,
    /// Message Version
    pub version: Option<String>,
    /// Error Code
    pub error_code: Option<String>,
    /// Error Message
    pub error_message: Option<String>,
}

#[derive(Clone, Debug, serde::Deserialize, ToSchema, serde::Serialize)]
#[serde(deny_unknown_fields)]
pub struct PaymentListConstraints {
    /// The identifier for customer
    #[schema(
        max_length = 64,
        min_length = 1,
        example = "cus_y3oqhf46pyzuxjbcn2giaqnb44",
        value_type = Option<String>,
    )]
    pub customer_id: Option<id_type::CustomerId>,

    /// A cursor for use in pagination, fetch the next list after some object
    #[schema(example = "pay_fafa124123", value_type = Option<String>)]
    pub starting_after: Option<id_type::PaymentId>,

    /// A cursor for use in pagination, fetch the previous list before some object
    #[schema(example = "pay_fafa124123", value_type = Option<String>)]
    pub ending_before: Option<id_type::PaymentId>,

    /// limit on the number of objects to return
    #[schema(default = 10, maximum = 100)]
    #[serde(default = "default_payments_list_limit")]
    pub limit: u32,

    /// The time at which payment is created
    #[schema(example = "2022-09-10T10:11:12Z")]
    #[serde(default, with = "common_utils::custom_serde::iso8601::option")]
    pub created: Option<PrimitiveDateTime>,

    /// Time less than the payment created time
    #[schema(example = "2022-09-10T10:11:12Z")]
    #[serde(
        default,
        with = "common_utils::custom_serde::iso8601::option",
        rename = "created.lt"
    )]
    pub created_lt: Option<PrimitiveDateTime>,

    /// Time greater than the payment created time
    #[schema(example = "2022-09-10T10:11:12Z")]
    #[serde(
        default,
        with = "common_utils::custom_serde::iso8601::option",
        rename = "created.gt"
    )]
    pub created_gt: Option<PrimitiveDateTime>,

    /// Time less than or equals to the payment created time
    #[schema(example = "2022-09-10T10:11:12Z")]
    #[serde(
        default,
        with = "common_utils::custom_serde::iso8601::option",
        rename = "created.lte"
    )]
    pub created_lte: Option<PrimitiveDateTime>,

    /// Time greater than or equals to the payment created time
    #[schema(example = "2022-09-10T10:11:12Z")]
    #[serde(default, with = "common_utils::custom_serde::iso8601::option")]
    #[serde(rename = "created.gte")]
    pub created_gte: Option<PrimitiveDateTime>,
}

#[derive(Clone, Debug, serde::Serialize, ToSchema)]
pub struct PaymentListResponse {
    /// The number of payments included in the list
    pub size: usize,
    // The list of payments response objects
    pub data: Vec<PaymentsResponse>,
}

#[derive(Setter, Clone, Default, Debug, PartialEq, serde::Serialize, ToSchema)]
pub struct IncrementalAuthorizationResponse {
    /// The unique identifier of authorization
    pub authorization_id: String,
    /// Amount the authorization has been made for
    #[schema(value_type = i64, example = 6540)]
    pub amount: MinorUnit,
    #[schema(value_type= AuthorizationStatus)]
    /// The status of the authorization
    pub status: common_enums::AuthorizationStatus,
    /// Error code sent by the connector for authorization
    pub error_code: Option<String>,
    /// Error message sent by the connector for authorization
    pub error_message: Option<String>,
    /// Previously authorized amount for the payment
    pub previously_authorized_amount: MinorUnit,
}

#[derive(Clone, Debug, serde::Serialize)]
pub struct PaymentListResponseV2 {
    /// The number of payments included in the list for given constraints
    pub count: usize,
    /// The total number of available payments for given constraints
    pub total_count: i64,
    /// The list of payments response objects
    pub data: Vec<PaymentsResponse>,
}

#[derive(Clone, Debug, serde::Deserialize, serde::Serialize)]
pub struct PaymentListFilterConstraints {
    /// The identifier for payment
    pub payment_id: Option<id_type::PaymentId>,
    /// The identifier for business profile
    pub profile_id: Option<id_type::ProfileId>,
    /// The identifier for customer
    pub customer_id: Option<id_type::CustomerId>,
    /// The limit on the number of objects. The default limit is 10 and max limit is 20
    #[serde(default = "default_payments_list_limit")]
    pub limit: u32,
    /// The starting point within a list of objects
    pub offset: Option<u32>,
    /// The amount to filter payments list
    pub amount_filter: Option<AmountFilter>,
    /// The time range for which objects are needed. TimeRange has two fields start_time and end_time from which objects can be filtered as per required scenarios (created_at, time less than, greater than etc).
    #[serde(flatten)]
    pub time_range: Option<TimeRange>,
    /// The list of connectors to filter payments list
    pub connector: Option<Vec<api_enums::Connector>>,
    /// The list of currencies to filter payments list
    pub currency: Option<Vec<enums::Currency>>,
    /// The list of payment status to filter payments list
    pub status: Option<Vec<enums::IntentStatus>>,
    /// The list of payment methods to filter payments list
    pub payment_method: Option<Vec<enums::PaymentMethod>>,
    /// The list of payment method types to filter payments list
    pub payment_method_type: Option<Vec<enums::PaymentMethodType>>,
    /// The list of authentication types to filter payments list
    pub authentication_type: Option<Vec<enums::AuthenticationType>>,
    /// The list of merchant connector ids to filter payments list for selected label
    pub merchant_connector_id: Option<Vec<id_type::MerchantConnectorAccountId>>,
    /// The order in which payments list should be sorted
    #[serde(default)]
    pub order: Order,
}
#[derive(Clone, Debug, serde::Serialize)]
pub struct PaymentListFilters {
    /// The list of available connector filters
    pub connector: Vec<String>,
    /// The list of available currency filters
    pub currency: Vec<enums::Currency>,
    /// The list of available payment status filters
    pub status: Vec<enums::IntentStatus>,
    /// The list of available payment method filters
    pub payment_method: Vec<enums::PaymentMethod>,
    /// The list of available payment method types
    pub payment_method_type: Vec<enums::PaymentMethodType>,
    /// The list of available authentication types
    pub authentication_type: Vec<enums::AuthenticationType>,
}

#[derive(Clone, Debug, serde::Serialize)]
pub struct PaymentListFiltersV2 {
    /// The list of available connector filters
    pub connector: HashMap<String, Vec<MerchantConnectorInfo>>,
    /// The list of available currency filters
    pub currency: Vec<enums::Currency>,
    /// The list of available payment status filters
    pub status: Vec<enums::IntentStatus>,
    /// The list payment method and their corresponding types
    pub payment_method: HashMap<enums::PaymentMethod, HashSet<enums::PaymentMethodType>>,
    /// The list of available authentication types
    pub authentication_type: Vec<enums::AuthenticationType>,
}

#[derive(Clone, Debug, serde::Serialize)]
pub struct PaymentsAggregateResponse {
    /// The list of intent status with their count
    pub status_with_count: HashMap<enums::IntentStatus, i64>,
}

#[derive(Clone, Debug, Eq, PartialEq, serde::Deserialize, serde::Serialize, ToSchema)]
pub struct AmountFilter {
    /// The start amount to filter list of transactions which are greater than or equal to the start amount
    pub start_amount: Option<i64>,
    /// The end amount to filter list of transactions which are less than or equal to the end amount
    pub end_amount: Option<i64>,
}

#[derive(Clone, Debug, Default, Eq, PartialEq, serde::Deserialize, serde::Serialize, ToSchema)]
pub struct Order {
    /// The field to sort, such as Amount or Created etc.
    pub on: SortOn,
    /// The order in which to sort the items, either Ascending or Descending
    pub by: SortBy,
}

#[derive(Clone, Debug, Default, Eq, PartialEq, serde::Deserialize, serde::Serialize, ToSchema)]
#[serde(rename_all = "snake_case")]
pub enum SortOn {
    /// Sort by the amount field
    Amount,
    /// Sort by the created_at field
    #[default]
    Created,
}

#[derive(Clone, Debug, Default, Eq, PartialEq, serde::Deserialize, serde::Serialize, ToSchema)]
#[serde(rename_all = "snake_case")]
pub enum SortBy {
    /// Sort in ascending order
    Asc,
    /// Sort in descending order
    #[default]
    Desc,
}

#[derive(
    Debug, Clone, Copy, serde::Serialize, serde::Deserialize, PartialEq, Eq, Hash, ToSchema,
)]
pub struct TimeRange {
    /// The start time to filter payments list or to get list of filters. To get list of filters start time is needed to be passed
    #[serde(with = "common_utils::custom_serde::iso8601")]
    #[serde(alias = "startTime")]
    pub start_time: PrimitiveDateTime,
    /// The end time to filter payments list or to get list of filters. If not passed the default time is now
    #[serde(default, with = "common_utils::custom_serde::iso8601::option")]
    #[serde(alias = "endTime")]
    pub end_time: Option<PrimitiveDateTime>,
}

#[derive(Setter, Clone, Default, Debug, PartialEq, serde::Serialize)]
pub struct VerifyResponse {
    pub verify_id: Option<id_type::PaymentId>,
    pub merchant_id: Option<id_type::MerchantId>,
    // pub status: enums::VerifyStatus,
    pub client_secret: Option<Secret<String>>,
    pub customer_id: Option<id_type::CustomerId>,
    pub email: crypto::OptionalEncryptableEmail,
    pub name: crypto::OptionalEncryptableName,
    pub phone: crypto::OptionalEncryptablePhone,
    pub mandate_id: Option<String>,
    #[auth_based]
    pub payment_method: Option<api_enums::PaymentMethod>,
    #[auth_based]
    pub payment_method_data: Option<PaymentMethodDataResponse>,
    pub payment_token: Option<String>,
    pub error_code: Option<String>,
    pub error_message: Option<String>,
}

#[derive(Default, Debug, serde::Deserialize, serde::Serialize)]
pub struct PaymentsRedirectionResponse {
    pub redirect_url: String,
}

pub struct MandateValidationFields {
    pub recurring_details: Option<RecurringDetails>,
    pub confirm: Option<bool>,
    pub customer_id: Option<id_type::CustomerId>,
    pub mandate_data: Option<MandateData>,
    pub setup_future_usage: Option<api_enums::FutureUsage>,
    pub off_session: Option<bool>,
}

impl From<&PaymentsRequest> for MandateValidationFields {
    fn from(req: &PaymentsRequest) -> Self {
        let recurring_details = req
            .mandate_id
            .clone()
            .map(RecurringDetails::MandateId)
            .or(req.recurring_details.clone());

        Self {
            recurring_details,
            confirm: req.confirm,
            customer_id: req
                .customer
                .as_ref()
                .map(|customer_details| &customer_details.id)
                .or(req.customer_id.as_ref())
                .map(ToOwned::to_owned),
            mandate_data: req.mandate_data.clone(),
            setup_future_usage: req.setup_future_usage,
            off_session: req.off_session,
        }
    }
}

impl From<&VerifyRequest> for MandateValidationFields {
    fn from(req: &VerifyRequest) -> Self {
        Self {
            recurring_details: None,
            confirm: Some(true),
            customer_id: req.customer_id.clone(),
            mandate_data: req.mandate_data.clone(),
            off_session: req.off_session,
            setup_future_usage: req.setup_future_usage,
        }
    }
}

impl From<PaymentsSessionRequest> for PaymentsSessionResponse {
    fn from(item: PaymentsSessionRequest) -> Self {
        let client_secret: Secret<String, pii::ClientSecret> = Secret::new(item.client_secret);
        Self {
            session_token: vec![],
            payment_id: item.payment_id,
            client_secret,
        }
    }
}

impl From<PaymentsStartRequest> for PaymentsRequest {
    fn from(item: PaymentsStartRequest) -> Self {
        Self {
            payment_id: Some(PaymentIdType::PaymentIntentId(item.payment_id)),
            merchant_id: Some(item.merchant_id),
            ..Default::default()
        }
    }
}

impl From<AdditionalCardInfo> for CardResponse {
    fn from(card: AdditionalCardInfo) -> Self {
        Self {
            last4: card.last4,
            card_type: card.card_type,
            card_network: card.card_network,
            card_issuer: card.card_issuer,
            card_issuing_country: card.card_issuing_country,
            card_isin: card.card_isin,
            card_extended_bin: card.card_extended_bin,
            card_exp_month: card.card_exp_month,
            card_exp_year: card.card_exp_year,
            card_holder_name: card.card_holder_name,
            payment_checks: card.payment_checks,
            authentication_data: card.authentication_data,
        }
    }
}

impl From<KlarnaSdkPaymentMethod> for PaylaterResponse {
    fn from(klarna_sdk: KlarnaSdkPaymentMethod) -> Self {
        Self {
            klarna_sdk: Some(KlarnaSdkPaymentMethodResponse {
                payment_type: klarna_sdk.payment_type,
            }),
        }
    }
}

impl From<AdditionalPaymentData> for PaymentMethodDataResponse {
    fn from(payment_method_data: AdditionalPaymentData) -> Self {
        match payment_method_data {
            AdditionalPaymentData::Card(card) => Self::Card(Box::new(CardResponse::from(*card))),
            AdditionalPaymentData::PayLater { klarna_sdk } => match klarna_sdk {
                Some(sdk) => Self::PayLater(Box::new(PaylaterResponse::from(sdk))),
                None => Self::PayLater(Box::new(PaylaterResponse { klarna_sdk: None })),
            },
            AdditionalPaymentData::Wallet { .. } => Self::Wallet {},
            AdditionalPaymentData::BankRedirect {
                bank_name,
                additional_details,
            } => Self::BankRedirect(additional_info::BankRedirectAdditionalData {
                bank_name,
                additional_details,
            }),
            AdditionalPaymentData::Crypto(crypto) => Self::Crypto(crypto),
            AdditionalPaymentData::BankDebit(bank_debit) => Self::BankDebit(bank_debit),
            AdditionalPaymentData::MandatePayment {} => Self::MandatePayment {},
            AdditionalPaymentData::Reward {} => Self::Reward {},
            AdditionalPaymentData::RealTimePayment(realtime_payment) => {
                Self::RealTimePayment(realtime_payment)
            }
            AdditionalPaymentData::Upi(upi) => Self::Upi(upi),
            AdditionalPaymentData::BankTransfer(bank_transfer) => Self::BankTransfer(bank_transfer),
            AdditionalPaymentData::Voucher(voucher) => Self::Voucher(voucher),
            AdditionalPaymentData::GiftCard(gift_card) => Self::GiftCard(gift_card),
            AdditionalPaymentData::CardRedirect(card_redirect) => Self::CardRedirect(card_redirect),
            AdditionalPaymentData::CardToken(card_token) => Self::CardToken(card_token),
            AdditionalPaymentData::OpenBanking(open_banking) => Self::OpenBanking(open_banking),
        }
    }
}

#[derive(Debug, Clone, serde::Serialize)]
pub struct PgRedirectResponse {
    pub payment_id: id_type::PaymentId,
    pub status: api_enums::IntentStatus,
    pub gateway_id: String,
    pub customer_id: Option<id_type::CustomerId>,
    pub amount: Option<MinorUnit>,
}

#[derive(Debug, serde::Serialize, PartialEq, Eq, serde::Deserialize)]
pub struct RedirectionResponse {
    pub return_url: String,
    pub params: Vec<(String, String)>,
    pub return_url_with_query_params: String,
    pub http_method: String,
    pub headers: Vec<(String, String)>,
}

#[derive(Debug, serde::Deserialize)]
pub struct PaymentsResponseForm {
    pub transaction_id: String,
    // pub transaction_reference_id: String,
    pub merchant_id: id_type::MerchantId,
    pub order_id: String,
}

#[derive(Default, Debug, serde::Deserialize, serde::Serialize, Clone, ToSchema)]
pub struct PaymentsRetrieveRequest {
    /// The type of ID (ex: payment intent id, payment attempt id or connector txn id)
    #[schema(value_type = String)]
    pub resource_id: PaymentIdType,
    /// The identifier for the Merchant Account.
    #[schema(value_type = Option<String>)]
    pub merchant_id: Option<id_type::MerchantId>,
    /// Decider to enable or disable the connector call for retrieve request
    pub force_sync: bool,
    /// The parameters passed to a retrieve request
    pub param: Option<String>,
    /// The name of the connector
    pub connector: Option<String>,
    /// Merchant connector details used to make payments.
    #[schema(value_type = Option<MerchantConnectorDetailsWrap>)]
    pub merchant_connector_details: Option<admin::MerchantConnectorDetailsWrap>,
    /// This is a token which expires after 15 minutes, used from the client to authenticate and create sessions from the SDK
    pub client_secret: Option<String>,
    /// If enabled provides list of captures linked to latest attempt
    pub expand_captures: Option<bool>,
    /// If enabled provides list of attempts linked to payment intent
    pub expand_attempts: Option<bool>,
}

#[derive(Debug, Default, Eq, PartialEq, serde::Deserialize, serde::Serialize, Clone, ToSchema)]
pub struct OrderDetailsWithAmount {
    /// Name of the product that is being purchased
    #[schema(max_length = 255, example = "shirt")]
    pub product_name: String,
    /// The quantity of the product to be purchased
    #[schema(example = 1)]
    pub quantity: u16,
    /// the amount per quantity of product
    pub amount: i64,
    // Does the order includes shipping
    pub requires_shipping: Option<bool>,
    /// The image URL of the product
    pub product_img_link: Option<String>,
    /// ID of the product that is being purchased
    pub product_id: Option<String>,
    /// Category of the product that is being purchased
    pub category: Option<String>,
    /// Sub category of the product that is being purchased
    pub sub_category: Option<String>,
    /// Brand of the product that is being purchased
    pub brand: Option<String>,
    /// Type of the product that is being purchased
    pub product_type: Option<ProductType>,
}

#[derive(Debug, Default, Eq, PartialEq, serde::Deserialize, serde::Serialize, Clone, ToSchema)]
#[serde(rename_all = "snake_case")]
pub enum ProductType {
    #[default]
    Physical,
    Digital,
    Travel,
    Ride,
    Event,
    Accommodation,
}

#[derive(Debug, Default, Eq, PartialEq, serde::Deserialize, serde::Serialize, Clone, ToSchema)]
pub struct OrderDetails {
    /// Name of the product that is being purchased
    #[schema(max_length = 255, example = "shirt")]
    pub product_name: String,
    /// The quantity of the product to be purchased
    #[schema(example = 1)]
    pub quantity: u16,
    // Does the order include shipping
    pub requires_shipping: Option<bool>,
    /// The image URL of the product
    pub product_img_link: Option<String>,
    /// ID of the product that is being purchased
    pub product_id: Option<String>,
    /// Category of the product that is being purchased
    pub category: Option<String>,
    /// Sub category of the product that is being purchased
    pub sub_category: Option<String>,
    /// Brand of the product that is being purchased
    pub brand: Option<String>,
    /// Type of the product that is being purchased
    pub product_type: Option<ProductType>,
}

#[derive(Default, Debug, Eq, PartialEq, serde::Deserialize, serde::Serialize, Clone, ToSchema)]
pub struct RedirectResponse {
    #[schema(value_type = Option<String>)]
    pub param: Option<Secret<String>>,
    #[schema(value_type = Option<Object>)]
    pub json_payload: Option<pii::SecretSerdeValue>,
}

#[derive(Debug, serde::Deserialize, serde::Serialize, Clone, ToSchema)]
pub struct PaymentsSessionRequest {
    /// The identifier for the payment
    #[schema(value_type = String)]
    pub payment_id: id_type::PaymentId,
    /// This is a token which expires after 15 minutes, used from the client to authenticate and create sessions from the SDK
    pub client_secret: String,
    /// The list of the supported wallets
    #[schema(value_type = Vec<PaymentMethodType>)]
    pub wallets: Vec<api_enums::PaymentMethodType>,
    /// Merchant connector details used to make payments.
    #[schema(value_type = Option<MerchantConnectorDetailsWrap>)]
    pub merchant_connector_details: Option<admin::MerchantConnectorDetailsWrap>,
}

#[derive(Debug, Clone, Eq, PartialEq, serde::Serialize, serde::Deserialize, ToSchema)]
pub struct GpayAllowedMethodsParameters {
    /// The list of allowed auth methods (ex: 3DS, No3DS, PAN_ONLY etc)
    pub allowed_auth_methods: Vec<String>,
    /// The list of allowed card networks (ex: AMEX,JCB etc)
    pub allowed_card_networks: Vec<String>,
    /// Is billing address required
    #[serde(skip_serializing_if = "Option::is_none")]
    pub billing_address_required: Option<bool>,
    /// Billing address parameters
    #[serde(skip_serializing_if = "Option::is_none")]
    pub billing_address_parameters: Option<GpayBillingAddressParameters>,
    /// Whether assurance details are required
    #[serde(skip_serializing_if = "Option::is_none")]
    pub assurance_details_required: Option<bool>,
}

#[derive(Debug, Clone, Eq, PartialEq, serde::Serialize, serde::Deserialize, ToSchema)]
pub struct GpayBillingAddressParameters {
    /// Is billing phone number required
    pub phone_number_required: bool,
    /// Billing address format
    pub format: GpayBillingAddressFormat,
}

#[derive(Debug, Clone, Eq, PartialEq, serde::Serialize, serde::Deserialize, ToSchema)]
pub enum GpayBillingAddressFormat {
    FULL,
    MIN,
}

#[derive(Debug, Clone, Eq, PartialEq, serde::Serialize, serde::Deserialize, ToSchema)]
pub struct GpayTokenParameters {
    /// The name of the connector
    pub gateway: String,
    /// The merchant ID registered in the connector associated
    #[serde(skip_serializing_if = "Option::is_none")]
    pub gateway_merchant_id: Option<String>,
    #[serde(skip_serializing_if = "Option::is_none", rename = "stripe:version")]
    pub stripe_version: Option<String>,
    #[serde(
        skip_serializing_if = "Option::is_none",
        rename = "stripe:publishableKey"
    )]
    pub stripe_publishable_key: Option<String>,
}

#[derive(Debug, Clone, Eq, PartialEq, serde::Serialize, serde::Deserialize, ToSchema)]
pub struct GpayTokenizationSpecification {
    /// The token specification type(ex: PAYMENT_GATEWAY)
    #[serde(rename = "type")]
    pub token_specification_type: String,
    /// The parameters for the token specification Google Pay
    pub parameters: GpayTokenParameters,
}

#[derive(Debug, Clone, Eq, PartialEq, serde::Serialize, serde::Deserialize, ToSchema)]
pub struct GpayAllowedPaymentMethods {
    /// The type of payment method
    #[serde(rename = "type")]
    pub payment_method_type: String,
    /// The parameters Google Pay requires
    pub parameters: GpayAllowedMethodsParameters,
    /// The tokenization specification for Google Pay
    pub tokenization_specification: GpayTokenizationSpecification,
}

#[derive(Debug, Clone, Eq, PartialEq, serde::Serialize, serde::Deserialize, ToSchema)]
pub struct GpayTransactionInfo {
    /// The country code
    #[schema(value_type = CountryAlpha2, example = "US")]
    pub country_code: api_enums::CountryAlpha2,
    /// The currency code
    #[schema(value_type = Currency, example = "USD")]
    pub currency_code: api_enums::Currency,
    /// The total price status (ex: 'FINAL')
    pub total_price_status: String,
    /// The total price
    #[schema(value_type = String, example = "38.02")]
    pub total_price: StringMajorUnit,
}

#[derive(Debug, Clone, Eq, PartialEq, serde::Serialize, serde::Deserialize, ToSchema)]
pub struct GpayMerchantInfo {
    /// The merchant Identifier that needs to be passed while invoking Gpay SDK
    #[serde(skip_serializing_if = "Option::is_none")]
    pub merchant_id: Option<String>,
    /// The name of the merchant that needs to be displayed on Gpay PopUp
    pub merchant_name: String,
}

#[derive(Debug, Clone, serde::Serialize, serde::Deserialize)]
pub struct GpayMetaData {
    pub merchant_info: GpayMerchantInfo,
    pub allowed_payment_methods: Vec<GpayAllowedPaymentMethods>,
}

#[derive(Debug, Clone, serde::Serialize, serde::Deserialize)]
pub struct GpaySessionTokenData {
    #[serde(rename = "google_pay")]
    pub data: GpayMetaData,
}

#[derive(Debug, Clone, serde::Serialize, serde::Deserialize)]
pub struct PaypalSdkMetaData {
    pub client_id: String,
}

#[derive(Debug, Clone, serde::Serialize, serde::Deserialize)]
pub struct PaypalSdkSessionTokenData {
    #[serde(rename = "paypal_sdk")]
    pub data: PaypalSdkMetaData,
}

#[derive(Debug, Clone, serde::Serialize, serde::Deserialize)]
#[serde(rename_all = "camelCase")]
pub struct ApplepaySessionRequest {
    pub merchant_identifier: String,
    pub display_name: String,
    pub initiative: String,
    pub initiative_context: String,
}

/// Some connectors like Apple Pay, Airwallex and Noon might require some additional information, find specific details in the child attributes below.
#[derive(Debug, Clone, serde::Serialize, serde::Deserialize, ToSchema)]
pub struct ConnectorMetadata {
    pub apple_pay: Option<ApplepayConnectorMetadataRequest>,
    pub airwallex: Option<AirwallexData>,
    pub noon: Option<NoonData>,
}

impl ConnectorMetadata {
    pub fn from_value(
        value: pii::SecretSerdeValue,
    ) -> common_utils::errors::CustomResult<Self, common_utils::errors::ParsingError> {
        value
            .parse_value::<Self>("ConnectorMetadata")
            .change_context(common_utils::errors::ParsingError::StructParseFailure(
                "Metadata",
            ))
    }
    pub fn get_apple_pay_certificates(self) -> Option<(Secret<String>, Secret<String>)> {
        self.apple_pay.and_then(|applepay_metadata| {
            applepay_metadata
                .session_token_data
                .map(|session_token_data| {
                    let SessionTokenInfo {
                        certificate,
                        certificate_keys,
                        ..
                    } = session_token_data;
                    (certificate, certificate_keys)
                })
        })
    }
}

#[derive(Debug, Clone, serde::Serialize, serde::Deserialize, ToSchema)]
pub struct AirwallexData {
    /// payload required by airwallex
    payload: Option<String>,
}

#[derive(Debug, Clone, serde::Serialize, serde::Deserialize, ToSchema)]
pub struct NoonData {
    /// Information about the order category that merchant wants to specify at connector level. (e.g. In Noon Payments it can take values like "pay", "food", or any other custom string set by the merchant in Noon's Dashboard)
    pub order_category: Option<String>,
}

#[derive(Debug, Clone, serde::Serialize, serde::Deserialize, ToSchema)]
pub struct ApplepayConnectorMetadataRequest {
    pub session_token_data: Option<SessionTokenInfo>,
}

#[derive(Debug, Clone, serde::Serialize, serde::Deserialize)]
pub struct ApplepaySessionTokenData {
    pub apple_pay: ApplePayMetadata,
}

#[derive(Debug, Clone, serde::Serialize, serde::Deserialize)]
pub struct ApplepayCombinedSessionTokenData {
    pub apple_pay_combined: ApplePayCombinedMetadata,
}

#[derive(Debug, Clone, serde::Serialize, serde::Deserialize)]
#[serde(rename_all = "snake_case")]
pub enum ApplepaySessionTokenMetadata {
    ApplePayCombined(ApplePayCombinedMetadata),
    ApplePay(ApplePayMetadata),
}

#[derive(Debug, Clone, serde::Serialize, serde::Deserialize)]
pub struct ApplePayMetadata {
    pub payment_request_data: PaymentRequestMetadata,
    pub session_token_data: SessionTokenInfo,
}

#[derive(Debug, Clone, serde::Serialize, serde::Deserialize)]
#[serde(rename_all = "snake_case")]
pub enum ApplePayCombinedMetadata {
    Simplified {
        payment_request_data: PaymentRequestMetadata,
        session_token_data: SessionTokenForSimplifiedApplePay,
    },
    Manual {
        payment_request_data: PaymentRequestMetadata,
        session_token_data: SessionTokenInfo,
    },
}

#[derive(Debug, Clone, serde::Serialize, serde::Deserialize)]
pub struct PaymentRequestMetadata {
    pub supported_networks: Vec<String>,
    pub merchant_capabilities: Vec<String>,
    pub label: String,
}

#[derive(Debug, Clone, serde::Serialize, serde::Deserialize, ToSchema)]
pub struct SessionTokenInfo {
    #[schema(value_type = String)]
    pub certificate: Secret<String>,
    #[schema(value_type = String)]
    pub certificate_keys: Secret<String>,
    pub merchant_identifier: String,
    pub display_name: String,
    pub initiative: ApplepayInitiative,
    pub initiative_context: Option<String>,
    #[schema(value_type = Option<CountryAlpha2>)]
    pub merchant_business_country: Option<api_enums::CountryAlpha2>,
    #[serde(flatten)]
    pub payment_processing_details_at: Option<PaymentProcessingDetailsAt>,
}

#[derive(Debug, Clone, serde::Serialize, serde::Deserialize, Display, ToSchema)]
#[serde(rename_all = "snake_case")]
pub enum ApplepayInitiative {
    Web,
    Ios,
}

#[derive(Debug, Clone, serde::Serialize, serde::Deserialize, ToSchema)]
#[serde(tag = "payment_processing_details_at")]
pub enum PaymentProcessingDetailsAt {
    Hyperswitch(PaymentProcessingDetails),
    Connector,
}

#[derive(Debug, Clone, serde::Serialize, serde::Deserialize, PartialEq, Eq, ToSchema)]
pub struct PaymentProcessingDetails {
    #[schema(value_type = String)]
    pub payment_processing_certificate: Secret<String>,
    #[schema(value_type = String)]
    pub payment_processing_certificate_key: Secret<String>,
}

#[derive(Debug, Clone, serde::Serialize, serde::Deserialize, ToSchema)]
pub struct SessionTokenForSimplifiedApplePay {
    pub initiative_context: String,
    #[schema(value_type = Option<CountryAlpha2>)]
    pub merchant_business_country: Option<api_enums::CountryAlpha2>,
}

#[derive(Debug, Clone, Eq, PartialEq, serde::Serialize, ToSchema)]
#[serde(tag = "wallet_name")]
#[serde(rename_all = "snake_case")]
pub enum SessionToken {
    /// The session response structure for Google Pay
    GooglePay(Box<GpaySessionTokenResponse>),
    /// The session response structure for Klarna
    Klarna(Box<KlarnaSessionTokenResponse>),
    /// The session response structure for PayPal
    Paypal(Box<PaypalSessionTokenResponse>),
    /// The session response structure for Apple Pay
    ApplePay(Box<ApplepaySessionTokenResponse>),
    /// Session token for OpenBanking PIS flow
    OpenBanking(OpenBankingSessionToken),
    /// Whenever there is no session token response or an error in session response
    NoSessionTokenReceived,
}

#[derive(Debug, Clone, Eq, PartialEq, serde::Serialize, ToSchema)]
#[serde(untagged)]
pub enum GpaySessionTokenResponse {
    /// Google pay response involving third party sdk
    ThirdPartyResponse(GooglePayThirdPartySdk),
    /// Google pay session response for non third party sdk
    GooglePaySession(GooglePaySessionResponse),
}

#[derive(Debug, Clone, Eq, PartialEq, serde::Serialize, ToSchema)]
#[serde(rename_all = "lowercase")]
pub struct GooglePayThirdPartySdk {
    /// Identifier for the delayed session response
    pub delayed_session_token: bool,
    /// The name of the connector
    pub connector: String,
    /// The next action for the sdk (ex: calling confirm or sync call)
    pub sdk_next_action: SdkNextAction,
}

#[derive(Debug, Clone, Eq, PartialEq, serde::Serialize, ToSchema)]
#[serde(rename_all = "lowercase")]
pub struct GooglePaySessionResponse {
    /// The merchant info
    pub merchant_info: GpayMerchantInfo,
    /// Is shipping address required
    pub shipping_address_required: bool,
    /// Is email required
    pub email_required: bool,
    /// Shipping address parameters
    pub shipping_address_parameters: GpayShippingAddressParameters,
    /// List of the allowed payment meythods
    pub allowed_payment_methods: Vec<GpayAllowedPaymentMethods>,
    /// The transaction info Google Pay requires
    pub transaction_info: GpayTransactionInfo,
    /// Identifier for the delayed session response
    pub delayed_session_token: bool,
    /// The name of the connector
    pub connector: String,
    /// The next action for the sdk (ex: calling confirm or sync call)
    pub sdk_next_action: SdkNextAction,
    /// Secrets for sdk display and payment
    pub secrets: Option<SecretInfoToInitiateSdk>,
}

#[derive(Debug, Clone, Eq, PartialEq, serde::Serialize, ToSchema)]
#[serde(rename_all = "lowercase")]
pub struct GpayShippingAddressParameters {
    /// Is shipping phone number required
    pub phone_number_required: bool,
}

#[derive(Debug, Clone, Eq, PartialEq, serde::Serialize, ToSchema)]
#[serde(rename_all = "lowercase")]
pub struct KlarnaSessionTokenResponse {
    /// The session token for Klarna
    pub session_token: String,
    /// The identifier for the session
    pub session_id: String,
}

#[derive(Debug, Clone, Eq, PartialEq, serde::Serialize, ToSchema)]
#[serde(rename_all = "lowercase")]
pub struct PaypalSessionTokenResponse {
    /// Name of the connector
    pub connector: String,
    /// The session token for PayPal
    pub session_token: String,
    /// The next action for the sdk (ex: calling confirm or sync call)
    pub sdk_next_action: SdkNextAction,
}

#[derive(Debug, Clone, Eq, PartialEq, serde::Serialize, ToSchema)]
#[serde(rename_all = "lowercase")]
pub struct OpenBankingSessionToken {
    /// The session token for OpenBanking Connectors
    pub open_banking_session_token: String,
}

#[derive(Debug, Clone, Eq, PartialEq, serde::Serialize, ToSchema)]
#[serde(rename_all = "lowercase")]
pub struct ApplepaySessionTokenResponse {
    /// Session object for Apple Pay
    /// The session_token_data will be null for iOS devices because the Apple Pay session call is skipped, as there is no web domain involved
    #[serde(skip_serializing_if = "Option::is_none")]
    pub session_token_data: Option<ApplePaySessionResponse>,
    /// Payment request object for Apple Pay
    pub payment_request_data: Option<ApplePayPaymentRequest>,
    /// The session token is w.r.t this connector
    pub connector: String,
    /// Identifier for the delayed session response
    pub delayed_session_token: bool,
    /// The next action for the sdk (ex: calling confirm or sync call)
    pub sdk_next_action: SdkNextAction,
    /// The connector transaction id
    pub connector_reference_id: Option<String>,
    /// The public key id is to invoke third party sdk
    pub connector_sdk_public_key: Option<String>,
    /// The connector merchant id
    pub connector_merchant_id: Option<String>,
}

#[derive(Debug, Eq, PartialEq, serde::Serialize, Clone, ToSchema)]
pub struct SdkNextAction {
    /// The type of next action
    pub next_action: NextActionCall,
}

#[derive(Debug, Eq, PartialEq, serde::Serialize, serde::Deserialize, Clone, ToSchema)]
#[serde(rename_all = "snake_case")]
pub enum NextActionCall {
    /// The next action call is confirm
    Confirm,
    /// The next action call is sync
    Sync,
    /// The next action call is Complete Authorize
    CompleteAuthorize,
}

#[derive(Debug, Clone, Eq, PartialEq, serde::Serialize, ToSchema)]
#[serde(untagged)]
pub enum ApplePaySessionResponse {
    ///  We get this session response, when third party sdk is involved
    ThirdPartySdk(ThirdPartySdkSessionResponse),
    ///  We get this session response, when there is no involvement of third party sdk
    /// This is the common response most of the times
    NoThirdPartySdk(NoThirdPartySdkSessionResponse),
    /// This is for the empty session response
    NoSessionResponse,
}

#[derive(Debug, Clone, Eq, PartialEq, serde::Serialize, ToSchema, serde::Deserialize)]
#[serde(rename_all(deserialize = "camelCase"))]
pub struct NoThirdPartySdkSessionResponse {
    /// Timestamp at which session is requested
    pub epoch_timestamp: u64,
    /// Timestamp at which session expires
    pub expires_at: u64,
    /// The identifier for the merchant session
    pub merchant_session_identifier: String,
    /// Apple pay generated unique ID (UUID) value
    pub nonce: String,
    /// The identifier for the merchant
    pub merchant_identifier: String,
    /// The domain name of the merchant which is registered in Apple Pay
    pub domain_name: String,
    /// The name to be displayed on Apple Pay button
    pub display_name: String,
    /// A string which represents the properties of a payment
    pub signature: String,
    /// The identifier for the operational analytics
    pub operational_analytics_identifier: String,
    /// The number of retries to get the session response
    pub retries: u8,
    /// The identifier for the connector transaction
    pub psp_id: String,
}

#[derive(Debug, Clone, Eq, PartialEq, serde::Serialize, ToSchema)]
pub struct ThirdPartySdkSessionResponse {
    pub secrets: SecretInfoToInitiateSdk,
}

#[derive(Debug, Clone, Eq, PartialEq, serde::Serialize, ToSchema, serde::Deserialize)]
pub struct SecretInfoToInitiateSdk {
    // Authorization secrets used by client to initiate sdk
    #[schema(value_type = String)]
    pub display: Secret<String>,
    // Authorization secrets used by client for payment
    #[schema(value_type = String)]
    pub payment: Secret<String>,
}

#[derive(Debug, Clone, Eq, PartialEq, serde::Serialize, ToSchema, serde::Deserialize)]
pub struct ApplePayPaymentRequest {
    /// The code for country
    #[schema(value_type = CountryAlpha2, example = "US")]
    pub country_code: api_enums::CountryAlpha2,
    /// The code for currency
    #[schema(value_type = Currency, example = "USD")]
    pub currency_code: api_enums::Currency,
    /// Represents the total for the payment.
    pub total: AmountInfo,
    /// The list of merchant capabilities(ex: whether capable of 3ds or no-3ds)
    pub merchant_capabilities: Option<Vec<String>>,
    /// The list of supported networks
    pub supported_networks: Option<Vec<String>>,
    pub merchant_identifier: Option<String>,
    /// The required billing contact fields for connector
    #[serde(skip_serializing_if = "Option::is_none")]
    pub required_billing_contact_fields: Option<ApplePayBillingContactFields>,
    #[serde(skip_serializing_if = "Option::is_none")]
    /// The required shipping contacht fields for connector
    pub required_shipping_contact_fields: Option<ApplePayShippingContactFields>,
}

#[derive(Debug, Clone, Eq, PartialEq, serde::Serialize, ToSchema, serde::Deserialize)]
pub struct ApplePayBillingContactFields(pub Vec<ApplePayAddressParameters>);
#[derive(Debug, Clone, Eq, PartialEq, serde::Serialize, ToSchema, serde::Deserialize)]
pub struct ApplePayShippingContactFields(pub Vec<ApplePayAddressParameters>);

#[derive(Debug, Clone, Eq, PartialEq, serde::Serialize, ToSchema, serde::Deserialize)]
#[serde(rename_all = "camelCase")]
pub enum ApplePayAddressParameters {
    PostalAddress,
    Phone,
    Email,
}

#[derive(Debug, Clone, Eq, PartialEq, serde::Serialize, ToSchema, serde::Deserialize)]
pub struct AmountInfo {
    /// The label must be the name of the merchant.
    pub label: String,
    /// A value that indicates whether the line item(Ex: total, tax, discount, or grand total) is final or pending.
    #[serde(rename = "type")]
    pub total_type: Option<String>,
    /// The total amount for the payment in majot unit string (Ex: 38.02)
    #[schema(value_type = String, example = "38.02")]
    pub amount: StringMajorUnit,
}

#[derive(Debug, Clone, serde::Deserialize)]
#[serde(rename_all = "camelCase")]
pub struct ApplepayErrorResponse {
    pub status_code: String,
    pub status_message: String,
}

#[derive(Default, Debug, serde::Serialize, Clone, ToSchema)]
pub struct PaymentsSessionResponse {
    /// The identifier for the payment
    #[schema(value_type = String)]
    pub payment_id: id_type::PaymentId,
    /// This is a token which expires after 15 minutes, used from the client to authenticate and create sessions from the SDK
    #[schema(value_type = String)]
    pub client_secret: Secret<String, pii::ClientSecret>,
    /// The list of session token object
    pub session_token: Vec<SessionToken>,
}

#[derive(Default, Debug, serde::Deserialize, serde::Serialize, Clone, ToSchema)]
pub struct PaymentRetrieveBody {
    /// The identifier for the Merchant Account.
    #[schema(value_type = Option<String>)]
    pub merchant_id: Option<id_type::MerchantId>,
    /// Decider to enable or disable the connector call for retrieve request
    pub force_sync: Option<bool>,
    /// This is a token which expires after 15 minutes, used from the client to authenticate and create sessions from the SDK
    pub client_secret: Option<String>,
    /// If enabled provides list of captures linked to latest attempt
    pub expand_captures: Option<bool>,
    /// If enabled provides list of attempts linked to payment intent
    pub expand_attempts: Option<bool>,
}

#[derive(Default, Debug, serde::Deserialize, serde::Serialize, Clone, ToSchema)]
pub struct PaymentRetrieveBodyWithCredentials {
    /// The identifier for payment.
    pub payment_id: id_type::PaymentId,
    /// The identifier for the Merchant Account.
    #[schema(value_type = Option<String>)]
    pub merchant_id: Option<id_type::MerchantId>,
    /// Decider to enable or disable the connector call for retrieve request
    pub force_sync: Option<bool>,
    /// Merchant connector details used to make payments.
    pub merchant_connector_details: Option<admin::MerchantConnectorDetailsWrap>,
}

#[derive(Default, Debug, serde::Deserialize, serde::Serialize, Clone, ToSchema)]
pub struct PaymentsCompleteAuthorizeRequest {
    /// The unique identifier for the payment
    #[serde(skip_deserializing)]
    pub payment_id: id_type::PaymentId,
    /// The shipping address for the payment
    pub shipping: Option<Address>,
    /// Client Secret
    #[schema(value_type = String)]
    pub client_secret: Secret<String>,
}

#[derive(Default, Debug, serde::Deserialize, serde::Serialize, Clone, ToSchema)]
pub struct PaymentsCancelRequest {
    /// The identifier for the payment
    #[serde(skip)]
    pub payment_id: id_type::PaymentId,
    /// The reason for the payment cancel
    pub cancellation_reason: Option<String>,
    /// Merchant connector details used to make payments.
    #[schema(value_type = Option<MerchantConnectorDetailsWrap>, deprecated)]
    pub merchant_connector_details: Option<admin::MerchantConnectorDetailsWrap>,
}

#[derive(Default, Debug, serde::Serialize, serde::Deserialize, Clone, ToSchema)]
pub struct PaymentsIncrementalAuthorizationRequest {
    /// The identifier for the payment
    #[serde(skip)]
    pub payment_id: id_type::PaymentId,
    /// The total amount including previously authorized amount and additional amount
    #[schema(value_type = i64, example = 6540)]
    pub amount: MinorUnit,
    /// Reason for incremental authorization
    pub reason: Option<String>,
}

#[derive(Debug, serde::Serialize, serde::Deserialize, Clone, ToSchema)]
pub struct PaymentsExternalAuthenticationRequest {
    /// The identifier for the payment
    #[serde(skip)]
    pub payment_id: id_type::PaymentId,
    /// Client Secret
    #[schema(value_type = String)]
    pub client_secret: Secret<String>,
    /// SDK Information if request is from SDK
    pub sdk_information: Option<SdkInformation>,
    /// Device Channel indicating whether request is coming from App or Browser
    pub device_channel: DeviceChannel,
    /// Indicates if 3DS method data was successfully completed or not
    pub threeds_method_comp_ind: ThreeDsCompletionIndicator,
}

/// Indicates if 3DS method data was successfully completed or not
#[derive(Debug, serde::Serialize, serde::Deserialize, Clone, ToSchema)]
pub struct PaymentsManualUpdateRequest {
    /// The identifier for the payment
    #[serde(skip)]
    pub payment_id: id_type::PaymentId,
    /// The identifier for the payment attempt
    pub attempt_id: String,
    /// Merchant ID
    #[schema(value_type = String)]
    pub merchant_id: id_type::MerchantId,
    /// The status of the attempt
    pub attempt_status: Option<enums::AttemptStatus>,
    /// Error code of the connector
    pub error_code: Option<String>,
    /// Error message of the connector
    pub error_message: Option<String>,
    /// Error reason of the connector
    pub error_reason: Option<String>,
    /// A unique identifier for a payment provided by the connector
    pub connector_transaction_id: Option<String>,
}

#[derive(Debug, serde::Serialize, serde::Deserialize, Clone, ToSchema)]
pub struct PaymentsManualUpdateResponse {
    /// The identifier for the payment
<<<<<<< HEAD
    pub payment_id: String,
=======
    pub payment_id: id_type::PaymentId,
>>>>>>> f8227309
    /// The identifier for the payment attempt
    pub attempt_id: String,
    /// Merchant ID
    #[schema(value_type = String)]
    pub merchant_id: id_type::MerchantId,
    /// The status of the attempt
    pub attempt_status: enums::AttemptStatus,
    /// Error code of the connector
    pub error_code: Option<String>,
    /// Error message of the connector
    pub error_message: Option<String>,
    /// Error reason of the connector
    pub error_reason: Option<String>,
    /// A unique identifier for a payment provided by the connector
    pub connector_transaction_id: Option<String>,
}

#[derive(Debug, serde::Serialize, serde::Deserialize, Clone, ToSchema)]
pub enum ThreeDsCompletionIndicator {
    /// 3DS method successfully completed
    #[serde(rename = "Y")]
    Success,
    /// 3DS method was not successful
    #[serde(rename = "N")]
    Failure,
    /// 3DS method URL was unavailable
    #[serde(rename = "U")]
    NotAvailable,
}

/// Device Channel indicating whether request is coming from App or Browser
#[derive(Debug, serde::Serialize, serde::Deserialize, Clone, ToSchema, Eq, PartialEq)]
pub enum DeviceChannel {
    #[serde(rename = "APP")]
    App,
    #[serde(rename = "BRW")]
    Browser,
}

/// SDK Information if request is from SDK
#[derive(Default, Debug, serde::Serialize, serde::Deserialize, Clone, ToSchema)]
pub struct SdkInformation {
    /// Unique ID created on installations of the 3DS Requestor App on a Consumer Device
    pub sdk_app_id: String,
    /// JWE Object containing data encrypted by the SDK for the DS to decrypt
    pub sdk_enc_data: String,
    /// Public key component of the ephemeral key pair generated by the 3DS SDK
    pub sdk_ephem_pub_key: HashMap<String, String>,
    /// Unique transaction identifier assigned by the 3DS SDK
    pub sdk_trans_id: String,
    /// Identifies the vendor and version for the 3DS SDK that is integrated in a 3DS Requestor App
    pub sdk_reference_number: String,
    /// Indicates maximum amount of time in minutes
    pub sdk_max_timeout: u8,
}

#[derive(Debug, serde::Serialize, serde::Deserialize, Clone, ToSchema)]
pub struct PaymentsExternalAuthenticationResponse {
    /// Indicates the transaction status
    #[serde(rename = "trans_status")]
    #[schema(value_type = TransactionStatus)]
    pub transaction_status: common_enums::TransactionStatus,
    /// Access Server URL to be used for challenge submission
    pub acs_url: Option<String>,
    /// Challenge request which should be sent to acs_url
    pub challenge_request: Option<String>,
    /// Unique identifier assigned by the EMVCo(Europay, Mastercard and Visa)
    pub acs_reference_number: Option<String>,
    /// Unique identifier assigned by the ACS to identify a single transaction
    pub acs_trans_id: Option<String>,
    /// Unique identifier assigned by the 3DS Server to identify a single transaction
    pub three_dsserver_trans_id: Option<String>,
    /// Contains the JWS object created by the ACS for the ARes(Authentication Response) message
    pub acs_signed_content: Option<String>,
    /// Three DS Requestor URL
    pub three_ds_requestor_url: String,
}

#[derive(Default, Debug, serde::Deserialize, serde::Serialize, Clone, ToSchema)]
pub struct PaymentsApproveRequest {
    /// The identifier for the payment
    #[serde(skip)]
    pub payment_id: id_type::PaymentId,
}

#[derive(Default, Debug, serde::Deserialize, serde::Serialize, Clone, ToSchema)]
pub struct PaymentsRejectRequest {
    /// The identifier for the payment
    #[serde(skip)]
    pub payment_id: id_type::PaymentId,
}

#[derive(Default, Debug, serde::Deserialize, serde::Serialize, Clone)]
pub struct PaymentsStartRequest {
    /// Unique identifier for the payment. This ensures idempotency for multiple payments
    /// that have been done by a single merchant. This field is auto generated and is returned in the API response.
    pub payment_id: id_type::PaymentId,
    /// The identifier for the Merchant Account.
    pub merchant_id: id_type::MerchantId,
    /// The identifier for the payment transaction
    pub attempt_id: String,
}

/// additional data that might be required by hyperswitch
#[derive(Debug, Clone, serde::Deserialize, serde::Serialize, ToSchema)]
pub struct FeatureMetadata {
    /// Redirection response coming in request as metadata field only for redirection scenarios
    #[schema(value_type = Option<RedirectResponse>)]
    pub redirect_response: Option<RedirectResponse>,
    // TODO: Convert this to hashedstrings to avoid PII sensitive data
    /// Additional tags to be used for global search
    #[schema(value_type = Option<Vec<String>>)]
    pub search_tags: Option<Vec<HashedString<WithType>>>,
}

///frm message is an object sent inside the payments response...when frm is invoked, its value is Some(...), else its None
#[derive(Clone, Debug, serde::Deserialize, serde::Serialize, PartialEq, ToSchema)]
pub struct FrmMessage {
    pub frm_name: String,
    pub frm_transaction_id: Option<String>,
    pub frm_transaction_type: Option<String>,
    pub frm_status: Option<String>,
    pub frm_score: Option<i32>,
    pub frm_reason: Option<serde_json::Value>,
    pub frm_error: Option<String>,
}

mod payment_id_type {
    use std::{borrow::Cow, fmt};

    use serde::{
        de::{self, Visitor},
        Deserializer,
    };

    use super::PaymentIdType;

    struct PaymentIdVisitor;
    struct OptionalPaymentIdVisitor;

    impl<'de> Visitor<'de> for PaymentIdVisitor {
        type Value = PaymentIdType;

        fn expecting(&self, formatter: &mut fmt::Formatter<'_>) -> fmt::Result {
            formatter.write_str("payment id")
        }

        fn visit_str<E>(self, value: &str) -> Result<Self::Value, E>
        where
            E: de::Error,
        {
            common_utils::id_type::PaymentId::try_from(Cow::Owned(value.to_string()))
                .map_err(de::Error::custom)
                .map(PaymentIdType::PaymentIntentId)
        }
    }

    impl<'de> Visitor<'de> for OptionalPaymentIdVisitor {
        type Value = Option<PaymentIdType>;

        fn expecting(&self, formatter: &mut fmt::Formatter<'_>) -> fmt::Result {
            formatter.write_str("payment id")
        }

        fn visit_some<D>(self, deserializer: D) -> Result<Self::Value, D::Error>
        where
            D: Deserializer<'de>,
        {
            deserializer.deserialize_any(PaymentIdVisitor).map(Some)
        }

        fn visit_none<E>(self) -> Result<Self::Value, E>
        where
            E: de::Error,
        {
            Ok(None)
        }

        fn visit_unit<E>(self) -> Result<Self::Value, E>
        where
            E: de::Error,
        {
            Ok(None)
        }
    }

    #[allow(dead_code)]
    pub(crate) fn deserialize<'a, D>(deserializer: D) -> Result<PaymentIdType, D::Error>
    where
        D: Deserializer<'a>,
    {
        deserializer.deserialize_any(PaymentIdVisitor)
    }

    pub(crate) fn deserialize_option<'a, D>(
        deserializer: D,
    ) -> Result<Option<PaymentIdType>, D::Error>
    where
        D: Deserializer<'a>,
    {
        deserializer.deserialize_option(OptionalPaymentIdVisitor)
    }
}

pub mod amount {
    use serde::de;

    use super::Amount;
    struct AmountVisitor;
    struct OptionalAmountVisitor;
    use crate::payments::MinorUnit;

    // This is defined to provide guarded deserialization of amount
    // which itself handles zero and non-zero values internally
    impl<'de> de::Visitor<'de> for AmountVisitor {
        type Value = Amount;

        fn expecting(&self, formatter: &mut std::fmt::Formatter<'_>) -> std::fmt::Result {
            write!(formatter, "amount as integer")
        }

        fn visit_u64<E>(self, v: u64) -> Result<Self::Value, E>
        where
            E: de::Error,
        {
            let v = i64::try_from(v).map_err(|_| {
                E::custom(format!(
                    "invalid value `{v}`, expected an integer between 0 and {}",
                    i64::MAX
                ))
            })?;
            self.visit_i64(v)
        }

        fn visit_i64<E>(self, v: i64) -> Result<Self::Value, E>
        where
            E: de::Error,
        {
            if v.is_negative() {
                return Err(E::custom(format!(
                    "invalid value `{v}`, expected a positive integer"
                )));
            }
            Ok(Amount::from(MinorUnit::new(v)))
        }
    }

    impl<'de> de::Visitor<'de> for OptionalAmountVisitor {
        type Value = Option<Amount>;

        fn expecting(&self, formatter: &mut std::fmt::Formatter<'_>) -> std::fmt::Result {
            write!(formatter, "option of amount (as integer)")
        }

        fn visit_some<D>(self, deserializer: D) -> Result<Self::Value, D::Error>
        where
            D: serde::Deserializer<'de>,
        {
            deserializer.deserialize_i64(AmountVisitor).map(Some)
        }

        fn visit_none<E>(self) -> Result<Self::Value, E>
        where
            E: de::Error,
        {
            Ok(None)
        }
    }

    #[allow(dead_code)]
    pub(crate) fn deserialize<'de, D>(deserializer: D) -> Result<Amount, D::Error>
    where
        D: de::Deserializer<'de>,
    {
        deserializer.deserialize_any(AmountVisitor)
    }
    pub(crate) fn deserialize_option<'de, D>(deserializer: D) -> Result<Option<Amount>, D::Error>
    where
        D: de::Deserializer<'de>,
    {
        deserializer.deserialize_option(OptionalAmountVisitor)
    }
}

#[cfg(test)]
mod tests {
    #![allow(clippy::unwrap_used)]
    use super::*;

    #[test]
    fn test_mandate_type() {
        let mandate_type = MandateType::default();
        assert_eq!(
            serde_json::to_string(&mandate_type).unwrap(),
            r#"{"multi_use":null}"#
        )
    }
}

#[derive(Default, Debug, serde::Deserialize, Clone, ToSchema, serde::Serialize)]
pub struct RetrievePaymentLinkRequest {
    /// It's a token used for client side verification.
    pub client_secret: Option<String>,
}

#[derive(Clone, Debug, serde::Serialize, PartialEq, ToSchema)]
pub struct PaymentLinkResponse {
    /// URL for rendering the open payment link
    pub link: String,
    /// URL for rendering the secure payment link
    pub secure_link: Option<String>,
    /// Identifier for the payment link
    pub payment_link_id: String,
}

#[derive(Clone, Debug, serde::Serialize, ToSchema)]
pub struct RetrievePaymentLinkResponse {
    /// Identifier for Payment Link
    pub payment_link_id: String,
    /// Identifier for Merchant
    #[schema(value_type = String)]
    pub merchant_id: id_type::MerchantId,
    /// Open payment link (without any security checks and listing SPMs)
    pub link_to_pay: String,
    /// The payment amount. Amount for the payment in the lowest denomination of the currency
    #[schema(value_type = i64, example = 6540)]
    pub amount: MinorUnit,
    /// Date and time of Payment Link creation
    #[serde(with = "common_utils::custom_serde::iso8601")]
    pub created_at: PrimitiveDateTime,
    /// Date and time of Expiration for Payment Link
    #[serde(with = "common_utils::custom_serde::iso8601::option")]
    pub expiry: Option<PrimitiveDateTime>,
    /// Description for Payment Link
    pub description: Option<String>,
    /// Status Of the Payment Link
    pub status: PaymentLinkStatus,
    #[schema(value_type = Option<Currency>)]
    pub currency: Option<api_enums::Currency>,
    /// Secure payment link (with security checks and listing saved payment methods)
    pub secure_link: Option<String>,
}

#[derive(Clone, Debug, serde::Deserialize, ToSchema, serde::Serialize)]
pub struct PaymentLinkInitiateRequest {
    #[schema(value_type = String)]
    pub merchant_id: id_type::MerchantId,
    #[schema(value_type = String)]
    pub payment_id: id_type::PaymentId,
}

#[derive(Debug, serde::Serialize)]
#[serde(untagged)]
pub enum PaymentLinkData {
    PaymentLinkDetails(Box<PaymentLinkDetails>),
    PaymentLinkStatusDetails(Box<PaymentLinkStatusDetails>),
}

#[derive(Debug, serde::Serialize, Clone)]
pub struct PaymentLinkDetails {
    pub amount: StringMajorUnit,
    pub currency: api_enums::Currency,
    pub pub_key: String,
    pub client_secret: String,
    pub payment_id: id_type::PaymentId,
    #[serde(with = "common_utils::custom_serde::iso8601")]
    pub session_expiry: PrimitiveDateTime,
    pub merchant_logo: String,
    pub return_url: String,
    pub merchant_name: String,
    pub order_details: Option<Vec<OrderDetailsWithStringAmount>>,
    pub max_items_visible_after_collapse: i8,
    pub theme: String,
    pub merchant_description: Option<String>,
    pub sdk_layout: String,
    pub display_sdk_only: bool,
    pub locale: Option<String>,
    pub transaction_details: Option<String>,
}

#[derive(Debug, serde::Serialize, Clone)]
pub struct SecurePaymentLinkDetails {
    pub enabled_saved_payment_method: bool,
    #[serde(flatten)]
    pub payment_link_details: PaymentLinkDetails,
}

#[derive(Debug, serde::Serialize)]
pub struct PaymentLinkStatusDetails {
    pub amount: StringMajorUnit,
    pub currency: api_enums::Currency,
    pub payment_id: id_type::PaymentId,
    pub merchant_logo: String,
    pub merchant_name: String,
    #[serde(with = "common_utils::custom_serde::iso8601")]
    pub created: PrimitiveDateTime,
    pub status: PaymentLinkStatusWrap,
    pub error_code: Option<String>,
    pub error_message: Option<String>,
    pub redirect: bool,
    pub theme: String,
    pub return_url: String,
    pub locale: Option<String>,
    pub transaction_details: Option<String>,
    pub unified_code: Option<String>,
    pub unified_message: Option<String>,
}

#[derive(Clone, Debug, serde::Deserialize, ToSchema, serde::Serialize)]
#[serde(deny_unknown_fields)]

pub struct PaymentLinkListConstraints {
    /// limit on the number of objects to return
    pub limit: Option<i64>,

    /// The time at which payment link is created
    #[schema(example = "2022-09-10T10:11:12Z")]
    #[serde(default, with = "common_utils::custom_serde::iso8601::option")]
    pub created: Option<PrimitiveDateTime>,

    /// Time less than the payment link created time
    #[schema(example = "2022-09-10T10:11:12Z")]
    #[serde(
        default,
        with = "common_utils::custom_serde::iso8601::option",
        rename = "created.lt"
    )]
    pub created_lt: Option<PrimitiveDateTime>,

    /// Time greater than the payment link created time
    #[schema(example = "2022-09-10T10:11:12Z")]
    #[serde(
        default,
        with = "common_utils::custom_serde::iso8601::option",
        rename = "created.gt"
    )]
    pub created_gt: Option<PrimitiveDateTime>,

    /// Time less than or equals to the payment link created time
    #[schema(example = "2022-09-10T10:11:12Z")]
    #[serde(
        default,
        with = "common_utils::custom_serde::iso8601::option",
        rename = "created.lte"
    )]
    pub created_lte: Option<PrimitiveDateTime>,

    /// Time greater than or equals to the payment link created time
    #[schema(example = "2022-09-10T10:11:12Z")]
    #[serde(default, with = "common_utils::custom_serde::iso8601::option")]
    #[serde(rename = "created.gte")]
    pub created_gte: Option<PrimitiveDateTime>,
}

#[derive(Clone, Debug, serde::Serialize, ToSchema)]
pub struct PaymentLinkListResponse {
    /// The number of payment links included in the list
    pub size: usize,
    // The list of payment link response objects
    pub data: Vec<PaymentLinkResponse>,
}

/// Configure a custom payment link for the particular payment
#[derive(Clone, Debug, serde::Deserialize, serde::Serialize, PartialEq, ToSchema)]
pub struct PaymentCreatePaymentLinkConfig {
    #[serde(flatten)]
    #[schema(value_type = Option<PaymentLinkConfigRequest>)]
    /// Theme config for the particular payment
    pub theme_config: admin::PaymentLinkConfigRequest,
}

#[derive(Debug, Default, Eq, PartialEq, serde::Deserialize, serde::Serialize, Clone, ToSchema)]
pub struct OrderDetailsWithStringAmount {
    /// Name of the product that is being purchased
    #[schema(max_length = 255, example = "shirt")]
    pub product_name: String,
    /// The quantity of the product to be purchased
    #[schema(example = 1)]
    pub quantity: u16,
    /// the amount per quantity of product
    pub amount: StringMajorUnit,
    /// Product Image link
    pub product_img_link: Option<String>,
}

/// Status Of the Payment Link
#[derive(PartialEq, Debug, Clone, serde::Serialize, serde::Deserialize, ToSchema)]
#[serde(rename_all = "snake_case")]
pub enum PaymentLinkStatus {
    Active,
    Expired,
}

#[derive(PartialEq, Debug, Clone, serde::Serialize, serde::Deserialize, ToSchema)]
#[serde(rename_all = "snake_case")]
#[serde(untagged)]
pub enum PaymentLinkStatusWrap {
    PaymentLinkStatus(PaymentLinkStatus),
    IntentStatus(api_enums::IntentStatus),
}

#[derive(Debug, Default, serde::Deserialize, serde::Serialize, Clone, ToSchema)]
pub struct ExtendedCardInfoResponse {
    // Encrypted customer payment method data
    pub payload: String,
}

#[cfg(test)]
mod payments_request_api_contract {
    #![allow(clippy::unwrap_used)]
    #![allow(clippy::panic)]
    use std::str::FromStr;

    use super::*;

    #[test]
    fn test_successful_card_deser() {
        let payments_request = r#"
        {
            "amount": 6540,
            "currency": "USD",
            "payment_method": "card",
            "payment_method_data": {
                "card": {
                    "card_number": "4242424242424242",
                    "card_exp_month": "10",
                    "card_exp_year": "25",
                    "card_holder_name": "joseph Doe",
                    "card_cvc": "123"
                }
            }
        }
        "#;

        let expected_card_number_string = "4242424242424242";
        let expected_card_number = CardNumber::from_str(expected_card_number_string).unwrap();

        let payments_request = serde_json::from_str::<PaymentsRequest>(payments_request);
        assert!(payments_request.is_ok());

        if let Some(PaymentMethodData::Card(card_data)) = payments_request
            .unwrap()
            .payment_method_data
            .unwrap()
            .payment_method_data
        {
            assert_eq!(card_data.card_number, expected_card_number);
        } else {
            panic!("Received unexpected response")
        }
    }

    #[test]
    fn test_successful_payment_method_reward() {
        let payments_request = r#"
        {
            "amount": 6540,
            "currency": "USD",
            "payment_method": "reward",
            "payment_method_data": "reward",
            "payment_method_type": "evoucher"
        }
        "#;

        let payments_request = serde_json::from_str::<PaymentsRequest>(payments_request);
        assert!(payments_request.is_ok());
        assert_eq!(
            payments_request
                .unwrap()
                .payment_method_data
                .unwrap()
                .payment_method_data,
            Some(PaymentMethodData::Reward)
        );
    }

    #[test]
    fn test_payment_method_data_with_payment_method_billing() {
        let payments_request = r#"
        {
            "amount": 6540,
            "currency": "USD",
            "payment_method_data": {
                "billing": {
                    "address": {
                        "line1": "1467",
                        "line2": "Harrison Street",
                        "city": "San Fransico",
                        "state": "California",
                        "zip": "94122",
                        "country": "US",
                        "first_name": "Narayan",
                        "last_name": "Bhat"
                    }
                }
            }
        }
        "#;

        let payments_request = serde_json::from_str::<PaymentsRequest>(payments_request);
        assert!(payments_request.is_ok());
        assert!(payments_request
            .unwrap()
            .payment_method_data
            .unwrap()
            .billing
            .is_some());
    }
}

#[cfg(test)]
mod payments_response_api_contract {
    #![allow(clippy::unwrap_used)]
    use super::*;

    #[derive(Debug, serde::Serialize)]
    struct TestPaymentsResponse {
        #[serde(serialize_with = "serialize_payment_method_data_response")]
        payment_method_data: Option<PaymentMethodDataResponseWithBilling>,
    }

    #[test]
    fn test_reward_payment_response() {
        let payment_method_response_with_billing = PaymentMethodDataResponseWithBilling {
            payment_method_data: Some(PaymentMethodDataResponse::Reward {}),
            billing: None,
        };

        let payments_response = TestPaymentsResponse {
            payment_method_data: Some(payment_method_response_with_billing),
        };

        let expected_response = r#"{"payment_method_data":"reward"}"#;

        let stringified_payments_response = payments_response.encode_to_string_of_json();
        assert_eq!(stringified_payments_response.unwrap(), expected_response);
    }
}

/// Set of tests to extract billing details from payment method data
/// These are required for backwards compatibility
#[cfg(test)]
mod billing_from_payment_method_data {
    #![allow(clippy::unwrap_used)]
    use common_enums::CountryAlpha2;
    use masking::ExposeOptionInterface;

    use super::*;

    const TEST_COUNTRY: CountryAlpha2 = CountryAlpha2::US;
    const TEST_FIRST_NAME: &str = "John";
    const TEST_LAST_NAME: &str = "Wheat Dough";
    const TEST_FULL_NAME: &str = "John Wheat Dough";
    const TEST_FIRST_NAME_SINGLE: &str = "John";

    #[test]
    fn test_wallet_payment_method_data_paypal() {
        let test_email: Email = Email::try_from("example@example.com".to_string()).unwrap();

        let paypal_wallet_payment_method_data =
            PaymentMethodData::Wallet(WalletData::PaypalRedirect(PaypalRedirection {
                email: Some(test_email.clone()),
            }));

        let billing_address = paypal_wallet_payment_method_data
            .get_billing_address()
            .unwrap();

        assert_eq!(billing_address.email.unwrap(), test_email);

        assert!(billing_address.address.is_none());
        assert!(billing_address.phone.is_none());
    }

    #[test]
    fn test_bank_redirect_payment_method_data_eps() {
        let test_email = Email::try_from("example@example.com".to_string()).unwrap();
        let test_first_name = Secret::new(String::from("Chaser"));

        let bank_redirect_billing = BankRedirectBilling {
            billing_name: Some(test_first_name.clone()),
            email: Some(test_email.clone()),
        };

        let eps_bank_redirect_payment_method_data =
            PaymentMethodData::BankRedirect(BankRedirectData::Eps {
                billing_details: Some(bank_redirect_billing),
                bank_name: None,
                country: Some(TEST_COUNTRY),
            });

        let billing_address = eps_bank_redirect_payment_method_data
            .get_billing_address()
            .unwrap();

        let address_details = billing_address.address.unwrap();

        assert_eq!(billing_address.email.unwrap(), test_email);
        assert_eq!(address_details.country.unwrap(), TEST_COUNTRY);
        assert_eq!(address_details.first_name.unwrap(), test_first_name);
        assert!(billing_address.phone.is_none());
    }

    #[test]
    fn test_paylater_payment_method_data_klarna() {
        let test_email: Email = Email::try_from("example@example.com".to_string()).unwrap();

        let klarna_paylater_payment_method_data =
            PaymentMethodData::PayLater(PayLaterData::KlarnaRedirect {
                billing_email: Some(test_email.clone()),
                billing_country: Some(TEST_COUNTRY),
            });

        let billing_address = klarna_paylater_payment_method_data
            .get_billing_address()
            .unwrap();

        assert_eq!(billing_address.email.unwrap(), test_email);
        assert_eq!(
            billing_address.address.unwrap().country.unwrap(),
            TEST_COUNTRY
        );
        assert!(billing_address.phone.is_none());
    }

    #[test]
    fn test_bank_debit_payment_method_data_ach() {
        let test_email = Email::try_from("example@example.com".to_string()).unwrap();
        let test_first_name = Secret::new(String::from("Chaser"));

        let bank_redirect_billing = BankDebitBilling {
            name: Some(test_first_name.clone()),
            address: None,
            email: Some(test_email.clone()),
        };

        let ach_bank_debit_payment_method_data =
            PaymentMethodData::BankDebit(BankDebitData::AchBankDebit {
                billing_details: Some(bank_redirect_billing),
                account_number: Secret::new("1234".to_string()),
                routing_number: Secret::new("1235".to_string()),
                card_holder_name: None,
                bank_account_holder_name: None,
                bank_name: None,
                bank_type: None,
                bank_holder_type: None,
            });

        let billing_address = ach_bank_debit_payment_method_data
            .get_billing_address()
            .unwrap();

        let address_details = billing_address.address.unwrap();

        assert_eq!(billing_address.email.unwrap(), test_email);
        assert_eq!(address_details.first_name.unwrap(), test_first_name);
        assert!(billing_address.phone.is_none());
    }

    #[test]
    fn test_card_payment_method_data() {
        let card_payment_method_data = PaymentMethodData::Card(Card {
            card_holder_name: Some(Secret::new(TEST_FIRST_NAME_SINGLE.into())),
            ..Default::default()
        });

        let billing_address = card_payment_method_data.get_billing_address();

        let billing_address = billing_address.unwrap();

        assert_eq!(
            billing_address.address.unwrap().first_name.expose_option(),
            Some(TEST_FIRST_NAME_SINGLE.into())
        );
    }

    #[test]
    fn test_card_payment_method_data_empty() {
        let card_payment_method_data = PaymentMethodData::Card(Card::default());

        let billing_address = card_payment_method_data.get_billing_address();

        assert!(billing_address.is_none());
    }

    #[test]
    fn test_card_payment_method_data_full_name() {
        let card_payment_method_data = PaymentMethodData::Card(Card {
            card_holder_name: Some(Secret::new(TEST_FULL_NAME.into())),
            ..Default::default()
        });

        let billing_details = card_payment_method_data.get_billing_address().unwrap();
        let billing_address = billing_details.address.unwrap();

        assert_eq!(
            billing_address.first_name.expose_option(),
            Some(TEST_FIRST_NAME.into())
        );

        assert_eq!(
            billing_address.last_name.expose_option(),
            Some(TEST_LAST_NAME.into())
        );
    }

    #[test]
    fn test_card_payment_method_data_empty_string() {
        let card_payment_method_data = PaymentMethodData::Card(Card {
            card_holder_name: Some(Secret::new("".to_string())),
            ..Default::default()
        });

        let billing_details = card_payment_method_data.get_billing_address();

        assert!(billing_details.is_none());
    }
}<|MERGE_RESOLUTION|>--- conflicted
+++ resolved
@@ -3598,11 +3598,7 @@
         example = "pay_mbabizu24mvu3mela5njyhpit4",
         value_type = String,
     )]
-<<<<<<< HEAD
-    pub payment_id: String,
-=======
     pub payment_id: id_type::PaymentId,
->>>>>>> f8227309
 
     /// This is an identifier for the merchant account. This is inferred from the API key
     /// provided during the request
@@ -5097,11 +5093,7 @@
 #[derive(Debug, serde::Serialize, serde::Deserialize, Clone, ToSchema)]
 pub struct PaymentsManualUpdateResponse {
     /// The identifier for the payment
-<<<<<<< HEAD
-    pub payment_id: String,
-=======
     pub payment_id: id_type::PaymentId,
->>>>>>> f8227309
     /// The identifier for the payment attempt
     pub attempt_id: String,
     /// Merchant ID
