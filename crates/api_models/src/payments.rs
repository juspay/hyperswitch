use std::num::NonZeroI64;

use cards::CardNumber;
use common_utils::{
    crypto,
    ext_traits::Encode,
    pii::{self, Email},
};
use masking::{PeekInterface, Secret};
use router_derive::Setter;
use time::PrimitiveDateTime;
use url::Url;
use utoipa::ToSchema;

use crate::{
    admin, disputes, enums as api_enums, ephemeral_key::EphemeralKeyCreateResponse, refunds,
};

#[derive(Clone, Copy, Debug, Eq, PartialEq)]
pub enum PaymentOp {
    Create,
    Update,
    Confirm,
}

use crate::enums;
#[derive(serde::Deserialize)]
pub struct BankData {
    pub payment_method_type: api_enums::PaymentMethodType,
    pub code_information: Vec<BankCodeInformation>,
}

#[derive(serde::Deserialize)]
pub struct BankCodeInformation {
    pub bank_name: api_enums::BankNames,
    pub connector_codes: Vec<ConnectorCode>,
}

#[derive(serde::Deserialize)]
pub struct ConnectorCode {
    pub connector: api_enums::Connector,
    pub code: String,
}

#[derive(Debug, Clone, serde::Serialize, serde::Deserialize, ToSchema, PartialEq, Eq)]
pub struct BankCodeResponse {
    pub bank_name: Vec<api_enums::BankNames>,
    pub eligible_connectors: Vec<String>,
}

#[derive(Default, Debug, serde::Deserialize, serde::Serialize, Clone, ToSchema)]
pub struct CustomerDetails {
    /// The identifier for the customer.
    pub id: String,

    /// The customer's name
    #[schema(max_length = 255, value_type = Option<String>, example = "John Doe")]
    pub name: Option<Secret<String>>,

    /// The customer's email address
    #[schema(max_length = 255, value_type = Option<String>, example = "johntest@test.com")]
    pub email: Option<Email>,

    /// The customer's phone number
    #[schema(value_type = Option<String>, max_length = 10, example = "3141592653")]
    pub phone: Option<Secret<String>>,

    /// The country code for the customer's phone number
    #[schema(max_length = 2, example = "+1")]
    pub phone_country_code: Option<String>,
}

#[derive(
    Default,
    Debug,
    serde::Deserialize,
    serde::Serialize,
    Clone,
    ToSchema,
    router_derive::PolymorphicSchema,
)]
#[generate_schemas(PaymentsCreateRequest)]
#[serde(deny_unknown_fields)]
pub struct PaymentsRequest {
    /// Unique identifier for the payment. This ensures idempotency for multiple payments
    /// that have been done by a single merchant. This field is auto generated and is returned in the API response.
    #[schema(
        value_type = Option<String>,
        min_length = 30,
        max_length = 30,
        example = "pay_mbabizu24mvu3mela5njyhpit4"
    )]
    #[serde(default, deserialize_with = "payment_id_type::deserialize_option")]
    pub payment_id: Option<PaymentIdType>,

    /// This is an identifier for the merchant account. This is inferred from the API key
    /// provided during the request
    #[schema(max_length = 255, example = "merchant_1668273825")]
    pub merchant_id: Option<String>,

    /// The payment amount. Amount for the payment in lowest denomination of the currency. (i.e) in cents for USD denomination, in paisa for INR denomination etc.,
    #[schema(value_type = Option<u64>, example = 6540)]
    #[serde(default, deserialize_with = "amount::deserialize_option")]
    #[mandatory_in(PaymentsCreateRequest)]
    // Makes the field mandatory in PaymentsCreateRequest
    pub amount: Option<Amount>,

    #[schema(value_type = Option<RoutingAlgorithm>, example = json!({
        "type": "single",
        "data": "stripe"
    }))]
    pub routing: Option<serde_json::Value>,

    /// This allows the merchant to manually select a connector with which the payment can go through
    #[schema(value_type = Option<Vec<Connector>>, max_length = 255, example = json!(["stripe", "adyen"]))]
    pub connector: Option<Vec<api_enums::Connector>>,

    /// The currency of the payment request can be specified here
    #[schema(value_type = Option<Currency>, example = "USD")]
    #[mandatory_in(PaymentsCreateRequest)]
    pub currency: Option<api_enums::Currency>,

    /// This is the instruction for capture/ debit the money from the users' card. On the other hand authorization refers to blocking the amount on the users' payment method.
    #[schema(value_type = Option<CaptureMethod>, example = "PaymentProcessor")]
    pub capture_method: Option<api_enums::CaptureMethod>,

    /// The Amount to be captured/ debited from the users payment method. It shall be in lowest denomination of the currency. (i.e) in cents for USD denomination, in paisa for INR denomination etc.,
    /// If not provided, the default amount_to_capture will be the payment amount.
    #[schema(example = 6540)]
    pub amount_to_capture: Option<i64>,

    /// A timestamp (ISO 8601 code) that determines when the payment should be captured.
    /// Providing this field will automatically set `capture` to true
    #[schema(example = "2022-09-10T10:11:12Z")]
    #[serde(default, with = "common_utils::custom_serde::iso8601::option")]
    pub capture_on: Option<PrimitiveDateTime>,

    /// Whether to confirm the payment (if applicable)
    #[schema(default = false, example = true)]
    pub confirm: Option<bool>,

    /// The details of a customer for this payment
    /// This will create the customer if `customer.id` does not exist
    /// If customer id already exists, it will update the details of the customer
    pub customer: Option<CustomerDetails>,

    /// The identifier for the customer object.
    /// This field will be deprecated soon, use the customer object instead
    #[schema(max_length = 255, example = "cus_y3oqhf46pyzuxjbcn2giaqnb44")]
    pub customer_id: Option<String>,

    /// The customer's email address
    /// This field will be deprecated soon, use the customer object instead
    #[schema(max_length = 255, value_type = Option<String>, example = "johntest@test.com")]
    pub email: Option<Email>,

    /// description: The customer's name
    /// This field will be deprecated soon, use the customer object instead
    #[schema(value_type = Option<String>, max_length = 255, example = "John Test")]
    pub name: Option<Secret<String>>,

    /// The customer's phone number
    /// This field will be deprecated soon, use the customer object instead
    #[schema(value_type = Option<String>, max_length = 255, example = "3141592653")]
    pub phone: Option<Secret<String>>,

    /// The country code for the customer phone number
    /// This field will be deprecated soon, use the customer object instead
    #[schema(max_length = 255, example = "+1")]
    pub phone_country_code: Option<String>,

    /// Set to true to indicate that the customer is not in your checkout flow during this payment, and therefore is unable to authenticate. This parameter is intended for scenarios where you collect card details and charge them later. This parameter can only be used with `confirm: true`.
    #[schema(example = true)]
    pub off_session: Option<bool>,

    /// A description of the payment
    #[schema(example = "It's my first payment request")]
    pub description: Option<String>,

    /// The URL to redirect after the completion of the operation
    #[schema(value_type = Option<String>, example = "https://hyperswitch.io")]
    pub return_url: Option<Url>,
    /// Indicates that you intend to make future payments with this Payment’s payment method. Providing this parameter will attach the payment method to the Customer, if present, after the Payment is confirmed and any required actions from the user are complete.
    #[schema(value_type = Option<FutureUsage>, example = "off_session")]
    pub setup_future_usage: Option<api_enums::FutureUsage>,

    /// The transaction authentication can be set to undergo payer authentication.
    #[schema(value_type = Option<AuthenticationType>, example = "no_three_ds", default = "three_ds")]
    pub authentication_type: Option<api_enums::AuthenticationType>,

    /// The payment method information provided for making a payment
    #[schema(example = "bank_transfer")]
    pub payment_method_data: Option<PaymentMethodData>,

    /// The payment method that is to be used
    #[schema(value_type = Option<PaymentMethod>, example = "card")]
    pub payment_method: Option<api_enums::PaymentMethod>,

    /// Provide a reference to a stored payment method
    #[schema(example = "187282ab-40ef-47a9-9206-5099ba31e432")]
    pub payment_token: Option<String>,

    /// This is used when payment is to be confirmed and the card is not saved
    #[schema(value_type = Option<String>)]
    pub card_cvc: Option<Secret<String>>,

    /// The shipping address for the payment
    pub shipping: Option<Address>,

    /// The billing address for the payment
    pub billing: Option<Address>,

    /// For non-card charges, you can use this value as the complete description that appears on your customers’ statements. Must contain at least one letter, maximum 22 characters.
    #[schema(max_length = 255, example = "Hyperswitch Router")]
    pub statement_descriptor_name: Option<String>,

    /// Provides information about a card payment that customers see on their statements. Concatenated with the prefix (shortened descriptor) or statement descriptor that’s set on the account to form the complete statement descriptor. Maximum 22 characters for the concatenated descriptor.
    #[schema(max_length = 255, example = "Payment for shoes purchase")]
    pub statement_descriptor_suffix: Option<String>,

    /// Information about the product , quantity and amount for connectors. (e.g. Klarna)
    #[schema(value_type = Option<Vec<OrderDetailsWithAmount>>, example = r#"[{
        "product_name": "gillete creme",
        "quantity": 15,
        "amount" : 900
    }]"#)]
    pub order_details: Option<Vec<OrderDetailsWithAmount>>,

    /// It's a token used for client side verification.
    #[schema(example = "pay_U42c409qyHwOkWo3vK60_secret_el9ksDkiB8hi6j9N78yo")]
    pub client_secret: Option<String>,

    /// Provide mandate information for creating a mandate
    pub mandate_data: Option<MandateData>,

    /// A unique identifier to link the payment to a mandate, can be use instead of payment_method_data
    #[schema(max_length = 255, example = "mandate_iwer89rnjef349dni3")]
    pub mandate_id: Option<String>,

    /// Additional details required by 3DS 2.0
    #[schema(value_type = Option<Object>, example = r#"{
        "user_agent": "Mozilla/5.0 (Windows NT 10.0; Win64; x64) AppleWebKit/537.36 (KHTML, like Gecko) Chrome/70.0.3538.110 Safari/537.36",
        "accept_header": "text/html,application/xhtml+xml,application/xml;q=0.9,image/webp,image/apng,*/*;q=0.8",
        "language": "nl-NL",
        "color_depth": 24,
        "screen_height": 723,
        "screen_width": 1536,
        "time_zone": 0,
        "java_enabled": true,
        "java_script_enabled":true
    }"#)]
    pub browser_info: Option<serde_json::Value>,

    /// Payment Experience for the current payment
    #[schema(value_type = Option<PaymentExperience>, example = "redirect_to_url")]
    pub payment_experience: Option<api_enums::PaymentExperience>,

    /// Payment Method Type
    #[schema(value_type = Option<PaymentMethodType>, example = "google_pay")]
    pub payment_method_type: Option<api_enums::PaymentMethodType>,

    /// Business country of the merchant for this payment
    #[schema(value_type = Option<CountryAlpha2>, example = "US")]
    pub business_country: Option<api_enums::CountryAlpha2>,

    /// Business label of the merchant for this payment
    #[schema(example = "food")]
    pub business_label: Option<String>,

    /// Merchant connector details used to make payments.
    #[schema(value_type = Option<MerchantConnectorDetailsWrap>)]
    pub merchant_connector_details: Option<admin::MerchantConnectorDetailsWrap>,

    /// Allowed Payment Method Types for a given PaymentIntent
    #[schema(value_type = Option<Vec<PaymentMethodType>>)]
    pub allowed_payment_method_types: Option<Vec<api_enums::PaymentMethodType>>,

    /// Business sub label for the payment
    pub business_sub_label: Option<String>,

    /// Denotes the retry action
    #[schema(value_type = Option<RetryAction>)]
    pub retry_action: Option<api_enums::RetryAction>,

    /// You can specify up to 50 keys, with key names up to 40 characters long and values up to 500 characters long. Metadata is useful for storing additional, structured information on an object.
    #[schema(value_type = Option<Object>, example = r#"{ "udf1": "some-value", "udf2": "some-value" }"#)]
    pub metadata: Option<pii::SecretSerdeValue>,

    /// additional data related to some connectors
    pub connector_metadata: Option<ConnectorMetadata>,

    /// additional data that might be required by hyperswitch
    pub feature_metadata: Option<FeatureMetadata>,
}

#[derive(
    Default, Debug, serde::Serialize, Clone, PartialEq, ToSchema, router_derive::PolymorphicSchema,
)]
pub struct PaymentAttemptResponse {
    /// Unique identifier for the attempt
    pub attempt_id: String,
    /// The status of the attempt
    #[schema(value_type = AttemptStatus, example = "charged")]
    pub status: enums::AttemptStatus,
    /// The payment attempt amount. Amount for the payment in lowest denomination of the currency. (i.e) in cents for USD denomination, in paisa for INR denomination etc.,
    pub amount: i64,
    /// The currency of the amount of the payment attempt
    #[schema(value_type = Option<Currency>, example = "usd")]
    pub currency: Option<enums::Currency>,
    /// The connector used for the payment
    pub connector: Option<String>,
    /// If there was an error while calling the connector the error message is received here
    pub error_message: Option<String>,
    /// The payment method that is to be used
    #[schema(value_type = Option<PaymentMethod>, example = "bank_transfer")]
    pub payment_method: Option<enums::PaymentMethod>,
    /// A unique identifier for a payment provided by the connector
    pub connector_transaction_id: Option<String>,
    /// This is the instruction for capture/ debit the money from the users' card. On the other hand authorization refers to blocking the amount on the users' payment method.
    #[schema(value_type = Option<CaptureMethod>, example = "scheduled")]
    pub capture_method: Option<enums::CaptureMethod>,
    /// The transaction authentication can be set to undergo payer authentication. By default, the authentication will be marked as NO_THREE_DS
    #[schema(value_type = Option<AuthenticationType>, example = "no_three_ds", default = "three_ds")]
    pub authentication_type: Option<enums::AuthenticationType>,
    /// If the payment was cancelled the reason provided here
    pub cancellation_reason: Option<String>,
    /// A unique identifier to link the payment to a mandate, can be use instead of payment_method_data
    pub mandate_id: Option<String>,
    /// If there was an error while calling the connectors the code is received here
    pub error_code: Option<String>,
    /// Provide a reference to a stored payment method
    pub payment_token: Option<String>,
    /// additional data related to some connectors
    pub connector_metadata: Option<serde_json::Value>,
    /// Payment Experience for the current payment
    #[schema(value_type = Option<PaymentExperience>, example = "redirect_to_url")]
    pub payment_experience: Option<enums::PaymentExperience>,
    /// Payment Method Type
    #[schema(value_type = Option<PaymentMethodType>, example = "google_pay")]
    pub payment_method_type: Option<enums::PaymentMethodType>,
    /// reference to the payment at connector side
    #[schema(value_type = Option<String>, example = "993672945374576J")]
    pub reference_id: Option<String>,
}

impl PaymentsRequest {
    pub fn get_feature_metadata_as_value(
        &self,
    ) -> common_utils::errors::CustomResult<
        Option<serde_json::Value>,
        common_utils::errors::ParsingError,
    > {
        self.feature_metadata
            .as_ref()
            .map(Encode::<FeatureMetadata>::encode_to_value)
            .transpose()
    }

    pub fn get_connector_metadata_as_value(
        &self,
    ) -> common_utils::errors::CustomResult<
        Option<serde_json::Value>,
        common_utils::errors::ParsingError,
    > {
        self.connector_metadata
            .as_ref()
            .map(Encode::<ConnectorMetadata>::encode_to_value)
            .transpose()
    }

    pub fn get_allowed_payment_method_types_as_value(
        &self,
    ) -> common_utils::errors::CustomResult<
        Option<serde_json::Value>,
        common_utils::errors::ParsingError,
    > {
        self.allowed_payment_method_types
            .as_ref()
            .map(Encode::<Vec<api_enums::PaymentMethodType>>::encode_to_value)
            .transpose()
    }

    pub fn get_order_details_as_value(
        &self,
    ) -> common_utils::errors::CustomResult<
        Option<Vec<pii::SecretSerdeValue>>,
        common_utils::errors::ParsingError,
    > {
        self.order_details
            .as_ref()
            .map(|od| {
                od.iter()
                    .map(|order| {
                        Encode::<OrderDetailsWithAmount>::encode_to_value(order)
                            .map(masking::Secret::new)
                    })
                    .collect::<Result<Vec<_>, _>>()
            })
            .transpose()
    }
}

#[derive(Default, Debug, serde::Deserialize, serde::Serialize, Clone, Copy, PartialEq, Eq)]
pub enum Amount {
    Value(NonZeroI64),
    #[default]
    Zero,
}

impl From<Amount> for i64 {
    fn from(amount: Amount) -> Self {
        match amount {
            Amount::Value(val) => val.get(),
            Amount::Zero => 0,
        }
    }
}

impl From<i64> for Amount {
    fn from(val: i64) -> Self {
        NonZeroI64::new(val).map_or(Self::Zero, Amount::Value)
    }
}

#[derive(Default, Debug, serde::Deserialize, serde::Serialize, Clone)]
#[serde(deny_unknown_fields)]
pub struct PaymentsRedirectRequest {
    pub payment_id: String,
    pub merchant_id: String,
    pub connector: String,
    pub param: String,
}

#[derive(Default, Debug, serde::Deserialize, serde::Serialize, Clone)]
#[serde(deny_unknown_fields)]
pub struct VerifyRequest {
    // The merchant_id is generated through api key
    // and is later passed in the struct
    pub merchant_id: Option<String>,
    pub customer_id: Option<String>,
    pub email: Option<Email>,
    pub name: Option<Secret<String>>,
    pub phone: Option<Secret<String>>,
    pub phone_country_code: Option<String>,
    pub payment_method: Option<api_enums::PaymentMethod>,
    pub payment_method_data: Option<PaymentMethodData>,
    pub payment_token: Option<String>,
    pub mandate_data: Option<MandateData>,
    pub setup_future_usage: Option<api_enums::FutureUsage>,
    pub off_session: Option<bool>,
    pub client_secret: Option<String>,
    pub merchant_connector_details: Option<admin::MerchantConnectorDetailsWrap>,
}

#[derive(Debug, Clone, serde::Serialize, serde::Deserialize)]
#[serde(rename_all = "snake_case")]
pub enum MandateTransactionType {
    NewMandateTransaction,
    RecurringMandateTransaction,
}

#[derive(Default, Eq, PartialEq, Debug, serde::Deserialize, serde::Serialize, Clone)]
pub struct MandateIds {
    pub mandate_id: String,
    pub mandate_reference_id: Option<MandateReferenceId>,
}

#[derive(Eq, PartialEq, Debug, serde::Deserialize, serde::Serialize, Clone)]
pub enum MandateReferenceId {
    ConnectorMandateId(ConnectorMandateReferenceId), // mandate_id send by connector
    NetworkMandateId(String), // network_txns_id send by Issuer to connector, Used for PG agnostic mandate txns
}

#[derive(Eq, PartialEq, Debug, serde::Deserialize, serde::Serialize, Clone)]
pub struct ConnectorMandateReferenceId {
    pub connector_mandate_id: Option<String>,
    pub payment_method_id: Option<String>,
}

impl MandateIds {
    pub fn new(mandate_id: String) -> Self {
        Self {
            mandate_id,
            mandate_reference_id: None,
        }
    }
}

// The fields on this struct are optional, as we want to allow the merchant to provide partial
// information about creating mandates
#[derive(Default, Eq, PartialEq, Debug, serde::Deserialize, serde::Serialize, Clone, ToSchema)]
#[serde(deny_unknown_fields)]
pub struct MandateData {
    /// A concent from the customer to store the payment method
    pub customer_acceptance: Option<CustomerAcceptance>,
    /// A way to select the type of mandate used
    pub mandate_type: Option<MandateType>,
}

#[derive(Clone, Eq, PartialEq, Copy, Debug, Default, serde::Serialize, serde::Deserialize)]
pub struct SingleUseMandate {
    pub amount: i64,
    pub currency: api_enums::Currency,
}

#[derive(Clone, Eq, PartialEq, Debug, Default, ToSchema, serde::Serialize, serde::Deserialize)]
pub struct MandateAmountData {
    /// The maximum amount to be debited for the mandate transaction
    #[schema(example = 6540)]
    pub amount: i64,
    /// The currency for the transaction
    #[schema(value_type = Currency, example = "USD")]
    pub currency: api_enums::Currency,
    /// Specifying start date of the mandate
    #[schema(example = "2022-09-10T00:00:00Z")]
    #[serde(default, with = "common_utils::custom_serde::iso8601::option")]
    pub start_date: Option<PrimitiveDateTime>,
    /// Specifying end date of the mandate
    #[schema(example = "2023-09-10T23:59:59Z")]
    #[serde(default, with = "common_utils::custom_serde::iso8601::option")]
    pub end_date: Option<PrimitiveDateTime>,
    /// Additional details required by mandate
    #[schema(value_type = Option<Object>, example = r#"{
        "frequency": "DAILY"
    }"#)]
    pub metadata: Option<pii::SecretSerdeValue>,
}

#[derive(Eq, PartialEq, Debug, serde::Deserialize, serde::Serialize, Clone, ToSchema)]
#[serde(rename_all = "snake_case")]
pub enum MandateType {
    /// If the mandate should only be valid for 1 off-session use
    SingleUse(MandateAmountData),
    /// If the mandate should be valid for multiple debits
    MultiUse(Option<MandateAmountData>),
}

impl Default for MandateType {
    fn default() -> Self {
        Self::MultiUse(None)
    }
}

#[derive(Default, Eq, PartialEq, Debug, serde::Deserialize, serde::Serialize, Clone, ToSchema)]
#[serde(deny_unknown_fields)]
pub struct CustomerAcceptance {
    /// Type of acceptance provided by the
    #[schema(example = "online")]
    pub acceptance_type: AcceptanceType,
    /// Specifying when the customer acceptance was provided
    #[schema(example = "2022-09-10T10:11:12Z")]
    #[serde(default, with = "common_utils::custom_serde::iso8601::option")]
    pub accepted_at: Option<PrimitiveDateTime>,
    /// Information required for online mandate generation
    pub online: Option<OnlineMandate>,
}

#[derive(Default, Debug, serde::Deserialize, serde::Serialize, PartialEq, Eq, Clone, ToSchema)]
#[serde(rename_all = "lowercase")]
pub enum AcceptanceType {
    Online,
    #[default]
    Offline,
}

#[derive(Default, Eq, PartialEq, Debug, serde::Deserialize, serde::Serialize, Clone, ToSchema)]
#[serde(deny_unknown_fields)]
pub struct OnlineMandate {
    /// Ip address of the customer machine from which the mandate was created
    #[schema(value_type = String, example = "123.32.25.123")]
    pub ip_address: Option<Secret<String, pii::IpAddress>>,
    /// The user-agent of the customer's browser
    pub user_agent: String,
}

#[derive(Default, Eq, PartialEq, Clone, Debug, serde::Deserialize, serde::Serialize, ToSchema)]
pub struct Card {
    /// The card number
    #[schema(value_type = String, example = "4242424242424242")]
    pub card_number: CardNumber,

    /// The card's expiry month
    #[schema(value_type = String, example = "24")]
    pub card_exp_month: Secret<String>,

    /// The card's expiry year
    #[schema(value_type = String, example = "24")]
    pub card_exp_year: Secret<String>,

    /// The card holder's name
    #[schema(value_type = String, example = "John Test")]
    pub card_holder_name: Secret<String>,

    /// The CVC number for the card
    #[schema(value_type = String, example = "242")]
    pub card_cvc: Secret<String>,

    /// The name of the issuer of card
    #[schema(example = "chase")]
    pub card_issuer: Option<String>,

    /// The card network for the card
    #[schema(value_type = Option<CardNetwork>, example = "Visa")]
    pub card_network: Option<api_enums::CardNetwork>,

    #[schema(example = "CREDIT")]
    pub card_type: Option<String>,

    #[schema(example = "INDIA")]
    pub card_issuing_country: Option<String>,

    #[schema(example = "JP_AMEX")]
    pub bank_code: Option<String>,
    /// The card holder's nick name
    #[schema(value_type = Option<String>, example = "John Test")]
    pub nick_name: Option<Secret<String>>,
}

#[derive(Eq, PartialEq, Clone, Debug, serde::Deserialize, serde::Serialize, ToSchema)]
#[serde(rename_all = "snake_case")]
pub enum PayLaterData {
    /// For KlarnaRedirect as PayLater Option
    KlarnaRedirect {
        /// The billing email
        #[schema(value_type = String)]
        billing_email: Email,
        // The billing country code
        #[schema(value_type = CountryAlpha2, example = "US")]
        billing_country: api_enums::CountryAlpha2,
    },
    /// For Klarna Sdk as PayLater Option
    KlarnaSdk {
        /// The token for the sdk workflow
        token: String,
    },
    /// For Affirm redirect as PayLater Option
    AffirmRedirect {},
    /// For AfterpayClearpay redirect as PayLater Option
    AfterpayClearpayRedirect {
        /// The billing email
        #[schema(value_type = String)]
        billing_email: Email,
        /// The billing name
        #[schema(value_type = String)]
        billing_name: Secret<String>,
    },
    PayBrightRedirect {},
    WalleyRedirect {},
}

#[derive(serde::Deserialize, serde::Serialize, Debug, Clone, ToSchema, Eq, PartialEq)]
#[serde(rename_all = "snake_case")]
pub enum BankDebitData {
    /// Payment Method data for Ach bank debit
    AchBankDebit {
        /// Billing details for bank debit
        billing_details: BankDebitBilling,
        /// Account number for ach bank debit payment
        #[schema(value_type = String, example = "000123456789")]
        account_number: Secret<String>,
        /// Routing number for ach bank debit payment
        #[schema(value_type = String, example = "110000000")]
        routing_number: Secret<String>,

        #[schema(value_type = String, example = "John Test")]
        card_holder_name: Option<Secret<String>>,

        #[schema(value_type = String, example = "John Doe")]
        bank_account_holder_name: Option<Secret<String>>,
    },
    SepaBankDebit {
        /// Billing details for bank debit
        billing_details: BankDebitBilling,
        /// International bank account number (iban) for SEPA
        #[schema(value_type = String, example = "DE89370400440532013000")]
        iban: Secret<String>,
        /// Owner name for bank debit
        #[schema(value_type = String, example = "A. Schneider")]
        bank_account_holder_name: Option<Secret<String>>,
    },
    BecsBankDebit {
        /// Billing details for bank debit
        billing_details: BankDebitBilling,
        /// Account number for Becs payment method
        #[schema(value_type = String, example = "000123456")]
        account_number: Secret<String>,
        /// Bank-State-Branch (bsb) number
        #[schema(value_type = String, example = "000000")]
        bsb_number: Secret<String>,
    },
    BacsBankDebit {
        /// Billing details for bank debit
        billing_details: BankDebitBilling,
        /// Account number for Bacs payment method
        #[schema(value_type = String, example = "00012345")]
        account_number: Secret<String>,
        /// Sort code for Bacs payment method
        #[schema(value_type = String, example = "108800")]
        sort_code: Secret<String>,
        /// holder name for bank debit
        #[schema(value_type = String, example = "A. Schneider")]
        bank_account_holder_name: Option<Secret<String>>,
    },
}

#[derive(Debug, Clone, serde::Deserialize, serde::Serialize, ToSchema, Eq, PartialEq)]
#[serde(rename_all = "snake_case")]
pub enum PaymentMethodData {
    Card(Card),
    Wallet(WalletData),
    PayLater(PayLaterData),
    BankRedirect(BankRedirectData),
    BankDebit(BankDebitData),
    BankTransfer(Box<BankTransferData>),
    Crypto(CryptoData),
    MandatePayment,
    Reward(RewardData),
    Upi(UpiData),
}

#[derive(Debug, Clone, Eq, PartialEq, serde::Deserialize, serde::Serialize)]
#[serde(rename_all = "snake_case")]
pub enum AdditionalPaymentData {
    Card {
        card_issuer: Option<String>,
        card_network: Option<api_enums::CardNetwork>,
        card_type: Option<String>,
        card_issuing_country: Option<String>,
        bank_code: Option<String>,
    },
    BankRedirect {
        bank_name: Option<api_enums::BankNames>,
    },
    Wallet {},
    PayLater {},
    BankTransfer {},
    Crypto {},
    BankDebit {},
    MandatePayment {},
    Reward {},
    Upi {},
}

#[derive(Debug, Clone, Eq, PartialEq, serde::Deserialize, serde::Serialize, ToSchema)]
#[serde(rename_all = "snake_case")]
pub enum BankRedirectData {
    BancontactCard {
        /// The card number
        #[schema(value_type = String, example = "4242424242424242")]
        card_number: Option<CardNumber>,
        /// The card's expiry month
        #[schema(value_type = String, example = "24")]
        card_exp_month: Option<Secret<String>>,

        /// The card's expiry year
        #[schema(value_type = String, example = "24")]
        card_exp_year: Option<Secret<String>>,

        /// The card holder's name
        #[schema(value_type = String, example = "John Test")]
        card_holder_name: Option<Secret<String>>,

        //Required by Stripes
        billing_details: Option<BankRedirectBilling>,
    },
    Bizum {},
    Blik {
        // Blik Code
        blik_code: String,
    },
    Eps {
        /// The billing details for bank redirection
        billing_details: BankRedirectBilling,

        /// The hyperswitch bank code for eps
        #[schema(value_type = BankNames, example = "triodos_bank")]
        bank_name: Option<api_enums::BankNames>,
    },
    Giropay {
        /// The billing details for bank redirection
        billing_details: BankRedirectBilling,
        /// Bank account details for Giropay

        #[schema(value_type = Option<String>)]
        /// Bank account bic code
        bank_account_bic: Option<Secret<String>>,

        /// Bank account iban
        #[schema(value_type = Option<String>)]
        bank_account_iban: Option<Secret<String>>,
    },
    Ideal {
        /// The billing details for bank redirection
        billing_details: BankRedirectBilling,

        /// The hyperswitch bank code for ideal
        #[schema(value_type = BankNames, example = "abn_amro")]
        bank_name: Option<api_enums::BankNames>,
    },
    Interac {
        /// The country for bank payment
        #[schema(value_type = CountryAlpha2, example = "US")]
        country: api_enums::CountryAlpha2,

        #[schema(value_type = String, example = "john.doe@example.com")]
        email: Email,
    },
    OnlineBankingCzechRepublic {
        // Issuer banks
        #[schema(value_type = BankNames)]
        issuer: api_enums::BankNames,
    },
    OnlineBankingFinland {
        // Shopper Email
        #[schema(value_type = Option<String>)]
        email: Option<Email>,
    },
    OnlineBankingPoland {
        // Issuer banks
        #[schema(value_type = BankNames)]
        issuer: api_enums::BankNames,
    },
    OnlineBankingSlovakia {
        // Issuer value corresponds to the bank
        #[schema(value_type = BankNames)]
        issuer: api_enums::BankNames,
    },
    Przelewy24 {
        //Issuer banks
        #[schema(value_type = Option<BankNames>)]
        bank_name: Option<api_enums::BankNames>,

        // The billing details for bank redirect
        billing_details: BankRedirectBilling,
    },
    Sofort {
        /// The billing details for bank redirection
        billing_details: BankRedirectBilling,

        /// The country for bank payment
        #[schema(value_type = CountryAlpha2, example = "US")]
        country: api_enums::CountryAlpha2,

        /// The preferred language
        #[schema(example = "en")]
        preferred_language: String,
    },
    Swish {},
    Trustly {
        /// The country for bank payment
        #[schema(value_type = CountryAlpha2, example = "US")]
        country: api_enums::CountryAlpha2,
    },
}

#[derive(Debug, Clone, Eq, PartialEq, serde::Deserialize, serde::Serialize, ToSchema)]
pub struct AchBillingDetails {
    /// The Email ID for ACH billing
    #[schema(value_type = String, example = "example@me.com")]
    pub email: Email,
}

#[derive(Debug, Clone, Eq, PartialEq, serde::Deserialize, serde::Serialize, ToSchema)]
pub struct MultibancoBillingDetails {
    #[schema(value_type = String, example = "example@me.com")]
    pub email: Email,
}

#[derive(Debug, Clone, Eq, PartialEq, serde::Deserialize, serde::Serialize, ToSchema)]
pub struct SepaAndBacsBillingDetails {
    /// The Email ID for SEPA and BACS billing
    #[schema(value_type = String, example = "example@me.com")]
    pub email: Email,
    /// The billing name for SEPA and BACS billing
    #[schema(value_type = String, example = "Jane Doe")]
    pub name: Secret<String>,
}

#[derive(Debug, Clone, Eq, PartialEq, serde::Deserialize, serde::Serialize, ToSchema)]
#[serde(rename_all = "snake_case")]
pub struct CryptoData {
    pub pay_currency: Option<String>,
}

#[derive(Debug, Clone, Eq, PartialEq, serde::Deserialize, serde::Serialize, ToSchema)]
#[serde(rename_all = "snake_case")]
pub struct UpiData {
    #[schema(value_type = Option<String>, example = "successtest@iata")]
    pub vpa_id: Option<Secret<String>>,
}

#[derive(Debug, Clone, Eq, PartialEq, serde::Deserialize, serde::Serialize, ToSchema)]
pub struct SofortBilling {
    /// The country associated with the billing
    #[schema(value_type = CountryAlpha2, example = "US")]
    pub billing_country: String,
}

#[derive(Debug, Clone, Eq, PartialEq, serde::Deserialize, serde::Serialize, ToSchema)]
pub struct BankRedirectBilling {
    /// The name for which billing is issued
    #[schema(value_type = String, example = "John Doe")]
    pub billing_name: Option<Secret<String>>,
    /// The billing email for bank redirect
    #[schema(value_type = String, example = "example@example.com")]
    pub email: Option<Email>,
}

#[derive(Eq, PartialEq, Clone, Debug, serde::Deserialize, serde::Serialize, ToSchema)]
#[serde(rename_all = "snake_case")]
pub enum BankTransferData {
    AchBankTransfer {
        /// The billing details for ACH Bank Transfer
        billing_details: AchBillingDetails,
    },
    SepaBankTransfer {
        /// The billing details for SEPA
        billing_details: SepaAndBacsBillingDetails,

        /// The two-letter ISO country code for SEPA and BACS
        #[schema(value_type = CountryAlpha2, example = "US")]
        country: api_enums::CountryAlpha2,
    },
    BacsBankTransfer {
        /// The billing details for SEPA
        billing_details: SepaAndBacsBillingDetails,
    },
    MultibancoBankTransfer {
        /// The billing details for Multibanco
        billing_details: MultibancoBillingDetails,
    },
}

#[derive(serde::Deserialize, serde::Serialize, Debug, Clone, ToSchema, Eq, PartialEq)]
pub struct BankDebitBilling {
    /// The billing name for bank debits
    #[schema(value_type = String, example = "John Doe")]
    pub name: Secret<String>,
    /// The billing email for bank debits
    #[schema(value_type = String, example = "example@example.com")]
    pub email: Email,
    /// The billing address for bank debits
    pub address: Option<AddressDetails>,
}

#[derive(Eq, PartialEq, Clone, Debug, serde::Deserialize, serde::Serialize, ToSchema)]
#[serde(rename_all = "snake_case")]
pub enum WalletData {
    /// The wallet data for Ali Pay QrCode
    AliPayQr(Box<AliPayQr>),
    /// The wallet data for Ali Pay redirect
    AliPayRedirect(AliPayRedirection),
    /// The wallet data for Ali Pay HK redirect
    AliPayHkRedirect(AliPayHkRedirection),
<<<<<<< HEAD
    /// The wallet data for Momo redirect
    MomoRedirect(MomoRedirection),
=======
>>>>>>> 8995ecf3
    /// The wallet data for KakaoPay redirect
    KakaoPayRedirect(KakaoPayRedirection),
    /// The wallet data for GoPay redirect
    GoPayRedirect(GoPayRedirection),
    /// The wallet data for Gcash redirect
    GcashRedirect(GcashRedirection),
    /// The wallet data for Apple pay
    ApplePay(ApplePayWalletData),
    /// Wallet data for apple pay redirect flow
    ApplePayRedirect(Box<ApplePayRedirectData>),
    /// Wallet data for apple pay third party sdk flow
    ApplePayThirdPartySdk(Box<ApplePayThirdPartySdkData>),
    /// The wallet data for Google pay
    GooglePay(GooglePayWalletData),
    /// Wallet data for google pay redirect flow
    GooglePayRedirect(Box<GooglePayRedirectData>),
    /// Wallet data for Google pay third party sdk flow
    GooglePayThirdPartySdk(Box<GooglePayThirdPartySdkData>),
    MbWayRedirect(Box<MbWayRedirection>),
    /// The wallet data for MobilePay redirect
    MobilePayRedirect(Box<MobilePayRedirection>),
    /// This is for paypal redirection
    PaypalRedirect(PaypalRedirection),
    /// The wallet data for Paypal
    PaypalSdk(PayPalWalletData),
    /// The wallet data for Samsung Pay
    SamsungPay(Box<SamsungPayWalletData>),
    /// Wallet data for Twint Redirection
    TwintRedirect {},
    /// Wallet data for Vipps Redirection
    VippsRedirect {},
    /// The wallet data for WeChat Pay Redirection
    WeChatPayRedirect(Box<WeChatPayRedirection>),
    /// The wallet data for WeChat Pay
    WeChatPay(Box<WeChatPay>),
    /// The wallet data for WeChat Pay Display QrCode
    WeChatPayQr(Box<WeChatPayQr>),
}

#[derive(Eq, PartialEq, Clone, Debug, serde::Deserialize, serde::Serialize, ToSchema)]
#[serde(rename_all = "snake_case")]
pub struct SamsungPayWalletData {
    /// The encrypted payment token from Samsung
    #[schema(value_type = String)]
    pub token: Secret<String>,
}

#[derive(Eq, PartialEq, Clone, Debug, serde::Deserialize, serde::Serialize, ToSchema)]
#[serde(rename_all = "snake_case")]
pub struct GooglePayWalletData {
    /// The type of payment method
    #[serde(rename = "type")]
    pub pm_type: String,
    /// User-facing message to describe the payment method that funds this transaction.
    pub description: String,
    /// The information of the payment method
    pub info: GooglePayPaymentMethodInfo,
    /// The tokenization data of Google pay
    pub tokenization_data: GpayTokenizationData,
}

#[derive(Eq, PartialEq, Clone, Debug, serde::Deserialize, serde::Serialize, ToSchema)]
pub struct ApplePayRedirectData {}

#[derive(Eq, PartialEq, Clone, Debug, serde::Deserialize, serde::Serialize, ToSchema)]
pub struct GooglePayRedirectData {}

#[derive(Eq, PartialEq, Clone, Debug, serde::Deserialize, serde::Serialize, ToSchema)]
pub struct GooglePayThirdPartySdkData {}

#[derive(Eq, PartialEq, Clone, Debug, serde::Deserialize, serde::Serialize, ToSchema)]
pub struct ApplePayThirdPartySdkData {}

#[derive(Eq, PartialEq, Clone, Debug, serde::Deserialize, serde::Serialize, ToSchema)]
pub struct WeChatPayRedirection {}

#[derive(Eq, PartialEq, Clone, Debug, serde::Deserialize, serde::Serialize, ToSchema)]
pub struct WeChatPay {}

#[derive(Eq, PartialEq, Clone, Debug, serde::Deserialize, serde::Serialize, ToSchema)]
pub struct WeChatPayQr {}

#[derive(Eq, PartialEq, Clone, Debug, serde::Deserialize, serde::Serialize, ToSchema)]
pub struct PaypalRedirection {}

#[derive(Eq, PartialEq, Clone, Debug, serde::Deserialize, serde::Serialize, ToSchema)]
pub struct AliPayQr {}

#[derive(Eq, PartialEq, Clone, Debug, serde::Deserialize, serde::Serialize, ToSchema)]
pub struct AliPayRedirection {}

#[derive(Eq, PartialEq, Clone, Debug, serde::Deserialize, serde::Serialize, ToSchema)]
pub struct AliPayHkRedirection {}

#[derive(Eq, PartialEq, Clone, Debug, serde::Deserialize, serde::Serialize, ToSchema)]
<<<<<<< HEAD
pub struct MomoRedirection {}

#[derive(Eq, PartialEq, Clone, Debug, serde::Deserialize, serde::Serialize, ToSchema)]
=======
>>>>>>> 8995ecf3
pub struct KakaoPayRedirection {}

#[derive(Eq, PartialEq, Clone, Debug, serde::Deserialize, serde::Serialize, ToSchema)]
pub struct GoPayRedirection {}

#[derive(Eq, PartialEq, Clone, Debug, serde::Deserialize, serde::Serialize, ToSchema)]
pub struct GcashRedirection {}

#[derive(Eq, PartialEq, Clone, Debug, serde::Deserialize, serde::Serialize, ToSchema)]
pub struct MobilePayRedirection {}

#[derive(Eq, PartialEq, Clone, Debug, serde::Deserialize, serde::Serialize, ToSchema)]
pub struct MbWayRedirection {
    /// Telephone number of the shopper. Should be Portuguese phone number.
    #[schema(value_type = String)]
    pub telephone_number: Secret<String>,
}

#[derive(Eq, PartialEq, Clone, Debug, serde::Deserialize, serde::Serialize, ToSchema)]
#[serde(rename_all = "snake_case")]
pub struct GooglePayPaymentMethodInfo {
    /// The name of the card network
    pub card_network: String,
    /// The details of the card
    pub card_details: String,
}

#[derive(Eq, PartialEq, Clone, Debug, serde::Deserialize, serde::Serialize, ToSchema)]
pub struct PayPalWalletData {
    /// Token generated for the Apple pay
    pub token: String,
}

#[derive(Eq, PartialEq, Clone, Debug, serde::Deserialize, serde::Serialize, ToSchema)]
pub struct GpayTokenizationData {
    /// The type of the token
    #[serde(rename = "type")]
    pub token_type: String,
    /// Token generated for the wallet
    pub token: String,
}

#[derive(Eq, PartialEq, Clone, Debug, serde::Deserialize, serde::Serialize, ToSchema)]
pub struct ApplePayWalletData {
    /// The payment data of Apple pay
    pub payment_data: String,
    /// The payment method of Apple pay
    pub payment_method: ApplepayPaymentMethod,
    /// The unique identifier for the transaction
    pub transaction_identifier: String,
}

#[derive(Eq, PartialEq, Clone, Debug, serde::Deserialize, serde::Serialize, ToSchema)]
pub struct ApplepayPaymentMethod {
    /// The name to be displayed on Apple Pay button
    pub display_name: String,
    /// The network of the Apple pay payment method
    pub network: String,
    /// The type of the payment method
    #[serde(rename = "type")]
    pub pm_type: String,
}

#[derive(Eq, PartialEq, Clone, Debug, serde::Serialize)]
pub struct CardResponse {
    last4: String,
    exp_month: String,
    exp_year: String,
}

#[derive(Debug, Clone, Eq, PartialEq, serde::Serialize, serde::Deserialize, ToSchema)]
#[serde(rename_all = "snake_case")]
pub struct RewardData {
    /// The merchant ID with which we have to call the connector
    pub merchant_id: String,
}

#[derive(Debug, Clone, Eq, PartialEq, serde::Serialize)]
#[serde(rename_all = "snake_case")]
pub enum PaymentMethodDataResponse {
    #[serde(rename = "card")]
    Card(CardResponse),
    BankTransfer(BankTransferData),
    Wallet(WalletData),
    PayLater(PayLaterData),
    Paypal,
    BankRedirect(BankRedirectData),
    Crypto(CryptoData),
    BankDebit(BankDebitData),
    MandatePayment,
    Reward(RewardData),
    Upi(UpiData),
}

#[derive(Debug, Clone, PartialEq, Eq, serde::Serialize, serde::Deserialize, ToSchema)]
pub enum PaymentIdType {
    /// The identifier for payment intent
    PaymentIntentId(String),
    /// The identifier for connector transaction
    ConnectorTransactionId(String),
    /// The identifier for payment attempt
    PaymentAttemptId(String),
    /// The identifier for preprocessing step
    PreprocessingId(String),
}

impl std::fmt::Display for PaymentIdType {
    fn fmt(&self, f: &mut std::fmt::Formatter<'_>) -> std::fmt::Result {
        match self {
            Self::PaymentIntentId(payment_id) => {
                write!(f, "payment_intent_id = \"{payment_id}\"")
            }
            Self::ConnectorTransactionId(connector_transaction_id) => write!(
                f,
                "connector_transaction_id = \"{connector_transaction_id}\""
            ),
            Self::PaymentAttemptId(payment_attempt_id) => {
                write!(f, "payment_attempt_id = \"{payment_attempt_id}\"")
            }
            Self::PreprocessingId(preprocessing_id) => {
                write!(f, "preprocessing_id = \"{preprocessing_id}\"")
            }
        }
    }
}

impl Default for PaymentIdType {
    fn default() -> Self {
        Self::PaymentIntentId(Default::default())
    }
}

#[derive(Default, Clone, Debug, Eq, PartialEq, ToSchema, serde::Deserialize, serde::Serialize)]
#[serde(deny_unknown_fields)]
pub struct Address {
    /// Provide the address details
    pub address: Option<AddressDetails>,

    pub phone: Option<PhoneDetails>,
}

// used by customers also, could be moved outside
#[derive(Clone, Default, Debug, Eq, serde::Deserialize, serde::Serialize, PartialEq, ToSchema)]
#[serde(deny_unknown_fields)]
pub struct AddressDetails {
    /// The address city
    #[schema(max_length = 50, example = "New York")]
    pub city: Option<String>,

    /// The two-letter ISO country code for the address
    #[schema(value_type = Option<CountryAlpha2>, example = "US")]
    pub country: Option<api_enums::CountryAlpha2>,

    /// The first line of the address
    #[schema(value_type = Option<String>, max_length = 200, example = "123, King Street")]
    pub line1: Option<Secret<String>>,

    /// The second line of the address
    #[schema(value_type = Option<String>, max_length = 50, example = "Powelson Avenue")]
    pub line2: Option<Secret<String>>,

    /// The third line of the address
    #[schema(value_type = Option<String>, max_length = 50, example = "Bridgewater")]
    pub line3: Option<Secret<String>>,

    /// The zip/postal code for the address
    #[schema(value_type = Option<String>, max_length = 50, example = "08807")]
    pub zip: Option<Secret<String>>,

    /// The address state
    #[schema(value_type = Option<String>, example = "New York")]
    pub state: Option<Secret<String>>,

    /// The first name for the address
    #[schema(value_type = Option<String>, max_length = 255, example = "John")]
    pub first_name: Option<Secret<String>>,

    /// The last name for the address
    #[schema(value_type = Option<String>, max_length = 255, example = "Doe")]
    pub last_name: Option<Secret<String>>,
}

#[derive(Debug, Clone, Default, Eq, PartialEq, ToSchema, serde::Deserialize, serde::Serialize)]
pub struct PhoneDetails {
    /// The contact number
    #[schema(value_type = Option<String>, example = "9999999999")]
    pub number: Option<Secret<String>>,
    /// The country code attached to the number
    #[schema(example = "+1")]
    pub country_code: Option<String>,
}

#[derive(Debug, Clone, Default, Eq, PartialEq, serde::Deserialize, serde::Serialize, ToSchema)]
pub struct PaymentsCaptureRequest {
    /// The unique identifier for the payment
    pub payment_id: Option<String>,
    /// The unique identifier for the merchant
    pub merchant_id: Option<String>,
    /// The Amount to be captured/ debited from the user's payment method.
    pub amount_to_capture: Option<i64>,
    /// Decider to refund the uncaptured amount
    pub refund_uncaptured_amount: Option<bool>,
    /// Provides information about a card payment that customers see on their statements.
    pub statement_descriptor_suffix: Option<String>,
    /// Concatenated with the statement descriptor suffix that’s set on the account to form the complete statement descriptor.
    pub statement_descriptor_prefix: Option<String>,
    /// Merchant connector details used to make payments.
    #[schema(value_type = Option<MerchantConnectorDetailsWrap>)]
    pub merchant_connector_details: Option<admin::MerchantConnectorDetailsWrap>,
}

#[derive(Default, Clone, Debug, Eq, PartialEq, serde::Serialize)]
pub struct UrlDetails {
    pub url: String,
    pub method: String,
}
#[derive(Default, Clone, Debug, Eq, PartialEq, serde::Serialize)]
pub struct AuthenticationForStartResponse {
    pub authentication: UrlDetails,
}
#[derive(Clone, Debug, Eq, PartialEq, serde::Serialize, ToSchema)]
#[serde(rename_all = "snake_case")]
pub enum NextActionType {
    RedirectToUrl,
    DisplayQrCode,
    InvokeSdkClient,
    TriggerApi,
    DisplayBankTransferInformation,
}

#[derive(Clone, Debug, Eq, PartialEq, serde::Serialize, ToSchema)]
#[serde(tag = "type", rename_all = "snake_case")]
pub enum NextActionData {
    /// Contains the url for redirection flow
    RedirectToUrl { redirect_to_url: String },
    /// Informs the next steps for bank transfer and also contains the charges details (ex: amount received, amount charged etc)
    DisplayBankTransferInformation {
        bank_transfer_steps_and_charges_details: BankTransferNextStepsData,
    },
    /// Contains third party sdk session token response
    ThirdPartySdkSessionToken { session_token: Option<SessionToken> },
    /// Contains url for Qr code image, this qr code has to be shown in sdk
    QrCodeInformation {
        #[schema(value_type = String)]
        image_data_url: Url,
    },
}

#[derive(Clone, Debug, Eq, PartialEq, serde::Serialize, serde::Deserialize, ToSchema)]
pub struct BankTransferNextStepsData {
    /// The instructions for performing a bank transfer
    #[serde(flatten)]
    pub bank_transfer_instructions: BankTransferInstructions,
    /// The details received by the receiver
    pub receiver: ReceiverDetails,
}

#[derive(Clone, Debug, serde::Deserialize)]
pub struct QrCodeNextStepsInstruction {
    pub image_data_url: Url,
}

#[derive(Clone, Debug, Eq, PartialEq, serde::Serialize, serde::Deserialize, ToSchema)]
#[serde(rename_all = "snake_case")]
pub enum BankTransferInstructions {
    /// The credit transfer for ACH transactions
    AchCreditTransfer(Box<AchTransfer>),
    /// The instructions for SEPA bank transactions
    SepaBankInstructions(Box<SepaBankTransferInstructions>),
    /// The instructions for BACS bank transactions
    BacsBankInstructions(Box<BacsBankTransferInstructions>),
    /// The instructions for Multibanco bank transactions
    Multibanco(Box<MultibancoTransferInstructions>),
}

#[derive(Clone, Debug, Eq, PartialEq, serde::Deserialize, serde::Serialize, ToSchema)]
pub struct SepaBankTransferInstructions {
    #[schema(value_type = String, example = "Jane Doe")]
    pub account_holder_name: Secret<String>,
    #[schema(value_type = String, example = "1024419982")]
    pub bic: Secret<String>,
    pub country: String,
    #[schema(value_type = String, example = "123456789")]
    pub iban: Secret<String>,
}

#[derive(Clone, Debug, Eq, PartialEq, serde::Deserialize, serde::Serialize, ToSchema)]
pub struct BacsBankTransferInstructions {
    #[schema(value_type = String, example = "Jane Doe")]
    pub account_holder_name: Secret<String>,
    #[schema(value_type = String, example = "10244123908")]
    pub account_number: Secret<String>,
    #[schema(value_type = String, example = "012")]
    pub sort_code: Secret<String>,
}

#[derive(Clone, Debug, Eq, PartialEq, serde::Serialize, serde::Deserialize, ToSchema)]
pub struct MultibancoTransferInstructions {
    #[schema(value_type = String, example = "122385736258")]
    pub reference: Secret<String>,
    #[schema(value_type = String, example = "12345")]
    pub entity: String,
}

#[derive(Clone, Debug, Eq, PartialEq, serde::Serialize, serde::Deserialize, ToSchema)]
pub struct AchTransfer {
    #[schema(value_type = String, example = "122385736258")]
    pub account_number: Secret<String>,
    pub bank_name: String,
    #[schema(value_type = String, example = "012")]
    pub routing_number: Secret<String>,
    #[schema(value_type = String, example = "234")]
    pub swift_code: Secret<String>,
}

#[derive(Clone, Debug, Eq, PartialEq, serde::Serialize, serde::Deserialize, ToSchema)]
pub struct ReceiverDetails {
    /// The amount received by receiver
    amount_received: i64,
    /// The amount charged by ACH
    amount_charged: Option<i64>,
    /// The amount remaining to be sent via ACH
    amount_remaining: Option<i64>,
}

#[derive(Setter, Clone, Default, Debug, PartialEq, serde::Serialize, ToSchema)]
pub struct PaymentsResponse {
    /// Unique identifier for the payment. This ensures idempotency for multiple payments
    /// that have been done by a single merchant.
    #[schema(
        min_length = 30,
        max_length = 30,
        example = "pay_mbabizu24mvu3mela5njyhpit4"
    )]
    pub payment_id: Option<String>,

    /// This is an identifier for the merchant account. This is inferred from the API key
    /// provided during the request
    #[schema(max_length = 255, example = "merchant_1668273825")]
    pub merchant_id: Option<String>,

    /// The status of the current payment that was made
    #[schema(value_type = IntentStatus, example = "failed", default = "requires_confirmation")]
    pub status: api_enums::IntentStatus,

    /// The payment amount. Amount for the payment in lowest denomination of the currency. (i.e) in cents for USD denomination, in paisa for INR denomination etc.,
    #[schema(example = 100)]
    pub amount: i64,

    /// The maximum amount that could be captured from the payment
    #[schema(minimum = 100, example = 6540)]
    pub amount_capturable: Option<i64>,

    /// The amount which is already captured from the payment
    #[schema(minimum = 100, example = 6540)]
    pub amount_received: Option<i64>,

    /// The connector used for the payment
    #[schema(example = "stripe")]
    pub connector: Option<String>,

    /// It's a token used for client side verification.
    #[schema(value_type = Option<String>, example = "pay_U42c409qyHwOkWo3vK60_secret_el9ksDkiB8hi6j9N78yo")]
    pub client_secret: Option<Secret<String>>,

    /// Time when the payment was created
    #[schema(example = "2022-09-10T10:11:12Z")]
    #[serde(with = "common_utils::custom_serde::iso8601::option")]
    pub created: Option<PrimitiveDateTime>,

    /// The currency of the amount of the payment
    #[schema(value_type = Currency, example = "USD")]
    pub currency: String,

    /// The identifier for the customer object. If not provided the customer ID will be autogenerated.
    #[schema(max_length = 255, example = "cus_y3oqhf46pyzuxjbcn2giaqnb44")]
    pub customer_id: Option<String>,

    /// A description of the payment
    #[schema(example = "It's my first payment request")]
    pub description: Option<String>,

    /// List of refund that happened on this intent
    #[schema(value_type = Option<Vec<RefundResponse>>)]
    pub refunds: Option<Vec<refunds::RefundResponse>>,

    /// List of dispute that happened on this intent
    #[schema(value_type = Option<Vec<DisputeResponsePaymentsRetrieve>>)]
    pub disputes: Option<Vec<disputes::DisputeResponsePaymentsRetrieve>>,

    /// List of attempts that happened on this intent
    #[schema(value_type = Option<Vec<PaymentAttemptResponse>>)]
    #[serde(skip_serializing_if = "Option::is_none")]
    pub attempts: Option<Vec<PaymentAttemptResponse>>,

    /// A unique identifier to link the payment to a mandate, can be use instead of payment_method_data
    #[schema(max_length = 255, example = "mandate_iwer89rnjef349dni3")]
    pub mandate_id: Option<String>,

    /// Provided mandate information for creating a mandate
    #[auth_based]
    pub mandate_data: Option<MandateData>,

    /// Indicates that you intend to make future payments with this Payment’s payment method. Providing this parameter will attach the payment method to the Customer, if present, after the Payment is confirmed and any required actions from the user are complete.
    #[schema(value_type = Option<FutureUsage>, example = "off_session")]
    pub setup_future_usage: Option<api_enums::FutureUsage>,

    /// Set to true to indicate that the customer is not in your checkout flow during this payment, and therefore is unable to authenticate. This parameter is intended for scenarios where you collect card details and charge them later. This parameter can only be used with confirm=true.
    #[schema(example = true)]
    pub off_session: Option<bool>,

    /// A timestamp (ISO 8601 code) that determines when the payment should be captured.
    /// Providing this field will automatically set `capture` to true
    #[schema(example = "2022-09-10T10:11:12Z")]
    #[serde(with = "common_utils::custom_serde::iso8601::option")]
    pub capture_on: Option<PrimitiveDateTime>,

    /// This is the instruction for capture/ debit the money from the users' card. On the other hand authorization refers to blocking the amount on the users' payment method.
    #[schema(value_type = Option<CaptureMethod>, example = "PaymentProcessor")]
    pub capture_method: Option<api_enums::CaptureMethod>,

    /// The payment method that is to be used
    #[schema(value_type = PaymentMethodType, example = "bank_transfer")]
    #[auth_based]
    pub payment_method: Option<api_enums::PaymentMethod>,

    /// The payment method information provided for making a payment
    #[schema(value_type = Option<PaymentMethod>, example = "bank_transfer")]
    #[auth_based]
    pub payment_method_data: Option<PaymentMethodDataResponse>,

    /// Provide a reference to a stored payment method
    #[schema(example = "187282ab-40ef-47a9-9206-5099ba31e432")]
    pub payment_token: Option<String>,

    /// The shipping address for the payment
    pub shipping: Option<Address>,

    /// The billing address for the payment
    pub billing: Option<Address>,

    /// Information about the product , quantity and amount for connectors. (e.g. Klarna)
    #[schema(value_type = Option<Vec<OrderDetailsWithAmount>>, example = r#"[{
        "product_name": "gillete creme",
        "quantity": 15,
        "amount" : 900
    }]"#)]
    pub order_details: Option<Vec<pii::SecretSerdeValue>>,

    /// description: The customer's email address
    #[schema(max_length = 255, value_type = Option<String>, example = "johntest@test.com")]
    pub email: crypto::OptionalEncryptableEmail,

    /// description: The customer's name
    #[schema(value_type = Option<String>, max_length = 255, example = "John Test")]
    pub name: crypto::OptionalEncryptableName,

    /// The customer's phone number
    #[schema(value_type = Option<String>, max_length = 255, example = "3141592653")]
    pub phone: crypto::OptionalEncryptablePhone,

    /// The URL to redirect after the completion of the operation
    #[schema(example = "https://hyperswitch.io")]
    pub return_url: Option<String>,

    /// The transaction authentication can be set to undergo payer authentication. By default, the authentication will be marked as NO_THREE_DS
    #[schema(value_type = Option<AuthenticationType>, example = "no_three_ds", default = "three_ds")]
    pub authentication_type: Option<api_enums::AuthenticationType>,

    /// For non-card charges, you can use this value as the complete description that appears on your customers’ statements. Must contain at least one letter, maximum 22 characters.
    #[schema(max_length = 255, example = "Hyperswitch Router")]
    pub statement_descriptor_name: Option<String>,

    /// Provides information about a card payment that customers see on their statements. Concatenated with the prefix (shortened descriptor) or statement descriptor that’s set on the account to form the complete statement descriptor. Maximum 255 characters for the concatenated descriptor.
    #[schema(max_length = 255, example = "Payment for shoes purchase")]
    pub statement_descriptor_suffix: Option<String>,

    /// Additional information required for redirection
    pub next_action: Option<NextActionData>,

    /// If the payment was cancelled the reason provided here
    pub cancellation_reason: Option<String>,

    /// If there was an error while calling the connectors the code is received here
    #[schema(example = "E0001")]
    pub error_code: Option<String>,

    /// If there was an error while calling the connector the error message is received here
    #[schema(example = "Failed while verifying the card")]
    pub error_message: Option<String>,

    /// Payment Experience for the current payment
    #[schema(value_type = Option<PaymentExperience>, example = "redirect_to_url")]
    pub payment_experience: Option<api_enums::PaymentExperience>,

    /// Payment Method Type
    #[schema(value_type = Option<PaymentMethodType>, example = "gpay")]
    pub payment_method_type: Option<api_enums::PaymentMethodType>,

    /// The connector used for this payment along with the country and business details
    #[schema(example = "stripe_US_food")]
    pub connector_label: Option<String>,

    /// The business country of merchant for this payment
    #[schema(value_type = CountryAlpha2, example = "US")]
    pub business_country: api_enums::CountryAlpha2,

    /// The business label of merchant for this payment
    pub business_label: String,

    /// The business_sub_label for this payment
    pub business_sub_label: Option<String>,

    /// Allowed Payment Method Types for a given PaymentIntent
    #[schema(value_type = Option<Vec<PaymentMethodType>>)]
    pub allowed_payment_method_types: Option<serde_json::Value>,

    /// ephemeral_key for the customer_id mentioned
    pub ephemeral_key: Option<EphemeralKeyCreateResponse>,

    /// If true the payment can be retried with same or different payment method which means the confirm call can be made again.
    pub manual_retry_allowed: Option<bool>,

    /// A unique identifier for a payment provided by the connector
    #[schema(value_type = Option<String>, example = "993672945374576J")]
    pub connector_transaction_id: Option<String>,

    /// You can specify up to 50 keys, with key names up to 40 characters long and values up to 500 characters long. Metadata is useful for storing additional, structured information on an object.
    #[schema(value_type = Option<Object>, example = r#"{ "udf1": "some-value", "udf2": "some-value" }"#)]
    pub metadata: Option<pii::SecretSerdeValue>,

    /// additional data related to some connectors
    #[schema(value_type = Option<ConnectorMetadata>)]
    pub connector_metadata: Option<serde_json::Value>, // This is Value because it is fetched from DB and before putting in DB the type is validated

    /// additional data that might be required by hyperswitch
    #[schema(value_type = Option<FeatureMetadata>)]
    pub feature_metadata: Option<serde_json::Value>, // This is Value because it is fetched from DB and before putting in DB the type is validated

    /// reference to the payment at connector side
    #[schema(value_type = Option<String>, example = "993672945374576J")]
    pub reference_id: Option<String>,
}

#[derive(Clone, Debug, serde::Deserialize, ToSchema)]
#[serde(deny_unknown_fields)]
pub struct PaymentListConstraints {
    /// The identifier for customer
    #[schema(example = "cus_meowuwunwiuwiwqw")]
    pub customer_id: Option<String>,

    /// A cursor for use in pagination, fetch the next list after some object
    #[schema(example = "pay_fafa124123")]
    pub starting_after: Option<String>,

    /// A cursor for use in pagination, fetch the previous list before some object
    #[schema(example = "pay_fafa124123")]
    pub ending_before: Option<String>,

    /// limit on the number of objects to return
    #[schema(default = 10)]
    #[serde(default = "default_limit")]
    pub limit: i64,

    /// The time at which payment is created
    #[schema(example = "2022-09-10T10:11:12Z")]
    #[serde(default, with = "common_utils::custom_serde::iso8601::option")]
    pub created: Option<PrimitiveDateTime>,

    /// Time less than the payment created time
    #[schema(example = "2022-09-10T10:11:12Z")]
    #[serde(
        default,
        with = "common_utils::custom_serde::iso8601::option",
        rename = "created.lt"
    )]
    pub created_lt: Option<PrimitiveDateTime>,

    /// Time greater than the payment created time
    #[schema(example = "2022-09-10T10:11:12Z")]
    #[serde(
        default,
        with = "common_utils::custom_serde::iso8601::option",
        rename = "created.gt"
    )]
    pub created_gt: Option<PrimitiveDateTime>,

    /// Time less than or equals to the payment created time
    #[schema(example = "2022-09-10T10:11:12Z")]
    #[serde(
        default,
        with = "common_utils::custom_serde::iso8601::option",
        rename = "created.lte"
    )]
    pub created_lte: Option<PrimitiveDateTime>,

    /// Time greater than or equals to the payment created time
    #[schema(example = "2022-09-10T10:11:12Z")]
    #[serde(default, with = "common_utils::custom_serde::iso8601::option")]
    #[serde(rename = "created.gte")]
    pub created_gte: Option<PrimitiveDateTime>,
}

#[derive(Clone, Debug, serde::Serialize, ToSchema)]
pub struct PaymentListResponse {
    /// The number of payments included in the list
    pub size: usize,
    // The list of payments response objects
    pub data: Vec<PaymentsResponse>,
}

#[derive(Clone, Debug, serde::Serialize, ToSchema)]
pub struct PaymentListFilters {
    /// The list of available connector filters
    #[schema(value_type = Vec<api_enums::Connector>)]
    pub connector: Vec<String>,
    /// The list of available currency filters
    #[schema(value_type = Vec<Currency>)]
    pub currency: Vec<enums::Currency>,
    /// The list of available payment status filters
    #[schema(value_type = Vec<IntentStatus>)]
    pub status: Vec<enums::IntentStatus>,
    /// The list of available payment method filters
    #[schema(value_type = Vec<PaymentMethod>)]
    pub payment_method: Vec<enums::PaymentMethod>,
}

#[derive(
    Debug, Clone, Copy, serde::Serialize, serde::Deserialize, PartialEq, Eq, Hash, ToSchema,
)]
pub struct TimeRange {
    /// The start time to filter payments list or to get list of filters. To get list of filters start time is needed to be passed
    #[serde(with = "common_utils::custom_serde::iso8601")]
    pub start_time: PrimitiveDateTime,
    /// The end time to filter payments list or to get list of filters. If not passed the default time is now
    #[serde(default, with = "common_utils::custom_serde::iso8601::option")]
    pub end_time: Option<PrimitiveDateTime>,
}

#[derive(Setter, Clone, Default, Debug, PartialEq, serde::Serialize)]
pub struct VerifyResponse {
    pub verify_id: Option<String>,
    pub merchant_id: Option<String>,
    // pub status: enums::VerifyStatus,
    pub client_secret: Option<Secret<String>>,
    pub customer_id: Option<String>,
    pub email: crypto::OptionalEncryptableEmail,
    pub name: crypto::OptionalEncryptableName,
    pub phone: crypto::OptionalEncryptablePhone,
    pub mandate_id: Option<String>,
    #[auth_based]
    pub payment_method: Option<api_enums::PaymentMethod>,
    #[auth_based]
    pub payment_method_data: Option<PaymentMethodDataResponse>,
    pub payment_token: Option<String>,
    pub error_code: Option<String>,
    pub error_message: Option<String>,
}

fn default_limit() -> i64 {
    10
}

#[derive(Default, Debug, serde::Deserialize, serde::Serialize)]
pub struct PaymentsRedirectionResponse {
    pub redirect_url: String,
}

pub struct MandateValidationFields {
    pub mandate_id: Option<String>,
    pub confirm: Option<bool>,
    pub customer_id: Option<String>,
    pub mandate_data: Option<MandateData>,
    pub setup_future_usage: Option<api_enums::FutureUsage>,
    pub off_session: Option<bool>,
}

impl From<&PaymentsRequest> for MandateValidationFields {
    fn from(req: &PaymentsRequest) -> Self {
        Self {
            mandate_id: req.mandate_id.clone(),
            confirm: req.confirm,
            customer_id: req
                .customer
                .as_ref()
                .map(|customer_details| &customer_details.id)
                .or(req.customer_id.as_ref())
                .map(ToOwned::to_owned),
            mandate_data: req.mandate_data.clone(),
            setup_future_usage: req.setup_future_usage,
            off_session: req.off_session,
        }
    }
}

impl From<&VerifyRequest> for MandateValidationFields {
    fn from(req: &VerifyRequest) -> Self {
        Self {
            mandate_id: None,
            confirm: Some(true),
            customer_id: req.customer_id.clone(),
            mandate_data: req.mandate_data.clone(),
            off_session: req.off_session,
            setup_future_usage: req.setup_future_usage,
        }
    }
}

impl From<PaymentsSessionRequest> for PaymentsSessionResponse {
    fn from(item: PaymentsSessionRequest) -> Self {
        let client_secret: Secret<String, pii::ClientSecret> = Secret::new(item.client_secret);
        Self {
            session_token: vec![],
            payment_id: item.payment_id,
            client_secret,
        }
    }
}

impl From<PaymentsStartRequest> for PaymentsRequest {
    fn from(item: PaymentsStartRequest) -> Self {
        Self {
            payment_id: Some(PaymentIdType::PaymentIntentId(item.payment_id)),
            merchant_id: Some(item.merchant_id),
            ..Default::default()
        }
    }
}

impl From<Card> for CardResponse {
    fn from(card: Card) -> Self {
        let card_number_length = card.card_number.peek().clone().len();
        Self {
            last4: card.card_number.peek().clone()[card_number_length - 4..card_number_length]
                .to_string(),
            exp_month: card.card_exp_month.peek().clone(),
            exp_year: card.card_exp_year.peek().clone(),
        }
    }
}

impl From<PaymentMethodData> for PaymentMethodDataResponse {
    fn from(payment_method_data: PaymentMethodData) -> Self {
        match payment_method_data {
            PaymentMethodData::Card(card) => Self::Card(CardResponse::from(card)),
            PaymentMethodData::PayLater(pay_later_data) => Self::PayLater(pay_later_data),
            PaymentMethodData::Wallet(wallet_data) => Self::Wallet(wallet_data),
            PaymentMethodData::BankRedirect(bank_redirect_data) => {
                Self::BankRedirect(bank_redirect_data)
            }
            PaymentMethodData::BankTransfer(bank_transfer_data) => {
                Self::BankTransfer(*bank_transfer_data)
            }
            PaymentMethodData::Crypto(crpto_data) => Self::Crypto(crpto_data),
            PaymentMethodData::BankDebit(bank_debit_data) => Self::BankDebit(bank_debit_data),
            PaymentMethodData::MandatePayment => Self::MandatePayment,
            PaymentMethodData::Reward(reward_data) => Self::Reward(reward_data),
            PaymentMethodData::Upi(upi_data) => Self::Upi(upi_data),
        }
    }
}

#[derive(Debug, Clone, serde::Serialize)]
pub struct PgRedirectResponse {
    pub payment_id: String,
    pub status: api_enums::IntentStatus,
    pub gateway_id: String,
    pub customer_id: Option<String>,
    pub amount: Option<i64>,
}

#[derive(Debug, serde::Serialize, PartialEq, Eq, serde::Deserialize)]
pub struct RedirectionResponse {
    pub return_url: String,
    pub params: Vec<(String, String)>,
    pub return_url_with_query_params: String,
    pub http_method: String,
    pub headers: Vec<(String, String)>,
}

#[derive(Debug, serde::Deserialize)]
pub struct PaymentsResponseForm {
    pub transaction_id: String,
    // pub transaction_reference_id: String,
    pub merchant_id: String,
    pub order_id: String,
}

#[derive(Default, Debug, serde::Deserialize, serde::Serialize, Clone, ToSchema)]
pub struct PaymentsRetrieveRequest {
    /// The type of ID (ex: payment intent id, payment attempt id or connector txn id)
    pub resource_id: PaymentIdType,
    /// The identifier for the Merchant Account.
    pub merchant_id: Option<String>,
    /// Decider to enable or disable the connector call for retrieve request
    pub force_sync: bool,
    /// The parameters passed to a retrieve request
    pub param: Option<String>,
    /// The name of the connector
    pub connector: Option<String>,
    /// Merchant connector details used to make payments.
    #[schema(value_type = Option<MerchantConnectorDetailsWrap>)]
    pub merchant_connector_details: Option<admin::MerchantConnectorDetailsWrap>,
    /// This is a token which expires after 15 minutes, used from the client to authenticate and create sessions from the SDK
    pub client_secret: Option<String>,
    /// If enabled provides list of attempts linked to payment intent
    pub expand_attempts: Option<bool>,
}

#[derive(Debug, Default, Eq, PartialEq, serde::Deserialize, serde::Serialize, Clone, ToSchema)]
pub struct OrderDetailsWithAmount {
    /// Name of the product that is being purchased
    #[schema(max_length = 255, example = "shirt")]
    pub product_name: String,
    /// The quantity of the product to be purchased
    #[schema(example = 1)]
    pub quantity: u16,
    /// the amount per quantity of product
    pub amount: i64,
}

#[derive(Debug, Default, Eq, PartialEq, serde::Deserialize, serde::Serialize, Clone, ToSchema)]
pub struct OrderDetails {
    /// Name of the product that is being purchased
    #[schema(max_length = 255, example = "shirt")]
    pub product_name: String,
    /// The quantity of the product to be purchased
    #[schema(example = 1)]
    pub quantity: u16,
}

#[derive(Default, Debug, Eq, PartialEq, serde::Deserialize, serde::Serialize, Clone, ToSchema)]
pub struct RedirectResponse {
    #[schema(value_type = Option<String>)]
    pub param: Option<Secret<String>>,
    #[schema(value_type = Option<Object>)]
    pub json_payload: Option<pii::SecretSerdeValue>,
}

#[derive(Debug, serde::Deserialize, serde::Serialize, Clone, ToSchema)]
pub struct PaymentsSessionRequest {
    /// The identifier for the payment
    pub payment_id: String,
    /// This is a token which expires after 15 minutes, used from the client to authenticate and create sessions from the SDK
    pub client_secret: String,
    /// The list of the supported wallets
    #[schema(value_type = Vec<PaymentMethodType>)]
    pub wallets: Vec<api_enums::PaymentMethodType>,
    /// Merchant connector details used to make payments.
    #[schema(value_type = Option<MerchantConnectorDetailsWrap>)]
    pub merchant_connector_details: Option<admin::MerchantConnectorDetailsWrap>,
}

#[derive(Debug, Clone, Eq, PartialEq, serde::Serialize, serde::Deserialize, ToSchema)]
pub struct GpayAllowedMethodsParameters {
    /// The list of allowed auth methods (ex: 3DS, No3DS, PAN_ONLY etc)
    pub allowed_auth_methods: Vec<String>,
    /// The list of allowed card networks (ex: AMEX,JCB etc)
    pub allowed_card_networks: Vec<String>,
}

#[derive(Debug, Clone, Eq, PartialEq, serde::Serialize, serde::Deserialize, ToSchema)]
pub struct GpayTokenParameters {
    /// The name of the connector
    pub gateway: String,
    /// The merchant ID registered in the connector associated
    #[serde(skip_serializing_if = "Option::is_none")]
    pub gateway_merchant_id: Option<String>,
    #[serde(skip_serializing_if = "Option::is_none", rename = "stripe:version")]
    pub stripe_version: Option<String>,
    #[serde(
        skip_serializing_if = "Option::is_none",
        rename = "stripe:publishableKey"
    )]
    pub stripe_publishable_key: Option<String>,
}

#[derive(Debug, Clone, Eq, PartialEq, serde::Serialize, serde::Deserialize, ToSchema)]
pub struct GpayTokenizationSpecification {
    /// The token specification type(ex: PAYMENT_GATEWAY)
    #[serde(rename = "type")]
    pub token_specification_type: String,
    /// The parameters for the token specification Google Pay
    pub parameters: GpayTokenParameters,
}

#[derive(Debug, Clone, Eq, PartialEq, serde::Serialize, serde::Deserialize, ToSchema)]
pub struct GpayAllowedPaymentMethods {
    /// The type of payment method
    #[serde(rename = "type")]
    pub payment_method_type: String,
    /// The parameters Google Pay requires
    pub parameters: GpayAllowedMethodsParameters,
    /// The tokenization specification for Google Pay
    pub tokenization_specification: GpayTokenizationSpecification,
}

#[derive(Debug, Clone, Eq, PartialEq, serde::Serialize, serde::Deserialize, ToSchema)]
pub struct GpayTransactionInfo {
    /// The country code
    #[schema(value_type = CountryAlpha2, example = "US")]
    pub country_code: api_enums::CountryAlpha2,
    /// The currency code
    #[schema(value_type = Currency, example = "USD")]
    pub currency_code: api_enums::Currency,
    /// The total price status (ex: 'FINAL')
    pub total_price_status: String,
    /// The total price
    pub total_price: String,
}

#[derive(Debug, Clone, Eq, PartialEq, serde::Serialize, serde::Deserialize, ToSchema)]
pub struct GpayMerchantInfo {
    /// The name of the merchant
    pub merchant_name: String,
}

#[derive(Debug, Clone, serde::Serialize, serde::Deserialize)]
pub struct GpayMetaData {
    pub merchant_info: GpayMerchantInfo,
    pub allowed_payment_methods: Vec<GpayAllowedPaymentMethods>,
}

#[derive(Debug, Clone, serde::Serialize, serde::Deserialize)]
pub struct GpaySessionTokenData {
    #[serde(rename = "google_pay")]
    pub data: GpayMetaData,
}

#[derive(Debug, Clone, serde::Serialize, serde::Deserialize)]
#[serde(rename_all = "camelCase")]
pub struct ApplepaySessionRequest {
    pub merchant_identifier: String,
    pub display_name: String,
    pub initiative: String,
    pub initiative_context: String,
}

#[derive(Debug, Clone, serde::Serialize, serde::Deserialize, ToSchema)]
pub struct ConnectorMetadata {
    pub apple_pay: Option<ApplepayConnectorMetadataRequest>,
    pub airwallex: Option<AirwallexData>,
    pub noon: Option<NoonData>,
}

#[derive(Debug, Clone, serde::Serialize, serde::Deserialize, ToSchema)]
pub struct AirwallexData {
    /// payload required by airwallex
    payload: Option<String>,
}

#[derive(Debug, Clone, serde::Serialize, serde::Deserialize, ToSchema)]
pub struct NoonData {
    /// Information about the order category that merchant wants to specify at connector level. (e.g. In Noon Payments it can take values like "pay", "food", or any other custom string set by the merchant in Noon's Dashboard)
    pub order_category: Option<String>,
}

#[derive(Debug, Clone, serde::Serialize, serde::Deserialize, ToSchema)]
pub struct ApplepayConnectorMetadataRequest {
    pub session_token_data: Option<SessionTokenInfo>,
}

#[derive(Debug, Clone, serde::Serialize, serde::Deserialize)]
pub struct ApplepaySessionTokenData {
    #[serde(rename = "apple_pay")]
    pub data: ApplePayMetadata,
}

#[derive(Debug, Clone, serde::Serialize, serde::Deserialize)]
pub struct ApplePayMetadata {
    pub payment_request_data: PaymentRequestMetadata,
    pub session_token_data: SessionTokenInfo,
}

#[derive(Debug, Clone, serde::Serialize, serde::Deserialize)]
pub struct PaymentRequestMetadata {
    pub supported_networks: Vec<String>,
    pub merchant_capabilities: Vec<String>,
    pub label: String,
}

#[derive(Debug, Clone, serde::Serialize, serde::Deserialize, ToSchema)]
pub struct SessionTokenInfo {
    pub certificate: String,
    pub certificate_keys: String,
    pub merchant_identifier: String,
    pub display_name: String,
    pub initiative: String,
    pub initiative_context: String,
}

#[derive(Debug, Clone, Eq, PartialEq, serde::Serialize, ToSchema)]
#[serde(tag = "wallet_name")]
#[serde(rename_all = "snake_case")]
pub enum SessionToken {
    /// The session response structure for Google Pay
    GooglePay(Box<GpaySessionTokenResponse>),
    /// The session response structure for Klarna
    Klarna(Box<KlarnaSessionTokenResponse>),
    /// The session response structure for PayPal
    Paypal(Box<PaypalSessionTokenResponse>),
    /// The session response structure for Apple Pay
    ApplePay(Box<ApplepaySessionTokenResponse>),
    /// Whenever there is no session token response or an error in session response
    NoSessionTokenReceived,
}

#[derive(Debug, Clone, Eq, PartialEq, serde::Serialize, ToSchema)]
#[serde(untagged)]
pub enum GpaySessionTokenResponse {
    /// Google pay response involving third party sdk
    ThirdPartyResponse(GooglePayThirdPartySdk),
    /// Google pay session response for non third party sdk
    GooglePaySession(GooglePaySessionResponse),
}

#[derive(Debug, Clone, Eq, PartialEq, serde::Serialize, ToSchema)]
#[serde(rename_all = "lowercase")]
pub struct GooglePayThirdPartySdk {
    /// Identifier for the delayed session response
    pub delayed_session_token: bool,
    /// The name of the connector
    pub connector: String,
    /// The next action for the sdk (ex: calling confirm or sync call)
    pub sdk_next_action: SdkNextAction,
}

#[derive(Debug, Clone, Eq, PartialEq, serde::Serialize, ToSchema)]
#[serde(rename_all = "lowercase")]
pub struct GooglePaySessionResponse {
    /// The merchant info
    pub merchant_info: GpayMerchantInfo,
    /// List of the allowed payment meythods
    pub allowed_payment_methods: Vec<GpayAllowedPaymentMethods>,
    /// The transaction info Google Pay requires
    pub transaction_info: GpayTransactionInfo,
    /// Identifier for the delayed session response
    pub delayed_session_token: bool,
    /// The name of the connector
    pub connector: String,
    /// The next action for the sdk (ex: calling confirm or sync call)
    pub sdk_next_action: SdkNextAction,
    /// Secrets for sdk display and payment
    pub secrets: Option<SecretInfoToInitiateSdk>,
}

#[derive(Debug, Clone, Eq, PartialEq, serde::Serialize, ToSchema)]
#[serde(rename_all = "lowercase")]
pub struct KlarnaSessionTokenResponse {
    /// The session token for Klarna
    pub session_token: String,
    /// The identifier for the session
    pub session_id: String,
}

#[derive(Debug, Clone, Eq, PartialEq, serde::Serialize, ToSchema)]
#[serde(rename_all = "lowercase")]
pub struct PaypalSessionTokenResponse {
    /// The session token for PayPal
    pub session_token: String,
}

#[derive(Debug, Clone, Eq, PartialEq, serde::Serialize, ToSchema)]
#[serde(rename_all = "lowercase")]
pub struct ApplepaySessionTokenResponse {
    /// Session object for Apple Pay
    pub session_token_data: ApplePaySessionResponse,
    /// Payment request object for Apple Pay
    pub payment_request_data: Option<ApplePayPaymentRequest>,
    /// The session token is w.r.t this connector
    pub connector: String,
    /// Identifier for the delayed session response
    pub delayed_session_token: bool,
    /// The next action for the sdk (ex: calling confirm or sync call)
    pub sdk_next_action: SdkNextAction,
}

#[derive(Debug, Eq, PartialEq, serde::Serialize, Clone, ToSchema)]
pub struct SdkNextAction {
    /// The type of next action
    pub next_action: NextActionCall,
}

#[derive(Debug, Eq, PartialEq, serde::Serialize, Clone, ToSchema)]
#[serde(rename_all = "snake_case")]
pub enum NextActionCall {
    /// The next action call is confirm
    Confirm,
    /// The next action call is sync
    Sync,
}

#[derive(Debug, Clone, Eq, PartialEq, serde::Serialize, ToSchema)]
#[serde(untagged)]
pub enum ApplePaySessionResponse {
    ///  We get this session response, when third party sdk is involved
    ThirdPartySdk(ThirdPartySdkSessionResponse),
    ///  We get this session response, when there is no involvement of third party sdk
    /// This is the common response most of the times
    NoThirdPartySdk(NoThirdPartySdkSessionResponse),
    /// This is for the empty session response
    NoSessionResponse,
}

#[derive(Debug, Clone, Eq, PartialEq, serde::Serialize, ToSchema, serde::Deserialize)]
#[serde(rename_all(deserialize = "camelCase"))]
pub struct NoThirdPartySdkSessionResponse {
    /// Timestamp at which session is requested
    pub epoch_timestamp: u64,
    /// Timestamp at which session expires
    pub expires_at: u64,
    /// The identifier for the merchant session
    pub merchant_session_identifier: String,
    /// Apple pay generated unique ID (UUID) value
    pub nonce: String,
    /// The identifier for the merchant
    pub merchant_identifier: String,
    /// The domain name of the merchant which is registered in Apple Pay
    pub domain_name: String,
    /// The name to be displayed on Apple Pay button
    pub display_name: String,
    /// A string which represents the properties of a payment
    pub signature: String,
    /// The identifier for the operational analytics
    pub operational_analytics_identifier: String,
    /// The number of retries to get the session response
    pub retries: u8,
    /// The identifier for the connector transaction
    pub psp_id: String,
}

#[derive(Debug, Clone, Eq, PartialEq, serde::Serialize, ToSchema)]
pub struct ThirdPartySdkSessionResponse {
    pub secrets: SecretInfoToInitiateSdk,
}

#[derive(Debug, Clone, Eq, PartialEq, serde::Serialize, ToSchema, serde::Deserialize)]
pub struct SecretInfoToInitiateSdk {
    // Authorization secrets used by client to initiate sdk
    #[schema(value_type = String)]
    pub display: Secret<String>,
    // Authorization secrets used by client for payment
    #[schema(value_type = String)]
    pub payment: Secret<String>,
}

#[derive(Debug, Clone, Eq, PartialEq, serde::Serialize, ToSchema, serde::Deserialize)]
pub struct ApplePayPaymentRequest {
    /// The code for country
    #[schema(value_type = CountryAlpha2, example = "US")]
    pub country_code: api_enums::CountryAlpha2,
    /// The code for currency
    #[schema(value_type = Currency, example = "USD")]
    pub currency_code: api_enums::Currency,
    /// Represents the total for the payment.
    pub total: AmountInfo,
    /// The list of merchant capabilities(ex: whether capable of 3ds or no-3ds)
    pub merchant_capabilities: Vec<String>,
    /// The list of supported networks
    pub supported_networks: Vec<String>,
    pub merchant_identifier: Option<String>,
}

#[derive(Debug, Clone, Eq, PartialEq, serde::Serialize, ToSchema, serde::Deserialize)]
pub struct AmountInfo {
    /// The label must be the name of the merchant.
    pub label: String,
    /// A value that indicates whether the line item(Ex: total, tax, discount, or grand total) is final or pending.
    #[serde(rename = "type")]
    pub total_type: Option<String>,
    /// The total amount for the payment
    pub amount: String,
}

#[derive(Debug, Clone, serde::Deserialize)]
#[serde(rename_all = "camelCase")]
pub struct ApplepayErrorResponse {
    pub status_code: String,
    pub status_message: String,
}

#[derive(Default, Debug, serde::Serialize, Clone, ToSchema)]
pub struct PaymentsSessionResponse {
    /// The identifier for the payment
    pub payment_id: String,
    /// This is a token which expires after 15 minutes, used from the client to authenticate and create sessions from the SDK
    #[schema(value_type = String)]
    pub client_secret: Secret<String, pii::ClientSecret>,
    /// The list of session token object
    pub session_token: Vec<SessionToken>,
}

#[derive(Default, Debug, serde::Deserialize, serde::Serialize, Clone, ToSchema)]
pub struct PaymentRetrieveBody {
    /// The identifier for the Merchant Account.
    pub merchant_id: Option<String>,
    /// Decider to enable or disable the connector call for retrieve request
    pub force_sync: Option<bool>,
    /// This is a token which expires after 15 minutes, used from the client to authenticate and create sessions from the SDK
    pub client_secret: Option<String>,
    /// If enabled provides list of attempts linked to payment intent
    pub expand_attempts: Option<bool>,
}

#[derive(Default, Debug, serde::Deserialize, serde::Serialize, Clone, ToSchema)]
pub struct PaymentRetrieveBodyWithCredentials {
    /// The identifier for payment.
    pub payment_id: String,
    /// The identifier for the Merchant Account.
    pub merchant_id: Option<String>,
    /// Decider to enable or disable the connector call for retrieve request
    pub force_sync: Option<bool>,
    /// Merchant connector details used to make payments.
    pub merchant_connector_details: Option<admin::MerchantConnectorDetailsWrap>,
}

#[derive(Default, Debug, serde::Deserialize, serde::Serialize, Clone, ToSchema)]
pub struct PaymentsCancelRequest {
    /// The identifier for the payment
    #[serde(skip)]
    pub payment_id: String,
    /// The reason for the payment cancel
    pub cancellation_reason: Option<String>,
    /// Merchant connector details used to make payments.
    #[schema(value_type = MerchantConnectorDetailsWrap)]
    pub merchant_connector_details: Option<admin::MerchantConnectorDetailsWrap>,
}

#[derive(Default, Debug, serde::Deserialize, serde::Serialize, ToSchema)]
pub struct PaymentsStartRequest {
    /// Unique identifier for the payment. This ensures idempotency for multiple payments
    /// that have been done by a single merchant. This field is auto generated and is returned in the API response.
    pub payment_id: String,
    /// The identifier for the Merchant Account.
    pub merchant_id: String,
    /// The identifier for the payment transaction
    pub attempt_id: String,
}

#[derive(Debug, Clone, serde::Deserialize, serde::Serialize, ToSchema)]
pub struct FeatureMetadata {
    /// Redirection response coming in request as metadata field only for redirection scenarios
    #[schema(value_type = Option<RedirectResponse>)]
    pub redirect_response: Option<RedirectResponse>,
}

mod payment_id_type {
    use std::fmt;

    use serde::{
        de::{self, Visitor},
        Deserializer,
    };

    use super::PaymentIdType;

    struct PaymentIdVisitor;
    struct OptionalPaymentIdVisitor;

    impl<'de> Visitor<'de> for PaymentIdVisitor {
        type Value = PaymentIdType;

        fn expecting(&self, formatter: &mut fmt::Formatter<'_>) -> fmt::Result {
            formatter.write_str("payment id")
        }

        fn visit_str<E>(self, value: &str) -> Result<Self::Value, E>
        where
            E: de::Error,
        {
            Ok(PaymentIdType::PaymentIntentId(value.to_string()))
        }
    }

    impl<'de> Visitor<'de> for OptionalPaymentIdVisitor {
        type Value = Option<PaymentIdType>;

        fn expecting(&self, formatter: &mut fmt::Formatter<'_>) -> fmt::Result {
            formatter.write_str("payment id")
        }

        fn visit_some<D>(self, deserializer: D) -> Result<Self::Value, D::Error>
        where
            D: Deserializer<'de>,
        {
            deserializer.deserialize_any(PaymentIdVisitor).map(Some)
        }

        fn visit_none<E>(self) -> Result<Self::Value, E>
        where
            E: de::Error,
        {
            Ok(None)
        }

        fn visit_unit<E>(self) -> Result<Self::Value, E>
        where
            E: de::Error,
        {
            Ok(None)
        }
    }

    #[allow(dead_code)]
    pub(crate) fn deserialize<'a, D>(deserializer: D) -> Result<PaymentIdType, D::Error>
    where
        D: Deserializer<'a>,
    {
        deserializer.deserialize_any(PaymentIdVisitor)
    }

    pub(crate) fn deserialize_option<'a, D>(
        deserializer: D,
    ) -> Result<Option<PaymentIdType>, D::Error>
    where
        D: Deserializer<'a>,
    {
        deserializer.deserialize_option(OptionalPaymentIdVisitor)
    }
}

mod amount {
    use serde::de;

    use super::Amount;
    struct AmountVisitor;
    struct OptionalAmountVisitor;

    // This is defined to provide guarded deserialization of amount
    // which itself handles zero and non-zero values internally
    impl<'de> de::Visitor<'de> for AmountVisitor {
        type Value = Amount;

        fn expecting(&self, formatter: &mut std::fmt::Formatter<'_>) -> std::fmt::Result {
            write!(formatter, "amount as integer")
        }

        fn visit_u64<E>(self, v: u64) -> Result<Self::Value, E>
        where
            E: de::Error,
        {
            let v = i64::try_from(v).map_err(|_| {
                E::custom(format!(
                    "invalid value `{v}`, expected an integer between 0 and {}",
                    i64::MAX
                ))
            })?;
            self.visit_i64(v)
        }

        fn visit_i64<E>(self, v: i64) -> Result<Self::Value, E>
        where
            E: de::Error,
        {
            if v.is_negative() {
                return Err(E::custom(format!(
                    "invalid value `{v}`, expected a positive integer"
                )));
            }
            Ok(Amount::from(v))
        }
    }

    impl<'de> de::Visitor<'de> for OptionalAmountVisitor {
        type Value = Option<Amount>;

        fn expecting(&self, formatter: &mut std::fmt::Formatter<'_>) -> std::fmt::Result {
            write!(formatter, "option of amount (as integer)")
        }

        fn visit_some<D>(self, deserializer: D) -> Result<Self::Value, D::Error>
        where
            D: serde::Deserializer<'de>,
        {
            deserializer.deserialize_i64(AmountVisitor).map(Some)
        }

        fn visit_none<E>(self) -> Result<Self::Value, E>
        where
            E: de::Error,
        {
            Ok(None)
        }
    }

    #[allow(dead_code)]
    pub(crate) fn deserialize<'de, D>(deserializer: D) -> Result<Amount, D::Error>
    where
        D: de::Deserializer<'de>,
    {
        deserializer.deserialize_any(AmountVisitor)
    }
    pub(crate) fn deserialize_option<'de, D>(deserializer: D) -> Result<Option<Amount>, D::Error>
    where
        D: de::Deserializer<'de>,
    {
        deserializer.deserialize_option(OptionalAmountVisitor)
    }
}

#[cfg(test)]
mod tests {
    #![allow(clippy::unwrap_used)]
    use super::*;

    #[test]
    fn test_mandate_type() {
        let mandate_type = MandateType::default();
        assert_eq!(
            serde_json::to_string(&mandate_type).unwrap(),
            r#"{"multi_use":null}"#
        )
    }
}<|MERGE_RESOLUTION|>--- conflicted
+++ resolved
@@ -952,11 +952,8 @@
     AliPayRedirect(AliPayRedirection),
     /// The wallet data for Ali Pay HK redirect
     AliPayHkRedirect(AliPayHkRedirection),
-<<<<<<< HEAD
     /// The wallet data for Momo redirect
     MomoRedirect(MomoRedirection),
-=======
->>>>>>> 8995ecf3
     /// The wallet data for KakaoPay redirect
     KakaoPayRedirect(KakaoPayRedirection),
     /// The wallet data for GoPay redirect
@@ -1052,12 +1049,9 @@
 pub struct AliPayHkRedirection {}
 
 #[derive(Eq, PartialEq, Clone, Debug, serde::Deserialize, serde::Serialize, ToSchema)]
-<<<<<<< HEAD
 pub struct MomoRedirection {}
 
 #[derive(Eq, PartialEq, Clone, Debug, serde::Deserialize, serde::Serialize, ToSchema)]
-=======
->>>>>>> 8995ecf3
 pub struct KakaoPayRedirection {}
 
 #[derive(Eq, PartialEq, Clone, Debug, serde::Deserialize, serde::Serialize, ToSchema)]
