--- conflicted
+++ resolved
@@ -7967,8 +7967,6 @@
 }
 
 #[derive(Debug, Clone, Eq, PartialEq, serde::Serialize, serde::Deserialize, ToSchema)]
-<<<<<<< HEAD
-=======
 #[serde(rename_all = "snake_case")]
 pub enum PaypalFlow {
     Checkout,
@@ -7988,7 +7986,6 @@
 }
 
 #[derive(Debug, Clone, Eq, PartialEq, serde::Serialize, ToSchema)]
->>>>>>> f71090a9
 #[serde(rename_all = "lowercase")]
 pub struct PaypalSessionTokenResponse {
     /// Name of the connector
