--- conflicted
+++ resolved
@@ -6556,7 +6556,6 @@
     },
 }
 
-<<<<<<< HEAD
 #[derive(Clone, Debug, serde::Serialize, serde::Deserialize)]
 #[serde(rename_all = "snake_case")]
 pub enum ExpiryType {
@@ -6564,12 +6563,9 @@
     Scheduled,
 }
 
-#[derive(Clone, Debug, serde::Serialize, serde::Deserialize, Eq, PartialEq, ToSchema)]
-=======
 #[derive(
     Clone, Debug, serde::Serialize, serde::Deserialize, Eq, PartialEq, ToSchema, SmithyModel,
 )]
->>>>>>> fd058d97
 #[serde(rename_all = "snake_case")]
 #[smithy(namespace = "com.hyperswitch.smithy.types")]
 pub struct SdkNextActionData {
