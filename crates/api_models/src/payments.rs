use std::{
    collections::{HashMap, HashSet},
    fmt,
    num::NonZeroI64,
};
pub mod additional_info;
use cards::CardNumber;
use common_utils::{
    consts::default_payments_list_limit,
    crypto,
    ext_traits::{ConfigExt, Encode, ValueExt},
    hashing::HashedString,
    id_type,
    pii::{self, Email, EmailStrategy},
    types::{keymanager::ToEncryptable, MinorUnit, StringMajorUnit},
};
use error_stack::ResultExt;
use masking::{ExposeInterface, PeekInterface, Secret, SwitchStrategy, WithType};
use router_derive::Setter;
use rustc_hash::FxHashMap;
use serde::{
    de::{self, Unexpected, Visitor},
    ser::Serializer,
    Deserialize, Deserializer, Serialize,
};
use strum::Display;
use time::{Date, PrimitiveDateTime};
use url::Url;
use utoipa::ToSchema;

use crate::{
    admin::{self, MerchantConnectorInfo},
    disputes, enums as api_enums,
    ephemeral_key::EphemeralKeyCreateResponse,
    mandates::RecurringDetails,
    refunds,
};

#[derive(Clone, Copy, Debug, Eq, PartialEq)]
pub enum PaymentOp {
    Create,
    Update,
    Confirm,
}

use crate::enums;
#[derive(serde::Deserialize)]
pub struct BankData {
    pub payment_method_type: api_enums::PaymentMethodType,
    pub code_information: Vec<BankCodeInformation>,
}

#[derive(serde::Deserialize)]
pub struct BankCodeInformation {
    pub bank_name: common_enums::BankNames,
    pub connector_codes: Vec<ConnectorCode>,
}

#[derive(serde::Deserialize)]
pub struct ConnectorCode {
    pub connector: api_enums::Connector,
    pub code: String,
}

#[derive(Debug, Clone, serde::Serialize, serde::Deserialize, ToSchema, PartialEq, Eq)]
pub struct BankCodeResponse {
    pub bank_name: Vec<common_enums::BankNames>,
    pub eligible_connectors: Vec<String>,
}

#[derive(Debug, PartialEq)]
pub struct ClientSecret {
    pub payment_id: String,
    pub secret: String,
}

impl<'de> Deserialize<'de> for ClientSecret {
    fn deserialize<D>(deserializer: D) -> Result<Self, D::Error>
    where
        D: Deserializer<'de>,
    {
        struct ClientSecretVisitor;

        impl<'de> Visitor<'de> for ClientSecretVisitor {
            type Value = ClientSecret;

            fn expecting(&self, formatter: &mut fmt::Formatter<'_>) -> fmt::Result {
                formatter.write_str("a string in the format '{payment_id}_secret_{secret}'")
            }

            fn visit_str<E>(self, value: &str) -> Result<ClientSecret, E>
            where
                E: de::Error,
            {
                let (payment_id, secret) = value.rsplit_once("_secret_").ok_or_else(|| {
                    E::invalid_value(Unexpected::Str(value), &"a string with '_secret_'")
                })?;

                Ok(ClientSecret {
                    payment_id: payment_id.to_owned(),
                    secret: secret.to_owned(),
                })
            }
        }

        deserializer.deserialize_str(ClientSecretVisitor)
    }
}

impl Serialize for ClientSecret {
    fn serialize<S>(&self, serializer: S) -> Result<S::Ok, S::Error>
    where
        S: Serializer,
    {
        let combined = format!("{}_secret_{}", self.payment_id, self.secret);
        serializer.serialize_str(&combined)
    }
}

#[cfg(test)]
mod client_secret_tests {
    #![allow(clippy::expect_used)]

    use serde_json;

    use super::*;

    #[test]
    fn test_serialize_client_secret() {
        let client_secret1 = ClientSecret {
            payment_id: "pay_3TgelAms4RQec8xSStjF".to_string(),
            secret: "fc34taHLw1ekPgNh92qr".to_string(),
        };
        let client_secret2 = ClientSecret {
            payment_id: "pay_3Tgel__Ams4RQ_secret_ec8xSStjF".to_string(),
            secret: "fc34taHLw1ekPgNh92qr".to_string(),
        };

        let expected_str1 = r#""pay_3TgelAms4RQec8xSStjF_secret_fc34taHLw1ekPgNh92qr""#;
        let expected_str2 = r#""pay_3Tgel__Ams4RQ_secret_ec8xSStjF_secret_fc34taHLw1ekPgNh92qr""#;

        let actual_str1 =
            serde_json::to_string(&client_secret1).expect("Failed to serialize client_secret1");
        let actual_str2 =
            serde_json::to_string(&client_secret2).expect("Failed to serialize client_secret2");

        assert_eq!(expected_str1, actual_str1);
        assert_eq!(expected_str2, actual_str2);
    }

    #[test]
    fn test_deserialize_client_secret() {
        let client_secret_str1 = r#""pay_3TgelAms4RQec8xSStjF_secret_fc34taHLw1ekPgNh92qr""#;
        let client_secret_str2 =
            r#""pay_3Tgel__Ams4RQ_secret_ec8xSStjF_secret_fc34taHLw1ekPgNh92qr""#;
        let client_secret_str3 =
            r#""pay_3Tgel__Ams4RQ_secret_ec8xSStjF_secret__secret_fc34taHLw1ekPgNh92qr""#;

        let expected1 = ClientSecret {
            payment_id: "pay_3TgelAms4RQec8xSStjF".to_string(),
            secret: "fc34taHLw1ekPgNh92qr".to_string(),
        };
        let expected2 = ClientSecret {
            payment_id: "pay_3Tgel__Ams4RQ_secret_ec8xSStjF".to_string(),
            secret: "fc34taHLw1ekPgNh92qr".to_string(),
        };
        let expected3 = ClientSecret {
            payment_id: "pay_3Tgel__Ams4RQ_secret_ec8xSStjF_secret_".to_string(),
            secret: "fc34taHLw1ekPgNh92qr".to_string(),
        };

        let actual1: ClientSecret = serde_json::from_str(client_secret_str1)
            .expect("Failed to deserialize client_secret_str1");
        let actual2: ClientSecret = serde_json::from_str(client_secret_str2)
            .expect("Failed to deserialize client_secret_str2");
        let actual3: ClientSecret = serde_json::from_str(client_secret_str3)
            .expect("Failed to deserialize client_secret_str3");

        assert_eq!(expected1, actual1);
        assert_eq!(expected2, actual2);
        assert_eq!(expected3, actual3);
    }
}

/// Passing this object creates a new customer or attaches an existing customer to the payment
#[derive(Debug, serde::Deserialize, serde::Serialize, Clone, ToSchema, PartialEq)]
pub struct CustomerDetails {
    /// The identifier for the customer.
    #[schema(value_type = String, max_length = 64, min_length = 1, example = "cus_y3oqhf46pyzuxjbcn2giaqnb44")]
    pub id: id_type::CustomerId,

    /// The customer's name
    #[schema(max_length = 255, value_type = Option<String>, example = "John Doe")]
    pub name: Option<Secret<String>>,

    /// The customer's email address
    #[schema(max_length = 255, value_type = Option<String>, example = "johntest@test.com")]
    pub email: Option<Email>,

    /// The customer's phone number
    #[schema(value_type = Option<String>, max_length = 10, example = "9123456789")]
    pub phone: Option<Secret<String>>,

    /// The country code for the customer's phone number
    #[schema(max_length = 2, example = "+1")]
    pub phone_country_code: Option<String>,
}

/// Details of customer attached to this payment
#[derive(
    Debug, Default, serde::Serialize, serde::Deserialize, Clone, ToSchema, PartialEq, Setter,
)]
pub struct CustomerDetailsResponse {
    /// The identifier for the customer.
    #[schema(value_type = Option<String>, max_length = 64, min_length = 1, example = "cus_y3oqhf46pyzuxjbcn2giaqnb44")]
    pub id: Option<id_type::CustomerId>,

    /// The customer's name
    #[schema(max_length = 255, value_type = Option<String>, example = "John Doe")]
    pub name: Option<Secret<String>>,

    /// The customer's email address
    #[schema(max_length = 255, value_type = Option<String>, example = "johntest@test.com")]
    pub email: Option<Email>,

    /// The customer's phone number
    #[schema(value_type = Option<String>, max_length = 10, example = "9123456789")]
    pub phone: Option<Secret<String>>,

    /// The country code for the customer's phone number
    #[schema(max_length = 2, example = "+1")]
    pub phone_country_code: Option<String>,
}

#[derive(
    Default,
    Debug,
    serde::Deserialize,
    serde::Serialize,
    Clone,
    ToSchema,
    router_derive::PolymorphicSchema,
)]
#[generate_schemas(PaymentsCreateRequest, PaymentsUpdateRequest, PaymentsConfirmRequest)]
#[serde(deny_unknown_fields)]
pub struct PaymentsRequest {
    /// The payment amount. Amount for the payment in the lowest denomination of the currency, (i.e) in cents for USD denomination, in yen for JPY denomination etc. E.g., Pass 100 to charge $1.00 and ¥100 since ¥ is a zero-decimal currency
    #[schema(value_type = Option<u64>, example = 6540)]
    #[serde(default, deserialize_with = "amount::deserialize_option")]
    #[mandatory_in(PaymentsCreateRequest = u64)]
    // Makes the field mandatory in PaymentsCreateRequest
    pub amount: Option<Amount>,

    /// The three letter ISO currency code in uppercase. Eg: 'USD' to charge US Dollars
    #[schema(example = "USD", value_type = Option<Currency>)]
    #[mandatory_in(PaymentsCreateRequest = Currency)]
    pub currency: Option<api_enums::Currency>,

    /// The Amount to be captured / debited from the users payment method. It shall be in lowest denomination of the currency. (i.e) in cents for USD denomination, in paisa for INR denomination etc., If not provided, the default amount_to_capture will be the payment amount. Also, it must be less than or equal to the original payment account.
    #[schema(value_type = Option<i64>, example = 6540)]
    pub amount_to_capture: Option<MinorUnit>,

    /// Unique identifier for the payment. This ensures idempotency for multiple payments
    /// that have been done by a single merchant. The value for this field can be specified in the request, it will be auto generated otherwise and returned in the API response.
    #[schema(
        value_type = Option<String>,
        min_length = 30,
        max_length = 30,
        example = "pay_mbabizu24mvu3mela5njyhpit4"
    )]
    #[serde(default, deserialize_with = "payment_id_type::deserialize_option")]
    pub payment_id: Option<PaymentIdType>,

    /// This is an identifier for the merchant account. This is inferred from the API key
    /// provided during the request
    #[schema(max_length = 255, example = "merchant_1668273825", value_type = Option<String>)]
    #[remove_in(PaymentsUpdateRequest, PaymentsCreateRequest, PaymentsConfirmRequest)]
    pub merchant_id: Option<id_type::MerchantId>,

    /// Details of the routing configuration for that payment
    #[schema(value_type = Option<StraightThroughAlgorithm>, example = json!({
        "type": "single",
        "data": {"connector": "stripe", "merchant_connector_id": "mca_123"}
    }))]
    pub routing: Option<serde_json::Value>,

    /// This allows to manually select a connector with which the payment can go through.
    #[schema(value_type = Option<Vec<Connector>>, max_length = 255, example = json!(["stripe", "adyen"]))]
    pub connector: Option<Vec<api_enums::Connector>>,

    #[schema(value_type = Option<CaptureMethod>, example = "automatic")]
    pub capture_method: Option<api_enums::CaptureMethod>,

    #[schema(value_type = Option<AuthenticationType>, example = "no_three_ds", default = "three_ds")]
    pub authentication_type: Option<api_enums::AuthenticationType>,

    /// The billing details of the payment. This address will be used for invoicing.
    pub billing: Option<Address>,

    /// A timestamp (ISO 8601 code) that determines when the payment should be captured.
    /// Providing this field will automatically set `capture` to true
    #[schema(example = "2022-09-10T10:11:12Z")]
    #[serde(default, with = "common_utils::custom_serde::iso8601::option")]
    #[remove_in(PaymentsUpdateRequest, PaymentsCreateRequest, PaymentsConfirmRequest)]
    pub capture_on: Option<PrimitiveDateTime>,

    /// Whether to confirm the payment (if applicable). It can be used to completely process a payment by attaching a payment method, setting `confirm=true` and `capture_method = automatic` in the *Payments/Create API* request itself.
    #[schema(default = false, example = true)]
    pub confirm: Option<bool>,

    /// Passing this object creates a new customer or attaches an existing customer to the payment
    pub customer: Option<CustomerDetails>,

    /// The identifier for the customer
    #[schema(value_type = Option<String>, max_length = 64, min_length = 1, example = "cus_y3oqhf46pyzuxjbcn2giaqnb44")]
    pub customer_id: Option<id_type::CustomerId>,

    /// The customer's email address.
    /// This field will be deprecated soon, use the customer object instead
    #[schema(max_length = 255, value_type = Option<String>, example = "johntest@test.com", deprecated)]
    #[remove_in(PaymentsUpdateRequest, PaymentsCreateRequest, PaymentsConfirmRequest)]
    pub email: Option<Email>,

    /// The customer's name.
    /// This field will be deprecated soon, use the customer object instead.
    #[schema(value_type = Option<String>, max_length = 255, example = "John Test", deprecated)]
    #[remove_in(PaymentsUpdateRequest, PaymentsCreateRequest, PaymentsConfirmRequest)]
    pub name: Option<Secret<String>>,

    /// The customer's phone number
    /// This field will be deprecated soon, use the customer object instead
    #[schema(value_type = Option<String>, max_length = 255, example = "9123456789", deprecated)]
    #[remove_in(PaymentsUpdateRequest, PaymentsCreateRequest, PaymentsConfirmRequest)]
    pub phone: Option<Secret<String>>,

    /// The country code for the customer phone number
    /// This field will be deprecated soon, use the customer object instead
    #[schema(max_length = 255, example = "+1", deprecated)]
    #[remove_in(PaymentsUpdateRequest, PaymentsCreateRequest, PaymentsConfirmRequest)]
    pub phone_country_code: Option<String>,

    /// Set to true to indicate that the customer is not in your checkout flow during this payment, and therefore is unable to authenticate. This parameter is intended for scenarios where you collect card details and charge them later. When making a recurring payment by passing a mandate_id, this parameter is mandatory
    #[schema(example = true)]
    pub off_session: Option<bool>,

    /// A description for the payment
    #[schema(example = "It's my first payment request")]
    pub description: Option<String>,

    /// The URL to which you want the user to be redirected after the completion of the payment operation
    #[schema(value_type = Option<String>, example = "https://hyperswitch.io")]
    pub return_url: Option<Url>,

    #[schema(value_type = Option<FutureUsage>, example = "off_session")]
    pub setup_future_usage: Option<api_enums::FutureUsage>,

    #[schema(example = "bank_transfer")]
    #[serde(with = "payment_method_data_serde", default)]
    pub payment_method_data: Option<PaymentMethodDataRequest>,

    #[schema(value_type = Option<PaymentMethod>, example = "card")]
    pub payment_method: Option<api_enums::PaymentMethod>,

    /// As Hyperswitch tokenises the sensitive details about the payments method, it provides the payment_token as a reference to a stored payment method, ensuring that the sensitive details are not exposed in any manner.
    #[schema(example = "187282ab-40ef-47a9-9206-5099ba31e432")]
    pub payment_token: Option<String>,

    /// This is used along with the payment_token field while collecting during saved card payments. This field will be deprecated soon, use the payment_method_data.card_token object instead
    #[schema(value_type = Option<String>, deprecated)]
    #[remove_in(PaymentsUpdateRequest, PaymentsCreateRequest, PaymentsConfirmRequest)]
    pub card_cvc: Option<Secret<String>>,

    /// The shipping address for the payment
    pub shipping: Option<Address>,

    /// For non-card charges, you can use this value as the complete description that appears on your customers’ statements. Must contain at least one letter, maximum 22 characters.
    #[schema(max_length = 255, example = "Hyperswitch Router")]
    pub statement_descriptor_name: Option<String>,

    /// Provides information about a card payment that customers see on their statements. Concatenated with the prefix (shortened descriptor) or statement descriptor that’s set on the account to form the complete statement descriptor. Maximum 22 characters for the concatenated descriptor.
    #[schema(max_length = 255, example = "Payment for shoes purchase")]
    pub statement_descriptor_suffix: Option<String>,

    /// Use this object to capture the details about the different products for which the payment is being made. The sum of amount across different products here should be equal to the overall payment amount
    #[schema(value_type = Option<Vec<OrderDetailsWithAmount>>, example = r#"[{
        "product_name": "Apple iPhone 16",
        "quantity": 1,
        "amount" : 69000
        "product_img_link" : "https://dummy-img-link.com"
    }]"#)]
    pub order_details: Option<Vec<OrderDetailsWithAmount>>,

    /// It's a token used for client side verification.
    #[schema(example = "pay_U42c409qyHwOkWo3vK60_secret_el9ksDkiB8hi6j9N78yo")]
    #[remove_in(PaymentsUpdateRequest, PaymentsCreateRequest)]
    pub client_secret: Option<String>,

    /// Passing this object during payments creates a mandate. The mandate_type sub object is passed by the server.
    pub mandate_data: Option<MandateData>,

    /// This "CustomerAcceptance" object is passed during Payments-Confirm request, it enlists the type, time, and mode of acceptance properties related to an acceptance done by the customer. The customer_acceptance sub object is usually passed by the SDK or client.
    #[schema(value_type = Option<CustomerAcceptance>)]
    pub customer_acceptance: Option<CustomerAcceptance>,

    /// A unique identifier to link the payment to a mandate. To do Recurring payments after a mandate has been created, pass the mandate_id instead of payment_method_data
    #[schema(max_length = 255, example = "mandate_iwer89rnjef349dni3")]
    #[remove_in(PaymentsUpdateRequest)]
    pub mandate_id: Option<String>,

    /// Additional details required by 3DS 2.0
    #[schema(value_type = Option<BrowserInformation>, example = r#"{
        "user_agent": "Mozilla/5.0 (Windows NT 10.0; Win64; x64) AppleWebKit/537.36 (KHTML, like Gecko) Chrome/70.0.3538.110 Safari/537.36",
        "accept_header": "text/html,application/xhtml+xml,application/xml;q=0.9,image/webp,image/apng,*/*;q=0.8",
        "language": "nl-NL",
        "color_depth": 24,
        "screen_height": 723,
        "screen_width": 1536,
        "time_zone": 0,
        "java_enabled": true,
        "java_script_enabled":true
    }"#)]
    pub browser_info: Option<serde_json::Value>,

    /// To indicate the type of payment experience that the payment method would go through
    #[schema(value_type = Option<PaymentExperience>, example = "redirect_to_url")]
    pub payment_experience: Option<api_enums::PaymentExperience>,

    /// Can be used to specify the Payment Method Type
    #[schema(value_type = Option<PaymentMethodType>, example = "google_pay")]
    pub payment_method_type: Option<api_enums::PaymentMethodType>,

    /// Business country of the merchant for this payment.
    /// To be deprecated soon. Pass the profile_id instead
    #[schema(value_type = Option<CountryAlpha2>, example = "US")]
    #[remove_in(PaymentsUpdateRequest, PaymentsConfirmRequest)]
    pub business_country: Option<api_enums::CountryAlpha2>,

    /// Business label of the merchant for this payment.
    /// To be deprecated soon. Pass the profile_id instead
    #[schema(example = "food")]
    #[remove_in(PaymentsUpdateRequest, PaymentsConfirmRequest)]
    pub business_label: Option<String>,

    #[schema(value_type = Option<MerchantConnectorDetailsWrap>)]
    pub merchant_connector_details: Option<admin::MerchantConnectorDetailsWrap>,

    /// Use this parameter to restrict the Payment Method Types to show for a given PaymentIntent
    #[schema(value_type = Option<Vec<PaymentMethodType>>)]
    pub allowed_payment_method_types: Option<Vec<api_enums::PaymentMethodType>>,

    /// Business sub label for the payment
    #[remove_in(PaymentsUpdateRequest, PaymentsConfirmRequest, PaymentsCreateRequest)]
    pub business_sub_label: Option<String>,

    /// Denotes the retry action
    #[schema(value_type = Option<RetryAction>)]
    #[remove_in(PaymentsCreateRequest)]
    pub retry_action: Option<api_enums::RetryAction>,

    /// You can specify up to 50 keys, with key names up to 40 characters long and values up to 500 characters long. Metadata is useful for storing additional, structured information on an object.
    #[schema(value_type = Option<Object>, example = r#"{ "udf1": "some-value", "udf2": "some-value" }"#)]
    pub metadata: Option<serde_json::Value>,

    /// Some connectors like Apple pay, Airwallex and Noon might require some additional information, find specific details in the child attributes below.
    pub connector_metadata: Option<ConnectorMetadata>,

    /// Additional data that might be required by hyperswitch based on the requested features by the merchants.
    #[remove_in(PaymentsUpdateRequest, PaymentsCreateRequest, PaymentsConfirmRequest)]
    pub feature_metadata: Option<FeatureMetadata>,

    /// Whether to generate the payment link for this payment or not (if applicable)
    #[schema(default = false, example = true)]
    pub payment_link: Option<bool>,

    #[schema(value_type = Option<PaymentCreatePaymentLinkConfig>)]
    pub payment_link_config: Option<PaymentCreatePaymentLinkConfig>,

    /// Custom payment link config id set at business profile, send only if business_specific_configs is configured
    pub payment_link_config_id: Option<String>,

    /// The business profile to be used for this payment, if not passed the default business profile associated with the merchant account will be used. It is mandatory in case multiple business profiles have been set up.
    #[remove_in(PaymentsUpdateRequest, PaymentsConfirmRequest)]
    pub profile_id: Option<String>,

    #[remove_in(PaymentsConfirmRequest)]
    #[schema(value_type = Option<RequestSurchargeDetails>)]
    pub surcharge_details: Option<RequestSurchargeDetails>,

    /// The type of the payment that differentiates between normal and various types of mandate payments
    #[schema(value_type = Option<PaymentType>)]
    pub payment_type: Option<api_enums::PaymentType>,

    ///Request an incremental authorization, i.e., increase the authorized amount on a confirmed payment before you capture it.
    pub request_incremental_authorization: Option<bool>,

    ///Will be used to expire client secret after certain amount of time to be supplied in seconds
    ///(900) for 15 mins
    #[schema(example = 900)]
    pub session_expiry: Option<u32>,

    /// Additional data related to some frm(Fraud Risk Management) connectors
    #[schema(value_type = Option<Object>, example = r#"{ "coverage_request" : "fraud", "fulfillment_method" : "delivery" }"#)]
    pub frm_metadata: Option<pii::SecretSerdeValue>,

    /// Whether to perform external authentication (if applicable)
    #[schema(example = true)]
    pub request_external_three_ds_authentication: Option<bool>,

    /// Details required for recurring payment
    pub recurring_details: Option<RecurringDetails>,

    /// Fee information to be charged on the payment being collected
    pub charges: Option<PaymentChargeRequest>,

    /// Merchant's identifier for the payment/invoice. This will be sent to the connector
    /// if the connector provides support to accept multiple reference ids.
    /// In case the connector supports only one reference id, Hyperswitch's Payment ID will be sent as reference.
    #[schema(
        value_type = Option<String>,
        max_length = 255,
        example = "Custom_Order_id_123"
    )]
    pub merchant_order_reference_id: Option<String>,
}

/// Checks if the inner values of two options are equal
/// Returns true if values are not equal, returns false in other cases
fn are_optional_values_invalid<T: PartialEq>(
    first_option: Option<&T>,
    second_option: Option<&T>,
) -> bool {
    match (first_option, second_option) {
        (Some(first_option), Some(second_option)) => first_option != second_option,
        _ => false,
    }
}

impl PaymentsRequest {
    /// Get the customer id
    ///
    /// First check the id for `customer.id`
    /// If not present, check for `customer_id` at the root level
    pub fn get_customer_id(&self) -> Option<&id_type::CustomerId> {
        self.customer_id
            .as_ref()
            .or(self.customer.as_ref().map(|customer| &customer.id))
    }

    /// Checks if the customer details are passed in both places
    /// If they are passed in both places, check for both the values to be equal
    /// Or else, return the field which has inconsistent data
    pub fn validate_customer_details_in_request(&self) -> Option<Vec<&str>> {
        if let Some(CustomerDetails {
            id,
            name,
            email,
            phone,
            phone_country_code,
        }) = self.customer.as_ref()
        {
            let invalid_fields = [
                are_optional_values_invalid(self.customer_id.as_ref(), Some(id))
                    .then_some("customer_id and customer.id"),
                are_optional_values_invalid(self.email.as_ref(), email.as_ref())
                    .then_some("email and customer.email"),
                are_optional_values_invalid(self.name.as_ref(), name.as_ref())
                    .then_some("name and customer.name"),
                are_optional_values_invalid(self.phone.as_ref(), phone.as_ref())
                    .then_some("phone and customer.phone"),
                are_optional_values_invalid(
                    self.phone_country_code.as_ref(),
                    phone_country_code.as_ref(),
                )
                .then_some("phone_country_code and customer.phone_country_code"),
            ]
            .into_iter()
            .flatten()
            .collect::<Vec<_>>();

            if invalid_fields.is_empty() {
                None
            } else {
                Some(invalid_fields)
            }
        } else {
            None
        }
    }
}

#[cfg(test)]
mod payments_request_test {
    use common_utils::generate_customer_id_of_default_length;

    use super::*;

    #[test]
    fn test_valid_case_where_customer_details_are_passed_only_once() {
        let customer_id = generate_customer_id_of_default_length();
        let payments_request = PaymentsRequest {
            customer_id: Some(customer_id),
            ..Default::default()
        };

        assert!(payments_request
            .validate_customer_details_in_request()
            .is_none());
    }

    #[test]
    fn test_valid_case_where_customer_id_is_passed_in_both_places() {
        let customer_id = generate_customer_id_of_default_length();

        let customer_object = CustomerDetails {
            id: customer_id.clone(),
            name: None,
            email: None,
            phone: None,
            phone_country_code: None,
        };

        let payments_request = PaymentsRequest {
            customer_id: Some(customer_id),
            customer: Some(customer_object),
            ..Default::default()
        };

        assert!(payments_request
            .validate_customer_details_in_request()
            .is_none());
    }

    #[test]
    fn test_invalid_case_where_customer_id_is_passed_in_both_places() {
        let customer_id = generate_customer_id_of_default_length();
        let another_customer_id = generate_customer_id_of_default_length();

        let customer_object = CustomerDetails {
            id: customer_id.clone(),
            name: None,
            email: None,
            phone: None,
            phone_country_code: None,
        };

        let payments_request = PaymentsRequest {
            customer_id: Some(another_customer_id),
            customer: Some(customer_object),
            ..Default::default()
        };

        assert_eq!(
            payments_request.validate_customer_details_in_request(),
            Some(vec!["customer_id and customer.id"])
        );
    }
}

/// Fee information to be charged on the payment being collected
#[derive(Debug, serde::Deserialize, serde::Serialize, Clone, ToSchema)]
#[serde(rename_all = "snake_case")]
pub struct PaymentChargeRequest {
    /// Stripe's charge type
    #[schema(value_type = PaymentChargeType, example = "direct")]
    pub charge_type: api_enums::PaymentChargeType,

    /// Platform fees to be collected on the payment
    #[schema(value_type = i64, example = 6540)]
    pub fees: MinorUnit,

    /// Identifier for the reseller's account to send the funds to
    pub transfer_account_id: String,
}

impl PaymentsRequest {
    pub fn get_total_capturable_amount(&self) -> Option<MinorUnit> {
        let surcharge_amount = self
            .surcharge_details
            .map(|surcharge_details| surcharge_details.get_total_surcharge_amount())
            .unwrap_or_default();
        self.amount
            .map(|amount| MinorUnit::from(amount) + surcharge_amount)
    }
}

/// Details of surcharge applied on this payment, if applicable
#[derive(
    Default, Debug, Clone, serde::Serialize, serde::Deserialize, Copy, ToSchema, PartialEq,
)]
pub struct RequestSurchargeDetails {
    #[schema(value_type = i64, example = 6540)]
    pub surcharge_amount: MinorUnit,
    pub tax_amount: Option<MinorUnit>,
}

/// Browser information to be used for 3DS 2.0
#[derive(ToSchema)]
pub struct BrowserInformation {
    /// Color depth supported by the browser
    pub color_depth: Option<u8>,

    /// Whether java is enabled in the browser
    pub java_enabled: Option<bool>,

    /// Whether javascript is enabled in the browser
    pub java_script_enabled: Option<bool>,

    /// Language supported
    pub language: Option<String>,

    /// The screen height in pixels
    pub screen_height: Option<u32>,

    /// The screen width in pixels
    pub screen_width: Option<u32>,

    /// Time zone of the client
    pub time_zone: Option<i32>,

    /// Ip address of the client
    #[schema(value_type = Option<String>)]
    pub ip_address: Option<std::net::IpAddr>,

    /// List of headers that are accepted
    #[schema(
        example = "text/html,application/xhtml+xml,application/xml;q=0.9,image/webp,image/apng,*/*;q=0.8"
    )]
    pub accept_header: Option<String>,

    /// User-agent of the browser
    pub user_agent: Option<String>,
}

impl RequestSurchargeDetails {
    pub fn is_surcharge_zero(&self) -> bool {
        self.surcharge_amount == MinorUnit::new(0)
            && self.tax_amount.unwrap_or_default() == MinorUnit::new(0)
    }
    pub fn get_total_surcharge_amount(&self) -> MinorUnit {
        self.surcharge_amount + self.tax_amount.unwrap_or_default()
    }
}

#[derive(Default, Debug, Clone)]
pub struct HeaderPayload {
    pub payment_confirm_source: Option<api_enums::PaymentSource>,
    pub client_source: Option<String>,
    pub client_version: Option<String>,
    pub x_hs_latency: Option<bool>,
    pub browser_name: Option<api_enums::BrowserName>,
    pub x_client_platform: Option<api_enums::ClientPlatform>,
    pub x_merchant_domain: Option<String>,
    pub locale: Option<String>,
}

impl HeaderPayload {
    pub fn with_source(payment_confirm_source: api_enums::PaymentSource) -> Self {
        Self {
            payment_confirm_source: Some(payment_confirm_source),
            ..Default::default()
        }
    }
}

#[derive(Debug, serde::Serialize, Clone, PartialEq, ToSchema, router_derive::PolymorphicSchema)]
pub struct PaymentAttemptResponse {
    /// Unique identifier for the attempt
    pub attempt_id: String,
    /// The status of the attempt
    #[schema(value_type = AttemptStatus, example = "charged")]
    pub status: enums::AttemptStatus,
    /// The payment attempt amount. Amount for the payment in lowest denomination of the currency. (i.e) in cents for USD denomination, in paisa for INR denomination etc.,
    #[schema(value_type = i64, example = 6540)]
    pub amount: MinorUnit,
    /// The currency of the amount of the payment attempt
    #[schema(value_type = Option<Currency>, example = "USD")]
    pub currency: Option<enums::Currency>,
    /// The connector used for the payment
    pub connector: Option<String>,
    /// If there was an error while calling the connector, the error message is received here
    pub error_message: Option<String>,
    /// The payment method that is to be used
    #[schema(value_type = Option<PaymentMethod>, example = "bank_transfer")]
    pub payment_method: Option<enums::PaymentMethod>,
    /// A unique identifier for a payment provided by the connector
    pub connector_transaction_id: Option<String>,
    /// This is the instruction for capture/ debit the money from the users' card. On the other hand authorization refers to blocking the amount on the users' payment method.
    #[schema(value_type = Option<CaptureMethod>, example = "scheduled")]
    pub capture_method: Option<enums::CaptureMethod>,
    /// The transaction authentication can be set to undergo payer authentication. By default, the authentication will be marked as NO_THREE_DS
    #[schema(value_type = Option<AuthenticationType>, example = "no_three_ds", default = "three_ds")]
    pub authentication_type: Option<enums::AuthenticationType>,
    /// Time at which the payment attempt was created
    #[schema(value_type = PrimitiveDateTime, example = "2022-09-10T10:11:12Z")]
    #[serde(with = "common_utils::custom_serde::iso8601")]
    pub created_at: PrimitiveDateTime,
    /// Time at which the payment attempt was last modified
    #[schema(value_type = PrimitiveDateTime, example = "2022-09-10T10:11:12Z")]
    #[serde(with = "common_utils::custom_serde::iso8601")]
    pub modified_at: PrimitiveDateTime,
    /// If the payment was cancelled the reason will be provided here
    pub cancellation_reason: Option<String>,
    /// A unique identifier to link the payment to a mandate, can be use instead of payment_method_data
    pub mandate_id: Option<String>,
    /// If there was an error while calling the connectors the error code is received here
    pub error_code: Option<String>,
    /// Provide a reference to a stored payment method
    pub payment_token: Option<String>,
    /// Additional data related to some connectors
    pub connector_metadata: Option<serde_json::Value>,
    /// Payment Experience for the current payment
    #[schema(value_type = Option<PaymentExperience>, example = "redirect_to_url")]
    pub payment_experience: Option<enums::PaymentExperience>,
    /// Payment Method Type
    #[schema(value_type = Option<PaymentMethodType>, example = "google_pay")]
    pub payment_method_type: Option<enums::PaymentMethodType>,
    /// Reference to the payment at connector side
    #[schema(value_type = Option<String>, example = "993672945374576J")]
    pub reference_id: Option<String>,
    /// (This field is not live yet)Error code unified across the connectors is received here if there was an error while calling connector
    pub unified_code: Option<String>,
    /// (This field is not live yet)Error message unified across the connectors is received here if there was an error while calling connector
    pub unified_message: Option<String>,
    /// Value passed in X-CLIENT-SOURCE header during payments confirm request by the client
    pub client_source: Option<String>,
    /// Value passed in X-CLIENT-VERSION header during payments confirm request by the client
    pub client_version: Option<String>,
}

#[derive(
    Default, Debug, serde::Serialize, Clone, PartialEq, ToSchema, router_derive::PolymorphicSchema,
)]
pub struct CaptureResponse {
    /// Unique identifier for the capture
    pub capture_id: String,
    /// The status of the capture
    #[schema(value_type = CaptureStatus, example = "charged")]
    pub status: enums::CaptureStatus,
    /// The capture amount. Amount for the payment in lowest denomination of the currency. (i.e) in cents for USD denomination, in paisa for INR denomination etc.,
    #[schema(value_type = i64, example = 6540)]
    pub amount: MinorUnit,
    /// The currency of the amount of the capture
    #[schema(value_type = Option<Currency>, example = "USD")]
    pub currency: Option<enums::Currency>,
    /// The connector used for the payment
    pub connector: String,
    /// Unique identifier for the parent attempt on which this capture is made
    pub authorized_attempt_id: String,
    /// A unique identifier for this capture provided by the connector
    pub connector_capture_id: Option<String>,
    /// Sequence number of this capture, in the series of captures made for the parent attempt
    pub capture_sequence: i16,
    /// If there was an error while calling the connector the error message is received here
    pub error_message: Option<String>,
    /// If there was an error while calling the connectors the code is received here
    pub error_code: Option<String>,
    /// If there was an error while calling the connectors the reason is received here
    pub error_reason: Option<String>,
    /// Reference to the capture at connector side
    pub reference_id: Option<String>,
}

impl PaymentsRequest {
    pub fn get_feature_metadata_as_value(
        &self,
    ) -> common_utils::errors::CustomResult<
        Option<serde_json::Value>,
        common_utils::errors::ParsingError,
    > {
        self.feature_metadata
            .as_ref()
            .map(Encode::encode_to_value)
            .transpose()
    }

    pub fn get_connector_metadata_as_value(
        &self,
    ) -> common_utils::errors::CustomResult<
        Option<serde_json::Value>,
        common_utils::errors::ParsingError,
    > {
        self.connector_metadata
            .as_ref()
            .map(Encode::encode_to_value)
            .transpose()
    }

    pub fn get_allowed_payment_method_types_as_value(
        &self,
    ) -> common_utils::errors::CustomResult<
        Option<serde_json::Value>,
        common_utils::errors::ParsingError,
    > {
        self.allowed_payment_method_types
            .as_ref()
            .map(Encode::encode_to_value)
            .transpose()
    }

    pub fn get_order_details_as_value(
        &self,
    ) -> common_utils::errors::CustomResult<
        Option<Vec<pii::SecretSerdeValue>>,
        common_utils::errors::ParsingError,
    > {
        self.order_details
            .as_ref()
            .map(|od| {
                od.iter()
                    .map(|order| order.encode_to_value().map(Secret::new))
                    .collect::<Result<Vec<_>, _>>()
            })
            .transpose()
    }
}

#[derive(Default, Debug, serde::Deserialize, serde::Serialize, Clone, Copy, PartialEq, Eq)]
pub enum Amount {
    Value(NonZeroI64),
    #[default]
    Zero,
}

impl From<Amount> for MinorUnit {
    fn from(amount: Amount) -> Self {
        match amount {
            Amount::Value(val) => Self::new(val.get()),
            Amount::Zero => Self::new(0),
        }
    }
}

impl From<MinorUnit> for Amount {
    fn from(minor_unit: MinorUnit) -> Self {
        match minor_unit.get_amount_as_i64() {
            0 => Self::Zero,
            val => NonZeroI64::new(val).map_or(Self::Zero, Self::Value),
        }
    }
}
#[derive(Default, Debug, serde::Deserialize, serde::Serialize, Clone)]
#[serde(deny_unknown_fields)]
pub struct PaymentsRedirectRequest {
    pub payment_id: String,
    pub merchant_id: id_type::MerchantId,
    pub connector: String,
    pub param: String,
}

#[derive(Default, Debug, serde::Deserialize, serde::Serialize, Clone)]
#[serde(deny_unknown_fields)]
pub struct VerifyRequest {
    // The merchant_id is generated through api key
    // and is later passed in the struct
    pub merchant_id: Option<String>,
    pub customer_id: Option<id_type::CustomerId>,
    pub email: Option<Email>,
    pub name: Option<Secret<String>>,
    pub phone: Option<Secret<String>>,
    pub phone_country_code: Option<String>,
    pub payment_method: Option<api_enums::PaymentMethod>,
    pub payment_method_data: Option<PaymentMethodData>,
    pub payment_token: Option<String>,
    pub mandate_data: Option<MandateData>,
    pub setup_future_usage: Option<api_enums::FutureUsage>,
    pub off_session: Option<bool>,
    pub client_secret: Option<String>,
    pub merchant_connector_details: Option<admin::MerchantConnectorDetailsWrap>,
}

#[derive(Debug, Clone, serde::Serialize, serde::Deserialize)]
#[serde(rename_all = "snake_case")]
pub enum MandateTransactionType {
    NewMandateTransaction,
    RecurringMandateTransaction,
}

#[derive(Default, Eq, PartialEq, Debug, serde::Deserialize, serde::Serialize, Clone)]
pub struct MandateIds {
    pub mandate_id: Option<String>,
    pub mandate_reference_id: Option<MandateReferenceId>,
}

#[derive(Eq, PartialEq, Debug, serde::Deserialize, serde::Serialize, Clone)]
pub enum MandateReferenceId {
    ConnectorMandateId(ConnectorMandateReferenceId), // mandate_id send by connector
    NetworkMandateId(String), // network_txns_id send by Issuer to connector, Used for PG agnostic mandate txns
}

#[derive(Debug, serde::Deserialize, serde::Serialize, Clone, Eq, PartialEq)]
pub struct ConnectorMandateReferenceId {
    pub connector_mandate_id: Option<String>,
    pub payment_method_id: Option<String>,
    pub update_history: Option<Vec<UpdateHistory>>,
}

#[derive(serde::Serialize, serde::Deserialize, Debug, Clone, Eq, PartialEq)]
pub struct UpdateHistory {
    pub connector_mandate_id: Option<String>,
    pub payment_method_id: String,
    pub original_payment_id: Option<String>,
}

impl MandateIds {
    pub fn new(mandate_id: String) -> Self {
        Self {
            mandate_id: Some(mandate_id),
            mandate_reference_id: None,
        }
    }
}

/// Passing this object during payments creates a mandate. The mandate_type sub object is passed by the server.
// The fields on this struct are optional, as we want to allow the merchant to provide partial
// information about creating mandates
#[derive(Default, Eq, PartialEq, Debug, serde::Deserialize, serde::Serialize, Clone, ToSchema)]
#[serde(deny_unknown_fields)]
pub struct MandateData {
    /// A way to update the mandate's payment method details
    pub update_mandate_id: Option<String>,
    /// A concent from the customer to store the payment method
    pub customer_acceptance: Option<CustomerAcceptance>,
    /// A way to select the type of mandate used
    pub mandate_type: Option<MandateType>,
}

#[derive(Clone, Eq, PartialEq, Copy, Debug, Default, serde::Serialize, serde::Deserialize)]
pub struct SingleUseMandate {
    pub amount: MinorUnit,
    pub currency: api_enums::Currency,
}

#[derive(Clone, Eq, PartialEq, Debug, Default, ToSchema, serde::Serialize, serde::Deserialize)]
pub struct MandateAmountData {
    /// The maximum amount to be debited for the mandate transaction
    #[schema(value_type = i64, example = 6540)]
    pub amount: MinorUnit,
    /// The currency for the transaction
    #[schema(value_type = Currency, example = "USD")]
    pub currency: api_enums::Currency,
    /// Specifying start date of the mandate
    #[schema(example = "2022-09-10T00:00:00Z")]
    #[serde(default, with = "common_utils::custom_serde::iso8601::option")]
    pub start_date: Option<PrimitiveDateTime>,
    /// Specifying end date of the mandate
    #[schema(example = "2023-09-10T23:59:59Z")]
    #[serde(default, with = "common_utils::custom_serde::iso8601::option")]
    pub end_date: Option<PrimitiveDateTime>,
    /// Additional details required by mandate
    #[schema(value_type = Option<Object>, example = r#"{
        "frequency": "DAILY"
    }"#)]
    pub metadata: Option<pii::SecretSerdeValue>,
}

#[derive(Eq, PartialEq, Debug, serde::Deserialize, serde::Serialize, Clone, ToSchema)]
#[serde(rename_all = "snake_case")]
pub enum MandateType {
    /// If the mandate should only be valid for 1 off-session use
    SingleUse(MandateAmountData),
    /// If the mandate should be valid for multiple debits
    MultiUse(Option<MandateAmountData>),
}

impl Default for MandateType {
    fn default() -> Self {
        Self::MultiUse(None)
    }
}

/// This "CustomerAcceptance" object is passed during Payments-Confirm request, it enlists the type, time, and mode of acceptance properties related to an acceptance done by the customer. The customer_acceptance sub object is usually passed by the SDK or client.
#[derive(Default, Eq, PartialEq, Debug, serde::Deserialize, serde::Serialize, Clone, ToSchema)]
#[serde(deny_unknown_fields)]
pub struct CustomerAcceptance {
    /// Type of acceptance provided by the
    #[schema(example = "online")]
    pub acceptance_type: AcceptanceType,
    /// Specifying when the customer acceptance was provided
    #[schema(example = "2022-09-10T10:11:12Z")]
    #[serde(default, with = "common_utils::custom_serde::iso8601::option")]
    pub accepted_at: Option<PrimitiveDateTime>,
    /// Information required for online mandate generation
    pub online: Option<OnlineMandate>,
}

#[derive(Default, Debug, serde::Deserialize, serde::Serialize, PartialEq, Eq, Clone, ToSchema)]
#[serde(rename_all = "lowercase")]
/// This is used to indicate if the mandate was accepted online or offline
pub enum AcceptanceType {
    Online,
    #[default]
    Offline,
}

#[derive(Default, Eq, PartialEq, Debug, serde::Deserialize, serde::Serialize, Clone, ToSchema)]
#[serde(deny_unknown_fields)]
pub struct OnlineMandate {
    /// Ip address of the customer machine from which the mandate was created
    #[schema(value_type = String, example = "123.32.25.123")]
    pub ip_address: Option<Secret<String, pii::IpAddress>>,
    /// The user-agent of the customer's browser
    pub user_agent: String,
}

#[derive(Default, Eq, PartialEq, Clone, Debug, serde::Deserialize, serde::Serialize, ToSchema)]
pub struct Card {
    /// The card number
    #[schema(value_type = String, example = "4242424242424242")]
    pub card_number: CardNumber,

    /// The card's expiry month
    #[schema(value_type = String, example = "24")]
    pub card_exp_month: Secret<String>,

    /// The card's expiry year
    #[schema(value_type = String, example = "24")]
    pub card_exp_year: Secret<String>,

    /// The card holder's name
    #[schema(value_type = String, example = "John Test")]
    pub card_holder_name: Option<Secret<String>>,

    /// The CVC number for the card
    #[schema(value_type = String, example = "242")]
    pub card_cvc: Secret<String>,

    /// The name of the issuer of card
    #[schema(example = "chase")]
    pub card_issuer: Option<String>,

    /// The card network for the card
    #[schema(value_type = Option<CardNetwork>, example = "Visa")]
    pub card_network: Option<api_enums::CardNetwork>,

    #[schema(example = "CREDIT")]
    pub card_type: Option<String>,

    #[schema(example = "INDIA")]
    pub card_issuing_country: Option<String>,

    #[schema(example = "JP_AMEX")]
    pub bank_code: Option<String>,
    /// The card holder's nick name
    #[schema(value_type = Option<String>, example = "John Test")]
    pub nick_name: Option<Secret<String>>,
}

#[derive(Default, Eq, PartialEq, Clone, Debug, serde::Deserialize, serde::Serialize, ToSchema)]
pub struct ExtendedCardInfo {
    /// The card number
    #[schema(value_type = String, example = "4242424242424242")]
    pub card_number: CardNumber,

    /// The card's expiry month
    #[schema(value_type = String, example = "24")]
    pub card_exp_month: Secret<String>,

    /// The card's expiry year
    #[schema(value_type = String, example = "24")]
    pub card_exp_year: Secret<String>,

    /// The card holder's name
    #[schema(value_type = String, example = "John Test")]
    pub card_holder_name: Option<Secret<String>>,

    /// The CVC number for the card
    #[schema(value_type = String, example = "242")]
    pub card_cvc: Secret<String>,

    /// The name of the issuer of card
    #[schema(example = "chase")]
    pub card_issuer: Option<String>,

    /// The card network for the card
    #[schema(value_type = Option<CardNetwork>, example = "Visa")]
    pub card_network: Option<api_enums::CardNetwork>,

    #[schema(example = "CREDIT")]
    pub card_type: Option<String>,

    #[schema(example = "INDIA")]
    pub card_issuing_country: Option<String>,

    #[schema(example = "JP_AMEX")]
    pub bank_code: Option<String>,
}

impl From<Card> for ExtendedCardInfo {
    fn from(value: Card) -> Self {
        Self {
            card_number: value.card_number,
            card_exp_month: value.card_exp_month,
            card_exp_year: value.card_exp_year,
            card_holder_name: value.card_holder_name,
            card_cvc: value.card_cvc,
            card_issuer: value.card_issuer,
            card_network: value.card_network,
            card_type: value.card_type,
            card_issuing_country: value.card_issuing_country,
            bank_code: value.bank_code,
        }
    }
}

impl GetAddressFromPaymentMethodData for Card {
    fn get_billing_address(&self) -> Option<Address> {
        // Create billing address if first_name is some or if it is not ""
        self.card_holder_name
            .as_ref()
            .filter(|card_holder_name| !card_holder_name.is_empty_after_trim())
            .map(|card_holder_name| {
                // Split the `card_holder_name` into `first_name` and `last_name` based on the
                // first occurrence of ' '. For example
                // John Wheat Dough
                // first_name -> John
                // last_name -> Wheat Dough
                card_holder_name.peek().split_whitespace()
            })
            .map(|mut card_holder_name_iter| {
                let first_name = card_holder_name_iter
                    .next()
                    .map(ToOwned::to_owned)
                    .map(Secret::new);

                let last_name = card_holder_name_iter.collect::<Vec<_>>().join(" ");
                let last_name = if last_name.is_empty_after_trim() {
                    None
                } else {
                    Some(Secret::new(last_name))
                };

                AddressDetails {
                    first_name,
                    last_name,
                    ..Default::default()
                }
            })
            .map(|address_details| Address {
                address: Some(address_details),
                phone: None,
                email: None,
            })
    }
}

impl Card {
    fn apply_additional_card_info(&self, additional_card_info: AdditionalCardInfo) -> Self {
        Self {
            card_number: self.card_number.clone(),
            card_exp_month: self.card_exp_month.clone(),
            card_exp_year: self.card_exp_year.clone(),
            card_holder_name: self.card_holder_name.clone(),
            card_cvc: self.card_cvc.clone(),
            card_issuer: self
                .card_issuer
                .clone()
                .or(additional_card_info.card_issuer),
            card_network: self
                .card_network
                .clone()
                .or(additional_card_info.card_network),
            card_type: self.card_type.clone().or(additional_card_info.card_type),
            card_issuing_country: self
                .card_issuing_country
                .clone()
                .or(additional_card_info.card_issuing_country),
            bank_code: self.bank_code.clone().or(additional_card_info.bank_code),
            nick_name: self.nick_name.clone(),
        }
    }
}

#[derive(Eq, PartialEq, Debug, serde::Deserialize, serde::Serialize, Clone, ToSchema, Default)]
#[serde(rename_all = "snake_case")]
pub struct CardToken {
    /// The card holder's name
    #[schema(value_type = String, example = "John Test")]
    pub card_holder_name: Option<Secret<String>>,

    /// The CVC number for the card
    #[schema(value_type = Option<String>)]
    pub card_cvc: Option<Secret<String>>,
}

#[derive(Eq, PartialEq, Clone, Debug, serde::Deserialize, serde::Serialize, ToSchema)]
#[serde(rename_all = "snake_case")]
pub enum CardRedirectData {
    Knet {},
    Benefit {},
    MomoAtm {},
    CardRedirect {},
}

#[derive(Eq, PartialEq, Clone, Debug, serde::Deserialize, serde::Serialize, ToSchema)]
#[serde(rename_all = "snake_case")]
pub enum PayLaterData {
    /// For KlarnaRedirect as PayLater Option
    KlarnaRedirect {
        /// The billing email
        #[schema(value_type = Option<String>)]
        billing_email: Option<Email>,
        // The billing country code
        #[schema(value_type = Option<CountryAlpha2>, example = "US")]
        billing_country: Option<api_enums::CountryAlpha2>,
    },
    /// For Klarna Sdk as PayLater Option
    KlarnaSdk {
        /// The token for the sdk workflow
        token: String,
    },
    /// For Affirm redirect as PayLater Option
    AffirmRedirect {},
    /// For AfterpayClearpay redirect as PayLater Option
    AfterpayClearpayRedirect {
        /// The billing email
        #[schema(value_type = Option<String>)]
        billing_email: Option<Email>,
        /// The billing name
        #[schema(value_type = Option<String>)]
        billing_name: Option<Secret<String>>,
    },
    /// For PayBright Redirect as PayLater Option
    PayBrightRedirect {},
    /// For WalleyRedirect as PayLater Option
    WalleyRedirect {},
    /// For Alma Redirection as PayLater Option
    AlmaRedirect {},
    AtomeRedirect {},
}

impl GetAddressFromPaymentMethodData for PayLaterData {
    fn get_billing_address(&self) -> Option<Address> {
        match self {
            Self::KlarnaRedirect {
                billing_email,
                billing_country,
            } => {
                let address_details = AddressDetails {
                    country: *billing_country,
                    ..AddressDetails::default()
                };

                Some(Address {
                    address: Some(address_details),
                    email: billing_email.clone(),
                    phone: None,
                })
            }
            Self::AfterpayClearpayRedirect {
                billing_email,
                billing_name,
            } => {
                let address_details = AddressDetails {
                    first_name: billing_name.clone(),
                    ..AddressDetails::default()
                };

                Some(Address {
                    address: Some(address_details),
                    email: billing_email.clone(),
                    phone: None,
                })
            }
            Self::PayBrightRedirect {}
            | Self::WalleyRedirect {}
            | Self::AlmaRedirect {}
            | Self::KlarnaSdk { .. }
            | Self::AffirmRedirect {}
            | Self::AtomeRedirect {} => None,
        }
    }
}

#[derive(serde::Deserialize, serde::Serialize, Debug, Clone, ToSchema, Eq, PartialEq)]
#[serde(rename_all = "snake_case")]
pub enum BankDebitData {
    /// Payment Method data for Ach bank debit
    AchBankDebit {
        /// Billing details for bank debit
        billing_details: Option<BankDebitBilling>,
        /// Account number for ach bank debit payment
        #[schema(value_type = String, example = "000123456789")]
        account_number: Secret<String>,
        /// Routing number for ach bank debit payment
        #[schema(value_type = String, example = "110000000")]
        routing_number: Secret<String>,

        #[schema(value_type = String, example = "John Test")]
        card_holder_name: Option<Secret<String>>,

        #[schema(value_type = String, example = "John Doe")]
        bank_account_holder_name: Option<Secret<String>>,

        #[schema(value_type = String, example = "ACH")]
        bank_name: Option<common_enums::BankNames>,

        #[schema(value_type = String, example = "Checking")]
        bank_type: Option<common_enums::BankType>,

        #[schema(value_type = String, example = "Personal")]
        bank_holder_type: Option<common_enums::BankHolderType>,
    },
    SepaBankDebit {
        /// Billing details for bank debit
        billing_details: Option<BankDebitBilling>,
        /// International bank account number (iban) for SEPA
        #[schema(value_type = String, example = "DE89370400440532013000")]
        iban: Secret<String>,
        /// Owner name for bank debit
        #[schema(value_type = String, example = "A. Schneider")]
        bank_account_holder_name: Option<Secret<String>>,
    },
    BecsBankDebit {
        /// Billing details for bank debit
        billing_details: Option<BankDebitBilling>,
        /// Account number for Becs payment method
        #[schema(value_type = String, example = "000123456")]
        account_number: Secret<String>,
        /// Bank-State-Branch (bsb) number
        #[schema(value_type = String, example = "000000")]
        bsb_number: Secret<String>,
        /// Owner name for bank debit
        #[schema(value_type = Option<String>, example = "A. Schneider")]
        bank_account_holder_name: Option<Secret<String>>,
    },
    BacsBankDebit {
        /// Billing details for bank debit
        billing_details: Option<BankDebitBilling>,
        /// Account number for Bacs payment method
        #[schema(value_type = String, example = "00012345")]
        account_number: Secret<String>,
        /// Sort code for Bacs payment method
        #[schema(value_type = String, example = "108800")]
        sort_code: Secret<String>,
        /// holder name for bank debit
        #[schema(value_type = String, example = "A. Schneider")]
        bank_account_holder_name: Option<Secret<String>>,
    },
}

impl GetAddressFromPaymentMethodData for BankDebitData {
    fn get_billing_address(&self) -> Option<Address> {
        fn get_billing_address_inner(
            bank_debit_billing: Option<&BankDebitBilling>,
            bank_account_holder_name: Option<&Secret<String>>,
        ) -> Option<Address> {
            // We will always have address here
            let mut address = bank_debit_billing
                .and_then(GetAddressFromPaymentMethodData::get_billing_address)?;

            // Prefer `account_holder_name` over `name`
            address.address.as_mut().map(|address| {
                address.first_name = bank_account_holder_name
                    .or(address.first_name.as_ref())
                    .cloned();
            });

            Some(address)
        }

        match self {
            Self::AchBankDebit {
                billing_details,
                bank_account_holder_name,
                ..
            }
            | Self::SepaBankDebit {
                billing_details,
                bank_account_holder_name,
                ..
            }
            | Self::BecsBankDebit {
                billing_details,
                bank_account_holder_name,
                ..
            }
            | Self::BacsBankDebit {
                billing_details,
                bank_account_holder_name,
                ..
            } => get_billing_address_inner(
                billing_details.as_ref(),
                bank_account_holder_name.as_ref(),
            ),
        }
    }
}

/// Custom serializer and deserializer for PaymentMethodData
mod payment_method_data_serde {

    use super::*;

    /// Deserialize `reward` payment_method as string for backwards compatibility
    /// The api contract would be
    /// ```json
    /// {
    ///   "payment_method": "reward",
    ///   "payment_method_type": "evoucher",
    ///   "payment_method_data": "reward",
    /// }
    /// ```
    ///
    /// For other payment methods, use the provided deserializer
    /// ```json
    /// "payment_method_data": {
    ///   "card": {
    ///     "card_number": "4242424242424242",
    ///     "card_exp_month": "10",
    ///     "card_exp_year": "25",
    ///     "card_holder_name": "joseph Doe",
    ///     "card_cvc": "123"
    ///    }
    /// }
    /// ```
    pub fn deserialize<'de, D>(
        deserializer: D,
    ) -> Result<Option<PaymentMethodDataRequest>, D::Error>
    where
        D: Deserializer<'de>,
    {
        #[derive(serde::Deserialize, Debug)]
        #[serde(untagged)]
        enum __Inner {
            RewardString(String),
            OptionalPaymentMethod(serde_json::Value),
        }

        // This struct is an intermediate representation
        // This is required in order to catch deserialization errors when deserializing `payment_method_data`
        // The #[serde(flatten)] attribute applied on `payment_method_data` discards
        // any of the error when deserializing and deserializes to an option instead
        #[derive(serde::Deserialize, Debug)]
        struct __InnerPaymentMethodData {
            billing: Option<Address>,
            #[serde(flatten)]
            payment_method_data: Option<serde_json::Value>,
        }

        let deserialize_to_inner = __Inner::deserialize(deserializer)?;

        match deserialize_to_inner {
            __Inner::OptionalPaymentMethod(value) => {
                let parsed_value = serde_json::from_value::<__InnerPaymentMethodData>(value)
                    .map_err(|serde_json_error| de::Error::custom(serde_json_error.to_string()))?;

                let payment_method_data = if let Some(payment_method_data_value) =
                    parsed_value.payment_method_data
                {
                    // Even though no data is passed, the flatten serde_json::Value is deserialized as Some(Object {})
                    if let serde_json::Value::Object(ref inner_map) = payment_method_data_value {
                        if inner_map.is_empty() {
                            None
                        } else {
                            Some(
                                serde_json::from_value::<PaymentMethodData>(
                                    payment_method_data_value,
                                )
                                .map_err(|serde_json_error| {
                                    de::Error::custom(serde_json_error.to_string())
                                })?,
                            )
                        }
                    } else {
                        Err(de::Error::custom("Expected a map for payment_method_data"))?
                    }
                } else {
                    None
                };

                Ok(Some(PaymentMethodDataRequest {
                    payment_method_data,
                    billing: parsed_value.billing,
                }))
            }
            __Inner::RewardString(inner_string) => {
                let payment_method_data = match inner_string.as_str() {
                    "reward" => PaymentMethodData::Reward,
                    _ => Err(de::Error::custom("Invalid Variant"))?,
                };

                Ok(Some(PaymentMethodDataRequest {
                    payment_method_data: Some(payment_method_data),
                    billing: None,
                }))
            }
        }
    }

    pub fn serialize<S>(
        payment_method_data_request: &Option<PaymentMethodDataRequest>,
        serializer: S,
    ) -> Result<S::Ok, S::Error>
    where
        S: Serializer,
    {
        if let Some(payment_method_data_request) = payment_method_data_request {
            if let Some(payment_method_data) =
                payment_method_data_request.payment_method_data.as_ref()
            {
                match payment_method_data {
                    PaymentMethodData::Reward => serializer.serialize_str("reward"),
                    PaymentMethodData::CardRedirect(_)
                    | PaymentMethodData::BankDebit(_)
                    | PaymentMethodData::BankRedirect(_)
                    | PaymentMethodData::BankTransfer(_)
                    | PaymentMethodData::RealTimePayment(_)
                    | PaymentMethodData::CardToken(_)
                    | PaymentMethodData::Crypto(_)
                    | PaymentMethodData::GiftCard(_)
                    | PaymentMethodData::PayLater(_)
                    | PaymentMethodData::Upi(_)
                    | PaymentMethodData::Voucher(_)
                    | PaymentMethodData::Card(_)
                    | PaymentMethodData::MandatePayment
                    | PaymentMethodData::OpenBanking(_)
                    | PaymentMethodData::Wallet(_) => {
                        payment_method_data_request.serialize(serializer)
                    }
                }
            } else {
                payment_method_data_request.serialize(serializer)
            }
        } else {
            serializer.serialize_none()
        }
    }
}

/// The payment method information provided for making a payment
#[derive(Debug, Clone, serde::Deserialize, serde::Serialize, ToSchema, Eq, PartialEq)]
pub struct PaymentMethodDataRequest {
    #[serde(flatten)]
    pub payment_method_data: Option<PaymentMethodData>,
    /// billing details for the payment method.
    /// This billing details will be passed to the processor as billing address.
    /// If not passed, then payment.billing will be considered
    pub billing: Option<Address>,
}

#[derive(Debug, Clone, serde::Deserialize, serde::Serialize, ToSchema, Eq, PartialEq)]
#[serde(rename_all = "snake_case")]
pub enum PaymentMethodData {
    #[schema(title = "Card")]
    Card(Card),
    #[schema(title = "CardRedirect")]
    CardRedirect(CardRedirectData),
    #[schema(title = "Wallet")]
    Wallet(WalletData),
    #[schema(title = "PayLater")]
    PayLater(PayLaterData),
    #[schema(title = "BankRedirect")]
    BankRedirect(BankRedirectData),
    #[schema(title = "BankDebit")]
    BankDebit(BankDebitData),
    #[schema(title = "BankTransfer")]
    BankTransfer(Box<BankTransferData>),
    #[schema(title = "RealTimePayment")]
    RealTimePayment(Box<RealTimePaymentData>),
    #[schema(title = "Crypto")]
    Crypto(CryptoData),
    #[schema(title = "MandatePayment")]
    MandatePayment,
    #[schema(title = "Reward")]
    Reward,
    #[schema(title = "Upi")]
    Upi(UpiData),
    #[schema(title = "Voucher")]
    Voucher(VoucherData),
    #[schema(title = "GiftCard")]
    GiftCard(Box<GiftCardData>),
    #[schema(title = "CardToken")]
    CardToken(CardToken),
    #[schema(title = "OpenBanking")]
    OpenBanking(OpenBankingData),
}

pub trait GetAddressFromPaymentMethodData {
    fn get_billing_address(&self) -> Option<Address>;
}

impl GetAddressFromPaymentMethodData for PaymentMethodData {
    fn get_billing_address(&self) -> Option<Address> {
        match self {
            Self::Card(card_data) => card_data.get_billing_address(),
            Self::CardRedirect(_) => None,
            Self::Wallet(wallet_data) => wallet_data.get_billing_address(),
            Self::PayLater(pay_later) => pay_later.get_billing_address(),
            Self::BankRedirect(bank_redirect_data) => bank_redirect_data.get_billing_address(),
            Self::BankDebit(bank_debit_data) => bank_debit_data.get_billing_address(),
            Self::BankTransfer(bank_transfer_data) => bank_transfer_data.get_billing_address(),
            Self::Voucher(voucher_data) => voucher_data.get_billing_address(),
            Self::Crypto(_)
            | Self::Reward
            | Self::RealTimePayment(_)
            | Self::Upi(_)
            | Self::GiftCard(_)
            | Self::CardToken(_)
            | Self::OpenBanking(_)
            | Self::MandatePayment => None,
        }
    }
}

impl PaymentMethodData {
    pub fn apply_additional_payment_data(
        &self,
        additional_payment_data: AdditionalPaymentData,
    ) -> Self {
        if let AdditionalPaymentData::Card(additional_card_info) = additional_payment_data {
            match self {
                Self::Card(card) => {
                    Self::Card(card.apply_additional_card_info(*additional_card_info))
                }
                _ => self.to_owned(),
            }
        } else {
            self.to_owned()
        }
    }

    pub fn get_payment_method(&self) -> Option<api_enums::PaymentMethod> {
        match self {
            Self::Card(_) => Some(api_enums::PaymentMethod::Card),
            Self::CardRedirect(_) => Some(api_enums::PaymentMethod::CardRedirect),
            Self::Wallet(_) => Some(api_enums::PaymentMethod::Wallet),
            Self::PayLater(_) => Some(api_enums::PaymentMethod::PayLater),
            Self::BankRedirect(_) => Some(api_enums::PaymentMethod::BankRedirect),
            Self::BankDebit(_) => Some(api_enums::PaymentMethod::BankDebit),
            Self::BankTransfer(_) => Some(api_enums::PaymentMethod::BankTransfer),
            Self::RealTimePayment(_) => Some(api_enums::PaymentMethod::RealTimePayment),
            Self::Crypto(_) => Some(api_enums::PaymentMethod::Crypto),
            Self::Reward => Some(api_enums::PaymentMethod::Reward),
            Self::Upi(_) => Some(api_enums::PaymentMethod::Upi),
            Self::Voucher(_) => Some(api_enums::PaymentMethod::Voucher),
            Self::GiftCard(_) => Some(api_enums::PaymentMethod::GiftCard),
            Self::OpenBanking(_) => Some(api_enums::PaymentMethod::OpenBanking),
            Self::CardToken(_) | Self::MandatePayment => None,
        }
    }
}

pub trait GetPaymentMethodType {
    fn get_payment_method_type(&self) -> api_enums::PaymentMethodType;
}

impl GetPaymentMethodType for CardRedirectData {
    fn get_payment_method_type(&self) -> api_enums::PaymentMethodType {
        match self {
            Self::Knet {} => api_enums::PaymentMethodType::Knet,
            Self::Benefit {} => api_enums::PaymentMethodType::Benefit,
            Self::MomoAtm {} => api_enums::PaymentMethodType::MomoAtm,
            Self::CardRedirect {} => api_enums::PaymentMethodType::CardRedirect,
        }
    }
}

impl GetPaymentMethodType for WalletData {
    fn get_payment_method_type(&self) -> api_enums::PaymentMethodType {
        match self {
            Self::AliPayQr(_) | Self::AliPayRedirect(_) => api_enums::PaymentMethodType::AliPay,
            Self::AliPayHkRedirect(_) => api_enums::PaymentMethodType::AliPayHk,
            Self::MomoRedirect(_) => api_enums::PaymentMethodType::Momo,
            Self::KakaoPayRedirect(_) => api_enums::PaymentMethodType::KakaoPay,
            Self::GoPayRedirect(_) => api_enums::PaymentMethodType::GoPay,
            Self::GcashRedirect(_) => api_enums::PaymentMethodType::Gcash,
            Self::ApplePay(_) | Self::ApplePayRedirect(_) | Self::ApplePayThirdPartySdk(_) => {
                api_enums::PaymentMethodType::ApplePay
            }
            Self::DanaRedirect {} => api_enums::PaymentMethodType::Dana,
            Self::GooglePay(_) | Self::GooglePayRedirect(_) | Self::GooglePayThirdPartySdk(_) => {
                api_enums::PaymentMethodType::GooglePay
            }
            Self::MbWayRedirect(_) => api_enums::PaymentMethodType::MbWay,
            Self::MobilePayRedirect(_) => api_enums::PaymentMethodType::MobilePay,
            Self::PaypalRedirect(_) | Self::PaypalSdk(_) => api_enums::PaymentMethodType::Paypal,
            Self::SamsungPay(_) => api_enums::PaymentMethodType::SamsungPay,
            Self::TwintRedirect {} => api_enums::PaymentMethodType::Twint,
            Self::VippsRedirect {} => api_enums::PaymentMethodType::Vipps,
            Self::TouchNGoRedirect(_) => api_enums::PaymentMethodType::TouchNGo,
            Self::WeChatPayRedirect(_) | Self::WeChatPayQr(_) => {
                api_enums::PaymentMethodType::WeChatPay
            }
            Self::CashappQr(_) => api_enums::PaymentMethodType::Cashapp,
            Self::SwishQr(_) => api_enums::PaymentMethodType::Swish,
            Self::Mifinity(_) => api_enums::PaymentMethodType::Mifinity,
        }
    }
}

impl GetPaymentMethodType for PayLaterData {
    fn get_payment_method_type(&self) -> api_enums::PaymentMethodType {
        match self {
            Self::KlarnaRedirect { .. } => api_enums::PaymentMethodType::Klarna,
            Self::KlarnaSdk { .. } => api_enums::PaymentMethodType::Klarna,
            Self::AffirmRedirect {} => api_enums::PaymentMethodType::Affirm,
            Self::AfterpayClearpayRedirect { .. } => api_enums::PaymentMethodType::AfterpayClearpay,
            Self::PayBrightRedirect {} => api_enums::PaymentMethodType::PayBright,
            Self::WalleyRedirect {} => api_enums::PaymentMethodType::Walley,
            Self::AlmaRedirect {} => api_enums::PaymentMethodType::Alma,
            Self::AtomeRedirect {} => api_enums::PaymentMethodType::Atome,
        }
    }
}

impl GetPaymentMethodType for OpenBankingData {
    fn get_payment_method_type(&self) -> api_enums::PaymentMethodType {
        match self {
            Self::OpenBankingPIS {} => api_enums::PaymentMethodType::OpenBankingPIS,
        }
    }
}

impl GetPaymentMethodType for BankRedirectData {
    fn get_payment_method_type(&self) -> api_enums::PaymentMethodType {
        match self {
            Self::BancontactCard { .. } => api_enums::PaymentMethodType::BancontactCard,
            Self::Bizum {} => api_enums::PaymentMethodType::Bizum,
            Self::Blik { .. } => api_enums::PaymentMethodType::Blik,
            Self::Eps { .. } => api_enums::PaymentMethodType::Eps,
            Self::Giropay { .. } => api_enums::PaymentMethodType::Giropay,
            Self::Ideal { .. } => api_enums::PaymentMethodType::Ideal,
            Self::Interac { .. } => api_enums::PaymentMethodType::Interac,
            Self::OnlineBankingCzechRepublic { .. } => {
                api_enums::PaymentMethodType::OnlineBankingCzechRepublic
            }
            Self::OnlineBankingFinland { .. } => api_enums::PaymentMethodType::OnlineBankingFinland,
            Self::OnlineBankingPoland { .. } => api_enums::PaymentMethodType::OnlineBankingPoland,
            Self::OnlineBankingSlovakia { .. } => {
                api_enums::PaymentMethodType::OnlineBankingSlovakia
            }
            Self::OpenBankingUk { .. } => api_enums::PaymentMethodType::OpenBankingUk,
            Self::Przelewy24 { .. } => api_enums::PaymentMethodType::Przelewy24,
            Self::Sofort { .. } => api_enums::PaymentMethodType::Sofort,
            Self::Trustly { .. } => api_enums::PaymentMethodType::Trustly,
            Self::OnlineBankingFpx { .. } => api_enums::PaymentMethodType::OnlineBankingFpx,
            Self::OnlineBankingThailand { .. } => {
                api_enums::PaymentMethodType::OnlineBankingThailand
            }
            Self::LocalBankRedirect { .. } => api_enums::PaymentMethodType::LocalBankRedirect,
        }
    }
}

impl GetPaymentMethodType for BankDebitData {
    fn get_payment_method_type(&self) -> api_enums::PaymentMethodType {
        match self {
            Self::AchBankDebit { .. } => api_enums::PaymentMethodType::Ach,
            Self::SepaBankDebit { .. } => api_enums::PaymentMethodType::Sepa,
            Self::BecsBankDebit { .. } => api_enums::PaymentMethodType::Becs,
            Self::BacsBankDebit { .. } => api_enums::PaymentMethodType::Bacs,
        }
    }
}

impl GetPaymentMethodType for BankTransferData {
    fn get_payment_method_type(&self) -> api_enums::PaymentMethodType {
        match self {
            Self::AchBankTransfer { .. } => api_enums::PaymentMethodType::Ach,
            Self::SepaBankTransfer { .. } => api_enums::PaymentMethodType::Sepa,
            Self::BacsBankTransfer { .. } => api_enums::PaymentMethodType::Bacs,
            Self::MultibancoBankTransfer { .. } => api_enums::PaymentMethodType::Multibanco,
            Self::PermataBankTransfer { .. } => api_enums::PaymentMethodType::PermataBankTransfer,
            Self::BcaBankTransfer { .. } => api_enums::PaymentMethodType::BcaBankTransfer,
            Self::BniVaBankTransfer { .. } => api_enums::PaymentMethodType::BniVa,
            Self::BriVaBankTransfer { .. } => api_enums::PaymentMethodType::BriVa,
            Self::CimbVaBankTransfer { .. } => api_enums::PaymentMethodType::CimbVa,
            Self::DanamonVaBankTransfer { .. } => api_enums::PaymentMethodType::DanamonVa,
            Self::MandiriVaBankTransfer { .. } => api_enums::PaymentMethodType::MandiriVa,
            Self::Pix { .. } => api_enums::PaymentMethodType::Pix,
            Self::Pse {} => api_enums::PaymentMethodType::Pse,
            Self::LocalBankTransfer { .. } => api_enums::PaymentMethodType::LocalBankTransfer,
        }
    }
}

impl GetPaymentMethodType for CryptoData {
    fn get_payment_method_type(&self) -> api_enums::PaymentMethodType {
        api_enums::PaymentMethodType::CryptoCurrency
    }
}

impl GetPaymentMethodType for RealTimePaymentData {
    fn get_payment_method_type(&self) -> api_enums::PaymentMethodType {
        match self {
            Self::Fps {} => api_enums::PaymentMethodType::Fps,
            Self::DuitNow {} => api_enums::PaymentMethodType::DuitNow,
            Self::PromptPay {} => api_enums::PaymentMethodType::PromptPay,
            Self::VietQr {} => api_enums::PaymentMethodType::VietQr,
        }
    }
}

impl GetPaymentMethodType for UpiData {
    fn get_payment_method_type(&self) -> api_enums::PaymentMethodType {
        match self {
            Self::UpiCollect(_) => api_enums::PaymentMethodType::UpiCollect,
            Self::UpiIntent(_) => api_enums::PaymentMethodType::UpiIntent,
        }
    }
}
impl GetPaymentMethodType for VoucherData {
    fn get_payment_method_type(&self) -> api_enums::PaymentMethodType {
        match self {
            Self::Boleto(_) => api_enums::PaymentMethodType::Boleto,
            Self::Efecty => api_enums::PaymentMethodType::Efecty,
            Self::PagoEfectivo => api_enums::PaymentMethodType::PagoEfectivo,
            Self::RedCompra => api_enums::PaymentMethodType::RedCompra,
            Self::RedPagos => api_enums::PaymentMethodType::RedPagos,
            Self::Alfamart(_) => api_enums::PaymentMethodType::Alfamart,
            Self::Indomaret(_) => api_enums::PaymentMethodType::Indomaret,
            Self::Oxxo => api_enums::PaymentMethodType::Oxxo,
            Self::SevenEleven(_) => api_enums::PaymentMethodType::SevenEleven,
            Self::Lawson(_) => api_enums::PaymentMethodType::Lawson,
            Self::MiniStop(_) => api_enums::PaymentMethodType::MiniStop,
            Self::FamilyMart(_) => api_enums::PaymentMethodType::FamilyMart,
            Self::Seicomart(_) => api_enums::PaymentMethodType::Seicomart,
            Self::PayEasy(_) => api_enums::PaymentMethodType::PayEasy,
        }
    }
}
impl GetPaymentMethodType for GiftCardData {
    fn get_payment_method_type(&self) -> api_enums::PaymentMethodType {
        match self {
            Self::Givex(_) => api_enums::PaymentMethodType::Givex,
            Self::PaySafeCard {} => api_enums::PaymentMethodType::PaySafeCard,
        }
    }
}

#[derive(serde::Deserialize, serde::Serialize, Debug, Clone, ToSchema, Eq, PartialEq)]
#[serde(rename_all = "snake_case")]
pub enum GiftCardData {
    Givex(GiftCardDetails),
    PaySafeCard {},
}

#[derive(serde::Deserialize, serde::Serialize, Debug, Clone, ToSchema, Eq, PartialEq)]
#[serde(rename_all = "snake_case")]
pub struct GiftCardDetails {
    /// The gift card number
    #[schema(value_type = String)]
    pub number: Secret<String>,
    /// The card verification code.
    #[schema(value_type = String)]
    pub cvc: Secret<String>,
}

#[derive(Default, Eq, PartialEq, Clone, Debug, serde::Deserialize, serde::Serialize, ToSchema)]
#[serde(rename_all = "snake_case")]
pub struct AdditionalCardInfo {
    /// The name of issuer of the card
    pub card_issuer: Option<String>,

    /// Card network of the card
    pub card_network: Option<api_enums::CardNetwork>,

    /// Card type, can be either `credit` or `debit`
    pub card_type: Option<String>,

    pub card_issuing_country: Option<String>,
    pub bank_code: Option<String>,

    /// Last 4 digits of the card number
    pub last4: Option<String>,

    /// The ISIN of the card
    pub card_isin: Option<String>,

    /// Extended bin of card, contains the first 8 digits of card number
    pub card_extended_bin: Option<String>,

    pub card_exp_month: Option<Secret<String>>,

    pub card_exp_year: Option<Secret<String>>,

    pub card_holder_name: Option<Secret<String>>,

    /// Additional payment checks done on the cvv and billing address by the processors.
    /// This is a free form field and the structure varies from processor to processor
    pub payment_checks: Option<serde_json::Value>,

    /// Details about the threeds environment.
    /// This is a free form field and the structure varies from processor to processor
    pub authentication_data: Option<serde_json::Value>,
}

#[derive(Debug, Clone, Eq, PartialEq, serde::Deserialize, serde::Serialize)]
#[serde(rename_all = "snake_case")]
pub enum AdditionalPaymentData {
    Card(Box<AdditionalCardInfo>),
    BankRedirect {
        bank_name: Option<common_enums::BankNames>,
        #[serde(flatten)]
        additional_details: Option<additional_info::BankRedirectDetails>,
    },
    Wallet {
        apple_pay: Option<ApplepayPaymentMethod>,
    },
    PayLater {
        klarna_sdk: Option<KlarnaSdkPaymentMethod>,
    },
    BankTransfer(additional_info::BankTransferAdditionalData),
    Crypto(CryptoData),
    BankDebit(additional_info::BankDebitAdditionalData),
    MandatePayment {},
    Reward {},
    RealTimePayment(RealTimePaymentData),
    Upi(additional_info::UpiAdditionalData),
    GiftCard(additional_info::GiftCardAdditionalData),
    Voucher(VoucherData),
    CardRedirect(CardRedirectData),
    CardToken(additional_info::CardTokenAdditionalData),
    OpenBanking(OpenBankingData),
}

#[derive(Debug, Clone, Eq, PartialEq, serde::Deserialize, serde::Serialize)]

pub struct KlarnaSdkPaymentMethod {
    pub payment_type: Option<String>,
}

#[derive(Debug, Clone, Eq, PartialEq, serde::Deserialize, serde::Serialize, ToSchema)]
#[serde(rename_all = "snake_case")]
pub enum BankRedirectData {
    BancontactCard {
        /// The card number
        #[schema(value_type = String, example = "4242424242424242")]
        card_number: Option<CardNumber>,
        /// The card's expiry month
        #[schema(value_type = String, example = "24")]
        card_exp_month: Option<Secret<String>>,

        /// The card's expiry year
        #[schema(value_type = String, example = "24")]
        card_exp_year: Option<Secret<String>>,

        /// The card holder's name
        #[schema(value_type = String, example = "John Test")]
        card_holder_name: Option<Secret<String>>,

        //Required by Stripes
        billing_details: Option<BankRedirectBilling>,
    },
    Bizum {},
    Blik {
        // Blik Code
        blik_code: Option<String>,
    },
    Eps {
        /// The billing details for bank redirection
        billing_details: Option<BankRedirectBilling>,

        /// The hyperswitch bank code for eps
        #[schema(value_type = BankNames, example = "triodos_bank")]
        bank_name: Option<common_enums::BankNames>,

        /// The country for bank payment
        #[schema(value_type = CountryAlpha2, example = "US")]
        country: Option<api_enums::CountryAlpha2>,
    },
    Giropay {
        /// The billing details for bank redirection
        billing_details: Option<BankRedirectBilling>,
        /// Bank account details for Giropay

        #[schema(value_type = Option<String>)]
        /// Bank account bic code
        bank_account_bic: Option<Secret<String>>,

        /// Bank account iban
        #[schema(value_type = Option<String>)]
        bank_account_iban: Option<Secret<String>>,

        /// The country for bank payment
        #[schema(value_type = CountryAlpha2, example = "US")]
        country: Option<api_enums::CountryAlpha2>,
    },
    Ideal {
        /// The billing details for bank redirection
        billing_details: Option<BankRedirectBilling>,

        /// The hyperswitch bank code for ideal
        #[schema(value_type = BankNames, example = "abn_amro")]
        bank_name: Option<common_enums::BankNames>,

        /// The country for bank payment
        #[schema(value_type = CountryAlpha2, example = "US")]
        country: Option<api_enums::CountryAlpha2>,
    },
    Interac {
        /// The country for bank payment
        #[schema(value_type = Option<CountryAlpha2>, example = "US")]
        country: Option<api_enums::CountryAlpha2>,

        #[schema(value_type = Option<String>, example = "john.doe@example.com")]
        email: Option<Email>,
    },
    OnlineBankingCzechRepublic {
        // Issuer banks
        #[schema(value_type = BankNames)]
        issuer: common_enums::BankNames,
    },
    OnlineBankingFinland {
        // Shopper Email
        #[schema(value_type = Option<String>)]
        email: Option<Email>,
    },
    OnlineBankingPoland {
        // Issuer banks
        #[schema(value_type = BankNames)]
        issuer: common_enums::BankNames,
    },
    OnlineBankingSlovakia {
        // Issuer value corresponds to the bank
        #[schema(value_type = BankNames)]
        issuer: common_enums::BankNames,
    },
    OpenBankingUk {
        // Issuer banks
        #[schema(value_type = BankNames)]
        issuer: Option<common_enums::BankNames>,
        /// The country for bank payment
        #[schema(value_type = CountryAlpha2, example = "US")]
        country: Option<api_enums::CountryAlpha2>,
    },
    Przelewy24 {
        //Issuer banks
        #[schema(value_type = Option<BankNames>)]
        bank_name: Option<common_enums::BankNames>,

        // The billing details for bank redirect
        billing_details: Option<BankRedirectBilling>,
    },
    Sofort {
        /// The billing details for bank redirection
        billing_details: Option<BankRedirectBilling>,

        /// The country for bank payment
        #[schema(value_type = CountryAlpha2, example = "US")]
        country: Option<api_enums::CountryAlpha2>,

        /// The preferred language
        #[schema(example = "en")]
        preferred_language: Option<String>,
    },
    Trustly {
        /// The country for bank payment
        #[schema(value_type = CountryAlpha2, example = "US")]
        country: api_enums::CountryAlpha2,
    },
    OnlineBankingFpx {
        // Issuer banks
        #[schema(value_type = BankNames)]
        issuer: common_enums::BankNames,
    },
    OnlineBankingThailand {
        #[schema(value_type = BankNames)]
        issuer: common_enums::BankNames,
    },
    LocalBankRedirect {},
}

impl GetAddressFromPaymentMethodData for BankRedirectData {
    fn get_billing_address(&self) -> Option<Address> {
        let get_billing_address_inner = |bank_redirect_billing: Option<&BankRedirectBilling>,
                                         billing_country: Option<&common_enums::CountryAlpha2>,
                                         billing_email: Option<&Email>|
         -> Option<Address> {
            let address = bank_redirect_billing
                .and_then(GetAddressFromPaymentMethodData::get_billing_address);

            let address = match (address, billing_country) {
                (Some(mut address), Some(billing_country)) => {
                    address
                        .address
                        .as_mut()
                        .map(|address| address.country = Some(*billing_country));

                    Some(address)
                }
                (Some(address), None) => Some(address),
                (None, Some(billing_country)) => Some(Address {
                    address: Some(AddressDetails {
                        country: Some(*billing_country),
                        ..AddressDetails::default()
                    }),
                    phone: None,
                    email: None,
                }),
                (None, None) => None,
            };

            match (address, billing_email) {
                (Some(mut address), Some(email)) => {
                    address.email = Some(email.clone());
                    Some(address)
                }
                (Some(address), None) => Some(address),
                (None, Some(billing_email)) => Some(Address {
                    address: None,
                    phone: None,
                    email: Some(billing_email.clone()),
                }),
                (None, None) => None,
            }
        };

        match self {
            Self::BancontactCard {
                billing_details,
                card_holder_name,
                ..
            } => {
                let address = get_billing_address_inner(billing_details.as_ref(), None, None);

                if let Some(mut address) = address {
                    address.address.as_mut().map(|address| {
                        address.first_name = card_holder_name
                            .as_ref()
                            .or(address.first_name.as_ref())
                            .cloned();
                    });

                    Some(address)
                } else {
                    Some(Address {
                        address: Some(AddressDetails {
                            first_name: card_holder_name.clone(),
                            ..AddressDetails::default()
                        }),
                        phone: None,
                        email: None,
                    })
                }
            }
            Self::Eps {
                billing_details,
                country,
                ..
            }
            | Self::Giropay {
                billing_details,
                country,
                ..
            }
            | Self::Ideal {
                billing_details,
                country,
                ..
            }
            | Self::Sofort {
                billing_details,
                country,
                ..
            } => get_billing_address_inner(billing_details.as_ref(), country.as_ref(), None),
            Self::Interac { country, email } => {
                get_billing_address_inner(None, country.as_ref(), email.as_ref())
            }
            Self::OnlineBankingFinland { email } => {
                get_billing_address_inner(None, None, email.as_ref())
            }
            Self::OpenBankingUk { country, .. } => {
                get_billing_address_inner(None, country.as_ref(), None)
            }
            Self::Przelewy24 {
                billing_details, ..
            } => get_billing_address_inner(billing_details.as_ref(), None, None),
            Self::Trustly { country } => get_billing_address_inner(None, Some(country), None),
            Self::OnlineBankingFpx { .. }
            | Self::LocalBankRedirect {}
            | Self::OnlineBankingThailand { .. }
            | Self::Bizum {}
            | Self::OnlineBankingPoland { .. }
            | Self::OnlineBankingSlovakia { .. }
            | Self::OnlineBankingCzechRepublic { .. }
            | Self::Blik { .. } => None,
        }
    }
}

#[derive(Debug, Clone, Eq, PartialEq, serde::Serialize, serde::Deserialize, ToSchema)]
pub struct AlfamartVoucherData {
    /// The billing first name for Alfamart
    #[schema(value_type = Option<String>, example = "Jane")]
    pub first_name: Option<Secret<String>>,
    /// The billing second name for Alfamart
    #[schema(value_type = Option<String>, example = "Doe")]
    pub last_name: Option<Secret<String>>,
    /// The Email ID for Alfamart
    #[schema(value_type = Option<String>, example = "example@me.com")]
    pub email: Option<Email>,
}

#[derive(Debug, Clone, Eq, PartialEq, serde::Serialize, serde::Deserialize, ToSchema)]
pub struct IndomaretVoucherData {
    /// The billing first name for Alfamart
    #[schema(value_type = Option<String>, example = "Jane")]
    pub first_name: Option<Secret<String>>,
    /// The billing second name for Alfamart
    #[schema(value_type = Option<String>, example = "Doe")]
    pub last_name: Option<Secret<String>>,
    /// The Email ID for Alfamart
    #[schema(value_type = Option<String>, example = "example@me.com")]
    pub email: Option<Email>,
}

#[derive(Debug, Clone, Eq, PartialEq, serde::Serialize, serde::Deserialize, ToSchema)]
pub struct JCSVoucherData {
    /// The billing first name for Japanese convenience stores
    #[schema(value_type = Option<String>, example = "Jane")]
    pub first_name: Option<Secret<String>>,
    /// The billing second name Japanese convenience stores
    #[schema(value_type = Option<String>, example = "Doe")]
    pub last_name: Option<Secret<String>>,
    /// The Email ID for Japanese convenience stores
    #[schema(value_type = Option<String>, example = "example@me.com")]
    pub email: Option<Email>,
    /// The telephone number for Japanese convenience stores
    #[schema(value_type = Option<String>, example = "9123456789")]
    pub phone_number: Option<String>,
}

#[derive(Debug, Clone, Eq, PartialEq, serde::Deserialize, serde::Serialize, ToSchema)]
pub struct AchBillingDetails {
    /// The Email ID for ACH billing
    #[schema(value_type = Option<String>, example = "example@me.com")]
    pub email: Option<Email>,
}

#[derive(Debug, Clone, Eq, PartialEq, serde::Deserialize, serde::Serialize, ToSchema)]
pub struct DokuBillingDetails {
    /// The billing first name for Doku
    #[schema(value_type = Option<String>, example = "Jane")]
    pub first_name: Option<Secret<String>>,
    /// The billing second name for Doku
    #[schema(value_type = Option<String>, example = "Doe")]
    pub last_name: Option<Secret<String>>,
    /// The Email ID for Doku billing
    #[schema(value_type = Option<String>, example = "example@me.com")]
    pub email: Option<Email>,
}

#[derive(Debug, Clone, Eq, PartialEq, serde::Deserialize, serde::Serialize, ToSchema)]
pub struct MultibancoBillingDetails {
    #[schema(value_type = Option<String>, example = "example@me.com")]
    pub email: Option<Email>,
}

#[derive(Debug, Clone, Eq, PartialEq, serde::Deserialize, serde::Serialize, ToSchema)]
pub struct SepaAndBacsBillingDetails {
    /// The Email ID for SEPA and BACS billing
    #[schema(value_type = Option<String>, example = "example@me.com")]
    pub email: Option<Email>,
    /// The billing name for SEPA and BACS billing
    #[schema(value_type = Option<String>, example = "Jane Doe")]
    pub name: Option<Secret<String>>,
}

#[derive(Debug, Clone, Eq, PartialEq, serde::Deserialize, serde::Serialize, ToSchema)]
#[serde(rename_all = "snake_case")]
pub struct CryptoData {
    pub pay_currency: Option<String>,
    pub network: Option<String>,
}

#[derive(Debug, Clone, Eq, PartialEq, serde::Deserialize, serde::Serialize, ToSchema)]
#[serde(rename_all = "snake_case")]
pub enum UpiData {
    UpiCollect(UpiCollectData),
    UpiIntent(UpiIntentData),
}

#[derive(Debug, Clone, Eq, PartialEq, serde::Deserialize, serde::Serialize, ToSchema)]
#[serde(rename_all = "snake_case")]
pub struct UpiCollectData {
    #[schema(value_type = Option<String>, example = "successtest@iata")]
    pub vpa_id: Option<Secret<String, pii::UpiVpaMaskingStrategy>>,
}

#[derive(Debug, Clone, Eq, PartialEq, serde::Deserialize, serde::Serialize, ToSchema)]
pub struct UpiIntentData {}

#[derive(Debug, Clone, Eq, PartialEq, serde::Deserialize, serde::Serialize, ToSchema)]
pub struct SofortBilling {
    /// The country associated with the billing
    #[schema(value_type = CountryAlpha2, example = "US")]
    pub billing_country: String,
}

#[derive(Debug, Clone, Eq, PartialEq, serde::Deserialize, serde::Serialize, ToSchema)]
pub struct BankRedirectBilling {
    /// The name for which billing is issued
    #[schema(value_type = String, example = "John Doe")]
    pub billing_name: Option<Secret<String>>,
    /// The billing email for bank redirect
    #[schema(value_type = String, example = "example@example.com")]
    pub email: Option<Email>,
}

impl GetAddressFromPaymentMethodData for BankRedirectBilling {
    fn get_billing_address(&self) -> Option<Address> {
        let address_details = self
            .billing_name
            .as_ref()
            .map(|billing_name| AddressDetails {
                first_name: Some(billing_name.clone()),
                ..AddressDetails::default()
            });

        if address_details.is_some() || self.email.is_some() {
            Some(Address {
                address: address_details,
                phone: None,
                email: self.email.clone(),
            })
        } else {
            None
        }
    }
}

#[derive(Eq, PartialEq, Clone, Debug, serde::Deserialize, serde::Serialize, ToSchema)]
#[serde(rename_all = "snake_case")]
pub enum BankTransferData {
    AchBankTransfer {
        /// The billing details for ACH Bank Transfer
        billing_details: Option<AchBillingDetails>,
    },
    SepaBankTransfer {
        /// The billing details for SEPA
        billing_details: Option<SepaAndBacsBillingDetails>,

        /// The two-letter ISO country code for SEPA and BACS
        #[schema(value_type = CountryAlpha2, example = "US")]
        country: Option<api_enums::CountryAlpha2>,
    },
    BacsBankTransfer {
        /// The billing details for SEPA
        billing_details: Option<SepaAndBacsBillingDetails>,
    },
    MultibancoBankTransfer {
        /// The billing details for Multibanco
        billing_details: Option<MultibancoBillingDetails>,
    },
    PermataBankTransfer {
        /// The billing details for Permata Bank Transfer
        billing_details: Option<DokuBillingDetails>,
    },
    BcaBankTransfer {
        /// The billing details for BCA Bank Transfer
        billing_details: Option<DokuBillingDetails>,
    },
    BniVaBankTransfer {
        /// The billing details for BniVa Bank Transfer
        billing_details: Option<DokuBillingDetails>,
    },
    BriVaBankTransfer {
        /// The billing details for BniVa Bank Transfer
        billing_details: Option<DokuBillingDetails>,
    },
    CimbVaBankTransfer {
        /// The billing details for BniVa Bank Transfer
        billing_details: Option<DokuBillingDetails>,
    },
    DanamonVaBankTransfer {
        /// The billing details for BniVa Bank Transfer
        billing_details: Option<DokuBillingDetails>,
    },
    MandiriVaBankTransfer {
        /// The billing details for BniVa Bank Transfer
        billing_details: Option<DokuBillingDetails>,
    },
    Pix {
        /// Unique key for pix transfer
        #[schema(value_type = Option<String>, example = "a1f4102e-a446-4a57-bcce-6fa48899c1d1")]
        pix_key: Option<Secret<String>>,
        /// CPF is a Brazilian tax identification number
        #[schema(value_type = Option<String>, example = "10599054689")]
        cpf: Option<Secret<String>>,
        /// CNPJ is a Brazilian company tax identification number
        #[schema(value_type = Option<String>, example = "74469027417312")]
        cnpj: Option<Secret<String>>,
    },
    Pse {},
    LocalBankTransfer {
        bank_code: Option<String>,
    },
}

#[derive(Eq, PartialEq, Clone, Debug, serde::Deserialize, serde::Serialize, ToSchema)]
#[serde(rename_all = "snake_case")]
pub enum RealTimePaymentData {
    Fps {},
    DuitNow {},
    PromptPay {},
    VietQr {},
}

impl GetAddressFromPaymentMethodData for BankTransferData {
    fn get_billing_address(&self) -> Option<Address> {
        match self {
            Self::AchBankTransfer { billing_details } => {
                billing_details.as_ref().map(|details| Address {
                    address: None,
                    phone: None,
                    email: details.email.clone(),
                })
            }
            Self::SepaBankTransfer {
                billing_details,
                country,
            } => billing_details.as_ref().map(|details| Address {
                address: Some(AddressDetails {
                    country: *country,
                    first_name: details.name.clone(),
                    ..AddressDetails::default()
                }),
                phone: None,
                email: details.email.clone(),
            }),
            Self::BacsBankTransfer { billing_details } => {
                billing_details.as_ref().map(|details| Address {
                    address: Some(AddressDetails {
                        first_name: details.name.clone(),
                        ..AddressDetails::default()
                    }),
                    phone: None,
                    email: details.email.clone(),
                })
            }
            Self::MultibancoBankTransfer { billing_details } => {
                billing_details.as_ref().map(|details| Address {
                    address: None,
                    phone: None,
                    email: details.email.clone(),
                })
            }
            Self::PermataBankTransfer { billing_details }
            | Self::BcaBankTransfer { billing_details }
            | Self::BniVaBankTransfer { billing_details }
            | Self::BriVaBankTransfer { billing_details }
            | Self::CimbVaBankTransfer { billing_details }
            | Self::DanamonVaBankTransfer { billing_details }
            | Self::MandiriVaBankTransfer { billing_details } => {
                billing_details.as_ref().map(|details| Address {
                    address: Some(AddressDetails {
                        first_name: details.first_name.clone(),
                        last_name: details.last_name.clone(),
                        ..AddressDetails::default()
                    }),
                    phone: None,
                    email: details.email.clone(),
                })
            }
            Self::LocalBankTransfer { .. } | Self::Pix { .. } | Self::Pse {} => None,
        }
    }
}

#[derive(serde::Deserialize, serde::Serialize, Debug, Clone, ToSchema, Eq, PartialEq)]
pub struct BankDebitBilling {
    /// The billing name for bank debits
    #[schema(value_type = Option<String>, example = "John Doe")]
    pub name: Option<Secret<String>>,
    /// The billing email for bank debits
    #[schema(value_type = Option<String>, example = "example@example.com")]
    pub email: Option<Email>,
    /// The billing address for bank debits
    pub address: Option<AddressDetails>,
}

impl GetAddressFromPaymentMethodData for BankDebitBilling {
    fn get_billing_address(&self) -> Option<Address> {
        let address = if let Some(mut address) = self.address.clone() {
            address.first_name = self.name.clone().or(address.first_name);
            Address {
                address: Some(address),
                email: self.email.clone(),
                phone: None,
            }
        } else {
            Address {
                address: Some(AddressDetails {
                    first_name: self.name.clone(),
                    ..AddressDetails::default()
                }),
                email: self.email.clone(),
                phone: None,
            }
        };

        Some(address)
    }
}

#[derive(Eq, PartialEq, Clone, Debug, serde::Deserialize, serde::Serialize, ToSchema)]
#[serde(rename_all = "snake_case")]
pub enum WalletData {
    /// The wallet data for Ali Pay QrCode
    AliPayQr(Box<AliPayQr>),
    /// The wallet data for Ali Pay redirect
    AliPayRedirect(AliPayRedirection),
    /// The wallet data for Ali Pay HK redirect
    AliPayHkRedirect(AliPayHkRedirection),
    /// The wallet data for Momo redirect
    MomoRedirect(MomoRedirection),
    /// The wallet data for KakaoPay redirect
    KakaoPayRedirect(KakaoPayRedirection),
    /// The wallet data for GoPay redirect
    GoPayRedirect(GoPayRedirection),
    /// The wallet data for Gcash redirect
    GcashRedirect(GcashRedirection),
    /// The wallet data for Apple pay
    ApplePay(ApplePayWalletData),
    /// Wallet data for apple pay redirect flow
    ApplePayRedirect(Box<ApplePayRedirectData>),
    /// Wallet data for apple pay third party sdk flow
    ApplePayThirdPartySdk(Box<ApplePayThirdPartySdkData>),
    /// Wallet data for DANA redirect flow
    DanaRedirect {},
    /// The wallet data for Google pay
    GooglePay(GooglePayWalletData),
    /// Wallet data for google pay redirect flow
    GooglePayRedirect(Box<GooglePayRedirectData>),
    /// Wallet data for Google pay third party sdk flow
    GooglePayThirdPartySdk(Box<GooglePayThirdPartySdkData>),
    MbWayRedirect(Box<MbWayRedirection>),
    /// The wallet data for MobilePay redirect
    MobilePayRedirect(Box<MobilePayRedirection>),
    /// This is for paypal redirection
    PaypalRedirect(PaypalRedirection),
    /// The wallet data for Paypal
    PaypalSdk(PayPalWalletData),
    /// The wallet data for Samsung Pay
    SamsungPay(Box<SamsungPayWalletData>),
    /// Wallet data for Twint Redirection
    TwintRedirect {},
    /// Wallet data for Vipps Redirection
    VippsRedirect {},
    /// The wallet data for Touch n Go Redirection
    TouchNGoRedirect(Box<TouchNGoRedirection>),
    /// The wallet data for WeChat Pay Redirection
    WeChatPayRedirect(Box<WeChatPayRedirection>),
    /// The wallet data for WeChat Pay Display QrCode
    WeChatPayQr(Box<WeChatPayQr>),
    /// The wallet data for Cashapp Qr
    CashappQr(Box<CashappQr>),
    // The wallet data for Swish
    SwishQr(SwishQrData),
    // The wallet data for Mifinity Ewallet
    Mifinity(MifinityData),
}

impl GetAddressFromPaymentMethodData for WalletData {
    fn get_billing_address(&self) -> Option<Address> {
        match self {
            Self::MbWayRedirect(mb_way_redirect) => {
                let phone = PhoneDetails {
                    // Portuguese country code, this payment method is applicable only in portugal
                    country_code: Some("+351".into()),
                    number: mb_way_redirect.telephone_number.clone(),
                };

                Some(Address {
                    phone: Some(phone),
                    address: None,
                    email: None,
                })
            }
            Self::MobilePayRedirect(_) => None,
            Self::PaypalRedirect(paypal_redirect) => {
                paypal_redirect.email.clone().map(|email| Address {
                    email: Some(email),
                    address: None,
                    phone: None,
                })
            }
            Self::Mifinity(_)
            | Self::AliPayQr(_)
            | Self::AliPayRedirect(_)
            | Self::AliPayHkRedirect(_)
            | Self::MomoRedirect(_)
            | Self::KakaoPayRedirect(_)
            | Self::GoPayRedirect(_)
            | Self::GcashRedirect(_)
            | Self::ApplePay(_)
            | Self::ApplePayRedirect(_)
            | Self::ApplePayThirdPartySdk(_)
            | Self::DanaRedirect {}
            | Self::GooglePay(_)
            | Self::GooglePayRedirect(_)
            | Self::GooglePayThirdPartySdk(_)
            | Self::PaypalSdk(_)
            | Self::SamsungPay(_)
            | Self::TwintRedirect {}
            | Self::VippsRedirect {}
            | Self::TouchNGoRedirect(_)
            | Self::WeChatPayRedirect(_)
            | Self::WeChatPayQr(_)
            | Self::CashappQr(_)
            | Self::SwishQr(_) => None,
        }
    }
}

#[derive(Eq, PartialEq, Clone, Debug, serde::Deserialize, serde::Serialize, ToSchema)]
#[serde(rename_all = "snake_case")]
pub struct SamsungPayWalletData {
    /// The encrypted payment token from Samsung
    #[schema(value_type = String)]
    pub token: Secret<String>,
}

#[derive(Eq, PartialEq, Clone, Debug, serde::Deserialize, serde::Serialize, ToSchema)]
#[serde(rename_all = "snake_case")]
pub enum OpenBankingData {
    #[serde(rename = "open_banking_pis")]
    OpenBankingPIS {},
}
#[derive(Eq, PartialEq, Clone, Debug, serde::Deserialize, serde::Serialize, ToSchema)]
#[serde(rename_all = "snake_case")]
pub struct GooglePayWalletData {
    /// The type of payment method
    #[serde(rename = "type")]
    pub pm_type: String,
    /// User-facing message to describe the payment method that funds this transaction.
    pub description: String,
    /// The information of the payment method
    pub info: GooglePayPaymentMethodInfo,
    /// The tokenization data of Google pay
    pub tokenization_data: GpayTokenizationData,
}

#[derive(Eq, PartialEq, Clone, Debug, serde::Deserialize, serde::Serialize, ToSchema)]
pub struct ApplePayRedirectData {}

#[derive(Eq, PartialEq, Clone, Debug, serde::Deserialize, serde::Serialize, ToSchema)]
pub struct GooglePayRedirectData {}

#[derive(Eq, PartialEq, Clone, Debug, serde::Deserialize, serde::Serialize, ToSchema)]
pub struct GooglePayThirdPartySdkData {}

#[derive(Eq, PartialEq, Clone, Debug, serde::Deserialize, serde::Serialize, ToSchema)]
pub struct ApplePayThirdPartySdkData {}

#[derive(Eq, PartialEq, Clone, Debug, serde::Deserialize, serde::Serialize, ToSchema)]
pub struct WeChatPayRedirection {}

#[derive(Eq, PartialEq, Clone, Debug, serde::Deserialize, serde::Serialize, ToSchema)]
pub struct WeChatPay {}

#[derive(Eq, PartialEq, Clone, Debug, serde::Deserialize, serde::Serialize, ToSchema)]
pub struct WeChatPayQr {}

#[derive(Eq, PartialEq, Clone, Debug, serde::Deserialize, serde::Serialize, ToSchema)]
pub struct CashappQr {}

#[derive(Eq, PartialEq, Clone, Debug, serde::Deserialize, serde::Serialize, ToSchema)]
pub struct PaypalRedirection {
    /// paypal's email address
    #[schema(max_length = 255, value_type = Option<String>, example = "johntest@test.com")]
    pub email: Option<Email>,
}

#[derive(Eq, PartialEq, Clone, Debug, serde::Deserialize, serde::Serialize, ToSchema)]
pub struct AliPayQr {}

#[derive(Eq, PartialEq, Clone, Debug, serde::Deserialize, serde::Serialize, ToSchema)]
pub struct AliPayRedirection {}

#[derive(Eq, PartialEq, Clone, Debug, serde::Deserialize, serde::Serialize, ToSchema)]
pub struct AliPayHkRedirection {}

#[derive(Eq, PartialEq, Clone, Debug, serde::Deserialize, serde::Serialize, ToSchema)]
pub struct MomoRedirection {}

#[derive(Eq, PartialEq, Clone, Debug, serde::Deserialize, serde::Serialize, ToSchema)]
pub struct KakaoPayRedirection {}

#[derive(Eq, PartialEq, Clone, Debug, serde::Deserialize, serde::Serialize, ToSchema)]
pub struct GoPayRedirection {}

#[derive(Eq, PartialEq, Clone, Debug, serde::Deserialize, serde::Serialize, ToSchema)]
pub struct GcashRedirection {}

#[derive(Eq, PartialEq, Clone, Debug, serde::Deserialize, serde::Serialize, ToSchema)]
pub struct MobilePayRedirection {}

#[derive(Eq, PartialEq, Clone, Debug, serde::Deserialize, serde::Serialize, ToSchema)]
pub struct MbWayRedirection {
    /// Telephone number of the shopper. Should be Portuguese phone number.
    #[schema(value_type = String)]
    pub telephone_number: Option<Secret<String>>,
}

#[derive(Eq, PartialEq, Clone, Debug, serde::Deserialize, serde::Serialize, ToSchema)]
#[serde(rename_all = "snake_case")]
pub struct GooglePayPaymentMethodInfo {
    /// The name of the card network
    pub card_network: String,
    /// The details of the card
    pub card_details: String,
    //assurance_details of the card
    pub assurance_details: Option<GooglePayAssuranceDetails>,
}

#[derive(Eq, PartialEq, Clone, Debug, serde::Deserialize, serde::Serialize, ToSchema)]
#[serde(rename_all = "snake_case")]
pub struct GooglePayAssuranceDetails {
    ///indicates that Cardholder possession validation has been performed
    pub card_holder_authenticated: bool,
    /// indicates that identification and verifications (ID&V) was performed
    pub account_verified: bool,
}

#[derive(Eq, PartialEq, Clone, Debug, serde::Deserialize, serde::Serialize, ToSchema)]
pub struct PayPalWalletData {
    /// Token generated for the Apple pay
    pub token: String,
}

#[derive(Eq, PartialEq, Clone, Debug, serde::Deserialize, serde::Serialize, ToSchema)]
pub struct TouchNGoRedirection {}

#[derive(Eq, PartialEq, Clone, Debug, serde::Deserialize, serde::Serialize, ToSchema)]
pub struct SwishQrData {}

#[derive(Eq, PartialEq, Clone, Debug, serde::Deserialize, serde::Serialize, ToSchema)]
pub struct MifinityData {
    #[schema(value_type = Date)]
    pub date_of_birth: Secret<Date>,
    pub language_preference: Option<String>,
}

#[derive(Eq, PartialEq, Clone, Debug, serde::Deserialize, serde::Serialize, ToSchema)]
pub struct GpayTokenizationData {
    /// The type of the token
    #[serde(rename = "type")]
    pub token_type: String,
    /// Token generated for the wallet
    pub token: String,
}

#[derive(Eq, PartialEq, Clone, Debug, serde::Deserialize, serde::Serialize, ToSchema)]
pub struct ApplePayWalletData {
    /// The payment data of Apple pay
    pub payment_data: String,
    /// The payment method of Apple pay
    pub payment_method: ApplepayPaymentMethod,
    /// The unique identifier for the transaction
    pub transaction_identifier: String,
}

#[derive(Eq, PartialEq, Clone, Debug, serde::Deserialize, serde::Serialize, ToSchema)]
pub struct ApplepayPaymentMethod {
    /// The name to be displayed on Apple Pay button
    pub display_name: String,
    /// The network of the Apple pay payment method
    pub network: String,
    /// The type of the payment method
    #[serde(rename = "type")]
    pub pm_type: String,
}

#[derive(Eq, PartialEq, Clone, Debug, serde::Serialize, serde::Deserialize, ToSchema)]
pub struct CardResponse {
    pub last4: Option<String>,
    pub card_type: Option<String>,
    #[schema(value_type = Option<CardNetwork>, example = "Visa")]
    pub card_network: Option<api_enums::CardNetwork>,
    pub card_issuer: Option<String>,
    pub card_issuing_country: Option<String>,
    pub card_isin: Option<String>,
    pub card_extended_bin: Option<String>,
    #[schema(value_type = Option<String>)]
    pub card_exp_month: Option<Secret<String>>,
    #[schema(value_type = Option<String>)]
    pub card_exp_year: Option<Secret<String>>,
    #[schema(value_type = Option<String>)]
    pub card_holder_name: Option<Secret<String>>,
    pub payment_checks: Option<serde_json::Value>,
    pub authentication_data: Option<serde_json::Value>,
}

#[derive(Debug, Clone, Eq, PartialEq, serde::Serialize, serde::Deserialize, ToSchema)]
#[serde(rename_all = "snake_case")]
pub struct RewardData {
    /// The merchant ID with which we have to call the connector
    #[schema(value_type = String)]
    pub merchant_id: id_type::MerchantId,
}

#[derive(Debug, Clone, Eq, PartialEq, serde::Serialize, serde::Deserialize, ToSchema)]
pub struct BoletoVoucherData {
    /// The shopper's social security number
    #[schema(value_type = Option<String>)]
    pub social_security_number: Option<Secret<String>>,
}

#[derive(Debug, Clone, Eq, PartialEq, serde::Serialize, serde::Deserialize, ToSchema)]
#[serde(rename_all = "snake_case")]
pub enum VoucherData {
    Boleto(Box<BoletoVoucherData>),
    Efecty,
    PagoEfectivo,
    RedCompra,
    RedPagos,
    Alfamart(Box<AlfamartVoucherData>),
    Indomaret(Box<IndomaretVoucherData>),
    Oxxo,
    SevenEleven(Box<JCSVoucherData>),
    Lawson(Box<JCSVoucherData>),
    MiniStop(Box<JCSVoucherData>),
    FamilyMart(Box<JCSVoucherData>),
    Seicomart(Box<JCSVoucherData>),
    PayEasy(Box<JCSVoucherData>),
}

impl GetAddressFromPaymentMethodData for VoucherData {
    fn get_billing_address(&self) -> Option<Address> {
        match self {
            Self::Alfamart(voucher_data) => Some(Address {
                address: Some(AddressDetails {
                    first_name: voucher_data.first_name.clone(),
                    last_name: voucher_data.last_name.clone(),
                    ..AddressDetails::default()
                }),
                phone: None,
                email: voucher_data.email.clone(),
            }),
            Self::Indomaret(voucher_data) => Some(Address {
                address: Some(AddressDetails {
                    first_name: voucher_data.first_name.clone(),
                    last_name: voucher_data.last_name.clone(),
                    ..AddressDetails::default()
                }),
                phone: None,
                email: voucher_data.email.clone(),
            }),
            Self::Lawson(voucher_data)
            | Self::MiniStop(voucher_data)
            | Self::FamilyMart(voucher_data)
            | Self::Seicomart(voucher_data)
            | Self::PayEasy(voucher_data)
            | Self::SevenEleven(voucher_data) => Some(Address {
                address: Some(AddressDetails {
                    first_name: voucher_data.first_name.clone(),
                    last_name: voucher_data.last_name.clone(),
                    ..AddressDetails::default()
                }),
                phone: Some(PhoneDetails {
                    number: voucher_data.phone_number.clone().map(Secret::new),
                    country_code: None,
                }),
                email: voucher_data.email.clone(),
            }),
            Self::Boleto(_)
            | Self::Efecty
            | Self::PagoEfectivo
            | Self::RedCompra
            | Self::RedPagos
            | Self::Oxxo => None,
        }
    }
}

/// Use custom serializer to provide backwards compatible response for `reward` payment_method_data
pub fn serialize_payment_method_data_response<S>(
    payment_method_data_response: &Option<PaymentMethodDataResponseWithBilling>,
    serializer: S,
) -> Result<S::Ok, S::Error>
where
    S: Serializer,
{
    if let Some(payment_method_data_response) = payment_method_data_response {
        if let Some(payment_method_data) = payment_method_data_response.payment_method_data.as_ref()
        {
            match payment_method_data {
                PaymentMethodDataResponse::Reward {} => serializer.serialize_str("reward"),
                PaymentMethodDataResponse::BankDebit(_)
                | PaymentMethodDataResponse::BankRedirect(_)
                | PaymentMethodDataResponse::Card(_)
                | PaymentMethodDataResponse::CardRedirect(_)
                | PaymentMethodDataResponse::CardToken(_)
                | PaymentMethodDataResponse::Crypto(_)
                | PaymentMethodDataResponse::MandatePayment {}
                | PaymentMethodDataResponse::GiftCard(_)
                | PaymentMethodDataResponse::PayLater(_)
<<<<<<< HEAD
                | PaymentMethodDataResponse::RealTimePayment(_)
                | PaymentMethodDataResponse::Upi(_)
=======
                | PaymentMethodDataResponse::RealTimePayment {}
                | PaymentMethodDataResponse::Upi {}
>>>>>>> ca40e06f
                | PaymentMethodDataResponse::Wallet {}
                | PaymentMethodDataResponse::BankTransfer(_)
                | PaymentMethodDataResponse::OpenBanking(_)
                | PaymentMethodDataResponse::Voucher(_) => {
                    payment_method_data_response.serialize(serializer)
                }
            }
        } else {
            // Can serialize directly because there is no `payment_method_data`
            payment_method_data_response.serialize(serializer)
        }
    } else {
        serializer.serialize_none()
    }
}

#[derive(Debug, Clone, Eq, PartialEq, serde::Serialize, serde::Deserialize, ToSchema)]
#[serde(rename_all = "snake_case")]
pub enum PaymentMethodDataResponse {
    Card(Box<CardResponse>),
    #[schema(value_type = BankTransferAdditionalData)]
    BankTransfer(additional_info::BankTransferAdditionalData),
    Wallet {},
    PayLater(Box<PaylaterResponse>),
<<<<<<< HEAD
    #[schema(value_type = BankRedirectAdditionalData)]
    BankRedirect(additional_info::BankRedirectAdditionalData),
    Crypto(CryptoData),
    #[schema(value_type = BankDebitAdditionalData)]
    BankDebit(additional_info::BankDebitAdditionalData),
=======
    BankRedirect {},
    Crypto {},
    BankDebit {},
>>>>>>> ca40e06f
    MandatePayment {},
    Reward {},
    RealTimePayment(RealTimePaymentData),
    #[schema(value_type = UpiAdditionalData)]
    Upi(additional_info::UpiAdditionalData),
    Voucher(VoucherData),
    #[schema(value_type = GiftCardAdditionalData)]
    GiftCard(additional_info::GiftCardAdditionalData),
    CardRedirect(CardRedirectData),
    #[schema(value_type = CardTokenAdditionalData)]
    CardToken(additional_info::CardTokenAdditionalData),
    OpenBanking(OpenBankingData),
}

#[derive(Eq, PartialEq, Clone, Debug, serde::Serialize, serde::Deserialize, ToSchema)]
pub struct PaylaterResponse {
    klarna_sdk: Option<KlarnaSdkPaymentMethodResponse>,
}

#[derive(Debug, Clone, Eq, PartialEq, serde::Deserialize, serde::Serialize, ToSchema)]

pub struct KlarnaSdkPaymentMethodResponse {
    pub payment_type: Option<String>,
}

#[derive(Debug, Clone, Eq, PartialEq, serde::Deserialize, ToSchema, serde::Serialize)]
pub struct PaymentMethodDataResponseWithBilling {
    // The struct is flattened in order to provide backwards compatibility
    #[serde(flatten)]
    pub payment_method_data: Option<PaymentMethodDataResponse>,
    pub billing: Option<Address>,
}

#[derive(Debug, Clone, PartialEq, Eq, serde::Serialize, serde::Deserialize, ToSchema)]
pub enum PaymentIdType {
    /// The identifier for payment intent
    PaymentIntentId(String),
    /// The identifier for connector transaction
    ConnectorTransactionId(String),
    /// The identifier for payment attempt
    PaymentAttemptId(String),
    /// The identifier for preprocessing step
    PreprocessingId(String),
}

impl fmt::Display for PaymentIdType {
    fn fmt(&self, f: &mut fmt::Formatter<'_>) -> fmt::Result {
        match self {
            Self::PaymentIntentId(payment_id) => {
                write!(f, "payment_intent_id = \"{payment_id}\"")
            }
            Self::ConnectorTransactionId(connector_transaction_id) => write!(
                f,
                "connector_transaction_id = \"{connector_transaction_id}\""
            ),
            Self::PaymentAttemptId(payment_attempt_id) => {
                write!(f, "payment_attempt_id = \"{payment_attempt_id}\"")
            }
            Self::PreprocessingId(preprocessing_id) => {
                write!(f, "preprocessing_id = \"{preprocessing_id}\"")
            }
        }
    }
}

impl PaymentIdType {
    pub fn and_then<F, E>(self, f: F) -> Result<Self, E>
    where
        F: FnOnce(String) -> Result<String, E>,
    {
        match self {
            Self::PaymentIntentId(s) => f(s).map(Self::PaymentIntentId),
            Self::ConnectorTransactionId(s) => f(s).map(Self::ConnectorTransactionId),
            Self::PaymentAttemptId(s) => f(s).map(Self::PaymentAttemptId),
            Self::PreprocessingId(s) => f(s).map(Self::PreprocessingId),
        }
    }
}

impl Default for PaymentIdType {
    fn default() -> Self {
        Self::PaymentIntentId(Default::default())
    }
}

#[derive(Default, Clone, Debug, Eq, PartialEq, ToSchema, serde::Deserialize, serde::Serialize)]
#[serde(deny_unknown_fields)]
pub struct Address {
    /// Provide the address details
    pub address: Option<AddressDetails>,

    pub phone: Option<PhoneDetails>,

    #[schema(value_type = Option<String>)]
    pub email: Option<Email>,
}

impl Address {
    /// Unify the address, giving priority to `self` when details are present in both
    pub fn unify_address(self, other: Option<&Self>) -> Self {
        let other_address_details = other.and_then(|address| address.address.as_ref());
        Self {
            address: self
                .address
                .map(|address| address.unify_address_details(other_address_details))
                .or(other_address_details.cloned()),
            email: self.email.or(other.and_then(|other| other.email.clone())),
            phone: self.phone.or(other.and_then(|other| other.phone.clone())),
        }
    }
}

// used by customers also, could be moved outside
/// Address details
#[derive(Clone, Default, Debug, Eq, serde::Deserialize, serde::Serialize, PartialEq, ToSchema)]
#[serde(deny_unknown_fields)]
pub struct AddressDetails {
    /// The address city
    #[schema(max_length = 50, example = "New York")]
    pub city: Option<String>,

    /// The two-letter ISO country code for the address
    #[schema(value_type = Option<CountryAlpha2>, example = "US")]
    pub country: Option<api_enums::CountryAlpha2>,

    /// The first line of the address
    #[schema(value_type = Option<String>, max_length = 200, example = "123, King Street")]
    pub line1: Option<Secret<String>>,

    /// The second line of the address
    #[schema(value_type = Option<String>, max_length = 50, example = "Powelson Avenue")]
    pub line2: Option<Secret<String>>,

    /// The third line of the address
    #[schema(value_type = Option<String>, max_length = 50, example = "Bridgewater")]
    pub line3: Option<Secret<String>>,

    /// The zip/postal code for the address
    #[schema(value_type = Option<String>, max_length = 50, example = "08807")]
    pub zip: Option<Secret<String>>,

    /// The address state
    #[schema(value_type = Option<String>, example = "New York")]
    pub state: Option<Secret<String>>,

    /// The first name for the address
    #[schema(value_type = Option<String>, max_length = 255, example = "John")]
    pub first_name: Option<Secret<String>>,

    /// The last name for the address
    #[schema(value_type = Option<String>, max_length = 255, example = "Doe")]
    pub last_name: Option<Secret<String>>,
}

impl AddressDetails {
    pub fn get_optional_full_name(&self) -> Option<Secret<String>> {
        match (self.first_name.as_ref(), self.last_name.as_ref()) {
            (Some(first_name), Some(last_name)) => Some(Secret::new(format!(
                "{} {}",
                first_name.peek(),
                last_name.peek()
            ))),
            (Some(name), None) | (None, Some(name)) => Some(name.to_owned()),
            _ => None,
        }
    }

    pub fn unify_address_details(self, other: Option<&Self>) -> Self {
        if let Some(other) = other {
            let (first_name, last_name) = if self
                .first_name
                .as_ref()
                .is_some_and(|first_name| !first_name.is_empty_after_trim())
            {
                (self.first_name, self.last_name)
            } else {
                (other.first_name.clone(), other.last_name.clone())
            };

            Self {
                first_name,
                last_name,
                city: self.city.or(other.city.clone()),
                country: self.country.or(other.country),
                line1: self.line1.or(other.line1.clone()),
                line2: self.line2.or(other.line2.clone()),
                line3: self.line3.or(other.line3.clone()),
                zip: self.zip.or(other.zip.clone()),
                state: self.state.or(other.state.clone()),
            }
        } else {
            self
        }
    }
}

pub struct AddressDetailsWithPhone {
    pub address: Option<AddressDetails>,
    pub phone_number: Option<Secret<String>>,
    pub email: Option<Email>,
}

pub struct EncryptableAddressDetails {
    pub line1: crypto::OptionalEncryptableSecretString,
    pub line2: crypto::OptionalEncryptableSecretString,
    pub line3: crypto::OptionalEncryptableSecretString,
    pub state: crypto::OptionalEncryptableSecretString,
    pub zip: crypto::OptionalEncryptableSecretString,
    pub first_name: crypto::OptionalEncryptableSecretString,
    pub last_name: crypto::OptionalEncryptableSecretString,
    pub phone_number: crypto::OptionalEncryptableSecretString,
    pub email: crypto::OptionalEncryptableEmail,
}

impl ToEncryptable<EncryptableAddressDetails, Secret<String>, Secret<String>>
    for AddressDetailsWithPhone
{
    fn from_encryptable(
        mut hashmap: FxHashMap<String, crypto::Encryptable<Secret<String>>>,
    ) -> common_utils::errors::CustomResult<
        EncryptableAddressDetails,
        common_utils::errors::ParsingError,
    > {
        Ok(EncryptableAddressDetails {
            line1: hashmap.remove("line1"),
            line2: hashmap.remove("line2"),
            line3: hashmap.remove("line3"),
            state: hashmap.remove("state"),
            zip: hashmap.remove("zip"),
            first_name: hashmap.remove("first_name"),
            last_name: hashmap.remove("last_name"),
            phone_number: hashmap.remove("phone_number"),
            email: hashmap.remove("email").map(|x| {
                let inner: Secret<String, EmailStrategy> = x.clone().into_inner().switch_strategy();
                crypto::Encryptable::new(inner, x.into_encrypted())
            }),
        })
    }

    fn to_encryptable(self) -> FxHashMap<String, Secret<String>> {
        let mut map = FxHashMap::with_capacity_and_hasher(9, Default::default());
        self.address.map(|address| {
            address.line1.map(|x| map.insert("line1".to_string(), x));
            address.line2.map(|x| map.insert("line2".to_string(), x));
            address.line3.map(|x| map.insert("line3".to_string(), x));
            address.state.map(|x| map.insert("state".to_string(), x));
            address.zip.map(|x| map.insert("zip".to_string(), x));
            address
                .first_name
                .map(|x| map.insert("first_name".to_string(), x));
            address
                .last_name
                .map(|x| map.insert("last_name".to_string(), x));
        });
        self.email
            .map(|x| map.insert("email".to_string(), x.expose().switch_strategy()));
        self.phone_number
            .map(|x| map.insert("phone_number".to_string(), x));
        map
    }
}

#[derive(Debug, Clone, Default, Eq, PartialEq, ToSchema, serde::Deserialize, serde::Serialize)]
pub struct PhoneDetails {
    /// The contact number
    #[schema(value_type = Option<String>, example = "9123456789")]
    pub number: Option<Secret<String>>,
    /// The country code attached to the number
    #[schema(example = "+1")]
    pub country_code: Option<String>,
}

#[derive(Debug, Clone, Default, Eq, PartialEq, serde::Deserialize, serde::Serialize, ToSchema)]
pub struct PaymentsCaptureRequest {
    /// The unique identifier for the payment
    #[serde(skip_deserializing)]
    pub payment_id: String,
    /// The unique identifier for the merchant
    #[schema(value_type = Option<String>)]
    pub merchant_id: Option<id_type::MerchantId>,
    /// The Amount to be captured/ debited from the user's payment method.
    #[schema(value_type = i64, example = 6540)]
    pub amount_to_capture: Option<MinorUnit>,
    /// Decider to refund the uncaptured amount
    pub refund_uncaptured_amount: Option<bool>,
    /// Provides information about a card payment that customers see on their statements.
    pub statement_descriptor_suffix: Option<String>,
    /// Concatenated with the statement descriptor suffix that’s set on the account to form the complete statement descriptor.
    pub statement_descriptor_prefix: Option<String>,
    /// Merchant connector details used to make payments.
    #[schema(value_type = Option<MerchantConnectorDetailsWrap>, deprecated)]
    pub merchant_connector_details: Option<admin::MerchantConnectorDetailsWrap>,
}

#[derive(Default, Clone, Debug, Eq, PartialEq, serde::Serialize)]
pub struct UrlDetails {
    pub url: String,
    pub method: String,
}
#[derive(Default, Clone, Debug, Eq, PartialEq, serde::Serialize)]
pub struct AuthenticationForStartResponse {
    pub authentication: UrlDetails,
}
#[derive(Clone, Debug, Eq, PartialEq, serde::Serialize, ToSchema)]
#[serde(rename_all = "snake_case")]
pub enum NextActionType {
    RedirectToUrl,
    DisplayQrCode,
    InvokeSdkClient,
    TriggerApi,
    DisplayBankTransferInformation,
    DisplayWaitScreen,
}

#[derive(Clone, Debug, Eq, PartialEq, serde::Serialize, ToSchema)]
#[serde(tag = "type", rename_all = "snake_case")]
pub enum NextActionData {
    /// Contains the url for redirection flow
    RedirectToUrl {
        redirect_to_url: String,
    },
    /// Informs the next steps for bank transfer and also contains the charges details (ex: amount received, amount charged etc)
    DisplayBankTransferInformation {
        bank_transfer_steps_and_charges_details: BankTransferNextStepsData,
    },
    /// Contains third party sdk session token response
    ThirdPartySdkSessionToken {
        session_token: Option<SessionToken>,
    },
    /// Contains url for Qr code image, this qr code has to be shown in sdk
    QrCodeInformation {
        #[schema(value_type = String)]
        /// Hyperswitch generated image data source url
        image_data_url: Option<Url>,
        display_to_timestamp: Option<i64>,
        #[schema(value_type = String)]
        /// The url for Qr code given by the connector
        qr_code_url: Option<Url>,
    },
    /// Contains url to fetch Qr code data
    FetchQrCodeInformation {
        #[schema(value_type = String)]
        qr_code_fetch_url: Url,
    },
    /// Contains the download url and the reference number for transaction
    DisplayVoucherInformation {
        #[schema(value_type = String)]
        voucher_details: VoucherNextStepData,
    },
    /// Contains duration for displaying a wait screen, wait screen with timer is displayed by sdk
    WaitScreenInformation {
        display_from_timestamp: i128,
        display_to_timestamp: Option<i128>,
    },
    /// Contains the information regarding three_ds_method_data submission, three_ds authentication, and authorization flows
    ThreeDsInvoke {
        three_ds_data: ThreeDsData,
    },
    InvokeSdkClient {
        next_action_data: SdkNextActionData,
    },
}

#[derive(Clone, Debug, Eq, PartialEq, serde::Serialize, ToSchema)]
pub struct ThreeDsData {
    /// ThreeDS authentication url - to initiate authentication
    pub three_ds_authentication_url: String,
    /// ThreeDS authorize url - to complete the payment authorization after authentication
    pub three_ds_authorize_url: String,
    /// ThreeDS method details
    pub three_ds_method_details: ThreeDsMethodData,
    /// Poll config for a connector
    pub poll_config: PollConfigResponse,
    /// Message Version
    pub message_version: Option<String>,
    /// Directory Server ID
    pub directory_server_id: Option<String>,
}

#[derive(Clone, Debug, Eq, PartialEq, serde::Serialize, ToSchema)]
#[serde(tag = "three_ds_method_key")]
pub enum ThreeDsMethodData {
    #[serde(rename = "threeDSMethodData")]
    AcsThreeDsMethodData {
        /// Whether ThreeDS method data submission is required
        three_ds_method_data_submission: bool,
        /// ThreeDS method data
        three_ds_method_data: Option<String>,
        /// ThreeDS method url
        three_ds_method_url: Option<String>,
    },
}

#[derive(Clone, Debug, Eq, PartialEq, serde::Serialize, ToSchema)]
pub struct PollConfigResponse {
    /// Poll Id
    pub poll_id: String,
    /// Interval of the poll
    pub delay_in_secs: i8,
    /// Frequency of the poll
    pub frequency: i8,
}

#[derive(Clone, Debug, serde::Serialize, serde::Deserialize)]
#[serde(rename_all = "snake_case")]
#[serde(untagged)]
// the enum order shouldn't be changed as this is being used during serialization and deserialization
pub enum QrCodeInformation {
    QrCodeUrl {
        image_data_url: Url,
        qr_code_url: Url,
        display_to_timestamp: Option<i64>,
    },
    QrDataUrl {
        image_data_url: Url,
        display_to_timestamp: Option<i64>,
    },
    QrCodeImageUrl {
        qr_code_url: Url,
        display_to_timestamp: Option<i64>,
    },
}

#[derive(Clone, Debug, serde::Serialize, serde::Deserialize, Eq, PartialEq, ToSchema)]
#[serde(rename_all = "snake_case")]
pub struct SdkNextActionData {
    pub next_action: NextActionCall,
}

#[derive(Clone, Debug, Eq, PartialEq, serde::Serialize, serde::Deserialize, ToSchema)]
pub struct FetchQrCodeInformation {
    pub qr_code_fetch_url: Url,
}

#[derive(Clone, Debug, Eq, PartialEq, serde::Serialize, serde::Deserialize, ToSchema)]
pub struct BankTransferNextStepsData {
    /// The instructions for performing a bank transfer
    #[serde(flatten)]
    pub bank_transfer_instructions: BankTransferInstructions,
    /// The details received by the receiver
    pub receiver: Option<ReceiverDetails>,
}

#[derive(Clone, Debug, Eq, PartialEq, serde::Serialize, serde::Deserialize, ToSchema)]
pub struct VoucherNextStepData {
    /// Voucher expiry date and time
    pub expires_at: Option<i64>,
    /// Reference number required for the transaction
    pub reference: String,
    /// Url to download the payment instruction
    pub download_url: Option<Url>,
    /// Url to payment instruction page
    pub instructions_url: Option<Url>,
}

#[derive(Clone, Debug, serde::Deserialize, serde::Serialize)]
pub struct QrCodeNextStepsInstruction {
    pub image_data_url: Url,
    pub display_to_timestamp: Option<i64>,
    pub qr_code_url: Option<Url>,
}

#[derive(Clone, Debug, serde::Deserialize)]
pub struct WaitScreenInstructions {
    pub display_from_timestamp: i128,
    pub display_to_timestamp: Option<i128>,
}

#[derive(Clone, Debug, Eq, PartialEq, serde::Serialize, serde::Deserialize, ToSchema)]
#[serde(rename_all = "snake_case")]
pub enum BankTransferInstructions {
    /// The instructions for Doku bank transactions
    DokuBankTransferInstructions(Box<DokuBankTransferInstructions>),
    /// The credit transfer for ACH transactions
    AchCreditTransfer(Box<AchTransfer>),
    /// The instructions for SEPA bank transactions
    SepaBankInstructions(Box<SepaBankTransferInstructions>),
    /// The instructions for BACS bank transactions
    BacsBankInstructions(Box<BacsBankTransferInstructions>),
    /// The instructions for Multibanco bank transactions
    Multibanco(Box<MultibancoTransferInstructions>),
}

#[derive(Clone, Debug, Eq, PartialEq, serde::Deserialize, serde::Serialize, ToSchema)]
pub struct SepaBankTransferInstructions {
    #[schema(value_type = String, example = "Jane Doe")]
    pub account_holder_name: Secret<String>,
    #[schema(value_type = String, example = "9123456789")]
    pub bic: Secret<String>,
    pub country: String,
    #[schema(value_type = String, example = "123456789")]
    pub iban: Secret<String>,
}

#[derive(Clone, Debug, Eq, PartialEq, serde::Deserialize, serde::Serialize, ToSchema)]
pub struct BacsBankTransferInstructions {
    #[schema(value_type = String, example = "Jane Doe")]
    pub account_holder_name: Secret<String>,
    #[schema(value_type = String, example = "10244123908")]
    pub account_number: Secret<String>,
    #[schema(value_type = String, example = "012")]
    pub sort_code: Secret<String>,
}

#[derive(Clone, Debug, Eq, PartialEq, serde::Serialize, serde::Deserialize, ToSchema)]
pub struct MultibancoTransferInstructions {
    #[schema(value_type = String, example = "122385736258")]
    pub reference: Secret<String>,
    #[schema(value_type = String, example = "12345")]
    pub entity: String,
}

#[derive(Clone, Debug, Eq, PartialEq, serde::Serialize, serde::Deserialize, ToSchema)]
pub struct DokuBankTransferInstructions {
    #[schema(value_type = String, example = "1707091200000")]
    pub expires_at: Option<i64>,
    #[schema(value_type = String, example = "122385736258")]
    pub reference: Secret<String>,
    #[schema(value_type = String)]
    pub instructions_url: Option<Url>,
}

#[derive(Clone, Debug, Eq, PartialEq, serde::Serialize, serde::Deserialize, ToSchema)]
pub struct AchTransfer {
    #[schema(value_type = String, example = "122385736258")]
    pub account_number: Secret<String>,
    pub bank_name: String,
    #[schema(value_type = String, example = "012")]
    pub routing_number: Secret<String>,
    #[schema(value_type = String, example = "234")]
    pub swift_code: Secret<String>,
}

#[derive(Clone, Debug, Eq, PartialEq, serde::Serialize, serde::Deserialize, ToSchema)]
pub struct ReceiverDetails {
    /// The amount received by receiver
    amount_received: i64,
    /// The amount charged by ACH
    amount_charged: Option<i64>,
    /// The amount remaining to be sent via ACH
    amount_remaining: Option<i64>,
}

#[derive(
    Setter,
    Clone,
    Default,
    Debug,
    PartialEq,
    serde::Serialize,
    ToSchema,
    router_derive::PolymorphicSchema,
)]
#[generate_schemas(PaymentsCreateResponseOpenApi)]

pub struct PaymentsResponse {
    /// Unique identifier for the payment. This ensures idempotency for multiple payments
    /// that have been done by a single merchant.
    #[schema(
        min_length = 30,
        max_length = 30,
        example = "pay_mbabizu24mvu3mela5njyhpit4"
    )]
    pub payment_id: Option<String>,

    /// This is an identifier for the merchant account. This is inferred from the API key
    /// provided during the request
    #[schema(max_length = 255, example = "merchant_1668273825", value_type = Option<String>)]
    pub merchant_id: Option<id_type::MerchantId>,

    #[schema(value_type = IntentStatus, example = "failed", default = "requires_confirmation")]
    pub status: api_enums::IntentStatus,

    /// The payment amount. Amount for the payment in lowest denomination of the currency. (i.e) in cents for USD denomination, in paisa for INR denomination etc.,
    #[schema(value_type = i64, example = 6540)]
    pub amount: MinorUnit,

    /// The payment net amount. net_amount = amount + surcharge_details.surcharge_amount + surcharge_details.tax_amount,
    /// If no surcharge_details, net_amount = amount
    #[schema(value_type = i64, example = 6540)]
    pub net_amount: MinorUnit,

    /// The maximum amount that could be captured from the payment
    #[schema(value_type = i64, minimum = 100, example = 6540)]
    pub amount_capturable: Option<MinorUnit>,

    /// The amount which is already captured from the payment, this helps in the cases where merchants can't capture all capturable amount at once.
    #[schema(value_type = i64, example = 6540)]
    pub amount_received: Option<MinorUnit>,

    /// The connector used for the payment
    #[schema(example = "stripe")]
    pub connector: Option<String>,

    /// It's a token used for client side verification.
    #[schema(value_type = Option<String>, example = "pay_U42c409qyHwOkWo3vK60_secret_el9ksDkiB8hi6j9N78yo")]
    pub client_secret: Option<Secret<String>>,

    /// Time when the payment was created
    #[schema(example = "2022-09-10T10:11:12Z")]
    #[serde(with = "common_utils::custom_serde::iso8601::option")]
    pub created: Option<PrimitiveDateTime>,

    /// The currency of the amount of the payment
    #[schema(value_type = Currency, example = "USD")]
    pub currency: String,

    /// The identifier for the customer object. If not provided the customer ID will be autogenerated.
    /// This field will be deprecated soon. Please refer to `customer.id`
    #[schema(
        max_length = 64,
        min_length = 1,
        example = "cus_y3oqhf46pyzuxjbcn2giaqnb44",
        deprecated,
        value_type = Option<String>,
    )]
    pub customer_id: Option<id_type::CustomerId>,

    pub customer: Option<CustomerDetailsResponse>,

    /// A description of the payment
    #[schema(example = "It's my first payment request")]
    pub description: Option<String>,

    /// List of refunds that happened on this intent, as same payment intent can have multiple refund requests depending on the nature of order
    #[schema(value_type = Option<Vec<RefundResponse>>)]
    pub refunds: Option<Vec<refunds::RefundResponse>>,

    /// List of disputes that happened on this intent
    #[schema(value_type = Option<Vec<DisputeResponsePaymentsRetrieve>>)]
    pub disputes: Option<Vec<disputes::DisputeResponsePaymentsRetrieve>>,

    /// List of attempts that happened on this intent
    #[schema(value_type = Option<Vec<PaymentAttemptResponse>>)]
    #[serde(skip_serializing_if = "Option::is_none")]
    pub attempts: Option<Vec<PaymentAttemptResponse>>,

    /// List of captures done on latest attempt
    #[schema(value_type = Option<Vec<CaptureResponse>>)]
    #[serde(skip_serializing_if = "Option::is_none")]
    pub captures: Option<Vec<CaptureResponse>>,

    /// A unique identifier to link the payment to a mandate, can be used instead of payment_method_data, in case of setting up recurring payments
    #[schema(max_length = 255, example = "mandate_iwer89rnjef349dni3")]
    pub mandate_id: Option<String>,

    /// Provided mandate information for creating a mandate
    #[auth_based]
    pub mandate_data: Option<MandateData>,

    /// Indicates that you intend to make future payments with this Payment’s payment method. Providing this parameter will attach the payment method to the Customer, if present, after the Payment is confirmed and any required actions from the user are complete.
    #[schema(value_type = Option<FutureUsage>, example = "off_session")]
    pub setup_future_usage: Option<api_enums::FutureUsage>,

    /// Set to true to indicate that the customer is not in your checkout flow during this payment, and therefore is unable to authenticate. This parameter is intended for scenarios where you collect card details and charge them later. This parameter can only be used with confirm=true.
    #[schema(example = true)]
    pub off_session: Option<bool>,

    /// A timestamp (ISO 8601 code) that determines when the payment should be captured.
    /// Providing this field will automatically set `capture` to true
    #[schema(example = "2022-09-10T10:11:12Z")]
    #[serde(with = "common_utils::custom_serde::iso8601::option")]
    #[remove_in(PaymentsCreateResponseOpenApi)]
    pub capture_on: Option<PrimitiveDateTime>,

    /// This is the instruction for capture/ debit the money from the users' card. On the other hand authorization refers to blocking the amount on the users' payment method.
    #[schema(value_type = Option<CaptureMethod>, example = "automatic")]
    pub capture_method: Option<api_enums::CaptureMethod>,

    /// The payment method that is to be used
    #[schema(value_type = PaymentMethod, example = "bank_transfer")]
    #[auth_based]
    pub payment_method: Option<api_enums::PaymentMethod>,

    /// The payment method information provided for making a payment
    #[schema(value_type = Option<PaymentMethodDataResponseWithBilling>, example = "bank_transfer")]
    #[auth_based]
    #[serde(serialize_with = "serialize_payment_method_data_response")]
    pub payment_method_data: Option<PaymentMethodDataResponseWithBilling>,

    /// Provide a reference to a stored payment method
    #[schema(example = "187282ab-40ef-47a9-9206-5099ba31e432")]
    pub payment_token: Option<String>,

    /// The shipping address for the payment
    pub shipping: Option<Address>,

    /// The billing address for the payment
    pub billing: Option<Address>,

    /// Information about the product , quantity and amount for connectors. (e.g. Klarna)
    #[schema(value_type = Option<Vec<OrderDetailsWithAmount>>, example = r#"[{
        "product_name": "gillete creme",
        "quantity": 15,
        "amount" : 900
    }]"#)]
    pub order_details: Option<Vec<pii::SecretSerdeValue>>,

    /// description: The customer's email address
    /// This field will be deprecated soon. Please refer to `customer.email` object
    #[schema(max_length = 255, value_type = Option<String>, example = "johntest@test.com", deprecated)]
    pub email: crypto::OptionalEncryptableEmail,

    /// description: The customer's name
    /// This field will be deprecated soon. Please refer to `customer.name` object
    #[schema(value_type = Option<String>, max_length = 255, example = "John Test", deprecated)]
    pub name: crypto::OptionalEncryptableName,

    /// The customer's phone number
    /// This field will be deprecated soon. Please refer to `customer.phone` object
    #[schema(value_type = Option<String>, max_length = 255, example = "9123456789", deprecated)]
    pub phone: crypto::OptionalEncryptablePhone,

    /// The URL to redirect after the completion of the operation
    #[schema(example = "https://hyperswitch.io")]
    pub return_url: Option<String>,

    /// The transaction authentication can be set to undergo payer authentication. By default, the authentication will be marked as NO_THREE_DS, as the 3DS method helps with more robust payer authentication
    #[schema(value_type = Option<AuthenticationType>, example = "no_three_ds", default = "three_ds")]
    pub authentication_type: Option<api_enums::AuthenticationType>,

    /// For non-card charges, you can use this value as the complete description that appears on your customers’ statements. Must contain at least one letter, maximum 22 characters.
    #[schema(max_length = 255, example = "Hyperswitch Router")]
    pub statement_descriptor_name: Option<String>,

    /// Provides information about a card payment that customers see on their statements. Concatenated with the prefix (shortened descriptor) or statement descriptor that’s set on the account to form the complete statement descriptor. Maximum 255 characters for the concatenated descriptor.
    #[schema(max_length = 255, example = "Payment for shoes purchase")]
    pub statement_descriptor_suffix: Option<String>,

    /// Additional information required for redirection
    pub next_action: Option<NextActionData>,

    /// If the payment was cancelled the reason will be provided here
    pub cancellation_reason: Option<String>,

    /// If there was an error while calling the connectors the code is received here
    #[schema(example = "E0001")]
    pub error_code: Option<String>,

    /// If there was an error while calling the connector the error message is received here
    #[schema(example = "Failed while verifying the card")]
    pub error_message: Option<String>,

    /// error code unified across the connectors is received here if there was an error while calling connector
    #[remove_in(PaymentsCreateResponseOpenApi)]
    pub unified_code: Option<String>,

    /// error message unified across the connectors is received here if there was an error while calling connector
    #[remove_in(PaymentsCreateResponseOpenApi)]
    pub unified_message: Option<String>,

    /// Payment Experience for the current payment
    #[schema(value_type = Option<PaymentExperience>, example = "redirect_to_url")]
    pub payment_experience: Option<api_enums::PaymentExperience>,

    /// Can be used to specify the Payment Method Type
    #[schema(value_type = Option<PaymentMethodType>, example = "gpay")]
    pub payment_method_type: Option<api_enums::PaymentMethodType>,

    /// The connector used for this payment along with the country and business details
    #[schema(example = "stripe_US_food")]
    pub connector_label: Option<String>,

    /// The business country of merchant for this payment
    #[schema(value_type = Option<CountryAlpha2>, example = "US")]
    pub business_country: Option<api_enums::CountryAlpha2>,

    /// The business label of merchant for this payment
    pub business_label: Option<String>,

    /// The business_sub_label for this payment
    pub business_sub_label: Option<String>,

    /// Allowed Payment Method Types for a given PaymentIntent
    #[schema(value_type = Option<Vec<PaymentMethodType>>)]
    pub allowed_payment_method_types: Option<serde_json::Value>,

    /// ephemeral_key for the customer_id mentioned
    pub ephemeral_key: Option<EphemeralKeyCreateResponse>,

    /// If true the payment can be retried with same or different payment method which means the confirm call can be made again.
    pub manual_retry_allowed: Option<bool>,

    /// A unique identifier for a payment provided by the connector
    #[schema(value_type = Option<String>, example = "993672945374576J")]
    pub connector_transaction_id: Option<String>,

    /// Frm message contains information about the frm response
    pub frm_message: Option<FrmMessage>,

    /// You can specify up to 50 keys, with key names up to 40 characters long and values up to 500 characters long. Metadata is useful for storing additional, structured information on an object.
    #[schema(value_type = Option<Object>, example = r#"{ "udf1": "some-value", "udf2": "some-value" }"#)]
    pub metadata: Option<serde_json::Value>,

    /// Additional data related to some connectors
    #[schema(value_type = Option<ConnectorMetadata>)]
    pub connector_metadata: Option<serde_json::Value>, // This is Value because it is fetched from DB and before putting in DB the type is validated

    /// Additional data that might be required by hyperswitch, to enable some specific features.
    #[schema(value_type = Option<FeatureMetadata>)]
    pub feature_metadata: Option<serde_json::Value>, // This is Value because it is fetched from DB and before putting in DB the type is validated

    /// reference(Identifier) to the payment at connector side
    #[schema(value_type = Option<String>, example = "993672945374576J")]
    pub reference_id: Option<String>,

    /// Details for Payment link
    pub payment_link: Option<PaymentLinkResponse>,
    /// The business profile that is associated with this payment
    pub profile_id: Option<String>,

    /// Details of surcharge applied on this payment
    pub surcharge_details: Option<RequestSurchargeDetails>,

    /// Total number of attempts associated with this payment
    pub attempt_count: i16,

    /// Denotes the action(approve or reject) taken by merchant in case of manual review. Manual review can occur when the transaction is marked as risky by the frm_processor, payment processor or when there is underpayment/over payment incase of crypto payment
    pub merchant_decision: Option<String>,

    /// Identifier of the connector ( merchant connector account ) which was chosen to make the payment
    pub merchant_connector_id: Option<String>,

    /// If true, incremental authorization can be performed on this payment, in case the funds authorized initially fall short.
    pub incremental_authorization_allowed: Option<bool>,

    /// Total number of authorizations happened in an incremental_authorization payment
    pub authorization_count: Option<i32>,

    /// List of incremental authorizations happened to the payment
    pub incremental_authorizations: Option<Vec<IncrementalAuthorizationResponse>>,

    /// Details of external authentication
    pub external_authentication_details: Option<ExternalAuthenticationDetailsResponse>,

    /// Flag indicating if external 3ds authentication is made or not
    pub external_3ds_authentication_attempted: Option<bool>,

    /// Date Time for expiry of the payment
    #[schema(example = "2022-09-10T10:11:12Z")]
    #[serde(default, with = "common_utils::custom_serde::iso8601::option")]
    pub expires_on: Option<PrimitiveDateTime>,

    /// Payment Fingerprint, to identify a particular card.
    /// It is a 20 character long alphanumeric code.
    pub fingerprint: Option<String>,

    #[schema(value_type = Option<BrowserInformation>)]
    /// The browser information used for this payment
    pub browser_info: Option<serde_json::Value>,

    /// Identifier for Payment Method used for the payment
    pub payment_method_id: Option<String>,

    /// Payment Method Status, refers to the status of the payment method used for this payment.
    #[schema(value_type = Option<PaymentMethodStatus>)]
    pub payment_method_status: Option<common_enums::PaymentMethodStatus>,

    /// Date time at which payment was updated
    #[schema(example = "2022-09-10T10:11:12Z")]
    #[serde(default, with = "common_utils::custom_serde::iso8601::option")]
    pub updated: Option<PrimitiveDateTime>,

    /// Fee information to be charged on the payment being collected
    pub charges: Option<PaymentChargeResponse>,

    /// You can specify up to 50 keys, with key names up to 40 characters long and values up to 500 characters long. FRM Metadata is useful for storing additional, structured information on an object related to FRM.
    #[schema(value_type = Option<Object>, example = r#"{ "fulfillment_method" : "deliver", "coverage_request" : "fraud" }"#)]
    pub frm_metadata: Option<pii::SecretSerdeValue>,

    /// Merchant's identifier for the payment/invoice. This will be sent to the connector
    /// if the connector provides support to accept multiple reference ids.
    /// In case the connector supports only one reference id, Hyperswitch's Payment ID will be sent as reference.
    #[schema(
        value_type = Option<String>,
        max_length = 255,
        example = "Custom_Order_id_123"
    )]
    pub merchant_order_reference_id: Option<String>,
}

/// Fee information to be charged on the payment being collected
#[derive(Setter, Clone, Default, Debug, PartialEq, serde::Serialize, ToSchema)]
pub struct PaymentChargeResponse {
    /// Identifier for charge created for the payment
    pub charge_id: Option<String>,

    /// Type of charge (connector specific)
    #[schema(value_type = PaymentChargeType, example = "direct")]
    pub charge_type: api_enums::PaymentChargeType,

    /// Platform fees collected on the payment
    #[schema(value_type = i64, example = 6540)]
    pub application_fees: MinorUnit,

    /// Identifier for the reseller's account where the funds were transferred
    pub transfer_account_id: String,
}

/// Details of external authentication
#[derive(Setter, Clone, Default, Debug, PartialEq, serde::Serialize, ToSchema)]
pub struct ExternalAuthenticationDetailsResponse {
    /// Authentication Type - Challenge / Frictionless
    #[schema(value_type = Option<DecoupledAuthenticationType>)]
    pub authentication_flow: Option<enums::DecoupledAuthenticationType>,
    /// Electronic Commerce Indicator (eci)
    pub electronic_commerce_indicator: Option<String>,
    /// Authentication Status
    #[schema(value_type = AuthenticationStatus)]
    pub status: enums::AuthenticationStatus,
    /// DS Transaction ID
    pub ds_transaction_id: Option<String>,
    /// Message Version
    pub version: Option<String>,
    /// Error Code
    pub error_code: Option<String>,
    /// Error Message
    pub error_message: Option<String>,
}

#[derive(Clone, Debug, serde::Deserialize, ToSchema, serde::Serialize)]
#[serde(deny_unknown_fields)]
pub struct PaymentListConstraints {
    /// The identifier for customer
    #[schema(
        max_length = 64,
        min_length = 1,
        example = "cus_y3oqhf46pyzuxjbcn2giaqnb44",
        value_type = Option<String>,
    )]
    pub customer_id: Option<id_type::CustomerId>,

    /// A cursor for use in pagination, fetch the next list after some object
    #[schema(example = "pay_fafa124123")]
    pub starting_after: Option<String>,

    /// A cursor for use in pagination, fetch the previous list before some object
    #[schema(example = "pay_fafa124123")]
    pub ending_before: Option<String>,

    /// limit on the number of objects to return
    #[schema(default = 10, maximum = 100)]
    #[serde(default = "default_payments_list_limit")]
    pub limit: u32,

    /// The time at which payment is created
    #[schema(example = "2022-09-10T10:11:12Z")]
    #[serde(default, with = "common_utils::custom_serde::iso8601::option")]
    pub created: Option<PrimitiveDateTime>,

    /// Time less than the payment created time
    #[schema(example = "2022-09-10T10:11:12Z")]
    #[serde(
        default,
        with = "common_utils::custom_serde::iso8601::option",
        rename = "created.lt"
    )]
    pub created_lt: Option<PrimitiveDateTime>,

    /// Time greater than the payment created time
    #[schema(example = "2022-09-10T10:11:12Z")]
    #[serde(
        default,
        with = "common_utils::custom_serde::iso8601::option",
        rename = "created.gt"
    )]
    pub created_gt: Option<PrimitiveDateTime>,

    /// Time less than or equals to the payment created time
    #[schema(example = "2022-09-10T10:11:12Z")]
    #[serde(
        default,
        with = "common_utils::custom_serde::iso8601::option",
        rename = "created.lte"
    )]
    pub created_lte: Option<PrimitiveDateTime>,

    /// Time greater than or equals to the payment created time
    #[schema(example = "2022-09-10T10:11:12Z")]
    #[serde(default, with = "common_utils::custom_serde::iso8601::option")]
    #[serde(rename = "created.gte")]
    pub created_gte: Option<PrimitiveDateTime>,
}

#[derive(Clone, Debug, serde::Serialize, ToSchema)]
pub struct PaymentListResponse {
    /// The number of payments included in the list
    pub size: usize,
    // The list of payments response objects
    pub data: Vec<PaymentsResponse>,
}

#[derive(Setter, Clone, Default, Debug, PartialEq, serde::Serialize, ToSchema)]
pub struct IncrementalAuthorizationResponse {
    /// The unique identifier of authorization
    pub authorization_id: String,
    /// Amount the authorization has been made for
    #[schema(value_type = i64, example = 6540)]
    pub amount: MinorUnit,
    #[schema(value_type= AuthorizationStatus)]
    /// The status of the authorization
    pub status: common_enums::AuthorizationStatus,
    /// Error code sent by the connector for authorization
    pub error_code: Option<String>,
    /// Error message sent by the connector for authorization
    pub error_message: Option<String>,
    /// Previously authorized amount for the payment
    pub previously_authorized_amount: MinorUnit,
}

#[derive(Clone, Debug, serde::Serialize)]
pub struct PaymentListResponseV2 {
    /// The number of payments included in the list for given constraints
    pub count: usize,
    /// The total number of available payments for given constraints
    pub total_count: i64,
    /// The list of payments response objects
    pub data: Vec<PaymentsResponse>,
}

#[derive(Clone, Debug, serde::Deserialize, serde::Serialize)]
pub struct PaymentListFilterConstraints {
    /// The identifier for payment
    pub payment_id: Option<String>,
    /// The identifier for business profile
    pub profile_id: Option<String>,
    /// The identifier for customer
    pub customer_id: Option<id_type::CustomerId>,
    /// The limit on the number of objects. The default limit is 10 and max limit is 20
    #[serde(default = "default_payments_list_limit")]
    pub limit: u32,
    /// The starting point within a list of objects
    pub offset: Option<u32>,
    /// The amount to filter payments list
    pub amount_filter: Option<AmountFilter>,
    /// The time range for which objects are needed. TimeRange has two fields start_time and end_time from which objects can be filtered as per required scenarios (created_at, time less than, greater than etc).
    #[serde(flatten)]
    pub time_range: Option<TimeRange>,
    /// The list of connectors to filter payments list
    pub connector: Option<Vec<api_enums::Connector>>,
    /// The list of currencies to filter payments list
    pub currency: Option<Vec<enums::Currency>>,
    /// The list of payment status to filter payments list
    pub status: Option<Vec<enums::IntentStatus>>,
    /// The list of payment methods to filter payments list
    pub payment_method: Option<Vec<enums::PaymentMethod>>,
    /// The list of payment method types to filter payments list
    pub payment_method_type: Option<Vec<enums::PaymentMethodType>>,
    /// The list of authentication types to filter payments list
    pub authentication_type: Option<Vec<enums::AuthenticationType>>,
    /// The list of merchant connector ids to filter payments list for selected label
    pub merchant_connector_id: Option<Vec<String>>,
    /// The order in which payments list should be sorted
    #[serde(default)]
    pub order: Order,
}
#[derive(Clone, Debug, serde::Serialize)]
pub struct PaymentListFilters {
    /// The list of available connector filters
    pub connector: Vec<String>,
    /// The list of available currency filters
    pub currency: Vec<enums::Currency>,
    /// The list of available payment status filters
    pub status: Vec<enums::IntentStatus>,
    /// The list of available payment method filters
    pub payment_method: Vec<enums::PaymentMethod>,
    /// The list of available payment method types
    pub payment_method_type: Vec<enums::PaymentMethodType>,
    /// The list of available authentication types
    pub authentication_type: Vec<enums::AuthenticationType>,
}

#[derive(Clone, Debug, serde::Serialize)]
pub struct PaymentListFiltersV2 {
    /// The list of available connector filters
    pub connector: HashMap<String, Vec<MerchantConnectorInfo>>,
    /// The list of available currency filters
    pub currency: Vec<enums::Currency>,
    /// The list of available payment status filters
    pub status: Vec<enums::IntentStatus>,
    /// The list payment method and their corresponding types
    pub payment_method: HashMap<enums::PaymentMethod, HashSet<enums::PaymentMethodType>>,
    /// The list of available authentication types
    pub authentication_type: Vec<enums::AuthenticationType>,
}

#[derive(Clone, Debug, serde::Serialize)]
pub struct PaymentsAggregateResponse {
    /// The list of intent status with their count
    pub status_with_count: HashMap<enums::IntentStatus, i64>,
}

#[derive(Clone, Debug, Eq, PartialEq, serde::Deserialize, serde::Serialize, ToSchema)]
pub struct AmountFilter {
    /// The start amount to filter list of transactions which are greater than or equal to the start amount
    pub start_amount: Option<i64>,
    /// The end amount to filter list of transactions which are less than or equal to the end amount
    pub end_amount: Option<i64>,
}

#[derive(Clone, Debug, Default, Eq, PartialEq, serde::Deserialize, serde::Serialize, ToSchema)]
pub struct Order {
    /// The field to sort, such as Amount or Created etc.
    pub on: SortOn,
    /// The order in which to sort the items, either Ascending or Descending
    pub by: SortBy,
}

#[derive(Clone, Debug, Default, Eq, PartialEq, serde::Deserialize, serde::Serialize, ToSchema)]
#[serde(rename_all = "snake_case")]
pub enum SortOn {
    /// Sort by the amount field
    Amount,
    /// Sort by the created_at field
    #[default]
    Created,
}

#[derive(Clone, Debug, Default, Eq, PartialEq, serde::Deserialize, serde::Serialize, ToSchema)]
#[serde(rename_all = "snake_case")]
pub enum SortBy {
    /// Sort in ascending order
    Asc,
    /// Sort in descending order
    #[default]
    Desc,
}

#[derive(
    Debug, Clone, Copy, serde::Serialize, serde::Deserialize, PartialEq, Eq, Hash, ToSchema,
)]
pub struct TimeRange {
    /// The start time to filter payments list or to get list of filters. To get list of filters start time is needed to be passed
    #[serde(with = "common_utils::custom_serde::iso8601")]
    #[serde(alias = "startTime")]
    pub start_time: PrimitiveDateTime,
    /// The end time to filter payments list or to get list of filters. If not passed the default time is now
    #[serde(default, with = "common_utils::custom_serde::iso8601::option")]
    #[serde(alias = "endTime")]
    pub end_time: Option<PrimitiveDateTime>,
}

#[derive(Setter, Clone, Default, Debug, PartialEq, serde::Serialize)]
pub struct VerifyResponse {
    pub verify_id: Option<String>,
    pub merchant_id: Option<id_type::MerchantId>,
    // pub status: enums::VerifyStatus,
    pub client_secret: Option<Secret<String>>,
    pub customer_id: Option<id_type::CustomerId>,
    pub email: crypto::OptionalEncryptableEmail,
    pub name: crypto::OptionalEncryptableName,
    pub phone: crypto::OptionalEncryptablePhone,
    pub mandate_id: Option<String>,
    #[auth_based]
    pub payment_method: Option<api_enums::PaymentMethod>,
    #[auth_based]
    pub payment_method_data: Option<PaymentMethodDataResponse>,
    pub payment_token: Option<String>,
    pub error_code: Option<String>,
    pub error_message: Option<String>,
}

#[derive(Default, Debug, serde::Deserialize, serde::Serialize)]
pub struct PaymentsRedirectionResponse {
    pub redirect_url: String,
}

pub struct MandateValidationFields {
    pub recurring_details: Option<RecurringDetails>,
    pub confirm: Option<bool>,
    pub customer_id: Option<id_type::CustomerId>,
    pub mandate_data: Option<MandateData>,
    pub setup_future_usage: Option<api_enums::FutureUsage>,
    pub off_session: Option<bool>,
}

impl From<&PaymentsRequest> for MandateValidationFields {
    fn from(req: &PaymentsRequest) -> Self {
        let recurring_details = req
            .mandate_id
            .clone()
            .map(RecurringDetails::MandateId)
            .or(req.recurring_details.clone());

        Self {
            recurring_details,
            confirm: req.confirm,
            customer_id: req
                .customer
                .as_ref()
                .map(|customer_details| &customer_details.id)
                .or(req.customer_id.as_ref())
                .map(ToOwned::to_owned),
            mandate_data: req.mandate_data.clone(),
            setup_future_usage: req.setup_future_usage,
            off_session: req.off_session,
        }
    }
}

impl From<&VerifyRequest> for MandateValidationFields {
    fn from(req: &VerifyRequest) -> Self {
        Self {
            recurring_details: None,
            confirm: Some(true),
            customer_id: req.customer_id.clone(),
            mandate_data: req.mandate_data.clone(),
            off_session: req.off_session,
            setup_future_usage: req.setup_future_usage,
        }
    }
}

impl From<PaymentsSessionRequest> for PaymentsSessionResponse {
    fn from(item: PaymentsSessionRequest) -> Self {
        let client_secret: Secret<String, pii::ClientSecret> = Secret::new(item.client_secret);
        Self {
            session_token: vec![],
            payment_id: item.payment_id,
            client_secret,
        }
    }
}

impl From<PaymentsStartRequest> for PaymentsRequest {
    fn from(item: PaymentsStartRequest) -> Self {
        Self {
            payment_id: Some(PaymentIdType::PaymentIntentId(item.payment_id)),
            merchant_id: Some(item.merchant_id),
            ..Default::default()
        }
    }
}

impl From<AdditionalCardInfo> for CardResponse {
    fn from(card: AdditionalCardInfo) -> Self {
        Self {
            last4: card.last4,
            card_type: card.card_type,
            card_network: card.card_network,
            card_issuer: card.card_issuer,
            card_issuing_country: card.card_issuing_country,
            card_isin: card.card_isin,
            card_extended_bin: card.card_extended_bin,
            card_exp_month: card.card_exp_month,
            card_exp_year: card.card_exp_year,
            card_holder_name: card.card_holder_name,
            payment_checks: card.payment_checks,
            authentication_data: card.authentication_data,
        }
    }
}

impl From<KlarnaSdkPaymentMethod> for PaylaterResponse {
    fn from(klarna_sdk: KlarnaSdkPaymentMethod) -> Self {
        Self {
            klarna_sdk: Some(KlarnaSdkPaymentMethodResponse {
                payment_type: klarna_sdk.payment_type,
            }),
        }
    }
}

impl From<AdditionalPaymentData> for PaymentMethodDataResponse {
    fn from(payment_method_data: AdditionalPaymentData) -> Self {
        match payment_method_data {
            AdditionalPaymentData::Card(card) => Self::Card(Box::new(CardResponse::from(*card))),
            AdditionalPaymentData::PayLater { klarna_sdk } => match klarna_sdk {
                Some(sdk) => Self::PayLater(Box::new(PaylaterResponse::from(sdk))),
                None => Self::PayLater(Box::new(PaylaterResponse { klarna_sdk: None })),
            },
            AdditionalPaymentData::Wallet { .. } => Self::Wallet {},
            AdditionalPaymentData::BankRedirect {
                bank_name,
                additional_details,
            } => Self::BankRedirect(additional_info::BankRedirectAdditionalData {
                bank_name,
                additional_details,
            }),
            AdditionalPaymentData::Crypto(crypto) => Self::Crypto(crypto),
            AdditionalPaymentData::BankDebit(bank_debit) => Self::BankDebit(bank_debit),
            AdditionalPaymentData::MandatePayment {} => Self::MandatePayment {},
            AdditionalPaymentData::Reward {} => Self::Reward {},
            AdditionalPaymentData::RealTimePayment(realtime_payment) => {
                Self::RealTimePayment(realtime_payment)
            }
            AdditionalPaymentData::Upi(upi) => Self::Upi(upi),
            AdditionalPaymentData::BankTransfer(bank_transfer) => Self::BankTransfer(bank_transfer),
            AdditionalPaymentData::Voucher(voucher) => Self::Voucher(voucher),
            AdditionalPaymentData::GiftCard(gift_card) => Self::GiftCard(gift_card),
            AdditionalPaymentData::CardRedirect(card_redirect) => Self::CardRedirect(card_redirect),
            AdditionalPaymentData::CardToken(card_token) => Self::CardToken(card_token),
            AdditionalPaymentData::OpenBanking(open_banking) => Self::OpenBanking(open_banking),
        }
    }
}

#[derive(Debug, Clone, serde::Serialize)]
pub struct PgRedirectResponse {
    pub payment_id: String,
    pub status: api_enums::IntentStatus,
    pub gateway_id: String,
    pub customer_id: Option<id_type::CustomerId>,
    pub amount: Option<MinorUnit>,
}

#[derive(Debug, serde::Serialize, PartialEq, Eq, serde::Deserialize)]
pub struct RedirectionResponse {
    pub return_url: String,
    pub params: Vec<(String, String)>,
    pub return_url_with_query_params: String,
    pub http_method: String,
    pub headers: Vec<(String, String)>,
}

#[derive(Debug, serde::Deserialize)]
pub struct PaymentsResponseForm {
    pub transaction_id: String,
    // pub transaction_reference_id: String,
    pub merchant_id: id_type::MerchantId,
    pub order_id: String,
}

#[derive(Default, Debug, serde::Deserialize, serde::Serialize, Clone, ToSchema)]
pub struct PaymentsRetrieveRequest {
    /// The type of ID (ex: payment intent id, payment attempt id or connector txn id)
    pub resource_id: PaymentIdType,
    /// The identifier for the Merchant Account.
    #[schema(value_type = Option<String>)]
    pub merchant_id: Option<id_type::MerchantId>,
    /// Decider to enable or disable the connector call for retrieve request
    pub force_sync: bool,
    /// The parameters passed to a retrieve request
    pub param: Option<String>,
    /// The name of the connector
    pub connector: Option<String>,
    /// Merchant connector details used to make payments.
    #[schema(value_type = Option<MerchantConnectorDetailsWrap>)]
    pub merchant_connector_details: Option<admin::MerchantConnectorDetailsWrap>,
    /// This is a token which expires after 15 minutes, used from the client to authenticate and create sessions from the SDK
    pub client_secret: Option<String>,
    /// If enabled provides list of captures linked to latest attempt
    pub expand_captures: Option<bool>,
    /// If enabled provides list of attempts linked to payment intent
    pub expand_attempts: Option<bool>,
}

#[derive(Debug, Default, Eq, PartialEq, serde::Deserialize, serde::Serialize, Clone, ToSchema)]
pub struct OrderDetailsWithAmount {
    /// Name of the product that is being purchased
    #[schema(max_length = 255, example = "shirt")]
    pub product_name: String,
    /// The quantity of the product to be purchased
    #[schema(example = 1)]
    pub quantity: u16,
    /// the amount per quantity of product
    pub amount: i64,
    // Does the order includes shipping
    pub requires_shipping: Option<bool>,
    /// The image URL of the product
    pub product_img_link: Option<String>,
    /// ID of the product that is being purchased
    pub product_id: Option<String>,
    /// Category of the product that is being purchased
    pub category: Option<String>,
    /// Sub category of the product that is being purchased
    pub sub_category: Option<String>,
    /// Brand of the product that is being purchased
    pub brand: Option<String>,
    /// Type of the product that is being purchased
    pub product_type: Option<ProductType>,
}

#[derive(Debug, Default, Eq, PartialEq, serde::Deserialize, serde::Serialize, Clone, ToSchema)]
#[serde(rename_all = "snake_case")]
pub enum ProductType {
    #[default]
    Physical,
    Digital,
    Travel,
    Ride,
    Event,
    Accommodation,
}

#[derive(Debug, Default, Eq, PartialEq, serde::Deserialize, serde::Serialize, Clone, ToSchema)]
pub struct OrderDetails {
    /// Name of the product that is being purchased
    #[schema(max_length = 255, example = "shirt")]
    pub product_name: String,
    /// The quantity of the product to be purchased
    #[schema(example = 1)]
    pub quantity: u16,
    // Does the order include shipping
    pub requires_shipping: Option<bool>,
    /// The image URL of the product
    pub product_img_link: Option<String>,
    /// ID of the product that is being purchased
    pub product_id: Option<String>,
    /// Category of the product that is being purchased
    pub category: Option<String>,
    /// Sub category of the product that is being purchased
    pub sub_category: Option<String>,
    /// Brand of the product that is being purchased
    pub brand: Option<String>,
    /// Type of the product that is being purchased
    pub product_type: Option<ProductType>,
}

#[derive(Default, Debug, Eq, PartialEq, serde::Deserialize, serde::Serialize, Clone, ToSchema)]
pub struct RedirectResponse {
    #[schema(value_type = Option<String>)]
    pub param: Option<Secret<String>>,
    #[schema(value_type = Option<Object>)]
    pub json_payload: Option<pii::SecretSerdeValue>,
}

#[derive(Debug, serde::Deserialize, serde::Serialize, Clone, ToSchema)]
pub struct PaymentsSessionRequest {
    /// The identifier for the payment
    pub payment_id: String,
    /// This is a token which expires after 15 minutes, used from the client to authenticate and create sessions from the SDK
    pub client_secret: String,
    /// The list of the supported wallets
    #[schema(value_type = Vec<PaymentMethodType>)]
    pub wallets: Vec<api_enums::PaymentMethodType>,
    /// Merchant connector details used to make payments.
    #[schema(value_type = Option<MerchantConnectorDetailsWrap>)]
    pub merchant_connector_details: Option<admin::MerchantConnectorDetailsWrap>,
}

#[derive(Debug, Clone, Eq, PartialEq, serde::Serialize, serde::Deserialize, ToSchema)]
pub struct GpayAllowedMethodsParameters {
    /// The list of allowed auth methods (ex: 3DS, No3DS, PAN_ONLY etc)
    pub allowed_auth_methods: Vec<String>,
    /// The list of allowed card networks (ex: AMEX,JCB etc)
    pub allowed_card_networks: Vec<String>,
    /// Is billing address required
    #[serde(skip_serializing_if = "Option::is_none")]
    pub billing_address_required: Option<bool>,
    /// Billing address parameters
    #[serde(skip_serializing_if = "Option::is_none")]
    pub billing_address_parameters: Option<GpayBillingAddressParameters>,
    /// Whether assurance details are required
    #[serde(skip_serializing_if = "Option::is_none")]
    pub assurance_details_required: Option<bool>,
}

#[derive(Debug, Clone, Eq, PartialEq, serde::Serialize, serde::Deserialize, ToSchema)]
pub struct GpayBillingAddressParameters {
    /// Is billing phone number required
    pub phone_number_required: bool,
    /// Billing address format
    pub format: GpayBillingAddressFormat,
}

#[derive(Debug, Clone, Eq, PartialEq, serde::Serialize, serde::Deserialize, ToSchema)]
pub enum GpayBillingAddressFormat {
    FULL,
    MIN,
}

#[derive(Debug, Clone, Eq, PartialEq, serde::Serialize, serde::Deserialize, ToSchema)]
pub struct GpayTokenParameters {
    /// The name of the connector
    pub gateway: String,
    /// The merchant ID registered in the connector associated
    #[serde(skip_serializing_if = "Option::is_none")]
    pub gateway_merchant_id: Option<String>,
    #[serde(skip_serializing_if = "Option::is_none", rename = "stripe:version")]
    pub stripe_version: Option<String>,
    #[serde(
        skip_serializing_if = "Option::is_none",
        rename = "stripe:publishableKey"
    )]
    pub stripe_publishable_key: Option<String>,
}

#[derive(Debug, Clone, Eq, PartialEq, serde::Serialize, serde::Deserialize, ToSchema)]
pub struct GpayTokenizationSpecification {
    /// The token specification type(ex: PAYMENT_GATEWAY)
    #[serde(rename = "type")]
    pub token_specification_type: String,
    /// The parameters for the token specification Google Pay
    pub parameters: GpayTokenParameters,
}

#[derive(Debug, Clone, Eq, PartialEq, serde::Serialize, serde::Deserialize, ToSchema)]
pub struct GpayAllowedPaymentMethods {
    /// The type of payment method
    #[serde(rename = "type")]
    pub payment_method_type: String,
    /// The parameters Google Pay requires
    pub parameters: GpayAllowedMethodsParameters,
    /// The tokenization specification for Google Pay
    pub tokenization_specification: GpayTokenizationSpecification,
}

#[derive(Debug, Clone, Eq, PartialEq, serde::Serialize, serde::Deserialize, ToSchema)]
pub struct GpayTransactionInfo {
    /// The country code
    #[schema(value_type = CountryAlpha2, example = "US")]
    pub country_code: api_enums::CountryAlpha2,
    /// The currency code
    #[schema(value_type = Currency, example = "USD")]
    pub currency_code: api_enums::Currency,
    /// The total price status (ex: 'FINAL')
    pub total_price_status: String,
    /// The total price
    #[schema(value_type = String, example = "38.02")]
    pub total_price: StringMajorUnit,
}

#[derive(Debug, Clone, Eq, PartialEq, serde::Serialize, serde::Deserialize, ToSchema)]
pub struct GpayMerchantInfo {
    /// The merchant Identifier that needs to be passed while invoking Gpay SDK
    #[serde(skip_serializing_if = "Option::is_none")]
    pub merchant_id: Option<String>,
    /// The name of the merchant that needs to be displayed on Gpay PopUp
    pub merchant_name: String,
}

#[derive(Debug, Clone, serde::Serialize, serde::Deserialize)]
pub struct GpayMetaData {
    pub merchant_info: GpayMerchantInfo,
    pub allowed_payment_methods: Vec<GpayAllowedPaymentMethods>,
}

#[derive(Debug, Clone, serde::Serialize, serde::Deserialize)]
pub struct GpaySessionTokenData {
    #[serde(rename = "google_pay")]
    pub data: GpayMetaData,
}

#[derive(Debug, Clone, serde::Serialize, serde::Deserialize)]
pub struct PaypalSdkMetaData {
    pub client_id: String,
}

#[derive(Debug, Clone, serde::Serialize, serde::Deserialize)]
pub struct PaypalSdkSessionTokenData {
    #[serde(rename = "paypal_sdk")]
    pub data: PaypalSdkMetaData,
}

#[derive(Debug, Clone, serde::Serialize, serde::Deserialize)]
#[serde(rename_all = "camelCase")]
pub struct ApplepaySessionRequest {
    pub merchant_identifier: String,
    pub display_name: String,
    pub initiative: String,
    pub initiative_context: String,
}

/// Some connectors like Apple Pay, Airwallex and Noon might require some additional information, find specific details in the child attributes below.
#[derive(Debug, Clone, serde::Serialize, serde::Deserialize, ToSchema)]
pub struct ConnectorMetadata {
    pub apple_pay: Option<ApplepayConnectorMetadataRequest>,
    pub airwallex: Option<AirwallexData>,
    pub noon: Option<NoonData>,
}

impl ConnectorMetadata {
    pub fn from_value(
        value: pii::SecretSerdeValue,
    ) -> common_utils::errors::CustomResult<Self, common_utils::errors::ParsingError> {
        value
            .parse_value::<Self>("ConnectorMetadata")
            .change_context(common_utils::errors::ParsingError::StructParseFailure(
                "Metadata",
            ))
    }
    pub fn get_apple_pay_certificates(self) -> Option<(Secret<String>, Secret<String>)> {
        self.apple_pay.and_then(|applepay_metadata| {
            applepay_metadata
                .session_token_data
                .map(|session_token_data| {
                    let SessionTokenInfo {
                        certificate,
                        certificate_keys,
                        ..
                    } = session_token_data;
                    (certificate, certificate_keys)
                })
        })
    }
}

#[derive(Debug, Clone, serde::Serialize, serde::Deserialize, ToSchema)]
pub struct AirwallexData {
    /// payload required by airwallex
    payload: Option<String>,
}

#[derive(Debug, Clone, serde::Serialize, serde::Deserialize, ToSchema)]
pub struct NoonData {
    /// Information about the order category that merchant wants to specify at connector level. (e.g. In Noon Payments it can take values like "pay", "food", or any other custom string set by the merchant in Noon's Dashboard)
    pub order_category: Option<String>,
}

#[derive(Debug, Clone, serde::Serialize, serde::Deserialize, ToSchema)]
pub struct ApplepayConnectorMetadataRequest {
    pub session_token_data: Option<SessionTokenInfo>,
}

#[derive(Debug, Clone, serde::Serialize, serde::Deserialize)]
pub struct ApplepaySessionTokenData {
    pub apple_pay: ApplePayMetadata,
}

#[derive(Debug, Clone, serde::Serialize, serde::Deserialize)]
pub struct ApplepayCombinedSessionTokenData {
    pub apple_pay_combined: ApplePayCombinedMetadata,
}

#[derive(Debug, Clone, serde::Serialize, serde::Deserialize)]
#[serde(rename_all = "snake_case")]
pub enum ApplepaySessionTokenMetadata {
    ApplePayCombined(ApplePayCombinedMetadata),
    ApplePay(ApplePayMetadata),
}

#[derive(Debug, Clone, serde::Serialize, serde::Deserialize)]
pub struct ApplePayMetadata {
    pub payment_request_data: PaymentRequestMetadata,
    pub session_token_data: SessionTokenInfo,
}

#[derive(Debug, Clone, serde::Serialize, serde::Deserialize)]
#[serde(rename_all = "snake_case")]
pub enum ApplePayCombinedMetadata {
    Simplified {
        payment_request_data: PaymentRequestMetadata,
        session_token_data: SessionTokenForSimplifiedApplePay,
    },
    Manual {
        payment_request_data: PaymentRequestMetadata,
        session_token_data: SessionTokenInfo,
    },
}

#[derive(Debug, Clone, serde::Serialize, serde::Deserialize)]
pub struct PaymentRequestMetadata {
    pub supported_networks: Vec<String>,
    pub merchant_capabilities: Vec<String>,
    pub label: String,
}

#[derive(Debug, Clone, serde::Serialize, serde::Deserialize, ToSchema)]
pub struct SessionTokenInfo {
    #[schema(value_type = String)]
    pub certificate: Secret<String>,
    #[schema(value_type = String)]
    pub certificate_keys: Secret<String>,
    pub merchant_identifier: String,
    pub display_name: String,
    pub initiative: ApplepayInitiative,
    pub initiative_context: Option<String>,
    #[schema(value_type = Option<CountryAlpha2>)]
    pub merchant_business_country: Option<api_enums::CountryAlpha2>,
    #[serde(flatten)]
    pub payment_processing_details_at: Option<PaymentProcessingDetailsAt>,
}

#[derive(Debug, Clone, serde::Serialize, serde::Deserialize, Display, ToSchema)]
#[serde(rename_all = "snake_case")]
pub enum ApplepayInitiative {
    Web,
    Ios,
}

#[derive(Debug, Clone, serde::Serialize, serde::Deserialize, ToSchema)]
#[serde(tag = "payment_processing_details_at")]
pub enum PaymentProcessingDetailsAt {
    Hyperswitch(PaymentProcessingDetails),
    Connector,
}

#[derive(Debug, Clone, serde::Serialize, serde::Deserialize, PartialEq, Eq, ToSchema)]
pub struct PaymentProcessingDetails {
    #[schema(value_type = String)]
    pub payment_processing_certificate: Secret<String>,
    #[schema(value_type = String)]
    pub payment_processing_certificate_key: Secret<String>,
}

#[derive(Debug, Clone, serde::Serialize, serde::Deserialize, ToSchema)]
pub struct SessionTokenForSimplifiedApplePay {
    pub initiative_context: String,
    #[schema(value_type = Option<CountryAlpha2>)]
    pub merchant_business_country: Option<api_enums::CountryAlpha2>,
}

#[derive(Debug, Clone, Eq, PartialEq, serde::Serialize, ToSchema)]
#[serde(tag = "wallet_name")]
#[serde(rename_all = "snake_case")]
pub enum SessionToken {
    /// The session response structure for Google Pay
    GooglePay(Box<GpaySessionTokenResponse>),
    /// The session response structure for Klarna
    Klarna(Box<KlarnaSessionTokenResponse>),
    /// The session response structure for PayPal
    Paypal(Box<PaypalSessionTokenResponse>),
    /// The session response structure for Apple Pay
    ApplePay(Box<ApplepaySessionTokenResponse>),
    /// Session token for OpenBanking PIS flow
    OpenBanking(OpenBankingSessionToken),
    /// Whenever there is no session token response or an error in session response
    NoSessionTokenReceived,
}

#[derive(Debug, Clone, Eq, PartialEq, serde::Serialize, ToSchema)]
#[serde(untagged)]
pub enum GpaySessionTokenResponse {
    /// Google pay response involving third party sdk
    ThirdPartyResponse(GooglePayThirdPartySdk),
    /// Google pay session response for non third party sdk
    GooglePaySession(GooglePaySessionResponse),
}

#[derive(Debug, Clone, Eq, PartialEq, serde::Serialize, ToSchema)]
#[serde(rename_all = "lowercase")]
pub struct GooglePayThirdPartySdk {
    /// Identifier for the delayed session response
    pub delayed_session_token: bool,
    /// The name of the connector
    pub connector: String,
    /// The next action for the sdk (ex: calling confirm or sync call)
    pub sdk_next_action: SdkNextAction,
}

#[derive(Debug, Clone, Eq, PartialEq, serde::Serialize, ToSchema)]
#[serde(rename_all = "lowercase")]
pub struct GooglePaySessionResponse {
    /// The merchant info
    pub merchant_info: GpayMerchantInfo,
    /// Is shipping address required
    pub shipping_address_required: bool,
    /// Is email required
    pub email_required: bool,
    /// Shipping address parameters
    pub shipping_address_parameters: GpayShippingAddressParameters,
    /// List of the allowed payment meythods
    pub allowed_payment_methods: Vec<GpayAllowedPaymentMethods>,
    /// The transaction info Google Pay requires
    pub transaction_info: GpayTransactionInfo,
    /// Identifier for the delayed session response
    pub delayed_session_token: bool,
    /// The name of the connector
    pub connector: String,
    /// The next action for the sdk (ex: calling confirm or sync call)
    pub sdk_next_action: SdkNextAction,
    /// Secrets for sdk display and payment
    pub secrets: Option<SecretInfoToInitiateSdk>,
}

#[derive(Debug, Clone, Eq, PartialEq, serde::Serialize, ToSchema)]
#[serde(rename_all = "lowercase")]
pub struct GpayShippingAddressParameters {
    /// Is shipping phone number required
    pub phone_number_required: bool,
}

#[derive(Debug, Clone, Eq, PartialEq, serde::Serialize, ToSchema)]
#[serde(rename_all = "lowercase")]
pub struct KlarnaSessionTokenResponse {
    /// The session token for Klarna
    pub session_token: String,
    /// The identifier for the session
    pub session_id: String,
}

#[derive(Debug, Clone, Eq, PartialEq, serde::Serialize, ToSchema)]
#[serde(rename_all = "lowercase")]
pub struct PaypalSessionTokenResponse {
    /// Name of the connector
    pub connector: String,
    /// The session token for PayPal
    pub session_token: String,
    /// The next action for the sdk (ex: calling confirm or sync call)
    pub sdk_next_action: SdkNextAction,
}

#[derive(Debug, Clone, Eq, PartialEq, serde::Serialize, ToSchema)]
#[serde(rename_all = "lowercase")]
pub struct OpenBankingSessionToken {
    /// The session token for OpenBanking Connectors
    pub open_banking_session_token: String,
}

#[derive(Debug, Clone, Eq, PartialEq, serde::Serialize, ToSchema)]
#[serde(rename_all = "lowercase")]
pub struct ApplepaySessionTokenResponse {
    /// Session object for Apple Pay
    /// The session_token_data will be null for iOS devices because the Apple Pay session call is skipped, as there is no web domain involved
    #[serde(skip_serializing_if = "Option::is_none")]
    pub session_token_data: Option<ApplePaySessionResponse>,
    /// Payment request object for Apple Pay
    pub payment_request_data: Option<ApplePayPaymentRequest>,
    /// The session token is w.r.t this connector
    pub connector: String,
    /// Identifier for the delayed session response
    pub delayed_session_token: bool,
    /// The next action for the sdk (ex: calling confirm or sync call)
    pub sdk_next_action: SdkNextAction,
    /// The connector transaction id
    pub connector_reference_id: Option<String>,
    /// The public key id is to invoke third party sdk
    pub connector_sdk_public_key: Option<String>,
    /// The connector merchant id
    pub connector_merchant_id: Option<String>,
}

#[derive(Debug, Eq, PartialEq, serde::Serialize, Clone, ToSchema)]
pub struct SdkNextAction {
    /// The type of next action
    pub next_action: NextActionCall,
}

#[derive(Debug, Eq, PartialEq, serde::Serialize, serde::Deserialize, Clone, ToSchema)]
#[serde(rename_all = "snake_case")]
pub enum NextActionCall {
    /// The next action call is confirm
    Confirm,
    /// The next action call is sync
    Sync,
    /// The next action call is Complete Authorize
    CompleteAuthorize,
}

#[derive(Debug, Clone, Eq, PartialEq, serde::Serialize, ToSchema)]
#[serde(untagged)]
pub enum ApplePaySessionResponse {
    ///  We get this session response, when third party sdk is involved
    ThirdPartySdk(ThirdPartySdkSessionResponse),
    ///  We get this session response, when there is no involvement of third party sdk
    /// This is the common response most of the times
    NoThirdPartySdk(NoThirdPartySdkSessionResponse),
    /// This is for the empty session response
    NoSessionResponse,
}

#[derive(Debug, Clone, Eq, PartialEq, serde::Serialize, ToSchema, serde::Deserialize)]
#[serde(rename_all(deserialize = "camelCase"))]
pub struct NoThirdPartySdkSessionResponse {
    /// Timestamp at which session is requested
    pub epoch_timestamp: u64,
    /// Timestamp at which session expires
    pub expires_at: u64,
    /// The identifier for the merchant session
    pub merchant_session_identifier: String,
    /// Apple pay generated unique ID (UUID) value
    pub nonce: String,
    /// The identifier for the merchant
    pub merchant_identifier: String,
    /// The domain name of the merchant which is registered in Apple Pay
    pub domain_name: String,
    /// The name to be displayed on Apple Pay button
    pub display_name: String,
    /// A string which represents the properties of a payment
    pub signature: String,
    /// The identifier for the operational analytics
    pub operational_analytics_identifier: String,
    /// The number of retries to get the session response
    pub retries: u8,
    /// The identifier for the connector transaction
    pub psp_id: String,
}

#[derive(Debug, Clone, Eq, PartialEq, serde::Serialize, ToSchema)]
pub struct ThirdPartySdkSessionResponse {
    pub secrets: SecretInfoToInitiateSdk,
}

#[derive(Debug, Clone, Eq, PartialEq, serde::Serialize, ToSchema, serde::Deserialize)]
pub struct SecretInfoToInitiateSdk {
    // Authorization secrets used by client to initiate sdk
    #[schema(value_type = String)]
    pub display: Secret<String>,
    // Authorization secrets used by client for payment
    #[schema(value_type = String)]
    pub payment: Secret<String>,
}

#[derive(Debug, Clone, Eq, PartialEq, serde::Serialize, ToSchema, serde::Deserialize)]
pub struct ApplePayPaymentRequest {
    /// The code for country
    #[schema(value_type = CountryAlpha2, example = "US")]
    pub country_code: api_enums::CountryAlpha2,
    /// The code for currency
    #[schema(value_type = Currency, example = "USD")]
    pub currency_code: api_enums::Currency,
    /// Represents the total for the payment.
    pub total: AmountInfo,
    /// The list of merchant capabilities(ex: whether capable of 3ds or no-3ds)
    pub merchant_capabilities: Option<Vec<String>>,
    /// The list of supported networks
    pub supported_networks: Option<Vec<String>>,
    pub merchant_identifier: Option<String>,
    /// The required billing contact fields for connector
    #[serde(skip_serializing_if = "Option::is_none")]
    pub required_billing_contact_fields: Option<ApplePayBillingContactFields>,
    #[serde(skip_serializing_if = "Option::is_none")]
    /// The required shipping contacht fields for connector
    pub required_shipping_contact_fields: Option<ApplePayShippingContactFields>,
}

#[derive(Debug, Clone, Eq, PartialEq, serde::Serialize, ToSchema, serde::Deserialize)]
pub struct ApplePayBillingContactFields(pub Vec<ApplePayAddressParameters>);
#[derive(Debug, Clone, Eq, PartialEq, serde::Serialize, ToSchema, serde::Deserialize)]
pub struct ApplePayShippingContactFields(pub Vec<ApplePayAddressParameters>);

#[derive(Debug, Clone, Eq, PartialEq, serde::Serialize, ToSchema, serde::Deserialize)]
#[serde(rename_all = "camelCase")]
pub enum ApplePayAddressParameters {
    PostalAddress,
    Phone,
    Email,
}

#[derive(Debug, Clone, Eq, PartialEq, serde::Serialize, ToSchema, serde::Deserialize)]
pub struct AmountInfo {
    /// The label must be the name of the merchant.
    pub label: String,
    /// A value that indicates whether the line item(Ex: total, tax, discount, or grand total) is final or pending.
    #[serde(rename = "type")]
    pub total_type: Option<String>,
    /// The total amount for the payment in majot unit string (Ex: 38.02)
    #[schema(value_type = String, example = "38.02")]
    pub amount: StringMajorUnit,
}

#[derive(Debug, Clone, serde::Deserialize)]
#[serde(rename_all = "camelCase")]
pub struct ApplepayErrorResponse {
    pub status_code: String,
    pub status_message: String,
}

#[derive(Default, Debug, serde::Serialize, Clone, ToSchema)]
pub struct PaymentsSessionResponse {
    /// The identifier for the payment
    pub payment_id: String,
    /// This is a token which expires after 15 minutes, used from the client to authenticate and create sessions from the SDK
    #[schema(value_type = String)]
    pub client_secret: Secret<String, pii::ClientSecret>,
    /// The list of session token object
    pub session_token: Vec<SessionToken>,
}

#[derive(Default, Debug, serde::Deserialize, serde::Serialize, Clone, ToSchema)]
pub struct PaymentRetrieveBody {
    /// The identifier for the Merchant Account.
    #[schema(value_type = Option<String>)]
    pub merchant_id: Option<id_type::MerchantId>,
    /// Decider to enable or disable the connector call for retrieve request
    pub force_sync: Option<bool>,
    /// This is a token which expires after 15 minutes, used from the client to authenticate and create sessions from the SDK
    pub client_secret: Option<String>,
    /// If enabled provides list of captures linked to latest attempt
    pub expand_captures: Option<bool>,
    /// If enabled provides list of attempts linked to payment intent
    pub expand_attempts: Option<bool>,
}

#[derive(Default, Debug, serde::Deserialize, serde::Serialize, Clone, ToSchema)]
pub struct PaymentRetrieveBodyWithCredentials {
    /// The identifier for payment.
    pub payment_id: String,
    /// The identifier for the Merchant Account.
    #[schema(value_type = Option<String>)]
    pub merchant_id: Option<id_type::MerchantId>,
    /// Decider to enable or disable the connector call for retrieve request
    pub force_sync: Option<bool>,
    /// Merchant connector details used to make payments.
    pub merchant_connector_details: Option<admin::MerchantConnectorDetailsWrap>,
}

#[derive(Default, Debug, serde::Deserialize, serde::Serialize, Clone, ToSchema)]
pub struct PaymentsCompleteAuthorizeRequest {
    /// The unique identifier for the payment
    #[serde(skip_deserializing)]
    pub payment_id: String,
    /// The shipping address for the payment
    pub shipping: Option<Address>,
    /// Client Secret
    #[schema(value_type = String)]
    pub client_secret: Secret<String>,
}

#[derive(Default, Debug, serde::Deserialize, serde::Serialize, Clone, ToSchema)]
pub struct PaymentsCancelRequest {
    /// The identifier for the payment
    #[serde(skip)]
    pub payment_id: String,
    /// The reason for the payment cancel
    pub cancellation_reason: Option<String>,
    /// Merchant connector details used to make payments.
    #[schema(value_type = Option<MerchantConnectorDetailsWrap>, deprecated)]
    pub merchant_connector_details: Option<admin::MerchantConnectorDetailsWrap>,
}

#[derive(Default, Debug, serde::Serialize, serde::Deserialize, Clone, ToSchema)]
pub struct PaymentsIncrementalAuthorizationRequest {
    /// The identifier for the payment
    #[serde(skip)]
    pub payment_id: String,
    /// The total amount including previously authorized amount and additional amount
    #[schema(value_type = i64, example = 6540)]
    pub amount: MinorUnit,
    /// Reason for incremental authorization
    pub reason: Option<String>,
}

#[derive(Debug, serde::Serialize, serde::Deserialize, Clone, ToSchema)]
pub struct PaymentsExternalAuthenticationRequest {
    /// The identifier for the payment
    #[serde(skip)]
    pub payment_id: String,
    /// Client Secret
    #[schema(value_type = String)]
    pub client_secret: Secret<String>,
    /// SDK Information if request is from SDK
    pub sdk_information: Option<SdkInformation>,
    /// Device Channel indicating whether request is coming from App or Browser
    pub device_channel: DeviceChannel,
    /// Indicates if 3DS method data was successfully completed or not
    pub threeds_method_comp_ind: ThreeDsCompletionIndicator,
}

/// Indicates if 3DS method data was successfully completed or not
#[derive(Debug, serde::Serialize, serde::Deserialize, Clone, ToSchema)]
pub struct PaymentsManualUpdateRequest {
    /// The identifier for the payment
    #[serde(skip)]
    pub payment_id: String,
    /// The identifier for the payment attempt
    pub attempt_id: String,
    /// Merchant ID
    #[schema(value_type = String)]
    pub merchant_id: id_type::MerchantId,
    /// The status of the attempt
    pub attempt_status: Option<enums::AttemptStatus>,
    /// Error code of the connector
    pub error_code: Option<String>,
    /// Error message of the connector
    pub error_message: Option<String>,
    /// Error reason of the connector
    pub error_reason: Option<String>,
    /// A unique identifier for a payment provided by the connector
    pub connector_transaction_id: Option<String>,
}

#[derive(Debug, serde::Serialize, serde::Deserialize, Clone, ToSchema)]
pub struct PaymentsManualUpdateResponse {
    /// The identifier for the payment
    pub payment_id: String,
    /// The identifier for the payment attempt
    pub attempt_id: String,
    /// Merchant ID
    #[schema(value_type = String)]
    pub merchant_id: id_type::MerchantId,
    /// The status of the attempt
    pub attempt_status: enums::AttemptStatus,
    /// Error code of the connector
    pub error_code: Option<String>,
    /// Error message of the connector
    pub error_message: Option<String>,
    /// Error reason of the connector
    pub error_reason: Option<String>,
    /// A unique identifier for a payment provided by the connector
    pub connector_transaction_id: Option<String>,
}

#[derive(Debug, serde::Serialize, serde::Deserialize, Clone, ToSchema)]
pub enum ThreeDsCompletionIndicator {
    /// 3DS method successfully completed
    #[serde(rename = "Y")]
    Success,
    /// 3DS method was not successful
    #[serde(rename = "N")]
    Failure,
    /// 3DS method URL was unavailable
    #[serde(rename = "U")]
    NotAvailable,
}

/// Device Channel indicating whether request is coming from App or Browser
#[derive(Debug, serde::Serialize, serde::Deserialize, Clone, ToSchema, Eq, PartialEq)]
pub enum DeviceChannel {
    #[serde(rename = "APP")]
    App,
    #[serde(rename = "BRW")]
    Browser,
}

/// SDK Information if request is from SDK
#[derive(Default, Debug, serde::Serialize, serde::Deserialize, Clone, ToSchema)]
pub struct SdkInformation {
    /// Unique ID created on installations of the 3DS Requestor App on a Consumer Device
    pub sdk_app_id: String,
    /// JWE Object containing data encrypted by the SDK for the DS to decrypt
    pub sdk_enc_data: String,
    /// Public key component of the ephemeral key pair generated by the 3DS SDK
    pub sdk_ephem_pub_key: HashMap<String, String>,
    /// Unique transaction identifier assigned by the 3DS SDK
    pub sdk_trans_id: String,
    /// Identifies the vendor and version for the 3DS SDK that is integrated in a 3DS Requestor App
    pub sdk_reference_number: String,
    /// Indicates maximum amount of time in minutes
    pub sdk_max_timeout: u8,
}

#[derive(Debug, serde::Serialize, serde::Deserialize, Clone, ToSchema)]
pub struct PaymentsExternalAuthenticationResponse {
    /// Indicates the transaction status
    #[serde(rename = "trans_status")]
    #[schema(value_type = TransactionStatus)]
    pub transaction_status: common_enums::TransactionStatus,
    /// Access Server URL to be used for challenge submission
    pub acs_url: Option<String>,
    /// Challenge request which should be sent to acs_url
    pub challenge_request: Option<String>,
    /// Unique identifier assigned by the EMVCo(Europay, Mastercard and Visa)
    pub acs_reference_number: Option<String>,
    /// Unique identifier assigned by the ACS to identify a single transaction
    pub acs_trans_id: Option<String>,
    /// Unique identifier assigned by the 3DS Server to identify a single transaction
    pub three_dsserver_trans_id: Option<String>,
    /// Contains the JWS object created by the ACS for the ARes(Authentication Response) message
    pub acs_signed_content: Option<String>,
    /// Three DS Requestor URL
    pub three_ds_requestor_url: String,
}

#[derive(Default, Debug, serde::Deserialize, serde::Serialize, Clone, ToSchema)]
pub struct PaymentsApproveRequest {
    /// The identifier for the payment
    #[serde(skip)]
    pub payment_id: String,
}

#[derive(Default, Debug, serde::Deserialize, serde::Serialize, Clone, ToSchema)]
pub struct PaymentsRejectRequest {
    /// The identifier for the payment
    #[serde(skip)]
    pub payment_id: String,
}

#[derive(Default, Debug, serde::Deserialize, serde::Serialize, ToSchema, Clone)]
pub struct PaymentsStartRequest {
    /// Unique identifier for the payment. This ensures idempotency for multiple payments
    /// that have been done by a single merchant. This field is auto generated and is returned in the API response.
    pub payment_id: String,
    /// The identifier for the Merchant Account.
    #[schema(value_type = String)]
    pub merchant_id: id_type::MerchantId,
    /// The identifier for the payment transaction
    pub attempt_id: String,
}

/// additional data that might be required by hyperswitch
#[derive(Debug, Clone, serde::Deserialize, serde::Serialize, ToSchema)]
pub struct FeatureMetadata {
    /// Redirection response coming in request as metadata field only for redirection scenarios
    #[schema(value_type = Option<RedirectResponse>)]
    pub redirect_response: Option<RedirectResponse>,
    // TODO: Convert this to hashedstrings to avoid PII sensitive data
    /// Additional tags to be used for global search
    #[schema(value_type = Option<Vec<String>>)]
    pub search_tags: Option<Vec<HashedString<WithType>>>,
}

///frm message is an object sent inside the payments response...when frm is invoked, its value is Some(...), else its None
#[derive(Clone, Debug, serde::Deserialize, serde::Serialize, PartialEq, ToSchema)]
pub struct FrmMessage {
    pub frm_name: String,
    pub frm_transaction_id: Option<String>,
    pub frm_transaction_type: Option<String>,
    pub frm_status: Option<String>,
    pub frm_score: Option<i32>,
    pub frm_reason: Option<serde_json::Value>,
    pub frm_error: Option<String>,
}

mod payment_id_type {
    use std::fmt;

    use serde::{
        de::{self, Visitor},
        Deserializer,
    };

    use super::PaymentIdType;

    struct PaymentIdVisitor;
    struct OptionalPaymentIdVisitor;

    impl<'de> Visitor<'de> for PaymentIdVisitor {
        type Value = PaymentIdType;

        fn expecting(&self, formatter: &mut fmt::Formatter<'_>) -> fmt::Result {
            formatter.write_str("payment id")
        }

        fn visit_str<E>(self, value: &str) -> Result<Self::Value, E>
        where
            E: de::Error,
        {
            Ok(PaymentIdType::PaymentIntentId(value.to_string()))
        }
    }

    impl<'de> Visitor<'de> for OptionalPaymentIdVisitor {
        type Value = Option<PaymentIdType>;

        fn expecting(&self, formatter: &mut fmt::Formatter<'_>) -> fmt::Result {
            formatter.write_str("payment id")
        }

        fn visit_some<D>(self, deserializer: D) -> Result<Self::Value, D::Error>
        where
            D: Deserializer<'de>,
        {
            deserializer.deserialize_any(PaymentIdVisitor).map(Some)
        }

        fn visit_none<E>(self) -> Result<Self::Value, E>
        where
            E: de::Error,
        {
            Ok(None)
        }

        fn visit_unit<E>(self) -> Result<Self::Value, E>
        where
            E: de::Error,
        {
            Ok(None)
        }
    }

    #[allow(dead_code)]
    pub(crate) fn deserialize<'a, D>(deserializer: D) -> Result<PaymentIdType, D::Error>
    where
        D: Deserializer<'a>,
    {
        deserializer.deserialize_any(PaymentIdVisitor)
    }

    pub(crate) fn deserialize_option<'a, D>(
        deserializer: D,
    ) -> Result<Option<PaymentIdType>, D::Error>
    where
        D: Deserializer<'a>,
    {
        deserializer.deserialize_option(OptionalPaymentIdVisitor)
    }
}

pub mod amount {
    use serde::de;

    use super::Amount;
    struct AmountVisitor;
    struct OptionalAmountVisitor;
    use crate::payments::MinorUnit;

    // This is defined to provide guarded deserialization of amount
    // which itself handles zero and non-zero values internally
    impl<'de> de::Visitor<'de> for AmountVisitor {
        type Value = Amount;

        fn expecting(&self, formatter: &mut std::fmt::Formatter<'_>) -> std::fmt::Result {
            write!(formatter, "amount as integer")
        }

        fn visit_u64<E>(self, v: u64) -> Result<Self::Value, E>
        where
            E: de::Error,
        {
            let v = i64::try_from(v).map_err(|_| {
                E::custom(format!(
                    "invalid value `{v}`, expected an integer between 0 and {}",
                    i64::MAX
                ))
            })?;
            self.visit_i64(v)
        }

        fn visit_i64<E>(self, v: i64) -> Result<Self::Value, E>
        where
            E: de::Error,
        {
            if v.is_negative() {
                return Err(E::custom(format!(
                    "invalid value `{v}`, expected a positive integer"
                )));
            }
            Ok(Amount::from(MinorUnit::new(v)))
        }
    }

    impl<'de> de::Visitor<'de> for OptionalAmountVisitor {
        type Value = Option<Amount>;

        fn expecting(&self, formatter: &mut std::fmt::Formatter<'_>) -> std::fmt::Result {
            write!(formatter, "option of amount (as integer)")
        }

        fn visit_some<D>(self, deserializer: D) -> Result<Self::Value, D::Error>
        where
            D: serde::Deserializer<'de>,
        {
            deserializer.deserialize_i64(AmountVisitor).map(Some)
        }

        fn visit_none<E>(self) -> Result<Self::Value, E>
        where
            E: de::Error,
        {
            Ok(None)
        }
    }

    #[allow(dead_code)]
    pub(crate) fn deserialize<'de, D>(deserializer: D) -> Result<Amount, D::Error>
    where
        D: de::Deserializer<'de>,
    {
        deserializer.deserialize_any(AmountVisitor)
    }
    pub(crate) fn deserialize_option<'de, D>(deserializer: D) -> Result<Option<Amount>, D::Error>
    where
        D: de::Deserializer<'de>,
    {
        deserializer.deserialize_option(OptionalAmountVisitor)
    }
}

#[cfg(test)]
mod tests {
    #![allow(clippy::unwrap_used)]
    use super::*;

    #[test]
    fn test_mandate_type() {
        let mandate_type = MandateType::default();
        assert_eq!(
            serde_json::to_string(&mandate_type).unwrap(),
            r#"{"multi_use":null}"#
        )
    }
}

#[derive(Default, Debug, serde::Deserialize, Clone, ToSchema, serde::Serialize)]
pub struct RetrievePaymentLinkRequest {
    /// It's a token used for client side verification.
    pub client_secret: Option<String>,
}

#[derive(Clone, Debug, serde::Serialize, PartialEq, ToSchema)]
pub struct PaymentLinkResponse {
    /// URL for rendering the open payment link
    pub link: String,
    /// URL for rendering the secure payment link
    pub secure_link: Option<String>,
    /// Identifier for the payment link
    pub payment_link_id: String,
}

#[derive(Clone, Debug, serde::Serialize, ToSchema)]
pub struct RetrievePaymentLinkResponse {
    /// Identifier for Payment Link
    pub payment_link_id: String,
    /// Identifier for Merchant
    #[schema(value_type = String)]
    pub merchant_id: id_type::MerchantId,
    /// Open payment link (without any security checks and listing SPMs)
    pub link_to_pay: String,
    /// The payment amount. Amount for the payment in the lowest denomination of the currency
    #[schema(value_type = i64, example = 6540)]
    pub amount: MinorUnit,
    /// Date and time of Payment Link creation
    #[serde(with = "common_utils::custom_serde::iso8601")]
    pub created_at: PrimitiveDateTime,
    /// Date and time of Expiration for Payment Link
    #[serde(with = "common_utils::custom_serde::iso8601::option")]
    pub expiry: Option<PrimitiveDateTime>,
    /// Description for Payment Link
    pub description: Option<String>,
    /// Status Of the Payment Link
    pub status: PaymentLinkStatus,
    #[schema(value_type = Option<Currency>)]
    pub currency: Option<api_enums::Currency>,
    /// Secure payment link (with security checks and listing saved payment methods)
    pub secure_link: Option<String>,
}

#[derive(Clone, Debug, serde::Deserialize, ToSchema, serde::Serialize)]
pub struct PaymentLinkInitiateRequest {
    #[schema(value_type = String)]
    pub merchant_id: id_type::MerchantId,
    pub payment_id: String,
}

#[derive(Debug, serde::Serialize)]
#[serde(untagged)]
pub enum PaymentLinkData {
    PaymentLinkDetails(Box<PaymentLinkDetails>),
    PaymentLinkStatusDetails(Box<PaymentLinkStatusDetails>),
}

#[derive(Debug, serde::Serialize, Clone)]
pub struct PaymentLinkDetails {
    pub amount: StringMajorUnit,
    pub currency: api_enums::Currency,
    pub pub_key: String,
    pub client_secret: String,
    pub payment_id: String,
    #[serde(with = "common_utils::custom_serde::iso8601")]
    pub session_expiry: PrimitiveDateTime,
    pub merchant_logo: String,
    pub return_url: String,
    pub merchant_name: String,
    pub order_details: Option<Vec<OrderDetailsWithStringAmount>>,
    pub max_items_visible_after_collapse: i8,
    pub theme: String,
    pub merchant_description: Option<String>,
    pub sdk_layout: String,
    pub display_sdk_only: bool,
    pub locale: Option<String>,
    pub transaction_details: Option<String>,
}

#[derive(Debug, serde::Serialize, Clone)]
pub struct SecurePaymentLinkDetails {
    pub enabled_saved_payment_method: bool,
    #[serde(flatten)]
    pub payment_link_details: PaymentLinkDetails,
}

#[derive(Debug, serde::Serialize)]
pub struct PaymentLinkStatusDetails {
    pub amount: StringMajorUnit,
    pub currency: api_enums::Currency,
    pub payment_id: String,
    pub merchant_logo: String,
    pub merchant_name: String,
    #[serde(with = "common_utils::custom_serde::iso8601")]
    pub created: PrimitiveDateTime,
    pub status: PaymentLinkStatusWrap,
    pub error_code: Option<String>,
    pub error_message: Option<String>,
    pub redirect: bool,
    pub theme: String,
    pub return_url: String,
    pub locale: Option<String>,
    pub transaction_details: Option<String>,
    pub unified_code: Option<String>,
    pub unified_message: Option<String>,
}

#[derive(Clone, Debug, serde::Deserialize, ToSchema, serde::Serialize)]
#[serde(deny_unknown_fields)]

pub struct PaymentLinkListConstraints {
    /// limit on the number of objects to return
    pub limit: Option<i64>,

    /// The time at which payment link is created
    #[schema(example = "2022-09-10T10:11:12Z")]
    #[serde(default, with = "common_utils::custom_serde::iso8601::option")]
    pub created: Option<PrimitiveDateTime>,

    /// Time less than the payment link created time
    #[schema(example = "2022-09-10T10:11:12Z")]
    #[serde(
        default,
        with = "common_utils::custom_serde::iso8601::option",
        rename = "created.lt"
    )]
    pub created_lt: Option<PrimitiveDateTime>,

    /// Time greater than the payment link created time
    #[schema(example = "2022-09-10T10:11:12Z")]
    #[serde(
        default,
        with = "common_utils::custom_serde::iso8601::option",
        rename = "created.gt"
    )]
    pub created_gt: Option<PrimitiveDateTime>,

    /// Time less than or equals to the payment link created time
    #[schema(example = "2022-09-10T10:11:12Z")]
    #[serde(
        default,
        with = "common_utils::custom_serde::iso8601::option",
        rename = "created.lte"
    )]
    pub created_lte: Option<PrimitiveDateTime>,

    /// Time greater than or equals to the payment link created time
    #[schema(example = "2022-09-10T10:11:12Z")]
    #[serde(default, with = "common_utils::custom_serde::iso8601::option")]
    #[serde(rename = "created.gte")]
    pub created_gte: Option<PrimitiveDateTime>,
}

#[derive(Clone, Debug, serde::Serialize, ToSchema)]
pub struct PaymentLinkListResponse {
    /// The number of payment links included in the list
    pub size: usize,
    // The list of payment link response objects
    pub data: Vec<PaymentLinkResponse>,
}

/// Configure a custom payment link for the particular payment
#[derive(Clone, Debug, serde::Deserialize, serde::Serialize, PartialEq, ToSchema)]
pub struct PaymentCreatePaymentLinkConfig {
    #[serde(flatten)]
    #[schema(value_type = Option<PaymentLinkConfigRequest>)]
    /// Theme config for the particular payment
    pub theme_config: admin::PaymentLinkConfigRequest,
}

#[derive(Debug, Default, Eq, PartialEq, serde::Deserialize, serde::Serialize, Clone, ToSchema)]
pub struct OrderDetailsWithStringAmount {
    /// Name of the product that is being purchased
    #[schema(max_length = 255, example = "shirt")]
    pub product_name: String,
    /// The quantity of the product to be purchased
    #[schema(example = 1)]
    pub quantity: u16,
    /// the amount per quantity of product
    pub amount: StringMajorUnit,
    /// Product Image link
    pub product_img_link: Option<String>,
}

/// Status Of the Payment Link
#[derive(PartialEq, Debug, Clone, serde::Serialize, serde::Deserialize, ToSchema)]
#[serde(rename_all = "snake_case")]
pub enum PaymentLinkStatus {
    Active,
    Expired,
}

#[derive(PartialEq, Debug, Clone, serde::Serialize, serde::Deserialize, ToSchema)]
#[serde(rename_all = "snake_case")]
#[serde(untagged)]
pub enum PaymentLinkStatusWrap {
    PaymentLinkStatus(PaymentLinkStatus),
    IntentStatus(api_enums::IntentStatus),
}

#[derive(Debug, Default, serde::Deserialize, serde::Serialize, Clone, ToSchema)]
pub struct ExtendedCardInfoResponse {
    // Encrypted customer payment method data
    pub payload: String,
}

#[cfg(test)]
mod payments_request_api_contract {
    #![allow(clippy::unwrap_used)]
    #![allow(clippy::panic)]
    use std::str::FromStr;

    use super::*;

    #[test]
    fn test_successful_card_deser() {
        let payments_request = r#"
        {
            "amount": 6540,
            "currency": "USD",
            "payment_method": "card",
            "payment_method_data": {
                "card": {
                    "card_number": "4242424242424242",
                    "card_exp_month": "10",
                    "card_exp_year": "25",
                    "card_holder_name": "joseph Doe",
                    "card_cvc": "123"
                }
            }
        }
        "#;

        let expected_card_number_string = "4242424242424242";
        let expected_card_number = CardNumber::from_str(expected_card_number_string).unwrap();

        let payments_request = serde_json::from_str::<PaymentsRequest>(payments_request);
        assert!(payments_request.is_ok());

        if let Some(PaymentMethodData::Card(card_data)) = payments_request
            .unwrap()
            .payment_method_data
            .unwrap()
            .payment_method_data
        {
            assert_eq!(card_data.card_number, expected_card_number);
        } else {
            panic!("Received unexpected response")
        }
    }

    #[test]
    fn test_successful_payment_method_reward() {
        let payments_request = r#"
        {
            "amount": 6540,
            "currency": "USD",
            "payment_method": "reward",
            "payment_method_data": "reward",
            "payment_method_type": "evoucher"
        }
        "#;

        let payments_request = serde_json::from_str::<PaymentsRequest>(payments_request);
        assert!(payments_request.is_ok());
        assert_eq!(
            payments_request
                .unwrap()
                .payment_method_data
                .unwrap()
                .payment_method_data,
            Some(PaymentMethodData::Reward)
        );
    }

    #[test]
    fn test_payment_method_data_with_payment_method_billing() {
        let payments_request = r#"
        {
            "amount": 6540,
            "currency": "USD",
            "payment_method_data": {
                "billing": {
                    "address": {
                        "line1": "1467",
                        "line2": "Harrison Street",
                        "city": "San Fransico",
                        "state": "California",
                        "zip": "94122",
                        "country": "US",
                        "first_name": "Narayan",
                        "last_name": "Bhat"
                    }
                }
            }
        }
        "#;

        let payments_request = serde_json::from_str::<PaymentsRequest>(payments_request);
        assert!(payments_request.is_ok());
        assert!(payments_request
            .unwrap()
            .payment_method_data
            .unwrap()
            .billing
            .is_some());
    }
}

#[cfg(test)]
mod payments_response_api_contract {
    #![allow(clippy::unwrap_used)]
    use super::*;

    #[derive(Debug, serde::Serialize)]
    struct TestPaymentsResponse {
        #[serde(serialize_with = "serialize_payment_method_data_response")]
        payment_method_data: Option<PaymentMethodDataResponseWithBilling>,
    }

    #[test]
    fn test_reward_payment_response() {
        let payment_method_response_with_billing = PaymentMethodDataResponseWithBilling {
            payment_method_data: Some(PaymentMethodDataResponse::Reward {}),
            billing: None,
        };

        let payments_response = TestPaymentsResponse {
            payment_method_data: Some(payment_method_response_with_billing),
        };

        let expected_response = r#"{"payment_method_data":"reward"}"#;

        let stringified_payments_response = payments_response.encode_to_string_of_json();
        assert_eq!(stringified_payments_response.unwrap(), expected_response);
    }
}

/// Set of tests to extract billing details from payment method data
/// These are required for backwards compatibility
#[cfg(test)]
mod billing_from_payment_method_data {
    #![allow(clippy::unwrap_used)]
    use common_enums::CountryAlpha2;
    use masking::ExposeOptionInterface;

    use super::*;

    const TEST_COUNTRY: CountryAlpha2 = CountryAlpha2::US;
    const TEST_FIRST_NAME: &str = "John";
    const TEST_LAST_NAME: &str = "Wheat Dough";
    const TEST_FULL_NAME: &str = "John Wheat Dough";
    const TEST_FIRST_NAME_SINGLE: &str = "John";

    #[test]
    fn test_wallet_payment_method_data_paypal() {
        let test_email: Email = Email::try_from("example@example.com".to_string()).unwrap();

        let paypal_wallet_payment_method_data =
            PaymentMethodData::Wallet(WalletData::PaypalRedirect(PaypalRedirection {
                email: Some(test_email.clone()),
            }));

        let billing_address = paypal_wallet_payment_method_data
            .get_billing_address()
            .unwrap();

        assert_eq!(billing_address.email.unwrap(), test_email);

        assert!(billing_address.address.is_none());
        assert!(billing_address.phone.is_none());
    }

    #[test]
    fn test_bank_redirect_payment_method_data_eps() {
        let test_email = Email::try_from("example@example.com".to_string()).unwrap();
        let test_first_name = Secret::new(String::from("Chaser"));

        let bank_redirect_billing = BankRedirectBilling {
            billing_name: Some(test_first_name.clone()),
            email: Some(test_email.clone()),
        };

        let eps_bank_redirect_payment_method_data =
            PaymentMethodData::BankRedirect(BankRedirectData::Eps {
                billing_details: Some(bank_redirect_billing),
                bank_name: None,
                country: Some(TEST_COUNTRY),
            });

        let billing_address = eps_bank_redirect_payment_method_data
            .get_billing_address()
            .unwrap();

        let address_details = billing_address.address.unwrap();

        assert_eq!(billing_address.email.unwrap(), test_email);
        assert_eq!(address_details.country.unwrap(), TEST_COUNTRY);
        assert_eq!(address_details.first_name.unwrap(), test_first_name);
        assert!(billing_address.phone.is_none());
    }

    #[test]
    fn test_paylater_payment_method_data_klarna() {
        let test_email: Email = Email::try_from("example@example.com".to_string()).unwrap();

        let klarna_paylater_payment_method_data =
            PaymentMethodData::PayLater(PayLaterData::KlarnaRedirect {
                billing_email: Some(test_email.clone()),
                billing_country: Some(TEST_COUNTRY),
            });

        let billing_address = klarna_paylater_payment_method_data
            .get_billing_address()
            .unwrap();

        assert_eq!(billing_address.email.unwrap(), test_email);
        assert_eq!(
            billing_address.address.unwrap().country.unwrap(),
            TEST_COUNTRY
        );
        assert!(billing_address.phone.is_none());
    }

    #[test]
    fn test_bank_debit_payment_method_data_ach() {
        let test_email = Email::try_from("example@example.com".to_string()).unwrap();
        let test_first_name = Secret::new(String::from("Chaser"));

        let bank_redirect_billing = BankDebitBilling {
            name: Some(test_first_name.clone()),
            address: None,
            email: Some(test_email.clone()),
        };

        let ach_bank_debit_payment_method_data =
            PaymentMethodData::BankDebit(BankDebitData::AchBankDebit {
                billing_details: Some(bank_redirect_billing),
                account_number: Secret::new("1234".to_string()),
                routing_number: Secret::new("1235".to_string()),
                card_holder_name: None,
                bank_account_holder_name: None,
                bank_name: None,
                bank_type: None,
                bank_holder_type: None,
            });

        let billing_address = ach_bank_debit_payment_method_data
            .get_billing_address()
            .unwrap();

        let address_details = billing_address.address.unwrap();

        assert_eq!(billing_address.email.unwrap(), test_email);
        assert_eq!(address_details.first_name.unwrap(), test_first_name);
        assert!(billing_address.phone.is_none());
    }

    #[test]
    fn test_card_payment_method_data() {
        let card_payment_method_data = PaymentMethodData::Card(Card {
            card_holder_name: Some(Secret::new(TEST_FIRST_NAME_SINGLE.into())),
            ..Default::default()
        });

        let billing_address = card_payment_method_data.get_billing_address();

        let billing_address = billing_address.unwrap();

        assert_eq!(
            billing_address.address.unwrap().first_name.expose_option(),
            Some(TEST_FIRST_NAME_SINGLE.into())
        );
    }

    #[test]
    fn test_card_payment_method_data_empty() {
        let card_payment_method_data = PaymentMethodData::Card(Card::default());

        let billing_address = card_payment_method_data.get_billing_address();

        assert!(billing_address.is_none());
    }

    #[test]
    fn test_card_payment_method_data_full_name() {
        let card_payment_method_data = PaymentMethodData::Card(Card {
            card_holder_name: Some(Secret::new(TEST_FULL_NAME.into())),
            ..Default::default()
        });

        let billing_details = card_payment_method_data.get_billing_address().unwrap();
        let billing_address = billing_details.address.unwrap();

        assert_eq!(
            billing_address.first_name.expose_option(),
            Some(TEST_FIRST_NAME.into())
        );

        assert_eq!(
            billing_address.last_name.expose_option(),
            Some(TEST_LAST_NAME.into())
        );
    }

    #[test]
    fn test_card_payment_method_data_empty_string() {
        let card_payment_method_data = PaymentMethodData::Card(Card {
            card_holder_name: Some(Secret::new("".to_string())),
            ..Default::default()
        });

        let billing_details = card_payment_method_data.get_billing_address();

        assert!(billing_details.is_none());
    }
}<|MERGE_RESOLUTION|>--- conflicted
+++ resolved
@@ -2987,13 +2987,8 @@
                 | PaymentMethodDataResponse::MandatePayment {}
                 | PaymentMethodDataResponse::GiftCard(_)
                 | PaymentMethodDataResponse::PayLater(_)
-<<<<<<< HEAD
                 | PaymentMethodDataResponse::RealTimePayment(_)
                 | PaymentMethodDataResponse::Upi(_)
-=======
-                | PaymentMethodDataResponse::RealTimePayment {}
-                | PaymentMethodDataResponse::Upi {}
->>>>>>> ca40e06f
                 | PaymentMethodDataResponse::Wallet {}
                 | PaymentMethodDataResponse::BankTransfer(_)
                 | PaymentMethodDataResponse::OpenBanking(_)
@@ -3018,17 +3013,11 @@
     BankTransfer(additional_info::BankTransferAdditionalData),
     Wallet {},
     PayLater(Box<PaylaterResponse>),
-<<<<<<< HEAD
     #[schema(value_type = BankRedirectAdditionalData)]
     BankRedirect(additional_info::BankRedirectAdditionalData),
     Crypto(CryptoData),
     #[schema(value_type = BankDebitAdditionalData)]
     BankDebit(additional_info::BankDebitAdditionalData),
-=======
-    BankRedirect {},
-    Crypto {},
-    BankDebit {},
->>>>>>> ca40e06f
     MandatePayment {},
     Reward {},
     RealTimePayment(RealTimePaymentData),
