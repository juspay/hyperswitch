use std::num::NonZeroI64;

use cards::CardNumber;
use common_utils::{
    crypto,
    ext_traits::Encode,
    pii::{self, Email},
};
use masking::Secret;
use router_derive::Setter;
use time::PrimitiveDateTime;
use url::Url;
use utoipa::ToSchema;

use crate::{
    admin, disputes,
    enums::{self as api_enums},
    ephemeral_key::EphemeralKeyCreateResponse,
    refunds,
};

#[derive(Clone, Copy, Debug, Eq, PartialEq)]
pub enum PaymentOp {
    Create,
    Update,
    Confirm,
}

use crate::enums;
#[derive(serde::Deserialize)]
pub struct BankData {
    pub payment_method_type: api_enums::PaymentMethodType,
    pub code_information: Vec<BankCodeInformation>,
}

#[derive(serde::Deserialize)]
pub struct BankCodeInformation {
    pub bank_name: api_enums::BankNames,
    pub connector_codes: Vec<ConnectorCode>,
}

#[derive(serde::Deserialize)]
pub struct ConnectorCode {
    pub connector: api_enums::Connector,
    pub code: String,
}

#[derive(Debug, Clone, serde::Serialize, serde::Deserialize, ToSchema, PartialEq, Eq)]
pub struct BankCodeResponse {
    pub bank_name: Vec<api_enums::BankNames>,
    pub eligible_connectors: Vec<String>,
}

#[derive(Default, Debug, serde::Deserialize, serde::Serialize, Clone, ToSchema)]
pub struct CustomerDetails {
    /// The identifier for the customer.
    pub id: String,

    /// The customer's name
    #[schema(max_length = 255, value_type = Option<String>, example = "John Doe")]
    pub name: Option<Secret<String>>,

    /// The customer's email address
    #[schema(max_length = 255, value_type = Option<String>, example = "johntest@test.com")]
    pub email: Option<Email>,

    /// The customer's phone number
    #[schema(value_type = Option<String>, max_length = 10, example = "3141592653")]
    pub phone: Option<Secret<String>>,

    /// The country code for the customer's phone number
    #[schema(max_length = 2, example = "+1")]
    pub phone_country_code: Option<String>,
}

#[derive(
    Default,
    Debug,
    serde::Deserialize,
    serde::Serialize,
    Clone,
    ToSchema,
    router_derive::PolymorphicSchema,
)]
#[generate_schemas(PaymentsCreateRequest)]
#[serde(deny_unknown_fields)]
pub struct PaymentsRequest {
    /// Unique identifier for the payment. This ensures idempotency for multiple payments
    /// that have been done by a single merchant. This field is auto generated and is returned in the API response.
    #[schema(
        value_type = Option<String>,
        min_length = 30,
        max_length = 30,
        example = "pay_mbabizu24mvu3mela5njyhpit4"
    )]
    #[serde(default, deserialize_with = "payment_id_type::deserialize_option")]
    pub payment_id: Option<PaymentIdType>,

    /// This is an identifier for the merchant account. This is inferred from the API key
    /// provided during the request
    #[schema(max_length = 255, example = "merchant_1668273825")]
    pub merchant_id: Option<String>,

    /// The payment amount. Amount for the payment in lowest denomination of the currency. (i.e) in cents for USD denomination, in paisa for INR denomination etc.,
    #[schema(value_type = Option<u64>, example = 6540)]
    #[serde(default, deserialize_with = "amount::deserialize_option")]
    #[mandatory_in(PaymentsCreateRequest)]
    // Makes the field mandatory in PaymentsCreateRequest
    pub amount: Option<Amount>,

    #[schema(value_type = Option<RoutingAlgorithm>, example = json!({
        "type": "single",
        "data": "stripe"
    }))]
    pub routing: Option<serde_json::Value>,

    /// This allows the merchant to manually select a connector with which the payment can go through
    #[schema(value_type = Option<Vec<Connector>>, max_length = 255, example = json!(["stripe", "adyen"]))]
    pub connector: Option<Vec<api_enums::Connector>>,

    /// The currency of the payment request can be specified here
    #[schema(value_type = Option<Currency>, example = "USD")]
    #[mandatory_in(PaymentsCreateRequest)]
    pub currency: Option<api_enums::Currency>,

    /// This is the instruction for capture/ debit the money from the users' card. On the other hand authorization refers to blocking the amount on the users' payment method.
    #[schema(value_type = Option<CaptureMethod>, example = "automatic")]
    pub capture_method: Option<api_enums::CaptureMethod>,

    /// The Amount to be captured/ debited from the users payment method. It shall be in lowest denomination of the currency. (i.e) in cents for USD denomination, in paisa for INR denomination etc.,
    /// If not provided, the default amount_to_capture will be the payment amount.
    #[schema(example = 6540)]
    pub amount_to_capture: Option<i64>,

    /// A timestamp (ISO 8601 code) that determines when the payment should be captured.
    /// Providing this field will automatically set `capture` to true
    #[schema(example = "2022-09-10T10:11:12Z")]
    #[serde(default, with = "common_utils::custom_serde::iso8601::option")]
    pub capture_on: Option<PrimitiveDateTime>,

    /// Whether to confirm the payment (if applicable)
    #[schema(default = false, example = true)]
    pub confirm: Option<bool>,

    /// The details of a customer for this payment
    /// This will create the customer if `customer.id` does not exist
    /// If customer id already exists, it will update the details of the customer
    pub customer: Option<CustomerDetails>,

    /// The identifier for the customer object.
    /// This field will be deprecated soon, use the customer object instead
    #[schema(max_length = 255, example = "cus_y3oqhf46pyzuxjbcn2giaqnb44")]
    pub customer_id: Option<String>,

    /// The customer's email address
    /// This field will be deprecated soon, use the customer object instead
    #[schema(max_length = 255, value_type = Option<String>, example = "johntest@test.com")]
    pub email: Option<Email>,

    /// description: The customer's name
    /// This field will be deprecated soon, use the customer object instead
    #[schema(value_type = Option<String>, max_length = 255, example = "John Test")]
    pub name: Option<Secret<String>>,

    /// The customer's phone number
    /// This field will be deprecated soon, use the customer object instead
    #[schema(value_type = Option<String>, max_length = 255, example = "3141592653")]
    pub phone: Option<Secret<String>>,

    /// The country code for the customer phone number
    /// This field will be deprecated soon, use the customer object instead
    #[schema(max_length = 255, example = "+1")]
    pub phone_country_code: Option<String>,

    /// Set to true to indicate that the customer is not in your checkout flow during this payment, and therefore is unable to authenticate. This parameter is intended for scenarios where you collect card details and charge them later. This parameter can only be used with `confirm: true`.
    #[schema(example = true)]
    pub off_session: Option<bool>,

    /// A description of the payment
    #[schema(example = "It's my first payment request")]
    pub description: Option<String>,

    /// The URL to redirect after the completion of the operation
    #[schema(value_type = Option<String>, example = "https://hyperswitch.io")]
    pub return_url: Option<Url>,
    /// Indicates that you intend to make future payments with this Payment’s payment method. Providing this parameter will attach the payment method to the Customer, if present, after the Payment is confirmed and any required actions from the user are complete.
    #[schema(value_type = Option<FutureUsage>, example = "off_session")]
    pub setup_future_usage: Option<api_enums::FutureUsage>,

    /// The transaction authentication can be set to undergo payer authentication.
    #[schema(value_type = Option<AuthenticationType>, example = "no_three_ds", default = "three_ds")]
    pub authentication_type: Option<api_enums::AuthenticationType>,

    /// The payment method information provided for making a payment
    #[schema(example = "bank_transfer")]
    pub payment_method_data: Option<PaymentMethodData>,

    /// The payment method that is to be used
    #[schema(value_type = Option<PaymentMethod>, example = "card")]
    pub payment_method: Option<api_enums::PaymentMethod>,

    /// Provide a reference to a stored payment method
    #[schema(example = "187282ab-40ef-47a9-9206-5099ba31e432")]
    pub payment_token: Option<String>,

    /// This is used when payment is to be confirmed and the card is not saved.
    /// This field will be deprecated soon, use the CardToken object instead
    #[schema(value_type = Option<String>, deprecated)]
    pub card_cvc: Option<Secret<String>>,

    /// The shipping address for the payment
    pub shipping: Option<Address>,

    /// The billing address for the payment
    pub billing: Option<Address>,

    /// For non-card charges, you can use this value as the complete description that appears on your customers’ statements. Must contain at least one letter, maximum 22 characters.
    #[schema(max_length = 255, example = "Hyperswitch Router")]
    pub statement_descriptor_name: Option<String>,

    /// Provides information about a card payment that customers see on their statements. Concatenated with the prefix (shortened descriptor) or statement descriptor that’s set on the account to form the complete statement descriptor. Maximum 22 characters for the concatenated descriptor.
    #[schema(max_length = 255, example = "Payment for shoes purchase")]
    pub statement_descriptor_suffix: Option<String>,

    /// Information about the product , quantity and amount for connectors. (e.g. Klarna)
    #[schema(value_type = Option<Vec<OrderDetailsWithAmount>>, example = r#"[{
        "product_name": "gillete creme",
        "quantity": 15,
        "amount" : 900
        "product_img_link" : "https://dummy-img-link.com"
    }]"#)]
    pub order_details: Option<Vec<OrderDetailsWithAmount>>,

    /// It's a token used for client side verification.
    #[schema(example = "pay_U42c409qyHwOkWo3vK60_secret_el9ksDkiB8hi6j9N78yo")]
    pub client_secret: Option<String>,

    /// Provide mandate information for creating a mandate
    pub mandate_data: Option<MandateData>,

    /// A unique identifier to link the payment to a mandate, can be use instead of payment_method_data
    #[schema(max_length = 255, example = "mandate_iwer89rnjef349dni3")]
    pub mandate_id: Option<String>,

    /// Additional details required by 3DS 2.0
    #[schema(value_type = Option<Object>, example = r#"{
        "user_agent": "Mozilla/5.0 (Windows NT 10.0; Win64; x64) AppleWebKit/537.36 (KHTML, like Gecko) Chrome/70.0.3538.110 Safari/537.36",
        "accept_header": "text/html,application/xhtml+xml,application/xml;q=0.9,image/webp,image/apng,*/*;q=0.8",
        "language": "nl-NL",
        "color_depth": 24,
        "screen_height": 723,
        "screen_width": 1536,
        "time_zone": 0,
        "java_enabled": true,
        "java_script_enabled":true
    }"#)]
    pub browser_info: Option<serde_json::Value>,

    /// Payment Experience for the current payment
    #[schema(value_type = Option<PaymentExperience>, example = "redirect_to_url")]
    pub payment_experience: Option<api_enums::PaymentExperience>,

    /// Payment Method Type
    #[schema(value_type = Option<PaymentMethodType>, example = "google_pay")]
    pub payment_method_type: Option<api_enums::PaymentMethodType>,

    /// Business country of the merchant for this payment
    #[schema(value_type = Option<CountryAlpha2>, example = "US")]
    pub business_country: Option<api_enums::CountryAlpha2>,

    /// Business label of the merchant for this payment
    #[schema(example = "food")]
    pub business_label: Option<String>,

    /// Merchant connector details used to make payments.
    #[schema(value_type = Option<MerchantConnectorDetailsWrap>)]
    pub merchant_connector_details: Option<admin::MerchantConnectorDetailsWrap>,

    /// Allowed Payment Method Types for a given PaymentIntent
    #[schema(value_type = Option<Vec<PaymentMethodType>>)]
    pub allowed_payment_method_types: Option<Vec<api_enums::PaymentMethodType>>,

    /// Business sub label for the payment
    pub business_sub_label: Option<String>,

    /// Denotes the retry action
    #[schema(value_type = Option<RetryAction>)]
    pub retry_action: Option<api_enums::RetryAction>,

    /// You can specify up to 50 keys, with key names up to 40 characters long and values up to 500 characters long. Metadata is useful for storing additional, structured information on an object.
    #[schema(value_type = Option<Object>, example = r#"{ "udf1": "some-value", "udf2": "some-value" }"#)]
    pub metadata: Option<pii::SecretSerdeValue>,

    /// additional data related to some connectors
    pub connector_metadata: Option<ConnectorMetadata>,

    /// additional data that might be required by hyperswitch
    pub feature_metadata: Option<FeatureMetadata>,

    /// Whether to get the payment link (if applicable)
    #[schema(default = false, example = true)]
    pub payment_link: Option<bool>,

    /// custom payment link config for the particular payment
    #[schema(value_type = Option<PaymentCreatePaymentLinkConfig>)]
    pub payment_link_config: Option<PaymentCreatePaymentLinkConfig>,

    /// The business profile to use for this payment, if not passed the default business profile
    /// associated with the merchant account will be used.
    pub profile_id: Option<String>,

    /// surcharge_details for this payment
    #[schema(value_type = Option<RequestSurchargeDetails>)]
    pub surcharge_details: Option<RequestSurchargeDetails>,

    /// The type of the payment that differentiates between normal and various types of mandate payments
    #[schema(value_type = Option<PaymentType>)]
    pub payment_type: Option<api_enums::PaymentType>,

    ///Request for an incremental authorization
    pub request_incremental_authorization: Option<bool>,

<<<<<<< HEAD
    ///Will be used to expire client secret after certain amount of time to be supplied in seconds
    ///(900) for 15 mins
    #[schema(example = 900)]
    pub intent_fulfillment_time: Option<u32>,
=======
    /// additional data related to some frm connectors
    pub frm_metadata: Option<serde_json::Value>,
>>>>>>> 725e960c
}

impl PaymentsRequest {
    pub fn get_total_capturable_amount(&self) -> Option<i64> {
        let surcharge_amount = self
            .surcharge_details
            .map(|surcharge_details| surcharge_details.get_total_surcharge_amount())
            .unwrap_or(0);
        self.amount
            .map(|amount| i64::from(amount) + surcharge_amount)
    }
}
#[derive(
    Default, Debug, Clone, serde::Serialize, serde::Deserialize, Copy, ToSchema, PartialEq,
)]
pub struct RequestSurchargeDetails {
    pub surcharge_amount: i64,
    pub tax_amount: Option<i64>,
}

impl RequestSurchargeDetails {
    pub fn is_surcharge_zero(&self) -> bool {
        self.surcharge_amount == 0 && self.tax_amount.unwrap_or(0) == 0
    }
    pub fn get_total_surcharge_amount(&self) -> i64 {
        self.surcharge_amount + self.tax_amount.unwrap_or(0)
    }
}

#[derive(Default, Debug, Clone, Copy)]
pub struct HeaderPayload {
    pub payment_confirm_source: Option<api_enums::PaymentSource>,
    pub x_hs_latency: Option<bool>,
}

#[derive(
    Default, Debug, serde::Serialize, Clone, PartialEq, ToSchema, router_derive::PolymorphicSchema,
)]
pub struct PaymentAttemptResponse {
    /// Unique identifier for the attempt
    pub attempt_id: String,
    /// The status of the attempt
    #[schema(value_type = AttemptStatus, example = "charged")]
    pub status: enums::AttemptStatus,
    /// The payment attempt amount. Amount for the payment in lowest denomination of the currency. (i.e) in cents for USD denomination, in paisa for INR denomination etc.,
    pub amount: i64,
    /// The currency of the amount of the payment attempt
    #[schema(value_type = Option<Currency>, example = "USD")]
    pub currency: Option<enums::Currency>,
    /// The connector used for the payment
    pub connector: Option<String>,
    /// If there was an error while calling the connector the error message is received here
    pub error_message: Option<String>,
    /// The payment method that is to be used
    #[schema(value_type = Option<PaymentMethod>, example = "bank_transfer")]
    pub payment_method: Option<enums::PaymentMethod>,
    /// A unique identifier for a payment provided by the connector
    pub connector_transaction_id: Option<String>,
    /// This is the instruction for capture/ debit the money from the users' card. On the other hand authorization refers to blocking the amount on the users' payment method.
    #[schema(value_type = Option<CaptureMethod>, example = "scheduled")]
    pub capture_method: Option<enums::CaptureMethod>,
    /// The transaction authentication can be set to undergo payer authentication. By default, the authentication will be marked as NO_THREE_DS
    #[schema(value_type = Option<AuthenticationType>, example = "no_three_ds", default = "three_ds")]
    pub authentication_type: Option<enums::AuthenticationType>,
    /// If the payment was cancelled the reason provided here
    pub cancellation_reason: Option<String>,
    /// A unique identifier to link the payment to a mandate, can be use instead of payment_method_data
    pub mandate_id: Option<String>,
    /// If there was an error while calling the connectors the code is received here
    pub error_code: Option<String>,
    /// Provide a reference to a stored payment method
    pub payment_token: Option<String>,
    /// additional data related to some connectors
    pub connector_metadata: Option<serde_json::Value>,
    /// Payment Experience for the current payment
    #[schema(value_type = Option<PaymentExperience>, example = "redirect_to_url")]
    pub payment_experience: Option<enums::PaymentExperience>,
    /// Payment Method Type
    #[schema(value_type = Option<PaymentMethodType>, example = "google_pay")]
    pub payment_method_type: Option<enums::PaymentMethodType>,
    /// reference to the payment at connector side
    #[schema(value_type = Option<String>, example = "993672945374576J")]
    pub reference_id: Option<String>,
    /// error code unified across the connectors is received here if there was an error while calling connector
    pub unified_code: Option<String>,
    /// error message unified across the connectors is received here if there was an error while calling connector
    pub unified_message: Option<String>,
}

#[derive(
    Default, Debug, serde::Serialize, Clone, PartialEq, ToSchema, router_derive::PolymorphicSchema,
)]
pub struct CaptureResponse {
    /// unique identifier for the capture
    pub capture_id: String,
    /// The status of the capture
    #[schema(value_type = CaptureStatus, example = "charged")]
    pub status: enums::CaptureStatus,
    /// The capture amount. Amount for the payment in lowest denomination of the currency. (i.e) in cents for USD denomination, in paisa for INR denomination etc.,
    pub amount: i64,
    /// The currency of the amount of the capture
    #[schema(value_type = Option<Currency>, example = "USD")]
    pub currency: Option<enums::Currency>,
    /// The connector used for the payment
    pub connector: String,
    /// unique identifier for the parent attempt on which this capture is made
    pub authorized_attempt_id: String,
    /// A unique identifier for a capture provided by the connector
    pub connector_capture_id: Option<String>,
    /// sequence number of this capture
    pub capture_sequence: i16,
    /// If there was an error while calling the connector the error message is received here
    pub error_message: Option<String>,
    /// If there was an error while calling the connectors the code is received here
    pub error_code: Option<String>,
    /// If there was an error while calling the connectors the reason is received here
    pub error_reason: Option<String>,
    /// reference to the capture at connector side
    pub reference_id: Option<String>,
}

impl PaymentsRequest {
    pub fn get_feature_metadata_as_value(
        &self,
    ) -> common_utils::errors::CustomResult<
        Option<serde_json::Value>,
        common_utils::errors::ParsingError,
    > {
        self.feature_metadata
            .as_ref()
            .map(Encode::<FeatureMetadata>::encode_to_value)
            .transpose()
    }

    pub fn get_connector_metadata_as_value(
        &self,
    ) -> common_utils::errors::CustomResult<
        Option<serde_json::Value>,
        common_utils::errors::ParsingError,
    > {
        self.connector_metadata
            .as_ref()
            .map(Encode::<ConnectorMetadata>::encode_to_value)
            .transpose()
    }

    pub fn get_allowed_payment_method_types_as_value(
        &self,
    ) -> common_utils::errors::CustomResult<
        Option<serde_json::Value>,
        common_utils::errors::ParsingError,
    > {
        self.allowed_payment_method_types
            .as_ref()
            .map(Encode::<Vec<api_enums::PaymentMethodType>>::encode_to_value)
            .transpose()
    }

    pub fn get_order_details_as_value(
        &self,
    ) -> common_utils::errors::CustomResult<
        Option<Vec<pii::SecretSerdeValue>>,
        common_utils::errors::ParsingError,
    > {
        self.order_details
            .as_ref()
            .map(|od| {
                od.iter()
                    .map(|order| {
                        Encode::<OrderDetailsWithAmount>::encode_to_value(order)
                            .map(masking::Secret::new)
                    })
                    .collect::<Result<Vec<_>, _>>()
            })
            .transpose()
    }
}

#[derive(Default, Debug, serde::Deserialize, serde::Serialize, Clone, Copy, PartialEq, Eq)]
pub enum Amount {
    Value(NonZeroI64),
    #[default]
    Zero,
}

impl From<Amount> for i64 {
    fn from(amount: Amount) -> Self {
        match amount {
            Amount::Value(val) => val.get(),
            Amount::Zero => 0,
        }
    }
}

impl From<i64> for Amount {
    fn from(val: i64) -> Self {
        NonZeroI64::new(val).map_or(Self::Zero, Amount::Value)
    }
}

#[derive(Default, Debug, serde::Deserialize, serde::Serialize, Clone)]
#[serde(deny_unknown_fields)]
pub struct PaymentsRedirectRequest {
    pub payment_id: String,
    pub merchant_id: String,
    pub connector: String,
    pub param: String,
}

#[derive(Default, Debug, serde::Deserialize, serde::Serialize, Clone)]
#[serde(deny_unknown_fields)]
pub struct VerifyRequest {
    // The merchant_id is generated through api key
    // and is later passed in the struct
    pub merchant_id: Option<String>,
    pub customer_id: Option<String>,
    pub email: Option<Email>,
    pub name: Option<Secret<String>>,
    pub phone: Option<Secret<String>>,
    pub phone_country_code: Option<String>,
    pub payment_method: Option<api_enums::PaymentMethod>,
    pub payment_method_data: Option<PaymentMethodData>,
    pub payment_token: Option<String>,
    pub mandate_data: Option<MandateData>,
    pub setup_future_usage: Option<api_enums::FutureUsage>,
    pub off_session: Option<bool>,
    pub client_secret: Option<String>,
    pub merchant_connector_details: Option<admin::MerchantConnectorDetailsWrap>,
}

#[derive(Debug, Clone, serde::Serialize, serde::Deserialize)]
#[serde(rename_all = "snake_case")]
pub enum MandateTransactionType {
    NewMandateTransaction,
    RecurringMandateTransaction,
}

#[derive(Default, Eq, PartialEq, Debug, serde::Deserialize, serde::Serialize, Clone)]
pub struct MandateIds {
    pub mandate_id: String,
    pub mandate_reference_id: Option<MandateReferenceId>,
}

#[derive(Eq, PartialEq, Debug, serde::Deserialize, serde::Serialize, Clone)]
pub enum MandateReferenceId {
    ConnectorMandateId(ConnectorMandateReferenceId), // mandate_id send by connector
    NetworkMandateId(String), // network_txns_id send by Issuer to connector, Used for PG agnostic mandate txns
}

#[derive(Eq, PartialEq, Debug, serde::Deserialize, serde::Serialize, Clone)]
pub struct ConnectorMandateReferenceId {
    pub connector_mandate_id: Option<String>,
    pub payment_method_id: Option<String>,
}

impl MandateIds {
    pub fn new(mandate_id: String) -> Self {
        Self {
            mandate_id,
            mandate_reference_id: None,
        }
    }
}

// The fields on this struct are optional, as we want to allow the merchant to provide partial
// information about creating mandates
#[derive(Default, Eq, PartialEq, Debug, serde::Deserialize, serde::Serialize, Clone, ToSchema)]
#[serde(deny_unknown_fields)]
pub struct MandateData {
    /// A concent from the customer to store the payment method
    pub customer_acceptance: Option<CustomerAcceptance>,
    /// A way to select the type of mandate used
    pub mandate_type: Option<MandateType>,
}

#[derive(Clone, Eq, PartialEq, Copy, Debug, Default, serde::Serialize, serde::Deserialize)]
pub struct SingleUseMandate {
    pub amount: i64,
    pub currency: api_enums::Currency,
}

#[derive(Clone, Eq, PartialEq, Debug, Default, ToSchema, serde::Serialize, serde::Deserialize)]
pub struct MandateAmountData {
    /// The maximum amount to be debited for the mandate transaction
    #[schema(example = 6540)]
    pub amount: i64,
    /// The currency for the transaction
    #[schema(value_type = Currency, example = "USD")]
    pub currency: api_enums::Currency,
    /// Specifying start date of the mandate
    #[schema(example = "2022-09-10T00:00:00Z")]
    #[serde(default, with = "common_utils::custom_serde::iso8601::option")]
    pub start_date: Option<PrimitiveDateTime>,
    /// Specifying end date of the mandate
    #[schema(example = "2023-09-10T23:59:59Z")]
    #[serde(default, with = "common_utils::custom_serde::iso8601::option")]
    pub end_date: Option<PrimitiveDateTime>,
    /// Additional details required by mandate
    #[schema(value_type = Option<Object>, example = r#"{
        "frequency": "DAILY"
    }"#)]
    pub metadata: Option<pii::SecretSerdeValue>,
}

#[derive(Eq, PartialEq, Debug, serde::Deserialize, serde::Serialize, Clone, ToSchema)]
#[serde(rename_all = "snake_case")]
pub enum MandateType {
    /// If the mandate should only be valid for 1 off-session use
    SingleUse(MandateAmountData),
    /// If the mandate should be valid for multiple debits
    MultiUse(Option<MandateAmountData>),
}

impl Default for MandateType {
    fn default() -> Self {
        Self::MultiUse(None)
    }
}

#[derive(Default, Eq, PartialEq, Debug, serde::Deserialize, serde::Serialize, Clone, ToSchema)]
#[serde(deny_unknown_fields)]
pub struct CustomerAcceptance {
    /// Type of acceptance provided by the
    #[schema(example = "online")]
    pub acceptance_type: AcceptanceType,
    /// Specifying when the customer acceptance was provided
    #[schema(example = "2022-09-10T10:11:12Z")]
    #[serde(default, with = "common_utils::custom_serde::iso8601::option")]
    pub accepted_at: Option<PrimitiveDateTime>,
    /// Information required for online mandate generation
    pub online: Option<OnlineMandate>,
}

#[derive(Default, Debug, serde::Deserialize, serde::Serialize, PartialEq, Eq, Clone, ToSchema)]
#[serde(rename_all = "lowercase")]
pub enum AcceptanceType {
    Online,
    #[default]
    Offline,
}

#[derive(Default, Eq, PartialEq, Debug, serde::Deserialize, serde::Serialize, Clone, ToSchema)]
#[serde(deny_unknown_fields)]
pub struct OnlineMandate {
    /// Ip address of the customer machine from which the mandate was created
    #[schema(value_type = String, example = "123.32.25.123")]
    pub ip_address: Option<Secret<String, pii::IpAddress>>,
    /// The user-agent of the customer's browser
    pub user_agent: String,
}

#[derive(Default, Eq, PartialEq, Clone, Debug, serde::Deserialize, serde::Serialize, ToSchema)]
pub struct Card {
    /// The card number
    #[schema(value_type = String, example = "4242424242424242")]
    pub card_number: CardNumber,

    /// The card's expiry month
    #[schema(value_type = String, example = "24")]
    pub card_exp_month: Secret<String>,

    /// The card's expiry year
    #[schema(value_type = String, example = "24")]
    pub card_exp_year: Secret<String>,

    /// The card holder's name
    #[schema(value_type = String, example = "John Test")]
    pub card_holder_name: Option<Secret<String>>,

    /// The CVC number for the card
    #[schema(value_type = String, example = "242")]
    pub card_cvc: Secret<String>,

    /// The name of the issuer of card
    #[schema(example = "chase")]
    pub card_issuer: Option<String>,

    /// The card network for the card
    #[schema(value_type = Option<CardNetwork>, example = "Visa")]
    pub card_network: Option<api_enums::CardNetwork>,

    #[schema(example = "CREDIT")]
    pub card_type: Option<String>,

    #[schema(example = "INDIA")]
    pub card_issuing_country: Option<String>,

    #[schema(example = "JP_AMEX")]
    pub bank_code: Option<String>,
    /// The card holder's nick name
    #[schema(value_type = Option<String>, example = "John Test")]
    pub nick_name: Option<Secret<String>>,
}

impl Card {
    fn apply_additional_card_info(&self, additional_card_info: AdditionalCardInfo) -> Self {
        Self {
            card_number: self.card_number.clone(),
            card_exp_month: self.card_exp_month.clone(),
            card_exp_year: self.card_exp_year.clone(),
            card_holder_name: self.card_holder_name.clone(),
            card_cvc: self.card_cvc.clone(),
            card_issuer: self
                .card_issuer
                .clone()
                .or(additional_card_info.card_issuer),
            card_network: self
                .card_network
                .clone()
                .or(additional_card_info.card_network),
            card_type: self.card_type.clone().or(additional_card_info.card_type),
            card_issuing_country: self
                .card_issuing_country
                .clone()
                .or(additional_card_info.card_issuing_country),
            bank_code: self.bank_code.clone().or(additional_card_info.bank_code),
            nick_name: self.nick_name.clone(),
        }
    }
}

#[derive(Eq, PartialEq, Debug, serde::Deserialize, serde::Serialize, Clone, ToSchema, Default)]
#[serde(rename_all = "snake_case")]
pub struct CardToken {
    /// The card holder's name
    #[schema(value_type = String, example = "John Test")]
    pub card_holder_name: Option<Secret<String>>,

    /// The CVC number for the card
    #[schema(value_type = Option<String>)]
    pub card_cvc: Option<Secret<String>>,
}

#[derive(Eq, PartialEq, Clone, Debug, serde::Deserialize, serde::Serialize, ToSchema)]
#[serde(rename_all = "snake_case")]
pub enum CardRedirectData {
    Knet {},
    Benefit {},
    MomoAtm {},
    CardRedirect {},
}

#[derive(Eq, PartialEq, Clone, Debug, serde::Deserialize, serde::Serialize, ToSchema)]
#[serde(rename_all = "snake_case")]
pub enum PayLaterData {
    /// For KlarnaRedirect as PayLater Option
    KlarnaRedirect {
        /// The billing email
        #[schema(value_type = String)]
        billing_email: Email,
        // The billing country code
        #[schema(value_type = CountryAlpha2, example = "US")]
        billing_country: api_enums::CountryAlpha2,
    },
    /// For Klarna Sdk as PayLater Option
    KlarnaSdk {
        /// The token for the sdk workflow
        token: String,
    },
    /// For Affirm redirect as PayLater Option
    AffirmRedirect {},
    /// For AfterpayClearpay redirect as PayLater Option
    AfterpayClearpayRedirect {
        /// The billing email
        #[schema(value_type = String)]
        billing_email: Email,
        /// The billing name
        #[schema(value_type = String)]
        billing_name: Secret<String>,
    },
    /// For PayBright Redirect as PayLater Option
    PayBrightRedirect {},
    /// For WalleyRedirect as PayLater Option
    WalleyRedirect {},
    /// For Alma Redirection as PayLater Option
    AlmaRedirect {},
    AtomeRedirect {},
}

#[derive(serde::Deserialize, serde::Serialize, Debug, Clone, ToSchema, Eq, PartialEq)]
#[serde(rename_all = "snake_case")]
pub enum BankDebitData {
    /// Payment Method data for Ach bank debit
    AchBankDebit {
        /// Billing details for bank debit
        billing_details: BankDebitBilling,
        /// Account number for ach bank debit payment
        #[schema(value_type = String, example = "000123456789")]
        account_number: Secret<String>,
        /// Routing number for ach bank debit payment
        #[schema(value_type = String, example = "110000000")]
        routing_number: Secret<String>,

        #[schema(value_type = String, example = "John Test")]
        card_holder_name: Option<Secret<String>>,

        #[schema(value_type = String, example = "John Doe")]
        bank_account_holder_name: Option<Secret<String>>,

        #[schema(value_type = String, example = "ACH")]
        bank_name: Option<enums::BankNames>,

        #[schema(value_type = String, example = "Checking")]
        bank_type: Option<enums::BankType>,

        #[schema(value_type = String, example = "Personal")]
        bank_holder_type: Option<enums::BankHolderType>,
    },
    SepaBankDebit {
        /// Billing details for bank debit
        billing_details: BankDebitBilling,
        /// International bank account number (iban) for SEPA
        #[schema(value_type = String, example = "DE89370400440532013000")]
        iban: Secret<String>,
        /// Owner name for bank debit
        #[schema(value_type = String, example = "A. Schneider")]
        bank_account_holder_name: Option<Secret<String>>,
    },
    BecsBankDebit {
        /// Billing details for bank debit
        billing_details: BankDebitBilling,
        /// Account number for Becs payment method
        #[schema(value_type = String, example = "000123456")]
        account_number: Secret<String>,
        /// Bank-State-Branch (bsb) number
        #[schema(value_type = String, example = "000000")]
        bsb_number: Secret<String>,
        /// Owner name for bank debit
        #[schema(value_type = Option<String>, example = "A. Schneider")]
        bank_account_holder_name: Option<Secret<String>>,
    },
    BacsBankDebit {
        /// Billing details for bank debit
        billing_details: BankDebitBilling,
        /// Account number for Bacs payment method
        #[schema(value_type = String, example = "00012345")]
        account_number: Secret<String>,
        /// Sort code for Bacs payment method
        #[schema(value_type = String, example = "108800")]
        sort_code: Secret<String>,
        /// holder name for bank debit
        #[schema(value_type = String, example = "A. Schneider")]
        bank_account_holder_name: Option<Secret<String>>,
    },
}

#[derive(Debug, Clone, serde::Deserialize, serde::Serialize, ToSchema, Eq, PartialEq)]
#[serde(rename_all = "snake_case")]
pub enum PaymentMethodData {
    Card(Card),
    CardRedirect(CardRedirectData),
    Wallet(WalletData),
    PayLater(PayLaterData),
    BankRedirect(BankRedirectData),
    BankDebit(BankDebitData),
    BankTransfer(Box<BankTransferData>),
    Crypto(CryptoData),
    MandatePayment,
    Reward,
    Upi(UpiData),
    Voucher(VoucherData),
    GiftCard(Box<GiftCardData>),
    CardToken(CardToken),
}

impl PaymentMethodData {
    pub fn get_payment_method_type_if_session_token_type(
        &self,
    ) -> Option<api_enums::PaymentMethodType> {
        match self {
            Self::Wallet(wallet) => match wallet {
                WalletData::ApplePay(_) => Some(api_enums::PaymentMethodType::ApplePay),
                WalletData::GooglePay(_) => Some(api_enums::PaymentMethodType::GooglePay),
                WalletData::PaypalSdk(_) => Some(api_enums::PaymentMethodType::Paypal),
                _ => None,
            },
            Self::PayLater(pay_later) => match pay_later {
                PayLaterData::KlarnaSdk { .. } => Some(api_enums::PaymentMethodType::Klarna),
                _ => None,
            },
            Self::Card(_)
            | Self::CardRedirect(_)
            | Self::BankRedirect(_)
            | Self::BankDebit(_)
            | Self::BankTransfer(_)
            | Self::Crypto(_)
            | Self::MandatePayment
            | Self::Reward
            | Self::Upi(_)
            | Self::Voucher(_)
            | Self::GiftCard(_)
            | Self::CardToken(_) => None,
        }
    }
    pub fn apply_additional_payment_data(
        &self,
        additional_payment_data: AdditionalPaymentData,
    ) -> Self {
        if let AdditionalPaymentData::Card(additional_card_info) = additional_payment_data {
            match self {
                Self::Card(card) => {
                    Self::Card(card.apply_additional_card_info(*additional_card_info))
                }
                _ => self.to_owned(),
            }
        } else {
            self.to_owned()
        }
    }
}

pub trait GetPaymentMethodType {
    fn get_payment_method_type(&self) -> api_enums::PaymentMethodType;
}

impl GetPaymentMethodType for CardRedirectData {
    fn get_payment_method_type(&self) -> api_enums::PaymentMethodType {
        match self {
            Self::Knet {} => api_enums::PaymentMethodType::Knet,
            Self::Benefit {} => api_enums::PaymentMethodType::Benefit,
            Self::MomoAtm {} => api_enums::PaymentMethodType::MomoAtm,
            Self::CardRedirect {} => api_enums::PaymentMethodType::CardRedirect,
        }
    }
}

impl GetPaymentMethodType for WalletData {
    fn get_payment_method_type(&self) -> api_enums::PaymentMethodType {
        match self {
            Self::AliPayQr(_) | Self::AliPayRedirect(_) => api_enums::PaymentMethodType::AliPay,
            Self::AliPayHkRedirect(_) => api_enums::PaymentMethodType::AliPayHk,
            Self::MomoRedirect(_) => api_enums::PaymentMethodType::Momo,
            Self::KakaoPayRedirect(_) => api_enums::PaymentMethodType::KakaoPay,
            Self::GoPayRedirect(_) => api_enums::PaymentMethodType::GoPay,
            Self::GcashRedirect(_) => api_enums::PaymentMethodType::Gcash,
            Self::ApplePay(_) | Self::ApplePayRedirect(_) | Self::ApplePayThirdPartySdk(_) => {
                api_enums::PaymentMethodType::ApplePay
            }
            Self::DanaRedirect {} => api_enums::PaymentMethodType::Dana,
            Self::GooglePay(_) | Self::GooglePayRedirect(_) | Self::GooglePayThirdPartySdk(_) => {
                api_enums::PaymentMethodType::GooglePay
            }
            Self::MbWayRedirect(_) => api_enums::PaymentMethodType::MbWay,
            Self::MobilePayRedirect(_) => api_enums::PaymentMethodType::MobilePay,
            Self::PaypalRedirect(_) | Self::PaypalSdk(_) => api_enums::PaymentMethodType::Paypal,
            Self::SamsungPay(_) => api_enums::PaymentMethodType::SamsungPay,
            Self::TwintRedirect {} => api_enums::PaymentMethodType::Twint,
            Self::VippsRedirect {} => api_enums::PaymentMethodType::Vipps,
            Self::TouchNGoRedirect(_) => api_enums::PaymentMethodType::TouchNGo,
            Self::WeChatPayRedirect(_) | Self::WeChatPayQr(_) => {
                api_enums::PaymentMethodType::WeChatPay
            }
            Self::CashappQr(_) => api_enums::PaymentMethodType::Cashapp,
            Self::SwishQr(_) => api_enums::PaymentMethodType::Swish,
        }
    }
}

impl GetPaymentMethodType for PayLaterData {
    fn get_payment_method_type(&self) -> api_enums::PaymentMethodType {
        match self {
            Self::KlarnaRedirect { .. } => api_enums::PaymentMethodType::Klarna,
            Self::KlarnaSdk { .. } => api_enums::PaymentMethodType::Klarna,
            Self::AffirmRedirect {} => api_enums::PaymentMethodType::Affirm,
            Self::AfterpayClearpayRedirect { .. } => api_enums::PaymentMethodType::AfterpayClearpay,
            Self::PayBrightRedirect {} => api_enums::PaymentMethodType::PayBright,
            Self::WalleyRedirect {} => api_enums::PaymentMethodType::Walley,
            Self::AlmaRedirect {} => api_enums::PaymentMethodType::Alma,
            Self::AtomeRedirect {} => api_enums::PaymentMethodType::Atome,
        }
    }
}

impl GetPaymentMethodType for BankRedirectData {
    fn get_payment_method_type(&self) -> api_enums::PaymentMethodType {
        match self {
            Self::BancontactCard { .. } => api_enums::PaymentMethodType::BancontactCard,
            Self::Bizum {} => api_enums::PaymentMethodType::Bizum,
            Self::Blik { .. } => api_enums::PaymentMethodType::Blik,
            Self::Eps { .. } => api_enums::PaymentMethodType::Eps,
            Self::Giropay { .. } => api_enums::PaymentMethodType::Giropay,
            Self::Ideal { .. } => api_enums::PaymentMethodType::Ideal,
            Self::Interac { .. } => api_enums::PaymentMethodType::Interac,
            Self::OnlineBankingCzechRepublic { .. } => {
                api_enums::PaymentMethodType::OnlineBankingCzechRepublic
            }
            Self::OnlineBankingFinland { .. } => api_enums::PaymentMethodType::OnlineBankingFinland,
            Self::OnlineBankingPoland { .. } => api_enums::PaymentMethodType::OnlineBankingPoland,
            Self::OnlineBankingSlovakia { .. } => {
                api_enums::PaymentMethodType::OnlineBankingSlovakia
            }
            Self::OpenBankingUk { .. } => api_enums::PaymentMethodType::OpenBankingUk,
            Self::Przelewy24 { .. } => api_enums::PaymentMethodType::Przelewy24,
            Self::Sofort { .. } => api_enums::PaymentMethodType::Sofort,
            Self::Trustly { .. } => api_enums::PaymentMethodType::Trustly,
            Self::OnlineBankingFpx { .. } => api_enums::PaymentMethodType::OnlineBankingFpx,
            Self::OnlineBankingThailand { .. } => {
                api_enums::PaymentMethodType::OnlineBankingThailand
            }
        }
    }
}

impl GetPaymentMethodType for BankDebitData {
    fn get_payment_method_type(&self) -> api_enums::PaymentMethodType {
        match self {
            Self::AchBankDebit { .. } => api_enums::PaymentMethodType::Ach,
            Self::SepaBankDebit { .. } => api_enums::PaymentMethodType::Sepa,
            Self::BecsBankDebit { .. } => api_enums::PaymentMethodType::Becs,
            Self::BacsBankDebit { .. } => api_enums::PaymentMethodType::Bacs,
        }
    }
}

impl GetPaymentMethodType for BankTransferData {
    fn get_payment_method_type(&self) -> api_enums::PaymentMethodType {
        match self {
            Self::AchBankTransfer { .. } => api_enums::PaymentMethodType::Ach,
            Self::SepaBankTransfer { .. } => api_enums::PaymentMethodType::Sepa,
            Self::BacsBankTransfer { .. } => api_enums::PaymentMethodType::Bacs,
            Self::MultibancoBankTransfer { .. } => api_enums::PaymentMethodType::Multibanco,
            Self::PermataBankTransfer { .. } => api_enums::PaymentMethodType::PermataBankTransfer,
            Self::BcaBankTransfer { .. } => api_enums::PaymentMethodType::BcaBankTransfer,
            Self::BniVaBankTransfer { .. } => api_enums::PaymentMethodType::BniVa,
            Self::BriVaBankTransfer { .. } => api_enums::PaymentMethodType::BriVa,
            Self::CimbVaBankTransfer { .. } => api_enums::PaymentMethodType::CimbVa,
            Self::DanamonVaBankTransfer { .. } => api_enums::PaymentMethodType::DanamonVa,
            Self::MandiriVaBankTransfer { .. } => api_enums::PaymentMethodType::MandiriVa,
            Self::Pix {} => api_enums::PaymentMethodType::Pix,
            Self::Pse {} => api_enums::PaymentMethodType::Pse,
        }
    }
}

impl GetPaymentMethodType for CryptoData {
    fn get_payment_method_type(&self) -> api_enums::PaymentMethodType {
        api_enums::PaymentMethodType::CryptoCurrency
    }
}

impl GetPaymentMethodType for UpiData {
    fn get_payment_method_type(&self) -> api_enums::PaymentMethodType {
        api_enums::PaymentMethodType::UpiCollect
    }
}
impl GetPaymentMethodType for VoucherData {
    fn get_payment_method_type(&self) -> api_enums::PaymentMethodType {
        match self {
            Self::Boleto(_) => api_enums::PaymentMethodType::Boleto,
            Self::Efecty => api_enums::PaymentMethodType::Efecty,
            Self::PagoEfectivo => api_enums::PaymentMethodType::PagoEfectivo,
            Self::RedCompra => api_enums::PaymentMethodType::RedCompra,
            Self::RedPagos => api_enums::PaymentMethodType::RedPagos,
            Self::Alfamart(_) => api_enums::PaymentMethodType::Alfamart,
            Self::Indomaret(_) => api_enums::PaymentMethodType::Indomaret,
            Self::Oxxo => api_enums::PaymentMethodType::Oxxo,
            Self::SevenEleven(_) => api_enums::PaymentMethodType::SevenEleven,
            Self::Lawson(_) => api_enums::PaymentMethodType::Lawson,
            Self::MiniStop(_) => api_enums::PaymentMethodType::MiniStop,
            Self::FamilyMart(_) => api_enums::PaymentMethodType::FamilyMart,
            Self::Seicomart(_) => api_enums::PaymentMethodType::Seicomart,
            Self::PayEasy(_) => api_enums::PaymentMethodType::PayEasy,
        }
    }
}
impl GetPaymentMethodType for GiftCardData {
    fn get_payment_method_type(&self) -> api_enums::PaymentMethodType {
        match self {
            Self::Givex(_) => api_enums::PaymentMethodType::Givex,
            Self::PaySafeCard {} => api_enums::PaymentMethodType::PaySafeCard,
        }
    }
}

#[derive(serde::Deserialize, serde::Serialize, Debug, Clone, ToSchema, Eq, PartialEq)]
#[serde(rename_all = "snake_case")]
pub enum GiftCardData {
    Givex(GiftCardDetails),
    PaySafeCard {},
}

#[derive(serde::Deserialize, serde::Serialize, Debug, Clone, ToSchema, Eq, PartialEq)]
#[serde(rename_all = "snake_case")]
pub struct GiftCardDetails {
    /// The gift card number
    #[schema(value_type = String)]
    pub number: Secret<String>,
    /// The card verification code.
    #[schema(value_type = String)]
    pub cvc: Secret<String>,
}

#[derive(Default, Eq, PartialEq, Clone, Debug, serde::Deserialize, serde::Serialize, ToSchema)]
#[serde(rename_all = "snake_case")]
pub struct AdditionalCardInfo {
    pub card_issuer: Option<String>,
    pub card_network: Option<api_enums::CardNetwork>,
    pub card_type: Option<String>,
    pub card_issuing_country: Option<String>,
    pub bank_code: Option<String>,
    pub last4: Option<String>,
    pub card_isin: Option<String>,
    pub card_exp_month: Option<Secret<String>>,
    pub card_exp_year: Option<Secret<String>>,
    pub card_holder_name: Option<Secret<String>>,
}

#[derive(Debug, Clone, Eq, PartialEq, serde::Deserialize, serde::Serialize)]
#[serde(rename_all = "snake_case")]
pub enum AdditionalPaymentData {
    Card(Box<AdditionalCardInfo>),
    BankRedirect {
        bank_name: Option<api_enums::BankNames>,
    },
    Wallet {},
    PayLater {},
    BankTransfer {},
    Crypto {},
    BankDebit {},
    MandatePayment {},
    Reward {},
    Upi {},
    GiftCard {},
    Voucher {},
    CardRedirect {},
    CardToken {},
}

#[derive(Debug, Clone, Eq, PartialEq, serde::Deserialize, serde::Serialize, ToSchema)]
#[serde(rename_all = "snake_case")]
pub enum BankRedirectData {
    BancontactCard {
        /// The card number
        #[schema(value_type = String, example = "4242424242424242")]
        card_number: Option<CardNumber>,
        /// The card's expiry month
        #[schema(value_type = String, example = "24")]
        card_exp_month: Option<Secret<String>>,

        /// The card's expiry year
        #[schema(value_type = String, example = "24")]
        card_exp_year: Option<Secret<String>>,

        /// The card holder's name
        #[schema(value_type = String, example = "John Test")]
        card_holder_name: Option<Secret<String>>,

        //Required by Stripes
        billing_details: Option<BankRedirectBilling>,
    },
    Bizum {},
    Blik {
        // Blik Code
        blik_code: Option<String>,
    },
    Eps {
        /// The billing details for bank redirection
        billing_details: BankRedirectBilling,

        /// The hyperswitch bank code for eps
        #[schema(value_type = BankNames, example = "triodos_bank")]
        bank_name: Option<api_enums::BankNames>,

        /// The country for bank payment
        #[schema(value_type = CountryAlpha2, example = "US")]
        country: Option<api_enums::CountryAlpha2>,
    },
    Giropay {
        /// The billing details for bank redirection
        billing_details: BankRedirectBilling,
        /// Bank account details for Giropay

        #[schema(value_type = Option<String>)]
        /// Bank account bic code
        bank_account_bic: Option<Secret<String>>,

        /// Bank account iban
        #[schema(value_type = Option<String>)]
        bank_account_iban: Option<Secret<String>>,

        /// The country for bank payment
        #[schema(value_type = CountryAlpha2, example = "US")]
        country: Option<api_enums::CountryAlpha2>,
    },
    Ideal {
        /// The billing details for bank redirection
        billing_details: BankRedirectBilling,

        /// The hyperswitch bank code for ideal
        #[schema(value_type = BankNames, example = "abn_amro")]
        bank_name: Option<api_enums::BankNames>,

        /// The country for bank payment
        #[schema(value_type = CountryAlpha2, example = "US")]
        country: Option<api_enums::CountryAlpha2>,
    },
    Interac {
        /// The country for bank payment
        #[schema(value_type = CountryAlpha2, example = "US")]
        country: api_enums::CountryAlpha2,

        #[schema(value_type = String, example = "john.doe@example.com")]
        email: Email,
    },
    OnlineBankingCzechRepublic {
        // Issuer banks
        #[schema(value_type = BankNames)]
        issuer: api_enums::BankNames,
    },
    OnlineBankingFinland {
        // Shopper Email
        #[schema(value_type = Option<String>)]
        email: Option<Email>,
    },
    OnlineBankingPoland {
        // Issuer banks
        #[schema(value_type = BankNames)]
        issuer: api_enums::BankNames,
    },
    OnlineBankingSlovakia {
        // Issuer value corresponds to the bank
        #[schema(value_type = BankNames)]
        issuer: api_enums::BankNames,
    },
    OpenBankingUk {
        // Issuer banks
        #[schema(value_type = BankNames)]
        issuer: Option<api_enums::BankNames>,
        /// The country for bank payment
        #[schema(value_type = CountryAlpha2, example = "US")]
        country: Option<api_enums::CountryAlpha2>,
    },
    Przelewy24 {
        //Issuer banks
        #[schema(value_type = Option<BankNames>)]
        bank_name: Option<api_enums::BankNames>,

        // The billing details for bank redirect
        billing_details: BankRedirectBilling,
    },
    Sofort {
        /// The billing details for bank redirection
        billing_details: BankRedirectBilling,

        /// The country for bank payment
        #[schema(value_type = CountryAlpha2, example = "US")]
        country: api_enums::CountryAlpha2,

        /// The preferred language
        #[schema(example = "en")]
        preferred_language: String,
    },
    Trustly {
        /// The country for bank payment
        #[schema(value_type = CountryAlpha2, example = "US")]
        country: api_enums::CountryAlpha2,
    },
    OnlineBankingFpx {
        // Issuer banks
        #[schema(value_type = BankNames)]
        issuer: api_enums::BankNames,
    },
    OnlineBankingThailand {
        #[schema(value_type = BankNames)]
        issuer: api_enums::BankNames,
    },
}

#[derive(Debug, Clone, Eq, PartialEq, serde::Serialize, serde::Deserialize, ToSchema)]
pub struct AlfamartVoucherData {
    /// The billing first name for Alfamart
    #[schema(value_type = String, example = "Jane")]
    pub first_name: Secret<String>,
    /// The billing second name for Alfamart
    #[schema(value_type = String, example = "Doe")]
    pub last_name: Option<Secret<String>>,
    /// The Email ID for Alfamart
    #[schema(value_type = String, example = "example@me.com")]
    pub email: Email,
}

#[derive(Debug, Clone, Eq, PartialEq, serde::Serialize, serde::Deserialize, ToSchema)]
pub struct IndomaretVoucherData {
    /// The billing first name for Alfamart
    #[schema(value_type = String, example = "Jane")]
    pub first_name: Secret<String>,
    /// The billing second name for Alfamart
    #[schema(value_type = String, example = "Doe")]
    pub last_name: Option<Secret<String>>,
    /// The Email ID for Alfamart
    #[schema(value_type = String, example = "example@me.com")]
    pub email: Email,
}

#[derive(Debug, Clone, Eq, PartialEq, serde::Serialize, serde::Deserialize, ToSchema)]
pub struct JCSVoucherData {
    /// The billing first name for Japanese convenience stores
    #[schema(value_type = String, example = "Jane")]
    pub first_name: Secret<String>,
    /// The billing second name Japanese convenience stores
    #[schema(value_type = String, example = "Doe")]
    pub last_name: Option<Secret<String>>,
    /// The Email ID for Japanese convenience stores
    #[schema(value_type = String, example = "example@me.com")]
    pub email: Email,
    /// The telephone number for Japanese convenience stores
    #[schema(value_type = String, example = "9999999999")]
    pub phone_number: String,
}

#[derive(Debug, Clone, Eq, PartialEq, serde::Deserialize, serde::Serialize, ToSchema)]
pub struct AchBillingDetails {
    /// The Email ID for ACH billing
    #[schema(value_type = String, example = "example@me.com")]
    pub email: Email,
}

#[derive(Debug, Clone, Eq, PartialEq, serde::Deserialize, serde::Serialize, ToSchema)]
pub struct DokuBillingDetails {
    /// The billing first name for Doku
    #[schema(value_type = String, example = "Jane")]
    pub first_name: Secret<String>,
    /// The billing second name for Doku
    #[schema(value_type = String, example = "Doe")]
    pub last_name: Option<Secret<String>>,
    /// The Email ID for Doku billing
    #[schema(value_type = String, example = "example@me.com")]
    pub email: Email,
}

#[derive(Debug, Clone, Eq, PartialEq, serde::Deserialize, serde::Serialize, ToSchema)]
pub struct MultibancoBillingDetails {
    #[schema(value_type = String, example = "example@me.com")]
    pub email: Email,
}

#[derive(Debug, Clone, Eq, PartialEq, serde::Deserialize, serde::Serialize, ToSchema)]
pub struct SepaAndBacsBillingDetails {
    /// The Email ID for SEPA and BACS billing
    #[schema(value_type = String, example = "example@me.com")]
    pub email: Email,
    /// The billing name for SEPA and BACS billing
    #[schema(value_type = String, example = "Jane Doe")]
    pub name: Secret<String>,
}

#[derive(Debug, Clone, Eq, PartialEq, serde::Deserialize, serde::Serialize, ToSchema)]
#[serde(rename_all = "snake_case")]
pub struct CryptoData {
    pub pay_currency: Option<String>,
}

#[derive(Debug, Clone, Eq, PartialEq, serde::Deserialize, serde::Serialize, ToSchema)]
#[serde(rename_all = "snake_case")]
pub struct UpiData {
    #[schema(value_type = Option<String>, example = "successtest@iata")]
    pub vpa_id: Option<Secret<String, pii::UpiVpaMaskingStrategy>>,
}

#[derive(Debug, Clone, Eq, PartialEq, serde::Deserialize, serde::Serialize, ToSchema)]
pub struct SofortBilling {
    /// The country associated with the billing
    #[schema(value_type = CountryAlpha2, example = "US")]
    pub billing_country: String,
}

#[derive(Debug, Clone, Eq, PartialEq, serde::Deserialize, serde::Serialize, ToSchema)]
pub struct BankRedirectBilling {
    /// The name for which billing is issued
    #[schema(value_type = String, example = "John Doe")]
    pub billing_name: Option<Secret<String>>,
    /// The billing email for bank redirect
    #[schema(value_type = String, example = "example@example.com")]
    pub email: Option<Email>,
}

#[derive(Eq, PartialEq, Clone, Debug, serde::Deserialize, serde::Serialize, ToSchema)]
#[serde(rename_all = "snake_case")]
pub enum BankTransferData {
    AchBankTransfer {
        /// The billing details for ACH Bank Transfer
        billing_details: AchBillingDetails,
    },
    SepaBankTransfer {
        /// The billing details for SEPA
        billing_details: SepaAndBacsBillingDetails,

        /// The two-letter ISO country code for SEPA and BACS
        #[schema(value_type = CountryAlpha2, example = "US")]
        country: api_enums::CountryAlpha2,
    },
    BacsBankTransfer {
        /// The billing details for SEPA
        billing_details: SepaAndBacsBillingDetails,
    },
    MultibancoBankTransfer {
        /// The billing details for Multibanco
        billing_details: MultibancoBillingDetails,
    },
    PermataBankTransfer {
        /// The billing details for Permata Bank Transfer
        billing_details: DokuBillingDetails,
    },
    BcaBankTransfer {
        /// The billing details for BCA Bank Transfer
        billing_details: DokuBillingDetails,
    },
    BniVaBankTransfer {
        /// The billing details for BniVa Bank Transfer
        billing_details: DokuBillingDetails,
    },
    BriVaBankTransfer {
        /// The billing details for BniVa Bank Transfer
        billing_details: DokuBillingDetails,
    },
    CimbVaBankTransfer {
        /// The billing details for BniVa Bank Transfer
        billing_details: DokuBillingDetails,
    },
    DanamonVaBankTransfer {
        /// The billing details for BniVa Bank Transfer
        billing_details: DokuBillingDetails,
    },
    MandiriVaBankTransfer {
        /// The billing details for BniVa Bank Transfer
        billing_details: DokuBillingDetails,
    },
    Pix {},
    Pse {},
}

#[derive(serde::Deserialize, serde::Serialize, Debug, Clone, ToSchema, Eq, PartialEq)]
pub struct BankDebitBilling {
    /// The billing name for bank debits
    #[schema(value_type = String, example = "John Doe")]
    pub name: Secret<String>,
    /// The billing email for bank debits
    #[schema(value_type = String, example = "example@example.com")]
    pub email: Email,
    /// The billing address for bank debits
    pub address: Option<AddressDetails>,
}

#[derive(Eq, PartialEq, Clone, Debug, serde::Deserialize, serde::Serialize, ToSchema)]
#[serde(rename_all = "snake_case")]
pub enum WalletData {
    /// The wallet data for Ali Pay QrCode
    AliPayQr(Box<AliPayQr>),
    /// The wallet data for Ali Pay redirect
    AliPayRedirect(AliPayRedirection),
    /// The wallet data for Ali Pay HK redirect
    AliPayHkRedirect(AliPayHkRedirection),
    /// The wallet data for Momo redirect
    MomoRedirect(MomoRedirection),
    /// The wallet data for KakaoPay redirect
    KakaoPayRedirect(KakaoPayRedirection),
    /// The wallet data for GoPay redirect
    GoPayRedirect(GoPayRedirection),
    /// The wallet data for Gcash redirect
    GcashRedirect(GcashRedirection),
    /// The wallet data for Apple pay
    ApplePay(ApplePayWalletData),
    /// Wallet data for apple pay redirect flow
    ApplePayRedirect(Box<ApplePayRedirectData>),
    /// Wallet data for apple pay third party sdk flow
    ApplePayThirdPartySdk(Box<ApplePayThirdPartySdkData>),
    /// Wallet data for DANA redirect flow
    DanaRedirect {},
    /// The wallet data for Google pay
    GooglePay(GooglePayWalletData),
    /// Wallet data for google pay redirect flow
    GooglePayRedirect(Box<GooglePayRedirectData>),
    /// Wallet data for Google pay third party sdk flow
    GooglePayThirdPartySdk(Box<GooglePayThirdPartySdkData>),
    MbWayRedirect(Box<MbWayRedirection>),
    /// The wallet data for MobilePay redirect
    MobilePayRedirect(Box<MobilePayRedirection>),
    /// This is for paypal redirection
    PaypalRedirect(PaypalRedirection),
    /// The wallet data for Paypal
    PaypalSdk(PayPalWalletData),
    /// The wallet data for Samsung Pay
    SamsungPay(Box<SamsungPayWalletData>),
    /// Wallet data for Twint Redirection
    TwintRedirect {},
    /// Wallet data for Vipps Redirection
    VippsRedirect {},
    /// The wallet data for Touch n Go Redirection
    TouchNGoRedirect(Box<TouchNGoRedirection>),
    /// The wallet data for WeChat Pay Redirection
    WeChatPayRedirect(Box<WeChatPayRedirection>),
    /// The wallet data for WeChat Pay Display QrCode
    WeChatPayQr(Box<WeChatPayQr>),
    /// The wallet data for Cashapp Qr
    CashappQr(Box<CashappQr>),
    // The wallet data for Swish
    SwishQr(SwishQrData),
}

#[derive(Eq, PartialEq, Clone, Debug, serde::Deserialize, serde::Serialize, ToSchema)]
#[serde(rename_all = "snake_case")]
pub struct SamsungPayWalletData {
    /// The encrypted payment token from Samsung
    #[schema(value_type = String)]
    pub token: Secret<String>,
}

#[derive(Eq, PartialEq, Clone, Debug, serde::Deserialize, serde::Serialize, ToSchema)]
#[serde(rename_all = "snake_case")]
pub struct GooglePayWalletData {
    /// The type of payment method
    #[serde(rename = "type")]
    pub pm_type: String,
    /// User-facing message to describe the payment method that funds this transaction.
    pub description: String,
    /// The information of the payment method
    pub info: GooglePayPaymentMethodInfo,
    /// The tokenization data of Google pay
    pub tokenization_data: GpayTokenizationData,
}

#[derive(Eq, PartialEq, Clone, Debug, serde::Deserialize, serde::Serialize, ToSchema)]
pub struct ApplePayRedirectData {}

#[derive(Eq, PartialEq, Clone, Debug, serde::Deserialize, serde::Serialize, ToSchema)]
pub struct GooglePayRedirectData {}

#[derive(Eq, PartialEq, Clone, Debug, serde::Deserialize, serde::Serialize, ToSchema)]
pub struct GooglePayThirdPartySdkData {}

#[derive(Eq, PartialEq, Clone, Debug, serde::Deserialize, serde::Serialize, ToSchema)]
pub struct ApplePayThirdPartySdkData {}

#[derive(Eq, PartialEq, Clone, Debug, serde::Deserialize, serde::Serialize, ToSchema)]
pub struct WeChatPayRedirection {}

#[derive(Eq, PartialEq, Clone, Debug, serde::Deserialize, serde::Serialize, ToSchema)]
pub struct WeChatPay {}

#[derive(Eq, PartialEq, Clone, Debug, serde::Deserialize, serde::Serialize, ToSchema)]
pub struct WeChatPayQr {}

#[derive(Eq, PartialEq, Clone, Debug, serde::Deserialize, serde::Serialize, ToSchema)]
pub struct CashappQr {}

#[derive(Eq, PartialEq, Clone, Debug, serde::Deserialize, serde::Serialize, ToSchema)]
pub struct PaypalRedirection {}

#[derive(Eq, PartialEq, Clone, Debug, serde::Deserialize, serde::Serialize, ToSchema)]
pub struct AliPayQr {}

#[derive(Eq, PartialEq, Clone, Debug, serde::Deserialize, serde::Serialize, ToSchema)]
pub struct AliPayRedirection {}

#[derive(Eq, PartialEq, Clone, Debug, serde::Deserialize, serde::Serialize, ToSchema)]
pub struct AliPayHkRedirection {}

#[derive(Eq, PartialEq, Clone, Debug, serde::Deserialize, serde::Serialize, ToSchema)]
pub struct MomoRedirection {}

#[derive(Eq, PartialEq, Clone, Debug, serde::Deserialize, serde::Serialize, ToSchema)]
pub struct KakaoPayRedirection {}

#[derive(Eq, PartialEq, Clone, Debug, serde::Deserialize, serde::Serialize, ToSchema)]
pub struct GoPayRedirection {}

#[derive(Eq, PartialEq, Clone, Debug, serde::Deserialize, serde::Serialize, ToSchema)]
pub struct GcashRedirection {}

#[derive(Eq, PartialEq, Clone, Debug, serde::Deserialize, serde::Serialize, ToSchema)]
pub struct MobilePayRedirection {}

#[derive(Eq, PartialEq, Clone, Debug, serde::Deserialize, serde::Serialize, ToSchema)]
pub struct MbWayRedirection {
    /// Telephone number of the shopper. Should be Portuguese phone number.
    #[schema(value_type = String)]
    pub telephone_number: Secret<String>,
}

#[derive(Eq, PartialEq, Clone, Debug, serde::Deserialize, serde::Serialize, ToSchema)]
#[serde(rename_all = "snake_case")]
pub struct GooglePayPaymentMethodInfo {
    /// The name of the card network
    pub card_network: String,
    /// The details of the card
    pub card_details: String,
}

#[derive(Eq, PartialEq, Clone, Debug, serde::Deserialize, serde::Serialize, ToSchema)]
pub struct PayPalWalletData {
    /// Token generated for the Apple pay
    pub token: String,
}

#[derive(Eq, PartialEq, Clone, Debug, serde::Deserialize, serde::Serialize, ToSchema)]
pub struct TouchNGoRedirection {}

#[derive(Eq, PartialEq, Clone, Debug, serde::Deserialize, serde::Serialize, ToSchema)]
pub struct SwishQrData {}

#[derive(Eq, PartialEq, Clone, Debug, serde::Deserialize, serde::Serialize, ToSchema)]
pub struct GpayTokenizationData {
    /// The type of the token
    #[serde(rename = "type")]
    pub token_type: String,
    /// Token generated for the wallet
    pub token: String,
}

#[derive(Eq, PartialEq, Clone, Debug, serde::Deserialize, serde::Serialize, ToSchema)]
pub struct ApplePayWalletData {
    /// The payment data of Apple pay
    pub payment_data: String,
    /// The payment method of Apple pay
    pub payment_method: ApplepayPaymentMethod,
    /// The unique identifier for the transaction
    pub transaction_identifier: String,
}

#[derive(Eq, PartialEq, Clone, Debug, serde::Deserialize, serde::Serialize, ToSchema)]
pub struct ApplepayPaymentMethod {
    /// The name to be displayed on Apple Pay button
    pub display_name: String,
    /// The network of the Apple pay payment method
    pub network: String,
    /// The type of the payment method
    #[serde(rename = "type")]
    pub pm_type: String,
}

#[derive(Eq, PartialEq, Clone, Debug, serde::Serialize, serde::Deserialize)]
pub struct CardResponse {
    pub last4: Option<String>,
    pub card_type: Option<String>,
    pub card_network: Option<api_enums::CardNetwork>,
    pub card_issuer: Option<String>,
    pub card_issuing_country: Option<String>,
    pub card_isin: Option<String>,
    pub card_exp_month: Option<Secret<String>>,
    pub card_exp_year: Option<Secret<String>>,
    pub card_holder_name: Option<Secret<String>>,
}

#[derive(Debug, Clone, Eq, PartialEq, serde::Serialize, serde::Deserialize, ToSchema)]
#[serde(rename_all = "snake_case")]
pub struct RewardData {
    /// The merchant ID with which we have to call the connector
    pub merchant_id: String,
}

#[derive(Debug, Clone, Eq, PartialEq, serde::Serialize, serde::Deserialize, ToSchema)]
pub struct BoletoVoucherData {
    /// The shopper's social security number
    #[schema(value_type = Option<String>)]
    pub social_security_number: Option<Secret<String>>,
}

#[derive(Debug, Clone, Eq, PartialEq, serde::Serialize, serde::Deserialize, ToSchema)]
#[serde(rename_all = "snake_case")]
pub enum VoucherData {
    Boleto(Box<BoletoVoucherData>),
    Efecty,
    PagoEfectivo,
    RedCompra,
    RedPagos,
    Alfamart(Box<AlfamartVoucherData>),
    Indomaret(Box<IndomaretVoucherData>),
    Oxxo,
    SevenEleven(Box<JCSVoucherData>),
    Lawson(Box<JCSVoucherData>),
    MiniStop(Box<JCSVoucherData>),
    FamilyMart(Box<JCSVoucherData>),
    Seicomart(Box<JCSVoucherData>),
    PayEasy(Box<JCSVoucherData>),
}

#[derive(Debug, Clone, Eq, PartialEq, serde::Serialize, serde::Deserialize)]
#[serde(rename_all = "snake_case")]
pub enum PaymentMethodDataResponse {
    #[serde(rename = "card")]
    Card(CardResponse),
    BankTransfer,
    Wallet,
    PayLater,
    Paypal,
    BankRedirect,
    Crypto,
    BankDebit,
    MandatePayment,
    Reward,
    Upi,
    Voucher,
    GiftCard,
    CardRedirect,
    CardToken,
}

#[derive(Debug, Clone, PartialEq, Eq, serde::Serialize, serde::Deserialize, ToSchema)]
pub enum PaymentIdType {
    /// The identifier for payment intent
    PaymentIntentId(String),
    /// The identifier for connector transaction
    ConnectorTransactionId(String),
    /// The identifier for payment attempt
    PaymentAttemptId(String),
    /// The identifier for preprocessing step
    PreprocessingId(String),
}

impl std::fmt::Display for PaymentIdType {
    fn fmt(&self, f: &mut std::fmt::Formatter<'_>) -> std::fmt::Result {
        match self {
            Self::PaymentIntentId(payment_id) => {
                write!(f, "payment_intent_id = \"{payment_id}\"")
            }
            Self::ConnectorTransactionId(connector_transaction_id) => write!(
                f,
                "connector_transaction_id = \"{connector_transaction_id}\""
            ),
            Self::PaymentAttemptId(payment_attempt_id) => {
                write!(f, "payment_attempt_id = \"{payment_attempt_id}\"")
            }
            Self::PreprocessingId(preprocessing_id) => {
                write!(f, "preprocessing_id = \"{preprocessing_id}\"")
            }
        }
    }
}

impl PaymentIdType {
    pub fn and_then<F, E>(self, f: F) -> Result<Self, E>
    where
        F: FnOnce(String) -> Result<String, E>,
    {
        match self {
            Self::PaymentIntentId(s) => f(s).map(Self::PaymentIntentId),
            Self::ConnectorTransactionId(s) => f(s).map(Self::ConnectorTransactionId),
            Self::PaymentAttemptId(s) => f(s).map(Self::PaymentAttemptId),
            Self::PreprocessingId(s) => f(s).map(Self::PreprocessingId),
        }
    }
}

impl Default for PaymentIdType {
    fn default() -> Self {
        Self::PaymentIntentId(Default::default())
    }
}

#[derive(Default, Clone, Debug, Eq, PartialEq, ToSchema, serde::Deserialize, serde::Serialize)]
#[serde(deny_unknown_fields)]
pub struct Address {
    /// Provide the address details
    pub address: Option<AddressDetails>,

    pub phone: Option<PhoneDetails>,
}

// used by customers also, could be moved outside
#[derive(Clone, Default, Debug, Eq, serde::Deserialize, serde::Serialize, PartialEq, ToSchema)]
#[serde(deny_unknown_fields)]
pub struct AddressDetails {
    /// The address city
    #[schema(max_length = 50, example = "New York")]
    pub city: Option<String>,

    /// The two-letter ISO country code for the address
    #[schema(value_type = Option<CountryAlpha2>, example = "US")]
    pub country: Option<api_enums::CountryAlpha2>,

    /// The first line of the address
    #[schema(value_type = Option<String>, max_length = 200, example = "123, King Street")]
    pub line1: Option<Secret<String>>,

    /// The second line of the address
    #[schema(value_type = Option<String>, max_length = 50, example = "Powelson Avenue")]
    pub line2: Option<Secret<String>>,

    /// The third line of the address
    #[schema(value_type = Option<String>, max_length = 50, example = "Bridgewater")]
    pub line3: Option<Secret<String>>,

    /// The zip/postal code for the address
    #[schema(value_type = Option<String>, max_length = 50, example = "08807")]
    pub zip: Option<Secret<String>>,

    /// The address state
    #[schema(value_type = Option<String>, example = "New York")]
    pub state: Option<Secret<String>>,

    /// The first name for the address
    #[schema(value_type = Option<String>, max_length = 255, example = "John")]
    pub first_name: Option<Secret<String>>,

    /// The last name for the address
    #[schema(value_type = Option<String>, max_length = 255, example = "Doe")]
    pub last_name: Option<Secret<String>>,
}

#[derive(Debug, Clone, Default, Eq, PartialEq, ToSchema, serde::Deserialize, serde::Serialize)]
pub struct PhoneDetails {
    /// The contact number
    #[schema(value_type = Option<String>, example = "9999999999")]
    pub number: Option<Secret<String>>,
    /// The country code attached to the number
    #[schema(example = "+1")]
    pub country_code: Option<String>,
}

#[derive(Debug, Clone, Default, Eq, PartialEq, serde::Deserialize, serde::Serialize, ToSchema)]
pub struct PaymentsCaptureRequest {
    /// The unique identifier for the payment
    #[serde(skip_deserializing)]
    pub payment_id: String,
    /// The unique identifier for the merchant
    pub merchant_id: Option<String>,
    /// The Amount to be captured/ debited from the user's payment method.
    pub amount_to_capture: Option<i64>,
    /// Decider to refund the uncaptured amount
    pub refund_uncaptured_amount: Option<bool>,
    /// Provides information about a card payment that customers see on their statements.
    pub statement_descriptor_suffix: Option<String>,
    /// Concatenated with the statement descriptor suffix that’s set on the account to form the complete statement descriptor.
    pub statement_descriptor_prefix: Option<String>,
    /// Merchant connector details used to make payments.
    #[schema(value_type = Option<MerchantConnectorDetailsWrap>)]
    pub merchant_connector_details: Option<admin::MerchantConnectorDetailsWrap>,
}

#[derive(Default, Clone, Debug, Eq, PartialEq, serde::Serialize)]
pub struct UrlDetails {
    pub url: String,
    pub method: String,
}
#[derive(Default, Clone, Debug, Eq, PartialEq, serde::Serialize)]
pub struct AuthenticationForStartResponse {
    pub authentication: UrlDetails,
}
#[derive(Clone, Debug, Eq, PartialEq, serde::Serialize, ToSchema)]
#[serde(rename_all = "snake_case")]
pub enum NextActionType {
    RedirectToUrl,
    DisplayQrCode,
    InvokeSdkClient,
    TriggerApi,
    DisplayBankTransferInformation,
    DisplayWaitScreen,
}

#[derive(Clone, Debug, Eq, PartialEq, serde::Serialize, ToSchema)]
#[serde(tag = "type", rename_all = "snake_case")]
pub enum NextActionData {
    /// Contains the url for redirection flow
    RedirectToUrl { redirect_to_url: String },
    /// Informs the next steps for bank transfer and also contains the charges details (ex: amount received, amount charged etc)
    DisplayBankTransferInformation {
        bank_transfer_steps_and_charges_details: BankTransferNextStepsData,
    },
    /// Contains third party sdk session token response
    ThirdPartySdkSessionToken { session_token: Option<SessionToken> },
    /// Contains url for Qr code image, this qr code has to be shown in sdk
    QrCodeInformation {
        #[schema(value_type = String)]
        image_data_url: Url,
        display_to_timestamp: Option<i64>,
    },
    /// Contains the download url and the reference number for transaction
    DisplayVoucherInformation {
        #[schema(value_type = String)]
        voucher_details: VoucherNextStepData,
    },
    /// Contains duration for displaying a wait screen, wait screen with timer is displayed by sdk
    WaitScreenInformation {
        display_from_timestamp: i128,
        display_to_timestamp: Option<i128>,
    },
}

#[derive(Clone, Debug, Eq, PartialEq, serde::Serialize, serde::Deserialize, ToSchema)]
pub struct BankTransferNextStepsData {
    /// The instructions for performing a bank transfer
    #[serde(flatten)]
    pub bank_transfer_instructions: BankTransferInstructions,
    /// The details received by the receiver
    pub receiver: Option<ReceiverDetails>,
}

#[derive(Clone, Debug, Eq, PartialEq, serde::Serialize, serde::Deserialize, ToSchema)]
pub struct VoucherNextStepData {
    /// Voucher expiry date and time
    pub expires_at: Option<String>,
    /// Reference number required for the transaction
    pub reference: String,
    /// Url to download the payment instruction
    pub download_url: Option<Url>,
    /// Url to payment instruction page
    pub instructions_url: Option<Url>,
}

#[derive(Clone, Debug, serde::Deserialize, serde::Serialize)]
pub struct QrCodeNextStepsInstruction {
    pub image_data_url: Url,
    pub display_to_timestamp: Option<i64>,
}

#[derive(Clone, Debug, serde::Deserialize)]
pub struct WaitScreenInstructions {
    pub display_from_timestamp: i128,
    pub display_to_timestamp: Option<i128>,
}

#[derive(Clone, Debug, Eq, PartialEq, serde::Serialize, serde::Deserialize, ToSchema)]
#[serde(rename_all = "snake_case")]
pub enum BankTransferInstructions {
    /// The instructions for Doku bank transactions
    DokuBankTransferInstructions(Box<DokuBankTransferInstructions>),
    /// The credit transfer for ACH transactions
    AchCreditTransfer(Box<AchTransfer>),
    /// The instructions for SEPA bank transactions
    SepaBankInstructions(Box<SepaBankTransferInstructions>),
    /// The instructions for BACS bank transactions
    BacsBankInstructions(Box<BacsBankTransferInstructions>),
    /// The instructions for Multibanco bank transactions
    Multibanco(Box<MultibancoTransferInstructions>),
}

#[derive(Clone, Debug, Eq, PartialEq, serde::Deserialize, serde::Serialize, ToSchema)]
pub struct SepaBankTransferInstructions {
    #[schema(value_type = String, example = "Jane Doe")]
    pub account_holder_name: Secret<String>,
    #[schema(value_type = String, example = "1024419982")]
    pub bic: Secret<String>,
    pub country: String,
    #[schema(value_type = String, example = "123456789")]
    pub iban: Secret<String>,
}

#[derive(Clone, Debug, Eq, PartialEq, serde::Deserialize, serde::Serialize, ToSchema)]
pub struct BacsBankTransferInstructions {
    #[schema(value_type = String, example = "Jane Doe")]
    pub account_holder_name: Secret<String>,
    #[schema(value_type = String, example = "10244123908")]
    pub account_number: Secret<String>,
    #[schema(value_type = String, example = "012")]
    pub sort_code: Secret<String>,
}

#[derive(Clone, Debug, Eq, PartialEq, serde::Serialize, serde::Deserialize, ToSchema)]
pub struct MultibancoTransferInstructions {
    #[schema(value_type = String, example = "122385736258")]
    pub reference: Secret<String>,
    #[schema(value_type = String, example = "12345")]
    pub entity: String,
}

#[derive(Clone, Debug, Eq, PartialEq, serde::Serialize, serde::Deserialize, ToSchema)]
pub struct DokuBankTransferInstructions {
    #[schema(value_type = String, example = "2023-07-26T17:33:00-07-21")]
    pub expires_at: Option<String>,
    #[schema(value_type = String, example = "122385736258")]
    pub reference: Secret<String>,
    #[schema(value_type = String)]
    pub instructions_url: Option<Url>,
}

#[derive(Clone, Debug, Eq, PartialEq, serde::Serialize, serde::Deserialize, ToSchema)]
pub struct AchTransfer {
    #[schema(value_type = String, example = "122385736258")]
    pub account_number: Secret<String>,
    pub bank_name: String,
    #[schema(value_type = String, example = "012")]
    pub routing_number: Secret<String>,
    #[schema(value_type = String, example = "234")]
    pub swift_code: Secret<String>,
}

#[derive(Clone, Debug, Eq, PartialEq, serde::Serialize, serde::Deserialize, ToSchema)]
pub struct ReceiverDetails {
    /// The amount received by receiver
    amount_received: i64,
    /// The amount charged by ACH
    amount_charged: Option<i64>,
    /// The amount remaining to be sent via ACH
    amount_remaining: Option<i64>,
}

#[derive(Setter, Clone, Default, Debug, PartialEq, serde::Serialize, ToSchema)]
pub struct PaymentsResponse {
    /// Unique identifier for the payment. This ensures idempotency for multiple payments
    /// that have been done by a single merchant.
    #[schema(
        min_length = 30,
        max_length = 30,
        example = "pay_mbabizu24mvu3mela5njyhpit4"
    )]
    pub payment_id: Option<String>,

    /// This is an identifier for the merchant account. This is inferred from the API key
    /// provided during the request
    #[schema(max_length = 255, example = "merchant_1668273825")]
    pub merchant_id: Option<String>,

    /// The status of the current payment that was made
    #[schema(value_type = IntentStatus, example = "failed", default = "requires_confirmation")]
    pub status: api_enums::IntentStatus,

    /// The payment amount. Amount for the payment in lowest denomination of the currency. (i.e) in cents for USD denomination, in paisa for INR denomination etc.,
    #[schema(example = 100)]
    pub amount: i64,

    /// The maximum amount that could be captured from the payment
    #[schema(minimum = 100, example = 6540)]
    pub amount_capturable: Option<i64>,

    /// The amount which is already captured from the payment
    #[schema(minimum = 100, example = 6540)]
    pub amount_received: Option<i64>,

    /// The connector used for the payment
    #[schema(example = "stripe")]
    pub connector: Option<String>,

    /// It's a token used for client side verification.
    #[schema(value_type = Option<String>, example = "pay_U42c409qyHwOkWo3vK60_secret_el9ksDkiB8hi6j9N78yo")]
    pub client_secret: Option<Secret<String>>,

    /// Time when the payment was created
    #[schema(example = "2022-09-10T10:11:12Z")]
    #[serde(with = "common_utils::custom_serde::iso8601::option")]
    pub created: Option<PrimitiveDateTime>,

    /// The currency of the amount of the payment
    #[schema(value_type = Currency, example = "USD")]
    pub currency: String,

    /// The identifier for the customer object. If not provided the customer ID will be autogenerated.
    #[schema(max_length = 255, example = "cus_y3oqhf46pyzuxjbcn2giaqnb44")]
    pub customer_id: Option<String>,

    /// A description of the payment
    #[schema(example = "It's my first payment request")]
    pub description: Option<String>,

    /// List of refund that happened on this intent
    #[schema(value_type = Option<Vec<RefundResponse>>)]
    pub refunds: Option<Vec<refunds::RefundResponse>>,

    /// List of dispute that happened on this intent
    #[schema(value_type = Option<Vec<DisputeResponsePaymentsRetrieve>>)]
    pub disputes: Option<Vec<disputes::DisputeResponsePaymentsRetrieve>>,

    /// List of attempts that happened on this intent
    #[schema(value_type = Option<Vec<PaymentAttemptResponse>>)]
    #[serde(skip_serializing_if = "Option::is_none")]
    pub attempts: Option<Vec<PaymentAttemptResponse>>,

    /// List of captures done on latest attempt
    #[schema(value_type = Option<Vec<CaptureResponse>>)]
    #[serde(skip_serializing_if = "Option::is_none")]
    pub captures: Option<Vec<CaptureResponse>>,

    /// A unique identifier to link the payment to a mandate, can be use instead of payment_method_data
    #[schema(max_length = 255, example = "mandate_iwer89rnjef349dni3")]
    pub mandate_id: Option<String>,

    /// Provided mandate information for creating a mandate
    #[auth_based]
    pub mandate_data: Option<MandateData>,

    /// Indicates that you intend to make future payments with this Payment’s payment method. Providing this parameter will attach the payment method to the Customer, if present, after the Payment is confirmed and any required actions from the user are complete.
    #[schema(value_type = Option<FutureUsage>, example = "off_session")]
    pub setup_future_usage: Option<api_enums::FutureUsage>,

    /// Set to true to indicate that the customer is not in your checkout flow during this payment, and therefore is unable to authenticate. This parameter is intended for scenarios where you collect card details and charge them later. This parameter can only be used with confirm=true.
    #[schema(example = true)]
    pub off_session: Option<bool>,

    /// A timestamp (ISO 8601 code) that determines when the payment should be captured.
    /// Providing this field will automatically set `capture` to true
    #[schema(example = "2022-09-10T10:11:12Z")]
    #[serde(with = "common_utils::custom_serde::iso8601::option")]
    pub capture_on: Option<PrimitiveDateTime>,

    /// This is the instruction for capture/ debit the money from the users' card. On the other hand authorization refers to blocking the amount on the users' payment method.
    #[schema(value_type = Option<CaptureMethod>, example = "automatic")]
    pub capture_method: Option<api_enums::CaptureMethod>,

    /// The payment method that is to be used
    #[schema(value_type = PaymentMethodType, example = "bank_transfer")]
    #[auth_based]
    pub payment_method: Option<api_enums::PaymentMethod>,

    /// The payment method information provided for making a payment
    #[schema(value_type = Option<PaymentMethod>, example = "bank_transfer")]
    #[auth_based]
    pub payment_method_data: Option<PaymentMethodDataResponse>,

    /// Provide a reference to a stored payment method
    #[schema(example = "187282ab-40ef-47a9-9206-5099ba31e432")]
    pub payment_token: Option<String>,

    /// The shipping address for the payment
    pub shipping: Option<Address>,

    /// The billing address for the payment
    pub billing: Option<Address>,

    /// Information about the product , quantity and amount for connectors. (e.g. Klarna)
    #[schema(value_type = Option<Vec<OrderDetailsWithAmount>>, example = r#"[{
        "product_name": "gillete creme",
        "quantity": 15,
        "amount" : 900
    }]"#)]
    pub order_details: Option<Vec<pii::SecretSerdeValue>>,

    /// description: The customer's email address
    #[schema(max_length = 255, value_type = Option<String>, example = "johntest@test.com")]
    pub email: crypto::OptionalEncryptableEmail,

    /// description: The customer's name
    #[schema(value_type = Option<String>, max_length = 255, example = "John Test")]
    pub name: crypto::OptionalEncryptableName,

    /// The customer's phone number
    #[schema(value_type = Option<String>, max_length = 255, example = "3141592653")]
    pub phone: crypto::OptionalEncryptablePhone,

    /// The URL to redirect after the completion of the operation
    #[schema(example = "https://hyperswitch.io")]
    pub return_url: Option<String>,

    /// The transaction authentication can be set to undergo payer authentication. By default, the authentication will be marked as NO_THREE_DS
    #[schema(value_type = Option<AuthenticationType>, example = "no_three_ds", default = "three_ds")]
    pub authentication_type: Option<api_enums::AuthenticationType>,

    /// For non-card charges, you can use this value as the complete description that appears on your customers’ statements. Must contain at least one letter, maximum 22 characters.
    #[schema(max_length = 255, example = "Hyperswitch Router")]
    pub statement_descriptor_name: Option<String>,

    /// Provides information about a card payment that customers see on their statements. Concatenated with the prefix (shortened descriptor) or statement descriptor that’s set on the account to form the complete statement descriptor. Maximum 255 characters for the concatenated descriptor.
    #[schema(max_length = 255, example = "Payment for shoes purchase")]
    pub statement_descriptor_suffix: Option<String>,

    /// Additional information required for redirection
    pub next_action: Option<NextActionData>,

    /// If the payment was cancelled the reason provided here
    pub cancellation_reason: Option<String>,

    /// If there was an error while calling the connectors the code is received here
    #[schema(example = "E0001")]
    pub error_code: Option<String>,

    /// If there was an error while calling the connector the error message is received here
    #[schema(example = "Failed while verifying the card")]
    pub error_message: Option<String>,

    /// error code unified across the connectors is received here if there was an error while calling connector
    pub unified_code: Option<String>,

    /// error message unified across the connectors is received here if there was an error while calling connector
    pub unified_message: Option<String>,

    /// Payment Experience for the current payment
    #[schema(value_type = Option<PaymentExperience>, example = "redirect_to_url")]
    pub payment_experience: Option<api_enums::PaymentExperience>,

    /// Payment Method Type
    #[schema(value_type = Option<PaymentMethodType>, example = "gpay")]
    pub payment_method_type: Option<api_enums::PaymentMethodType>,

    /// The connector used for this payment along with the country and business details
    #[schema(example = "stripe_US_food")]
    pub connector_label: Option<String>,

    /// The business country of merchant for this payment
    #[schema(value_type = Option<CountryAlpha2>, example = "US")]
    pub business_country: Option<api_enums::CountryAlpha2>,

    /// The business label of merchant for this payment
    pub business_label: Option<String>,

    /// The business_sub_label for this payment
    pub business_sub_label: Option<String>,

    /// Allowed Payment Method Types for a given PaymentIntent
    #[schema(value_type = Option<Vec<PaymentMethodType>>)]
    pub allowed_payment_method_types: Option<serde_json::Value>,

    /// ephemeral_key for the customer_id mentioned
    pub ephemeral_key: Option<EphemeralKeyCreateResponse>,

    /// If true the payment can be retried with same or different payment method which means the confirm call can be made again.
    pub manual_retry_allowed: Option<bool>,

    /// A unique identifier for a payment provided by the connector
    #[schema(value_type = Option<String>, example = "993672945374576J")]
    pub connector_transaction_id: Option<String>,

    /// Frm message contains information about the frm response
    pub frm_message: Option<FrmMessage>,

    /// You can specify up to 50 keys, with key names up to 40 characters long and values up to 500 characters long. Metadata is useful for storing additional, structured information on an object.
    #[schema(value_type = Option<Object>, example = r#"{ "udf1": "some-value", "udf2": "some-value" }"#)]
    pub metadata: Option<pii::SecretSerdeValue>,

    /// additional data related to some connectors
    #[schema(value_type = Option<ConnectorMetadata>)]
    pub connector_metadata: Option<serde_json::Value>, // This is Value because it is fetched from DB and before putting in DB the type is validated

    /// additional data that might be required by hyperswitch
    #[schema(value_type = Option<FeatureMetadata>)]
    pub feature_metadata: Option<serde_json::Value>, // This is Value because it is fetched from DB and before putting in DB the type is validated

    /// reference to the payment at connector side
    #[schema(value_type = Option<String>, example = "993672945374576J")]
    pub reference_id: Option<String>,

    pub payment_link: Option<PaymentLinkResponse>,
    /// The business profile that is associated with this payment
    pub profile_id: Option<String>,

    /// details of surcharge applied on this payment
    pub surcharge_details: Option<RequestSurchargeDetails>,

    /// total number of attempts associated with this payment
    pub attempt_count: i16,

    /// Denotes the action(approve or reject) taken by merchant in case of manual review. Manual review can occur when the transaction is marked as risky by the frm_processor, payment processor or when there is underpayment/over payment incase of crypto payment
    pub merchant_decision: Option<String>,

    /// Identifier of the connector ( merchant connector account ) which was chosen to make the payment
    pub merchant_connector_id: Option<String>,

    /// If true incremental authorization can be performed on this payment
    pub incremental_authorization_allowed: Option<bool>,

    /// Total number of authorizations happened in an incremental_authorization payment
    pub authorization_count: Option<i32>,

    /// List of incremental authorizations happened to the payment
    pub incremental_authorizations: Option<Vec<IncrementalAuthorizationResponse>>,
}

#[derive(Clone, Debug, serde::Deserialize, ToSchema, serde::Serialize)]
#[serde(deny_unknown_fields)]
pub struct PaymentListConstraints {
    /// The identifier for customer
    #[schema(example = "cus_meowuwunwiuwiwqw")]
    pub customer_id: Option<String>,

    /// A cursor for use in pagination, fetch the next list after some object
    #[schema(example = "pay_fafa124123")]
    pub starting_after: Option<String>,

    /// A cursor for use in pagination, fetch the previous list before some object
    #[schema(example = "pay_fafa124123")]
    pub ending_before: Option<String>,

    /// limit on the number of objects to return
    #[schema(default = 10, maximum = 100)]
    #[serde(default = "default_limit")]
    pub limit: u32,

    /// The time at which payment is created
    #[schema(example = "2022-09-10T10:11:12Z")]
    #[serde(default, with = "common_utils::custom_serde::iso8601::option")]
    pub created: Option<PrimitiveDateTime>,

    /// Time less than the payment created time
    #[schema(example = "2022-09-10T10:11:12Z")]
    #[serde(
        default,
        with = "common_utils::custom_serde::iso8601::option",
        rename = "created.lt"
    )]
    pub created_lt: Option<PrimitiveDateTime>,

    /// Time greater than the payment created time
    #[schema(example = "2022-09-10T10:11:12Z")]
    #[serde(
        default,
        with = "common_utils::custom_serde::iso8601::option",
        rename = "created.gt"
    )]
    pub created_gt: Option<PrimitiveDateTime>,

    /// Time less than or equals to the payment created time
    #[schema(example = "2022-09-10T10:11:12Z")]
    #[serde(
        default,
        with = "common_utils::custom_serde::iso8601::option",
        rename = "created.lte"
    )]
    pub created_lte: Option<PrimitiveDateTime>,

    /// Time greater than or equals to the payment created time
    #[schema(example = "2022-09-10T10:11:12Z")]
    #[serde(default, with = "common_utils::custom_serde::iso8601::option")]
    #[serde(rename = "created.gte")]
    pub created_gte: Option<PrimitiveDateTime>,
}

#[derive(Clone, Debug, serde::Serialize, ToSchema)]
pub struct PaymentListResponse {
    /// The number of payments included in the list
    pub size: usize,
    // The list of payments response objects
    pub data: Vec<PaymentsResponse>,
}

#[derive(Setter, Clone, Default, Debug, PartialEq, serde::Serialize, ToSchema)]
pub struct IncrementalAuthorizationResponse {
    /// The unique identifier of authorization
    pub authorization_id: String,
    /// Amount the authorization has been made for
    pub amount: i64,
    #[schema(value_type= AuthorizationStatus)]
    /// The status of the authorization
    pub status: common_enums::AuthorizationStatus,
    /// Error code sent by the connector for authorization
    pub error_code: Option<String>,
    /// Error message sent by the connector for authorization
    pub error_message: Option<String>,
    /// Previously authorized amount for the payment
    pub previously_authorized_amount: i64,
}

#[derive(Clone, Debug, serde::Serialize)]
pub struct PaymentListResponseV2 {
    /// The number of payments included in the list for given constraints
    pub count: usize,
    /// The total number of available payments for given constraints
    pub total_count: i64,
    /// The list of payments response objects
    pub data: Vec<PaymentsResponse>,
}

#[derive(Clone, Debug, serde::Deserialize, serde::Serialize)]
pub struct PaymentListFilterConstraints {
    /// The identifier for payment
    pub payment_id: Option<String>,
    /// The identifier for business profile
    pub profile_id: Option<String>,
    /// The identifier for customer
    pub customer_id: Option<String>,
    /// The limit on the number of objects. The default limit is 10 and max limit is 20
    #[serde(default = "default_limit")]
    pub limit: u32,
    /// The starting point within a list of objects
    pub offset: Option<u32>,
    /// The time range for which objects are needed. TimeRange has two fields start_time and end_time from which objects can be filtered as per required scenarios (created_at, time less than, greater than etc).
    #[serde(flatten)]
    pub time_range: Option<TimeRange>,
    /// The list of connectors to filter payments list
    pub connector: Option<Vec<api_enums::Connector>>,
    /// The list of currencies to filter payments list
    pub currency: Option<Vec<enums::Currency>>,
    /// The list of payment status to filter payments list
    pub status: Option<Vec<enums::IntentStatus>>,
    /// The list of payment methods to filter payments list
    pub payment_method: Option<Vec<enums::PaymentMethod>>,
    /// The list of payment method types to filter payments list
    pub payment_method_type: Option<Vec<enums::PaymentMethodType>>,
    /// The list of authentication types to filter payments list
    pub authentication_type: Option<Vec<enums::AuthenticationType>>,
}
#[derive(Clone, Debug, serde::Serialize)]
pub struct PaymentListFilters {
    /// The list of available connector filters
    pub connector: Vec<String>,
    /// The list of available currency filters
    pub currency: Vec<enums::Currency>,
    /// The list of available payment status filters
    pub status: Vec<enums::IntentStatus>,
    /// The list of available payment method filters
    pub payment_method: Vec<enums::PaymentMethod>,
    /// The list of available payment method types
    pub payment_method_type: Vec<enums::PaymentMethodType>,
    /// The list of available authentication types
    pub authentication_type: Vec<enums::AuthenticationType>,
}

#[derive(
    Debug, Clone, Copy, serde::Serialize, serde::Deserialize, PartialEq, Eq, Hash, ToSchema,
)]
pub struct TimeRange {
    /// The start time to filter payments list or to get list of filters. To get list of filters start time is needed to be passed
    #[serde(with = "common_utils::custom_serde::iso8601")]
    #[serde(alias = "startTime")]
    pub start_time: PrimitiveDateTime,
    /// The end time to filter payments list or to get list of filters. If not passed the default time is now
    #[serde(default, with = "common_utils::custom_serde::iso8601::option")]
    #[serde(alias = "endTime")]
    pub end_time: Option<PrimitiveDateTime>,
}

#[derive(Setter, Clone, Default, Debug, PartialEq, serde::Serialize)]
pub struct VerifyResponse {
    pub verify_id: Option<String>,
    pub merchant_id: Option<String>,
    // pub status: enums::VerifyStatus,
    pub client_secret: Option<Secret<String>>,
    pub customer_id: Option<String>,
    pub email: crypto::OptionalEncryptableEmail,
    pub name: crypto::OptionalEncryptableName,
    pub phone: crypto::OptionalEncryptablePhone,
    pub mandate_id: Option<String>,
    #[auth_based]
    pub payment_method: Option<api_enums::PaymentMethod>,
    #[auth_based]
    pub payment_method_data: Option<PaymentMethodDataResponse>,
    pub payment_token: Option<String>,
    pub error_code: Option<String>,
    pub error_message: Option<String>,
}

fn default_limit() -> u32 {
    10
}

#[derive(Default, Debug, serde::Deserialize, serde::Serialize)]
pub struct PaymentsRedirectionResponse {
    pub redirect_url: String,
}

pub struct MandateValidationFields {
    pub mandate_id: Option<String>,
    pub confirm: Option<bool>,
    pub customer_id: Option<String>,
    pub mandate_data: Option<MandateData>,
    pub setup_future_usage: Option<api_enums::FutureUsage>,
    pub off_session: Option<bool>,
}

impl From<&PaymentsRequest> for MandateValidationFields {
    fn from(req: &PaymentsRequest) -> Self {
        Self {
            mandate_id: req.mandate_id.clone(),
            confirm: req.confirm,
            customer_id: req
                .customer
                .as_ref()
                .map(|customer_details| &customer_details.id)
                .or(req.customer_id.as_ref())
                .map(ToOwned::to_owned),
            mandate_data: req.mandate_data.clone(),
            setup_future_usage: req.setup_future_usage,
            off_session: req.off_session,
        }
    }
}

impl From<&VerifyRequest> for MandateValidationFields {
    fn from(req: &VerifyRequest) -> Self {
        Self {
            mandate_id: None,
            confirm: Some(true),
            customer_id: req.customer_id.clone(),
            mandate_data: req.mandate_data.clone(),
            off_session: req.off_session,
            setup_future_usage: req.setup_future_usage,
        }
    }
}

impl From<PaymentsSessionRequest> for PaymentsSessionResponse {
    fn from(item: PaymentsSessionRequest) -> Self {
        let client_secret: Secret<String, pii::ClientSecret> = Secret::new(item.client_secret);
        Self {
            session_token: vec![],
            payment_id: item.payment_id,
            client_secret,
        }
    }
}

impl From<PaymentsStartRequest> for PaymentsRequest {
    fn from(item: PaymentsStartRequest) -> Self {
        Self {
            payment_id: Some(PaymentIdType::PaymentIntentId(item.payment_id)),
            merchant_id: Some(item.merchant_id),
            ..Default::default()
        }
    }
}

impl From<AdditionalCardInfo> for CardResponse {
    fn from(card: AdditionalCardInfo) -> Self {
        Self {
            last4: card.last4,
            card_type: card.card_type,
            card_network: card.card_network,
            card_issuer: card.card_issuer,
            card_issuing_country: card.card_issuing_country,
            card_isin: card.card_isin,
            card_exp_month: card.card_exp_month,
            card_exp_year: card.card_exp_year,
            card_holder_name: card.card_holder_name,
        }
    }
}

impl From<AdditionalPaymentData> for PaymentMethodDataResponse {
    fn from(payment_method_data: AdditionalPaymentData) -> Self {
        match payment_method_data {
            AdditionalPaymentData::Card(card) => Self::Card(CardResponse::from(*card)),
            AdditionalPaymentData::PayLater {} => Self::PayLater,
            AdditionalPaymentData::Wallet {} => Self::Wallet,
            AdditionalPaymentData::BankRedirect { .. } => Self::BankRedirect,
            AdditionalPaymentData::Crypto {} => Self::Crypto,
            AdditionalPaymentData::BankDebit {} => Self::BankDebit,
            AdditionalPaymentData::MandatePayment {} => Self::MandatePayment,
            AdditionalPaymentData::Reward {} => Self::Reward,
            AdditionalPaymentData::Upi {} => Self::Upi,
            AdditionalPaymentData::BankTransfer {} => Self::BankTransfer,
            AdditionalPaymentData::Voucher {} => Self::Voucher,
            AdditionalPaymentData::GiftCard {} => Self::GiftCard,
            AdditionalPaymentData::CardRedirect {} => Self::CardRedirect,
            AdditionalPaymentData::CardToken {} => Self::CardToken,
        }
    }
}

#[derive(Debug, Clone, serde::Serialize)]
pub struct PgRedirectResponse {
    pub payment_id: String,
    pub status: api_enums::IntentStatus,
    pub gateway_id: String,
    pub customer_id: Option<String>,
    pub amount: Option<i64>,
}

#[derive(Debug, serde::Serialize, PartialEq, Eq, serde::Deserialize)]
pub struct RedirectionResponse {
    pub return_url: String,
    pub params: Vec<(String, String)>,
    pub return_url_with_query_params: String,
    pub http_method: String,
    pub headers: Vec<(String, String)>,
}

#[derive(Debug, serde::Deserialize)]
pub struct PaymentsResponseForm {
    pub transaction_id: String,
    // pub transaction_reference_id: String,
    pub merchant_id: String,
    pub order_id: String,
}

#[derive(Default, Debug, serde::Deserialize, serde::Serialize, Clone, ToSchema)]
pub struct PaymentsRetrieveRequest {
    /// The type of ID (ex: payment intent id, payment attempt id or connector txn id)
    pub resource_id: PaymentIdType,
    /// The identifier for the Merchant Account.
    pub merchant_id: Option<String>,
    /// Decider to enable or disable the connector call for retrieve request
    pub force_sync: bool,
    /// The parameters passed to a retrieve request
    pub param: Option<String>,
    /// The name of the connector
    pub connector: Option<String>,
    /// Merchant connector details used to make payments.
    #[schema(value_type = Option<MerchantConnectorDetailsWrap>)]
    pub merchant_connector_details: Option<admin::MerchantConnectorDetailsWrap>,
    /// This is a token which expires after 15 minutes, used from the client to authenticate and create sessions from the SDK
    pub client_secret: Option<String>,
    /// If enabled provides list of captures linked to latest attempt
    pub expand_captures: Option<bool>,
    /// If enabled provides list of attempts linked to payment intent
    pub expand_attempts: Option<bool>,
}

#[derive(Debug, Default, Eq, PartialEq, serde::Deserialize, serde::Serialize, Clone, ToSchema)]
pub struct OrderDetailsWithAmount {
    /// Name of the product that is being purchased
    #[schema(max_length = 255, example = "shirt")]
    pub product_name: String,
    /// The quantity of the product to be purchased
    #[schema(example = 1)]
    pub quantity: u16,
    /// the amount per quantity of product
    pub amount: i64,
    // Does the order includes shipping
    pub requires_shipping: Option<bool>,
    /// The image URL of the product
    pub product_img_link: Option<String>,
    /// ID of the product that is being purchased
    pub product_id: Option<String>,
    /// Category of the product that is being purchased
    pub category: Option<String>,
    /// Brand of the product that is being purchased
    pub brand: Option<String>,
    /// Type of the product that is being purchased
    pub product_type: Option<ProductType>,
}

#[derive(Debug, Default, Eq, PartialEq, serde::Deserialize, serde::Serialize, Clone, ToSchema)]
#[serde(rename_all = "snake_case")]
pub enum ProductType {
    #[default]
    Physical,
    Digital,
    Travel,
    Ride,
    Event,
    Accommodation,
}

#[derive(Debug, Default, Eq, PartialEq, serde::Deserialize, serde::Serialize, Clone, ToSchema)]
pub struct OrderDetails {
    /// Name of the product that is being purchased
    #[schema(max_length = 255, example = "shirt")]
    pub product_name: String,
    /// The quantity of the product to be purchased
    #[schema(example = 1)]
    pub quantity: u16,
    // Does the order include shipping
    pub requires_shipping: Option<bool>,
    /// The image URL of the product
    pub product_img_link: Option<String>,
    /// ID of the product that is being purchased
    pub product_id: Option<String>,
    /// Category of the product that is being purchased
    pub category: Option<String>,
    /// Brand of the product that is being purchased
    pub brand: Option<String>,
    /// Type of the product that is being purchased
    pub product_type: Option<ProductType>,
}

#[derive(Default, Debug, Eq, PartialEq, serde::Deserialize, serde::Serialize, Clone, ToSchema)]
pub struct RedirectResponse {
    #[schema(value_type = Option<String>)]
    pub param: Option<Secret<String>>,
    #[schema(value_type = Option<Object>)]
    pub json_payload: Option<pii::SecretSerdeValue>,
}

#[derive(Debug, serde::Deserialize, serde::Serialize, Clone, ToSchema)]
pub struct PaymentsSessionRequest {
    /// The identifier for the payment
    pub payment_id: String,
    /// This is a token which expires after 15 minutes, used from the client to authenticate and create sessions from the SDK
    pub client_secret: String,
    /// The list of the supported wallets
    #[schema(value_type = Vec<PaymentMethodType>)]
    pub wallets: Vec<api_enums::PaymentMethodType>,
    /// Merchant connector details used to make payments.
    #[schema(value_type = Option<MerchantConnectorDetailsWrap>)]
    pub merchant_connector_details: Option<admin::MerchantConnectorDetailsWrap>,
}

#[derive(Debug, Clone, Eq, PartialEq, serde::Serialize, serde::Deserialize, ToSchema)]
pub struct GpayAllowedMethodsParameters {
    /// The list of allowed auth methods (ex: 3DS, No3DS, PAN_ONLY etc)
    pub allowed_auth_methods: Vec<String>,
    /// The list of allowed card networks (ex: AMEX,JCB etc)
    pub allowed_card_networks: Vec<String>,
}

#[derive(Debug, Clone, Eq, PartialEq, serde::Serialize, serde::Deserialize, ToSchema)]
pub struct GpayTokenParameters {
    /// The name of the connector
    pub gateway: String,
    /// The merchant ID registered in the connector associated
    #[serde(skip_serializing_if = "Option::is_none")]
    pub gateway_merchant_id: Option<String>,
    #[serde(skip_serializing_if = "Option::is_none", rename = "stripe:version")]
    pub stripe_version: Option<String>,
    #[serde(
        skip_serializing_if = "Option::is_none",
        rename = "stripe:publishableKey"
    )]
    pub stripe_publishable_key: Option<String>,
}

#[derive(Debug, Clone, Eq, PartialEq, serde::Serialize, serde::Deserialize, ToSchema)]
pub struct GpayTokenizationSpecification {
    /// The token specification type(ex: PAYMENT_GATEWAY)
    #[serde(rename = "type")]
    pub token_specification_type: String,
    /// The parameters for the token specification Google Pay
    pub parameters: GpayTokenParameters,
}

#[derive(Debug, Clone, Eq, PartialEq, serde::Serialize, serde::Deserialize, ToSchema)]
pub struct GpayAllowedPaymentMethods {
    /// The type of payment method
    #[serde(rename = "type")]
    pub payment_method_type: String,
    /// The parameters Google Pay requires
    pub parameters: GpayAllowedMethodsParameters,
    /// The tokenization specification for Google Pay
    pub tokenization_specification: GpayTokenizationSpecification,
}

#[derive(Debug, Clone, Eq, PartialEq, serde::Serialize, serde::Deserialize, ToSchema)]
pub struct GpayTransactionInfo {
    /// The country code
    #[schema(value_type = CountryAlpha2, example = "US")]
    pub country_code: api_enums::CountryAlpha2,
    /// The currency code
    #[schema(value_type = Currency, example = "USD")]
    pub currency_code: api_enums::Currency,
    /// The total price status (ex: 'FINAL')
    pub total_price_status: String,
    /// The total price
    pub total_price: String,
}

#[derive(Debug, Clone, Eq, PartialEq, serde::Serialize, serde::Deserialize, ToSchema)]
pub struct GpayMerchantInfo {
    /// The merchant Identifier that needs to be passed while invoking Gpay SDK
    #[serde(skip_serializing_if = "Option::is_none")]
    pub merchant_id: Option<String>,
    /// The name of the merchant that needs to be displayed on Gpay PopUp
    pub merchant_name: String,
}

#[derive(Debug, Clone, serde::Serialize, serde::Deserialize)]
pub struct GpayMetaData {
    pub merchant_info: GpayMerchantInfo,
    pub allowed_payment_methods: Vec<GpayAllowedPaymentMethods>,
}

#[derive(Debug, Clone, serde::Serialize, serde::Deserialize)]
pub struct GpaySessionTokenData {
    #[serde(rename = "google_pay")]
    pub data: GpayMetaData,
}

#[derive(Debug, Clone, serde::Serialize, serde::Deserialize)]
#[serde(rename_all = "camelCase")]
pub struct ApplepaySessionRequest {
    pub merchant_identifier: String,
    pub display_name: String,
    pub initiative: String,
    pub initiative_context: String,
}

#[derive(Debug, Clone, serde::Serialize, serde::Deserialize, ToSchema)]
pub struct ConnectorMetadata {
    pub apple_pay: Option<ApplepayConnectorMetadataRequest>,
    pub airwallex: Option<AirwallexData>,
    pub noon: Option<NoonData>,
}

#[derive(Debug, Clone, serde::Serialize, serde::Deserialize, ToSchema)]
pub struct AirwallexData {
    /// payload required by airwallex
    payload: Option<String>,
}

#[derive(Debug, Clone, serde::Serialize, serde::Deserialize, ToSchema)]
pub struct NoonData {
    /// Information about the order category that merchant wants to specify at connector level. (e.g. In Noon Payments it can take values like "pay", "food", or any other custom string set by the merchant in Noon's Dashboard)
    pub order_category: Option<String>,
}

#[derive(Debug, Clone, serde::Serialize, serde::Deserialize, ToSchema)]
pub struct ApplepayConnectorMetadataRequest {
    pub session_token_data: Option<SessionTokenInfo>,
}

#[derive(Debug, Clone, serde::Serialize, serde::Deserialize)]
pub struct ApplepaySessionTokenData {
    pub apple_pay: ApplePayMetadata,
}

#[derive(Debug, Clone, serde::Serialize, serde::Deserialize)]
pub struct ApplepayCombinedSessionTokenData {
    pub apple_pay_combined: ApplePayCombinedMetadata,
}

#[derive(Debug, Clone, serde::Serialize, serde::Deserialize)]
#[serde(rename_all = "snake_case")]
pub enum ApplepaySessionTokenMetadata {
    ApplePayCombined(ApplePayCombinedMetadata),
    ApplePay(ApplePayMetadata),
}

#[derive(Debug, Clone, serde::Serialize, serde::Deserialize)]
pub struct ApplePayMetadata {
    pub payment_request_data: PaymentRequestMetadata,
    pub session_token_data: SessionTokenInfo,
}

#[derive(Debug, Clone, serde::Serialize, serde::Deserialize)]
#[serde(rename_all = "snake_case")]
pub enum ApplePayCombinedMetadata {
    Simplified {
        payment_request_data: PaymentRequestMetadata,
        session_token_data: SessionTokenForSimplifiedApplePay,
    },
    Manual {
        payment_request_data: PaymentRequestMetadata,
        session_token_data: SessionTokenInfo,
    },
}

#[derive(Debug, Clone, serde::Serialize, serde::Deserialize)]
pub struct PaymentRequestMetadata {
    pub supported_networks: Vec<String>,
    pub merchant_capabilities: Vec<String>,
    pub label: String,
}

#[derive(Debug, Clone, serde::Serialize, serde::Deserialize, ToSchema)]
pub struct SessionTokenInfo {
    pub certificate: String,
    pub certificate_keys: String,
    pub merchant_identifier: String,
    pub display_name: String,
    pub initiative: String,
    pub initiative_context: String,
}

#[derive(Debug, Clone, serde::Serialize, serde::Deserialize, ToSchema)]
pub struct SessionTokenForSimplifiedApplePay {
    pub initiative_context: String,
}

#[derive(Debug, Clone, Eq, PartialEq, serde::Serialize, ToSchema)]
#[serde(tag = "wallet_name")]
#[serde(rename_all = "snake_case")]
pub enum SessionToken {
    /// The session response structure for Google Pay
    GooglePay(Box<GpaySessionTokenResponse>),
    /// The session response structure for Klarna
    Klarna(Box<KlarnaSessionTokenResponse>),
    /// The session response structure for PayPal
    Paypal(Box<PaypalSessionTokenResponse>),
    /// The session response structure for Apple Pay
    ApplePay(Box<ApplepaySessionTokenResponse>),
    /// Whenever there is no session token response or an error in session response
    NoSessionTokenReceived,
}

#[derive(Debug, Clone, Eq, PartialEq, serde::Serialize, ToSchema)]
#[serde(untagged)]
pub enum GpaySessionTokenResponse {
    /// Google pay response involving third party sdk
    ThirdPartyResponse(GooglePayThirdPartySdk),
    /// Google pay session response for non third party sdk
    GooglePaySession(GooglePaySessionResponse),
}

#[derive(Debug, Clone, Eq, PartialEq, serde::Serialize, ToSchema)]
#[serde(rename_all = "lowercase")]
pub struct GooglePayThirdPartySdk {
    /// Identifier for the delayed session response
    pub delayed_session_token: bool,
    /// The name of the connector
    pub connector: String,
    /// The next action for the sdk (ex: calling confirm or sync call)
    pub sdk_next_action: SdkNextAction,
}

#[derive(Debug, Clone, Eq, PartialEq, serde::Serialize, ToSchema)]
#[serde(rename_all = "lowercase")]
pub struct GooglePaySessionResponse {
    /// The merchant info
    pub merchant_info: GpayMerchantInfo,
    /// List of the allowed payment meythods
    pub allowed_payment_methods: Vec<GpayAllowedPaymentMethods>,
    /// The transaction info Google Pay requires
    pub transaction_info: GpayTransactionInfo,
    /// Identifier for the delayed session response
    pub delayed_session_token: bool,
    /// The name of the connector
    pub connector: String,
    /// The next action for the sdk (ex: calling confirm or sync call)
    pub sdk_next_action: SdkNextAction,
    /// Secrets for sdk display and payment
    pub secrets: Option<SecretInfoToInitiateSdk>,
}

#[derive(Debug, Clone, Eq, PartialEq, serde::Serialize, ToSchema)]
#[serde(rename_all = "lowercase")]
pub struct KlarnaSessionTokenResponse {
    /// The session token for Klarna
    pub session_token: String,
    /// The identifier for the session
    pub session_id: String,
}

#[derive(Debug, Clone, Eq, PartialEq, serde::Serialize, ToSchema)]
#[serde(rename_all = "lowercase")]
pub struct PaypalSessionTokenResponse {
    /// The session token for PayPal
    pub session_token: String,
}

#[derive(Debug, Clone, Eq, PartialEq, serde::Serialize, ToSchema)]
#[serde(rename_all = "lowercase")]
pub struct ApplepaySessionTokenResponse {
    /// Session object for Apple Pay
    pub session_token_data: ApplePaySessionResponse,
    /// Payment request object for Apple Pay
    pub payment_request_data: Option<ApplePayPaymentRequest>,
    /// The session token is w.r.t this connector
    pub connector: String,
    /// Identifier for the delayed session response
    pub delayed_session_token: bool,
    /// The next action for the sdk (ex: calling confirm or sync call)
    pub sdk_next_action: SdkNextAction,
    /// The connector transaction id
    pub connector_reference_id: Option<String>,
    /// The public key id is to invoke third party sdk
    pub connector_sdk_public_key: Option<String>,
    /// The connector merchant id
    pub connector_merchant_id: Option<String>,
}

#[derive(Debug, Eq, PartialEq, serde::Serialize, Clone, ToSchema)]
pub struct SdkNextAction {
    /// The type of next action
    pub next_action: NextActionCall,
}

#[derive(Debug, Eq, PartialEq, serde::Serialize, Clone, ToSchema)]
#[serde(rename_all = "snake_case")]
pub enum NextActionCall {
    /// The next action call is confirm
    Confirm,
    /// The next action call is sync
    Sync,
}

#[derive(Debug, Clone, Eq, PartialEq, serde::Serialize, ToSchema)]
#[serde(untagged)]
pub enum ApplePaySessionResponse {
    ///  We get this session response, when third party sdk is involved
    ThirdPartySdk(ThirdPartySdkSessionResponse),
    ///  We get this session response, when there is no involvement of third party sdk
    /// This is the common response most of the times
    NoThirdPartySdk(NoThirdPartySdkSessionResponse),
    /// This is for the empty session response
    NoSessionResponse,
}

#[derive(Debug, Clone, Eq, PartialEq, serde::Serialize, ToSchema, serde::Deserialize)]
#[serde(rename_all(deserialize = "camelCase"))]
pub struct NoThirdPartySdkSessionResponse {
    /// Timestamp at which session is requested
    pub epoch_timestamp: u64,
    /// Timestamp at which session expires
    pub expires_at: u64,
    /// The identifier for the merchant session
    pub merchant_session_identifier: String,
    /// Apple pay generated unique ID (UUID) value
    pub nonce: String,
    /// The identifier for the merchant
    pub merchant_identifier: String,
    /// The domain name of the merchant which is registered in Apple Pay
    pub domain_name: String,
    /// The name to be displayed on Apple Pay button
    pub display_name: String,
    /// A string which represents the properties of a payment
    pub signature: String,
    /// The identifier for the operational analytics
    pub operational_analytics_identifier: String,
    /// The number of retries to get the session response
    pub retries: u8,
    /// The identifier for the connector transaction
    pub psp_id: String,
}

#[derive(Debug, Clone, Eq, PartialEq, serde::Serialize, ToSchema)]
pub struct ThirdPartySdkSessionResponse {
    pub secrets: SecretInfoToInitiateSdk,
}

#[derive(Debug, Clone, Eq, PartialEq, serde::Serialize, ToSchema, serde::Deserialize)]
pub struct SecretInfoToInitiateSdk {
    // Authorization secrets used by client to initiate sdk
    #[schema(value_type = String)]
    pub display: Secret<String>,
    // Authorization secrets used by client for payment
    #[schema(value_type = String)]
    pub payment: Secret<String>,
}

#[derive(Debug, Clone, Eq, PartialEq, serde::Serialize, ToSchema, serde::Deserialize)]
pub struct ApplePayPaymentRequest {
    /// The code for country
    #[schema(value_type = CountryAlpha2, example = "US")]
    pub country_code: api_enums::CountryAlpha2,
    /// The code for currency
    #[schema(value_type = Currency, example = "USD")]
    pub currency_code: api_enums::Currency,
    /// Represents the total for the payment.
    pub total: AmountInfo,
    /// The list of merchant capabilities(ex: whether capable of 3ds or no-3ds)
    pub merchant_capabilities: Option<Vec<String>>,
    /// The list of supported networks
    pub supported_networks: Option<Vec<String>>,
    pub merchant_identifier: Option<String>,
}

#[derive(Debug, Clone, Eq, PartialEq, serde::Serialize, ToSchema, serde::Deserialize)]
pub struct AmountInfo {
    /// The label must be the name of the merchant.
    pub label: String,
    /// A value that indicates whether the line item(Ex: total, tax, discount, or grand total) is final or pending.
    #[serde(rename = "type")]
    pub total_type: Option<String>,
    /// The total amount for the payment
    pub amount: String,
}

#[derive(Debug, Clone, serde::Deserialize)]
#[serde(rename_all = "camelCase")]
pub struct ApplepayErrorResponse {
    pub status_code: String,
    pub status_message: String,
}

#[derive(Default, Debug, serde::Serialize, Clone, ToSchema)]
pub struct PaymentsSessionResponse {
    /// The identifier for the payment
    pub payment_id: String,
    /// This is a token which expires after 15 minutes, used from the client to authenticate and create sessions from the SDK
    #[schema(value_type = String)]
    pub client_secret: Secret<String, pii::ClientSecret>,
    /// The list of session token object
    pub session_token: Vec<SessionToken>,
}

#[derive(Default, Debug, serde::Deserialize, serde::Serialize, Clone, ToSchema)]
pub struct PaymentRetrieveBody {
    /// The identifier for the Merchant Account.
    pub merchant_id: Option<String>,
    /// Decider to enable or disable the connector call for retrieve request
    pub force_sync: Option<bool>,
    /// This is a token which expires after 15 minutes, used from the client to authenticate and create sessions from the SDK
    pub client_secret: Option<String>,
    /// If enabled provides list of captures linked to latest attempt
    pub expand_captures: Option<bool>,
    /// If enabled provides list of attempts linked to payment intent
    pub expand_attempts: Option<bool>,
}

#[derive(Default, Debug, serde::Deserialize, serde::Serialize, Clone, ToSchema)]
pub struct PaymentRetrieveBodyWithCredentials {
    /// The identifier for payment.
    pub payment_id: String,
    /// The identifier for the Merchant Account.
    pub merchant_id: Option<String>,
    /// Decider to enable or disable the connector call for retrieve request
    pub force_sync: Option<bool>,
    /// Merchant connector details used to make payments.
    pub merchant_connector_details: Option<admin::MerchantConnectorDetailsWrap>,
}

#[derive(Default, Debug, serde::Deserialize, serde::Serialize, Clone, ToSchema)]
pub struct PaymentsCancelRequest {
    /// The identifier for the payment
    #[serde(skip)]
    pub payment_id: String,
    /// The reason for the payment cancel
    pub cancellation_reason: Option<String>,
    /// Merchant connector details used to make payments.
    #[schema(value_type = MerchantConnectorDetailsWrap)]
    pub merchant_connector_details: Option<admin::MerchantConnectorDetailsWrap>,
}

#[derive(Default, Debug, serde::Serialize, serde::Deserialize, Clone, ToSchema)]
pub struct PaymentsIncrementalAuthorizationRequest {
    /// The identifier for the payment
    #[serde(skip)]
    pub payment_id: String,
    /// The total amount including previously authorized amount and additional amount
    #[schema(value_type = i64, example = 6540)]
    pub amount: i64,
    /// Reason for incremental authorization
    pub reason: Option<String>,
}

#[derive(Default, Debug, serde::Deserialize, serde::Serialize, Clone, ToSchema)]
pub struct PaymentsApproveRequest {
    /// The identifier for the payment
    #[serde(skip)]
    pub payment_id: String,
}

#[derive(Default, Debug, serde::Deserialize, serde::Serialize, Clone, ToSchema)]
pub struct PaymentsRejectRequest {
    /// The identifier for the payment
    #[serde(skip)]
    pub payment_id: String,
}

#[derive(Default, Debug, serde::Deserialize, serde::Serialize, ToSchema, Clone)]
pub struct PaymentsStartRequest {
    /// Unique identifier for the payment. This ensures idempotency for multiple payments
    /// that have been done by a single merchant. This field is auto generated and is returned in the API response.
    pub payment_id: String,
    /// The identifier for the Merchant Account.
    pub merchant_id: String,
    /// The identifier for the payment transaction
    pub attempt_id: String,
}

#[derive(Debug, Clone, serde::Deserialize, serde::Serialize, ToSchema)]
pub struct FeatureMetadata {
    /// Redirection response coming in request as metadata field only for redirection scenarios
    #[schema(value_type = Option<RedirectResponse>)]
    pub redirect_response: Option<RedirectResponse>,
}

///frm message is an object sent inside the payments response...when frm is invoked, its value is Some(...), else its None
#[derive(Clone, Debug, serde::Deserialize, serde::Serialize, PartialEq, ToSchema)]
pub struct FrmMessage {
    pub frm_name: String,
    pub frm_transaction_id: Option<String>,
    pub frm_transaction_type: Option<String>,
    pub frm_status: Option<String>,
    pub frm_score: Option<i32>,
    pub frm_reason: Option<serde_json::Value>,
    pub frm_error: Option<String>,
}

mod payment_id_type {
    use std::fmt;

    use serde::{
        de::{self, Visitor},
        Deserializer,
    };

    use super::PaymentIdType;

    struct PaymentIdVisitor;
    struct OptionalPaymentIdVisitor;

    impl<'de> Visitor<'de> for PaymentIdVisitor {
        type Value = PaymentIdType;

        fn expecting(&self, formatter: &mut fmt::Formatter<'_>) -> fmt::Result {
            formatter.write_str("payment id")
        }

        fn visit_str<E>(self, value: &str) -> Result<Self::Value, E>
        where
            E: de::Error,
        {
            Ok(PaymentIdType::PaymentIntentId(value.to_string()))
        }
    }

    impl<'de> Visitor<'de> for OptionalPaymentIdVisitor {
        type Value = Option<PaymentIdType>;

        fn expecting(&self, formatter: &mut fmt::Formatter<'_>) -> fmt::Result {
            formatter.write_str("payment id")
        }

        fn visit_some<D>(self, deserializer: D) -> Result<Self::Value, D::Error>
        where
            D: Deserializer<'de>,
        {
            deserializer.deserialize_any(PaymentIdVisitor).map(Some)
        }

        fn visit_none<E>(self) -> Result<Self::Value, E>
        where
            E: de::Error,
        {
            Ok(None)
        }

        fn visit_unit<E>(self) -> Result<Self::Value, E>
        where
            E: de::Error,
        {
            Ok(None)
        }
    }

    #[allow(dead_code)]
    pub(crate) fn deserialize<'a, D>(deserializer: D) -> Result<PaymentIdType, D::Error>
    where
        D: Deserializer<'a>,
    {
        deserializer.deserialize_any(PaymentIdVisitor)
    }

    pub(crate) fn deserialize_option<'a, D>(
        deserializer: D,
    ) -> Result<Option<PaymentIdType>, D::Error>
    where
        D: Deserializer<'a>,
    {
        deserializer.deserialize_option(OptionalPaymentIdVisitor)
    }
}

pub mod amount {
    use serde::de;

    use super::Amount;
    struct AmountVisitor;
    struct OptionalAmountVisitor;

    // This is defined to provide guarded deserialization of amount
    // which itself handles zero and non-zero values internally
    impl<'de> de::Visitor<'de> for AmountVisitor {
        type Value = Amount;

        fn expecting(&self, formatter: &mut std::fmt::Formatter<'_>) -> std::fmt::Result {
            write!(formatter, "amount as integer")
        }

        fn visit_u64<E>(self, v: u64) -> Result<Self::Value, E>
        where
            E: de::Error,
        {
            let v = i64::try_from(v).map_err(|_| {
                E::custom(format!(
                    "invalid value `{v}`, expected an integer between 0 and {}",
                    i64::MAX
                ))
            })?;
            self.visit_i64(v)
        }

        fn visit_i64<E>(self, v: i64) -> Result<Self::Value, E>
        where
            E: de::Error,
        {
            if v.is_negative() {
                return Err(E::custom(format!(
                    "invalid value `{v}`, expected a positive integer"
                )));
            }
            Ok(Amount::from(v))
        }
    }

    impl<'de> de::Visitor<'de> for OptionalAmountVisitor {
        type Value = Option<Amount>;

        fn expecting(&self, formatter: &mut std::fmt::Formatter<'_>) -> std::fmt::Result {
            write!(formatter, "option of amount (as integer)")
        }

        fn visit_some<D>(self, deserializer: D) -> Result<Self::Value, D::Error>
        where
            D: serde::Deserializer<'de>,
        {
            deserializer.deserialize_i64(AmountVisitor).map(Some)
        }

        fn visit_none<E>(self) -> Result<Self::Value, E>
        where
            E: de::Error,
        {
            Ok(None)
        }
    }

    #[allow(dead_code)]
    pub(crate) fn deserialize<'de, D>(deserializer: D) -> Result<Amount, D::Error>
    where
        D: de::Deserializer<'de>,
    {
        deserializer.deserialize_any(AmountVisitor)
    }
    pub(crate) fn deserialize_option<'de, D>(deserializer: D) -> Result<Option<Amount>, D::Error>
    where
        D: de::Deserializer<'de>,
    {
        deserializer.deserialize_option(OptionalAmountVisitor)
    }
}

#[cfg(test)]
mod tests {
    #![allow(clippy::unwrap_used)]
    use super::*;

    #[test]
    fn test_mandate_type() {
        let mandate_type = MandateType::default();
        assert_eq!(
            serde_json::to_string(&mandate_type).unwrap(),
            r#"{"multi_use":null}"#
        )
    }
}

#[derive(Default, Debug, serde::Deserialize, Clone, ToSchema, serde::Serialize)]
pub struct RetrievePaymentLinkRequest {
    pub client_secret: Option<String>,
}

#[derive(Clone, Debug, serde::Serialize, PartialEq, ToSchema)]
pub struct PaymentLinkResponse {
    pub link: String,
    pub payment_link_id: String,
}

#[derive(Clone, Debug, serde::Serialize, ToSchema)]
pub struct RetrievePaymentLinkResponse {
    pub payment_link_id: String,
    pub merchant_id: String,
    pub link_to_pay: String,
    pub amount: i64,
    #[serde(with = "common_utils::custom_serde::iso8601")]
    pub created_at: PrimitiveDateTime,
    #[serde(with = "common_utils::custom_serde::iso8601::option")]
    pub expiry: Option<PrimitiveDateTime>,
    pub description: Option<String>,
    pub status: String,
    #[schema(value_type = Option<Currency>)]
    pub currency: Option<api_enums::Currency>,
}

#[derive(Clone, Debug, serde::Deserialize, ToSchema, serde::Serialize)]
pub struct PaymentLinkInitiateRequest {
    pub merchant_id: String,
    pub payment_id: String,
}

#[derive(Debug, serde::Serialize)]
pub struct PaymentLinkDetails {
    pub amount: String,
    pub currency: api_enums::Currency,
    pub pub_key: String,
    pub client_secret: String,
    pub payment_id: String,
    #[serde(with = "common_utils::custom_serde::iso8601")]
    pub expiry: PrimitiveDateTime,
    pub merchant_logo: String,
    pub return_url: String,
    pub merchant_name: String,
    pub order_details: Option<Vec<OrderDetailsWithStringAmount>>,
    pub max_items_visible_after_collapse: i8,
    pub theme: String,
    pub merchant_description: Option<String>,
}

#[derive(Clone, Debug, serde::Deserialize, ToSchema, serde::Serialize)]
#[serde(deny_unknown_fields)]

pub struct PaymentLinkListConstraints {
    /// limit on the number of objects to return
    pub limit: Option<i64>,

    /// The time at which payment link is created
    #[schema(example = "2022-09-10T10:11:12Z")]
    #[serde(default, with = "common_utils::custom_serde::iso8601::option")]
    pub created: Option<PrimitiveDateTime>,

    /// Time less than the payment link created time
    #[schema(example = "2022-09-10T10:11:12Z")]
    #[serde(
        default,
        with = "common_utils::custom_serde::iso8601::option",
        rename = "created.lt"
    )]
    pub created_lt: Option<PrimitiveDateTime>,

    /// Time greater than the payment link created time
    #[schema(example = "2022-09-10T10:11:12Z")]
    #[serde(
        default,
        with = "common_utils::custom_serde::iso8601::option",
        rename = "created.gt"
    )]
    pub created_gt: Option<PrimitiveDateTime>,

    /// Time less than or equals to the payment link created time
    #[schema(example = "2022-09-10T10:11:12Z")]
    #[serde(
        default,
        with = "common_utils::custom_serde::iso8601::option",
        rename = "created.lte"
    )]
    pub created_lte: Option<PrimitiveDateTime>,

    /// Time greater than or equals to the payment link created time
    #[schema(example = "2022-09-10T10:11:12Z")]
    #[serde(default, with = "common_utils::custom_serde::iso8601::option")]
    #[serde(rename = "created.gte")]
    pub created_gte: Option<PrimitiveDateTime>,
}

#[derive(Clone, Debug, serde::Serialize, ToSchema)]
pub struct PaymentLinkListResponse {
    /// The number of payment links included in the list
    pub size: usize,
    // The list of payment link response objects
    pub data: Vec<PaymentLinkResponse>,
}

#[derive(Clone, Debug, serde::Deserialize, serde::Serialize, PartialEq, ToSchema)]
pub struct PaymentCreatePaymentLinkConfig {
    #[serde(flatten)]
    #[schema(value_type = Option<PaymentCreatePaymentLinkConfig>)]
    pub config: admin::PaymentLinkConfigRequest,
}

#[derive(Debug, Default, Eq, PartialEq, serde::Deserialize, serde::Serialize, Clone, ToSchema)]
pub struct OrderDetailsWithStringAmount {
    /// Name of the product that is being purchased
    #[schema(max_length = 255, example = "shirt")]
    pub product_name: String,
    /// The quantity of the product to be purchased
    #[schema(example = 1)]
    pub quantity: u16,
    /// the amount per quantity of product
    pub amount: String,
    /// Product Image link
    pub product_img_link: Option<String>,
}<|MERGE_RESOLUTION|>--- conflicted
+++ resolved
@@ -320,15 +320,13 @@
     ///Request for an incremental authorization
     pub request_incremental_authorization: Option<bool>,
 
-<<<<<<< HEAD
     ///Will be used to expire client secret after certain amount of time to be supplied in seconds
     ///(900) for 15 mins
     #[schema(example = 900)]
     pub intent_fulfillment_time: Option<u32>,
-=======
+
     /// additional data related to some frm connectors
     pub frm_metadata: Option<serde_json::Value>,
->>>>>>> 725e960c
 }
 
 impl PaymentsRequest {
