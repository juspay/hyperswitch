--- conflicted
+++ resolved
@@ -3501,13 +3501,8 @@
 pub struct PaymentsExternalAuthenticationResponse {
     /// Indicates the trans status
     pub trans_status: TransStatus,
-<<<<<<< HEAD
     /// ACS URL to be used for challenge submission
-    pub acs_url: Option<Url>,
-=======
-    /// ACS URL to be used for challenge
     pub acs_url: Option<String>,
->>>>>>> dedc7cae
     /// Challenge request which should be sent to acs_url
     pub challenge_request: Option<String>,
     /// Unique identifier assigned by the EMVCo
