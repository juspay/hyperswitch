--- conflicted
+++ resolved
@@ -119,18 +119,7 @@
     #[schema(max_length = 255, example = "merchant_1668273825")]
     pub merchant_id: Option<String>,
 
-<<<<<<< HEAD
-    /// The payment amount. Amount for the payment in lowest denomination of the currency. (i.e) in cents for USD denomination, in paisa for INR denomination etc.,
-    #[schema(value_type = Option<u64>, example = 6540)]
-    #[serde(default, deserialize_with = "amount::deserialize_option")]
-    #[mandatory_in(PaymentsCreateRequest)]
-    // Makes the field mandatory in PaymentsCreateRequest
-    pub amount: Option<Amount>,
-
     #[schema(value_type = Option<StraightThroughAlgorithm>, example = json!({
-=======
-    #[schema(value_type = Option<RoutingAlgorithm>, example = json!({
->>>>>>> 3cffc890
         "type": "single",
         "data": {"connector": "stripe", "merchant_connector_id": "mca_123"}
     }))]
