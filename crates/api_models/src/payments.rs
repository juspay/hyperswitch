--- conflicted
+++ resolved
@@ -1387,7 +1387,6 @@
     pub receiver: ReceiverDetails,
 }
 
-<<<<<<< HEAD
 #[derive(Clone, Debug, Eq, PartialEq, serde::Serialize, serde::Deserialize, ToSchema)]
 pub struct VoucherNextStepData {
     /// Reference number required for the transaction
@@ -1396,10 +1395,7 @@
     pub download_url: Option<Url>,
 }
 
-#[derive(Clone, Debug, serde::Deserialize)]
-=======
 #[derive(Clone, Debug, serde::Deserialize, serde::Serialize)]
->>>>>>> 9c7ac624
 pub struct QrCodeNextStepsInstruction {
     pub image_data_url: Url,
 }
