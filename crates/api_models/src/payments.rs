use std::num::NonZeroI64;

use cards::CardNumber;
use common_utils::{
    crypto,
    pii::{self, Email},
};
use masking::{PeekInterface, Secret};
use router_derive::Setter;
use time::PrimitiveDateTime;
use utoipa::ToSchema;

use crate::{
    admin, disputes, enums as api_enums, ephemeral_key::EphemeralKeyCreateResponse, refunds,
};

#[derive(Clone, Copy, Debug, Eq, PartialEq)]
pub enum PaymentOp {
    Create,
    Update,
    Confirm,
}

#[derive(serde::Deserialize)]
pub struct BankData {
    pub payment_method_type: api_enums::PaymentMethodType,
    pub code_information: Vec<BankCodeInformation>,
}

#[derive(serde::Deserialize)]
pub struct BankCodeInformation {
    pub bank_name: api_enums::BankNames,
    pub connector_codes: Vec<ConnectorCode>,
}

#[derive(serde::Deserialize)]
pub struct ConnectorCode {
    pub connector: api_enums::Connector,
    pub code: String,
}

#[derive(Debug, Clone, serde::Serialize, serde::Deserialize, ToSchema, PartialEq, Eq)]
pub struct BankCodeResponse {
    pub bank_name: Vec<api_enums::BankNames>,
    pub eligible_connectors: Vec<String>,
}

#[derive(Default, Debug, serde::Deserialize, serde::Serialize, Clone, ToSchema)]
pub struct CustomerDetails {
    /// The identifier for the customer.
    pub id: String,

    /// The customer's name
    #[schema(max_length = 255, value_type = Option<String>, example = "John Doe")]
    pub name: Option<Secret<String>>,

    /// The customer's email address
    #[schema(max_length = 255, value_type = Option<String>, example = "johntest@test.com")]
    pub email: Option<Email>,

    /// The customer's phone number
    #[schema(value_type = Option<String>, max_length = 10, example = "3141592653")]
    pub phone: Option<Secret<String>>,

    /// The country code for the customer's phone number
    #[schema(max_length = 2, example = "+1")]
    pub phone_country_code: Option<String>,
}

#[derive(
    Default,
    Debug,
    serde::Deserialize,
    serde::Serialize,
    Clone,
    ToSchema,
    router_derive::PolymorphicSchema,
)]
#[generate_schemas(PaymentsCreateRequest)]
#[serde(deny_unknown_fields)]
pub struct PaymentsRequest {
    /// Unique identifier for the payment. This ensures idempotency for multiple payments
    /// that have been done by a single merchant. This field is auto generated and is returned in the API response.
    #[schema(
        value_type = Option<String>,
        min_length = 30,
        max_length = 30,
        example = "pay_mbabizu24mvu3mela5njyhpit4"
    )]
    #[serde(default, deserialize_with = "payment_id_type::deserialize_option")]
    pub payment_id: Option<PaymentIdType>,

    /// This is an identifier for the merchant account. This is inferred from the API key
    /// provided during the request
    #[schema(max_length = 255, example = "merchant_1668273825")]
    pub merchant_id: Option<String>,

    /// The payment amount. Amount for the payment in lowest denomination of the currency. (i.e) in cents for USD denomination, in paisa for INR denomination etc.,
    #[schema(value_type = Option<u64>, example = 6540)]
    #[serde(default, deserialize_with = "amount::deserialize_option")]
    #[mandatory_in(PaymentsCreateRequest)]
    // Makes the field mandatory in PaymentsCreateRequest
    pub amount: Option<Amount>,

    #[schema(value_type = Option<RoutingAlgorithm>, example = json!({
        "type": "single",
        "data": "stripe"
    }))]
    pub routing: Option<serde_json::Value>,

    /// This allows the merchant to manually select a connector with which the payment can go through
    #[schema(value_type = Option<Vec<Connector>>, max_length = 255, example = json!(["stripe", "adyen"]))]
    pub connector: Option<Vec<api_enums::Connector>>,

    /// The currency of the payment request can be specified here
    #[schema(value_type = Option<Currency>, example = "USD")]
    #[mandatory_in(PaymentsCreateRequest)]
    pub currency: Option<api_enums::Currency>,

    /// This is the instruction for capture/ debit the money from the users' card. On the other hand authorization refers to blocking the amount on the users' payment method.
    #[schema(value_type = Option<CaptureMethod>, example = "PaymentProcessor")]
    pub capture_method: Option<api_enums::CaptureMethod>,

    /// The Amount to be captured/ debited from the users payment method. It shall be in lowest denomination of the currency. (i.e) in cents for USD denomination, in paisa for INR denomination etc.,
    /// If not provided, the default amount_to_capture will be the payment amount.
    #[schema(example = 6540)]
    pub amount_to_capture: Option<i64>,

    /// A timestamp (ISO 8601 code) that determines when the payment should be captured.
    /// Providing this field will automatically set `capture` to true
    #[schema(example = "2022-09-10T10:11:12Z")]
    #[serde(default, with = "common_utils::custom_serde::iso8601::option")]
    pub capture_on: Option<PrimitiveDateTime>,

    /// Whether to confirm the payment (if applicable)
    #[schema(default = false, example = true)]
    pub confirm: Option<bool>,

    /// The details of a customer for this payment
    /// This will create the customer if `customer.id` does not exist
    /// If customer id already exists, it will update the details of the customer
    pub customer: Option<CustomerDetails>,

    /// The identifier for the customer object.
    /// This field will be deprecated soon, use the customer object instead
    #[schema(max_length = 255, example = "cus_y3oqhf46pyzuxjbcn2giaqnb44")]
    pub customer_id: Option<String>,

    /// The customer's email address
    /// This field will be deprecated soon, use the customer object instead
    #[schema(max_length = 255, value_type = Option<String>, example = "johntest@test.com")]
    pub email: Option<Email>,

    /// description: The customer's name
    /// This field will be deprecated soon, use the customer object instead
    #[schema(value_type = Option<String>, max_length = 255, example = "John Test")]
    pub name: Option<Secret<String>>,

    /// The customer's phone number
    /// This field will be deprecated soon, use the customer object instead
    #[schema(value_type = Option<String>, max_length = 255, example = "3141592653")]
    pub phone: Option<Secret<String>>,

    /// The country code for the customer phone number
    /// This field will be deprecated soon, use the customer object instead
    #[schema(max_length = 255, example = "+1")]
    pub phone_country_code: Option<String>,

    /// Set to true to indicate that the customer is not in your checkout flow during this payment, and therefore is unable to authenticate. This parameter is intended for scenarios where you collect card details and charge them later. This parameter can only be used with `confirm: true`.
    #[schema(example = true)]
    pub off_session: Option<bool>,

    /// A description of the payment
    #[schema(example = "It's my first payment request")]
    pub description: Option<String>,

    /// The URL to redirect after the completion of the operation
    #[schema(value_type = Option<String>, example = "https://hyperswitch.io")]
    pub return_url: Option<url::Url>,
    /// Indicates that you intend to make future payments with this Payment’s payment method. Providing this parameter will attach the payment method to the Customer, if present, after the Payment is confirmed and any required actions from the user are complete.
    #[schema(value_type = Option<FutureUsage>, example = "off_session")]
    pub setup_future_usage: Option<api_enums::FutureUsage>,

    /// The transaction authentication can be set to undergo payer authentication.
    #[schema(value_type = Option<AuthenticationType>, example = "no_three_ds", default = "three_ds")]
    pub authentication_type: Option<api_enums::AuthenticationType>,

    /// The payment method information provided for making a payment
    #[schema(example = "bank_transfer")]
    pub payment_method_data: Option<PaymentMethodData>,

    /// The payment method that is to be used
    #[schema(value_type = Option<PaymentMethod>, example = "card")]
    pub payment_method: Option<api_enums::PaymentMethod>,

    /// Provide a reference to a stored payment method
    #[schema(example = "187282ab-40ef-47a9-9206-5099ba31e432")]
    pub payment_token: Option<String>,

    /// This is used when payment is to be confirmed and the card is not saved
    #[schema(value_type = Option<String>)]
    pub card_cvc: Option<Secret<String>>,

    /// The shipping address for the payment
    pub shipping: Option<Address>,

    /// The billing address for the payment
    pub billing: Option<Address>,

    /// For non-card charges, you can use this value as the complete description that appears on your customers’ statements. Must contain at least one letter, maximum 22 characters.
    #[schema(max_length = 255, example = "Hyperswitch Router")]
    pub statement_descriptor_name: Option<String>,

    /// Provides information about a card payment that customers see on their statements. Concatenated with the prefix (shortened descriptor) or statement descriptor that’s set on the account to form the complete statement descriptor. Maximum 22 characters for the concatenated descriptor.
    #[schema(max_length = 255, example = "Payment for shoes purchase")]
    pub statement_descriptor_suffix: Option<String>,

    /// Information about the product , quantity and amount for connectors. (e.g. Klarna)
    #[schema(value_type = Option<Vec<OrderDetailsWithAmount>>, example = r#"[{
        "product_name": "gillete creme",
        "quantity": 15,
        "amount" : 900
    }]"#)]
    pub order_details: Option<Vec<OrderDetailsWithAmount>>,

    /// It's a token used for client side verification.
    #[schema(example = "pay_U42c409qyHwOkWo3vK60_secret_el9ksDkiB8hi6j9N78yo")]
    pub client_secret: Option<String>,

    /// Provide mandate information for creating a mandate
    pub mandate_data: Option<MandateData>,

    /// A unique identifier to link the payment to a mandate, can be use instead of payment_method_data
    #[schema(max_length = 255, example = "mandate_iwer89rnjef349dni3")]
    pub mandate_id: Option<String>,

    /// Additional details required by 3DS 2.0
    #[schema(value_type = Option<Object>, example = r#"{
        "user_agent": "Mozilla/5.0 (Windows NT 10.0; Win64; x64) AppleWebKit/537.36 (KHTML, like Gecko) Chrome/70.0.3538.110 Safari/537.36",
        "accept_header": "text/html,application/xhtml+xml,application/xml;q=0.9,image/webp,image/apng,*/*;q=0.8",
        "language": "nl-NL",
        "color_depth": 24,
        "screen_height": 723,
        "screen_width": 1536,
        "time_zone": 0,
        "java_enabled": true,
        "java_script_enabled":true
    }"#)]
    pub browser_info: Option<serde_json::Value>,

    /// Payment Experience for the current payment
    #[schema(value_type = Option<PaymentExperience>, example = "redirect_to_url")]
    pub payment_experience: Option<api_enums::PaymentExperience>,

    /// Payment Method Type
    #[schema(value_type = Option<PaymentMethodType>, example = "google_pay")]
    pub payment_method_type: Option<api_enums::PaymentMethodType>,

    /// Business country of the merchant for this payment
    #[schema(value_type = Option<CountryAlpha2>, example = "US")]
    pub business_country: Option<api_enums::CountryAlpha2>,

    /// Business label of the merchant for this payment
    #[schema(example = "food")]
    pub business_label: Option<String>,

    /// Merchant connector details used to make payments.
    #[schema(value_type = Option<MerchantConnectorDetailsWrap>)]
    pub merchant_connector_details: Option<admin::MerchantConnectorDetailsWrap>,

    /// Allowed Payment Method Types for a given PaymentIntent
    #[schema(value_type = Option<Vec<PaymentMethodType>>)]
    pub allowed_payment_method_types: Option<Vec<api_enums::PaymentMethodType>>,

    /// Business sub label for the payment
    pub business_sub_label: Option<String>,

    /// Denotes the retry action
    #[schema(value_type = Option<RetryAction>)]
    pub retry_action: Option<api_enums::RetryAction>,

    /// You can specify up to 50 keys, with key names up to 40 characters long and values up to 500 characters long. Metadata is useful for storing additional, structured information on an object.
    #[schema(value_type = Option<Object>, example = r#"{ "udf1": "some-value", "udf2": "some-value" }"#)]
    pub metadata: Option<pii::SecretSerdeValue>,

    /// additional data related to some connectors
    pub connector_metadata: Option<ConnectorMetadata>,

    /// additional data that might be required by hyperswitch
    pub feature_metadata: Option<FeatureMetadata>,
}

#[derive(Default, Debug, serde::Deserialize, serde::Serialize, Clone, Copy, PartialEq, Eq)]
pub enum Amount {
    Value(NonZeroI64),
    #[default]
    Zero,
}

impl From<Amount> for i64 {
    fn from(amount: Amount) -> Self {
        match amount {
            Amount::Value(val) => val.get(),
            Amount::Zero => 0,
        }
    }
}

impl From<i64> for Amount {
    fn from(val: i64) -> Self {
        NonZeroI64::new(val).map_or(Self::Zero, Amount::Value)
    }
}

#[derive(Default, Debug, serde::Deserialize, serde::Serialize, Clone)]
#[serde(deny_unknown_fields)]
pub struct PaymentsRedirectRequest {
    pub payment_id: String,
    pub merchant_id: String,
    pub connector: String,
    pub param: String,
}

#[derive(Default, Debug, serde::Deserialize, serde::Serialize, Clone)]
#[serde(deny_unknown_fields)]
pub struct VerifyRequest {
    // The merchant_id is generated through api key
    // and is later passed in the struct
    pub merchant_id: Option<String>,
    pub customer_id: Option<String>,
    pub email: Option<Email>,
    pub name: Option<Secret<String>>,
    pub phone: Option<Secret<String>>,
    pub phone_country_code: Option<String>,
    pub payment_method: Option<api_enums::PaymentMethod>,
    pub payment_method_data: Option<PaymentMethodData>,
    pub payment_token: Option<String>,
    pub mandate_data: Option<MandateData>,
    pub setup_future_usage: Option<api_enums::FutureUsage>,
    pub off_session: Option<bool>,
    pub client_secret: Option<String>,
    pub merchant_connector_details: Option<admin::MerchantConnectorDetailsWrap>,
}

#[derive(Debug, Clone, serde::Serialize, serde::Deserialize)]
#[serde(rename_all = "snake_case")]
pub enum MandateTransactionType {
    NewMandateTransaction,
    RecurringMandateTransaction,
}

#[derive(Default, Eq, PartialEq, Debug, serde::Deserialize, serde::Serialize, Clone)]
pub struct MandateIds {
    pub mandate_id: String,
    pub mandate_reference_id: Option<MandateReferenceId>,
}

#[derive(Eq, PartialEq, Debug, serde::Deserialize, serde::Serialize, Clone)]
pub enum MandateReferenceId {
    ConnectorMandateId(ConnectorMandateReferenceId), // mandate_id send by connector
    NetworkMandateId(String), // network_txns_id send by Issuer to connector, Used for PG agnostic mandate txns
}

#[derive(Eq, PartialEq, Debug, serde::Deserialize, serde::Serialize, Clone)]
pub struct ConnectorMandateReferenceId {
    pub connector_mandate_id: Option<String>,
    pub payment_method_id: Option<String>,
}

impl MandateIds {
    pub fn new(mandate_id: String) -> Self {
        Self {
            mandate_id,
            mandate_reference_id: None,
        }
    }
}

// The fields on this struct are optional, as we want to allow the merchant to provide partial
// information about creating mandates
#[derive(Default, Eq, PartialEq, Debug, serde::Deserialize, serde::Serialize, Clone, ToSchema)]
#[serde(deny_unknown_fields)]
pub struct MandateData {
    /// A concent from the customer to store the payment method
    pub customer_acceptance: Option<CustomerAcceptance>,
    /// A way to select the type of mandate used
    pub mandate_type: Option<MandateType>,
}

#[derive(Clone, Eq, PartialEq, Copy, Debug, Default, serde::Serialize, serde::Deserialize)]
pub struct SingleUseMandate {
    pub amount: i64,
    pub currency: api_enums::Currency,
}

#[derive(Clone, Eq, PartialEq, Debug, Default, ToSchema, serde::Serialize, serde::Deserialize)]
pub struct MandateAmountData {
    /// The maximum amount to be debited for the mandate transaction
    #[schema(example = 6540)]
    pub amount: i64,
    /// The currency for the transaction
    #[schema(value_type = Currency, example = "USD")]
    pub currency: api_enums::Currency,
    /// Specifying start date of the mandate
    #[schema(example = "2022-09-10T00:00:00Z")]
    #[serde(default, with = "common_utils::custom_serde::iso8601::option")]
    pub start_date: Option<PrimitiveDateTime>,
    /// Specifying end date of the mandate
    #[schema(example = "2023-09-10T23:59:59Z")]
    #[serde(default, with = "common_utils::custom_serde::iso8601::option")]
    pub end_date: Option<PrimitiveDateTime>,
    /// Additional details required by mandate
    #[schema(value_type = Option<Object>, example = r#"{
        "frequency": "DAILY"
    }"#)]
    pub metadata: Option<pii::SecretSerdeValue>,
}

#[derive(Eq, PartialEq, Debug, serde::Deserialize, serde::Serialize, Clone, ToSchema)]
#[serde(rename_all = "snake_case")]
pub enum MandateType {
    /// If the mandate should only be valid for 1 off-session use
    SingleUse(MandateAmountData),
    /// If the mandate should be valid for multiple debits
    MultiUse(Option<MandateAmountData>),
}

impl Default for MandateType {
    fn default() -> Self {
        Self::MultiUse(None)
    }
}

#[derive(Default, Eq, PartialEq, Debug, serde::Deserialize, serde::Serialize, Clone, ToSchema)]
#[serde(deny_unknown_fields)]
pub struct CustomerAcceptance {
    /// Type of acceptance provided by the
    #[schema(example = "online")]
    pub acceptance_type: AcceptanceType,
    /// Specifying when the customer acceptance was provided
    #[schema(example = "2022-09-10T10:11:12Z")]
    #[serde(default, with = "common_utils::custom_serde::iso8601::option")]
    pub accepted_at: Option<PrimitiveDateTime>,
    /// Information required for online mandate generation
    pub online: Option<OnlineMandate>,
}

#[derive(Default, Debug, serde::Deserialize, serde::Serialize, PartialEq, Eq, Clone, ToSchema)]
#[serde(rename_all = "lowercase")]
pub enum AcceptanceType {
    Online,
    #[default]
    Offline,
}

#[derive(Default, Eq, PartialEq, Debug, serde::Deserialize, serde::Serialize, Clone, ToSchema)]
#[serde(deny_unknown_fields)]
pub struct OnlineMandate {
    /// Ip address of the customer machine from which the mandate was created
    #[schema(value_type = String, example = "123.32.25.123")]
    pub ip_address: Option<Secret<String, pii::IpAddress>>,
    /// The user-agent of the customer's browser
    pub user_agent: String,
}

#[derive(Default, Eq, PartialEq, Clone, Debug, serde::Deserialize, serde::Serialize, ToSchema)]
pub struct Card {
    /// The card number
    #[schema(value_type = String, example = "4242424242424242")]
    pub card_number: CardNumber,

    /// The card's expiry month
    #[schema(value_type = String, example = "24")]
    pub card_exp_month: Secret<String>,

    /// The card's expiry year
    #[schema(value_type = String, example = "24")]
    pub card_exp_year: Secret<String>,

    /// The card holder's name
    #[schema(value_type = String, example = "John Test")]
    pub card_holder_name: Secret<String>,

    /// The CVC number for the card
    #[schema(value_type = String, example = "242")]
    pub card_cvc: Secret<String>,

    /// The name of the issuer of card
    #[schema(example = "chase")]
    pub card_issuer: Option<String>,

    /// The card network for the card
    #[schema(value_type = Option<CardNetwork>, example = "Visa")]
    pub card_network: Option<api_enums::CardNetwork>,
}

#[derive(Eq, PartialEq, Clone, Debug, serde::Deserialize, serde::Serialize, ToSchema)]
#[serde(rename_all = "snake_case")]
pub enum PayLaterData {
    /// For KlarnaRedirect as PayLater Option
    KlarnaRedirect {
        /// The billing email
        #[schema(value_type = String)]
        billing_email: Email,
        // The billing country code
        #[schema(value_type = CountryAlpha2, example = "US")]
        billing_country: api_enums::CountryAlpha2,
    },
    /// For Klarna Sdk as PayLater Option
    KlarnaSdk {
        /// The token for the sdk workflow
        token: String,
    },
    /// For Affirm redirect as PayLater Option
    AffirmRedirect {},
    /// For AfterpayClearpay redirect as PayLater Option
    AfterpayClearpayRedirect {
        /// The billing email
        #[schema(value_type = String)]
        billing_email: Email,
        /// The billing name
        #[schema(value_type = String)]
        billing_name: Secret<String>,
    },
    PayBrightRedirect {},
    WalleyRedirect {},
}

#[derive(serde::Deserialize, serde::Serialize, Debug, Clone, ToSchema, Eq, PartialEq)]
#[serde(rename_all = "snake_case")]
pub enum BankDebitData {
    /// Payment Method data for Ach bank debit
    AchBankDebit {
        /// Billing details for bank debit
        billing_details: BankDebitBilling,
        /// Account number for ach bank debit payment
        #[schema(value_type = String, example = "000123456789")]
        account_number: Secret<String>,
        /// Routing number for ach bank debit payment
        #[schema(value_type = String, example = "110000000")]
        routing_number: Secret<String>,

        #[schema(value_type = String, example = "John Test")]
        card_holder_name: Option<Secret<String>>,

        #[schema(value_type = String, example = "John Doe")]
        bank_account_holder_name: Option<Secret<String>>,
    },
    SepaBankDebit {
        /// Billing details for bank debit
        billing_details: BankDebitBilling,
        /// International bank account number (iban) for SEPA
        #[schema(value_type = String, example = "DE89370400440532013000")]
        iban: Secret<String>,
        /// Owner name for bank debit
        #[schema(value_type = String, example = "A. Schneider")]
        bank_account_holder_name: Option<Secret<String>>,
    },
    BecsBankDebit {
        /// Billing details for bank debit
        billing_details: BankDebitBilling,
        /// Account number for Becs payment method
        #[schema(value_type = String, example = "000123456")]
        account_number: Secret<String>,
        /// Bank-State-Branch (bsb) number
        #[schema(value_type = String, example = "000000")]
        bsb_number: Secret<String>,
    },
    BacsBankDebit {
        /// Billing details for bank debit
        billing_details: BankDebitBilling,
        /// Account number for Bacs payment method
        #[schema(value_type = String, example = "00012345")]
        account_number: Secret<String>,
        /// Sort code for Bacs payment method
        #[schema(value_type = String, example = "108800")]
        sort_code: Secret<String>,
        /// holder name for bank debit
        #[schema(value_type = String, example = "A. Schneider")]
        bank_account_holder_name: Option<Secret<String>>,
    },
}

#[derive(Debug, Clone, serde::Deserialize, serde::Serialize, ToSchema, Eq, PartialEq)]
#[serde(rename_all = "snake_case")]
pub enum PaymentMethodData {
    Card(Card),
    Wallet(WalletData),
    PayLater(PayLaterData),
    BankRedirect(BankRedirectData),
    BankDebit(BankDebitData),
    BankTransfer(Box<BankTransferData>),
    Crypto(CryptoData),
    MandatePayment,
    Reward(RewardData),
    Upi(UpiData),
}

#[derive(Debug, Clone, Eq, PartialEq, serde::Deserialize, serde::Serialize)]
#[serde(rename_all = "snake_case")]
pub enum AdditionalPaymentData {
    Card {
        card_issuer: Option<String>,
        card_network: Option<String>,
    },
    BankRedirect {
        bank_name: Option<api_enums::BankNames>,
    },
    Wallet {},
    PayLater {},
    BankTransfer {},
    Crypto {},
    BankDebit {},
    MandatePayment {},
    Reward {},
    Upi {},
}

impl From<&PaymentMethodData> for AdditionalPaymentData {
    fn from(pm_data: &PaymentMethodData) -> Self {
        match pm_data {
            PaymentMethodData::Card(card_data) => Self::Card {
                card_issuer: card_data.card_issuer.to_owned(),
                card_network: card_data
                    .card_network
                    .as_ref()
                    .map(|card_network| card_network.to_string()),
            },
            PaymentMethodData::BankRedirect(bank_redirect_data) => match bank_redirect_data {
                BankRedirectData::Eps { bank_name, .. } => Self::BankRedirect {
                    bank_name: bank_name.to_owned(),
                },
                BankRedirectData::Ideal { bank_name, .. } => Self::BankRedirect {
                    bank_name: bank_name.to_owned(),
                },
                _ => Self::BankRedirect { bank_name: None },
            },
            PaymentMethodData::Wallet(_) => Self::Wallet {},
            PaymentMethodData::PayLater(_) => Self::PayLater {},
            PaymentMethodData::BankTransfer(_) => Self::BankTransfer {},
            PaymentMethodData::Crypto(_) => Self::Crypto {},
            PaymentMethodData::BankDebit(_) => Self::BankDebit {},
            PaymentMethodData::MandatePayment => Self::MandatePayment {},
            PaymentMethodData::Reward(_) => Self::Reward {},
            PaymentMethodData::Upi(_) => Self::Upi {},
        }
    }
}

#[derive(Debug, Clone, Eq, PartialEq, serde::Deserialize, serde::Serialize, ToSchema)]
#[serde(rename_all = "snake_case")]
pub enum BankRedirectData {
    BancontactCard {
        /// The card number
        #[schema(value_type = String, example = "4242424242424242")]
        card_number: Option<CardNumber>,
        /// The card's expiry month
        #[schema(value_type = String, example = "24")]
        card_exp_month: Option<Secret<String>>,

        /// The card's expiry year
        #[schema(value_type = String, example = "24")]
        card_exp_year: Option<Secret<String>>,

        /// The card holder's name
        #[schema(value_type = String, example = "John Test")]
        card_holder_name: Option<Secret<String>>,

        //Required by Stripes
        billing_details: Option<BankRedirectBilling>,
    },
    Blik {
        // Blik Code
        blik_code: String,
    },
    Eps {
        /// The billing details for bank redirection
        billing_details: BankRedirectBilling,

        /// The hyperswitch bank code for eps
        #[schema(value_type = BankNames, example = "triodos_bank")]
        bank_name: Option<api_enums::BankNames>,
    },
    Giropay {
        /// The billing details for bank redirection
        billing_details: BankRedirectBilling,
        /// Bank account details for Giropay

        #[schema(value_type = Option<String>)]
        /// Bank account bic code
        bank_account_bic: Option<Secret<String>>,

        /// Bank account iban
        #[schema(value_type = Option<String>)]
        bank_account_iban: Option<Secret<String>>,
    },
    Ideal {
        /// The billing details for bank redirection
        billing_details: BankRedirectBilling,

        /// The hyperswitch bank code for ideal
        #[schema(value_type = BankNames, example = "abn_amro")]
        bank_name: Option<api_enums::BankNames>,
    },
    Interac {
        /// The country for bank payment
        #[schema(value_type = CountryAlpha2, example = "US")]
        country: api_enums::CountryAlpha2,

        #[schema(value_type = String, example = "john.doe@example.com")]
        email: Email,
    },
    OnlineBankingCzechRepublic {
        // Issuer banks
        #[schema(value_type = BankNames)]
        issuer: api_enums::BankNames,
    },
    OnlineBankingFinland {
        // Shopper Email
        #[schema(value_type = Option<String>)]
        email: Option<Email>,
    },
    OnlineBankingPoland {
        // Issuer banks
        #[schema(value_type = BankNames)]
        issuer: api_enums::BankNames,
    },
    OnlineBankingSlovakia {
        // Issuer value corresponds to the bank
        #[schema(value_type = BankNames)]
        issuer: api_enums::BankNames,
    },
    Przelewy24 {
        //Issuer banks
        #[schema(value_type = Option<BankNames>)]
        bank_name: Option<api_enums::BankNames>,

        // The billing details for bank redirect
        billing_details: BankRedirectBilling,
    },
    Sofort {
        /// The billing details for bank redirection
        billing_details: BankRedirectBilling,

        /// The country for bank payment
        #[schema(value_type = CountryAlpha2, example = "US")]
        country: api_enums::CountryAlpha2,

        /// The preferred language
        #[schema(example = "en")]
        preferred_language: String,
    },
    Swish {},
    Trustly {
        /// The country for bank payment
        #[schema(value_type = CountryAlpha2, example = "US")]
        country: api_enums::CountryAlpha2,
    },
}

#[derive(Debug, Clone, Eq, PartialEq, serde::Deserialize, serde::Serialize, ToSchema)]
pub struct AchBillingDetails {
    /// The Email ID for ACH billing
    #[schema(value_type = String, example = "example@me.com")]
    pub email: Email,
}

#[derive(Debug, Clone, Eq, PartialEq, serde::Deserialize, serde::Serialize, ToSchema)]
pub struct SepaAndBacsBillingDetails {
    /// The Email ID for SEPA and BACS billing
    #[schema(value_type = String, example = "example@me.com")]
    pub email: Email,
    /// The billing name for SEPA and BACS billing
    #[schema(value_type = String, example = "Jane Doe")]
    pub name: Secret<String>,
}

#[derive(Debug, Clone, Eq, PartialEq, serde::Deserialize, serde::Serialize, ToSchema)]
#[serde(rename_all = "snake_case")]
pub struct CryptoData {
    pub pay_currency: Option<String>,
}

#[derive(Debug, Clone, Eq, PartialEq, serde::Deserialize, serde::Serialize, ToSchema)]
#[serde(rename_all = "snake_case")]
pub struct UpiData {
    #[schema(value_type = Option<String>, example = "successtest@iata")]
    pub vpa_id: Option<Secret<String>>,
}

#[derive(Debug, Clone, Eq, PartialEq, serde::Deserialize, serde::Serialize, ToSchema)]
pub struct SofortBilling {
    /// The country associated with the billing
    #[schema(value_type = CountryAlpha2, example = "US")]
    pub billing_country: String,
}

#[derive(Debug, Clone, Eq, PartialEq, serde::Deserialize, serde::Serialize, ToSchema)]
pub struct BankRedirectBilling {
    /// The name for which billing is issued
    #[schema(value_type = String, example = "John Doe")]
    pub billing_name: Option<Secret<String>>,
    /// The billing email for bank redirect
    #[schema(value_type = String, example = "example@example.com")]
    pub email: Option<Email>,
}

#[derive(Eq, PartialEq, Clone, Debug, serde::Deserialize, serde::Serialize, ToSchema)]
#[serde(rename_all = "snake_case")]
pub enum BankTransferData {
    AchBankTransfer {
        /// The billing details for ACH Bank Transfer
        billing_details: AchBillingDetails,
    },
    SepaBankTransfer {
        /// The billing details for SEPA
        billing_details: SepaAndBacsBillingDetails,

        /// The two-letter ISO country code for SEPA and BACS
        #[schema(value_type = CountryAlpha2, example = "US")]
        country: api_enums::CountryAlpha2,
    },
    BacsBankTransfer {
        /// The billing details for SEPA
        billing_details: SepaAndBacsBillingDetails,
    },
}

#[derive(serde::Deserialize, serde::Serialize, Debug, Clone, ToSchema, Eq, PartialEq)]
pub struct BankDebitBilling {
    /// The billing name for bank debits
    #[schema(value_type = String, example = "John Doe")]
    pub name: Secret<String>,
    /// The billing email for bank debits
    #[schema(value_type = String, example = "example@example.com")]
    pub email: Email,
    /// The billing address for bank debits
    pub address: Option<AddressDetails>,
}

#[derive(Eq, PartialEq, Clone, Debug, serde::Deserialize, serde::Serialize, ToSchema)]
#[serde(rename_all = "snake_case")]
pub enum WalletData {
    /// The wallet data for Ali Pay redirect
    AliPayRedirect(AliPayRedirection),
    /// The wallet data for Ali Pay HK redirect
    AliPayHkRedirect(AliPayHkRedirection),
    /// The wallet data for Apple pay
    ApplePay(ApplePayWalletData),
    /// Wallet data for apple pay redirect flow
    ApplePayRedirect(Box<ApplePayRedirectData>),
    /// Wallet data for apple pay third party sdk flow
    ApplePayThirdPartySdk(Box<ApplePayThirdPartySdkData>),
    /// The wallet data for Google pay
    GooglePay(GooglePayWalletData),
    /// Wallet data for google pay redirect flow
    GooglePayRedirect(Box<GooglePayRedirectData>),
    /// Wallet data for Google pay third party sdk flow
    GooglePayThirdPartySdk(Box<GooglePayThirdPartySdkData>),
    MbWayRedirect(Box<MbWayRedirection>),
    /// The wallet data for MobilePay redirect
    MobilePayRedirect(Box<MobilePayRedirection>),
    /// This is for paypal redirection
    PaypalRedirect(PaypalRedirection),
    /// The wallet data for Paypal
    PaypalSdk(PayPalWalletData),
    /// The wallet data for Samsung Pay
    SamsungPay(Box<SamsungPayWalletData>),
    /// The wallet data for WeChat Pay Redirection
    WeChatPayRedirect(Box<WeChatPayRedirection>),
}

#[derive(Eq, PartialEq, Clone, Debug, serde::Deserialize, serde::Serialize, ToSchema)]
#[serde(rename_all = "snake_case")]
pub struct SamsungPayWalletData {
    /// The encrypted payment token from Samsung
    #[schema(value_type = String)]
    pub token: Secret<String>,
}

#[derive(Eq, PartialEq, Clone, Debug, serde::Deserialize, serde::Serialize, ToSchema)]
#[serde(rename_all = "snake_case")]
pub struct GooglePayWalletData {
    /// The type of payment method
    #[serde(rename = "type")]
    pub pm_type: String,
    /// User-facing message to describe the payment method that funds this transaction.
    pub description: String,
    /// The information of the payment method
    pub info: GooglePayPaymentMethodInfo,
    /// The tokenization data of Google pay
    pub tokenization_data: GpayTokenizationData,
}

#[derive(Eq, PartialEq, Clone, Debug, serde::Deserialize, serde::Serialize, ToSchema)]
pub struct ApplePayRedirectData {}

#[derive(Eq, PartialEq, Clone, Debug, serde::Deserialize, serde::Serialize, ToSchema)]
pub struct GooglePayRedirectData {}

#[derive(Eq, PartialEq, Clone, Debug, serde::Deserialize, serde::Serialize, ToSchema)]
pub struct GooglePayThirdPartySdkData {}

#[derive(Eq, PartialEq, Clone, Debug, serde::Deserialize, serde::Serialize, ToSchema)]
pub struct ApplePayThirdPartySdkData {}

#[derive(Eq, PartialEq, Clone, Debug, serde::Deserialize, serde::Serialize, ToSchema)]
pub struct WeChatPayRedirection {}

#[derive(Eq, PartialEq, Clone, Debug, serde::Deserialize, serde::Serialize, ToSchema)]
pub struct PaypalRedirection {}

#[derive(Eq, PartialEq, Clone, Debug, serde::Deserialize, serde::Serialize, ToSchema)]
pub struct AliPayRedirection {}

#[derive(Eq, PartialEq, Clone, Debug, serde::Deserialize, serde::Serialize, ToSchema)]
pub struct AliPayHkRedirection {}

#[derive(Eq, PartialEq, Clone, Debug, serde::Deserialize, serde::Serialize, ToSchema)]
pub struct MobilePayRedirection {}

#[derive(Eq, PartialEq, Clone, Debug, serde::Deserialize, serde::Serialize, ToSchema)]
pub struct MbWayRedirection {
    /// Telephone number of the shopper. Should be Portuguese phone number.
    #[schema(value_type = String)]
    pub telephone_number: Secret<String>,
}

#[derive(Eq, PartialEq, Clone, Debug, serde::Deserialize, serde::Serialize, ToSchema)]
#[serde(rename_all = "snake_case")]
pub struct GooglePayPaymentMethodInfo {
    /// The name of the card network
    pub card_network: String,
    /// The details of the card
    pub card_details: String,
}

#[derive(Eq, PartialEq, Clone, Debug, serde::Deserialize, serde::Serialize, ToSchema)]
pub struct PayPalWalletData {
    /// Token generated for the Apple pay
    pub token: String,
}

#[derive(Eq, PartialEq, Clone, Debug, serde::Deserialize, serde::Serialize, ToSchema)]
pub struct GpayTokenizationData {
    /// The type of the token
    #[serde(rename = "type")]
    pub token_type: String,
    /// Token generated for the wallet
    pub token: String,
}

#[derive(Eq, PartialEq, Clone, Debug, serde::Deserialize, serde::Serialize, ToSchema)]
pub struct ApplePayWalletData {
    /// The payment data of Apple pay
    pub payment_data: String,
    /// The payment method of Apple pay
    pub payment_method: ApplepayPaymentMethod,
    /// The unique identifier for the transaction
    pub transaction_identifier: String,
}

#[derive(Eq, PartialEq, Clone, Debug, serde::Deserialize, serde::Serialize, ToSchema)]
pub struct ApplepayPaymentMethod {
    /// The name to be displayed on Apple Pay button
    pub display_name: String,
    /// The network of the Apple pay payment method
    pub network: String,
    /// The type of the payment method
    #[serde(rename = "type")]
    pub pm_type: String,
}

#[derive(Eq, PartialEq, Clone, Debug, serde::Serialize)]
pub struct CardResponse {
    last4: String,
    exp_month: String,
    exp_year: String,
}

#[derive(Debug, Clone, Eq, PartialEq, serde::Serialize, serde::Deserialize, ToSchema)]
#[serde(rename_all = "snake_case")]
pub struct RewardData {
    /// The merchant ID with which we have to call the connector
    pub merchant_id: String,
}

#[derive(Debug, Clone, Eq, PartialEq, serde::Serialize)]
#[serde(rename_all = "snake_case")]
pub enum PaymentMethodDataResponse {
    #[serde(rename = "card")]
    Card(CardResponse),
    BankTransfer(BankTransferData),
    Wallet(WalletData),
    PayLater(PayLaterData),
    Paypal,
    BankRedirect(BankRedirectData),
    Crypto(CryptoData),
    BankDebit(BankDebitData),
    MandatePayment,
    Reward(RewardData),
    Upi(UpiData),
}

#[derive(Debug, Clone, PartialEq, Eq, serde::Serialize, serde::Deserialize, ToSchema)]
pub enum PaymentIdType {
    /// The identifier for payment intent
    PaymentIntentId(String),
    /// The identifier for connector transaction
    ConnectorTransactionId(String),
    /// The identifier for payment attempt
    PaymentAttemptId(String),
    /// The identifier for preprocessing step
    PreprocessingId(String),
}

impl std::fmt::Display for PaymentIdType {
    fn fmt(&self, f: &mut std::fmt::Formatter<'_>) -> std::fmt::Result {
        match self {
            Self::PaymentIntentId(payment_id) => {
                write!(f, "payment_intent_id = \"{payment_id}\"")
            }
            Self::ConnectorTransactionId(connector_transaction_id) => write!(
                f,
                "connector_transaction_id = \"{connector_transaction_id}\""
            ),
            Self::PaymentAttemptId(payment_attempt_id) => {
                write!(f, "payment_attempt_id = \"{payment_attempt_id}\"")
            }
            Self::PreprocessingId(preprocessing_id) => {
                write!(f, "preprocessing_id = \"{preprocessing_id}\"")
            }
        }
    }
}

impl Default for PaymentIdType {
    fn default() -> Self {
        Self::PaymentIntentId(Default::default())
    }
}

#[derive(
    Default,
    Clone,
    Debug,
    Eq,
    PartialEq,
    ToSchema,
    serde::Deserialize,
    serde::Serialize,
    frunk::LabelledGeneric,
)]
#[serde(deny_unknown_fields)]
pub struct Address {
    /// Provide the address details
    pub address: Option<AddressDetails>,

    pub phone: Option<PhoneDetails>,
}

// used by customers also, could be moved outside
#[derive(
    Clone,
    Default,
    Debug,
    Eq,
    serde::Deserialize,
    serde::Serialize,
    PartialEq,
    ToSchema,
    frunk::LabelledGeneric,
)]
#[serde(deny_unknown_fields)]
pub struct AddressDetails {
    /// The address city
    #[schema(max_length = 50, example = "New York")]
    pub city: Option<String>,

    /// The two-letter ISO country code for the address
    #[schema(value_type = Option<CountryAlpha2>, example = "US")]
    pub country: Option<api_enums::CountryAlpha2>,

    /// The first line of the address
    #[schema(value_type = Option<String>, max_length = 200, example = "123, King Street")]
    pub line1: Option<Secret<String>>,

    /// The second line of the address
    #[schema(value_type = Option<String>, max_length = 50, example = "Powelson Avenue")]
    pub line2: Option<Secret<String>>,

    /// The third line of the address
    #[schema(value_type = Option<String>, max_length = 50, example = "Bridgewater")]
    pub line3: Option<Secret<String>>,

    /// The zip/postal code for the address
    #[schema(value_type = Option<String>, max_length = 50, example = "08807")]
    pub zip: Option<Secret<String>>,

    /// The address state
    #[schema(value_type = Option<String>, example = "New York")]
    pub state: Option<Secret<String>>,

    /// The first name for the address
    #[schema(value_type = Option<String>, max_length = 255, example = "John")]
    pub first_name: Option<Secret<String>>,

    /// The last name for the address
    #[schema(value_type = Option<String>, max_length = 255, example = "Doe")]
    pub last_name: Option<Secret<String>>,
}

#[derive(
    Debug,
    Clone,
    Default,
    Eq,
    PartialEq,
    ToSchema,
    serde::Deserialize,
    serde::Serialize,
    frunk::LabelledGeneric,
)]
pub struct PhoneDetails {
    /// The contact number
    #[schema(value_type = Option<String>, example = "9999999999")]
    pub number: Option<Secret<String>>,
    /// The country code attached to the number
    #[schema(example = "+1")]
    pub country_code: Option<String>,
}

#[derive(Debug, Clone, Default, Eq, PartialEq, serde::Deserialize, serde::Serialize, ToSchema)]
pub struct PaymentsCaptureRequest {
    /// The unique identifier for the payment
    pub payment_id: Option<String>,
    /// The unique identifier for the merchant
    pub merchant_id: Option<String>,
    /// The Amount to be captured/ debited from the user's payment method.
    pub amount_to_capture: Option<i64>,
    /// Decider to refund the uncaptured amount
    pub refund_uncaptured_amount: Option<bool>,
    /// Provides information about a card payment that customers see on their statements.
    pub statement_descriptor_suffix: Option<String>,
    /// Concatenated with the statement descriptor suffix that’s set on the account to form the complete statement descriptor.
    pub statement_descriptor_prefix: Option<String>,
    /// Merchant connector details used to make payments.
    #[schema(value_type = Option<MerchantConnectorDetailsWrap>)]
    pub merchant_connector_details: Option<admin::MerchantConnectorDetailsWrap>,
}

#[derive(Default, Clone, Debug, Eq, PartialEq, serde::Serialize)]
pub struct UrlDetails {
    pub url: String,
    pub method: String,
}
#[derive(Default, Clone, Debug, Eq, PartialEq, serde::Serialize)]
pub struct AuthenticationForStartResponse {
    pub authentication: UrlDetails,
}
#[derive(Clone, Debug, Eq, PartialEq, serde::Serialize, ToSchema)]
#[serde(rename_all = "snake_case")]
pub enum NextActionType {
    RedirectToUrl,
    DisplayQrCode,
    InvokeSdkClient,
    TriggerApi,
    DisplayBankTransferInformation,
}

#[derive(Clone, Debug, Eq, PartialEq, serde::Serialize, ToSchema)]
#[serde(tag = "type", rename_all = "snake_case")]
pub enum NextActionData {
    /// Contains the url for redirection flow
    RedirectToUrl { redirect_to_url: String },
    /// Informs the next steps for bank transfer and also contains the charges details (ex: amount received, amount charged etc)
    DisplayBankTransferInformation {
        bank_transfer_steps_and_charges_details: BankTransferNextStepsData,
    },
    /// contains third party sdk session token response
    ThirdPartySdkSessionToken { session_token: Option<SessionToken> },
}

#[derive(Clone, Debug, Eq, PartialEq, serde::Serialize, serde::Deserialize, ToSchema)]
pub struct BankTransferNextStepsData {
    /// The instructions for performing a bank transfer
    #[serde(flatten)]
    pub bank_transfer_instructions: BankTransferInstructions,
    /// The details received by the receiver
    pub receiver: ReceiverDetails,
}

#[derive(Clone, Debug, Eq, PartialEq, serde::Serialize, serde::Deserialize, ToSchema)]
#[serde(rename_all = "snake_case")]
pub enum BankTransferInstructions {
    /// The credit transfer for ACH transactions
    AchCreditTransfer(Box<AchTransfer>),
    /// The instructions for SEPA bank transactions
    SepaBankInstructions(Box<SepaBankTransferInstructions>),
    /// The instructions for BACS bank transactions
    BacsBankInstructions(Box<BacsBankTransferInstructions>),
}

#[derive(Clone, Debug, Eq, PartialEq, serde::Deserialize, serde::Serialize, ToSchema)]
pub struct SepaBankTransferInstructions {
    #[schema(value_type = String, example = "Jane Doe")]
    pub account_holder_name: Secret<String>,
    #[schema(value_type = String, example = "1024419982")]
    pub bic: Secret<String>,
    pub country: String,
    #[schema(value_type = String, example = "123456789")]
    pub iban: Secret<String>,
}

#[derive(Clone, Debug, Eq, PartialEq, serde::Deserialize, serde::Serialize, ToSchema)]
pub struct BacsBankTransferInstructions {
    #[schema(value_type = String, example = "Jane Doe")]
    pub account_holder_name: Secret<String>,
    #[schema(value_type = String, example = "10244123908")]
    pub account_number: Secret<String>,
    #[schema(value_type = String, example = "012")]
    pub sort_code: Secret<String>,
}

#[derive(Clone, Debug, Eq, PartialEq, serde::Serialize, serde::Deserialize, ToSchema)]
pub struct AchTransfer {
    #[schema(value_type = String, example = "122385736258")]
    pub account_number: Secret<String>,
    pub bank_name: String,
    #[schema(value_type = String, example = "012")]
    pub routing_number: Secret<String>,
    #[schema(value_type = String, example = "234")]
    pub swift_code: Secret<String>,
}

#[derive(Clone, Debug, Eq, PartialEq, serde::Serialize, serde::Deserialize, ToSchema)]
pub struct ReceiverDetails {
    /// The amount received by receiver
    amount_received: i64,
    /// The amount charged by ACH
    amount_charged: Option<i64>,
    /// The amount remaining to be sent via ACH
    amount_remaining: Option<i64>,
}

#[derive(Setter, Clone, Default, Debug, PartialEq, serde::Serialize, ToSchema)]
pub struct PaymentsResponse {
    /// Unique identifier for the payment. This ensures idempotency for multiple payments
    /// that have been done by a single merchant.
    #[schema(
        min_length = 30,
        max_length = 30,
        example = "pay_mbabizu24mvu3mela5njyhpit4"
    )]
    pub payment_id: Option<String>,

    /// This is an identifier for the merchant account. This is inferred from the API key
    /// provided during the request
    #[schema(max_length = 255, example = "merchant_1668273825")]
    pub merchant_id: Option<String>,

    /// The status of the current payment that was made
    #[schema(value_type = IntentStatus, example = "failed", default = "requires_confirmation")]
    pub status: api_enums::IntentStatus,

    /// The payment amount. Amount for the payment in lowest denomination of the currency. (i.e) in cents for USD denomination, in paisa for INR denomination etc.,
    #[schema(example = 100)]
    pub amount: i64,

    /// The maximum amount that could be captured from the payment
    #[schema(minimum = 100, example = 6540)]
    pub amount_capturable: Option<i64>,

    /// The amount which is already captured from the payment
    #[schema(minimum = 100, example = 6540)]
    pub amount_received: Option<i64>,

    /// The connector used for the payment
    #[schema(example = "stripe")]
    pub connector: Option<String>,

    /// It's a token used for client side verification.
    #[schema(value_type = Option<String>, example = "pay_U42c409qyHwOkWo3vK60_secret_el9ksDkiB8hi6j9N78yo")]
    pub client_secret: Option<Secret<String>>,

    /// Time when the payment was created
    #[schema(example = "2022-09-10T10:11:12Z")]
    #[serde(with = "common_utils::custom_serde::iso8601::option")]
    pub created: Option<PrimitiveDateTime>,

    /// The currency of the amount of the payment
    #[schema(value_type = Currency, example = "USD")]
    pub currency: String,

    /// The identifier for the customer object. If not provided the customer ID will be autogenerated.
    #[schema(max_length = 255, example = "cus_y3oqhf46pyzuxjbcn2giaqnb44")]
    pub customer_id: Option<String>,

    /// A description of the payment
    #[schema(example = "It's my first payment request")]
    pub description: Option<String>,

    /// List of refund that happened on this intent
    #[schema(value_type = Option<Vec<RefundResponse>>)]
    pub refunds: Option<Vec<refunds::RefundResponse>>,

    /// List of dispute that happened on this intent
    #[schema(value_type = Option<Vec<DisputeResponsePaymentsRetrieve>>)]
    pub disputes: Option<Vec<disputes::DisputeResponsePaymentsRetrieve>>,

    /// A unique identifier to link the payment to a mandate, can be use instead of payment_method_data
    #[schema(max_length = 255, example = "mandate_iwer89rnjef349dni3")]
    pub mandate_id: Option<String>,

    /// Provided mandate information for creating a mandate
    pub mandate_data: Option<MandateData>,

    /// Indicates that you intend to make future payments with this Payment’s payment method. Providing this parameter will attach the payment method to the Customer, if present, after the Payment is confirmed and any required actions from the user are complete.
    #[schema(value_type = Option<FutureUsage>, example = "off_session")]
    pub setup_future_usage: Option<api_enums::FutureUsage>,

    /// Set to true to indicate that the customer is not in your checkout flow during this payment, and therefore is unable to authenticate. This parameter is intended for scenarios where you collect card details and charge them later. This parameter can only be used with confirm=true.
    #[schema(example = true)]
    pub off_session: Option<bool>,

    /// A timestamp (ISO 8601 code) that determines when the payment should be captured.
    /// Providing this field will automatically set `capture` to true
    #[schema(example = "2022-09-10T10:11:12Z")]
    #[serde(with = "common_utils::custom_serde::iso8601::option")]
    pub capture_on: Option<PrimitiveDateTime>,

    /// This is the instruction for capture/ debit the money from the users' card. On the other hand authorization refers to blocking the amount on the users' payment method.
    #[schema(value_type = Option<CaptureMethod>, example = "PaymentProcessor")]
    pub capture_method: Option<api_enums::CaptureMethod>,

    /// The payment method that is to be used
    #[schema(value_type = PaymentMethodType, example = "bank_transfer")]
    #[auth_based]
    pub payment_method: Option<api_enums::PaymentMethod>,

    /// The payment method information provided for making a payment
    #[schema(value_type = Option<PaymentMethod>, example = "bank_transfer")]
    #[auth_based]
    pub payment_method_data: Option<PaymentMethodDataResponse>,

    /// Provide a reference to a stored payment method
    #[schema(example = "187282ab-40ef-47a9-9206-5099ba31e432")]
    pub payment_token: Option<String>,

    /// The shipping address for the payment
    pub shipping: Option<Address>,

    /// The billing address for the payment
    pub billing: Option<Address>,

    /// You can specify up to 50 keys, with key names up to 40 characters long and values up to 500 characters long. Metadata is useful for storing additional, structured information on an object.
    #[schema(value_type = Option<Object>)]
    pub metadata: Option<pii::SecretSerdeValue>,

    /// Information about the product , quantity and amount for connectors. (e.g. Klarna)
    #[schema(value_type = Option<Vec<OrderDetailsWithAmount>>, example = r#"[{
        "product_name": "gillete creme",
        "quantity": 15,
        "amount" : 900
    }]"#)]
    pub order_details: Option<Vec<pii::SecretSerdeValue>>,

    /// description: The customer's email address
    #[schema(max_length = 255, value_type = Option<String>, example = "johntest@test.com")]
    pub email: crypto::OptionalEncryptableEmail,

    /// description: The customer's name
    #[schema(value_type = Option<String>, max_length = 255, example = "John Test")]
    pub name: crypto::OptionalEncryptableName,

    /// The customer's phone number
    #[schema(value_type = Option<String>, max_length = 255, example = "3141592653")]
    pub phone: crypto::OptionalEncryptablePhone,

    /// The URL to redirect after the completion of the operation
    #[schema(example = "https://hyperswitch.io")]
    pub return_url: Option<String>,

    /// The transaction authentication can be set to undergo payer authentication. By default, the authentication will be marked as NO_THREE_DS
    #[schema(value_type = Option<AuthenticationType>, example = "no_three_ds", default = "three_ds")]
    pub authentication_type: Option<api_enums::AuthenticationType>,

    /// For non-card charges, you can use this value as the complete description that appears on your customers’ statements. Must contain at least one letter, maximum 22 characters.
    #[schema(max_length = 255, example = "Hyperswitch Router")]
    pub statement_descriptor_name: Option<String>,

    /// Provides information about a card payment that customers see on their statements. Concatenated with the prefix (shortened descriptor) or statement descriptor that’s set on the account to form the complete statement descriptor. Maximum 255 characters for the concatenated descriptor.
    #[schema(max_length = 255, example = "Payment for shoes purchase")]
    pub statement_descriptor_suffix: Option<String>,

    /// Additional information required for redirection
    pub next_action: Option<NextActionData>,

    /// If the payment was cancelled the reason provided here
    pub cancellation_reason: Option<String>,

    /// If there was an error while calling the connectors the code is received here
    #[schema(example = "E0001")]
    pub error_code: Option<String>,

    /// If there was an error while calling the connector the error message is received here
    #[schema(example = "Failed while verifying the card")]
    pub error_message: Option<String>,

    /// Payment Experience for the current payment
    #[schema(value_type = Option<PaymentExperience>, example = "redirect_to_url")]
    pub payment_experience: Option<api_enums::PaymentExperience>,

    /// Payment Method Type
    #[schema(value_type = Option<PaymentMethodType>, example = "gpay")]
    pub payment_method_type: Option<api_enums::PaymentMethodType>,

    /// The connector used for this payment along with the country and business details
    #[schema(example = "stripe_US_food")]
    pub connector_label: Option<String>,

    /// The business country of merchant for this payment
    #[schema(value_type = CountryAlpha2, example = "US")]
    pub business_country: api_enums::CountryAlpha2,

    /// The business label of merchant for this payment
    pub business_label: String,

    /// The business_sub_label for this payment
    pub business_sub_label: Option<String>,

    /// Allowed Payment Method Types for a given PaymentIntent
    #[schema(value_type = Option<Vec<PaymentMethodType>>)]
    pub allowed_payment_method_types: Option<serde_json::Value>,

    /// ephemeral_key for the customer_id mentioned
    pub ephemeral_key: Option<EphemeralKeyCreateResponse>,

<<<<<<< HEAD
=======
    /// If true the payment can be retried with same or different payment method which means the confirm call can be made again.
    pub manual_retry_allowed: Option<bool>,

    /// Any user defined fields can be passed here.
    #[schema(value_type = Option<Object>, example = r#"{ "udf1": "some-value", "udf2": "some-value" }"#)]
    pub udf: Option<pii::SecretSerdeValue>,

>>>>>>> d5281329
    /// A unique identifier for a payment provided by the connector
    #[schema(value_type = Option<String>, example = "993672945374576J")]
    pub connector_transaction_id: Option<String>,

    /// additional data related to some connectors
    pub connector_metadata: Option<serde_json::Value>,

    /// additional data that might be required by hyperswitch
    pub feature_metadata: Option<serde_json::Value>,
}

#[derive(Clone, Debug, serde::Deserialize, ToSchema)]
#[serde(deny_unknown_fields)]
pub struct PaymentListConstraints {
    /// The identifier for customer
    #[schema(example = "cus_meowuwunwiuwiwqw")]
    pub customer_id: Option<String>,

    /// A cursor for use in pagination, fetch the next list after some object
    #[schema(example = "pay_fafa124123")]
    pub starting_after: Option<String>,

    /// A cursor for use in pagination, fetch the previous list before some object
    #[schema(example = "pay_fafa124123")]
    pub ending_before: Option<String>,

    /// limit on the number of objects to return
    #[schema(default = 10)]
    #[serde(default = "default_limit")]
    pub limit: i64,

    /// The time at which payment is created
    #[schema(example = "2022-09-10T10:11:12Z")]
    #[serde(default, with = "common_utils::custom_serde::iso8601::option")]
    pub created: Option<PrimitiveDateTime>,

    /// Time less than the payment created time
    #[schema(example = "2022-09-10T10:11:12Z")]
    #[serde(
        default,
        with = "common_utils::custom_serde::iso8601::option",
        rename = "created.lt"
    )]
    pub created_lt: Option<PrimitiveDateTime>,

    /// Time greater than the payment created time
    #[schema(example = "2022-09-10T10:11:12Z")]
    #[serde(
        default,
        with = "common_utils::custom_serde::iso8601::option",
        rename = "created.gt"
    )]
    pub created_gt: Option<PrimitiveDateTime>,

    /// Time less than or equals to the payment created time
    #[schema(example = "2022-09-10T10:11:12Z")]
    #[serde(
        default,
        with = "common_utils::custom_serde::iso8601::option",
        rename = "created.lte"
    )]
    pub created_lte: Option<PrimitiveDateTime>,

    /// Time greater than or equals to the payment created time
    #[schema(example = "2022-09-10T10:11:12Z")]
    #[serde(default, with = "common_utils::custom_serde::iso8601::option")]
    #[serde(rename = "created.gte")]
    pub created_gte: Option<PrimitiveDateTime>,
}

#[derive(Clone, Debug, serde::Serialize, ToSchema)]
pub struct PaymentListResponse {
    /// The number of payments included in the list
    pub size: usize,
    // The list of payments response objects
    pub data: Vec<PaymentsResponse>,
}

#[derive(Setter, Clone, Default, Debug, PartialEq, serde::Serialize)]
pub struct VerifyResponse {
    pub verify_id: Option<String>,
    pub merchant_id: Option<String>,
    // pub status: enums::VerifyStatus,
    pub client_secret: Option<Secret<String>>,
    pub customer_id: Option<String>,
    pub email: crypto::OptionalEncryptableEmail,
    pub name: crypto::OptionalEncryptableName,
    pub phone: crypto::OptionalEncryptablePhone,
    pub mandate_id: Option<String>,
    #[auth_based]
    pub payment_method: Option<api_enums::PaymentMethod>,
    #[auth_based]
    pub payment_method_data: Option<PaymentMethodDataResponse>,
    pub payment_token: Option<String>,
    pub error_code: Option<String>,
    pub error_message: Option<String>,
}

fn default_limit() -> i64 {
    10
}

#[derive(Default, Debug, serde::Deserialize, serde::Serialize)]
pub struct PaymentsRedirectionResponse {
    pub redirect_url: String,
}

pub struct MandateValidationFields {
    pub mandate_id: Option<String>,
    pub confirm: Option<bool>,
    pub customer_id: Option<String>,
    pub mandate_data: Option<MandateData>,
    pub setup_future_usage: Option<api_enums::FutureUsage>,
    pub off_session: Option<bool>,
}

impl From<&PaymentsRequest> for MandateValidationFields {
    fn from(req: &PaymentsRequest) -> Self {
        Self {
            mandate_id: req.mandate_id.clone(),
            confirm: req.confirm,
            customer_id: req
                .customer
                .as_ref()
                .map(|customer_details| &customer_details.id)
                .or(req.customer_id.as_ref())
                .map(ToOwned::to_owned),
            mandate_data: req.mandate_data.clone(),
            setup_future_usage: req.setup_future_usage,
            off_session: req.off_session,
        }
    }
}

impl From<&VerifyRequest> for MandateValidationFields {
    fn from(req: &VerifyRequest) -> Self {
        Self {
            mandate_id: None,
            confirm: Some(true),
            customer_id: req.customer_id.clone(),
            mandate_data: req.mandate_data.clone(),
            off_session: req.off_session,
            setup_future_usage: req.setup_future_usage,
        }
    }
}

impl From<PaymentsSessionRequest> for PaymentsSessionResponse {
    fn from(item: PaymentsSessionRequest) -> Self {
        let client_secret: Secret<String, pii::ClientSecret> = Secret::new(item.client_secret);
        Self {
            session_token: vec![],
            payment_id: item.payment_id,
            client_secret,
        }
    }
}

impl From<PaymentsStartRequest> for PaymentsRequest {
    fn from(item: PaymentsStartRequest) -> Self {
        Self {
            payment_id: Some(PaymentIdType::PaymentIntentId(item.payment_id)),
            merchant_id: Some(item.merchant_id),
            ..Default::default()
        }
    }
}

impl From<Card> for CardResponse {
    fn from(card: Card) -> Self {
        let card_number_length = card.card_number.peek().clone().len();
        Self {
            last4: card.card_number.peek().clone()[card_number_length - 4..card_number_length]
                .to_string(),
            exp_month: card.card_exp_month.peek().clone(),
            exp_year: card.card_exp_year.peek().clone(),
        }
    }
}

impl From<PaymentMethodData> for PaymentMethodDataResponse {
    fn from(payment_method_data: PaymentMethodData) -> Self {
        match payment_method_data {
            PaymentMethodData::Card(card) => Self::Card(CardResponse::from(card)),
            PaymentMethodData::PayLater(pay_later_data) => Self::PayLater(pay_later_data),
            PaymentMethodData::Wallet(wallet_data) => Self::Wallet(wallet_data),
            PaymentMethodData::BankRedirect(bank_redirect_data) => {
                Self::BankRedirect(bank_redirect_data)
            }
            PaymentMethodData::BankTransfer(bank_transfer_data) => {
                Self::BankTransfer(*bank_transfer_data)
            }
            PaymentMethodData::Crypto(crpto_data) => Self::Crypto(crpto_data),
            PaymentMethodData::BankDebit(bank_debit_data) => Self::BankDebit(bank_debit_data),
            PaymentMethodData::MandatePayment => Self::MandatePayment,
            PaymentMethodData::Reward(reward_data) => Self::Reward(reward_data),
            PaymentMethodData::Upi(upi_data) => Self::Upi(upi_data),
        }
    }
}

#[derive(Debug, Clone, serde::Serialize)]
pub struct PgRedirectResponse {
    pub payment_id: String,
    pub status: api_enums::IntentStatus,
    pub gateway_id: String,
    pub customer_id: Option<String>,
    pub amount: Option<i64>,
}

#[derive(Debug, serde::Serialize, PartialEq, Eq, serde::Deserialize)]
pub struct RedirectionResponse {
    pub return_url: String,
    pub params: Vec<(String, String)>,
    pub return_url_with_query_params: String,
    pub http_method: String,
    pub headers: Vec<(String, String)>,
}

#[derive(Debug, serde::Deserialize)]
pub struct PaymentsResponseForm {
    pub transaction_id: String,
    // pub transaction_reference_id: String,
    pub merchant_id: String,
    pub order_id: String,
}

#[derive(Default, Debug, serde::Deserialize, serde::Serialize, Clone, ToSchema)]
pub struct PaymentsRetrieveRequest {
    /// The type of ID (ex: payment intent id, payment attempt id or connector txn id)
    pub resource_id: PaymentIdType,
    /// The identifier for the Merchant Account.
    pub merchant_id: Option<String>,
    /// Decider to enable or disable the connector call for retrieve request
    pub force_sync: bool,
    /// The parameters passed to a retrieve request
    pub param: Option<String>,
    /// The name of the connector
    pub connector: Option<String>,
    /// Merchant connector details used to make payments.
    #[schema(value_type = Option<MerchantConnectorDetailsWrap>)]
    pub merchant_connector_details: Option<admin::MerchantConnectorDetailsWrap>,
}

#[derive(Debug, Default, Eq, PartialEq, serde::Deserialize, serde::Serialize, Clone, ToSchema)]
pub struct OrderDetailsWithAmount {
    /// Name of the product that is being purchased
    #[schema(max_length = 255, example = "shirt")]
    pub product_name: String,
    /// The quantity of the product to be purchased
    #[schema(example = 1)]
    pub quantity: u16,
    /// the amount per quantity of product
    pub amount: i64,
}

#[derive(Debug, Default, Eq, PartialEq, serde::Deserialize, serde::Serialize, Clone, ToSchema)]
pub struct OrderDetails {
    /// Name of the product that is being purchased
    #[schema(max_length = 255, example = "shirt")]
    pub product_name: String,
    /// The quantity of the product to be purchased
    #[schema(example = 1)]
    pub quantity: u16,
}

#[derive(Default, Debug, Eq, PartialEq, serde::Deserialize, serde::Serialize, Clone, ToSchema)]
pub struct RedirectResponse {
    #[schema(value_type = Option<String>)]
    pub param: Option<Secret<String>>,
    #[schema(value_type = Option<Object>)]
    pub json_payload: Option<pii::SecretSerdeValue>,
}

#[derive(Debug, serde::Deserialize, serde::Serialize, Clone, ToSchema)]
pub struct PaymentsSessionRequest {
    /// The identifier for the payment
    pub payment_id: String,
    /// This is a token which expires after 15 minutes, used from the client to authenticate and create sessions from the SDK
    pub client_secret: String,
    /// The list of the supported wallets
    #[schema(value_type = Vec<PaymentMethodType>)]
    pub wallets: Vec<api_enums::PaymentMethodType>,
    /// Merchant connector details used to make payments.
    #[schema(value_type = Option<MerchantConnectorDetailsWrap>)]
    pub merchant_connector_details: Option<admin::MerchantConnectorDetailsWrap>,
}

#[derive(Debug, Clone, Eq, PartialEq, serde::Serialize, serde::Deserialize, ToSchema)]
pub struct GpayAllowedMethodsParameters {
    /// The list of allowed auth methods (ex: 3DS, No3DS, PAN_ONLY etc)
    pub allowed_auth_methods: Vec<String>,
    /// The list of allowed card networks (ex: AMEX,JCB etc)
    pub allowed_card_networks: Vec<String>,
}

#[derive(Debug, Clone, Eq, PartialEq, serde::Serialize, serde::Deserialize, ToSchema)]
pub struct GpayTokenParameters {
    /// The name of the connector
    pub gateway: String,
    /// The merchant ID registered in the connector associated
    #[serde(skip_serializing_if = "Option::is_none")]
    pub gateway_merchant_id: Option<String>,
    #[serde(skip_serializing_if = "Option::is_none", rename = "stripe:version")]
    pub stripe_version: Option<String>,
    #[serde(
        skip_serializing_if = "Option::is_none",
        rename = "stripe:publishableKey"
    )]
    pub stripe_publishable_key: Option<String>,
}

#[derive(Debug, Clone, Eq, PartialEq, serde::Serialize, serde::Deserialize, ToSchema)]
pub struct GpayTokenizationSpecification {
    /// The token specification type(ex: PAYMENT_GATEWAY)
    #[serde(rename = "type")]
    pub token_specification_type: String,
    /// The parameters for the token specification Google Pay
    pub parameters: GpayTokenParameters,
}

#[derive(Debug, Clone, Eq, PartialEq, serde::Serialize, serde::Deserialize, ToSchema)]
pub struct GpayAllowedPaymentMethods {
    /// The type of payment method
    #[serde(rename = "type")]
    pub payment_method_type: String,
    /// The parameters Google Pay requires
    pub parameters: GpayAllowedMethodsParameters,
    /// The tokenization specification for Google Pay
    pub tokenization_specification: GpayTokenizationSpecification,
}

#[derive(Debug, Clone, Eq, PartialEq, serde::Serialize, serde::Deserialize, ToSchema)]
pub struct GpayTransactionInfo {
    /// The country code
    #[schema(value_type = CountryAlpha2, example = "US")]
    pub country_code: api_enums::CountryAlpha2,
    /// The currency code
    #[schema(value_type = Currency, example = "USD")]
    pub currency_code: api_enums::Currency,
    /// The total price status (ex: 'FINAL')
    pub total_price_status: String,
    /// The total price
    pub total_price: String,
}

#[derive(Debug, Clone, Eq, PartialEq, serde::Serialize, serde::Deserialize, ToSchema)]
pub struct GpayMerchantInfo {
    /// The name of the merchant
    pub merchant_name: String,
}

#[derive(Debug, Clone, serde::Serialize, serde::Deserialize)]
pub struct GpayMetaData {
    pub merchant_info: GpayMerchantInfo,
    pub allowed_payment_methods: Vec<GpayAllowedPaymentMethods>,
}

#[derive(Debug, Clone, serde::Serialize, serde::Deserialize)]
pub struct GpaySessionTokenData {
    #[serde(rename = "google_pay")]
    pub data: GpayMetaData,
}

#[derive(Debug, Clone, serde::Serialize, serde::Deserialize)]
#[serde(rename_all = "camelCase")]
pub struct ApplepaySessionRequest {
    pub merchant_identifier: String,
    pub display_name: String,
    pub initiative: String,
    pub initiative_context: String,
}

#[derive(Debug, Clone, serde::Serialize, serde::Deserialize, ToSchema)]
pub struct ConnectorMetadata {
    pub apple_pay: Option<ApplepayConnectorMetadataRequest>,
    pub airwallex: Option<AirwallexData>,
    pub noon: Option<NoonData>,
}

#[derive(Debug, Clone, serde::Serialize, serde::Deserialize, ToSchema)]
pub struct AirwallexData {
    /// payload required by airwallex
    payload: Option<String>,
}

#[derive(Debug, Clone, serde::Serialize, serde::Deserialize, ToSchema)]
pub struct NoonData {
    /// Information about the order category that merchant wants to specify at connector level. (e.g. In Noon Payments it can take values like "pay", "food", or any other custom string set by the merchant in Noon's Dashboard)
    pub order_category: Option<String>,
}

#[derive(Debug, Clone, serde::Serialize, serde::Deserialize, ToSchema)]
pub struct ApplepayConnectorMetadataRequest {
    pub session_token_data: Option<SessionTokenInfo>,
}

#[derive(Debug, Clone, serde::Serialize, serde::Deserialize)]
pub struct ApplepaySessionTokenData {
    #[serde(rename = "apple_pay")]
    pub data: ApplePayMetadata,
}

#[derive(Debug, Clone, serde::Serialize, serde::Deserialize)]
pub struct ApplePayMetadata {
    pub payment_request_data: PaymentRequestMetadata,
    pub session_token_data: SessionTokenInfo,
}

#[derive(Debug, Clone, serde::Serialize, serde::Deserialize)]
pub struct PaymentRequestMetadata {
    pub supported_networks: Vec<String>,
    pub merchant_capabilities: Vec<String>,
    pub label: String,
}

#[derive(Debug, Clone, serde::Serialize, serde::Deserialize)]
pub struct SessionTokenInfo {
    pub certificate: String,
    pub certificate_keys: String,
    pub merchant_identifier: String,
    pub display_name: String,
    pub initiative: String,
    pub initiative_context: String,
}

#[derive(Debug, Clone, Eq, PartialEq, serde::Serialize, ToSchema)]
#[serde(tag = "wallet_name")]
#[serde(rename_all = "snake_case")]
pub enum SessionToken {
    /// The session response structure for Google Pay
    GooglePay(Box<GpaySessionTokenResponse>),
    /// The session response structure for Klarna
    Klarna(Box<KlarnaSessionTokenResponse>),
    /// The session response structure for PayPal
    Paypal(Box<PaypalSessionTokenResponse>),
    /// The session response structure for Apple Pay
    ApplePay(Box<ApplepaySessionTokenResponse>),
    /// Whenever there is no session token response or an error in session response
    NoSessionTokenReceived,
}

#[derive(Debug, Clone, Eq, PartialEq, serde::Serialize, ToSchema)]
#[serde(untagged)]
pub enum GpaySessionTokenResponse {
    /// Google pay response involving third party sdk
    ThirdPartyResponse(GooglePayThirdPartySdk),
    /// Google pay session response for non third party sdk
    GooglePaySession(GooglePaySessionResponse),
}

#[derive(Debug, Clone, Eq, PartialEq, serde::Serialize, ToSchema)]
#[serde(rename_all = "lowercase")]
pub struct GooglePayThirdPartySdk {
    /// Identifier for the delayed session response
    pub delayed_session_token: bool,
    /// The name of the connector
    pub connector: String,
    /// The next action for the sdk (ex: calling confirm or sync call)
    pub sdk_next_action: SdkNextAction,
}

#[derive(Debug, Clone, Eq, PartialEq, serde::Serialize, ToSchema)]
#[serde(rename_all = "lowercase")]
pub struct GooglePaySessionResponse {
    /// The merchant info
    pub merchant_info: GpayMerchantInfo,
    /// List of the allowed payment meythods
    pub allowed_payment_methods: Vec<GpayAllowedPaymentMethods>,
    /// The transaction info Google Pay requires
    pub transaction_info: GpayTransactionInfo,
    /// Identifier for the delayed session response
    pub delayed_session_token: bool,
    /// The name of the connector
    pub connector: String,
    /// The next action for the sdk (ex: calling confirm or sync call)
    pub sdk_next_action: SdkNextAction,
    /// Secrets for sdk display and payment
    pub secrets: Option<SecretInfoToInitiateSdk>,
}

#[derive(Debug, Clone, Eq, PartialEq, serde::Serialize, ToSchema)]
#[serde(rename_all = "lowercase")]
pub struct KlarnaSessionTokenResponse {
    /// The session token for Klarna
    pub session_token: String,
    /// The identifier for the session
    pub session_id: String,
}

#[derive(Debug, Clone, Eq, PartialEq, serde::Serialize, ToSchema)]
#[serde(rename_all = "lowercase")]
pub struct PaypalSessionTokenResponse {
    /// The session token for PayPal
    pub session_token: String,
}

#[derive(Debug, Clone, Eq, PartialEq, serde::Serialize, ToSchema)]
#[serde(rename_all = "lowercase")]
pub struct ApplepaySessionTokenResponse {
    /// Session object for Apple Pay
    pub session_token_data: ApplePaySessionResponse,
    /// Payment request object for Apple Pay
    pub payment_request_data: Option<ApplePayPaymentRequest>,
    /// The session token is w.r.t this connector
    pub connector: String,
    /// Identifier for the delayed session response
    pub delayed_session_token: bool,
    /// The next action for the sdk (ex: calling confirm or sync call)
    pub sdk_next_action: SdkNextAction,
}

#[derive(Debug, Eq, PartialEq, serde::Serialize, Clone, ToSchema)]
pub struct SdkNextAction {
    /// The type of next action
    pub next_action: NextActionCall,
}

#[derive(Debug, Eq, PartialEq, serde::Serialize, Clone, ToSchema)]
#[serde(rename_all = "snake_case")]
pub enum NextActionCall {
    /// The next action call is confirm
    Confirm,
    /// The next action call is sync
    Sync,
}

#[derive(Debug, Clone, Eq, PartialEq, serde::Serialize, ToSchema)]
#[serde(untagged)]
pub enum ApplePaySessionResponse {
    ///  We get this session response, when third party sdk is involved
    ThirdPartySdk(ThirdPartySdkSessionResponse),
    ///  We get this session response, when there is no involvement of third party sdk
    /// This is the common response most of the times
    NoThirdPartySdk(NoThirdPartySdkSessionResponse),
    /// This is for the empty session response
    NoSessionResponse,
}

#[derive(Debug, Clone, Eq, PartialEq, serde::Serialize, ToSchema, serde::Deserialize)]
#[serde(rename_all(deserialize = "camelCase"))]
pub struct NoThirdPartySdkSessionResponse {
    /// Timestamp at which session is requested
    pub epoch_timestamp: u64,
    /// Timestamp at which session expires
    pub expires_at: u64,
    /// The identifier for the merchant session
    pub merchant_session_identifier: String,
    /// Apple pay generated unique ID (UUID) value
    pub nonce: String,
    /// The identifier for the merchant
    pub merchant_identifier: String,
    /// The domain name of the merchant which is registered in Apple Pay
    pub domain_name: String,
    /// The name to be displayed on Apple Pay button
    pub display_name: String,
    /// A string which represents the properties of a payment
    pub signature: String,
    /// The identifier for the operational analytics
    pub operational_analytics_identifier: String,
    /// The number of retries to get the session response
    pub retries: u8,
    /// The identifier for the connector transaction
    pub psp_id: String,
}

#[derive(Debug, Clone, Eq, PartialEq, serde::Serialize, ToSchema)]
pub struct ThirdPartySdkSessionResponse {
    pub secrets: SecretInfoToInitiateSdk,
}

#[derive(Debug, Clone, Eq, PartialEq, serde::Serialize, ToSchema, serde::Deserialize)]
pub struct SecretInfoToInitiateSdk {
    // Authorization secrets used by client to initiate sdk
    #[schema(value_type = String)]
    pub display: Secret<String>,
    // Authorization secrets used by client for payment
    #[schema(value_type = String)]
    pub payment: Secret<String>,
}

#[derive(Debug, Clone, Eq, PartialEq, serde::Serialize, ToSchema, serde::Deserialize)]
pub struct ApplePayPaymentRequest {
    /// The code for country
    #[schema(value_type = CountryAlpha2, example = "US")]
    pub country_code: api_enums::CountryAlpha2,
    /// The code for currency
    #[schema(value_type = Currency, example = "USD")]
    pub currency_code: api_enums::Currency,
    /// Represents the total for the payment.
    pub total: AmountInfo,
    /// The list of merchant capabilities(ex: whether capable of 3ds or no-3ds)
    pub merchant_capabilities: Vec<String>,
    /// The list of supported networks
    pub supported_networks: Vec<String>,
    pub merchant_identifier: Option<String>,
}

#[derive(Debug, Clone, Eq, PartialEq, serde::Serialize, ToSchema, serde::Deserialize)]
pub struct AmountInfo {
    /// The label must be the name of the merchant.
    pub label: String,
    /// A value that indicates whether the line item(Ex: total, tax, discount, or grand total) is final or pending.
    #[serde(rename = "type")]
    pub total_type: Option<String>,
    /// The total amount for the payment
    pub amount: String,
}

#[derive(Debug, Clone, serde::Deserialize)]
#[serde(rename_all = "camelCase")]
pub struct ApplepayErrorResponse {
    pub status_code: String,
    pub status_message: String,
}

#[derive(Default, Debug, serde::Serialize, Clone, ToSchema)]
pub struct PaymentsSessionResponse {
    /// The identifier for the payment
    pub payment_id: String,
    /// This is a token which expires after 15 minutes, used from the client to authenticate and create sessions from the SDK
    #[schema(value_type = String)]
    pub client_secret: Secret<String, pii::ClientSecret>,
    /// The list of session token object
    pub session_token: Vec<SessionToken>,
}

#[derive(Default, Debug, serde::Deserialize, serde::Serialize, Clone, ToSchema)]
pub struct PaymentRetrieveBody {
    /// The identifier for the Merchant Account.
    pub merchant_id: Option<String>,
    /// Decider to enable or disable the connector call for retrieve request
    pub force_sync: Option<bool>,
}

#[derive(Default, Debug, serde::Deserialize, serde::Serialize, Clone, ToSchema)]
pub struct PaymentRetrieveBodyWithCredentials {
    /// The identifier for payment.
    pub payment_id: String,
    /// The identifier for the Merchant Account.
    pub merchant_id: Option<String>,
    /// Decider to enable or disable the connector call for retrieve request
    pub force_sync: Option<bool>,
    /// Merchant connector details used to make payments.
    pub merchant_connector_details: Option<admin::MerchantConnectorDetailsWrap>,
}

#[derive(Default, Debug, serde::Deserialize, serde::Serialize, Clone, ToSchema)]
pub struct PaymentsCancelRequest {
    /// The identifier for the payment
    #[serde(skip)]
    pub payment_id: String,
    /// The reason for the payment cancel
    pub cancellation_reason: Option<String>,
    /// Merchant connector details used to make payments.
    #[schema(value_type = MerchantConnectorDetailsWrap)]
    pub merchant_connector_details: Option<admin::MerchantConnectorDetailsWrap>,
}

#[derive(Default, Debug, serde::Deserialize, serde::Serialize, ToSchema)]
pub struct PaymentsStartRequest {
    /// Unique identifier for the payment. This ensures idempotency for multiple payments
    /// that have been done by a single merchant. This field is auto generated and is returned in the API response.
    pub payment_id: String,
    /// The identifier for the Merchant Account.
    pub merchant_id: String,
    /// The identifier for the payment transaction
    pub attempt_id: String,
}

#[derive(Debug, Clone, serde::Deserialize, serde::Serialize, ToSchema)]
pub struct FeatureMetadata {
    /// Redirection response coming in request as metadata field only for redirection scenarios
    #[schema(value_type = Option<RedirectResponse>)]
    pub redirect_response: Option<RedirectResponse>,
}

mod payment_id_type {
    use std::fmt;

    use serde::{
        de::{self, Visitor},
        Deserializer,
    };

    use super::PaymentIdType;

    struct PaymentIdVisitor;
    struct OptionalPaymentIdVisitor;

    impl<'de> Visitor<'de> for PaymentIdVisitor {
        type Value = PaymentIdType;

        fn expecting(&self, formatter: &mut fmt::Formatter<'_>) -> fmt::Result {
            formatter.write_str("payment id")
        }

        fn visit_str<E>(self, value: &str) -> Result<Self::Value, E>
        where
            E: de::Error,
        {
            Ok(PaymentIdType::PaymentIntentId(value.to_string()))
        }
    }

    impl<'de> Visitor<'de> for OptionalPaymentIdVisitor {
        type Value = Option<PaymentIdType>;

        fn expecting(&self, formatter: &mut fmt::Formatter<'_>) -> fmt::Result {
            formatter.write_str("payment id")
        }

        fn visit_some<D>(self, deserializer: D) -> Result<Self::Value, D::Error>
        where
            D: Deserializer<'de>,
        {
            deserializer.deserialize_any(PaymentIdVisitor).map(Some)
        }

        fn visit_none<E>(self) -> Result<Self::Value, E>
        where
            E: de::Error,
        {
            Ok(None)
        }

        fn visit_unit<E>(self) -> Result<Self::Value, E>
        where
            E: de::Error,
        {
            Ok(None)
        }
    }

    #[allow(dead_code)]
    pub(crate) fn deserialize<'a, D>(deserializer: D) -> Result<PaymentIdType, D::Error>
    where
        D: Deserializer<'a>,
    {
        deserializer.deserialize_any(PaymentIdVisitor)
    }

    pub(crate) fn deserialize_option<'a, D>(
        deserializer: D,
    ) -> Result<Option<PaymentIdType>, D::Error>
    where
        D: Deserializer<'a>,
    {
        deserializer.deserialize_option(OptionalPaymentIdVisitor)
    }
}

mod amount {
    use serde::de;

    use super::Amount;
    struct AmountVisitor;
    struct OptionalAmountVisitor;

    // This is defined to provide guarded deserialization of amount
    // which itself handles zero and non-zero values internally
    impl<'de> de::Visitor<'de> for AmountVisitor {
        type Value = Amount;

        fn expecting(&self, formatter: &mut std::fmt::Formatter<'_>) -> std::fmt::Result {
            write!(formatter, "amount as integer")
        }

        fn visit_u64<E>(self, v: u64) -> Result<Self::Value, E>
        where
            E: de::Error,
        {
            let v = i64::try_from(v).map_err(|_| {
                E::custom(format!(
                    "invalid value `{v}`, expected an integer between 0 and {}",
                    i64::MAX
                ))
            })?;
            self.visit_i64(v)
        }

        fn visit_i64<E>(self, v: i64) -> Result<Self::Value, E>
        where
            E: de::Error,
        {
            if v.is_negative() {
                return Err(E::custom(format!(
                    "invalid value `{v}`, expected a positive integer"
                )));
            }
            Ok(Amount::from(v))
        }
    }

    impl<'de> de::Visitor<'de> for OptionalAmountVisitor {
        type Value = Option<Amount>;

        fn expecting(&self, formatter: &mut std::fmt::Formatter<'_>) -> std::fmt::Result {
            write!(formatter, "option of amount (as integer)")
        }

        fn visit_some<D>(self, deserializer: D) -> Result<Self::Value, D::Error>
        where
            D: serde::Deserializer<'de>,
        {
            deserializer.deserialize_i64(AmountVisitor).map(Some)
        }

        fn visit_none<E>(self) -> Result<Self::Value, E>
        where
            E: de::Error,
        {
            Ok(None)
        }
    }

    #[allow(dead_code)]
    pub(crate) fn deserialize<'de, D>(deserializer: D) -> Result<Amount, D::Error>
    where
        D: de::Deserializer<'de>,
    {
        deserializer.deserialize_any(AmountVisitor)
    }
    pub(crate) fn deserialize_option<'de, D>(deserializer: D) -> Result<Option<Amount>, D::Error>
    where
        D: de::Deserializer<'de>,
    {
        deserializer.deserialize_option(OptionalAmountVisitor)
    }
}

#[cfg(test)]
mod tests {
    #![allow(clippy::unwrap_used)]
    use super::*;

    #[test]
    fn test_mandate_type() {
        let mandate_type = MandateType::default();
        assert_eq!(
            serde_json::to_string(&mandate_type).unwrap(),
            r#"{"multi_use":null}"#
        )
    }
}<|MERGE_RESOLUTION|>--- conflicted
+++ resolved
@@ -1353,10 +1353,6 @@
     /// The billing address for the payment
     pub billing: Option<Address>,
 
-    /// You can specify up to 50 keys, with key names up to 40 characters long and values up to 500 characters long. Metadata is useful for storing additional, structured information on an object.
-    #[schema(value_type = Option<Object>)]
-    pub metadata: Option<pii::SecretSerdeValue>,
-
     /// Information about the product , quantity and amount for connectors. (e.g. Klarna)
     #[schema(value_type = Option<Vec<OrderDetailsWithAmount>>, example = r#"[{
         "product_name": "gillete creme",
@@ -1436,19 +1432,16 @@
     /// ephemeral_key for the customer_id mentioned
     pub ephemeral_key: Option<EphemeralKeyCreateResponse>,
 
-<<<<<<< HEAD
-=======
     /// If true the payment can be retried with same or different payment method which means the confirm call can be made again.
     pub manual_retry_allowed: Option<bool>,
 
-    /// Any user defined fields can be passed here.
-    #[schema(value_type = Option<Object>, example = r#"{ "udf1": "some-value", "udf2": "some-value" }"#)]
-    pub udf: Option<pii::SecretSerdeValue>,
-
->>>>>>> d5281329
     /// A unique identifier for a payment provided by the connector
     #[schema(value_type = Option<String>, example = "993672945374576J")]
     pub connector_transaction_id: Option<String>,
+
+    /// You can specify up to 50 keys, with key names up to 40 characters long and values up to 500 characters long. Metadata is useful for storing additional, structured information on an object.
+    #[schema(value_type = Option<Object>, example = r#"{ "udf1": "some-value", "udf2": "some-value" }"#)]
+    pub metadata: Option<pii::SecretSerdeValue>,
 
     /// additional data related to some connectors
     pub connector_metadata: Option<serde_json::Value>,
