use std::{fmt, num::NonZeroI64};

use cards::CardNumber;
use common_utils::{
    crypto,
    ext_traits::Encode,
    pii::{self, Email},
};
use masking::Secret;
use router_derive::Setter;
use serde::{
    de::{self, Unexpected, Visitor},
    Deserialize, Deserializer, Serialize, Serializer,
};
use time::PrimitiveDateTime;
use url::Url;
use utoipa::ToSchema;

use crate::{
    admin, disputes,
    enums::{self as api_enums},
    ephemeral_key::EphemeralKeyCreateResponse,
    refunds,
};

#[derive(Clone, Copy, Debug, Eq, PartialEq)]
pub enum PaymentOp {
    Create,
    Update,
    Confirm,
}

use crate::enums;
#[derive(serde::Deserialize)]
pub struct BankData {
    pub payment_method_type: api_enums::PaymentMethodType,
    pub code_information: Vec<BankCodeInformation>,
}

#[derive(serde::Deserialize)]
pub struct BankCodeInformation {
    pub bank_name: api_enums::BankNames,
    pub connector_codes: Vec<ConnectorCode>,
}

#[derive(serde::Deserialize)]
pub struct ConnectorCode {
    pub connector: api_enums::Connector,
    pub code: String,
}

#[derive(Debug, Clone, serde::Serialize, serde::Deserialize, ToSchema, PartialEq, Eq)]
pub struct BankCodeResponse {
    pub bank_name: Vec<api_enums::BankNames>,
    pub eligible_connectors: Vec<String>,
}

#[derive(Debug, PartialEq)]
pub struct ClientSecret {
    pub payment_id: String,
    pub secret: String,
}

impl<'de> Deserialize<'de> for ClientSecret {
    fn deserialize<D>(deserializer: D) -> Result<Self, D::Error>
    where
        D: Deserializer<'de>,
    {
        struct ClientSecretVisitor;

        impl<'de> Visitor<'de> for ClientSecretVisitor {
            type Value = ClientSecret;

            fn expecting(&self, formatter: &mut fmt::Formatter<'_>) -> fmt::Result {
                formatter.write_str("a string in the format '{payment_id}_secret_{secret}'")
            }

            fn visit_str<E>(self, value: &str) -> Result<ClientSecret, E>
            where
                E: de::Error,
            {
                let (payment_id, secret) = value.rsplit_once("_secret_").ok_or_else(|| {
                    E::invalid_value(Unexpected::Str(value), &"a string with '_secret_'")
                })?;

                Ok(ClientSecret {
                    payment_id: payment_id.to_owned(),
                    secret: secret.to_owned(),
                })
            }
        }

        deserializer.deserialize_str(ClientSecretVisitor)
    }
}

impl Serialize for ClientSecret {
    fn serialize<S>(&self, serializer: S) -> Result<S::Ok, S::Error>
    where
        S: Serializer,
    {
        let combined = format!("{}_secret_{}", self.payment_id, self.secret);
        serializer.serialize_str(&combined)
    }
}

#[cfg(test)]
mod client_secret_tests {
    #![allow(clippy::expect_used)]

    use serde_json;

    use super::*;

    #[test]
    fn test_serialize_client_secret() {
        let client_secret1 = ClientSecret {
            payment_id: "pay_3TgelAms4RQec8xSStjF".to_string(),
            secret: "fc34taHLw1ekPgNh92qr".to_string(),
        };
        let client_secret2 = ClientSecret {
            payment_id: "pay_3Tgel__Ams4RQ_secret_ec8xSStjF".to_string(),
            secret: "fc34taHLw1ekPgNh92qr".to_string(),
        };

        let expected_str1 = r#""pay_3TgelAms4RQec8xSStjF_secret_fc34taHLw1ekPgNh92qr""#;
        let expected_str2 = r#""pay_3Tgel__Ams4RQ_secret_ec8xSStjF_secret_fc34taHLw1ekPgNh92qr""#;

        let actual_str1 =
            serde_json::to_string(&client_secret1).expect("Failed to serialize client_secret1");
        let actual_str2 =
            serde_json::to_string(&client_secret2).expect("Failed to serialize client_secret2");

        assert_eq!(expected_str1, actual_str1);
        assert_eq!(expected_str2, actual_str2);
    }

    #[test]
    fn test_deserialize_client_secret() {
        let client_secret_str1 = r#""pay_3TgelAms4RQec8xSStjF_secret_fc34taHLw1ekPgNh92qr""#;
        let client_secret_str2 =
            r#""pay_3Tgel__Ams4RQ_secret_ec8xSStjF_secret_fc34taHLw1ekPgNh92qr""#;
        let client_secret_str3 =
            r#""pay_3Tgel__Ams4RQ_secret_ec8xSStjF_secret__secret_fc34taHLw1ekPgNh92qr""#;

        let expected1 = ClientSecret {
            payment_id: "pay_3TgelAms4RQec8xSStjF".to_string(),
            secret: "fc34taHLw1ekPgNh92qr".to_string(),
        };
        let expected2 = ClientSecret {
            payment_id: "pay_3Tgel__Ams4RQ_secret_ec8xSStjF".to_string(),
            secret: "fc34taHLw1ekPgNh92qr".to_string(),
        };
        let expected3 = ClientSecret {
            payment_id: "pay_3Tgel__Ams4RQ_secret_ec8xSStjF_secret_".to_string(),
            secret: "fc34taHLw1ekPgNh92qr".to_string(),
        };

        let actual1: ClientSecret = serde_json::from_str(client_secret_str1)
            .expect("Failed to deserialize client_secret_str1");
        let actual2: ClientSecret = serde_json::from_str(client_secret_str2)
            .expect("Failed to deserialize client_secret_str2");
        let actual3: ClientSecret = serde_json::from_str(client_secret_str3)
            .expect("Failed to deserialize client_secret_str3");

        assert_eq!(expected1, actual1);
        assert_eq!(expected2, actual2);
        assert_eq!(expected3, actual3);
    }
}

#[derive(Default, Debug, serde::Deserialize, serde::Serialize, Clone, ToSchema)]
pub struct CustomerDetails {
    /// The identifier for the customer.
    pub id: String,

    /// The customer's name
    #[schema(max_length = 255, value_type = Option<String>, example = "John Doe")]
    pub name: Option<Secret<String>>,

    /// The customer's email address
    #[schema(max_length = 255, value_type = Option<String>, example = "johntest@test.com")]
    pub email: Option<Email>,

    /// The customer's phone number
    #[schema(value_type = Option<String>, max_length = 10, example = "3141592653")]
    pub phone: Option<Secret<String>>,

    /// The country code for the customer's phone number
    #[schema(max_length = 2, example = "+1")]
    pub phone_country_code: Option<String>,
}

#[derive(
    Default,
    Debug,
    serde::Deserialize,
    serde::Serialize,
    Clone,
    ToSchema,
    router_derive::PolymorphicSchema,
)]
#[generate_schemas(PaymentsCreateRequest, PaymentsUpdateRequest, PaymentsConfirmRequest)]
#[serde(deny_unknown_fields)]
pub struct PaymentsRequest {
    /// The payment amount. Amount for the payment in the lowest denomination of the currency, (i.e) in cents for USD denomination, in yen for JPY denomination etc. E.g., Pass 100 to charge $1.00 and ¥100 since ¥ is a zero-decimal currency
    #[schema(value_type = Option<u64>, example = 6540)]
    #[serde(default, deserialize_with = "amount::deserialize_option")]
    #[mandatory_in(PaymentsCreateRequest = u64)]
    // Makes the field mandatory in PaymentsCreateRequest
    pub amount: Option<Amount>,

    /// The three letter ISO currency code in uppercase. Eg: 'USD' to charge US Dollars
    #[schema(example = "USD", value_type = Option<Currency>)]
    #[mandatory_in(PaymentsCreateRequest = Currency)]
    pub currency: Option<api_enums::Currency>,

    /// The Amount to be captured / debited from the users payment method. It shall be in lowest denomination of the currency. (i.e) in cents for USD denomination, in paisa for INR denomination etc., If not provided, the default amount_to_capture will be the payment amount.
    #[schema(example = 6540)]
    pub amount_to_capture: Option<i64>,

    /// Unique identifier for the payment. This ensures idempotency for multiple payments
    /// that have been done by a single merchant. This field is auto generated and is returned in the API response.
    #[schema(
        value_type = Option<String>,
        min_length = 30,
        max_length = 30,
        example = "pay_mbabizu24mvu3mela5njyhpit4"
    )]
    #[serde(default, deserialize_with = "payment_id_type::deserialize_option")]
    pub payment_id: Option<PaymentIdType>,

    /// This is an identifier for the merchant account. This is inferred from the API key
    /// provided during the request
    #[schema(max_length = 255, example = "merchant_1668273825")]
    pub merchant_id: Option<String>,

    #[schema(value_type = Option<StraightThroughAlgorithm>, example = json!({
        "type": "single",
        "data": {"connector": "stripe", "merchant_connector_id": "mca_123"}
    }))]
    pub routing: Option<serde_json::Value>,

    /// This allows to manually select a connector with which the payment can go through
    #[schema(value_type = Option<Vec<Connector>>, max_length = 255, example = json!(["stripe", "adyen"]))]
    pub connector: Option<Vec<api_enums::Connector>>,

    /// Default value if not passed is set to 'automatic' which results in Auth and Capture in one single API request. Pass 'manual' or 'manual_multiple' in case you want do a separate Auth and Capture by first authorizing and placing a hold on your customer's funds so that you can use the Payments/Capture endpoint later to capture the authorized amount. Pass 'manual' if you want to only capture the amount later once or 'manual_multiple' if you want to capture the funds multiple times later. Both 'manual' and 'manual_multiple' are only supported by a specific list of processors
    #[schema(value_type = Option<CaptureMethod>, example = "automatic")]
    pub capture_method: Option<api_enums::CaptureMethod>,

    /// Pass this parameter to force 3DS or non 3DS auth for this payment. Some connectors will still force 3DS auth even in case of passing 'no_three_ds' here and vice versa. Default value is 'no_three_ds' if not set
    #[schema(value_type = Option<AuthenticationType>, example = "no_three_ds", default = "three_ds")]
    pub authentication_type: Option<api_enums::AuthenticationType>,

    /// The billing details of the customer
    pub billing: Option<Address>,

    /// A timestamp (ISO 8601 code) that determines when the payment should be captured.
    /// Providing this field will automatically set `capture` to true
    #[schema(example = "2022-09-10T10:11:12Z")]
    #[serde(default, with = "common_utils::custom_serde::iso8601::option")]
    pub capture_on: Option<PrimitiveDateTime>,

    /// Whether to confirm the payment (if applicable)
    #[schema(default = false, example = true)]
    pub confirm: Option<bool>,

    /// Passing this object creates a new customer or attaches an existing customer to the payment
    pub customer: Option<CustomerDetails>,

    /// The identifier for the customer object. This field will be deprecated soon, use the customer object instead
    #[schema(max_length = 255, example = "cus_y3oqhf46pyzuxjbcn2giaqnb44")]
    pub customer_id: Option<String>,

    /// The customer's email address This field will be deprecated soon, use the customer object instead
    #[schema(max_length = 255, value_type = Option<String>, example = "johntest@test.com")]
    pub email: Option<Email>,

    /// The customer's name.
    /// This field will be deprecated soon, use the customer object instead.
    #[schema(value_type = Option<String>, max_length = 255, example = "John Test")]
    pub name: Option<Secret<String>>,

    /// The customer's phone number
    /// This field will be deprecated soon, use the customer object instead
    #[schema(value_type = Option<String>, max_length = 255, example = "3141592653")]
    pub phone: Option<Secret<String>>,

    /// The country code for the customer phone number
    /// This field will be deprecated soon, use the customer object instead
    #[schema(max_length = 255, example = "+1")]
    pub phone_country_code: Option<String>,

    /// Set to true to indicate that the customer is not in your checkout flow during this payment, and therefore is unable to authenticate. This parameter is intended for scenarios where you collect card details and charge them later. When making a recurring payment by passing a mandate_id, this parameter is mandatory
    #[schema(example = true)]
    pub off_session: Option<bool>,

    /// A description for the payment
    #[schema(example = "It's my first payment request")]
    pub description: Option<String>,

    /// The URL to redirect after the completion of the operation
    #[schema(value_type = Option<String>, example = "https://hyperswitch.io")]
    pub return_url: Option<Url>,
    /// Indicates that you intend to make future payments with this Payment’s payment method. Providing this parameter will attach the payment method to the Customer, if present, after the Payment is confirmed and any required actions from the user are complete.
    #[schema(value_type = Option<FutureUsage>, example = "off_session")]
    pub setup_future_usage: Option<api_enums::FutureUsage>,

    /// The payment method information provided for making a payment
    #[schema(example = "bank_transfer")]
    pub payment_method_data: Option<PaymentMethodDataRequest>,

    /// The payment method that is to be used
    #[schema(value_type = Option<PaymentMethod>, example = "card")]
    pub payment_method: Option<api_enums::PaymentMethod>,

    /// Provide a reference to a stored payment method
    #[schema(example = "187282ab-40ef-47a9-9206-5099ba31e432")]
    pub payment_token: Option<String>,

    /// This is used along with the payment_token field while collecting during saved card payments. This field will be deprecated soon, use the payment_method_data.card_token object instead
    #[schema(value_type = Option<String>, deprecated)]
    pub card_cvc: Option<Secret<String>>,

    /// The shipping address for the payment
    pub shipping: Option<Address>,

    /// For non-card charges, you can use this value as the complete description that appears on your customers’ statements. Must contain at least one letter, maximum 22 characters.
    #[schema(max_length = 255, example = "Hyperswitch Router")]
    pub statement_descriptor_name: Option<String>,

    /// Provides information about a card payment that customers see on their statements. Concatenated with the prefix (shortened descriptor) or statement descriptor that’s set on the account to form the complete statement descriptor. Maximum 22 characters for the concatenated descriptor.
    #[schema(max_length = 255, example = "Payment for shoes purchase")]
    pub statement_descriptor_suffix: Option<String>,

    /// Use this object to capture the details about the different products for which the payment is being made. The sum of amount across different products here should be equal to the overall payment amount
    #[schema(value_type = Option<Vec<OrderDetailsWithAmount>>, example = r#"[{
        "product_name": "Apple iPhone 16",
        "quantity": 1,
        "amount" : 69000
        "product_img_link" : "https://dummy-img-link.com"
    }]"#)]
    pub order_details: Option<Vec<OrderDetailsWithAmount>>,

    /// It's a token used for client side verification.
    #[schema(example = "pay_U42c409qyHwOkWo3vK60_secret_el9ksDkiB8hi6j9N78yo")]
    #[remove_in(PaymentsUpdateRequest, PaymentsCreateRequest)]
    pub client_secret: Option<String>,

    /// Passing this object during payments creates a mandate. The mandate_type sub object is passed by the server usually and the customer_acceptance sub object is usually passed by the SDK or client
    pub mandate_data: Option<MandateData>,

    /// A unique identifier to link the payment to a mandate. To do Recurring payments after a mandate has been created, pass the mandate_id instead of payment_method_data
    #[schema(max_length = 255, example = "mandate_iwer89rnjef349dni3")]
    #[remove_in(PaymentsUpdateRequest)]
    pub mandate_id: Option<String>,

    /// Additional details required by 3DS 2.0
    #[schema(value_type = Option<BrowserInformation>, example = r#"{
        "user_agent": "Mozilla/5.0 (Windows NT 10.0; Win64; x64) AppleWebKit/537.36 (KHTML, like Gecko) Chrome/70.0.3538.110 Safari/537.36",
        "accept_header": "text/html,application/xhtml+xml,application/xml;q=0.9,image/webp,image/apng,*/*;q=0.8",
        "language": "nl-NL",
        "color_depth": 24,
        "screen_height": 723,
        "screen_width": 1536,
        "time_zone": 0,
        "java_enabled": true,
        "java_script_enabled":true
    }"#)]
    pub browser_info: Option<serde_json::Value>,

    /// To indicate the type of payment experience that the payment method would go through
    #[schema(value_type = Option<PaymentExperience>, example = "redirect_to_url")]
    pub payment_experience: Option<api_enums::PaymentExperience>,

    /// Payment Method Type
    #[schema(value_type = Option<PaymentMethodType>, example = "google_pay")]
    pub payment_method_type: Option<api_enums::PaymentMethodType>,

    /// Business country of the merchant for this payment.
    /// To be deprecated soon. Pass the profile_id instead
    #[schema(value_type = Option<CountryAlpha2>, example = "US")]
    #[remove_in(PaymentsUpdateRequest, PaymentsConfirmRequest)]
    pub business_country: Option<api_enums::CountryAlpha2>,

    /// Business label of the merchant for this payment.
    /// To be deprecated soon. Pass the profile_id instead
    #[schema(example = "food")]
    #[remove_in(PaymentsUpdateRequest, PaymentsConfirmRequest)]
    pub business_label: Option<String>,

    /// Merchant connector details used to make payments.
    #[schema(value_type = Option<MerchantConnectorDetailsWrap>)]
    pub merchant_connector_details: Option<admin::MerchantConnectorDetailsWrap>,

    /// Use this parameter to restrict the Payment Method Types to show for a given PaymentIntent
    #[schema(value_type = Option<Vec<PaymentMethodType>>)]
    pub allowed_payment_method_types: Option<Vec<api_enums::PaymentMethodType>>,

    /// Business sub label for the payment
    #[remove_in(PaymentsUpdateRequest, PaymentsConfirmRequest, PaymentsCreateRequest)]
    pub business_sub_label: Option<String>,

    /// Denotes the retry action
    #[schema(value_type = Option<RetryAction>)]
    pub retry_action: Option<api_enums::RetryAction>,

    /// You can specify up to 50 keys, with key names up to 40 characters long and values up to 500 characters long. Metadata is useful for storing additional, structured information on an object.
    #[schema(value_type = Option<Object>, example = r#"{ "udf1": "some-value", "udf2": "some-value" }"#)]
    pub metadata: Option<pii::SecretSerdeValue>,

    /// additional data related to some connectors
    pub connector_metadata: Option<ConnectorMetadata>,

    /// additional data that might be required by hyperswitch
    pub feature_metadata: Option<FeatureMetadata>,

    /// Whether to get the payment link (if applicable)
    #[schema(default = false, example = true)]
    pub payment_link: Option<bool>,

    /// custom payment link config for the particular payment
    #[schema(value_type = Option<PaymentCreatePaymentLinkConfig>)]
    pub payment_link_config: Option<PaymentCreatePaymentLinkConfig>,

    /// The business profile to use for this payment, if not passed the default business profile
    /// associated with the merchant account will be used.
    #[remove_in(PaymentsUpdateRequest, PaymentsConfirmRequest)]
    pub profile_id: Option<String>,

    /// surcharge_details for this payment
    #[remove_in(PaymentsConfirmRequest)]
    #[schema(value_type = Option<RequestSurchargeDetails>)]
    pub surcharge_details: Option<RequestSurchargeDetails>,

    /// The type of the payment that differentiates between normal and various types of mandate payments
    #[schema(value_type = Option<PaymentType>)]
    pub payment_type: Option<api_enums::PaymentType>,

    ///Request for an incremental authorization
    pub request_incremental_authorization: Option<bool>,

    ///Will be used to expire client secret after certain amount of time to be supplied in seconds
    ///(900) for 15 mins
    #[schema(example = 900)]
    pub session_expiry: Option<u32>,

    /// additional data related to some frm connectors
    pub frm_metadata: Option<serde_json::Value>,
}

impl PaymentsRequest {
    pub fn get_total_capturable_amount(&self) -> Option<i64> {
        let surcharge_amount = self
            .surcharge_details
            .map(|surcharge_details| surcharge_details.get_total_surcharge_amount())
            .unwrap_or(0);
        self.amount
            .map(|amount| i64::from(amount) + surcharge_amount)
    }
}
#[derive(
    Default, Debug, Clone, serde::Serialize, serde::Deserialize, Copy, ToSchema, PartialEq,
)]
pub struct RequestSurchargeDetails {
    pub surcharge_amount: i64,
    pub tax_amount: Option<i64>,
}

/// Browser information to be used for 3DS 2.0
#[derive(ToSchema)]
pub struct BrowserInformation {
    /// Color depth supported by the browser
    pub color_depth: Option<u8>,

    /// Whether java is enabled in the browser
    pub java_enabled: Option<bool>,

    /// Whether javascript is enabled in the browser
    pub java_script_enabled: Option<bool>,

    /// Language supported
    pub language: Option<String>,

    /// The screen height in pixels
    pub screen_height: Option<u32>,

    /// The screen width in pixels
    pub screen_width: Option<u32>,

    /// Time zone of the client
    pub time_zone: Option<i32>,

    /// Ip address of the client
    #[schema(value_type = Option<String>)]
    pub ip_address: Option<std::net::IpAddr>,

    /// List of headers that are accepted
    #[schema(
        example = "text/html,application/xhtml+xml,application/xml;q=0.9,image/webp,image/apng,*/*;q=0.8"
    )]
    pub accept_header: Option<String>,

    /// User-agent of the browser
    pub user_agent: Option<String>,
}

impl RequestSurchargeDetails {
    pub fn is_surcharge_zero(&self) -> bool {
        self.surcharge_amount == 0 && self.tax_amount.unwrap_or(0) == 0
    }
    pub fn get_total_surcharge_amount(&self) -> i64 {
        self.surcharge_amount + self.tax_amount.unwrap_or(0)
    }
}

#[derive(Default, Debug, Clone, Copy)]
pub struct HeaderPayload {
    pub payment_confirm_source: Option<api_enums::PaymentSource>,
    pub x_hs_latency: Option<bool>,
}

impl HeaderPayload {
    pub fn with_source(payment_confirm_source: api_enums::PaymentSource) -> Self {
        Self {
            payment_confirm_source: Some(payment_confirm_source),
            ..Default::default()
        }
    }
}

#[derive(
    Default, Debug, serde::Serialize, Clone, PartialEq, ToSchema, router_derive::PolymorphicSchema,
)]
pub struct PaymentAttemptResponse {
    /// Unique identifier for the attempt
    pub attempt_id: String,
    /// The status of the attempt
    #[schema(value_type = AttemptStatus, example = "charged")]
    pub status: enums::AttemptStatus,
    /// The payment attempt amount. Amount for the payment in lowest denomination of the currency. (i.e) in cents for USD denomination, in paisa for INR denomination etc.,
    pub amount: i64,
    /// The currency of the amount of the payment attempt
    #[schema(value_type = Option<Currency>, example = "USD")]
    pub currency: Option<enums::Currency>,
    /// The connector used for the payment
    pub connector: Option<String>,
    /// If there was an error while calling the connector the error message is received here
    pub error_message: Option<String>,
    /// The payment method that is to be used
    #[schema(value_type = Option<PaymentMethod>, example = "bank_transfer")]
    pub payment_method: Option<enums::PaymentMethod>,
    /// A unique identifier for a payment provided by the connector
    pub connector_transaction_id: Option<String>,
    /// This is the instruction for capture/ debit the money from the users' card. On the other hand authorization refers to blocking the amount on the users' payment method.
    #[schema(value_type = Option<CaptureMethod>, example = "scheduled")]
    pub capture_method: Option<enums::CaptureMethod>,
    /// The transaction authentication can be set to undergo payer authentication. By default, the authentication will be marked as NO_THREE_DS
    #[schema(value_type = Option<AuthenticationType>, example = "no_three_ds", default = "three_ds")]
    pub authentication_type: Option<enums::AuthenticationType>,
    /// If the payment was cancelled the reason provided here
    pub cancellation_reason: Option<String>,
    /// A unique identifier to link the payment to a mandate, can be use instead of payment_method_data
    pub mandate_id: Option<String>,
    /// If there was an error while calling the connectors the code is received here
    pub error_code: Option<String>,
    /// Provide a reference to a stored payment method
    pub payment_token: Option<String>,
    /// additional data related to some connectors
    pub connector_metadata: Option<serde_json::Value>,
    /// Payment Experience for the current payment
    #[schema(value_type = Option<PaymentExperience>, example = "redirect_to_url")]
    pub payment_experience: Option<enums::PaymentExperience>,
    /// Payment Method Type
    #[schema(value_type = Option<PaymentMethodType>, example = "google_pay")]
    pub payment_method_type: Option<enums::PaymentMethodType>,
    /// reference to the payment at connector side
    #[schema(value_type = Option<String>, example = "993672945374576J")]
    pub reference_id: Option<String>,
    /// error code unified across the connectors is received here if there was an error while calling connector
    pub unified_code: Option<String>,
    /// error message unified across the connectors is received here if there was an error while calling connector
    pub unified_message: Option<String>,
}

#[derive(
    Default, Debug, serde::Serialize, Clone, PartialEq, ToSchema, router_derive::PolymorphicSchema,
)]
pub struct CaptureResponse {
    /// unique identifier for the capture
    pub capture_id: String,
    /// The status of the capture
    #[schema(value_type = CaptureStatus, example = "charged")]
    pub status: enums::CaptureStatus,
    /// The capture amount. Amount for the payment in lowest denomination of the currency. (i.e) in cents for USD denomination, in paisa for INR denomination etc.,
    pub amount: i64,
    /// The currency of the amount of the capture
    #[schema(value_type = Option<Currency>, example = "USD")]
    pub currency: Option<enums::Currency>,
    /// The connector used for the payment
    pub connector: String,
    /// unique identifier for the parent attempt on which this capture is made
    pub authorized_attempt_id: String,
    /// A unique identifier for a capture provided by the connector
    pub connector_capture_id: Option<String>,
    /// sequence number of this capture
    pub capture_sequence: i16,
    /// If there was an error while calling the connector the error message is received here
    pub error_message: Option<String>,
    /// If there was an error while calling the connectors the code is received here
    pub error_code: Option<String>,
    /// If there was an error while calling the connectors the reason is received here
    pub error_reason: Option<String>,
    /// reference to the capture at connector side
    pub reference_id: Option<String>,
}

impl PaymentsRequest {
    pub fn get_feature_metadata_as_value(
        &self,
    ) -> common_utils::errors::CustomResult<
        Option<serde_json::Value>,
        common_utils::errors::ParsingError,
    > {
        self.feature_metadata
            .as_ref()
            .map(Encode::encode_to_value)
            .transpose()
    }

    pub fn get_connector_metadata_as_value(
        &self,
    ) -> common_utils::errors::CustomResult<
        Option<serde_json::Value>,
        common_utils::errors::ParsingError,
    > {
        self.connector_metadata
            .as_ref()
            .map(Encode::encode_to_value)
            .transpose()
    }

    pub fn get_allowed_payment_method_types_as_value(
        &self,
    ) -> common_utils::errors::CustomResult<
        Option<serde_json::Value>,
        common_utils::errors::ParsingError,
    > {
        self.allowed_payment_method_types
            .as_ref()
            .map(Encode::encode_to_value)
            .transpose()
    }

    pub fn get_order_details_as_value(
        &self,
    ) -> common_utils::errors::CustomResult<
        Option<Vec<pii::SecretSerdeValue>>,
        common_utils::errors::ParsingError,
    > {
        self.order_details
            .as_ref()
            .map(|od| {
                od.iter()
                    .map(|order| order.encode_to_value().map(masking::Secret::new))
                    .collect::<Result<Vec<_>, _>>()
            })
            .transpose()
    }
}

#[derive(Default, Debug, serde::Deserialize, serde::Serialize, Clone, Copy, PartialEq, Eq)]
pub enum Amount {
    Value(NonZeroI64),
    #[default]
    Zero,
}

impl From<Amount> for i64 {
    fn from(amount: Amount) -> Self {
        match amount {
            Amount::Value(val) => val.get(),
            Amount::Zero => 0,
        }
    }
}

impl From<i64> for Amount {
    fn from(val: i64) -> Self {
        NonZeroI64::new(val).map_or(Self::Zero, Amount::Value)
    }
}

#[derive(Default, Debug, serde::Deserialize, serde::Serialize, Clone)]
#[serde(deny_unknown_fields)]
pub struct PaymentsRedirectRequest {
    pub payment_id: String,
    pub merchant_id: String,
    pub connector: String,
    pub param: String,
}

#[derive(Default, Debug, serde::Deserialize, serde::Serialize, Clone)]
#[serde(deny_unknown_fields)]
pub struct VerifyRequest {
    // The merchant_id is generated through api key
    // and is later passed in the struct
    pub merchant_id: Option<String>,
    pub customer_id: Option<String>,
    pub email: Option<Email>,
    pub name: Option<Secret<String>>,
    pub phone: Option<Secret<String>>,
    pub phone_country_code: Option<String>,
    pub payment_method: Option<api_enums::PaymentMethod>,
    pub payment_method_data: Option<PaymentMethodData>,
    pub payment_token: Option<String>,
    pub mandate_data: Option<MandateData>,
    pub setup_future_usage: Option<api_enums::FutureUsage>,
    pub off_session: Option<bool>,
    pub client_secret: Option<String>,
    pub merchant_connector_details: Option<admin::MerchantConnectorDetailsWrap>,
}

#[derive(Debug, Clone, serde::Serialize, serde::Deserialize)]
#[serde(rename_all = "snake_case")]
pub enum MandateTransactionType {
    NewMandateTransaction,
    RecurringMandateTransaction,
}

#[derive(Default, Eq, PartialEq, Debug, serde::Deserialize, serde::Serialize, Clone)]
pub struct MandateIds {
    pub mandate_id: String,
    pub mandate_reference_id: Option<MandateReferenceId>,
}

#[derive(Eq, PartialEq, Debug, serde::Deserialize, serde::Serialize, Clone)]
pub enum MandateReferenceId {
    ConnectorMandateId(ConnectorMandateReferenceId), // mandate_id send by connector
    NetworkMandateId(String), // network_txns_id send by Issuer to connector, Used for PG agnostic mandate txns
}

#[derive(Debug, serde::Deserialize, serde::Serialize, Clone, Eq, PartialEq)]
pub struct ConnectorMandateReferenceId {
    pub connector_mandate_id: Option<String>,
    pub payment_method_id: Option<String>,
    pub update_history: Option<Vec<UpdateHistory>>,
}

#[derive(serde::Serialize, serde::Deserialize, Debug, Clone, Eq, PartialEq)]
pub struct UpdateHistory {
    pub connector_mandate_id: Option<String>,
    pub payment_method_id: String,
    pub original_payment_id: Option<String>,
}

impl MandateIds {
    pub fn new(mandate_id: String) -> Self {
        Self {
            mandate_id,
            mandate_reference_id: None,
        }
    }
}

// The fields on this struct are optional, as we want to allow the merchant to provide partial
// information about creating mandates
#[derive(Default, Eq, PartialEq, Debug, serde::Deserialize, serde::Serialize, Clone, ToSchema)]
#[serde(deny_unknown_fields)]
pub struct MandateData {
    /// A way to update the mandate's payment method details
    pub update_mandate_id: Option<String>,
    /// A concent from the customer to store the payment method
    pub customer_acceptance: Option<CustomerAcceptance>,
    /// A way to select the type of mandate used
    pub mandate_type: Option<MandateType>,
}

#[derive(Clone, Eq, PartialEq, Copy, Debug, Default, serde::Serialize, serde::Deserialize)]
pub struct SingleUseMandate {
    pub amount: i64,
    pub currency: api_enums::Currency,
}

#[derive(Clone, Eq, PartialEq, Debug, Default, ToSchema, serde::Serialize, serde::Deserialize)]
pub struct MandateAmountData {
    /// The maximum amount to be debited for the mandate transaction
    #[schema(example = 6540)]
    pub amount: i64,
    /// The currency for the transaction
    #[schema(value_type = Currency, example = "USD")]
    pub currency: api_enums::Currency,
    /// Specifying start date of the mandate
    #[schema(example = "2022-09-10T00:00:00Z")]
    #[serde(default, with = "common_utils::custom_serde::iso8601::option")]
    pub start_date: Option<PrimitiveDateTime>,
    /// Specifying end date of the mandate
    #[schema(example = "2023-09-10T23:59:59Z")]
    #[serde(default, with = "common_utils::custom_serde::iso8601::option")]
    pub end_date: Option<PrimitiveDateTime>,
    /// Additional details required by mandate
    #[schema(value_type = Option<Object>, example = r#"{
        "frequency": "DAILY"
    }"#)]
    pub metadata: Option<pii::SecretSerdeValue>,
}

#[derive(Eq, PartialEq, Debug, serde::Deserialize, serde::Serialize, Clone, ToSchema)]
#[serde(rename_all = "snake_case")]
pub enum MandateType {
    /// If the mandate should only be valid for 1 off-session use
    SingleUse(MandateAmountData),
    /// If the mandate should be valid for multiple debits
    MultiUse(Option<MandateAmountData>),
}

impl Default for MandateType {
    fn default() -> Self {
        Self::MultiUse(None)
    }
}

#[derive(Default, Eq, PartialEq, Debug, serde::Deserialize, serde::Serialize, Clone, ToSchema)]
#[serde(deny_unknown_fields)]
pub struct CustomerAcceptance {
    /// Type of acceptance provided by the
    #[schema(example = "online")]
    pub acceptance_type: AcceptanceType,
    /// Specifying when the customer acceptance was provided
    #[schema(example = "2022-09-10T10:11:12Z")]
    #[serde(default, with = "common_utils::custom_serde::iso8601::option")]
    pub accepted_at: Option<PrimitiveDateTime>,
    /// Information required for online mandate generation
    pub online: Option<OnlineMandate>,
}

#[derive(Default, Debug, serde::Deserialize, serde::Serialize, PartialEq, Eq, Clone, ToSchema)]
#[serde(rename_all = "lowercase")]
/// This is used to indicate if the mandate was accepted online or offline
pub enum AcceptanceType {
    Online,
    #[default]
    Offline,
}

#[derive(Default, Eq, PartialEq, Debug, serde::Deserialize, serde::Serialize, Clone, ToSchema)]
#[serde(deny_unknown_fields)]
pub struct OnlineMandate {
    /// Ip address of the customer machine from which the mandate was created
    #[schema(value_type = String, example = "123.32.25.123")]
    pub ip_address: Option<Secret<String, pii::IpAddress>>,
    /// The user-agent of the customer's browser
    pub user_agent: String,
}

#[derive(Default, Eq, PartialEq, Clone, Debug, serde::Deserialize, serde::Serialize, ToSchema)]
pub struct Card {
    /// The card number
    #[schema(value_type = String, example = "4242424242424242")]
    pub card_number: CardNumber,

    /// The card's expiry month
    #[schema(value_type = String, example = "24")]
    pub card_exp_month: Secret<String>,

    /// The card's expiry year
    #[schema(value_type = String, example = "24")]
    pub card_exp_year: Secret<String>,

    /// The card holder's name
    #[schema(value_type = String, example = "John Test")]
    pub card_holder_name: Option<Secret<String>>,

    /// The CVC number for the card
    #[schema(value_type = String, example = "242")]
    pub card_cvc: Secret<String>,

    /// The name of the issuer of card
    #[schema(example = "chase")]
    pub card_issuer: Option<String>,

    /// The card network for the card
    #[schema(value_type = Option<CardNetwork>, example = "Visa")]
    pub card_network: Option<api_enums::CardNetwork>,

    #[schema(example = "CREDIT")]
    pub card_type: Option<String>,

    #[schema(example = "INDIA")]
    pub card_issuing_country: Option<String>,

    #[schema(example = "JP_AMEX")]
    pub bank_code: Option<String>,
    /// The card holder's nick name
    #[schema(value_type = Option<String>, example = "John Test")]
    pub nick_name: Option<Secret<String>>,
}

impl Card {
    fn apply_additional_card_info(&self, additional_card_info: AdditionalCardInfo) -> Self {
        Self {
            card_number: self.card_number.clone(),
            card_exp_month: self.card_exp_month.clone(),
            card_exp_year: self.card_exp_year.clone(),
            card_holder_name: self.card_holder_name.clone(),
            card_cvc: self.card_cvc.clone(),
            card_issuer: self
                .card_issuer
                .clone()
                .or(additional_card_info.card_issuer),
            card_network: self
                .card_network
                .clone()
                .or(additional_card_info.card_network),
            card_type: self.card_type.clone().or(additional_card_info.card_type),
            card_issuing_country: self
                .card_issuing_country
                .clone()
                .or(additional_card_info.card_issuing_country),
            bank_code: self.bank_code.clone().or(additional_card_info.bank_code),
            nick_name: self.nick_name.clone(),
        }
    }
}

#[derive(Eq, PartialEq, Debug, serde::Deserialize, serde::Serialize, Clone, ToSchema, Default)]
#[serde(rename_all = "snake_case")]
pub struct CardToken {
    /// The card holder's name
    #[schema(value_type = String, example = "John Test")]
    pub card_holder_name: Option<Secret<String>>,

    /// The CVC number for the card
    #[schema(value_type = Option<String>)]
    pub card_cvc: Option<Secret<String>>,
}

#[derive(Eq, PartialEq, Clone, Debug, serde::Deserialize, serde::Serialize, ToSchema)]
#[serde(rename_all = "snake_case")]
pub enum CardRedirectData {
    Knet {},
    Benefit {},
    MomoAtm {},
    CardRedirect {},
}

#[derive(Eq, PartialEq, Clone, Debug, serde::Deserialize, serde::Serialize, ToSchema)]
#[serde(rename_all = "snake_case")]
pub enum PayLaterData {
    /// For KlarnaRedirect as PayLater Option
    KlarnaRedirect {
        /// The billing email
        #[schema(value_type = String)]
        billing_email: Email,
        // The billing country code
        #[schema(value_type = CountryAlpha2, example = "US")]
        billing_country: api_enums::CountryAlpha2,
    },
    /// For Klarna Sdk as PayLater Option
    KlarnaSdk {
        /// The token for the sdk workflow
        token: String,
    },
    /// For Affirm redirect as PayLater Option
    AffirmRedirect {},
    /// For AfterpayClearpay redirect as PayLater Option
    AfterpayClearpayRedirect {
        /// The billing email
        #[schema(value_type = String)]
        billing_email: Email,
        /// The billing name
        #[schema(value_type = String)]
        billing_name: Secret<String>,
    },
    /// For PayBright Redirect as PayLater Option
    PayBrightRedirect {},
    /// For WalleyRedirect as PayLater Option
    WalleyRedirect {},
    /// For Alma Redirection as PayLater Option
    AlmaRedirect {},
    AtomeRedirect {},
}

#[derive(serde::Deserialize, serde::Serialize, Debug, Clone, ToSchema, Eq, PartialEq)]
#[serde(rename_all = "snake_case")]
pub enum BankDebitData {
    /// Payment Method data for Ach bank debit
    AchBankDebit {
        /// Billing details for bank debit
        billing_details: BankDebitBilling,
        /// Account number for ach bank debit payment
        #[schema(value_type = String, example = "000123456789")]
        account_number: Secret<String>,
        /// Routing number for ach bank debit payment
        #[schema(value_type = String, example = "110000000")]
        routing_number: Secret<String>,

        #[schema(value_type = String, example = "John Test")]
        card_holder_name: Option<Secret<String>>,

        #[schema(value_type = String, example = "John Doe")]
        bank_account_holder_name: Option<Secret<String>>,

        #[schema(value_type = String, example = "ACH")]
        bank_name: Option<enums::BankNames>,

        #[schema(value_type = String, example = "Checking")]
        bank_type: Option<enums::BankType>,

        #[schema(value_type = String, example = "Personal")]
        bank_holder_type: Option<enums::BankHolderType>,
    },
    SepaBankDebit {
        /// Billing details for bank debit
        billing_details: BankDebitBilling,
        /// International bank account number (iban) for SEPA
        #[schema(value_type = String, example = "DE89370400440532013000")]
        iban: Secret<String>,
        /// Owner name for bank debit
        #[schema(value_type = String, example = "A. Schneider")]
        bank_account_holder_name: Option<Secret<String>>,
    },
    BecsBankDebit {
        /// Billing details for bank debit
        billing_details: BankDebitBilling,
        /// Account number for Becs payment method
        #[schema(value_type = String, example = "000123456")]
        account_number: Secret<String>,
        /// Bank-State-Branch (bsb) number
        #[schema(value_type = String, example = "000000")]
        bsb_number: Secret<String>,
        /// Owner name for bank debit
        #[schema(value_type = Option<String>, example = "A. Schneider")]
        bank_account_holder_name: Option<Secret<String>>,
    },
    BacsBankDebit {
        /// Billing details for bank debit
        billing_details: BankDebitBilling,
        /// Account number for Bacs payment method
        #[schema(value_type = String, example = "00012345")]
        account_number: Secret<String>,
        /// Sort code for Bacs payment method
        #[schema(value_type = String, example = "108800")]
        sort_code: Secret<String>,
        /// holder name for bank debit
        #[schema(value_type = String, example = "A. Schneider")]
        bank_account_holder_name: Option<Secret<String>>,
    },
}

#[derive(Debug, Clone, serde::Deserialize, serde::Serialize, ToSchema, Eq, PartialEq)]
pub struct PaymentMethodDataRequest {
    #[serde(flatten)]
    pub payment_method_data: PaymentMethodData,
    pub billing: Option<Address>,
}

#[derive(Debug, Clone, serde::Deserialize, serde::Serialize, ToSchema, Eq, PartialEq)]
#[serde(rename_all = "snake_case")]
pub enum PaymentMethodData {
    #[schema(title = "Card")]
    Card(Card),
    #[schema(title = "CardRedirect")]
    CardRedirect(CardRedirectData),
    #[schema(title = "Wallet")]
    Wallet(WalletData),
    #[schema(title = "PayLater")]
    PayLater(PayLaterData),
    #[schema(title = "BankRedirect")]
    BankRedirect(BankRedirectData),
    #[schema(title = "BankDebit")]
    BankDebit(BankDebitData),
    #[schema(title = "BankTransfer")]
    BankTransfer(Box<BankTransferData>),
    #[schema(title = "Crypto")]
    Crypto(CryptoData),
    #[schema(title = "MandatePayment")]
    MandatePayment,
    #[schema(title = "Reward")]
    Reward,
    #[schema(title = "Upi")]
    Upi(UpiData),
    #[schema(title = "Voucher")]
    Voucher(VoucherData),
    #[schema(title = "GiftCard")]
    GiftCard(Box<GiftCardData>),
    #[schema(title = "CardToken")]
    CardToken(CardToken),
}

impl PaymentMethodData {
    pub fn get_payment_method_type_if_session_token_type(
        &self,
    ) -> Option<api_enums::PaymentMethodType> {
        match self {
            Self::Wallet(wallet) => match wallet {
                WalletData::ApplePay(_) => Some(api_enums::PaymentMethodType::ApplePay),
                WalletData::GooglePay(_) => Some(api_enums::PaymentMethodType::GooglePay),
                WalletData::PaypalSdk(_) => Some(api_enums::PaymentMethodType::Paypal),
                _ => None,
            },
            Self::PayLater(pay_later) => match pay_later {
                PayLaterData::KlarnaSdk { .. } => Some(api_enums::PaymentMethodType::Klarna),
                _ => None,
            },
            Self::Card(_)
            | Self::CardRedirect(_)
            | Self::BankRedirect(_)
            | Self::BankDebit(_)
            | Self::BankTransfer(_)
            | Self::Crypto(_)
            | Self::MandatePayment
            | Self::Reward
            | Self::Upi(_)
            | Self::Voucher(_)
            | Self::GiftCard(_)
            | Self::CardToken(_) => None,
        }
    }
    pub fn apply_additional_payment_data(
        &self,
        additional_payment_data: AdditionalPaymentData,
    ) -> Self {
        if let AdditionalPaymentData::Card(additional_card_info) = additional_payment_data {
            match self {
                Self::Card(card) => {
                    Self::Card(card.apply_additional_card_info(*additional_card_info))
                }
                _ => self.to_owned(),
            }
        } else {
            self.to_owned()
        }
    }
    pub fn get_payment_method(&self) -> Option<api_enums::PaymentMethod> {
        match self {
            Self::Card(_) => Some(api_enums::PaymentMethod::Card),
            Self::CardRedirect(_) => Some(api_enums::PaymentMethod::CardRedirect),
            Self::Wallet(_) => Some(api_enums::PaymentMethod::Wallet),
            Self::PayLater(_) => Some(api_enums::PaymentMethod::PayLater),
            Self::BankRedirect(_) => Some(api_enums::PaymentMethod::BankRedirect),
            Self::BankDebit(_) => Some(api_enums::PaymentMethod::BankDebit),
            Self::BankTransfer(_) => Some(api_enums::PaymentMethod::BankTransfer),
            Self::Crypto(_) => Some(api_enums::PaymentMethod::Crypto),
            Self::Reward => Some(api_enums::PaymentMethod::Reward),
            Self::Upi(_) => Some(api_enums::PaymentMethod::Upi),
            Self::Voucher(_) => Some(api_enums::PaymentMethod::Voucher),
            Self::GiftCard(_) => Some(api_enums::PaymentMethod::GiftCard),
            Self::CardToken(_) | Self::MandatePayment => None,
        }
    }
}

pub trait GetPaymentMethodType {
    fn get_payment_method_type(&self) -> api_enums::PaymentMethodType;
}

impl GetPaymentMethodType for CardRedirectData {
    fn get_payment_method_type(&self) -> api_enums::PaymentMethodType {
        match self {
            Self::Knet {} => api_enums::PaymentMethodType::Knet,
            Self::Benefit {} => api_enums::PaymentMethodType::Benefit,
            Self::MomoAtm {} => api_enums::PaymentMethodType::MomoAtm,
            Self::CardRedirect {} => api_enums::PaymentMethodType::CardRedirect,
        }
    }
}

impl GetPaymentMethodType for WalletData {
    fn get_payment_method_type(&self) -> api_enums::PaymentMethodType {
        match self {
            Self::AliPayQr(_) | Self::AliPayRedirect(_) => api_enums::PaymentMethodType::AliPay,
            Self::AliPayHkRedirect(_) => api_enums::PaymentMethodType::AliPayHk,
            Self::MomoRedirect(_) => api_enums::PaymentMethodType::Momo,
            Self::KakaoPayRedirect(_) => api_enums::PaymentMethodType::KakaoPay,
            Self::GoPayRedirect(_) => api_enums::PaymentMethodType::GoPay,
            Self::GcashRedirect(_) => api_enums::PaymentMethodType::Gcash,
            Self::ApplePay(_) | Self::ApplePayRedirect(_) | Self::ApplePayThirdPartySdk(_) => {
                api_enums::PaymentMethodType::ApplePay
            }
            Self::DanaRedirect {} => api_enums::PaymentMethodType::Dana,
            Self::GooglePay(_) | Self::GooglePayRedirect(_) | Self::GooglePayThirdPartySdk(_) => {
                api_enums::PaymentMethodType::GooglePay
            }
            Self::MbWayRedirect(_) => api_enums::PaymentMethodType::MbWay,
            Self::MobilePayRedirect(_) => api_enums::PaymentMethodType::MobilePay,
            Self::PaypalRedirect(_) | Self::PaypalSdk(_) => api_enums::PaymentMethodType::Paypal,
            Self::SamsungPay(_) => api_enums::PaymentMethodType::SamsungPay,
            Self::TwintRedirect {} => api_enums::PaymentMethodType::Twint,
            Self::VippsRedirect {} => api_enums::PaymentMethodType::Vipps,
            Self::TouchNGoRedirect(_) => api_enums::PaymentMethodType::TouchNGo,
            Self::WeChatPayRedirect(_) | Self::WeChatPayQr(_) => {
                api_enums::PaymentMethodType::WeChatPay
            }
            Self::CashappQr(_) => api_enums::PaymentMethodType::Cashapp,
            Self::SwishQr(_) => api_enums::PaymentMethodType::Swish,
        }
    }
}

impl GetPaymentMethodType for PayLaterData {
    fn get_payment_method_type(&self) -> api_enums::PaymentMethodType {
        match self {
            Self::KlarnaRedirect { .. } => api_enums::PaymentMethodType::Klarna,
            Self::KlarnaSdk { .. } => api_enums::PaymentMethodType::Klarna,
            Self::AffirmRedirect {} => api_enums::PaymentMethodType::Affirm,
            Self::AfterpayClearpayRedirect { .. } => api_enums::PaymentMethodType::AfterpayClearpay,
            Self::PayBrightRedirect {} => api_enums::PaymentMethodType::PayBright,
            Self::WalleyRedirect {} => api_enums::PaymentMethodType::Walley,
            Self::AlmaRedirect {} => api_enums::PaymentMethodType::Alma,
            Self::AtomeRedirect {} => api_enums::PaymentMethodType::Atome,
        }
    }
}

impl GetPaymentMethodType for BankRedirectData {
    fn get_payment_method_type(&self) -> api_enums::PaymentMethodType {
        match self {
            Self::BancontactCard { .. } => api_enums::PaymentMethodType::BancontactCard,
            Self::Bizum {} => api_enums::PaymentMethodType::Bizum,
            Self::Blik { .. } => api_enums::PaymentMethodType::Blik,
            Self::Eps { .. } => api_enums::PaymentMethodType::Eps,
            Self::Giropay { .. } => api_enums::PaymentMethodType::Giropay,
            Self::Ideal { .. } => api_enums::PaymentMethodType::Ideal,
            Self::Interac { .. } => api_enums::PaymentMethodType::Interac,
            Self::OnlineBankingCzechRepublic { .. } => {
                api_enums::PaymentMethodType::OnlineBankingCzechRepublic
            }
            Self::OnlineBankingFinland { .. } => api_enums::PaymentMethodType::OnlineBankingFinland,
            Self::OnlineBankingPoland { .. } => api_enums::PaymentMethodType::OnlineBankingPoland,
            Self::OnlineBankingSlovakia { .. } => {
                api_enums::PaymentMethodType::OnlineBankingSlovakia
            }
            Self::OpenBankingUk { .. } => api_enums::PaymentMethodType::OpenBankingUk,
            Self::Przelewy24 { .. } => api_enums::PaymentMethodType::Przelewy24,
            Self::Sofort { .. } => api_enums::PaymentMethodType::Sofort,
            Self::Trustly { .. } => api_enums::PaymentMethodType::Trustly,
            Self::OnlineBankingFpx { .. } => api_enums::PaymentMethodType::OnlineBankingFpx,
            Self::OnlineBankingThailand { .. } => {
                api_enums::PaymentMethodType::OnlineBankingThailand
            }
        }
    }
}

impl GetPaymentMethodType for BankDebitData {
    fn get_payment_method_type(&self) -> api_enums::PaymentMethodType {
        match self {
            Self::AchBankDebit { .. } => api_enums::PaymentMethodType::Ach,
            Self::SepaBankDebit { .. } => api_enums::PaymentMethodType::Sepa,
            Self::BecsBankDebit { .. } => api_enums::PaymentMethodType::Becs,
            Self::BacsBankDebit { .. } => api_enums::PaymentMethodType::Bacs,
        }
    }
}

impl GetPaymentMethodType for BankTransferData {
    fn get_payment_method_type(&self) -> api_enums::PaymentMethodType {
        match self {
            Self::AchBankTransfer { .. } => api_enums::PaymentMethodType::Ach,
            Self::SepaBankTransfer { .. } => api_enums::PaymentMethodType::Sepa,
            Self::BacsBankTransfer { .. } => api_enums::PaymentMethodType::Bacs,
            Self::MultibancoBankTransfer { .. } => api_enums::PaymentMethodType::Multibanco,
            Self::PermataBankTransfer { .. } => api_enums::PaymentMethodType::PermataBankTransfer,
            Self::BcaBankTransfer { .. } => api_enums::PaymentMethodType::BcaBankTransfer,
            Self::BniVaBankTransfer { .. } => api_enums::PaymentMethodType::BniVa,
            Self::BriVaBankTransfer { .. } => api_enums::PaymentMethodType::BriVa,
            Self::CimbVaBankTransfer { .. } => api_enums::PaymentMethodType::CimbVa,
            Self::DanamonVaBankTransfer { .. } => api_enums::PaymentMethodType::DanamonVa,
            Self::MandiriVaBankTransfer { .. } => api_enums::PaymentMethodType::MandiriVa,
            Self::Pix {} => api_enums::PaymentMethodType::Pix,
            Self::Pse {} => api_enums::PaymentMethodType::Pse,
        }
    }
}

impl GetPaymentMethodType for CryptoData {
    fn get_payment_method_type(&self) -> api_enums::PaymentMethodType {
        api_enums::PaymentMethodType::CryptoCurrency
    }
}

impl GetPaymentMethodType for UpiData {
    fn get_payment_method_type(&self) -> api_enums::PaymentMethodType {
        api_enums::PaymentMethodType::UpiCollect
    }
}
impl GetPaymentMethodType for VoucherData {
    fn get_payment_method_type(&self) -> api_enums::PaymentMethodType {
        match self {
            Self::Boleto(_) => api_enums::PaymentMethodType::Boleto,
            Self::Efecty => api_enums::PaymentMethodType::Efecty,
            Self::PagoEfectivo => api_enums::PaymentMethodType::PagoEfectivo,
            Self::RedCompra => api_enums::PaymentMethodType::RedCompra,
            Self::RedPagos => api_enums::PaymentMethodType::RedPagos,
            Self::Alfamart(_) => api_enums::PaymentMethodType::Alfamart,
            Self::Indomaret(_) => api_enums::PaymentMethodType::Indomaret,
            Self::Oxxo => api_enums::PaymentMethodType::Oxxo,
            Self::SevenEleven(_) => api_enums::PaymentMethodType::SevenEleven,
            Self::Lawson(_) => api_enums::PaymentMethodType::Lawson,
            Self::MiniStop(_) => api_enums::PaymentMethodType::MiniStop,
            Self::FamilyMart(_) => api_enums::PaymentMethodType::FamilyMart,
            Self::Seicomart(_) => api_enums::PaymentMethodType::Seicomart,
            Self::PayEasy(_) => api_enums::PaymentMethodType::PayEasy,
        }
    }
}
impl GetPaymentMethodType for GiftCardData {
    fn get_payment_method_type(&self) -> api_enums::PaymentMethodType {
        match self {
            Self::Givex(_) => api_enums::PaymentMethodType::Givex,
            Self::PaySafeCard {} => api_enums::PaymentMethodType::PaySafeCard,
        }
    }
}

#[derive(serde::Deserialize, serde::Serialize, Debug, Clone, ToSchema, Eq, PartialEq)]
#[serde(rename_all = "snake_case")]
pub enum GiftCardData {
    Givex(GiftCardDetails),
    PaySafeCard {},
}

#[derive(serde::Deserialize, serde::Serialize, Debug, Clone, ToSchema, Eq, PartialEq)]
#[serde(rename_all = "snake_case")]
pub struct GiftCardDetails {
    /// The gift card number
    #[schema(value_type = String)]
    pub number: Secret<String>,
    /// The card verification code.
    #[schema(value_type = String)]
    pub cvc: Secret<String>,
}

#[derive(Default, Eq, PartialEq, Clone, Debug, serde::Deserialize, serde::Serialize, ToSchema)]
#[serde(rename_all = "snake_case")]
pub struct AdditionalCardInfo {
    pub card_issuer: Option<String>,
    pub card_network: Option<api_enums::CardNetwork>,
    pub card_type: Option<String>,
    pub card_issuing_country: Option<String>,
    pub bank_code: Option<String>,
    pub last4: Option<String>,
    pub card_isin: Option<String>,
    pub card_extended_bin: Option<String>,
    pub card_exp_month: Option<Secret<String>>,
    pub card_exp_year: Option<Secret<String>>,
    pub card_holder_name: Option<Secret<String>>,
}

#[derive(Debug, Clone, Eq, PartialEq, serde::Deserialize, serde::Serialize)]
#[serde(rename_all = "snake_case")]
pub enum AdditionalPaymentData {
    Card(Box<AdditionalCardInfo>),
    BankRedirect {
        bank_name: Option<api_enums::BankNames>,
    },
    Wallet {},
    PayLater {},
    BankTransfer {},
    Crypto {},
    BankDebit {},
    MandatePayment {},
    Reward {},
    Upi {},
    GiftCard {},
    Voucher {},
    CardRedirect {},
    CardToken {},
}

#[derive(Debug, Clone, Eq, PartialEq, serde::Deserialize, serde::Serialize, ToSchema)]
#[serde(rename_all = "snake_case")]
pub enum BankRedirectData {
    BancontactCard {
        /// The card number
        #[schema(value_type = String, example = "4242424242424242")]
        card_number: Option<CardNumber>,
        /// The card's expiry month
        #[schema(value_type = String, example = "24")]
        card_exp_month: Option<Secret<String>>,

        /// The card's expiry year
        #[schema(value_type = String, example = "24")]
        card_exp_year: Option<Secret<String>>,

        /// The card holder's name
        #[schema(value_type = String, example = "John Test")]
        card_holder_name: Option<Secret<String>>,

        //Required by Stripes
        billing_details: Option<BankRedirectBilling>,
    },
    Bizum {},
    Blik {
        // Blik Code
        blik_code: Option<String>,
    },
    Eps {
        /// The billing details for bank redirection
        billing_details: Option<BankRedirectBilling>,

        /// The hyperswitch bank code for eps
        #[schema(value_type = BankNames, example = "triodos_bank")]
        bank_name: Option<api_enums::BankNames>,

        /// The country for bank payment
        #[schema(value_type = CountryAlpha2, example = "US")]
        country: Option<api_enums::CountryAlpha2>,
    },
    Giropay {
        /// The billing details for bank redirection
        billing_details: Option<BankRedirectBilling>,
        /// Bank account details for Giropay

        #[schema(value_type = Option<String>)]
        /// Bank account bic code
        bank_account_bic: Option<Secret<String>>,

        /// Bank account iban
        #[schema(value_type = Option<String>)]
        bank_account_iban: Option<Secret<String>>,

        /// The country for bank payment
        #[schema(value_type = CountryAlpha2, example = "US")]
        country: Option<api_enums::CountryAlpha2>,
    },
    Ideal {
        /// The billing details for bank redirection
        billing_details: Option<BankRedirectBilling>,

        /// The hyperswitch bank code for ideal
        #[schema(value_type = BankNames, example = "abn_amro")]
        bank_name: Option<api_enums::BankNames>,

        /// The country for bank payment
        #[schema(value_type = CountryAlpha2, example = "US")]
        country: Option<api_enums::CountryAlpha2>,
    },
    Interac {
        /// The country for bank payment
        #[schema(value_type = CountryAlpha2, example = "US")]
        country: api_enums::CountryAlpha2,

        #[schema(value_type = String, example = "john.doe@example.com")]
        email: Email,
    },
    OnlineBankingCzechRepublic {
        // Issuer banks
        #[schema(value_type = BankNames)]
        issuer: api_enums::BankNames,
    },
    OnlineBankingFinland {
        // Shopper Email
        #[schema(value_type = Option<String>)]
        email: Option<Email>,
    },
    OnlineBankingPoland {
        // Issuer banks
        #[schema(value_type = BankNames)]
        issuer: api_enums::BankNames,
    },
    OnlineBankingSlovakia {
        // Issuer value corresponds to the bank
        #[schema(value_type = BankNames)]
        issuer: api_enums::BankNames,
    },
    OpenBankingUk {
        // Issuer banks
        #[schema(value_type = BankNames)]
        issuer: Option<api_enums::BankNames>,
        /// The country for bank payment
        #[schema(value_type = CountryAlpha2, example = "US")]
        country: Option<api_enums::CountryAlpha2>,
    },
    Przelewy24 {
        //Issuer banks
        #[schema(value_type = Option<BankNames>)]
        bank_name: Option<api_enums::BankNames>,

        // The billing details for bank redirect
        billing_details: BankRedirectBilling,
    },
    Sofort {
        /// The billing details for bank redirection
        billing_details: Option<BankRedirectBilling>,

        /// The country for bank payment
        #[schema(value_type = CountryAlpha2, example = "US")]
        country: Option<api_enums::CountryAlpha2>,

        /// The preferred language
        #[schema(example = "en")]
        preferred_language: Option<String>,
    },
    Trustly {
        /// The country for bank payment
        #[schema(value_type = CountryAlpha2, example = "US")]
        country: api_enums::CountryAlpha2,
    },
    OnlineBankingFpx {
        // Issuer banks
        #[schema(value_type = BankNames)]
        issuer: api_enums::BankNames,
    },
    OnlineBankingThailand {
        #[schema(value_type = BankNames)]
        issuer: api_enums::BankNames,
    },
}

#[derive(Debug, Clone, Eq, PartialEq, serde::Serialize, serde::Deserialize, ToSchema)]
pub struct AlfamartVoucherData {
    /// The billing first name for Alfamart
    #[schema(value_type = String, example = "Jane")]
    pub first_name: Secret<String>,
    /// The billing second name for Alfamart
    #[schema(value_type = String, example = "Doe")]
    pub last_name: Option<Secret<String>>,
    /// The Email ID for Alfamart
    #[schema(value_type = String, example = "example@me.com")]
    pub email: Email,
}

#[derive(Debug, Clone, Eq, PartialEq, serde::Serialize, serde::Deserialize, ToSchema)]
pub struct IndomaretVoucherData {
    /// The billing first name for Alfamart
    #[schema(value_type = String, example = "Jane")]
    pub first_name: Secret<String>,
    /// The billing second name for Alfamart
    #[schema(value_type = String, example = "Doe")]
    pub last_name: Option<Secret<String>>,
    /// The Email ID for Alfamart
    #[schema(value_type = String, example = "example@me.com")]
    pub email: Email,
}

#[derive(Debug, Clone, Eq, PartialEq, serde::Serialize, serde::Deserialize, ToSchema)]
pub struct JCSVoucherData {
    /// The billing first name for Japanese convenience stores
    #[schema(value_type = String, example = "Jane")]
    pub first_name: Secret<String>,
    /// The billing second name Japanese convenience stores
    #[schema(value_type = String, example = "Doe")]
    pub last_name: Option<Secret<String>>,
    /// The Email ID for Japanese convenience stores
    #[schema(value_type = String, example = "example@me.com")]
    pub email: Email,
    /// The telephone number for Japanese convenience stores
    #[schema(value_type = String, example = "9999999999")]
    pub phone_number: String,
}

#[derive(Debug, Clone, Eq, PartialEq, serde::Deserialize, serde::Serialize, ToSchema)]
pub struct AchBillingDetails {
    /// The Email ID for ACH billing
    #[schema(value_type = String, example = "example@me.com")]
    pub email: Email,
}

#[derive(Debug, Clone, Eq, PartialEq, serde::Deserialize, serde::Serialize, ToSchema)]
pub struct DokuBillingDetails {
    /// The billing first name for Doku
    #[schema(value_type = String, example = "Jane")]
    pub first_name: Secret<String>,
    /// The billing second name for Doku
    #[schema(value_type = String, example = "Doe")]
    pub last_name: Option<Secret<String>>,
    /// The Email ID for Doku billing
    #[schema(value_type = String, example = "example@me.com")]
    pub email: Email,
}

#[derive(Debug, Clone, Eq, PartialEq, serde::Deserialize, serde::Serialize, ToSchema)]
pub struct MultibancoBillingDetails {
    #[schema(value_type = String, example = "example@me.com")]
    pub email: Email,
}

#[derive(Debug, Clone, Eq, PartialEq, serde::Deserialize, serde::Serialize, ToSchema)]
pub struct SepaAndBacsBillingDetails {
    /// The Email ID for SEPA and BACS billing
    #[schema(value_type = String, example = "example@me.com")]
    pub email: Email,
    /// The billing name for SEPA and BACS billing
    #[schema(value_type = String, example = "Jane Doe")]
    pub name: Secret<String>,
}

#[derive(Debug, Clone, Eq, PartialEq, serde::Deserialize, serde::Serialize, ToSchema)]
#[serde(rename_all = "snake_case")]
pub struct CryptoData {
    pub pay_currency: Option<String>,
}

#[derive(Debug, Clone, Eq, PartialEq, serde::Deserialize, serde::Serialize, ToSchema)]
#[serde(rename_all = "snake_case")]
pub struct UpiData {
    #[schema(value_type = Option<String>, example = "successtest@iata")]
    pub vpa_id: Option<Secret<String, pii::UpiVpaMaskingStrategy>>,
}

#[derive(Debug, Clone, Eq, PartialEq, serde::Deserialize, serde::Serialize, ToSchema)]
pub struct SofortBilling {
    /// The country associated with the billing
    #[schema(value_type = CountryAlpha2, example = "US")]
    pub billing_country: String,
}

#[derive(Debug, Clone, Eq, PartialEq, serde::Deserialize, serde::Serialize, ToSchema)]
pub struct BankRedirectBilling {
    /// The name for which billing is issued
    #[schema(value_type = String, example = "John Doe")]
    pub billing_name: Option<Secret<String>>,
    /// The billing email for bank redirect
    #[schema(value_type = String, example = "example@example.com")]
    pub email: Option<Email>,
}

#[derive(Eq, PartialEq, Clone, Debug, serde::Deserialize, serde::Serialize, ToSchema)]
#[serde(rename_all = "snake_case")]
pub enum BankTransferData {
    AchBankTransfer {
        /// The billing details for ACH Bank Transfer
        billing_details: AchBillingDetails,
    },
    SepaBankTransfer {
        /// The billing details for SEPA
        billing_details: SepaAndBacsBillingDetails,

        /// The two-letter ISO country code for SEPA and BACS
        #[schema(value_type = CountryAlpha2, example = "US")]
        country: api_enums::CountryAlpha2,
    },
    BacsBankTransfer {
        /// The billing details for SEPA
        billing_details: SepaAndBacsBillingDetails,
    },
    MultibancoBankTransfer {
        /// The billing details for Multibanco
        billing_details: MultibancoBillingDetails,
    },
    PermataBankTransfer {
        /// The billing details for Permata Bank Transfer
        billing_details: DokuBillingDetails,
    },
    BcaBankTransfer {
        /// The billing details for BCA Bank Transfer
        billing_details: DokuBillingDetails,
    },
    BniVaBankTransfer {
        /// The billing details for BniVa Bank Transfer
        billing_details: DokuBillingDetails,
    },
    BriVaBankTransfer {
        /// The billing details for BniVa Bank Transfer
        billing_details: DokuBillingDetails,
    },
    CimbVaBankTransfer {
        /// The billing details for BniVa Bank Transfer
        billing_details: DokuBillingDetails,
    },
    DanamonVaBankTransfer {
        /// The billing details for BniVa Bank Transfer
        billing_details: DokuBillingDetails,
    },
    MandiriVaBankTransfer {
        /// The billing details for BniVa Bank Transfer
        billing_details: DokuBillingDetails,
    },
    Pix {},
    Pse {},
}

#[derive(serde::Deserialize, serde::Serialize, Debug, Clone, ToSchema, Eq, PartialEq)]
pub struct BankDebitBilling {
    /// The billing name for bank debits
    #[schema(value_type = String, example = "John Doe")]
    pub name: Secret<String>,
    /// The billing email for bank debits
    #[schema(value_type = String, example = "example@example.com")]
    pub email: Email,
    /// The billing address for bank debits
    pub address: Option<AddressDetails>,
}

#[derive(Eq, PartialEq, Clone, Debug, serde::Deserialize, serde::Serialize, ToSchema)]
#[serde(rename_all = "snake_case")]
pub enum WalletData {
    /// The wallet data for Ali Pay QrCode
    AliPayQr(Box<AliPayQr>),
    /// The wallet data for Ali Pay redirect
    AliPayRedirect(AliPayRedirection),
    /// The wallet data for Ali Pay HK redirect
    AliPayHkRedirect(AliPayHkRedirection),
    /// The wallet data for Momo redirect
    MomoRedirect(MomoRedirection),
    /// The wallet data for KakaoPay redirect
    KakaoPayRedirect(KakaoPayRedirection),
    /// The wallet data for GoPay redirect
    GoPayRedirect(GoPayRedirection),
    /// The wallet data for Gcash redirect
    GcashRedirect(GcashRedirection),
    /// The wallet data for Apple pay
    ApplePay(ApplePayWalletData),
    /// Wallet data for apple pay redirect flow
    ApplePayRedirect(Box<ApplePayRedirectData>),
    /// Wallet data for apple pay third party sdk flow
    ApplePayThirdPartySdk(Box<ApplePayThirdPartySdkData>),
    /// Wallet data for DANA redirect flow
    DanaRedirect {},
    /// The wallet data for Google pay
    GooglePay(GooglePayWalletData),
    /// Wallet data for google pay redirect flow
    GooglePayRedirect(Box<GooglePayRedirectData>),
    /// Wallet data for Google pay third party sdk flow
    GooglePayThirdPartySdk(Box<GooglePayThirdPartySdkData>),
    MbWayRedirect(Box<MbWayRedirection>),
    /// The wallet data for MobilePay redirect
    MobilePayRedirect(Box<MobilePayRedirection>),
    /// This is for paypal redirection
    PaypalRedirect(PaypalRedirection),
    /// The wallet data for Paypal
    PaypalSdk(PayPalWalletData),
    /// The wallet data for Samsung Pay
    SamsungPay(Box<SamsungPayWalletData>),
    /// Wallet data for Twint Redirection
    TwintRedirect {},
    /// Wallet data for Vipps Redirection
    VippsRedirect {},
    /// The wallet data for Touch n Go Redirection
    TouchNGoRedirect(Box<TouchNGoRedirection>),
    /// The wallet data for WeChat Pay Redirection
    WeChatPayRedirect(Box<WeChatPayRedirection>),
    /// The wallet data for WeChat Pay Display QrCode
    WeChatPayQr(Box<WeChatPayQr>),
    /// The wallet data for Cashapp Qr
    CashappQr(Box<CashappQr>),
    // The wallet data for Swish
    SwishQr(SwishQrData),
}

#[derive(Eq, PartialEq, Clone, Debug, serde::Deserialize, serde::Serialize, ToSchema)]
#[serde(rename_all = "snake_case")]
pub struct SamsungPayWalletData {
    /// The encrypted payment token from Samsung
    #[schema(value_type = String)]
    pub token: Secret<String>,
}

#[derive(Eq, PartialEq, Clone, Debug, serde::Deserialize, serde::Serialize, ToSchema)]
#[serde(rename_all = "snake_case")]
pub struct GooglePayWalletData {
    /// The type of payment method
    #[serde(rename = "type")]
    pub pm_type: String,
    /// User-facing message to describe the payment method that funds this transaction.
    pub description: String,
    /// The information of the payment method
    pub info: GooglePayPaymentMethodInfo,
    /// The tokenization data of Google pay
    pub tokenization_data: GpayTokenizationData,
}

#[derive(Eq, PartialEq, Clone, Debug, serde::Deserialize, serde::Serialize, ToSchema)]
pub struct ApplePayRedirectData {}

#[derive(Eq, PartialEq, Clone, Debug, serde::Deserialize, serde::Serialize, ToSchema)]
pub struct GooglePayRedirectData {}

#[derive(Eq, PartialEq, Clone, Debug, serde::Deserialize, serde::Serialize, ToSchema)]
pub struct GooglePayThirdPartySdkData {}

#[derive(Eq, PartialEq, Clone, Debug, serde::Deserialize, serde::Serialize, ToSchema)]
pub struct ApplePayThirdPartySdkData {}

#[derive(Eq, PartialEq, Clone, Debug, serde::Deserialize, serde::Serialize, ToSchema)]
pub struct WeChatPayRedirection {}

#[derive(Eq, PartialEq, Clone, Debug, serde::Deserialize, serde::Serialize, ToSchema)]
pub struct WeChatPay {}

#[derive(Eq, PartialEq, Clone, Debug, serde::Deserialize, serde::Serialize, ToSchema)]
pub struct WeChatPayQr {}

#[derive(Eq, PartialEq, Clone, Debug, serde::Deserialize, serde::Serialize, ToSchema)]
pub struct CashappQr {}

#[derive(Eq, PartialEq, Clone, Debug, serde::Deserialize, serde::Serialize, ToSchema)]
pub struct PaypalRedirection {
    /// paypal's email address
    #[schema(max_length = 255, value_type = Option<String>, example = "johntest@test.com")]
    pub email: Option<Email>,
}

#[derive(Eq, PartialEq, Clone, Debug, serde::Deserialize, serde::Serialize, ToSchema)]
pub struct AliPayQr {}

#[derive(Eq, PartialEq, Clone, Debug, serde::Deserialize, serde::Serialize, ToSchema)]
pub struct AliPayRedirection {}

#[derive(Eq, PartialEq, Clone, Debug, serde::Deserialize, serde::Serialize, ToSchema)]
pub struct AliPayHkRedirection {}

#[derive(Eq, PartialEq, Clone, Debug, serde::Deserialize, serde::Serialize, ToSchema)]
pub struct MomoRedirection {}

#[derive(Eq, PartialEq, Clone, Debug, serde::Deserialize, serde::Serialize, ToSchema)]
pub struct KakaoPayRedirection {}

#[derive(Eq, PartialEq, Clone, Debug, serde::Deserialize, serde::Serialize, ToSchema)]
pub struct GoPayRedirection {}

#[derive(Eq, PartialEq, Clone, Debug, serde::Deserialize, serde::Serialize, ToSchema)]
pub struct GcashRedirection {}

#[derive(Eq, PartialEq, Clone, Debug, serde::Deserialize, serde::Serialize, ToSchema)]
pub struct MobilePayRedirection {}

#[derive(Eq, PartialEq, Clone, Debug, serde::Deserialize, serde::Serialize, ToSchema)]
pub struct MbWayRedirection {
    /// Telephone number of the shopper. Should be Portuguese phone number.
    #[schema(value_type = String)]
    pub telephone_number: Secret<String>,
}

#[derive(Eq, PartialEq, Clone, Debug, serde::Deserialize, serde::Serialize, ToSchema)]
#[serde(rename_all = "snake_case")]
pub struct GooglePayPaymentMethodInfo {
    /// The name of the card network
    pub card_network: String,
    /// The details of the card
    pub card_details: String,
}

#[derive(Eq, PartialEq, Clone, Debug, serde::Deserialize, serde::Serialize, ToSchema)]
pub struct PayPalWalletData {
    /// Token generated for the Apple pay
    pub token: String,
}

#[derive(Eq, PartialEq, Clone, Debug, serde::Deserialize, serde::Serialize, ToSchema)]
pub struct TouchNGoRedirection {}

#[derive(Eq, PartialEq, Clone, Debug, serde::Deserialize, serde::Serialize, ToSchema)]
pub struct SwishQrData {}

#[derive(Eq, PartialEq, Clone, Debug, serde::Deserialize, serde::Serialize, ToSchema)]
pub struct GpayTokenizationData {
    /// The type of the token
    #[serde(rename = "type")]
    pub token_type: String,
    /// Token generated for the wallet
    pub token: String,
}

#[derive(Eq, PartialEq, Clone, Debug, serde::Deserialize, serde::Serialize, ToSchema)]
pub struct ApplePayWalletData {
    /// The payment data of Apple pay
    pub payment_data: String,
    /// The payment method of Apple pay
    pub payment_method: ApplepayPaymentMethod,
    /// The unique identifier for the transaction
    pub transaction_identifier: String,
}

#[derive(Eq, PartialEq, Clone, Debug, serde::Deserialize, serde::Serialize, ToSchema)]
pub struct ApplepayPaymentMethod {
    /// The name to be displayed on Apple Pay button
    pub display_name: String,
    /// The network of the Apple pay payment method
    pub network: String,
    /// The type of the payment method
    #[serde(rename = "type")]
    pub pm_type: String,
}

#[derive(Eq, PartialEq, Clone, Debug, serde::Serialize, serde::Deserialize)]
pub struct CardResponse {
    pub last4: Option<String>,
    pub card_type: Option<String>,
    pub card_network: Option<api_enums::CardNetwork>,
    pub card_issuer: Option<String>,
    pub card_issuing_country: Option<String>,
    pub card_isin: Option<String>,
    pub card_extended_bin: Option<String>,
    pub card_exp_month: Option<Secret<String>>,
    pub card_exp_year: Option<Secret<String>>,
    pub card_holder_name: Option<Secret<String>>,
}

#[derive(Debug, Clone, Eq, PartialEq, serde::Serialize, serde::Deserialize, ToSchema)]
#[serde(rename_all = "snake_case")]
pub struct RewardData {
    /// The merchant ID with which we have to call the connector
    pub merchant_id: String,
}

#[derive(Debug, Clone, Eq, PartialEq, serde::Serialize, serde::Deserialize, ToSchema)]
pub struct BoletoVoucherData {
    /// The shopper's social security number
    #[schema(value_type = Option<String>)]
    pub social_security_number: Option<Secret<String>>,
}

#[derive(Debug, Clone, Eq, PartialEq, serde::Serialize, serde::Deserialize, ToSchema)]
#[serde(rename_all = "snake_case")]
pub enum VoucherData {
    Boleto(Box<BoletoVoucherData>),
    Efecty,
    PagoEfectivo,
    RedCompra,
    RedPagos,
    Alfamart(Box<AlfamartVoucherData>),
    Indomaret(Box<IndomaretVoucherData>),
    Oxxo,
    SevenEleven(Box<JCSVoucherData>),
    Lawson(Box<JCSVoucherData>),
    MiniStop(Box<JCSVoucherData>),
    FamilyMart(Box<JCSVoucherData>),
    Seicomart(Box<JCSVoucherData>),
    PayEasy(Box<JCSVoucherData>),
}

#[derive(Debug, Clone, Eq, PartialEq, serde::Serialize, serde::Deserialize)]
#[serde(rename_all = "snake_case")]
pub enum PaymentMethodDataResponse {
    #[serde(rename = "card")]
    Card(Box<CardResponse>),
    BankTransfer,
    Wallet,
    PayLater,
    Paypal,
    BankRedirect,
    Crypto,
    BankDebit,
    MandatePayment,
    Reward,
    Upi,
    Voucher,
    GiftCard,
    CardRedirect,
    CardToken,
}

#[derive(Debug, Clone, Eq, PartialEq, serde::Serialize, serde::Deserialize, ToSchema)]
pub struct PaymentMethodDataResponseWithBilling {
    // The struct is flattened in order to provide backwards compatibility
    #[serde(flatten)]
    pub payment_method_data: PaymentMethodDataResponse,
    pub billing: Option<Address>,
}

#[derive(Debug, Clone, PartialEq, Eq, serde::Serialize, serde::Deserialize, ToSchema)]
pub enum PaymentIdType {
    /// The identifier for payment intent
    PaymentIntentId(String),
    /// The identifier for connector transaction
    ConnectorTransactionId(String),
    /// The identifier for payment attempt
    PaymentAttemptId(String),
    /// The identifier for preprocessing step
    PreprocessingId(String),
}

impl std::fmt::Display for PaymentIdType {
    fn fmt(&self, f: &mut std::fmt::Formatter<'_>) -> std::fmt::Result {
        match self {
            Self::PaymentIntentId(payment_id) => {
                write!(f, "payment_intent_id = \"{payment_id}\"")
            }
            Self::ConnectorTransactionId(connector_transaction_id) => write!(
                f,
                "connector_transaction_id = \"{connector_transaction_id}\""
            ),
            Self::PaymentAttemptId(payment_attempt_id) => {
                write!(f, "payment_attempt_id = \"{payment_attempt_id}\"")
            }
            Self::PreprocessingId(preprocessing_id) => {
                write!(f, "preprocessing_id = \"{preprocessing_id}\"")
            }
        }
    }
}

impl PaymentIdType {
    pub fn and_then<F, E>(self, f: F) -> Result<Self, E>
    where
        F: FnOnce(String) -> Result<String, E>,
    {
        match self {
            Self::PaymentIntentId(s) => f(s).map(Self::PaymentIntentId),
            Self::ConnectorTransactionId(s) => f(s).map(Self::ConnectorTransactionId),
            Self::PaymentAttemptId(s) => f(s).map(Self::PaymentAttemptId),
            Self::PreprocessingId(s) => f(s).map(Self::PreprocessingId),
        }
    }
}

impl Default for PaymentIdType {
    fn default() -> Self {
        Self::PaymentIntentId(Default::default())
    }
}

#[derive(Default, Clone, Debug, Eq, PartialEq, ToSchema, serde::Deserialize, serde::Serialize)]
#[serde(deny_unknown_fields)]
pub struct Address {
    /// Provide the address details
    pub address: Option<AddressDetails>,

    pub phone: Option<PhoneDetails>,

<<<<<<< HEAD
=======
    #[schema(value_type = Option<String>)]
>>>>>>> c79226b9
    pub email: Option<Email>,
}

// used by customers also, could be moved outside
/// Address details
#[derive(Clone, Default, Debug, Eq, serde::Deserialize, serde::Serialize, PartialEq, ToSchema)]
#[serde(deny_unknown_fields)]
pub struct AddressDetails {
    /// The address city
    #[schema(max_length = 50, example = "New York")]
    pub city: Option<String>,

    /// The two-letter ISO country code for the address
    #[schema(value_type = Option<CountryAlpha2>, example = "US")]
    pub country: Option<api_enums::CountryAlpha2>,

    /// The first line of the address
    #[schema(value_type = Option<String>, max_length = 200, example = "123, King Street")]
    pub line1: Option<Secret<String>>,

    /// The second line of the address
    #[schema(value_type = Option<String>, max_length = 50, example = "Powelson Avenue")]
    pub line2: Option<Secret<String>>,

    /// The third line of the address
    #[schema(value_type = Option<String>, max_length = 50, example = "Bridgewater")]
    pub line3: Option<Secret<String>>,

    /// The zip/postal code for the address
    #[schema(value_type = Option<String>, max_length = 50, example = "08807")]
    pub zip: Option<Secret<String>>,

    /// The address state
    #[schema(value_type = Option<String>, example = "New York")]
    pub state: Option<Secret<String>>,

    /// The first name for the address
    #[schema(value_type = Option<String>, max_length = 255, example = "John")]
    pub first_name: Option<Secret<String>>,

    /// The last name for the address
    #[schema(value_type = Option<String>, max_length = 255, example = "Doe")]
    pub last_name: Option<Secret<String>>,
}

#[derive(Debug, Clone, Default, Eq, PartialEq, ToSchema, serde::Deserialize, serde::Serialize)]
pub struct PhoneDetails {
    /// The contact number
    #[schema(value_type = Option<String>, example = "9999999999")]
    pub number: Option<Secret<String>>,
    /// The country code attached to the number
    #[schema(example = "+1")]
    pub country_code: Option<String>,
}

#[derive(Debug, Clone, Default, Eq, PartialEq, serde::Deserialize, serde::Serialize, ToSchema)]
pub struct PaymentsCaptureRequest {
    /// The unique identifier for the payment
    #[serde(skip_deserializing)]
    pub payment_id: String,
    /// The unique identifier for the merchant
    pub merchant_id: Option<String>,
    /// The Amount to be captured/ debited from the user's payment method.
    pub amount_to_capture: Option<i64>,
    /// Decider to refund the uncaptured amount
    pub refund_uncaptured_amount: Option<bool>,
    /// Provides information about a card payment that customers see on their statements.
    pub statement_descriptor_suffix: Option<String>,
    /// Concatenated with the statement descriptor suffix that’s set on the account to form the complete statement descriptor.
    pub statement_descriptor_prefix: Option<String>,
    /// Merchant connector details used to make payments.
    #[schema(value_type = Option<MerchantConnectorDetailsWrap>)]
    pub merchant_connector_details: Option<admin::MerchantConnectorDetailsWrap>,
}

#[derive(Default, Clone, Debug, Eq, PartialEq, serde::Serialize)]
pub struct UrlDetails {
    pub url: String,
    pub method: String,
}
#[derive(Default, Clone, Debug, Eq, PartialEq, serde::Serialize)]
pub struct AuthenticationForStartResponse {
    pub authentication: UrlDetails,
}
#[derive(Clone, Debug, Eq, PartialEq, serde::Serialize, ToSchema)]
#[serde(rename_all = "snake_case")]
pub enum NextActionType {
    RedirectToUrl,
    DisplayQrCode,
    InvokeSdkClient,
    TriggerApi,
    DisplayBankTransferInformation,
    DisplayWaitScreen,
}

#[derive(Clone, Debug, Eq, PartialEq, serde::Serialize, ToSchema)]
#[serde(tag = "type", rename_all = "snake_case")]
pub enum NextActionData {
    /// Contains the url for redirection flow
    RedirectToUrl { redirect_to_url: String },
    /// Informs the next steps for bank transfer and also contains the charges details (ex: amount received, amount charged etc)
    DisplayBankTransferInformation {
        bank_transfer_steps_and_charges_details: BankTransferNextStepsData,
    },
    /// Contains third party sdk session token response
    ThirdPartySdkSessionToken { session_token: Option<SessionToken> },
    /// Contains url for Qr code image, this qr code has to be shown in sdk
    QrCodeInformation {
        #[schema(value_type = String)]
        /// Hyperswitch generated image data source url
        image_data_url: Option<Url>,
        display_to_timestamp: Option<i64>,
        #[schema(value_type = String)]
        /// The url for Qr code given by the connector
        qr_code_url: Option<Url>,
    },
    /// Contains the download url and the reference number for transaction
    DisplayVoucherInformation {
        #[schema(value_type = String)]
        voucher_details: VoucherNextStepData,
    },
    /// Contains duration for displaying a wait screen, wait screen with timer is displayed by sdk
    WaitScreenInformation {
        display_from_timestamp: i128,
        display_to_timestamp: Option<i128>,
    },
}

#[derive(Clone, Debug, serde::Serialize, serde::Deserialize)]
#[serde(rename_all = "snake_case")]
#[serde(untagged)]
// the enum order shouldn't be changed as this is being used during serialization and deserialization
pub enum QrCodeInformation {
    QrCodeUrl {
        image_data_url: Url,
        qr_code_url: Url,
        display_to_timestamp: Option<i64>,
    },
    QrDataUrl {
        image_data_url: Url,
        display_to_timestamp: Option<i64>,
    },
    QrCodeImageUrl {
        qr_code_url: Url,
        display_to_timestamp: Option<i64>,
    },
}

#[derive(Clone, Debug, Eq, PartialEq, serde::Serialize, serde::Deserialize, ToSchema)]
pub struct BankTransferNextStepsData {
    /// The instructions for performing a bank transfer
    #[serde(flatten)]
    pub bank_transfer_instructions: BankTransferInstructions,
    /// The details received by the receiver
    pub receiver: Option<ReceiverDetails>,
}

#[derive(Clone, Debug, Eq, PartialEq, serde::Serialize, serde::Deserialize, ToSchema)]
pub struct VoucherNextStepData {
    /// Voucher expiry date and time
    pub expires_at: Option<i64>,
    /// Reference number required for the transaction
    pub reference: String,
    /// Url to download the payment instruction
    pub download_url: Option<Url>,
    /// Url to payment instruction page
    pub instructions_url: Option<Url>,
}

#[derive(Clone, Debug, serde::Deserialize, serde::Serialize)]
pub struct QrCodeNextStepsInstruction {
    pub image_data_url: Url,
    pub display_to_timestamp: Option<i64>,
    pub qr_code_url: Option<Url>,
}

#[derive(Clone, Debug, serde::Deserialize)]
pub struct WaitScreenInstructions {
    pub display_from_timestamp: i128,
    pub display_to_timestamp: Option<i128>,
}

#[derive(Clone, Debug, Eq, PartialEq, serde::Serialize, serde::Deserialize, ToSchema)]
#[serde(rename_all = "snake_case")]
pub enum BankTransferInstructions {
    /// The instructions for Doku bank transactions
    DokuBankTransferInstructions(Box<DokuBankTransferInstructions>),
    /// The credit transfer for ACH transactions
    AchCreditTransfer(Box<AchTransfer>),
    /// The instructions for SEPA bank transactions
    SepaBankInstructions(Box<SepaBankTransferInstructions>),
    /// The instructions for BACS bank transactions
    BacsBankInstructions(Box<BacsBankTransferInstructions>),
    /// The instructions for Multibanco bank transactions
    Multibanco(Box<MultibancoTransferInstructions>),
}

#[derive(Clone, Debug, Eq, PartialEq, serde::Deserialize, serde::Serialize, ToSchema)]
pub struct SepaBankTransferInstructions {
    #[schema(value_type = String, example = "Jane Doe")]
    pub account_holder_name: Secret<String>,
    #[schema(value_type = String, example = "1024419982")]
    pub bic: Secret<String>,
    pub country: String,
    #[schema(value_type = String, example = "123456789")]
    pub iban: Secret<String>,
}

#[derive(Clone, Debug, Eq, PartialEq, serde::Deserialize, serde::Serialize, ToSchema)]
pub struct BacsBankTransferInstructions {
    #[schema(value_type = String, example = "Jane Doe")]
    pub account_holder_name: Secret<String>,
    #[schema(value_type = String, example = "10244123908")]
    pub account_number: Secret<String>,
    #[schema(value_type = String, example = "012")]
    pub sort_code: Secret<String>,
}

#[derive(Clone, Debug, Eq, PartialEq, serde::Serialize, serde::Deserialize, ToSchema)]
pub struct MultibancoTransferInstructions {
    #[schema(value_type = String, example = "122385736258")]
    pub reference: Secret<String>,
    #[schema(value_type = String, example = "12345")]
    pub entity: String,
}

#[derive(Clone, Debug, Eq, PartialEq, serde::Serialize, serde::Deserialize, ToSchema)]
pub struct DokuBankTransferInstructions {
    #[schema(value_type = String, example = "1707091200000")]
    pub expires_at: Option<i64>,
    #[schema(value_type = String, example = "122385736258")]
    pub reference: Secret<String>,
    #[schema(value_type = String)]
    pub instructions_url: Option<Url>,
}

#[derive(Clone, Debug, Eq, PartialEq, serde::Serialize, serde::Deserialize, ToSchema)]
pub struct AchTransfer {
    #[schema(value_type = String, example = "122385736258")]
    pub account_number: Secret<String>,
    pub bank_name: String,
    #[schema(value_type = String, example = "012")]
    pub routing_number: Secret<String>,
    #[schema(value_type = String, example = "234")]
    pub swift_code: Secret<String>,
}

#[derive(Clone, Debug, Eq, PartialEq, serde::Serialize, serde::Deserialize, ToSchema)]
pub struct ReceiverDetails {
    /// The amount received by receiver
    amount_received: i64,
    /// The amount charged by ACH
    amount_charged: Option<i64>,
    /// The amount remaining to be sent via ACH
    amount_remaining: Option<i64>,
}

#[derive(Setter, Clone, Default, Debug, PartialEq, serde::Serialize, ToSchema)]
pub struct PaymentsResponse {
    /// Unique identifier for the payment. This ensures idempotency for multiple payments
    /// that have been done by a single merchant.
    #[schema(
        min_length = 30,
        max_length = 30,
        example = "pay_mbabizu24mvu3mela5njyhpit4"
    )]
    pub payment_id: Option<String>,

    /// This is an identifier for the merchant account. This is inferred from the API key
    /// provided during the request
    #[schema(max_length = 255, example = "merchant_1668273825")]
    pub merchant_id: Option<String>,

    /// The status of the current payment that was made
    #[schema(value_type = IntentStatus, example = "failed", default = "requires_confirmation")]
    pub status: api_enums::IntentStatus,

    /// The payment amount. Amount for the payment in lowest denomination of the currency. (i.e) in cents for USD denomination, in paisa for INR denomination etc.,
    #[schema(example = 100)]
    pub amount: i64,

    /// The payment net amount. net_amount = amount + surcharge_details.surcharge_amount + surcharge_details.tax_amount,
    /// If no surcharge_details, net_amount = amount
    #[schema(example = 110)]
    pub net_amount: i64,

    /// The maximum amount that could be captured from the payment
    #[schema(minimum = 100, example = 6540)]
    pub amount_capturable: Option<i64>,

    /// The amount which is already captured from the payment
    #[schema(minimum = 100, example = 6540)]
    pub amount_received: Option<i64>,

    /// The connector used for the payment
    #[schema(example = "stripe")]
    pub connector: Option<String>,

    /// It's a token used for client side verification.
    #[schema(value_type = Option<String>, example = "pay_U42c409qyHwOkWo3vK60_secret_el9ksDkiB8hi6j9N78yo")]
    pub client_secret: Option<Secret<String>>,

    /// Time when the payment was created
    #[schema(example = "2022-09-10T10:11:12Z")]
    #[serde(with = "common_utils::custom_serde::iso8601::option")]
    pub created: Option<PrimitiveDateTime>,

    /// The currency of the amount of the payment
    #[schema(value_type = Currency, example = "USD")]
    pub currency: String,

    /// The identifier for the customer object. If not provided the customer ID will be autogenerated.
    #[schema(max_length = 255, example = "cus_y3oqhf46pyzuxjbcn2giaqnb44")]
    pub customer_id: Option<String>,

    /// A description of the payment
    #[schema(example = "It's my first payment request")]
    pub description: Option<String>,

    /// List of refund that happened on this intent
    #[schema(value_type = Option<Vec<RefundResponse>>)]
    pub refunds: Option<Vec<refunds::RefundResponse>>,

    /// List of dispute that happened on this intent
    #[schema(value_type = Option<Vec<DisputeResponsePaymentsRetrieve>>)]
    pub disputes: Option<Vec<disputes::DisputeResponsePaymentsRetrieve>>,

    /// List of attempts that happened on this intent
    #[schema(value_type = Option<Vec<PaymentAttemptResponse>>)]
    #[serde(skip_serializing_if = "Option::is_none")]
    pub attempts: Option<Vec<PaymentAttemptResponse>>,

    /// List of captures done on latest attempt
    #[schema(value_type = Option<Vec<CaptureResponse>>)]
    #[serde(skip_serializing_if = "Option::is_none")]
    pub captures: Option<Vec<CaptureResponse>>,

    /// A unique identifier to link the payment to a mandate, can be use instead of payment_method_data
    #[schema(max_length = 255, example = "mandate_iwer89rnjef349dni3")]
    pub mandate_id: Option<String>,

    /// Provided mandate information for creating a mandate
    #[auth_based]
    pub mandate_data: Option<MandateData>,

    /// Indicates that you intend to make future payments with this Payment’s payment method. Providing this parameter will attach the payment method to the Customer, if present, after the Payment is confirmed and any required actions from the user are complete.
    #[schema(value_type = Option<FutureUsage>, example = "off_session")]
    pub setup_future_usage: Option<api_enums::FutureUsage>,

    /// Set to true to indicate that the customer is not in your checkout flow during this payment, and therefore is unable to authenticate. This parameter is intended for scenarios where you collect card details and charge them later. This parameter can only be used with confirm=true.
    #[schema(example = true)]
    pub off_session: Option<bool>,

    /// A timestamp (ISO 8601 code) that determines when the payment should be captured.
    /// Providing this field will automatically set `capture` to true
    #[schema(example = "2022-09-10T10:11:12Z")]
    #[serde(with = "common_utils::custom_serde::iso8601::option")]
    pub capture_on: Option<PrimitiveDateTime>,

    /// This is the instruction for capture/ debit the money from the users' card. On the other hand authorization refers to blocking the amount on the users' payment method.
    #[schema(value_type = Option<CaptureMethod>, example = "automatic")]
    pub capture_method: Option<api_enums::CaptureMethod>,

    /// The payment method that is to be used
    #[schema(value_type = PaymentMethodType, example = "bank_transfer")]
    #[auth_based]
    pub payment_method: Option<api_enums::PaymentMethod>,

    /// The payment method information provided for making a payment
    #[schema(value_type = Option<PaymentMethod>, example = "bank_transfer")]
    #[auth_based]
    pub payment_method_data: Option<PaymentMethodDataResponseWithBilling>,

    /// Provide a reference to a stored payment method
    #[schema(example = "187282ab-40ef-47a9-9206-5099ba31e432")]
    pub payment_token: Option<String>,

    /// The shipping address for the payment
    pub shipping: Option<Address>,

    /// The billing address for the payment
    pub billing: Option<Address>,

    /// Information about the product , quantity and amount for connectors. (e.g. Klarna)
    #[schema(value_type = Option<Vec<OrderDetailsWithAmount>>, example = r#"[{
        "product_name": "gillete creme",
        "quantity": 15,
        "amount" : 900
    }]"#)]
    pub order_details: Option<Vec<pii::SecretSerdeValue>>,

    /// description: The customer's email address
    #[schema(max_length = 255, value_type = Option<String>, example = "johntest@test.com")]
    pub email: crypto::OptionalEncryptableEmail,

    /// description: The customer's name
    #[schema(value_type = Option<String>, max_length = 255, example = "John Test")]
    pub name: crypto::OptionalEncryptableName,

    /// The customer's phone number
    #[schema(value_type = Option<String>, max_length = 255, example = "3141592653")]
    pub phone: crypto::OptionalEncryptablePhone,

    /// The URL to redirect after the completion of the operation
    #[schema(example = "https://hyperswitch.io")]
    pub return_url: Option<String>,

    /// The transaction authentication can be set to undergo payer authentication. By default, the authentication will be marked as NO_THREE_DS
    #[schema(value_type = Option<AuthenticationType>, example = "no_three_ds", default = "three_ds")]
    pub authentication_type: Option<api_enums::AuthenticationType>,

    /// For non-card charges, you can use this value as the complete description that appears on your customers’ statements. Must contain at least one letter, maximum 22 characters.
    #[schema(max_length = 255, example = "Hyperswitch Router")]
    pub statement_descriptor_name: Option<String>,

    /// Provides information about a card payment that customers see on their statements. Concatenated with the prefix (shortened descriptor) or statement descriptor that’s set on the account to form the complete statement descriptor. Maximum 255 characters for the concatenated descriptor.
    #[schema(max_length = 255, example = "Payment for shoes purchase")]
    pub statement_descriptor_suffix: Option<String>,

    /// Additional information required for redirection
    pub next_action: Option<NextActionData>,

    /// If the payment was cancelled the reason provided here
    pub cancellation_reason: Option<String>,

    /// If there was an error while calling the connectors the code is received here
    #[schema(example = "E0001")]
    pub error_code: Option<String>,

    /// If there was an error while calling the connector the error message is received here
    #[schema(example = "Failed while verifying the card")]
    pub error_message: Option<String>,

    /// error code unified across the connectors is received here if there was an error while calling connector
    pub unified_code: Option<String>,

    /// error message unified across the connectors is received here if there was an error while calling connector
    pub unified_message: Option<String>,

    /// Payment Experience for the current payment
    #[schema(value_type = Option<PaymentExperience>, example = "redirect_to_url")]
    pub payment_experience: Option<api_enums::PaymentExperience>,

    /// Payment Method Type
    #[schema(value_type = Option<PaymentMethodType>, example = "gpay")]
    pub payment_method_type: Option<api_enums::PaymentMethodType>,

    /// The connector used for this payment along with the country and business details
    #[schema(example = "stripe_US_food")]
    pub connector_label: Option<String>,

    /// The business country of merchant for this payment
    #[schema(value_type = Option<CountryAlpha2>, example = "US")]
    pub business_country: Option<api_enums::CountryAlpha2>,

    /// The business label of merchant for this payment
    pub business_label: Option<String>,

    /// The business_sub_label for this payment
    pub business_sub_label: Option<String>,

    /// Allowed Payment Method Types for a given PaymentIntent
    #[schema(value_type = Option<Vec<PaymentMethodType>>)]
    pub allowed_payment_method_types: Option<serde_json::Value>,

    /// ephemeral_key for the customer_id mentioned
    pub ephemeral_key: Option<EphemeralKeyCreateResponse>,

    /// If true the payment can be retried with same or different payment method which means the confirm call can be made again.
    pub manual_retry_allowed: Option<bool>,

    /// A unique identifier for a payment provided by the connector
    #[schema(value_type = Option<String>, example = "993672945374576J")]
    pub connector_transaction_id: Option<String>,

    /// Frm message contains information about the frm response
    pub frm_message: Option<FrmMessage>,

    /// You can specify up to 50 keys, with key names up to 40 characters long and values up to 500 characters long. Metadata is useful for storing additional, structured information on an object.
    #[schema(value_type = Option<Object>, example = r#"{ "udf1": "some-value", "udf2": "some-value" }"#)]
    pub metadata: Option<pii::SecretSerdeValue>,

    /// additional data related to some connectors
    #[schema(value_type = Option<ConnectorMetadata>)]
    pub connector_metadata: Option<serde_json::Value>, // This is Value because it is fetched from DB and before putting in DB the type is validated

    /// additional data that might be required by hyperswitch
    #[schema(value_type = Option<FeatureMetadata>)]
    pub feature_metadata: Option<serde_json::Value>, // This is Value because it is fetched from DB and before putting in DB the type is validated

    /// reference to the payment at connector side
    #[schema(value_type = Option<String>, example = "993672945374576J")]
    pub reference_id: Option<String>,

    pub payment_link: Option<PaymentLinkResponse>,
    /// The business profile that is associated with this payment
    pub profile_id: Option<String>,

    /// details of surcharge applied on this payment
    pub surcharge_details: Option<RequestSurchargeDetails>,

    /// total number of attempts associated with this payment
    pub attempt_count: i16,

    /// Denotes the action(approve or reject) taken by merchant in case of manual review. Manual review can occur when the transaction is marked as risky by the frm_processor, payment processor or when there is underpayment/over payment incase of crypto payment
    pub merchant_decision: Option<String>,

    /// Identifier of the connector ( merchant connector account ) which was chosen to make the payment
    pub merchant_connector_id: Option<String>,

    /// If true incremental authorization can be performed on this payment
    pub incremental_authorization_allowed: Option<bool>,

    /// Total number of authorizations happened in an incremental_authorization payment
    pub authorization_count: Option<i32>,

    /// List of incremental authorizations happened to the payment
    pub incremental_authorizations: Option<Vec<IncrementalAuthorizationResponse>>,

    /// Date Time expiry of the payment
    #[schema(example = "2022-09-10T10:11:12Z")]
    #[serde(default, with = "common_utils::custom_serde::iso8601::option")]
    pub expires_on: Option<PrimitiveDateTime>,

    /// Payment Fingerprint
    pub fingerprint: Option<String>,
}

#[derive(Clone, Debug, serde::Deserialize, ToSchema, serde::Serialize)]
#[serde(deny_unknown_fields)]
pub struct PaymentListConstraints {
    /// The identifier for customer
    #[schema(example = "cus_meowuwunwiuwiwqw")]
    pub customer_id: Option<String>,

    /// A cursor for use in pagination, fetch the next list after some object
    #[schema(example = "pay_fafa124123")]
    pub starting_after: Option<String>,

    /// A cursor for use in pagination, fetch the previous list before some object
    #[schema(example = "pay_fafa124123")]
    pub ending_before: Option<String>,

    /// limit on the number of objects to return
    #[schema(default = 10, maximum = 100)]
    #[serde(default = "default_limit")]
    pub limit: u32,

    /// The time at which payment is created
    #[schema(example = "2022-09-10T10:11:12Z")]
    #[serde(default, with = "common_utils::custom_serde::iso8601::option")]
    pub created: Option<PrimitiveDateTime>,

    /// Time less than the payment created time
    #[schema(example = "2022-09-10T10:11:12Z")]
    #[serde(
        default,
        with = "common_utils::custom_serde::iso8601::option",
        rename = "created.lt"
    )]
    pub created_lt: Option<PrimitiveDateTime>,

    /// Time greater than the payment created time
    #[schema(example = "2022-09-10T10:11:12Z")]
    #[serde(
        default,
        with = "common_utils::custom_serde::iso8601::option",
        rename = "created.gt"
    )]
    pub created_gt: Option<PrimitiveDateTime>,

    /// Time less than or equals to the payment created time
    #[schema(example = "2022-09-10T10:11:12Z")]
    #[serde(
        default,
        with = "common_utils::custom_serde::iso8601::option",
        rename = "created.lte"
    )]
    pub created_lte: Option<PrimitiveDateTime>,

    /// Time greater than or equals to the payment created time
    #[schema(example = "2022-09-10T10:11:12Z")]
    #[serde(default, with = "common_utils::custom_serde::iso8601::option")]
    #[serde(rename = "created.gte")]
    pub created_gte: Option<PrimitiveDateTime>,
}

#[derive(Clone, Debug, serde::Serialize, ToSchema)]
pub struct PaymentListResponse {
    /// The number of payments included in the list
    pub size: usize,
    // The list of payments response objects
    pub data: Vec<PaymentsResponse>,
}

#[derive(Setter, Clone, Default, Debug, PartialEq, serde::Serialize, ToSchema)]
pub struct IncrementalAuthorizationResponse {
    /// The unique identifier of authorization
    pub authorization_id: String,
    /// Amount the authorization has been made for
    pub amount: i64,
    #[schema(value_type= AuthorizationStatus)]
    /// The status of the authorization
    pub status: common_enums::AuthorizationStatus,
    /// Error code sent by the connector for authorization
    pub error_code: Option<String>,
    /// Error message sent by the connector for authorization
    pub error_message: Option<String>,
    /// Previously authorized amount for the payment
    pub previously_authorized_amount: i64,
}

#[derive(Clone, Debug, serde::Serialize)]
pub struct PaymentListResponseV2 {
    /// The number of payments included in the list for given constraints
    pub count: usize,
    /// The total number of available payments for given constraints
    pub total_count: i64,
    /// The list of payments response objects
    pub data: Vec<PaymentsResponse>,
}

#[derive(Clone, Debug, serde::Deserialize, serde::Serialize)]
pub struct PaymentListFilterConstraints {
    /// The identifier for payment
    pub payment_id: Option<String>,
    /// The identifier for business profile
    pub profile_id: Option<String>,
    /// The identifier for customer
    pub customer_id: Option<String>,
    /// The limit on the number of objects. The default limit is 10 and max limit is 20
    #[serde(default = "default_limit")]
    pub limit: u32,
    /// The starting point within a list of objects
    pub offset: Option<u32>,
    /// The time range for which objects are needed. TimeRange has two fields start_time and end_time from which objects can be filtered as per required scenarios (created_at, time less than, greater than etc).
    #[serde(flatten)]
    pub time_range: Option<TimeRange>,
    /// The list of connectors to filter payments list
    pub connector: Option<Vec<api_enums::Connector>>,
    /// The list of currencies to filter payments list
    pub currency: Option<Vec<enums::Currency>>,
    /// The list of payment status to filter payments list
    pub status: Option<Vec<enums::IntentStatus>>,
    /// The list of payment methods to filter payments list
    pub payment_method: Option<Vec<enums::PaymentMethod>>,
    /// The list of payment method types to filter payments list
    pub payment_method_type: Option<Vec<enums::PaymentMethodType>>,
    /// The list of authentication types to filter payments list
    pub authentication_type: Option<Vec<enums::AuthenticationType>>,
}
#[derive(Clone, Debug, serde::Serialize)]
pub struct PaymentListFilters {
    /// The list of available connector filters
    pub connector: Vec<String>,
    /// The list of available currency filters
    pub currency: Vec<enums::Currency>,
    /// The list of available payment status filters
    pub status: Vec<enums::IntentStatus>,
    /// The list of available payment method filters
    pub payment_method: Vec<enums::PaymentMethod>,
    /// The list of available payment method types
    pub payment_method_type: Vec<enums::PaymentMethodType>,
    /// The list of available authentication types
    pub authentication_type: Vec<enums::AuthenticationType>,
}

#[derive(
    Debug, Clone, Copy, serde::Serialize, serde::Deserialize, PartialEq, Eq, Hash, ToSchema,
)]
pub struct TimeRange {
    /// The start time to filter payments list or to get list of filters. To get list of filters start time is needed to be passed
    #[serde(with = "common_utils::custom_serde::iso8601")]
    #[serde(alias = "startTime")]
    pub start_time: PrimitiveDateTime,
    /// The end time to filter payments list or to get list of filters. If not passed the default time is now
    #[serde(default, with = "common_utils::custom_serde::iso8601::option")]
    #[serde(alias = "endTime")]
    pub end_time: Option<PrimitiveDateTime>,
}

#[derive(Setter, Clone, Default, Debug, PartialEq, serde::Serialize)]
pub struct VerifyResponse {
    pub verify_id: Option<String>,
    pub merchant_id: Option<String>,
    // pub status: enums::VerifyStatus,
    pub client_secret: Option<Secret<String>>,
    pub customer_id: Option<String>,
    pub email: crypto::OptionalEncryptableEmail,
    pub name: crypto::OptionalEncryptableName,
    pub phone: crypto::OptionalEncryptablePhone,
    pub mandate_id: Option<String>,
    #[auth_based]
    pub payment_method: Option<api_enums::PaymentMethod>,
    #[auth_based]
    pub payment_method_data: Option<PaymentMethodDataResponse>,
    pub payment_token: Option<String>,
    pub error_code: Option<String>,
    pub error_message: Option<String>,
}

fn default_limit() -> u32 {
    10
}

#[derive(Default, Debug, serde::Deserialize, serde::Serialize)]
pub struct PaymentsRedirectionResponse {
    pub redirect_url: String,
}

pub struct MandateValidationFields {
    pub mandate_id: Option<String>,
    pub confirm: Option<bool>,
    pub customer_id: Option<String>,
    pub mandate_data: Option<MandateData>,
    pub setup_future_usage: Option<api_enums::FutureUsage>,
    pub off_session: Option<bool>,
}

impl From<&PaymentsRequest> for MandateValidationFields {
    fn from(req: &PaymentsRequest) -> Self {
        Self {
            mandate_id: req.mandate_id.clone(),
            confirm: req.confirm,
            customer_id: req
                .customer
                .as_ref()
                .map(|customer_details| &customer_details.id)
                .or(req.customer_id.as_ref())
                .map(ToOwned::to_owned),
            mandate_data: req.mandate_data.clone(),
            setup_future_usage: req.setup_future_usage,
            off_session: req.off_session,
        }
    }
}

impl From<&VerifyRequest> for MandateValidationFields {
    fn from(req: &VerifyRequest) -> Self {
        Self {
            mandate_id: None,
            confirm: Some(true),
            customer_id: req.customer_id.clone(),
            mandate_data: req.mandate_data.clone(),
            off_session: req.off_session,
            setup_future_usage: req.setup_future_usage,
        }
    }
}

impl From<PaymentsSessionRequest> for PaymentsSessionResponse {
    fn from(item: PaymentsSessionRequest) -> Self {
        let client_secret: Secret<String, pii::ClientSecret> = Secret::new(item.client_secret);
        Self {
            session_token: vec![],
            payment_id: item.payment_id,
            client_secret,
        }
    }
}

impl From<PaymentsStartRequest> for PaymentsRequest {
    fn from(item: PaymentsStartRequest) -> Self {
        Self {
            payment_id: Some(PaymentIdType::PaymentIntentId(item.payment_id)),
            merchant_id: Some(item.merchant_id),
            ..Default::default()
        }
    }
}

impl From<AdditionalCardInfo> for CardResponse {
    fn from(card: AdditionalCardInfo) -> Self {
        Self {
            last4: card.last4,
            card_type: card.card_type,
            card_network: card.card_network,
            card_issuer: card.card_issuer,
            card_issuing_country: card.card_issuing_country,
            card_isin: card.card_isin,
            card_extended_bin: card.card_extended_bin,
            card_exp_month: card.card_exp_month,
            card_exp_year: card.card_exp_year,
            card_holder_name: card.card_holder_name,
        }
    }
}

impl From<AdditionalPaymentData> for PaymentMethodDataResponse {
    fn from(payment_method_data: AdditionalPaymentData) -> Self {
        match payment_method_data {
            AdditionalPaymentData::Card(card) => Self::Card(Box::new(CardResponse::from(*card))),
            AdditionalPaymentData::PayLater {} => Self::PayLater,
            AdditionalPaymentData::Wallet {} => Self::Wallet,
            AdditionalPaymentData::BankRedirect { .. } => Self::BankRedirect,
            AdditionalPaymentData::Crypto {} => Self::Crypto,
            AdditionalPaymentData::BankDebit {} => Self::BankDebit,
            AdditionalPaymentData::MandatePayment {} => Self::MandatePayment,
            AdditionalPaymentData::Reward {} => Self::Reward,
            AdditionalPaymentData::Upi {} => Self::Upi,
            AdditionalPaymentData::BankTransfer {} => Self::BankTransfer,
            AdditionalPaymentData::Voucher {} => Self::Voucher,
            AdditionalPaymentData::GiftCard {} => Self::GiftCard,
            AdditionalPaymentData::CardRedirect {} => Self::CardRedirect,
            AdditionalPaymentData::CardToken {} => Self::CardToken,
        }
    }
}

#[derive(Debug, Clone, serde::Serialize)]
pub struct PgRedirectResponse {
    pub payment_id: String,
    pub status: api_enums::IntentStatus,
    pub gateway_id: String,
    pub customer_id: Option<String>,
    pub amount: Option<i64>,
}

#[derive(Debug, serde::Serialize, PartialEq, Eq, serde::Deserialize)]
pub struct RedirectionResponse {
    pub return_url: String,
    pub params: Vec<(String, String)>,
    pub return_url_with_query_params: String,
    pub http_method: String,
    pub headers: Vec<(String, String)>,
}

#[derive(Debug, serde::Deserialize)]
pub struct PaymentsResponseForm {
    pub transaction_id: String,
    // pub transaction_reference_id: String,
    pub merchant_id: String,
    pub order_id: String,
}

#[derive(Default, Debug, serde::Deserialize, serde::Serialize, Clone, ToSchema)]
pub struct PaymentsRetrieveRequest {
    /// The type of ID (ex: payment intent id, payment attempt id or connector txn id)
    pub resource_id: PaymentIdType,
    /// The identifier for the Merchant Account.
    pub merchant_id: Option<String>,
    /// Decider to enable or disable the connector call for retrieve request
    pub force_sync: bool,
    /// The parameters passed to a retrieve request
    pub param: Option<String>,
    /// The name of the connector
    pub connector: Option<String>,
    /// Merchant connector details used to make payments.
    #[schema(value_type = Option<MerchantConnectorDetailsWrap>)]
    pub merchant_connector_details: Option<admin::MerchantConnectorDetailsWrap>,
    /// This is a token which expires after 15 minutes, used from the client to authenticate and create sessions from the SDK
    pub client_secret: Option<String>,
    /// If enabled provides list of captures linked to latest attempt
    pub expand_captures: Option<bool>,
    /// If enabled provides list of attempts linked to payment intent
    pub expand_attempts: Option<bool>,
}

#[derive(Debug, Default, Eq, PartialEq, serde::Deserialize, serde::Serialize, Clone, ToSchema)]
pub struct OrderDetailsWithAmount {
    /// Name of the product that is being purchased
    #[schema(max_length = 255, example = "shirt")]
    pub product_name: String,
    /// The quantity of the product to be purchased
    #[schema(example = 1)]
    pub quantity: u16,
    /// the amount per quantity of product
    pub amount: i64,
    // Does the order includes shipping
    pub requires_shipping: Option<bool>,
    /// The image URL of the product
    pub product_img_link: Option<String>,
    /// ID of the product that is being purchased
    pub product_id: Option<String>,
    /// Category of the product that is being purchased
    pub category: Option<String>,
    /// Brand of the product that is being purchased
    pub brand: Option<String>,
    /// Type of the product that is being purchased
    pub product_type: Option<ProductType>,
}

#[derive(Debug, Default, Eq, PartialEq, serde::Deserialize, serde::Serialize, Clone, ToSchema)]
#[serde(rename_all = "snake_case")]
pub enum ProductType {
    #[default]
    Physical,
    Digital,
    Travel,
    Ride,
    Event,
    Accommodation,
}

#[derive(Debug, Default, Eq, PartialEq, serde::Deserialize, serde::Serialize, Clone, ToSchema)]
pub struct OrderDetails {
    /// Name of the product that is being purchased
    #[schema(max_length = 255, example = "shirt")]
    pub product_name: String,
    /// The quantity of the product to be purchased
    #[schema(example = 1)]
    pub quantity: u16,
    // Does the order include shipping
    pub requires_shipping: Option<bool>,
    /// The image URL of the product
    pub product_img_link: Option<String>,
    /// ID of the product that is being purchased
    pub product_id: Option<String>,
    /// Category of the product that is being purchased
    pub category: Option<String>,
    /// Brand of the product that is being purchased
    pub brand: Option<String>,
    /// Type of the product that is being purchased
    pub product_type: Option<ProductType>,
}

#[derive(Default, Debug, Eq, PartialEq, serde::Deserialize, serde::Serialize, Clone, ToSchema)]
pub struct RedirectResponse {
    #[schema(value_type = Option<String>)]
    pub param: Option<Secret<String>>,
    #[schema(value_type = Option<Object>)]
    pub json_payload: Option<pii::SecretSerdeValue>,
}

#[derive(Debug, serde::Deserialize, serde::Serialize, Clone, ToSchema)]
pub struct PaymentsSessionRequest {
    /// The identifier for the payment
    pub payment_id: String,
    /// This is a token which expires after 15 minutes, used from the client to authenticate and create sessions from the SDK
    pub client_secret: String,
    /// The list of the supported wallets
    #[schema(value_type = Vec<PaymentMethodType>)]
    pub wallets: Vec<api_enums::PaymentMethodType>,
    /// Merchant connector details used to make payments.
    #[schema(value_type = Option<MerchantConnectorDetailsWrap>)]
    pub merchant_connector_details: Option<admin::MerchantConnectorDetailsWrap>,
}

#[derive(Debug, Clone, Eq, PartialEq, serde::Serialize, serde::Deserialize, ToSchema)]
pub struct GpayAllowedMethodsParameters {
    /// The list of allowed auth methods (ex: 3DS, No3DS, PAN_ONLY etc)
    pub allowed_auth_methods: Vec<String>,
    /// The list of allowed card networks (ex: AMEX,JCB etc)
    pub allowed_card_networks: Vec<String>,
}

#[derive(Debug, Clone, Eq, PartialEq, serde::Serialize, serde::Deserialize, ToSchema)]
pub struct GpayTokenParameters {
    /// The name of the connector
    pub gateway: String,
    /// The merchant ID registered in the connector associated
    #[serde(skip_serializing_if = "Option::is_none")]
    pub gateway_merchant_id: Option<String>,
    #[serde(skip_serializing_if = "Option::is_none", rename = "stripe:version")]
    pub stripe_version: Option<String>,
    #[serde(
        skip_serializing_if = "Option::is_none",
        rename = "stripe:publishableKey"
    )]
    pub stripe_publishable_key: Option<String>,
}

#[derive(Debug, Clone, Eq, PartialEq, serde::Serialize, serde::Deserialize, ToSchema)]
pub struct GpayTokenizationSpecification {
    /// The token specification type(ex: PAYMENT_GATEWAY)
    #[serde(rename = "type")]
    pub token_specification_type: String,
    /// The parameters for the token specification Google Pay
    pub parameters: GpayTokenParameters,
}

#[derive(Debug, Clone, Eq, PartialEq, serde::Serialize, serde::Deserialize, ToSchema)]
pub struct GpayAllowedPaymentMethods {
    /// The type of payment method
    #[serde(rename = "type")]
    pub payment_method_type: String,
    /// The parameters Google Pay requires
    pub parameters: GpayAllowedMethodsParameters,
    /// The tokenization specification for Google Pay
    pub tokenization_specification: GpayTokenizationSpecification,
}

#[derive(Debug, Clone, Eq, PartialEq, serde::Serialize, serde::Deserialize, ToSchema)]
pub struct GpayTransactionInfo {
    /// The country code
    #[schema(value_type = CountryAlpha2, example = "US")]
    pub country_code: api_enums::CountryAlpha2,
    /// The currency code
    #[schema(value_type = Currency, example = "USD")]
    pub currency_code: api_enums::Currency,
    /// The total price status (ex: 'FINAL')
    pub total_price_status: String,
    /// The total price
    pub total_price: String,
}

#[derive(Debug, Clone, Eq, PartialEq, serde::Serialize, serde::Deserialize, ToSchema)]
pub struct GpayMerchantInfo {
    /// The merchant Identifier that needs to be passed while invoking Gpay SDK
    #[serde(skip_serializing_if = "Option::is_none")]
    pub merchant_id: Option<String>,
    /// The name of the merchant that needs to be displayed on Gpay PopUp
    pub merchant_name: String,
}

#[derive(Debug, Clone, serde::Serialize, serde::Deserialize)]
pub struct GpayMetaData {
    pub merchant_info: GpayMerchantInfo,
    pub allowed_payment_methods: Vec<GpayAllowedPaymentMethods>,
}

#[derive(Debug, Clone, serde::Serialize, serde::Deserialize)]
pub struct GpaySessionTokenData {
    #[serde(rename = "google_pay")]
    pub data: GpayMetaData,
}

#[derive(Debug, Clone, serde::Serialize, serde::Deserialize)]
#[serde(rename_all = "camelCase")]
pub struct ApplepaySessionRequest {
    pub merchant_identifier: String,
    pub display_name: String,
    pub initiative: String,
    pub initiative_context: String,
}

#[derive(Debug, Clone, serde::Serialize, serde::Deserialize, ToSchema)]
pub struct ConnectorMetadata {
    pub apple_pay: Option<ApplepayConnectorMetadataRequest>,
    pub airwallex: Option<AirwallexData>,
    pub noon: Option<NoonData>,
}

#[derive(Debug, Clone, serde::Serialize, serde::Deserialize, ToSchema)]
pub struct AirwallexData {
    /// payload required by airwallex
    payload: Option<String>,
}

#[derive(Debug, Clone, serde::Serialize, serde::Deserialize, ToSchema)]
pub struct NoonData {
    /// Information about the order category that merchant wants to specify at connector level. (e.g. In Noon Payments it can take values like "pay", "food", or any other custom string set by the merchant in Noon's Dashboard)
    pub order_category: Option<String>,
}

#[derive(Debug, Clone, serde::Serialize, serde::Deserialize, ToSchema)]
pub struct ApplepayConnectorMetadataRequest {
    pub session_token_data: Option<SessionTokenInfo>,
}

#[derive(Debug, Clone, serde::Serialize, serde::Deserialize)]
pub struct ApplepaySessionTokenData {
    pub apple_pay: ApplePayMetadata,
}

#[derive(Debug, Clone, serde::Serialize, serde::Deserialize)]
pub struct ApplepayCombinedSessionTokenData {
    pub apple_pay_combined: ApplePayCombinedMetadata,
}

#[derive(Debug, Clone, serde::Serialize, serde::Deserialize)]
#[serde(rename_all = "snake_case")]
pub enum ApplepaySessionTokenMetadata {
    ApplePayCombined(ApplePayCombinedMetadata),
    ApplePay(ApplePayMetadata),
}

#[derive(Debug, Clone, serde::Serialize, serde::Deserialize)]
pub struct ApplePayMetadata {
    pub payment_request_data: PaymentRequestMetadata,
    pub session_token_data: SessionTokenInfo,
}

#[derive(Debug, Clone, serde::Serialize, serde::Deserialize)]
#[serde(rename_all = "snake_case")]
pub enum ApplePayCombinedMetadata {
    Simplified {
        payment_request_data: PaymentRequestMetadata,
        session_token_data: SessionTokenForSimplifiedApplePay,
    },
    Manual {
        payment_request_data: PaymentRequestMetadata,
        session_token_data: SessionTokenInfo,
    },
}

#[derive(Debug, Clone, serde::Serialize, serde::Deserialize)]
pub struct PaymentRequestMetadata {
    pub supported_networks: Vec<String>,
    pub merchant_capabilities: Vec<String>,
    pub label: String,
}

#[derive(Debug, Clone, serde::Serialize, serde::Deserialize, ToSchema)]
pub struct SessionTokenInfo {
    pub certificate: String,
    pub certificate_keys: String,
    pub merchant_identifier: String,
    pub display_name: String,
    pub initiative: String,
    pub initiative_context: String,
}

#[derive(Debug, Clone, serde::Serialize, serde::Deserialize, ToSchema)]
pub struct SessionTokenForSimplifiedApplePay {
    pub initiative_context: String,
}

#[derive(Debug, Clone, Eq, PartialEq, serde::Serialize, ToSchema)]
#[serde(tag = "wallet_name")]
#[serde(rename_all = "snake_case")]
pub enum SessionToken {
    /// The session response structure for Google Pay
    GooglePay(Box<GpaySessionTokenResponse>),
    /// The session response structure for Klarna
    Klarna(Box<KlarnaSessionTokenResponse>),
    /// The session response structure for PayPal
    Paypal(Box<PaypalSessionTokenResponse>),
    /// The session response structure for Apple Pay
    ApplePay(Box<ApplepaySessionTokenResponse>),
    /// Whenever there is no session token response or an error in session response
    NoSessionTokenReceived,
}

#[derive(Debug, Clone, Eq, PartialEq, serde::Serialize, ToSchema)]
#[serde(untagged)]
pub enum GpaySessionTokenResponse {
    /// Google pay response involving third party sdk
    ThirdPartyResponse(GooglePayThirdPartySdk),
    /// Google pay session response for non third party sdk
    GooglePaySession(GooglePaySessionResponse),
}

#[derive(Debug, Clone, Eq, PartialEq, serde::Serialize, ToSchema)]
#[serde(rename_all = "lowercase")]
pub struct GooglePayThirdPartySdk {
    /// Identifier for the delayed session response
    pub delayed_session_token: bool,
    /// The name of the connector
    pub connector: String,
    /// The next action for the sdk (ex: calling confirm or sync call)
    pub sdk_next_action: SdkNextAction,
}

#[derive(Debug, Clone, Eq, PartialEq, serde::Serialize, ToSchema)]
#[serde(rename_all = "lowercase")]
pub struct GooglePaySessionResponse {
    /// The merchant info
    pub merchant_info: GpayMerchantInfo,
    /// List of the allowed payment meythods
    pub allowed_payment_methods: Vec<GpayAllowedPaymentMethods>,
    /// The transaction info Google Pay requires
    pub transaction_info: GpayTransactionInfo,
    /// Identifier for the delayed session response
    pub delayed_session_token: bool,
    /// The name of the connector
    pub connector: String,
    /// The next action for the sdk (ex: calling confirm or sync call)
    pub sdk_next_action: SdkNextAction,
    /// Secrets for sdk display and payment
    pub secrets: Option<SecretInfoToInitiateSdk>,
}

#[derive(Debug, Clone, Eq, PartialEq, serde::Serialize, ToSchema)]
#[serde(rename_all = "lowercase")]
pub struct KlarnaSessionTokenResponse {
    /// The session token for Klarna
    pub session_token: String,
    /// The identifier for the session
    pub session_id: String,
}

#[derive(Debug, Clone, Eq, PartialEq, serde::Serialize, ToSchema)]
#[serde(rename_all = "lowercase")]
pub struct PaypalSessionTokenResponse {
    /// The session token for PayPal
    pub session_token: String,
}

#[derive(Debug, Clone, Eq, PartialEq, serde::Serialize, ToSchema)]
#[serde(rename_all = "lowercase")]
pub struct ApplepaySessionTokenResponse {
    /// Session object for Apple Pay
    pub session_token_data: ApplePaySessionResponse,
    /// Payment request object for Apple Pay
    pub payment_request_data: Option<ApplePayPaymentRequest>,
    /// The session token is w.r.t this connector
    pub connector: String,
    /// Identifier for the delayed session response
    pub delayed_session_token: bool,
    /// The next action for the sdk (ex: calling confirm or sync call)
    pub sdk_next_action: SdkNextAction,
    /// The connector transaction id
    pub connector_reference_id: Option<String>,
    /// The public key id is to invoke third party sdk
    pub connector_sdk_public_key: Option<String>,
    /// The connector merchant id
    pub connector_merchant_id: Option<String>,
}

#[derive(Debug, Eq, PartialEq, serde::Serialize, Clone, ToSchema)]
pub struct SdkNextAction {
    /// The type of next action
    pub next_action: NextActionCall,
}

#[derive(Debug, Eq, PartialEq, serde::Serialize, Clone, ToSchema)]
#[serde(rename_all = "snake_case")]
pub enum NextActionCall {
    /// The next action call is confirm
    Confirm,
    /// The next action call is sync
    Sync,
}

#[derive(Debug, Clone, Eq, PartialEq, serde::Serialize, ToSchema)]
#[serde(untagged)]
pub enum ApplePaySessionResponse {
    ///  We get this session response, when third party sdk is involved
    ThirdPartySdk(ThirdPartySdkSessionResponse),
    ///  We get this session response, when there is no involvement of third party sdk
    /// This is the common response most of the times
    NoThirdPartySdk(NoThirdPartySdkSessionResponse),
    /// This is for the empty session response
    NoSessionResponse,
}

#[derive(Debug, Clone, Eq, PartialEq, serde::Serialize, ToSchema, serde::Deserialize)]
#[serde(rename_all(deserialize = "camelCase"))]
pub struct NoThirdPartySdkSessionResponse {
    /// Timestamp at which session is requested
    pub epoch_timestamp: u64,
    /// Timestamp at which session expires
    pub expires_at: u64,
    /// The identifier for the merchant session
    pub merchant_session_identifier: String,
    /// Apple pay generated unique ID (UUID) value
    pub nonce: String,
    /// The identifier for the merchant
    pub merchant_identifier: String,
    /// The domain name of the merchant which is registered in Apple Pay
    pub domain_name: String,
    /// The name to be displayed on Apple Pay button
    pub display_name: String,
    /// A string which represents the properties of a payment
    pub signature: String,
    /// The identifier for the operational analytics
    pub operational_analytics_identifier: String,
    /// The number of retries to get the session response
    pub retries: u8,
    /// The identifier for the connector transaction
    pub psp_id: String,
}

#[derive(Debug, Clone, Eq, PartialEq, serde::Serialize, ToSchema)]
pub struct ThirdPartySdkSessionResponse {
    pub secrets: SecretInfoToInitiateSdk,
}

#[derive(Debug, Clone, Eq, PartialEq, serde::Serialize, ToSchema, serde::Deserialize)]
pub struct SecretInfoToInitiateSdk {
    // Authorization secrets used by client to initiate sdk
    #[schema(value_type = String)]
    pub display: Secret<String>,
    // Authorization secrets used by client for payment
    #[schema(value_type = String)]
    pub payment: Secret<String>,
}

#[derive(Debug, Clone, Eq, PartialEq, serde::Serialize, ToSchema, serde::Deserialize)]
pub struct ApplePayPaymentRequest {
    /// The code for country
    #[schema(value_type = CountryAlpha2, example = "US")]
    pub country_code: Option<api_enums::CountryAlpha2>,
    /// The code for currency
    #[schema(value_type = Currency, example = "USD")]
    pub currency_code: api_enums::Currency,
    /// Represents the total for the payment.
    pub total: AmountInfo,
    /// The list of merchant capabilities(ex: whether capable of 3ds or no-3ds)
    pub merchant_capabilities: Option<Vec<String>>,
    /// The list of supported networks
    pub supported_networks: Option<Vec<String>>,
    pub merchant_identifier: Option<String>,
}

#[derive(Debug, Clone, Eq, PartialEq, serde::Serialize, ToSchema, serde::Deserialize)]
pub struct AmountInfo {
    /// The label must be the name of the merchant.
    pub label: String,
    /// A value that indicates whether the line item(Ex: total, tax, discount, or grand total) is final or pending.
    #[serde(rename = "type")]
    pub total_type: Option<String>,
    /// The total amount for the payment
    pub amount: String,
}

#[derive(Debug, Clone, serde::Deserialize)]
#[serde(rename_all = "camelCase")]
pub struct ApplepayErrorResponse {
    pub status_code: String,
    pub status_message: String,
}

#[derive(Default, Debug, serde::Serialize, Clone, ToSchema)]
pub struct PaymentsSessionResponse {
    /// The identifier for the payment
    pub payment_id: String,
    /// This is a token which expires after 15 minutes, used from the client to authenticate and create sessions from the SDK
    #[schema(value_type = String)]
    pub client_secret: Secret<String, pii::ClientSecret>,
    /// The list of session token object
    pub session_token: Vec<SessionToken>,
}

#[derive(Default, Debug, serde::Deserialize, serde::Serialize, Clone, ToSchema)]
pub struct PaymentRetrieveBody {
    /// The identifier for the Merchant Account.
    pub merchant_id: Option<String>,
    /// Decider to enable or disable the connector call for retrieve request
    pub force_sync: Option<bool>,
    /// This is a token which expires after 15 minutes, used from the client to authenticate and create sessions from the SDK
    pub client_secret: Option<String>,
    /// If enabled provides list of captures linked to latest attempt
    pub expand_captures: Option<bool>,
    /// If enabled provides list of attempts linked to payment intent
    pub expand_attempts: Option<bool>,
}

#[derive(Default, Debug, serde::Deserialize, serde::Serialize, Clone, ToSchema)]
pub struct PaymentRetrieveBodyWithCredentials {
    /// The identifier for payment.
    pub payment_id: String,
    /// The identifier for the Merchant Account.
    pub merchant_id: Option<String>,
    /// Decider to enable or disable the connector call for retrieve request
    pub force_sync: Option<bool>,
    /// Merchant connector details used to make payments.
    pub merchant_connector_details: Option<admin::MerchantConnectorDetailsWrap>,
}

#[derive(Default, Debug, serde::Deserialize, serde::Serialize, Clone, ToSchema)]
pub struct PaymentsCancelRequest {
    /// The identifier for the payment
    #[serde(skip)]
    pub payment_id: String,
    /// The reason for the payment cancel
    pub cancellation_reason: Option<String>,
    /// Merchant connector details used to make payments.
    #[schema(value_type = Option<MerchantConnectorDetailsWrap>)]
    pub merchant_connector_details: Option<admin::MerchantConnectorDetailsWrap>,
}

#[derive(Default, Debug, serde::Serialize, serde::Deserialize, Clone, ToSchema)]
pub struct PaymentsIncrementalAuthorizationRequest {
    /// The identifier for the payment
    #[serde(skip)]
    pub payment_id: String,
    /// The total amount including previously authorized amount and additional amount
    #[schema(value_type = i64, example = 6540)]
    pub amount: i64,
    /// Reason for incremental authorization
    pub reason: Option<String>,
}

#[derive(Default, Debug, serde::Deserialize, serde::Serialize, Clone, ToSchema)]
pub struct PaymentsApproveRequest {
    /// The identifier for the payment
    #[serde(skip)]
    pub payment_id: String,
}

#[derive(Default, Debug, serde::Deserialize, serde::Serialize, Clone, ToSchema)]
pub struct PaymentsRejectRequest {
    /// The identifier for the payment
    #[serde(skip)]
    pub payment_id: String,
}

#[derive(Default, Debug, serde::Deserialize, serde::Serialize, ToSchema, Clone)]
pub struct PaymentsStartRequest {
    /// Unique identifier for the payment. This ensures idempotency for multiple payments
    /// that have been done by a single merchant. This field is auto generated and is returned in the API response.
    pub payment_id: String,
    /// The identifier for the Merchant Account.
    pub merchant_id: String,
    /// The identifier for the payment transaction
    pub attempt_id: String,
}

#[derive(Debug, Clone, serde::Deserialize, serde::Serialize, ToSchema)]
pub struct FeatureMetadata {
    /// Redirection response coming in request as metadata field only for redirection scenarios
    #[schema(value_type = Option<RedirectResponse>)]
    pub redirect_response: Option<RedirectResponse>,
}

///frm message is an object sent inside the payments response...when frm is invoked, its value is Some(...), else its None
#[derive(Clone, Debug, serde::Deserialize, serde::Serialize, PartialEq, ToSchema)]
pub struct FrmMessage {
    pub frm_name: String,
    pub frm_transaction_id: Option<String>,
    pub frm_transaction_type: Option<String>,
    pub frm_status: Option<String>,
    pub frm_score: Option<i32>,
    pub frm_reason: Option<serde_json::Value>,
    pub frm_error: Option<String>,
}

mod payment_id_type {
    use std::fmt;

    use serde::{
        de::{self, Visitor},
        Deserializer,
    };

    use super::PaymentIdType;

    struct PaymentIdVisitor;
    struct OptionalPaymentIdVisitor;

    impl<'de> Visitor<'de> for PaymentIdVisitor {
        type Value = PaymentIdType;

        fn expecting(&self, formatter: &mut fmt::Formatter<'_>) -> fmt::Result {
            formatter.write_str("payment id")
        }

        fn visit_str<E>(self, value: &str) -> Result<Self::Value, E>
        where
            E: de::Error,
        {
            Ok(PaymentIdType::PaymentIntentId(value.to_string()))
        }
    }

    impl<'de> Visitor<'de> for OptionalPaymentIdVisitor {
        type Value = Option<PaymentIdType>;

        fn expecting(&self, formatter: &mut fmt::Formatter<'_>) -> fmt::Result {
            formatter.write_str("payment id")
        }

        fn visit_some<D>(self, deserializer: D) -> Result<Self::Value, D::Error>
        where
            D: Deserializer<'de>,
        {
            deserializer.deserialize_any(PaymentIdVisitor).map(Some)
        }

        fn visit_none<E>(self) -> Result<Self::Value, E>
        where
            E: de::Error,
        {
            Ok(None)
        }

        fn visit_unit<E>(self) -> Result<Self::Value, E>
        where
            E: de::Error,
        {
            Ok(None)
        }
    }

    #[allow(dead_code)]
    pub(crate) fn deserialize<'a, D>(deserializer: D) -> Result<PaymentIdType, D::Error>
    where
        D: Deserializer<'a>,
    {
        deserializer.deserialize_any(PaymentIdVisitor)
    }

    pub(crate) fn deserialize_option<'a, D>(
        deserializer: D,
    ) -> Result<Option<PaymentIdType>, D::Error>
    where
        D: Deserializer<'a>,
    {
        deserializer.deserialize_option(OptionalPaymentIdVisitor)
    }
}

pub mod amount {
    use serde::de;

    use super::Amount;
    struct AmountVisitor;
    struct OptionalAmountVisitor;

    // This is defined to provide guarded deserialization of amount
    // which itself handles zero and non-zero values internally
    impl<'de> de::Visitor<'de> for AmountVisitor {
        type Value = Amount;

        fn expecting(&self, formatter: &mut std::fmt::Formatter<'_>) -> std::fmt::Result {
            write!(formatter, "amount as integer")
        }

        fn visit_u64<E>(self, v: u64) -> Result<Self::Value, E>
        where
            E: de::Error,
        {
            let v = i64::try_from(v).map_err(|_| {
                E::custom(format!(
                    "invalid value `{v}`, expected an integer between 0 and {}",
                    i64::MAX
                ))
            })?;
            self.visit_i64(v)
        }

        fn visit_i64<E>(self, v: i64) -> Result<Self::Value, E>
        where
            E: de::Error,
        {
            if v.is_negative() {
                return Err(E::custom(format!(
                    "invalid value `{v}`, expected a positive integer"
                )));
            }
            Ok(Amount::from(v))
        }
    }

    impl<'de> de::Visitor<'de> for OptionalAmountVisitor {
        type Value = Option<Amount>;

        fn expecting(&self, formatter: &mut std::fmt::Formatter<'_>) -> std::fmt::Result {
            write!(formatter, "option of amount (as integer)")
        }

        fn visit_some<D>(self, deserializer: D) -> Result<Self::Value, D::Error>
        where
            D: serde::Deserializer<'de>,
        {
            deserializer.deserialize_i64(AmountVisitor).map(Some)
        }

        fn visit_none<E>(self) -> Result<Self::Value, E>
        where
            E: de::Error,
        {
            Ok(None)
        }
    }

    #[allow(dead_code)]
    pub(crate) fn deserialize<'de, D>(deserializer: D) -> Result<Amount, D::Error>
    where
        D: de::Deserializer<'de>,
    {
        deserializer.deserialize_any(AmountVisitor)
    }
    pub(crate) fn deserialize_option<'de, D>(deserializer: D) -> Result<Option<Amount>, D::Error>
    where
        D: de::Deserializer<'de>,
    {
        deserializer.deserialize_option(OptionalAmountVisitor)
    }
}

#[cfg(test)]
mod tests {
    #![allow(clippy::unwrap_used)]
    use super::*;

    #[test]
    fn test_mandate_type() {
        let mandate_type = MandateType::default();
        assert_eq!(
            serde_json::to_string(&mandate_type).unwrap(),
            r#"{"multi_use":null}"#
        )
    }
}

#[derive(Default, Debug, serde::Deserialize, Clone, ToSchema, serde::Serialize)]
pub struct RetrievePaymentLinkRequest {
    pub client_secret: Option<String>,
}

#[derive(Clone, Debug, serde::Serialize, PartialEq, ToSchema)]
pub struct PaymentLinkResponse {
    pub link: String,
    pub payment_link_id: String,
}

#[derive(Clone, Debug, serde::Serialize, ToSchema)]
pub struct RetrievePaymentLinkResponse {
    pub payment_link_id: String,
    pub merchant_id: String,
    pub link_to_pay: String,
    pub amount: i64,
    #[serde(with = "common_utils::custom_serde::iso8601")]
    pub created_at: PrimitiveDateTime,
    #[serde(with = "common_utils::custom_serde::iso8601::option")]
    pub expiry: Option<PrimitiveDateTime>,
    pub description: Option<String>,
    pub status: PaymentLinkStatus,
    #[schema(value_type = Option<Currency>)]
    pub currency: Option<api_enums::Currency>,
}

#[derive(Clone, Debug, serde::Deserialize, ToSchema, serde::Serialize)]
pub struct PaymentLinkInitiateRequest {
    pub merchant_id: String,
    pub payment_id: String,
}

#[derive(Debug, serde::Serialize)]
#[serde(untagged)]
pub enum PaymentLinkData {
    PaymentLinkDetails(PaymentLinkDetails),
    PaymentLinkStatusDetails(PaymentLinkStatusDetails),
}

#[derive(Debug, serde::Serialize)]
pub struct PaymentLinkDetails {
    pub amount: String,
    pub currency: api_enums::Currency,
    pub pub_key: String,
    pub client_secret: String,
    pub payment_id: String,
    #[serde(with = "common_utils::custom_serde::iso8601")]
    pub session_expiry: PrimitiveDateTime,
    pub merchant_logo: String,
    pub return_url: String,
    pub merchant_name: String,
    pub order_details: Option<Vec<OrderDetailsWithStringAmount>>,
    pub max_items_visible_after_collapse: i8,
    pub theme: String,
    pub merchant_description: Option<String>,
    pub sdk_layout: String,
}

#[derive(Debug, serde::Serialize)]
pub struct PaymentLinkStatusDetails {
    pub amount: String,
    pub currency: api_enums::Currency,
    pub payment_id: String,
    pub merchant_logo: String,
    pub merchant_name: String,
    #[serde(with = "common_utils::custom_serde::iso8601")]
    pub created: PrimitiveDateTime,
    pub status: PaymentLinkStatusWrap,
    pub error_code: Option<String>,
    pub error_message: Option<String>,
    pub redirect: bool,
    pub theme: String,
    pub return_url: String,
}

#[derive(Clone, Debug, serde::Deserialize, ToSchema, serde::Serialize)]
#[serde(deny_unknown_fields)]

pub struct PaymentLinkListConstraints {
    /// limit on the number of objects to return
    pub limit: Option<i64>,

    /// The time at which payment link is created
    #[schema(example = "2022-09-10T10:11:12Z")]
    #[serde(default, with = "common_utils::custom_serde::iso8601::option")]
    pub created: Option<PrimitiveDateTime>,

    /// Time less than the payment link created time
    #[schema(example = "2022-09-10T10:11:12Z")]
    #[serde(
        default,
        with = "common_utils::custom_serde::iso8601::option",
        rename = "created.lt"
    )]
    pub created_lt: Option<PrimitiveDateTime>,

    /// Time greater than the payment link created time
    #[schema(example = "2022-09-10T10:11:12Z")]
    #[serde(
        default,
        with = "common_utils::custom_serde::iso8601::option",
        rename = "created.gt"
    )]
    pub created_gt: Option<PrimitiveDateTime>,

    /// Time less than or equals to the payment link created time
    #[schema(example = "2022-09-10T10:11:12Z")]
    #[serde(
        default,
        with = "common_utils::custom_serde::iso8601::option",
        rename = "created.lte"
    )]
    pub created_lte: Option<PrimitiveDateTime>,

    /// Time greater than or equals to the payment link created time
    #[schema(example = "2022-09-10T10:11:12Z")]
    #[serde(default, with = "common_utils::custom_serde::iso8601::option")]
    #[serde(rename = "created.gte")]
    pub created_gte: Option<PrimitiveDateTime>,
}

#[derive(Clone, Debug, serde::Serialize, ToSchema)]
pub struct PaymentLinkListResponse {
    /// The number of payment links included in the list
    pub size: usize,
    // The list of payment link response objects
    pub data: Vec<PaymentLinkResponse>,
}

#[derive(Clone, Debug, serde::Deserialize, serde::Serialize, PartialEq, ToSchema)]
pub struct PaymentCreatePaymentLinkConfig {
    #[serde(flatten)]
    #[schema(value_type = Option<PaymentLinkConfigRequest>)]
    pub config: admin::PaymentLinkConfigRequest,
}

#[derive(Debug, Default, Eq, PartialEq, serde::Deserialize, serde::Serialize, Clone, ToSchema)]
pub struct OrderDetailsWithStringAmount {
    /// Name of the product that is being purchased
    #[schema(max_length = 255, example = "shirt")]
    pub product_name: String,
    /// The quantity of the product to be purchased
    #[schema(example = 1)]
    pub quantity: u16,
    /// the amount per quantity of product
    pub amount: String,
    /// Product Image link
    pub product_img_link: Option<String>,
}

#[derive(PartialEq, Debug, Clone, serde::Serialize, serde::Deserialize, ToSchema)]
#[serde(rename_all = "snake_case")]
pub enum PaymentLinkStatus {
    Active,
    Expired,
}

#[derive(PartialEq, Debug, Clone, serde::Serialize, serde::Deserialize, ToSchema)]
#[serde(rename_all = "snake_case")]
#[serde(untagged)]
pub enum PaymentLinkStatusWrap {
    PaymentLinkStatus(PaymentLinkStatus),
    IntentStatus(api_enums::IntentStatus),
}<|MERGE_RESOLUTION|>--- conflicted
+++ resolved
@@ -2012,10 +2012,7 @@
 
     pub phone: Option<PhoneDetails>,
 
-<<<<<<< HEAD
-=======
     #[schema(value_type = Option<String>)]
->>>>>>> c79226b9
     pub email: Option<Email>,
 }
 
