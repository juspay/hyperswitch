#[cfg(feature = "v1")]
use std::fmt;
use std::{
    collections::{HashMap, HashSet},
    num::NonZeroI64,
};
pub mod additional_info;
pub mod trait_impls;
use cards::CardNumber;
#[cfg(feature = "v2")]
use common_enums::enums::PaymentConnectorTransmission;
use common_enums::ProductType;
#[cfg(feature = "v1")]
use common_types::primitive_wrappers::{
    ExtendedAuthorizationAppliedBool, RequestExtendedAuthorizationBool,
};
use common_utils::{
    consts::default_payments_list_limit,
    crypto,
    errors::ValidationError,
    ext_traits::{ConfigExt, Encode, ValueExt},
    hashing::HashedString,
    id_type,
    new_type::MaskedBankAccount,
    pii::{self, Email},
    types::{MinorUnit, StringMajorUnit},
};
use error_stack::ResultExt;
use masking::{PeekInterface, Secret, WithType};
use router_derive::Setter;
#[cfg(feature = "v1")]
use serde::{de, Deserializer};
use serde::{ser::Serializer, Deserialize, Serialize};
use strum::Display;
use time::{Date, PrimitiveDateTime};
use url::Url;
use utoipa::ToSchema;

#[cfg(feature = "v2")]
use crate::mandates;
#[cfg(feature = "v2")]
use crate::payment_methods;
use crate::{
    admin::{self, MerchantConnectorInfo},
    enums as api_enums,
    mandates::RecurringDetails,
};
#[cfg(feature = "v1")]
use crate::{disputes, ephemeral_key::EphemeralKeyCreateResponse, refunds, ValidateFieldAndGet};

#[derive(Clone, Copy, Debug, Eq, PartialEq)]
pub enum PaymentOp {
    Create,
    Update,
    Confirm,
}

use crate::enums;
#[derive(serde::Deserialize)]
pub struct BankData {
    pub payment_method_type: api_enums::PaymentMethodType,
    pub code_information: Vec<BankCodeInformation>,
}

#[derive(serde::Deserialize)]
pub struct BankCodeInformation {
    pub bank_name: common_enums::BankNames,
    pub connector_codes: Vec<ConnectorCode>,
}

#[derive(serde::Deserialize)]
pub struct ConnectorCode {
    pub connector: api_enums::Connector,
    pub code: String,
}
#[derive(Debug, Clone, serde::Serialize, serde::Deserialize, ToSchema, PartialEq, Eq)]
pub struct BankCodeResponse {
    #[schema(value_type = Vec<BankNames>)]
    pub bank_name: Vec<common_enums::BankNames>,
    pub eligible_connectors: Vec<String>,
}

/// Passing this object creates a new customer or attaches an existing customer to the payment
#[derive(Debug, serde::Deserialize, serde::Serialize, Clone, ToSchema, PartialEq)]
pub struct CustomerDetails {
    /// The identifier for the customer.
    #[schema(value_type = String, max_length = 64, min_length = 1, example = "cus_y3oqhf46pyzuxjbcn2giaqnb44")]
    pub id: id_type::CustomerId,

    /// The customer's name
    #[schema(max_length = 255, value_type = Option<String>, example = "John Doe")]
    pub name: Option<Secret<String>>,

    /// The customer's email address
    #[schema(max_length = 255, value_type = Option<String>, example = "johntest@test.com")]
    pub email: Option<Email>,

    /// The customer's phone number
    #[schema(value_type = Option<String>, max_length = 10, example = "9123456789")]
    pub phone: Option<Secret<String>>,

    /// The country code for the customer's phone number
    #[schema(max_length = 2, example = "+1")]
    pub phone_country_code: Option<String>,
}

#[cfg(feature = "v1")]
/// Details of customer attached to this payment
#[derive(
    Debug, Default, serde::Serialize, serde::Deserialize, Clone, ToSchema, PartialEq, Setter,
)]
pub struct CustomerDetailsResponse {
    /// The identifier for the customer.
    #[schema(value_type = Option<String>, max_length = 64, min_length = 1, example = "cus_y3oqhf46pyzuxjbcn2giaqnb44")]
    pub id: Option<id_type::CustomerId>,

    /// The customer's name
    #[schema(max_length = 255, value_type = Option<String>, example = "John Doe")]
    pub name: Option<Secret<String>>,

    /// The customer's email address
    #[schema(max_length = 255, value_type = Option<String>, example = "johntest@test.com")]
    pub email: Option<Email>,

    /// The customer's phone number
    #[schema(value_type = Option<String>, max_length = 10, example = "9123456789")]
    pub phone: Option<Secret<String>>,

    /// The country code for the customer's phone number
    #[schema(max_length = 2, example = "+1")]
    pub phone_country_code: Option<String>,
}

#[cfg(feature = "v2")]
/// Details of customer attached to this payment
#[derive(Debug, serde::Serialize, serde::Deserialize, Clone, ToSchema, PartialEq, Setter)]
pub struct CustomerDetailsResponse {
    /// The customer's name
    #[schema(max_length = 255, value_type = Option<String>, example = "John Doe")]
    pub name: Option<Secret<String>>,

    /// The customer's email address
    #[schema(max_length = 255, value_type = Option<String>, example = "johntest@test.com")]
    pub email: Option<Email>,

    /// The customer's phone number
    #[schema(value_type = Option<String>, max_length = 10, example = "9123456789")]
    pub phone: Option<Secret<String>>,

    /// The country code for the customer's phone number
    #[schema(max_length = 2, example = "+1")]
    pub phone_country_code: Option<String>,
}

// Serialize is required because the api event requires Serialize to be implemented
#[derive(Debug, serde::Serialize, serde::Deserialize, Clone, ToSchema)]
#[serde(deny_unknown_fields)]
#[cfg(feature = "v2")]
pub struct PaymentsCreateIntentRequest {
    /// The amount details for the payment
    pub amount_details: AmountDetails,

    /// Unique identifier for the payment. This ensures idempotency for multiple payments
    /// that have been done by a single merchant.
    #[schema(
        value_type = Option<String>,
        min_length = 30,
        max_length = 30,
        example = "pay_mbabizu24mvu3mela5njyhpit4"
    )]
    pub merchant_reference_id: Option<id_type::PaymentReferenceId>,

    /// The routing algorithm id to be used for the payment
    #[schema(value_type = Option<String>)]
    pub routing_algorithm_id: Option<id_type::RoutingId>,

    #[schema(value_type = Option<CaptureMethod>, example = "automatic")]
    pub capture_method: Option<api_enums::CaptureMethod>,

    #[schema(value_type = Option<AuthenticationType>, example = "no_three_ds", default = "no_three_ds")]
    pub authentication_type: Option<api_enums::AuthenticationType>,

    /// The billing details of the payment. This address will be used for invoicing.
    pub billing: Option<Address>,

    /// The shipping address for the payment
    pub shipping: Option<Address>,

    /// The identifier for the customer
    #[schema(
        min_length = 32,
        max_length = 64,
        example = "12345_cus_01926c58bc6e77c09e809964e72af8c8",
        value_type = String
    )]
    pub customer_id: Option<id_type::GlobalCustomerId>,

    /// Set to `present` to indicate that the customer is in your checkout flow during this payment, and therefore is able to authenticate. This parameter should be `absent` when merchant's doing merchant initiated payments and customer is not present while doing the payment.
    #[schema(example = "present", value_type = Option<PresenceOfCustomerDuringPayment>)]
    pub customer_present: Option<common_enums::PresenceOfCustomerDuringPayment>,

    /// A description for the payment
    #[schema(example = "It's my first payment request", value_type = Option<String>)]
    pub description: Option<common_utils::types::Description>,

    /// The URL to which you want the user to be redirected after the completion of the payment operation
    #[schema(value_type = Option<String>, example = "https://hyperswitch.io")]
    pub return_url: Option<common_utils::types::Url>,

    #[schema(value_type = Option<FutureUsage>, example = "off_session")]
    pub setup_future_usage: Option<api_enums::FutureUsage>,

    /// Apply MIT exemption for a payment
    #[schema(value_type = Option<MitExemptionRequest>)]
    pub apply_mit_exemption: Option<common_enums::MitExemptionRequest>,

    /// For non-card charges, you can use this value as the complete description that appears on your customers’ statements. Must contain at least one letter, maximum 22 characters.
    #[schema(max_length = 22, example = "Hyperswitch Router", value_type = Option<String>)]
    pub statement_descriptor: Option<common_utils::types::StatementDescriptor>,

    /// Use this object to capture the details about the different products for which the payment is being made. The sum of amount across different products here should be equal to the overall payment amount
    #[schema(value_type = Option<Vec<OrderDetailsWithAmount>>, example = r#"[{
        "product_name": "Apple iPhone 16",
        "quantity": 1,
        "amount" : 69000
        "product_img_link" : "https://dummy-img-link.com"
    }]"#)]
    pub order_details: Option<Vec<OrderDetailsWithAmount>>,

    /// Use this parameter to restrict the Payment Method Types to show for a given PaymentIntent
    #[schema(value_type = Option<Vec<PaymentMethodType>>)]
    pub allowed_payment_method_types: Option<Vec<api_enums::PaymentMethodType>>,

    /// Metadata is useful for storing additional, unstructured information on an object.
    #[schema(value_type = Option<Object>, example = r#"{ "udf1": "some-value", "udf2": "some-value" }"#)]
    pub metadata: Option<pii::SecretSerdeValue>,

    /// Some connectors like Apple pay, Airwallex and Noon might require some additional information, find specific details in the child attributes below.
    pub connector_metadata: Option<ConnectorMetadata>,

    /// Additional data that might be required by hyperswitch based on the requested features by the merchants.
    pub feature_metadata: Option<FeatureMetadata>,

    /// Whether to generate the payment link for this payment or not (if applicable)
    #[schema(value_type = Option<EnablePaymentLinkRequest>)]
    pub payment_link_enabled: Option<common_enums::EnablePaymentLinkRequest>,

    /// Configure a custom payment link for the particular payment
    #[schema(value_type = Option<PaymentLinkConfigRequest>)]
    pub payment_link_config: Option<admin::PaymentLinkConfigRequest>,

    ///Request an incremental authorization, i.e., increase the authorized amount on a confirmed payment before you capture it.
    #[schema(value_type = Option<RequestIncrementalAuthorization>)]
    pub request_incremental_authorization: Option<common_enums::RequestIncrementalAuthorization>,

    ///Will be used to expire client secret after certain amount of time to be supplied in seconds, if not sent it will be taken from profile config
    ///(900) for 15 mins
    #[schema(example = 900)]
    pub session_expiry: Option<u32>,

    /// Additional data related to some frm(Fraud Risk Management) connectors
    #[schema(value_type = Option<Object>, example = r#"{ "coverage_request" : "fraud", "fulfillment_method" : "delivery" }"#)]
    pub frm_metadata: Option<pii::SecretSerdeValue>,

    /// Whether to perform external authentication (if applicable)
    #[schema(value_type = Option<External3dsAuthenticationRequest>)]
    pub request_external_three_ds_authentication:
        Option<common_enums::External3dsAuthenticationRequest>,

    /// Indicates if 3ds challenge is forced
    pub force_3ds_challenge: Option<bool>,

    /// Merchant connector details used to make payments.
    pub merchant_connector_details: Option<MerchantConnectorDetails>,
}

#[derive(Debug, Clone, serde::Serialize, serde::Deserialize, ToSchema)]
#[cfg(feature = "v2")]
pub struct MerchantConnectorDetails {
    /// The connector used for the payment
    #[schema(value_type = Connector)]
    pub connector_name: api_enums::Connector,

    /// The merchant connector credentials used for the payment
    #[schema(value_type = Object, example = r#"{
        "merchant_connector_creds": {
            "auth_type": "HeaderKey",
            "api_key":"sk_test_xxxxxexamplexxxxxx12345"
        },
    }"#)]
    pub merchant_connector_creds: pii::SecretSerdeValue,
}
#[cfg(feature = "v2")]
#[derive(Debug, serde::Serialize, serde::Deserialize, Clone, ToSchema)]
pub struct PaymentAttemptListRequest {
<<<<<<< HEAD
=======
    #[schema(value_type = String)]
>>>>>>> 7943fb4b
    pub payment_intent_id: id_type::GlobalPaymentId,
}

#[cfg(feature = "v2")]
#[derive(Debug, serde::Serialize, Clone, ToSchema)]
pub struct PaymentAttemptListResponse {
    pub payment_attempt_list: Vec<PaymentAttemptResponse>,
}
#[cfg(feature = "v2")]
impl PaymentsCreateIntentRequest {
    pub fn get_feature_metadata_as_value(
        &self,
    ) -> common_utils::errors::CustomResult<
        Option<pii::SecretSerdeValue>,
        common_utils::errors::ParsingError,
    > {
        Ok(self
            .feature_metadata
            .as_ref()
            .map(Encode::encode_to_value)
            .transpose()?
            .map(Secret::new))
    }

    pub fn get_connector_metadata_as_value(
        &self,
    ) -> common_utils::errors::CustomResult<
        Option<pii::SecretSerdeValue>,
        common_utils::errors::ParsingError,
    > {
        Ok(self
            .connector_metadata
            .as_ref()
            .map(Encode::encode_to_value)
            .transpose()?
            .map(Secret::new))
    }

    pub fn get_allowed_payment_method_types_as_value(
        &self,
    ) -> common_utils::errors::CustomResult<
        Option<pii::SecretSerdeValue>,
        common_utils::errors::ParsingError,
    > {
        Ok(self
            .allowed_payment_method_types
            .as_ref()
            .map(Encode::encode_to_value)
            .transpose()?
            .map(Secret::new))
    }

    pub fn get_order_details_as_value(
        &self,
    ) -> common_utils::errors::CustomResult<
        Option<Vec<pii::SecretSerdeValue>>,
        common_utils::errors::ParsingError,
    > {
        self.order_details
            .as_ref()
            .map(|od| {
                od.iter()
                    .map(|order| order.encode_to_value().map(Secret::new))
                    .collect::<Result<Vec<_>, _>>()
            })
            .transpose()
    }
}

// This struct is only used internally, not visible in API Reference
#[derive(Debug, Clone, serde::Serialize, serde::Deserialize)]
#[cfg(feature = "v2")]
pub struct PaymentsGetIntentRequest {
    pub id: id_type::GlobalPaymentId,
}

#[derive(Debug, serde::Serialize, serde::Deserialize, Clone, ToSchema)]
#[serde(deny_unknown_fields)]
#[cfg(feature = "v2")]
pub struct PaymentsUpdateIntentRequest {
    pub amount_details: Option<AmountDetailsUpdate>,

    /// The routing algorithm id to be used for the payment
    #[schema(value_type = Option<String>)]
    pub routing_algorithm_id: Option<id_type::RoutingId>,

    #[schema(value_type = Option<CaptureMethod>, example = "automatic")]
    pub capture_method: Option<api_enums::CaptureMethod>,

    #[schema(value_type = Option<AuthenticationType>, example = "no_three_ds", default = "no_three_ds")]
    pub authentication_type: Option<api_enums::AuthenticationType>,

    /// The billing details of the payment. This address will be used for invoicing.
    pub billing: Option<Address>,

    /// The shipping address for the payment
    pub shipping: Option<Address>,

    /// Set to `present` to indicate that the customer is in your checkout flow during this payment, and therefore is able to authenticate. This parameter should be `absent` when merchant's doing merchant initiated payments and customer is not present while doing the payment.
    #[schema(example = "present", value_type = Option<PresenceOfCustomerDuringPayment>)]
    pub customer_present: Option<common_enums::PresenceOfCustomerDuringPayment>,

    /// A description for the payment
    #[schema(example = "It's my first payment request", value_type = Option<String>)]
    pub description: Option<common_utils::types::Description>,

    /// The URL to which you want the user to be redirected after the completion of the payment operation
    #[schema(value_type = Option<String>, example = "https://hyperswitch.io")]
    pub return_url: Option<common_utils::types::Url>,

    #[schema(value_type = Option<FutureUsage>, example = "off_session")]
    pub setup_future_usage: Option<api_enums::FutureUsage>,

    /// Apply MIT exemption for a payment
    #[schema(value_type = Option<MitExemptionRequest>)]
    pub apply_mit_exemption: Option<common_enums::MitExemptionRequest>,

    /// For non-card charges, you can use this value as the complete description that appears on your customers’ statements. Must contain at least one letter, maximum 22 characters.
    #[schema(max_length = 22, example = "Hyperswitch Router", value_type = Option<String>)]
    pub statement_descriptor: Option<common_utils::types::StatementDescriptor>,

    /// Use this object to capture the details about the different products for which the payment is being made. The sum of amount across different products here should be equal to the overall payment amount
    #[schema(value_type = Option<Vec<OrderDetailsWithAmount>>, example = r#"[{
        "product_name": "Apple iPhone 16",
        "quantity": 1,
        "amount" : 69000
        "product_img_link" : "https://dummy-img-link.com"
    }]"#)]
    pub order_details: Option<Vec<OrderDetailsWithAmount>>,

    /// Use this parameter to restrict the Payment Method Types to show for a given PaymentIntent
    #[schema(value_type = Option<Vec<PaymentMethodType>>)]
    pub allowed_payment_method_types: Option<Vec<api_enums::PaymentMethodType>>,

    /// Metadata is useful for storing additional, unstructured information on an object. This metadata will override the metadata that was passed in payments
    #[schema(value_type = Option<Object>, example = r#"{ "udf1": "some-value", "udf2": "some-value" }"#)]
    pub metadata: Option<pii::SecretSerdeValue>,

    /// Some connectors like Apple pay, Airwallex and Noon might require some additional information, find specific details in the child attributes below.
    #[schema(value_type = Option<ConnectorMetadata>)]
    pub connector_metadata: Option<pii::SecretSerdeValue>,

    /// Additional data that might be required by hyperswitch based on the requested features by the merchants.
    #[schema(value_type = Option<FeatureMetadata>)]
    pub feature_metadata: Option<FeatureMetadata>,

    /// Configure a custom payment link for the particular payment
    #[schema(value_type = Option<PaymentLinkConfigRequest>)]
    pub payment_link_config: Option<admin::PaymentLinkConfigRequest>,

    /// Request an incremental authorization, i.e., increase the authorized amount on a confirmed payment before you capture it.
    #[schema(value_type = Option<RequestIncrementalAuthorization>)]
    pub request_incremental_authorization: Option<common_enums::RequestIncrementalAuthorization>,

    /// Will be used to expire client secret after certain amount of time to be supplied in seconds, if not sent it will be taken from profile config
    ///(900) for 15 mins
    #[schema(value_type = Option<u32>, example = 900)]
    pub session_expiry: Option<u32>,

    /// Additional data related to some frm(Fraud Risk Management) connectors
    #[schema(value_type = Option<Object>, example = r#"{ "coverage_request" : "fraud", "fulfillment_method" : "delivery" }"#)]
    pub frm_metadata: Option<pii::SecretSerdeValue>,

    /// Whether to perform external authentication (if applicable)
    #[schema(value_type = Option<External3dsAuthenticationRequest>)]
    pub request_external_three_ds_authentication:
        Option<common_enums::External3dsAuthenticationRequest>,

    #[schema(value_type = Option<UpdateActiveAttempt>)]
    /// Whether to set / unset the active attempt id
    pub set_active_attempt_id: Option<api_enums::UpdateActiveAttempt>,
}

#[cfg(feature = "v2")]
impl PaymentsUpdateIntentRequest {
    pub fn update_feature_metadata_and_active_attempt_with_api(
        feature_metadata: FeatureMetadata,
        set_active_attempt_id: api_enums::UpdateActiveAttempt,
    ) -> Self {
        Self {
            feature_metadata: Some(feature_metadata),
            set_active_attempt_id: Some(set_active_attempt_id),
            amount_details: None,
            routing_algorithm_id: None,
            capture_method: None,
            authentication_type: None,
            billing: None,
            shipping: None,
            customer_present: None,
            description: None,
            return_url: None,
            setup_future_usage: None,
            apply_mit_exemption: None,
            statement_descriptor: None,
            order_details: None,
            allowed_payment_method_types: None,
            metadata: None,
            connector_metadata: None,
            payment_link_config: None,
            request_incremental_authorization: None,
            session_expiry: None,
            frm_metadata: None,
            request_external_three_ds_authentication: None,
        }
    }
}

#[derive(Debug, serde::Serialize, Clone, ToSchema)]
#[serde(deny_unknown_fields)]
#[cfg(feature = "v2")]
pub struct PaymentsIntentResponse {
    /// Global Payment Id for the payment
    #[schema(value_type = String)]
    pub id: id_type::GlobalPaymentId,

    /// The status of the payment
    #[schema(value_type = IntentStatus, example = "succeeded")]
    pub status: common_enums::IntentStatus,

    /// The amount details for the payment
    pub amount_details: AmountDetailsResponse,

    /// It's a token used for client side verification.
    #[schema(value_type = String, example = "cs_0195b34da95d75239c6a4bf514458896")]
    pub client_secret: Option<Secret<String>>,

    /// The identifier for the profile. This is inferred from the `x-profile-id` header
    #[schema(value_type = String)]
    pub profile_id: id_type::ProfileId,

    /// Unique identifier for the payment. This ensures idempotency for multiple payments
    /// that have been done by a single merchant.
    #[schema(
        value_type = Option<String>,
        min_length = 30,
        max_length = 30,
        example = "pay_mbabizu24mvu3mela5njyhpit4"
    )]
    pub merchant_reference_id: Option<id_type::PaymentReferenceId>,

    /// The routing algorithm id to be used for the payment
    #[schema(value_type = Option<String>)]
    pub routing_algorithm_id: Option<id_type::RoutingId>,

    #[schema(value_type = CaptureMethod, example = "automatic")]
    pub capture_method: api_enums::CaptureMethod,

    /// The authentication type for the payment
    #[schema(value_type = Option<AuthenticationType>, example = "no_three_ds")]
    pub authentication_type: Option<api_enums::AuthenticationType>,

    /// The billing details of the payment. This address will be used for invoicing.
    #[schema(value_type = Option<Address>)]
    pub billing: Option<Address>,

    /// The shipping address for the payment
    #[schema(value_type = Option<Address>)]
    pub shipping: Option<Address>,

    /// The identifier for the customer
    #[schema(
        min_length = 32,
        max_length = 64,
        example = "12345_cus_01926c58bc6e77c09e809964e72af8c8",
        value_type = String
    )]
    pub customer_id: Option<id_type::GlobalCustomerId>,

    /// Set to `present` to indicate that the customer is in your checkout flow during this payment, and therefore is able to authenticate. This parameter should be `absent` when merchant's doing merchant initiated payments and customer is not present while doing the payment.
    #[schema(example = "present", value_type = PresenceOfCustomerDuringPayment)]
    pub customer_present: common_enums::PresenceOfCustomerDuringPayment,

    /// A description for the payment
    #[schema(example = "It's my first payment request", value_type = Option<String>)]
    pub description: Option<common_utils::types::Description>,

    /// The URL to which you want the user to be redirected after the completion of the payment operation
    #[schema(value_type = Option<String>, example = "https://hyperswitch.io")]
    pub return_url: Option<common_utils::types::Url>,

    #[schema(value_type = FutureUsage, example = "off_session")]
    pub setup_future_usage: api_enums::FutureUsage,

    /// Apply MIT exemption for a payment
    #[schema(value_type = MitExemptionRequest)]
    pub apply_mit_exemption: common_enums::MitExemptionRequest,

    /// For non-card charges, you can use this value as the complete description that appears on your customers’ statements. Must contain at least one letter, maximum 22 characters.
    #[schema(max_length = 22, example = "Hyperswitch Router", value_type = Option<String>)]
    pub statement_descriptor: Option<common_utils::types::StatementDescriptor>,

    /// Use this object to capture the details about the different products for which the payment is being made. The sum of amount across different products here should be equal to the overall payment amount
    #[schema(value_type = Option<Vec<OrderDetailsWithAmount>>, example = r#"[{
        "product_name": "Apple iPhone 16",
        "quantity": 1,
        "amount" : 69000
        "product_img_link" : "https://dummy-img-link.com"
    }]"#)]
    pub order_details: Option<Vec<OrderDetailsWithAmount>>,

    /// Use this parameter to restrict the Payment Method Types to show for a given PaymentIntent
    #[schema(value_type = Option<Vec<PaymentMethodType>>)]
    pub allowed_payment_method_types: Option<Vec<api_enums::PaymentMethodType>>,

    /// Metadata is useful for storing additional, unstructured information on an object.
    #[schema(value_type = Option<Object>, example = r#"{ "udf1": "some-value", "udf2": "some-value" }"#)]
    pub metadata: Option<pii::SecretSerdeValue>,

    /// Some connectors like Apple pay, Airwallex and Noon might require some additional information, find specific details in the child attributes below.
    #[schema(value_type = Option<ConnectorMetadata>)]
    pub connector_metadata: Option<pii::SecretSerdeValue>,

    /// Additional data that might be required by hyperswitch based on the requested features by the merchants.
    #[schema(value_type = Option<FeatureMetadata>)]
    pub feature_metadata: Option<FeatureMetadata>,

    /// Whether to generate the payment link for this payment or not (if applicable)
    #[schema(value_type = EnablePaymentLinkRequest)]
    pub payment_link_enabled: common_enums::EnablePaymentLinkRequest,

    /// Configure a custom payment link for the particular payment
    #[schema(value_type = Option<PaymentLinkConfigRequest>)]
    pub payment_link_config: Option<admin::PaymentLinkConfigRequest>,

    ///Request an incremental authorization, i.e., increase the authorized amount on a confirmed payment before you capture it.
    #[schema(value_type = RequestIncrementalAuthorization)]
    pub request_incremental_authorization: common_enums::RequestIncrementalAuthorization,

    ///Will be used to expire client secret after certain amount of time to be supplied in seconds
    #[serde(with = "common_utils::custom_serde::iso8601")]
    pub expires_on: PrimitiveDateTime,

    /// Additional data related to some frm(Fraud Risk Management) connectors
    #[schema(value_type = Option<Object>, example = r#"{ "coverage_request" : "fraud", "fulfillment_method" : "delivery" }"#)]
    pub frm_metadata: Option<pii::SecretSerdeValue>,

    /// Whether to perform external authentication (if applicable)
    #[schema(value_type = External3dsAuthenticationRequest)]
    pub request_external_three_ds_authentication: common_enums::External3dsAuthenticationRequest,
}

#[cfg(feature = "v2")]
#[derive(Clone, Debug, PartialEq, serde::Serialize, serde::Deserialize, ToSchema)]
pub struct AmountDetails {
    /// The payment amount. Amount for the payment in the lowest denomination of the currency, (i.e) in cents for USD denomination, in yen for JPY denomination etc. E.g., Pass 100 to charge $1.00 and 1 for 1¥ since ¥ is a zero-decimal currency. Read more about [the Decimal and Non-Decimal Currencies](https://github.com/juspay/hyperswitch/wiki/Decimal-and-Non%E2%80%90Decimal-Currencies)
    #[schema(value_type = u64, example = 6540)]
    #[serde(default, deserialize_with = "amount::deserialize")]
    order_amount: Amount,
    /// The currency of the order
    #[schema(example = "USD", value_type = Currency)]
    currency: common_enums::Currency,
    /// The shipping cost of the order. This has to be collected from the merchant
    shipping_cost: Option<MinorUnit>,
    /// Tax amount related to the order. This will be calculated by the external tax provider
    order_tax_amount: Option<MinorUnit>,
    /// The action to whether calculate tax by calling external tax provider or not
    #[serde(default)]
    #[schema(value_type = TaxCalculationOverride)]
    skip_external_tax_calculation: common_enums::TaxCalculationOverride,
    /// The action to whether calculate surcharge or not
    #[serde(default)]
    #[schema(value_type = SurchargeCalculationOverride)]
    skip_surcharge_calculation: common_enums::SurchargeCalculationOverride,
    /// The surcharge amount to be added to the order, collected from the merchant
    surcharge_amount: Option<MinorUnit>,
    /// tax on surcharge amount
    tax_on_surcharge: Option<MinorUnit>,
}

#[cfg(feature = "v2")]
impl AmountDetails {
    pub fn new_for_zero_auth_payment(currency: common_enums::Currency) -> Self {
        Self {
            order_amount: Amount::Zero,
            currency,
            shipping_cost: None,
            order_tax_amount: None,
            skip_external_tax_calculation: common_enums::TaxCalculationOverride::Skip,
            skip_surcharge_calculation: common_enums::SurchargeCalculationOverride::Skip,
            surcharge_amount: None,
            tax_on_surcharge: None,
        }
    }
}

#[cfg(feature = "v2")]
#[derive(Clone, Debug, PartialEq, serde::Serialize, serde::Deserialize, ToSchema)]
pub struct AmountDetailsUpdate {
    /// The payment amount. Amount for the payment in the lowest denomination of the currency, (i.e) in cents for USD denomination, in yen for JPY denomination etc. E.g., Pass 100 to charge $1.00 and 1 for 1¥ since ¥ is a zero-decimal currency. Read more about [the Decimal and Non-Decimal Currencies](https://github.com/juspay/hyperswitch/wiki/Decimal-and-Non%E2%80%90Decimal-Currencies)
    #[schema(value_type = Option<u64>, example = 6540)]
    #[serde(default, deserialize_with = "amount::deserialize_option")]
    order_amount: Option<Amount>,
    /// The currency of the order
    #[schema(example = "USD", value_type = Option<Currency>)]
    currency: Option<common_enums::Currency>,
    /// The shipping cost of the order. This has to be collected from the merchant
    shipping_cost: Option<MinorUnit>,
    /// Tax amount related to the order. This will be calculated by the external tax provider
    order_tax_amount: Option<MinorUnit>,
    /// The action to whether calculate tax by calling external tax provider or not
    #[schema(value_type = Option<TaxCalculationOverride>)]
    skip_external_tax_calculation: Option<common_enums::TaxCalculationOverride>,
    /// The action to whether calculate surcharge or not
    #[schema(value_type = Option<SurchargeCalculationOverride>)]
    skip_surcharge_calculation: Option<common_enums::SurchargeCalculationOverride>,
    /// The surcharge amount to be added to the order, collected from the merchant
    surcharge_amount: Option<MinorUnit>,
    /// tax on surcharge amount
    tax_on_surcharge: Option<MinorUnit>,
}

#[cfg(feature = "v2")]
pub struct AmountDetailsSetter {
    pub order_amount: Amount,
    pub currency: common_enums::Currency,
    pub shipping_cost: Option<MinorUnit>,
    pub order_tax_amount: Option<MinorUnit>,
    pub skip_external_tax_calculation: common_enums::TaxCalculationOverride,
    pub skip_surcharge_calculation: common_enums::SurchargeCalculationOverride,
    pub surcharge_amount: Option<MinorUnit>,
    pub tax_on_surcharge: Option<MinorUnit>,
}

#[cfg(feature = "v2")]
#[derive(Clone, Debug, PartialEq, serde::Serialize, ToSchema)]
pub struct AmountDetailsResponse {
    /// The payment amount. Amount for the payment in the lowest denomination of the currency, (i.e) in cents for USD denomination, in yen for JPY denomination etc. E.g., Pass 100 to charge $1.00 and 1 for 1¥ since ¥ is a zero-decimal currency. Read more about [the Decimal and Non-Decimal Currencies](https://github.com/juspay/hyperswitch/wiki/Decimal-and-Non%E2%80%90Decimal-Currencies)
    #[schema(value_type = u64, example = 6540)]
    pub order_amount: MinorUnit,
    /// The currency of the order
    #[schema(example = "USD", value_type = Currency)]
    pub currency: common_enums::Currency,
    /// The shipping cost of the order. This has to be collected from the merchant
    pub shipping_cost: Option<MinorUnit>,
    /// Tax amount related to the order. This will be calculated by the external tax provider
    pub order_tax_amount: Option<MinorUnit>,
    /// The action to whether calculate tax by calling external tax provider or not
    #[schema(value_type = TaxCalculationOverride)]
    pub external_tax_calculation: common_enums::TaxCalculationOverride,
    /// The action to whether calculate surcharge or not
    #[schema(value_type = SurchargeCalculationOverride)]
    pub surcharge_calculation: common_enums::SurchargeCalculationOverride,
    /// The surcharge amount to be added to the order, collected from the merchant
    pub surcharge_amount: Option<MinorUnit>,
    /// tax on surcharge amount
    pub tax_on_surcharge: Option<MinorUnit>,
}

#[cfg(feature = "v2")]
#[derive(Clone, Debug, PartialEq, serde::Serialize, ToSchema)]
pub struct PaymentAmountDetailsResponse {
    /// The payment amount. Amount for the payment in the lowest denomination of the currency, (i.e) in cents for USD denomination, in yen for JPY denomination etc. E.g., Pass 100 to charge $1.00 and 1 for 1¥ since ¥ is a zero-decimal currency. Read more about [the Decimal and Non-Decimal Currencies](https://github.com/juspay/hyperswitch/wiki/Decimal-and-Non%E2%80%90Decimal-Currencies)
    #[schema(value_type = u64, example = 6540)]
    #[serde(default, deserialize_with = "amount::deserialize")]
    pub order_amount: MinorUnit,
    /// The currency of the order
    #[schema(example = "USD", value_type = Currency)]
    pub currency: common_enums::Currency,
    /// The shipping cost of the order. This has to be collected from the merchant
    pub shipping_cost: Option<MinorUnit>,
    /// Tax amount related to the order. This will be calculated by the external tax provider
    pub order_tax_amount: Option<MinorUnit>,
    /// The action to whether calculate tax by calling external tax provider or not
    #[schema(value_type = TaxCalculationOverride)]
    pub external_tax_calculation: common_enums::TaxCalculationOverride,
    /// The action to whether calculate surcharge or not
    #[schema(value_type = SurchargeCalculationOverride)]
    pub surcharge_calculation: common_enums::SurchargeCalculationOverride,
    /// The surcharge amount to be added to the order, collected from the merchant
    pub surcharge_amount: Option<MinorUnit>,
    /// tax on surcharge amount
    pub tax_on_surcharge: Option<MinorUnit>,
    /// The total amount of the order including tax, surcharge and shipping cost
    pub net_amount: MinorUnit,
    /// The amount that was requested to be captured for this payment
    pub amount_to_capture: Option<MinorUnit>,
    /// The amount that can be captured on the payment. Either in one go or through multiple captures.
    /// This is applicable in case the capture method was either `manual` or `manual_multiple`
    pub amount_capturable: MinorUnit,
    /// The amount that was captured for this payment. This is the sum of all the captures done on this payment
    pub amount_captured: Option<MinorUnit>,
}

#[cfg(feature = "v2")]
#[derive(Clone, Debug, PartialEq, serde::Serialize, serde::Deserialize, ToSchema)]

pub struct PaymentAttemptAmountDetails {
    /// The total amount of the order including tax, surcharge and shipping cost
    pub net_amount: MinorUnit,
    /// The amount that was requested to be captured for this payment
    pub amount_to_capture: Option<MinorUnit>,
    /// Surcharge amount for the payment attempt.
    /// This is either derived by surcharge rules, or sent by the merchant
    pub surcharge_amount: Option<MinorUnit>,
    /// Tax amount for the payment attempt
    /// This is either derived by surcharge rules, or sent by the merchant
    pub tax_on_surcharge: Option<MinorUnit>,
    /// The total amount that can be captured for this payment attempt.
    pub amount_capturable: MinorUnit,
    /// Shipping cost for the payment attempt.
    /// Shipping cost for the payment attempt.
    pub shipping_cost: Option<MinorUnit>,
    /// Tax amount for the order.
    /// This is either derived by calling an external tax processor, or sent by the merchant
    pub order_tax_amount: Option<MinorUnit>,
}

#[cfg(feature = "v2")]
impl AmountDetails {
    pub fn new(amount_details_setter: AmountDetailsSetter) -> Self {
        Self {
            order_amount: amount_details_setter.order_amount,
            currency: amount_details_setter.currency,
            shipping_cost: amount_details_setter.shipping_cost,
            order_tax_amount: amount_details_setter.order_tax_amount,
            skip_external_tax_calculation: amount_details_setter.skip_external_tax_calculation,
            skip_surcharge_calculation: amount_details_setter.skip_surcharge_calculation,
            surcharge_amount: amount_details_setter.surcharge_amount,
            tax_on_surcharge: amount_details_setter.tax_on_surcharge,
        }
    }
    pub fn order_amount(&self) -> Amount {
        self.order_amount
    }
    pub fn currency(&self) -> common_enums::Currency {
        self.currency
    }
    pub fn shipping_cost(&self) -> Option<MinorUnit> {
        self.shipping_cost
    }
    pub fn order_tax_amount(&self) -> Option<MinorUnit> {
        self.order_tax_amount
    }
    pub fn skip_external_tax_calculation(&self) -> common_enums::TaxCalculationOverride {
        self.skip_external_tax_calculation
    }
    pub fn skip_surcharge_calculation(&self) -> common_enums::SurchargeCalculationOverride {
        self.skip_surcharge_calculation
    }
    pub fn surcharge_amount(&self) -> Option<MinorUnit> {
        self.surcharge_amount
    }
    pub fn tax_on_surcharge(&self) -> Option<MinorUnit> {
        self.tax_on_surcharge
    }
}

#[cfg(feature = "v2")]
impl AmountDetailsUpdate {
    pub fn order_amount(&self) -> Option<Amount> {
        self.order_amount
    }
    pub fn currency(&self) -> Option<common_enums::Currency> {
        self.currency
    }
    pub fn shipping_cost(&self) -> Option<MinorUnit> {
        self.shipping_cost
    }
    pub fn order_tax_amount(&self) -> Option<MinorUnit> {
        self.order_tax_amount
    }
    pub fn skip_external_tax_calculation(&self) -> Option<common_enums::TaxCalculationOverride> {
        self.skip_external_tax_calculation
    }
    pub fn skip_surcharge_calculation(&self) -> Option<common_enums::SurchargeCalculationOverride> {
        self.skip_surcharge_calculation
    }
    pub fn surcharge_amount(&self) -> Option<MinorUnit> {
        self.surcharge_amount
    }
    pub fn tax_on_surcharge(&self) -> Option<MinorUnit> {
        self.tax_on_surcharge
    }
}
#[cfg(feature = "v1")]
#[derive(
    Default,
    Debug,
    serde::Deserialize,
    serde::Serialize,
    Clone,
    ToSchema,
    router_derive::PolymorphicSchema,
    router_derive::ValidateSchema,
)]
#[generate_schemas(PaymentsCreateRequest, PaymentsUpdateRequest, PaymentsConfirmRequest)]
#[serde(deny_unknown_fields)]
pub struct PaymentsRequest {
    /// The primary amount for the payment, provided in the lowest denomination of the specified currency (e.g., 6540 for $65.40 USD). This field is mandatory for creating a payment.
    #[schema(value_type = Option<u64>, example = 6540)]
    #[serde(default, deserialize_with = "amount::deserialize_option")]
    #[mandatory_in(PaymentsCreateRequest = u64)]
    // Makes the field mandatory in PaymentsCreateRequest
    pub amount: Option<Amount>,

    /// Total tax amount applicable to the order, in the lowest denomination of the currency.
    #[schema(value_type = Option<i64>, example = 6540)]
    pub order_tax_amount: Option<MinorUnit>,

    /// The three-letter ISO 4217 currency code (e.g., "USD", "EUR") for the payment amount. This field is mandatory for creating a payment.
    #[schema(example = "USD", value_type = Option<Currency>)]
    #[mandatory_in(PaymentsCreateRequest = Currency)]
    pub currency: Option<api_enums::Currency>,

    /// The amount to be captured from the user's payment method, in the lowest denomination. If not provided, and `capture_method` is `automatic`, the full payment `amount` will be captured. If `capture_method` is `manual`, this can be specified in the `/capture` call. Must be less than or equal to the authorized amount.
    #[schema(value_type = Option<i64>, example = 6540)]
    pub amount_to_capture: Option<MinorUnit>,

    /// The shipping cost for the payment. This is required for tax calculation in some regions.
    #[schema(value_type = Option<i64>, example = 6540)]
    pub shipping_cost: Option<MinorUnit>,

    /// Optional. A merchant-provided unique identifier for the payment, contains 30 characters long (e.g., "pay_mbabizu24mvu3mela5njyhpit4"). If provided, it ensures idempotency for the payment creation request. If omitted, Hyperswitch generates a unique ID for the payment.
    #[schema(
        value_type = Option<String>,
        min_length = 30,
        max_length = 30,
        example = "pay_mbabizu24mvu3mela5njyhpit4"
    )]
    #[serde(default, deserialize_with = "payment_id_type::deserialize_option")]
    pub payment_id: Option<PaymentIdType>,

    /// This is an identifier for the merchant account. This is inferred from the API key
    /// provided during the request
    #[schema(max_length = 255, example = "merchant_1668273825", value_type = Option<String>)]
    #[remove_in(PaymentsUpdateRequest, PaymentsCreateRequest, PaymentsConfirmRequest)]
    pub merchant_id: Option<id_type::MerchantId>,

    /// Details of the routing configuration for that payment
    #[schema(value_type = Option<StraightThroughAlgorithm>, example = json!({
        "type": "single",
        "data": {"connector": "stripe", "merchant_connector_id": "mca_123"}
    }))]
    pub routing: Option<serde_json::Value>,

    /// This allows to manually select a connector with which the payment can go through.
    #[schema(value_type = Option<Vec<Connector>>, max_length = 255, example = json!(["stripe", "adyen"]))]
    pub connector: Option<Vec<api_enums::Connector>>,

    #[schema(value_type = Option<CaptureMethod>, example = "automatic")]
    pub capture_method: Option<api_enums::CaptureMethod>,

    #[schema(value_type = Option<AuthenticationType>, example = "no_three_ds", default = "three_ds")]
    pub authentication_type: Option<api_enums::AuthenticationType>,

    /// The billing details of the payment. This address will be used for invoicing.
    pub billing: Option<Address>,

    /// A timestamp (ISO 8601 code) that determines when the payment should be captured.
    /// Providing this field will automatically set `capture` to true
    #[schema(example = "2022-09-10T10:11:12Z")]
    #[serde(default, with = "common_utils::custom_serde::iso8601::option")]
    #[remove_in(PaymentsUpdateRequest, PaymentsCreateRequest, PaymentsConfirmRequest)]
    pub capture_on: Option<PrimitiveDateTime>,

    /// If set to `true`, Hyperswitch attempts to confirm and authorize the payment immediately after creation, provided sufficient payment method details are included. If `false` or omitted (default is `false`), the payment is created with a status such as `requires_payment_method` or `requires_confirmation`, and a separate `POST /payments/{payment_id}/confirm` call is necessary to proceed with authorization.
    #[schema(default = false, example = true)]
    pub confirm: Option<bool>,

    /// Passing this object creates a new customer or attaches an existing customer to the payment
    pub customer: Option<CustomerDetails>,

    /// The identifier for the customer
    #[schema(value_type = Option<String>, max_length = 64, min_length = 1, example = "cus_y3oqhf46pyzuxjbcn2giaqnb44")]
    pub customer_id: Option<id_type::CustomerId>,

    /// The customer's email address.
    /// This field will be deprecated soon, use the customer object instead
    #[schema(max_length = 255, value_type = Option<String>, example = "johntest@test.com", deprecated)]
    #[remove_in(PaymentsUpdateRequest, PaymentsCreateRequest, PaymentsConfirmRequest)]
    pub email: Option<Email>,

    /// The customer's name.
    /// This field will be deprecated soon, use the customer object instead.
    #[schema(value_type = Option<String>, max_length = 255, example = "John Test", deprecated)]
    #[remove_in(PaymentsUpdateRequest, PaymentsCreateRequest, PaymentsConfirmRequest)]
    pub name: Option<Secret<String>>,

    /// The customer's phone number
    /// This field will be deprecated soon, use the customer object instead
    #[schema(value_type = Option<String>, max_length = 255, example = "9123456789", deprecated)]
    #[remove_in(PaymentsUpdateRequest, PaymentsCreateRequest, PaymentsConfirmRequest)]
    pub phone: Option<Secret<String>>,

    /// The country code for the customer phone number
    /// This field will be deprecated soon, use the customer object instead
    #[schema(max_length = 255, example = "+1", deprecated)]
    #[remove_in(PaymentsUpdateRequest, PaymentsCreateRequest, PaymentsConfirmRequest)]
    pub phone_country_code: Option<String>,

    /// Set to true to indicate that the customer is not in your checkout flow during this payment, and therefore is unable to authenticate. This parameter is intended for scenarios where you collect card details and charge them later. When making a recurring payment by passing a mandate_id, this parameter is mandatory
    #[schema(example = true)]
    pub off_session: Option<bool>,

    /// An arbitrary string attached to the payment. Often useful for displaying to users or for your own internal record-keeping.
    #[schema(example = "It's my first payment request")]
    pub description: Option<String>,

    /// The URL to redirect the customer to after they complete the payment process or authentication. This is crucial for flows that involve off-site redirection (e.g., 3DS, some bank redirects, wallet payments).
    #[schema(value_type = Option<String>, example = "https://hyperswitch.io", max_length = 2048)]
    pub return_url: Option<Url>,

    #[schema(value_type = Option<FutureUsage>, example = "off_session")]
    pub setup_future_usage: Option<api_enums::FutureUsage>,

    #[schema(example = "bank_transfer")]
    #[serde(with = "payment_method_data_serde", default)]
    pub payment_method_data: Option<PaymentMethodDataRequest>,

    #[schema(value_type = Option<PaymentMethod>, example = "card")]
    pub payment_method: Option<api_enums::PaymentMethod>,

    /// As Hyperswitch tokenises the sensitive details about the payments method, it provides the payment_token as a reference to a stored payment method, ensuring that the sensitive details are not exposed in any manner.
    #[schema(example = "187282ab-40ef-47a9-9206-5099ba31e432")]
    pub payment_token: Option<String>,

    /// This is used along with the payment_token field while collecting during saved card payments. This field will be deprecated soon, use the payment_method_data.card_token object instead
    #[schema(value_type = Option<String>, deprecated)]
    #[remove_in(PaymentsUpdateRequest, PaymentsCreateRequest, PaymentsConfirmRequest)]
    pub card_cvc: Option<Secret<String>>,

    /// The shipping address for the payment
    pub shipping: Option<Address>,

    /// For non-card charges, you can use this value as the complete description that appears on your customers’ statements. Must contain at least one letter, maximum 22 characters.
    #[schema(max_length = 255, example = "Hyperswitch Router")]
    pub statement_descriptor_name: Option<String>,

    /// Provides information about a card payment that customers see on their statements. Concatenated with the prefix (shortened descriptor) or statement descriptor that’s set on the account to form the complete statement descriptor. Maximum 22 characters for the concatenated descriptor.
    #[schema(max_length = 255, example = "Payment for shoes purchase")]
    pub statement_descriptor_suffix: Option<String>,

    /// Use this object to capture the details about the different products for which the payment is being made. The sum of amount across different products here should be equal to the overall payment amount
    #[schema(value_type = Option<Vec<OrderDetailsWithAmount>>, example = r#"[{
        "product_name": "Apple iPhone 16",
        "quantity": 1,
        "amount" : 69000
        "product_img_link" : "https://dummy-img-link.com"
    }]"#)]
    pub order_details: Option<Vec<OrderDetailsWithAmount>>,

    /// It's a token used for client side verification.
    #[schema(example = "pay_U42c409qyHwOkWo3vK60_secret_el9ksDkiB8hi6j9N78yo")]
    #[remove_in(PaymentsUpdateRequest, PaymentsCreateRequest)]
    pub client_secret: Option<String>,

    /// Passing this object during payments creates a mandate. The mandate_type sub object is passed by the server.
    pub mandate_data: Option<MandateData>,

    /// This "CustomerAcceptance" object is passed during Payments-Confirm request, it enlists the type, time, and mode of acceptance properties related to an acceptance done by the customer. The customer_acceptance sub object is usually passed by the SDK or client.
    #[schema(value_type = Option<CustomerAcceptance>)]
    pub customer_acceptance: Option<CustomerAcceptance>,

    /// A unique identifier to link the payment to a mandate. To do Recurring payments after a mandate has been created, pass the mandate_id instead of payment_method_data
    #[schema(max_length = 64, example = "mandate_iwer89rnjef349dni3")]
    #[remove_in(PaymentsUpdateRequest)]
    pub mandate_id: Option<String>,

    /// Additional details required by 3DS 2.0
    #[schema(value_type = Option<BrowserInformation>, example = r#"{
        "user_agent": "Mozilla/5.0 (Windows NT 10.0; Win64; x64) AppleWebKit/537.36 (KHTML, like Gecko) Chrome/70.0.3538.110 Safari/537.36",
        "accept_header": "text/html,application/xhtml+xml,application/xml;q=0.9,image/webp,image/apng,*/*;q=0.8",
        "language": "nl-NL",
        "color_depth": 24,
        "screen_height": 723,
        "screen_width": 1536,
        "time_zone": 0,
        "java_enabled": true,
        "java_script_enabled":true
    }"#)]
    pub browser_info: Option<serde_json::Value>,

    /// To indicate the type of payment experience that the payment method would go through
    #[schema(value_type = Option<PaymentExperience>, example = "redirect_to_url")]
    pub payment_experience: Option<api_enums::PaymentExperience>,

    /// Can be used to specify the Payment Method Type
    #[schema(value_type = Option<PaymentMethodType>, example = "google_pay")]
    pub payment_method_type: Option<api_enums::PaymentMethodType>,

    /// Business country of the merchant for this payment.
    /// To be deprecated soon. Pass the profile_id instead
    #[schema(value_type = Option<CountryAlpha2>, example = "US")]
    #[remove_in(PaymentsUpdateRequest, PaymentsConfirmRequest)]
    pub business_country: Option<api_enums::CountryAlpha2>,

    /// Business label of the merchant for this payment.
    /// To be deprecated soon. Pass the profile_id instead
    #[schema(example = "food")]
    #[remove_in(PaymentsUpdateRequest, PaymentsConfirmRequest)]
    pub business_label: Option<String>,

    #[schema(value_type = Option<MerchantConnectorDetailsWrap>)]
    pub merchant_connector_details: Option<admin::MerchantConnectorDetailsWrap>,

    /// Use this parameter to restrict the Payment Method Types to show for a given PaymentIntent
    #[schema(value_type = Option<Vec<PaymentMethodType>>)]
    pub allowed_payment_method_types: Option<Vec<api_enums::PaymentMethodType>>,

    /// Business sub label for the payment
    #[remove_in(PaymentsUpdateRequest, PaymentsConfirmRequest, PaymentsCreateRequest)]
    pub business_sub_label: Option<String>,

    /// Denotes the retry action
    #[schema(value_type = Option<RetryAction>)]
    #[remove_in(PaymentsCreateRequest)]
    pub retry_action: Option<api_enums::RetryAction>,

    /// You can specify up to 50 keys, with key names up to 40 characters long and values up to 500 characters long. Metadata is useful for storing additional, structured information on an object.
    #[schema(value_type = Option<Object>, example = r#"{ "udf1": "some-value", "udf2": "some-value" }"#)]
    pub metadata: Option<serde_json::Value>,

    /// Some connectors like Apple pay, Airwallex and Noon might require some additional information, find specific details in the child attributes below.
    pub connector_metadata: Option<ConnectorMetadata>,

    /// Additional data that might be required by hyperswitch based on the requested features by the merchants.
    #[remove_in(PaymentsUpdateRequest, PaymentsCreateRequest, PaymentsConfirmRequest)]
    pub feature_metadata: Option<FeatureMetadata>,

    /// Whether to generate the payment link for this payment or not (if applicable)
    #[schema(default = false, example = true)]
    pub payment_link: Option<bool>,

    #[schema(value_type = Option<PaymentCreatePaymentLinkConfig>)]
    pub payment_link_config: Option<PaymentCreatePaymentLinkConfig>,

    /// Custom payment link config id set at business profile, send only if business_specific_configs is configured
    pub payment_link_config_id: Option<String>,

    /// The business profile to be used for this payment, if not passed the default business profile associated with the merchant account will be used. It is mandatory in case multiple business profiles have been set up.
    #[remove_in(PaymentsUpdateRequest, PaymentsConfirmRequest)]
    #[schema(value_type = Option<String>)]
    pub profile_id: Option<id_type::ProfileId>,

    #[remove_in(PaymentsConfirmRequest)]
    #[schema(value_type = Option<RequestSurchargeDetails>)]
    pub surcharge_details: Option<RequestSurchargeDetails>,

    /// The type of the payment that differentiates between normal and various types of mandate payments
    #[schema(value_type = Option<PaymentType>)]
    pub payment_type: Option<api_enums::PaymentType>,

    ///Request an incremental authorization, i.e., increase the authorized amount on a confirmed payment before you capture it.
    pub request_incremental_authorization: Option<bool>,

    ///Will be used to expire client secret after certain amount of time to be supplied in seconds
    ///(900) for 15 mins
    #[schema(example = 900)]
    pub session_expiry: Option<u32>,

    /// Additional data related to some frm(Fraud Risk Management) connectors
    #[schema(value_type = Option<Object>, example = r#"{ "coverage_request" : "fraud", "fulfillment_method" : "delivery" }"#)]
    pub frm_metadata: Option<pii::SecretSerdeValue>,

    /// Whether to perform external authentication (if applicable)
    #[schema(example = true)]
    pub request_external_three_ds_authentication: Option<bool>,

    /// Details required for recurring payment
    pub recurring_details: Option<RecurringDetails>,

    /// Fee information to be charged on the payment being collected
    #[schema(value_type = Option<SplitPaymentsRequest>)]
    pub split_payments: Option<common_types::payments::SplitPaymentsRequest>,

    /// Optional boolean value to extent authorization period of this payment
    ///
    /// capture method must be manual or manual_multiple
    #[schema(value_type = Option<bool>, default = false)]
    pub request_extended_authorization: Option<RequestExtendedAuthorizationBool>,

    /// Your unique identifier for this payment or order. This ID helps you reconcile payments on your system. If provided, it is passed to the connector if supported.
    #[schema(
        value_type = Option<String>,
        max_length = 255,
        example = "Custom_Order_id_123"
    )]
    pub merchant_order_reference_id: Option<String>,

    /// Whether to calculate tax for this payment intent
    pub skip_external_tax_calculation: Option<bool>,

    /// Choose what kind of sca exemption is required for this payment
    #[schema(value_type = Option<ScaExemptionType>)]
    pub psd2_sca_exemption_type: Option<api_enums::ScaExemptionType>,

    /// Service details for click to pay external authentication
    #[schema(value_type = Option<CtpServiceDetails>)]
    pub ctp_service_details: Option<CtpServiceDetails>,

    /// Indicates if 3ds challenge is forced
    pub force_3ds_challenge: Option<bool>,

    /// Indicates if 3DS method data was successfully completed or not
    pub threeds_method_comp_ind: Option<ThreeDsCompletionIndicator>,

    /// Indicates if the redirection has to open in the iframe
    pub is_iframe_redirection_enabled: Option<bool>,

    /// If enabled, provides whole connector response
    pub all_keys_required: Option<bool>,
}

#[derive(Clone, Debug, PartialEq, serde::Serialize, serde::Deserialize, ToSchema)]
pub struct CtpServiceDetails {
    /// merchant transaction id
    pub merchant_transaction_id: Option<String>,
    /// network transaction correlation id
    pub correlation_id: Option<String>,
    /// session transaction flow id
    pub x_src_flow_id: Option<String>,
    /// provider Eg: Visa, Mastercard
    #[schema(value_type = Option<CtpServiceProvider>)]
    pub provider: Option<api_enums::CtpServiceProvider>,
    /// Encrypted payload
    #[schema(value_type = Option<String>)]
    pub encrypted_payload: Option<Secret<String>>,
}

impl CtpServiceDetails {
    pub fn is_network_confirmation_call_required(&self) -> bool {
        self.provider == Some(api_enums::CtpServiceProvider::Mastercard)
    }
}

#[cfg(feature = "v1")]
/// Checks if the inner values of two options are equal
/// Returns true if values are not equal, returns false in other cases
fn are_optional_values_invalid<T: PartialEq>(
    first_option: Option<&T>,
    second_option: Option<&T>,
) -> bool {
    match (first_option, second_option) {
        (Some(first_option), Some(second_option)) => first_option != second_option,
        _ => false,
    }
}

#[cfg(feature = "v1")]
impl PaymentsRequest {
    /// Get the customer id
    ///
    /// First check the id for `customer.id`
    /// If not present, check for `customer_id` at the root level
    pub fn get_customer_id(&self) -> Option<&id_type::CustomerId> {
        self.customer_id
            .as_ref()
            .or(self.customer.as_ref().map(|customer| &customer.id))
    }

    pub fn validate_and_get_request_extended_authorization(
        &self,
    ) -> common_utils::errors::CustomResult<Option<RequestExtendedAuthorizationBool>, ValidationError>
    {
        self.request_extended_authorization
            .as_ref()
            .map(|request_extended_authorization| {
                request_extended_authorization.validate_field_and_get(self)
            })
            .transpose()
    }

    /// Checks if the customer details are passed in both places
    /// If they are passed in both places, check for both the values to be equal
    /// Or else, return the field which has inconsistent data
    pub fn validate_customer_details_in_request(&self) -> Option<Vec<&str>> {
        if let Some(CustomerDetails {
            id,
            name,
            email,
            phone,
            phone_country_code,
        }) = self.customer.as_ref()
        {
            let invalid_fields = [
                are_optional_values_invalid(self.customer_id.as_ref(), Some(id))
                    .then_some("customer_id and customer.id"),
                are_optional_values_invalid(self.email.as_ref(), email.as_ref())
                    .then_some("email and customer.email"),
                are_optional_values_invalid(self.name.as_ref(), name.as_ref())
                    .then_some("name and customer.name"),
                are_optional_values_invalid(self.phone.as_ref(), phone.as_ref())
                    .then_some("phone and customer.phone"),
                are_optional_values_invalid(
                    self.phone_country_code.as_ref(),
                    phone_country_code.as_ref(),
                )
                .then_some("phone_country_code and customer.phone_country_code"),
            ]
            .into_iter()
            .flatten()
            .collect::<Vec<_>>();

            if invalid_fields.is_empty() {
                None
            } else {
                Some(invalid_fields)
            }
        } else {
            None
        }
    }

    pub fn get_feature_metadata_as_value(
        &self,
    ) -> common_utils::errors::CustomResult<
        Option<serde_json::Value>,
        common_utils::errors::ParsingError,
    > {
        self.feature_metadata
            .as_ref()
            .map(Encode::encode_to_value)
            .transpose()
    }

    pub fn get_connector_metadata_as_value(
        &self,
    ) -> common_utils::errors::CustomResult<
        Option<serde_json::Value>,
        common_utils::errors::ParsingError,
    > {
        self.connector_metadata
            .as_ref()
            .map(Encode::encode_to_value)
            .transpose()
    }

    pub fn get_allowed_payment_method_types_as_value(
        &self,
    ) -> common_utils::errors::CustomResult<
        Option<serde_json::Value>,
        common_utils::errors::ParsingError,
    > {
        self.allowed_payment_method_types
            .as_ref()
            .map(Encode::encode_to_value)
            .transpose()
    }

    pub fn get_order_details_as_value(
        &self,
    ) -> common_utils::errors::CustomResult<
        Option<Vec<pii::SecretSerdeValue>>,
        common_utils::errors::ParsingError,
    > {
        self.order_details
            .as_ref()
            .map(|od| {
                od.iter()
                    .map(|order| order.encode_to_value().map(Secret::new))
                    .collect::<Result<Vec<_>, _>>()
            })
            .transpose()
    }
}

#[cfg(feature = "v1")]
#[cfg(test)]
mod payments_request_test {
    use common_utils::generate_customer_id_of_default_length;

    use super::*;

    #[test]
    fn test_valid_case_where_customer_details_are_passed_only_once() {
        let customer_id = generate_customer_id_of_default_length();
        let payments_request = PaymentsRequest {
            customer_id: Some(customer_id),
            ..Default::default()
        };

        assert!(payments_request
            .validate_customer_details_in_request()
            .is_none());
    }

    #[test]
    fn test_valid_case_where_customer_id_is_passed_in_both_places() {
        let customer_id = generate_customer_id_of_default_length();

        let customer_object = CustomerDetails {
            id: customer_id.clone(),
            name: None,
            email: None,
            phone: None,
            phone_country_code: None,
        };

        let payments_request = PaymentsRequest {
            customer_id: Some(customer_id),
            customer: Some(customer_object),
            ..Default::default()
        };

        assert!(payments_request
            .validate_customer_details_in_request()
            .is_none());
    }

    #[test]
    fn test_invalid_case_where_customer_id_is_passed_in_both_places() {
        let customer_id = generate_customer_id_of_default_length();
        let another_customer_id = generate_customer_id_of_default_length();

        let customer_object = CustomerDetails {
            id: customer_id.clone(),
            name: None,
            email: None,
            phone: None,
            phone_country_code: None,
        };

        let payments_request = PaymentsRequest {
            customer_id: Some(another_customer_id),
            customer: Some(customer_object),
            ..Default::default()
        };

        assert_eq!(
            payments_request.validate_customer_details_in_request(),
            Some(vec!["customer_id and customer.id"])
        );
    }
}

/// Details of surcharge applied on this payment, if applicable
#[derive(
    Default, Debug, Clone, serde::Serialize, serde::Deserialize, Copy, ToSchema, PartialEq,
)]
pub struct RequestSurchargeDetails {
    #[schema(value_type = i64, example = 6540)]
    pub surcharge_amount: MinorUnit,
    pub tax_amount: Option<MinorUnit>,
}

// for v2 use the type from common_utils::types
#[cfg(feature = "v1")]
/// Browser information to be used for 3DS 2.0
#[derive(ToSchema, Debug, serde::Deserialize, serde::Serialize)]
pub struct BrowserInformation {
    /// Color depth supported by the browser
    pub color_depth: Option<u8>,

    /// Whether java is enabled in the browser
    pub java_enabled: Option<bool>,

    /// Whether javascript is enabled in the browser
    pub java_script_enabled: Option<bool>,

    /// Language supported
    pub language: Option<String>,

    /// The screen height in pixels
    pub screen_height: Option<u32>,

    /// The screen width in pixels
    pub screen_width: Option<u32>,

    /// Time zone of the client
    pub time_zone: Option<i32>,

    /// Ip address of the client
    #[schema(value_type = Option<String>)]
    pub ip_address: Option<std::net::IpAddr>,

    /// List of headers that are accepted
    #[schema(
        example = "text/html,application/xhtml+xml,application/xml;q=0.9,image/webp,image/apng,*/*;q=0.8"
    )]
    pub accept_header: Option<String>,

    /// User-agent of the browser
    pub user_agent: Option<String>,

    /// The os type of the client device
    pub os_type: Option<String>,

    /// The os version of the client device
    pub os_version: Option<String>,

    /// The device model of the client
    pub device_model: Option<String>,
}

impl RequestSurchargeDetails {
    pub fn is_surcharge_zero(&self) -> bool {
        self.surcharge_amount == MinorUnit::new(0)
            && self.tax_amount.unwrap_or_default() == MinorUnit::new(0)
    }
    pub fn get_total_surcharge_amount(&self) -> MinorUnit {
        self.surcharge_amount + self.tax_amount.unwrap_or_default()
    }

    pub fn get_surcharge_amount(&self) -> MinorUnit {
        self.surcharge_amount
    }

    pub fn get_tax_amount(&self) -> Option<MinorUnit> {
        self.tax_amount
    }
}

#[cfg(feature = "v1")]
#[derive(Debug, serde::Serialize, Clone, PartialEq, ToSchema, router_derive::PolymorphicSchema)]
pub struct PaymentAttemptResponse {
    /// A unique identifier for this specific payment attempt.
    pub attempt_id: String,
    /// The status of the attempt
    #[schema(value_type = AttemptStatus, example = "charged")]
    pub status: enums::AttemptStatus,
    /// The payment attempt amount. Amount for the payment in lowest denomination of the currency. (i.e) in cents for USD denomination, in paisa for INR denomination etc.,
    #[schema(value_type = i64, example = 6540)]
    pub amount: MinorUnit,
    /// The payment attempt tax_amount.
    #[schema(value_type = Option<i64>, example = 6540)]
    pub order_tax_amount: Option<MinorUnit>,
    /// The currency of the amount of the payment attempt
    #[schema(value_type = Option<Currency>, example = "USD")]
    pub currency: Option<enums::Currency>,
    /// The name of the payment connector (e.g., 'stripe', 'adyen') used for this attempt.
    pub connector: Option<String>,
    /// A human-readable message from the connector explaining the error, if one occurred during this payment attempt.
    pub error_message: Option<String>,
    /// The payment method that is to be used
    #[schema(value_type = Option<PaymentMethod>, example = "bank_transfer")]
    pub payment_method: Option<enums::PaymentMethod>,
    /// A unique identifier for a payment provided by the connector
    pub connector_transaction_id: Option<String>,
    /// This is the instruction for capture/ debit the money from the users' card. On the other hand authorization refers to blocking the amount on the users' payment method.
    #[schema(value_type = Option<CaptureMethod>, example = "scheduled")]
    pub capture_method: Option<enums::CaptureMethod>,
    /// The transaction authentication can be set to undergo payer authentication. By default, the authentication will be marked as NO_THREE_DS
    #[schema(value_type = Option<AuthenticationType>, example = "no_three_ds", default = "three_ds")]
    pub authentication_type: Option<enums::AuthenticationType>,
    /// Time at which the payment attempt was created
    #[schema(value_type = PrimitiveDateTime, example = "2022-09-10T10:11:12Z")]
    #[serde(with = "common_utils::custom_serde::iso8601")]
    pub created_at: PrimitiveDateTime,
    /// Time at which the payment attempt was last modified
    #[schema(value_type = PrimitiveDateTime, example = "2022-09-10T10:11:12Z")]
    #[serde(with = "common_utils::custom_serde::iso8601")]
    pub modified_at: PrimitiveDateTime,
    /// If the payment was cancelled the reason will be provided here
    pub cancellation_reason: Option<String>,
    /// If this payment attempt is associated with a mandate (e.g., for a recurring or subsequent payment), this field will contain the ID of that mandate.
    pub mandate_id: Option<String>,
    /// The error code returned by the connector if this payment attempt failed. This code is specific to the connector.
    pub error_code: Option<String>,
    /// If a tokenized (saved) payment method was used for this attempt, this field contains the payment token representing that payment method.
    pub payment_token: Option<String>,
    /// Additional data related to some connectors
    pub connector_metadata: Option<serde_json::Value>,
    /// Payment Experience for the current payment
    #[schema(value_type = Option<PaymentExperience>, example = "redirect_to_url")]
    pub payment_experience: Option<enums::PaymentExperience>,
    /// Payment Method Type
    #[schema(value_type = Option<PaymentMethodType>, example = "google_pay")]
    pub payment_method_type: Option<enums::PaymentMethodType>,
    /// The connector's own reference or transaction ID for this specific payment attempt. Useful for reconciliation with the connector.
    #[schema(value_type = Option<String>, example = "993672945374576J")]
    pub reference_id: Option<String>,
    /// (This field is not live yet)Error code unified across the connectors is received here if there was an error while calling connector
    pub unified_code: Option<String>,
    /// (This field is not live yet)Error message unified across the connectors is received here if there was an error while calling connector
    pub unified_message: Option<String>,
    /// Value passed in X-CLIENT-SOURCE header during payments confirm request by the client
    pub client_source: Option<String>,
    /// Value passed in X-CLIENT-VERSION header during payments confirm request by the client
    pub client_version: Option<String>,
}

#[cfg(feature = "v2")]
#[derive(Debug, serde::Serialize, Clone, PartialEq, ToSchema, router_derive::PolymorphicSchema)]
pub struct PaymentAttemptResponse {
    /// The global identifier for the payment attempt
    #[schema(value_type = String)]
    pub id: id_type::GlobalAttemptId,
    /// /// The status of the attempt
    #[schema(value_type = AttemptStatus, example = "charged")]
    pub status: enums::AttemptStatus,
    /// Amount related information for this payment and attempt
    pub amount: PaymentAttemptAmountDetails,
    /// Name of the connector that was used for the payment attempt.
    #[schema(example = "stripe")]
    pub connector: Option<String>,

    /// Error details for the payment if any
    pub error: Option<ErrorDetails>,

    /// The transaction authentication can be set to undergo payer authentication. By default, the authentication will be marked as NO_THREE_DS, as the 3DS method helps with more robust payer authentication
    #[schema(value_type = AuthenticationType, example = "no_three_ds", default = "three_ds")]
    pub authentication_type: api_enums::AuthenticationType,

    /// Date and time of Payment attempt creation
    #[serde(with = "common_utils::custom_serde::iso8601")]
    pub created_at: PrimitiveDateTime,

    /// Time at which the payment attempt was last modified
    #[serde(with = "common_utils::custom_serde::iso8601")]
    pub modified_at: PrimitiveDateTime,

    /// The reason for the cancellation of the payment attempt. Some connectors will have strict rules regarding the values this can have
    /// Cancellation reason will be validated at the connector level when building the request
    pub cancellation_reason: Option<String>,

    /// Payment token is the token used for temporary use in case the payment method is stored in vault
    #[schema(example = "187282ab-40ef-47a9-9206-5099ba31e432")]
    pub payment_token: Option<String>,

    /// Additional data related to some connectors
    #[schema(value_type = Option<ConnectorMetadata>)]
    pub connector_metadata: Option<pii::SecretSerdeValue>,

    /// Payment Experience for the current payment
    #[schema(value_type = Option<PaymentExperience>, example = "redirect_to_url")]
    pub payment_experience: Option<enums::PaymentExperience>,

    /// Payment method type for the payment attempt
    #[schema(value_type = Option<PaymentMethod>, example = "wallet")]
    pub payment_method_type: common_enums::PaymentMethod,

    /// reference(Identifier) to the payment at connector side
    #[schema(value_type = Option<String>, example = "993672945374576J")]
    pub connector_reference_id: Option<String>,

    /// The payment method subtype for the payment attempt.
    #[schema(value_type = Option<PaymentMethodType>, example = "apple_pay")]
    pub payment_method_subtype: Option<api_enums::PaymentMethodType>,

    /// A unique identifier for a payment provided by the connector
    #[schema(value_type = String)]
    pub connector_payment_id: Option<common_utils::types::ConnectorTransactionId>,

    /// Identifier for Payment Method used for the payment attempt
    #[schema(value_type = Option<String>, example = "12345_pm_01926c58bc6e77c09e809964e72af8c8")]
    pub payment_method_id: Option<id_type::GlobalPaymentMethodId>,

    /// Value passed in X-CLIENT-SOURCE header during payments confirm request by the client
    pub client_source: Option<String>,
    /// Value passed in X-CLIENT-VERSION header during payments confirm request by the client
    pub client_version: Option<String>,

    /// Additional data that might be required by hyperswitch, to enable some specific features.
    pub feature_metadata: Option<PaymentAttemptFeatureMetadata>,
}

#[cfg(feature = "v2")]
#[derive(Debug, serde::Serialize, Clone, ToSchema)]
pub struct PaymentAttemptRecordResponse {
    /// The global identifier for the payment attempt
    #[schema(value_type = String)]
    pub id: id_type::GlobalAttemptId,
    /// The status of the attempt
    #[schema(value_type = AttemptStatus, example = "charged")]
    pub status: enums::AttemptStatus,
    /// Additional data that might be required by hyperswitch based on the requested features by the merchants.
    #[schema(value_type = Option<FeatureMetadata>)]
    pub payment_intent_feature_metadata: Option<FeatureMetadata>,
    /// Additional data that might be required by hyperswitch, to enable some specific features.
    pub payment_attempt_feature_metadata: Option<PaymentAttemptFeatureMetadata>,
}
#[cfg(feature = "v2")]
#[derive(Clone, Debug, serde::Deserialize, serde::Serialize, PartialEq, ToSchema)]
pub struct PaymentAttemptFeatureMetadata {
    /// Revenue recovery metadata that might be required by hyperswitch.
    pub revenue_recovery: Option<PaymentAttemptRevenueRecoveryData>,
}

#[cfg(feature = "v2")]
#[derive(Clone, Debug, serde::Deserialize, serde::Serialize, PartialEq, ToSchema)]
pub struct PaymentAttemptRevenueRecoveryData {
    /// Flag to find out whether an attempt was created by external or internal system.
    #[schema(value_type = Option<TriggeredBy>, example = "internal")]
    pub attempt_triggered_by: common_enums::TriggeredBy,
    // stripe specific field used to identify duplicate attempts.
    #[schema(value_type = Option<String>, example = "ch_123abc456def789ghi012klmn")]
    pub charge_id: Option<String>,
}

#[derive(
    Default, Debug, serde::Serialize, Clone, PartialEq, ToSchema, router_derive::PolymorphicSchema,
)]
pub struct CaptureResponse {
    /// A unique identifier for this specific capture operation.
    pub capture_id: String,
    /// The status of the capture
    #[schema(value_type = CaptureStatus, example = "charged")]
    pub status: enums::CaptureStatus,
    /// The capture amount. Amount for the payment in lowest denomination of the currency. (i.e) in cents for USD denomination, in paisa for INR denomination etc.,
    #[schema(value_type = i64, example = 6540)]
    pub amount: MinorUnit,
    /// The currency of the amount of the capture
    #[schema(value_type = Option<Currency>, example = "USD")]
    pub currency: Option<enums::Currency>,
    /// The name of the payment connector that processed this capture.
    pub connector: String,
    /// The ID of the payment attempt that was successfully authorized and subsequently captured by this operation.
    pub authorized_attempt_id: String,
    /// A unique identifier for this capture provided by the connector
    pub connector_capture_id: Option<String>,
    /// Sequence number of this capture, in the series of captures made for the parent attempt
    pub capture_sequence: i16,
    /// A human-readable message from the connector explaining why this capture operation failed, if applicable.
    pub error_message: Option<String>,
    /// The error code returned by the connector if this capture operation failed. This code is connector-specific.
    pub error_code: Option<String>,
    /// A more detailed reason from the connector explaining the capture failure, if available.
    pub error_reason: Option<String>,
    /// The connector's own reference or transaction ID for this specific capture operation. Useful for reconciliation.
    pub reference_id: Option<String>,
}

#[derive(Default, Debug, serde::Deserialize, serde::Serialize, Clone, Copy, PartialEq, Eq)]
pub enum Amount {
    Value(NonZeroI64),
    #[default]
    Zero,
}

impl From<Amount> for MinorUnit {
    fn from(amount: Amount) -> Self {
        match amount {
            Amount::Value(val) => Self::new(val.get()),
            Amount::Zero => Self::new(0),
        }
    }
}

impl From<MinorUnit> for Amount {
    fn from(minor_unit: MinorUnit) -> Self {
        match minor_unit.get_amount_as_i64() {
            0 => Self::Zero,
            val => NonZeroI64::new(val).map_or(Self::Zero, Self::Value),
        }
    }
}
#[derive(Default, Debug, serde::Deserialize, serde::Serialize, Clone)]
#[serde(deny_unknown_fields)]
pub struct PaymentsRedirectRequest {
    pub payment_id: id_type::PaymentId,
    pub merchant_id: id_type::MerchantId,
    pub connector: String,
    pub param: String,
}

#[derive(Default, Debug, serde::Deserialize, serde::Serialize, Clone)]
#[serde(deny_unknown_fields)]
pub struct VerifyRequest {
    // The merchant_id is generated through api key
    // and is later passed in the struct
    pub merchant_id: Option<String>,
    pub customer_id: Option<id_type::CustomerId>,
    pub email: Option<Email>,
    pub name: Option<Secret<String>>,
    pub phone: Option<Secret<String>>,
    pub phone_country_code: Option<String>,
    pub payment_method: Option<api_enums::PaymentMethod>,
    pub payment_method_data: Option<PaymentMethodData>,
    pub payment_token: Option<String>,
    pub mandate_data: Option<MandateData>,
    pub setup_future_usage: Option<api_enums::FutureUsage>,
    pub off_session: Option<bool>,
    pub client_secret: Option<String>,
    pub merchant_connector_details: Option<admin::MerchantConnectorDetailsWrap>,
}

#[derive(Debug, Clone, serde::Serialize, serde::Deserialize, Eq, PartialEq, Copy)]
#[serde(rename_all = "snake_case")]
pub enum MandateTransactionType {
    NewMandateTransaction,
    RecurringMandateTransaction,
}

#[derive(Default, Eq, PartialEq, Debug, serde::Deserialize, serde::Serialize, Clone)]
pub struct MandateIds {
    pub mandate_id: Option<String>,
    pub mandate_reference_id: Option<MandateReferenceId>,
}

impl MandateIds {
    pub fn is_network_transaction_id_flow(&self) -> bool {
        matches!(
            self.mandate_reference_id,
            Some(MandateReferenceId::NetworkMandateId(_))
        )
    }
}

#[derive(Eq, PartialEq, Debug, serde::Deserialize, serde::Serialize, Clone)]
pub enum MandateReferenceId {
    ConnectorMandateId(ConnectorMandateReferenceId), // mandate_id send by connector
    NetworkMandateId(String), // network_txns_id send by Issuer to connector, Used for PG agnostic mandate txns along with card data
    NetworkTokenWithNTI(NetworkTokenWithNTIRef), // network_txns_id send by Issuer to connector, Used for PG agnostic mandate txns along with network token data
}

#[derive(Debug, serde::Deserialize, serde::Serialize, Clone, Eq, PartialEq)]
pub struct NetworkTokenWithNTIRef {
    pub network_transaction_id: String,
    pub token_exp_month: Option<Secret<String>>,
    pub token_exp_year: Option<Secret<String>>,
}

#[derive(Debug, serde::Deserialize, serde::Serialize, Clone, Eq, PartialEq)]
pub struct ConnectorMandateReferenceId {
    connector_mandate_id: Option<String>,
    payment_method_id: Option<String>,
    update_history: Option<Vec<UpdateHistory>>,
    mandate_metadata: Option<pii::SecretSerdeValue>,
    connector_mandate_request_reference_id: Option<String>,
}

impl ConnectorMandateReferenceId {
    pub fn new(
        connector_mandate_id: Option<String>,
        payment_method_id: Option<String>,
        update_history: Option<Vec<UpdateHistory>>,
        mandate_metadata: Option<pii::SecretSerdeValue>,
        connector_mandate_request_reference_id: Option<String>,
    ) -> Self {
        Self {
            connector_mandate_id,
            payment_method_id,
            update_history,
            mandate_metadata,
            connector_mandate_request_reference_id,
        }
    }

    pub fn get_connector_mandate_id(&self) -> Option<String> {
        self.connector_mandate_id.clone()
    }
    pub fn get_payment_method_id(&self) -> Option<String> {
        self.payment_method_id.clone()
    }
    pub fn get_mandate_metadata(&self) -> Option<pii::SecretSerdeValue> {
        self.mandate_metadata.clone()
    }
    pub fn get_connector_mandate_request_reference_id(&self) -> Option<String> {
        self.connector_mandate_request_reference_id.clone()
    }

    pub fn update(
        &mut self,
        connector_mandate_id: Option<String>,
        payment_method_id: Option<String>,
        update_history: Option<Vec<UpdateHistory>>,
        mandate_metadata: Option<pii::SecretSerdeValue>,
        connector_mandate_request_reference_id: Option<String>,
    ) {
        self.connector_mandate_id = connector_mandate_id.or(self.connector_mandate_id.clone());
        self.payment_method_id = payment_method_id.or(self.payment_method_id.clone());
        self.update_history = update_history.or(self.update_history.clone());
        self.mandate_metadata = mandate_metadata.or(self.mandate_metadata.clone());
        self.connector_mandate_request_reference_id = connector_mandate_request_reference_id
            .or(self.connector_mandate_request_reference_id.clone());
    }
}
#[derive(serde::Serialize, serde::Deserialize, Debug, Clone, Eq, PartialEq)]
pub struct UpdateHistory {
    pub connector_mandate_id: Option<String>,
    pub payment_method_id: String,
    pub original_payment_id: Option<id_type::PaymentId>,
}

impl MandateIds {
    pub fn new(mandate_id: String) -> Self {
        Self {
            mandate_id: Some(mandate_id),
            mandate_reference_id: None,
        }
    }
}

/// Passing this object during payments creates a mandate. The mandate_type sub object is passed by the server.
// The fields on this struct are optional, as we want to allow the merchant to provide partial
// information about creating mandates
#[derive(Default, Eq, PartialEq, Debug, serde::Deserialize, serde::Serialize, Clone, ToSchema)]
#[serde(deny_unknown_fields)]
pub struct MandateData {
    /// A way to update the mandate's payment method details
    pub update_mandate_id: Option<String>,
    /// A consent from the customer to store the payment method
    pub customer_acceptance: Option<CustomerAcceptance>,
    /// A way to select the type of mandate used
    pub mandate_type: Option<MandateType>,
}

#[derive(Clone, Eq, PartialEq, Copy, Debug, Default, serde::Serialize, serde::Deserialize)]
pub struct SingleUseMandate {
    pub amount: MinorUnit,
    pub currency: api_enums::Currency,
}

#[derive(Clone, Eq, PartialEq, Debug, Default, ToSchema, serde::Serialize, serde::Deserialize)]
pub struct MandateAmountData {
    /// The maximum amount to be debited for the mandate transaction
    #[schema(value_type = i64, example = 6540)]
    pub amount: MinorUnit,
    /// The currency for the transaction
    #[schema(value_type = Currency, example = "USD")]
    pub currency: api_enums::Currency,
    /// Specifying start date of the mandate
    #[schema(example = "2022-09-10T00:00:00Z")]
    #[serde(default, with = "common_utils::custom_serde::iso8601::option")]
    pub start_date: Option<PrimitiveDateTime>,
    /// Specifying end date of the mandate
    #[schema(example = "2023-09-10T23:59:59Z")]
    #[serde(default, with = "common_utils::custom_serde::iso8601::option")]
    pub end_date: Option<PrimitiveDateTime>,
    /// Additional details required by mandate
    #[schema(value_type = Option<Object>, example = r#"{
        "frequency": "DAILY"
    }"#)]
    pub metadata: Option<pii::SecretSerdeValue>,
}

#[derive(Eq, PartialEq, Debug, serde::Deserialize, serde::Serialize, Clone, ToSchema)]
#[serde(rename_all = "snake_case")]
pub enum MandateType {
    /// If the mandate should only be valid for 1 off-session use
    SingleUse(MandateAmountData),
    /// If the mandate should be valid for multiple debits
    MultiUse(Option<MandateAmountData>),
}

impl Default for MandateType {
    fn default() -> Self {
        Self::MultiUse(None)
    }
}

/// This "CustomerAcceptance" object is passed during Payments-Confirm request, it enlists the type, time, and mode of acceptance properties related to an acceptance done by the customer. The customer_acceptance sub object is usually passed by the SDK or client.
#[derive(Default, Eq, PartialEq, Debug, serde::Deserialize, serde::Serialize, Clone, ToSchema)]
#[serde(deny_unknown_fields)]
pub struct CustomerAcceptance {
    /// Type of acceptance provided by the
    #[schema(example = "online")]
    pub acceptance_type: AcceptanceType,
    /// Specifying when the customer acceptance was provided
    #[schema(example = "2022-09-10T10:11:12Z")]
    #[serde(default, with = "common_utils::custom_serde::iso8601::option")]
    pub accepted_at: Option<PrimitiveDateTime>,
    /// Information required for online mandate generation
    pub online: Option<OnlineMandate>,
}

#[derive(Default, Debug, serde::Deserialize, serde::Serialize, PartialEq, Eq, Clone, ToSchema)]
#[serde(rename_all = "lowercase")]
/// This is used to indicate if the mandate was accepted online or offline
pub enum AcceptanceType {
    Online,
    #[default]
    Offline,
}

#[derive(Default, Eq, PartialEq, Debug, serde::Deserialize, serde::Serialize, Clone, ToSchema)]
#[serde(deny_unknown_fields)]
pub struct OnlineMandate {
    /// Ip address of the customer machine from which the mandate was created
    #[schema(value_type = String, example = "123.32.25.123")]
    pub ip_address: Option<Secret<String, pii::IpAddress>>,
    /// The user-agent of the customer's browser
    pub user_agent: String,
}

#[derive(Default, Eq, PartialEq, Clone, Debug, serde::Deserialize, serde::Serialize, ToSchema)]
pub struct Card {
    /// The card number
    #[schema(value_type = String, example = "4242424242424242")]
    pub card_number: CardNumber,

    /// The card's expiry month
    #[schema(value_type = String, example = "24")]
    pub card_exp_month: Secret<String>,

    /// The card's expiry year
    #[schema(value_type = String, example = "24")]
    pub card_exp_year: Secret<String>,

    /// The card holder's name
    #[schema(value_type = String, example = "John Test")]
    pub card_holder_name: Option<Secret<String>>,

    /// The CVC number for the card
    #[schema(value_type = String, example = "242")]
    pub card_cvc: Secret<String>,

    /// The name of the issuer of card
    #[schema(example = "chase")]
    pub card_issuer: Option<String>,

    /// The card network for the card
    #[schema(value_type = Option<CardNetwork>, example = "Visa")]
    pub card_network: Option<api_enums::CardNetwork>,

    #[schema(example = "CREDIT")]
    pub card_type: Option<String>,

    #[schema(example = "INDIA")]
    pub card_issuing_country: Option<String>,

    #[schema(example = "JP_AMEX")]
    pub bank_code: Option<String>,
    /// The card holder's nick name
    #[schema(value_type = Option<String>, example = "John Test")]
    pub nick_name: Option<Secret<String>>,
}

#[cfg(feature = "v2")]
impl TryFrom<payment_methods::CardDetail> for Card {
    type Error = error_stack::Report<ValidationError>;

    fn try_from(value: payment_methods::CardDetail) -> Result<Self, Self::Error> {
        use common_utils::ext_traits::OptionExt;

        let payment_methods::CardDetail {
            card_number,
            card_exp_month,
            card_exp_year,
            card_holder_name,
            nick_name,
            card_network,
            card_issuer,
            card_cvc,
            ..
        } = value;

        let card_cvc = card_cvc.get_required_value("card_cvc")?;

        Ok(Self {
            card_number,
            card_exp_month,
            card_exp_year,
            card_holder_name,
            card_cvc,
            card_issuer,
            card_network,
            card_type: None,
            card_issuing_country: None,
            bank_code: None,
            nick_name,
        })
    }
}

#[derive(Default, Eq, PartialEq, Clone, Debug, serde::Deserialize, serde::Serialize, ToSchema)]
pub struct ExtendedCardInfo {
    /// The card number
    #[schema(value_type = String, example = "4242424242424242")]
    pub card_number: CardNumber,

    /// The card's expiry month
    #[schema(value_type = String, example = "24")]
    pub card_exp_month: Secret<String>,

    /// The card's expiry year
    #[schema(value_type = String, example = "24")]
    pub card_exp_year: Secret<String>,

    /// The card holder's name
    #[schema(value_type = String, example = "John Test")]
    pub card_holder_name: Option<Secret<String>>,

    /// The CVC number for the card
    #[schema(value_type = String, example = "242")]
    pub card_cvc: Secret<String>,

    /// The name of the issuer of card
    #[schema(example = "chase")]
    pub card_issuer: Option<String>,

    /// The card network for the card
    #[schema(value_type = Option<CardNetwork>, example = "Visa")]
    pub card_network: Option<api_enums::CardNetwork>,

    #[schema(example = "CREDIT")]
    pub card_type: Option<String>,

    #[schema(example = "INDIA")]
    pub card_issuing_country: Option<String>,

    #[schema(example = "JP_AMEX")]
    pub bank_code: Option<String>,
}

impl From<Card> for ExtendedCardInfo {
    fn from(value: Card) -> Self {
        Self {
            card_number: value.card_number,
            card_exp_month: value.card_exp_month,
            card_exp_year: value.card_exp_year,
            card_holder_name: value.card_holder_name,
            card_cvc: value.card_cvc,
            card_issuer: value.card_issuer,
            card_network: value.card_network,
            card_type: value.card_type,
            card_issuing_country: value.card_issuing_country,
            bank_code: value.bank_code,
        }
    }
}

impl GetAddressFromPaymentMethodData for Card {
    fn get_billing_address(&self) -> Option<Address> {
        // Create billing address if first_name is some or if it is not ""
        self.card_holder_name
            .as_ref()
            .filter(|card_holder_name| !card_holder_name.is_empty_after_trim())
            .map(|card_holder_name| {
                // Split the `card_holder_name` into `first_name` and `last_name` based on the
                // first occurrence of ' '. For example
                // John Wheat Dough
                // first_name -> John
                // last_name -> Wheat Dough
                card_holder_name.peek().split_whitespace()
            })
            .map(|mut card_holder_name_iter| {
                let first_name = card_holder_name_iter
                    .next()
                    .map(ToOwned::to_owned)
                    .map(Secret::new);

                let last_name = card_holder_name_iter.collect::<Vec<_>>().join(" ");
                let last_name = if last_name.is_empty_after_trim() {
                    None
                } else {
                    Some(Secret::new(last_name))
                };

                AddressDetails {
                    first_name,
                    last_name,
                    ..Default::default()
                }
            })
            .map(|address_details| Address {
                address: Some(address_details),
                phone: None,
                email: None,
            })
    }
}

impl Card {
    fn apply_additional_card_info(
        &self,
        additional_card_info: AdditionalCardInfo,
    ) -> Result<Self, error_stack::Report<ValidationError>> {
        Ok(Self {
            card_number: self.card_number.clone(),
            card_exp_month: self.card_exp_month.clone(),
            card_exp_year: self.card_exp_year.clone(),
            card_holder_name: self.card_holder_name.clone(),
            card_cvc: self.card_cvc.clone(),
            card_issuer: self
                .card_issuer
                .clone()
                .or(additional_card_info.card_issuer),
            card_network: self
                .card_network
                .clone()
                .or(additional_card_info.card_network.clone()),
            card_type: self.card_type.clone().or(additional_card_info.card_type),
            card_issuing_country: self
                .card_issuing_country
                .clone()
                .or(additional_card_info.card_issuing_country),
            bank_code: self.bank_code.clone().or(additional_card_info.bank_code),
            nick_name: self.nick_name.clone(),
        })
    }
}

#[derive(Eq, PartialEq, Debug, serde::Deserialize, serde::Serialize, Clone, ToSchema, Default)]
#[serde(rename_all = "snake_case")]
pub struct CardToken {
    /// The card holder's name
    #[schema(value_type = String, example = "John Test")]
    pub card_holder_name: Option<Secret<String>>,

    /// The CVC number for the card
    #[schema(value_type = Option<String>)]
    pub card_cvc: Option<Secret<String>>,
}

#[derive(Eq, PartialEq, Clone, Debug, serde::Deserialize, serde::Serialize, ToSchema)]
#[serde(rename_all = "snake_case")]
pub enum CardRedirectData {
    Knet {},
    Benefit {},
    MomoAtm {},
    CardRedirect {},
}

#[derive(Eq, PartialEq, Clone, Debug, serde::Deserialize, serde::Serialize, ToSchema)]
#[serde(rename_all = "snake_case")]
pub enum PayLaterData {
    /// For KlarnaRedirect as PayLater Option
    KlarnaRedirect {
        /// The billing email
        #[schema(value_type = Option<String>)]
        billing_email: Option<Email>,
        // The billing country code
        #[schema(value_type = Option<CountryAlpha2>, example = "US")]
        billing_country: Option<api_enums::CountryAlpha2>,
    },
    /// For Klarna Sdk as PayLater Option
    KlarnaSdk {
        /// The token for the sdk workflow
        token: String,
    },
    /// For Affirm redirect as PayLater Option
    AffirmRedirect {},
    /// For AfterpayClearpay redirect as PayLater Option
    AfterpayClearpayRedirect {
        /// The billing email
        #[schema(value_type = Option<String>)]
        billing_email: Option<Email>,
        /// The billing name
        #[schema(value_type = Option<String>)]
        billing_name: Option<Secret<String>>,
    },
    /// For PayBright Redirect as PayLater Option
    PayBrightRedirect {},
    /// For WalleyRedirect as PayLater Option
    WalleyRedirect {},
    /// For Alma Redirection as PayLater Option
    AlmaRedirect {},
    AtomeRedirect {},
}

impl GetAddressFromPaymentMethodData for PayLaterData {
    fn get_billing_address(&self) -> Option<Address> {
        match self {
            Self::KlarnaRedirect {
                billing_email,
                billing_country,
            } => {
                let address_details = AddressDetails {
                    country: *billing_country,
                    ..AddressDetails::default()
                };

                Some(Address {
                    address: Some(address_details),
                    email: billing_email.clone(),
                    phone: None,
                })
            }
            Self::AfterpayClearpayRedirect {
                billing_email,
                billing_name,
            } => {
                let address_details = AddressDetails {
                    first_name: billing_name.clone(),
                    ..AddressDetails::default()
                };

                Some(Address {
                    address: Some(address_details),
                    email: billing_email.clone(),
                    phone: None,
                })
            }
            Self::PayBrightRedirect {}
            | Self::WalleyRedirect {}
            | Self::AlmaRedirect {}
            | Self::KlarnaSdk { .. }
            | Self::AffirmRedirect {}
            | Self::AtomeRedirect {} => None,
        }
    }
}

#[derive(serde::Deserialize, serde::Serialize, Debug, Clone, ToSchema, Eq, PartialEq)]
#[serde(rename_all = "snake_case")]
pub enum BankDebitData {
    /// Payment Method data for Ach bank debit
    AchBankDebit {
        /// Billing details for bank debit
        billing_details: Option<BankDebitBilling>,
        /// Account number for ach bank debit payment
        #[schema(value_type = String, example = "000123456789")]
        account_number: Secret<String>,
        /// Routing number for ach bank debit payment
        #[schema(value_type = String, example = "110000000")]
        routing_number: Secret<String>,

        #[schema(value_type = String, example = "John Test")]
        card_holder_name: Option<Secret<String>>,

        #[schema(value_type = String, example = "John Doe")]
        bank_account_holder_name: Option<Secret<String>>,

        #[schema(value_type = String, example = "ACH")]
        bank_name: Option<common_enums::BankNames>,

        #[schema(value_type = String, example = "Checking")]
        bank_type: Option<common_enums::BankType>,

        #[schema(value_type = String, example = "Personal")]
        bank_holder_type: Option<common_enums::BankHolderType>,
    },
    SepaBankDebit {
        /// Billing details for bank debit
        billing_details: Option<BankDebitBilling>,
        /// International bank account number (iban) for SEPA
        #[schema(value_type = String, example = "DE89370400440532013000")]
        iban: Secret<String>,
        /// Owner name for bank debit
        #[schema(value_type = String, example = "A. Schneider")]
        bank_account_holder_name: Option<Secret<String>>,
    },
    BecsBankDebit {
        /// Billing details for bank debit
        billing_details: Option<BankDebitBilling>,
        /// Account number for Becs payment method
        #[schema(value_type = String, example = "000123456")]
        account_number: Secret<String>,
        /// Bank-State-Branch (bsb) number
        #[schema(value_type = String, example = "000000")]
        bsb_number: Secret<String>,
        /// Owner name for bank debit
        #[schema(value_type = Option<String>, example = "A. Schneider")]
        bank_account_holder_name: Option<Secret<String>>,
    },
    BacsBankDebit {
        /// Billing details for bank debit
        billing_details: Option<BankDebitBilling>,
        /// Account number for Bacs payment method
        #[schema(value_type = String, example = "00012345")]
        account_number: Secret<String>,
        /// Sort code for Bacs payment method
        #[schema(value_type = String, example = "108800")]
        sort_code: Secret<String>,
        /// holder name for bank debit
        #[schema(value_type = String, example = "A. Schneider")]
        bank_account_holder_name: Option<Secret<String>>,
    },
}

impl GetAddressFromPaymentMethodData for BankDebitData {
    fn get_billing_address(&self) -> Option<Address> {
        fn get_billing_address_inner(
            bank_debit_billing: Option<&BankDebitBilling>,
            bank_account_holder_name: Option<&Secret<String>>,
        ) -> Option<Address> {
            // We will always have address here
            let mut address = bank_debit_billing
                .and_then(GetAddressFromPaymentMethodData::get_billing_address)?;

            // Prefer `account_holder_name` over `name`
            address.address.as_mut().map(|address| {
                address.first_name = bank_account_holder_name
                    .or(address.first_name.as_ref())
                    .cloned();
            });

            Some(address)
        }

        match self {
            Self::AchBankDebit {
                billing_details,
                bank_account_holder_name,
                ..
            }
            | Self::SepaBankDebit {
                billing_details,
                bank_account_holder_name,
                ..
            }
            | Self::BecsBankDebit {
                billing_details,
                bank_account_holder_name,
                ..
            }
            | Self::BacsBankDebit {
                billing_details,
                bank_account_holder_name,
                ..
            } => get_billing_address_inner(
                billing_details.as_ref(),
                bank_account_holder_name.as_ref(),
            ),
        }
    }
}

#[cfg(feature = "v1")]
/// Custom serializer and deserializer for PaymentMethodData
mod payment_method_data_serde {

    use super::*;

    /// Deserialize `reward` payment_method as string for backwards compatibility
    /// The api contract would be
    /// ```json
    /// {
    ///   "payment_method": "reward",
    ///   "payment_method_type": "evoucher",
    ///   "payment_method_data": "reward",
    /// }
    /// ```
    ///
    /// For other payment methods, use the provided deserializer
    /// ```json
    /// "payment_method_data": {
    ///   "card": {
    ///     "card_number": "4242424242424242",
    ///     "card_exp_month": "10",
    ///     "card_exp_year": "25",
    ///     "card_holder_name": "joseph Doe",
    ///     "card_cvc": "123"
    ///    }
    /// }
    /// ```
    pub fn deserialize<'de, D>(
        deserializer: D,
    ) -> Result<Option<PaymentMethodDataRequest>, D::Error>
    where
        D: Deserializer<'de>,
    {
        #[derive(serde::Deserialize, Debug)]
        #[serde(untagged)]
        enum __Inner {
            RewardString(String),
            OptionalPaymentMethod(serde_json::Value),
        }

        // This struct is an intermediate representation
        // This is required in order to catch deserialization errors when deserializing `payment_method_data`
        // The #[serde(flatten)] attribute applied on `payment_method_data` discards
        // any of the error when deserializing and deserializes to an option instead
        #[derive(serde::Deserialize, Debug)]
        struct __InnerPaymentMethodData {
            billing: Option<Address>,
            #[serde(flatten)]
            payment_method_data: Option<serde_json::Value>,
        }

        let deserialize_to_inner = __Inner::deserialize(deserializer)?;

        match deserialize_to_inner {
            __Inner::OptionalPaymentMethod(value) => {
                let parsed_value = serde_json::from_value::<__InnerPaymentMethodData>(value)
                    .map_err(|serde_json_error| de::Error::custom(serde_json_error.to_string()))?;

                let payment_method_data = if let Some(payment_method_data_value) =
                    parsed_value.payment_method_data
                {
                    // Even though no data is passed, the flatten serde_json::Value is deserialized as Some(Object {})
                    if let serde_json::Value::Object(ref inner_map) = payment_method_data_value {
                        if inner_map.is_empty() {
                            None
                        } else {
                            let payment_method_data = serde_json::from_value::<PaymentMethodData>(
                                payment_method_data_value,
                            )
                            .map_err(|serde_json_error| {
                                de::Error::custom(serde_json_error.to_string())
                            })?;
                            let address_details = parsed_value
                                .billing
                                .as_ref()
                                .and_then(|billing| billing.address.clone());
                            match (payment_method_data.clone(), address_details.as_ref()) {
                                (
                                    PaymentMethodData::Card(ref mut card),
                                    Some(billing_address_details),
                                ) => {
                                    if card.card_holder_name.is_none() {
                                        card.card_holder_name =
                                            billing_address_details.get_optional_full_name();
                                    }
                                    Some(PaymentMethodData::Card(card.clone()))
                                }
                                _ => Some(payment_method_data),
                            }
                        }
                    } else {
                        Err(de::Error::custom("Expected a map for payment_method_data"))?
                    }
                } else {
                    None
                };

                Ok(Some(PaymentMethodDataRequest {
                    payment_method_data,
                    billing: parsed_value.billing,
                }))
            }
            __Inner::RewardString(inner_string) => {
                let payment_method_data = match inner_string.as_str() {
                    "reward" => PaymentMethodData::Reward,
                    _ => Err(de::Error::custom("Invalid Variant"))?,
                };

                Ok(Some(PaymentMethodDataRequest {
                    payment_method_data: Some(payment_method_data),
                    billing: None,
                }))
            }
        }
    }

    pub fn serialize<S>(
        payment_method_data_request: &Option<PaymentMethodDataRequest>,
        serializer: S,
    ) -> Result<S::Ok, S::Error>
    where
        S: Serializer,
    {
        if let Some(payment_method_data_request) = payment_method_data_request {
            if let Some(payment_method_data) =
                payment_method_data_request.payment_method_data.as_ref()
            {
                match payment_method_data {
                    PaymentMethodData::Reward => serializer.serialize_str("reward"),
                    PaymentMethodData::CardRedirect(_)
                    | PaymentMethodData::BankDebit(_)
                    | PaymentMethodData::BankRedirect(_)
                    | PaymentMethodData::BankTransfer(_)
                    | PaymentMethodData::RealTimePayment(_)
                    | PaymentMethodData::MobilePayment(_)
                    | PaymentMethodData::CardToken(_)
                    | PaymentMethodData::Crypto(_)
                    | PaymentMethodData::GiftCard(_)
                    | PaymentMethodData::PayLater(_)
                    | PaymentMethodData::Upi(_)
                    | PaymentMethodData::Voucher(_)
                    | PaymentMethodData::Card(_)
                    | PaymentMethodData::MandatePayment
                    | PaymentMethodData::OpenBanking(_)
                    | PaymentMethodData::Wallet(_) => {
                        payment_method_data_request.serialize(serializer)
                    }
                }
            } else {
                payment_method_data_request.serialize(serializer)
            }
        } else {
            serializer.serialize_none()
        }
    }
}

/// The payment method information provided for making a payment
#[derive(Debug, Clone, serde::Deserialize, serde::Serialize, ToSchema, Eq, PartialEq)]
pub struct PaymentMethodDataRequest {
    /// This field is optional because, in case of saved cards we pass the payment_token
    /// There might be cases where we don't need to pass the payment_method_data and pass only payment method billing details
    /// We have flattened it because to maintain backwards compatibility with the old API contract
    #[serde(flatten)]
    pub payment_method_data: Option<PaymentMethodData>,
    /// billing details for the payment method.
    /// This billing details will be passed to the processor as billing address.
    /// If not passed, then payment.billing will be considered
    pub billing: Option<Address>,
}

#[derive(Debug, Clone, serde::Deserialize, serde::Serialize, ToSchema, Eq, PartialEq)]
#[serde(rename_all = "snake_case")]
pub enum PaymentMethodData {
    #[schema(title = "Card")]
    Card(Card),
    #[schema(title = "CardRedirect")]
    CardRedirect(CardRedirectData),
    #[schema(title = "Wallet")]
    Wallet(WalletData),
    #[schema(title = "PayLater")]
    PayLater(PayLaterData),
    #[schema(title = "BankRedirect")]
    BankRedirect(BankRedirectData),
    #[schema(title = "BankDebit")]
    BankDebit(BankDebitData),
    #[schema(title = "BankTransfer")]
    BankTransfer(Box<BankTransferData>),
    #[schema(title = "RealTimePayment")]
    RealTimePayment(Box<RealTimePaymentData>),
    #[schema(title = "Crypto")]
    Crypto(CryptoData),
    #[schema(title = "MandatePayment")]
    MandatePayment,
    #[schema(title = "Reward")]
    Reward,
    #[schema(title = "Upi")]
    Upi(UpiData),
    #[schema(title = "Voucher")]
    Voucher(VoucherData),
    #[schema(title = "GiftCard")]
    GiftCard(Box<GiftCardData>),
    #[schema(title = "CardToken")]
    CardToken(CardToken),
    #[schema(title = "OpenBanking")]
    OpenBanking(OpenBankingData),
    #[schema(title = "MobilePayment")]
    MobilePayment(MobilePaymentData),
}

pub trait GetAddressFromPaymentMethodData {
    fn get_billing_address(&self) -> Option<Address>;
}

impl GetAddressFromPaymentMethodData for PaymentMethodData {
    fn get_billing_address(&self) -> Option<Address> {
        match self {
            Self::Card(card_data) => card_data.get_billing_address(),
            Self::CardRedirect(_) => None,
            Self::Wallet(wallet_data) => wallet_data.get_billing_address(),
            Self::PayLater(pay_later) => pay_later.get_billing_address(),
            Self::BankRedirect(bank_redirect_data) => bank_redirect_data.get_billing_address(),
            Self::BankDebit(bank_debit_data) => bank_debit_data.get_billing_address(),
            Self::BankTransfer(bank_transfer_data) => bank_transfer_data.get_billing_address(),
            Self::Voucher(voucher_data) => voucher_data.get_billing_address(),
            Self::Crypto(_)
            | Self::Reward
            | Self::RealTimePayment(_)
            | Self::Upi(_)
            | Self::GiftCard(_)
            | Self::CardToken(_)
            | Self::OpenBanking(_)
            | Self::MandatePayment
            | Self::MobilePayment(_) => None,
        }
    }
}

impl PaymentMethodData {
    pub fn apply_additional_payment_data(
        &self,
        additional_payment_data: AdditionalPaymentData,
    ) -> Result<Self, error_stack::Report<ValidationError>> {
        if let AdditionalPaymentData::Card(additional_card_info) = additional_payment_data {
            match self {
                Self::Card(card) => Ok(Self::Card(
                    card.apply_additional_card_info(*additional_card_info)?,
                )),
                _ => Ok(self.to_owned()),
            }
        } else {
            Ok(self.to_owned())
        }
    }

    pub fn get_payment_method(&self) -> Option<api_enums::PaymentMethod> {
        match self {
            Self::Card(_) => Some(api_enums::PaymentMethod::Card),
            Self::CardRedirect(_) => Some(api_enums::PaymentMethod::CardRedirect),
            Self::Wallet(_) => Some(api_enums::PaymentMethod::Wallet),
            Self::PayLater(_) => Some(api_enums::PaymentMethod::PayLater),
            Self::BankRedirect(_) => Some(api_enums::PaymentMethod::BankRedirect),
            Self::BankDebit(_) => Some(api_enums::PaymentMethod::BankDebit),
            Self::BankTransfer(_) => Some(api_enums::PaymentMethod::BankTransfer),
            Self::RealTimePayment(_) => Some(api_enums::PaymentMethod::RealTimePayment),
            Self::Crypto(_) => Some(api_enums::PaymentMethod::Crypto),
            Self::Reward => Some(api_enums::PaymentMethod::Reward),
            Self::Upi(_) => Some(api_enums::PaymentMethod::Upi),
            Self::Voucher(_) => Some(api_enums::PaymentMethod::Voucher),
            Self::GiftCard(_) => Some(api_enums::PaymentMethod::GiftCard),
            Self::OpenBanking(_) => Some(api_enums::PaymentMethod::OpenBanking),
            Self::MobilePayment(_) => Some(api_enums::PaymentMethod::MobilePayment),
            Self::CardToken(_) | Self::MandatePayment => None,
        }
    }
}

pub trait GetPaymentMethodType {
    fn get_payment_method_type(&self) -> api_enums::PaymentMethodType;
}

impl GetPaymentMethodType for CardRedirectData {
    fn get_payment_method_type(&self) -> api_enums::PaymentMethodType {
        match self {
            Self::Knet {} => api_enums::PaymentMethodType::Knet,
            Self::Benefit {} => api_enums::PaymentMethodType::Benefit,
            Self::MomoAtm {} => api_enums::PaymentMethodType::MomoAtm,
            Self::CardRedirect {} => api_enums::PaymentMethodType::CardRedirect,
        }
    }
}

impl GetPaymentMethodType for MobilePaymentData {
    fn get_payment_method_type(&self) -> api_enums::PaymentMethodType {
        match self {
            Self::DirectCarrierBilling { .. } => api_enums::PaymentMethodType::DirectCarrierBilling,
        }
    }
}

impl GetPaymentMethodType for WalletData {
    fn get_payment_method_type(&self) -> api_enums::PaymentMethodType {
        match self {
            Self::AliPayQr(_) | Self::AliPayRedirect(_) => api_enums::PaymentMethodType::AliPay,
            Self::AliPayHkRedirect(_) => api_enums::PaymentMethodType::AliPayHk,
            Self::AmazonPayRedirect(_) => api_enums::PaymentMethodType::AmazonPay,
            Self::MomoRedirect(_) => api_enums::PaymentMethodType::Momo,
            Self::KakaoPayRedirect(_) => api_enums::PaymentMethodType::KakaoPay,
            Self::GoPayRedirect(_) => api_enums::PaymentMethodType::GoPay,
            Self::GcashRedirect(_) => api_enums::PaymentMethodType::Gcash,
            Self::ApplePay(_) | Self::ApplePayRedirect(_) | Self::ApplePayThirdPartySdk(_) => {
                api_enums::PaymentMethodType::ApplePay
            }
            Self::DanaRedirect {} => api_enums::PaymentMethodType::Dana,
            Self::GooglePay(_) | Self::GooglePayRedirect(_) | Self::GooglePayThirdPartySdk(_) => {
                api_enums::PaymentMethodType::GooglePay
            }
            Self::MbWayRedirect(_) => api_enums::PaymentMethodType::MbWay,
            Self::MobilePayRedirect(_) => api_enums::PaymentMethodType::MobilePay,
            Self::PaypalRedirect(_) | Self::PaypalSdk(_) => api_enums::PaymentMethodType::Paypal,
            Self::Paze(_) => api_enums::PaymentMethodType::Paze,
            Self::SamsungPay(_) => api_enums::PaymentMethodType::SamsungPay,
            Self::TwintRedirect {} => api_enums::PaymentMethodType::Twint,
            Self::VippsRedirect {} => api_enums::PaymentMethodType::Vipps,
            Self::TouchNGoRedirect(_) => api_enums::PaymentMethodType::TouchNGo,
            Self::WeChatPayRedirect(_) | Self::WeChatPayQr(_) => {
                api_enums::PaymentMethodType::WeChatPay
            }
            Self::CashappQr(_) => api_enums::PaymentMethodType::Cashapp,
            Self::SwishQr(_) => api_enums::PaymentMethodType::Swish,
            Self::Mifinity(_) => api_enums::PaymentMethodType::Mifinity,
            Self::RevolutPay(_) => api_enums::PaymentMethodType::RevolutPay,
        }
    }
}

impl GetPaymentMethodType for PayLaterData {
    fn get_payment_method_type(&self) -> api_enums::PaymentMethodType {
        match self {
            Self::KlarnaRedirect { .. } => api_enums::PaymentMethodType::Klarna,
            Self::KlarnaSdk { .. } => api_enums::PaymentMethodType::Klarna,
            Self::AffirmRedirect {} => api_enums::PaymentMethodType::Affirm,
            Self::AfterpayClearpayRedirect { .. } => api_enums::PaymentMethodType::AfterpayClearpay,
            Self::PayBrightRedirect {} => api_enums::PaymentMethodType::PayBright,
            Self::WalleyRedirect {} => api_enums::PaymentMethodType::Walley,
            Self::AlmaRedirect {} => api_enums::PaymentMethodType::Alma,
            Self::AtomeRedirect {} => api_enums::PaymentMethodType::Atome,
        }
    }
}

impl GetPaymentMethodType for OpenBankingData {
    fn get_payment_method_type(&self) -> api_enums::PaymentMethodType {
        match self {
            Self::OpenBankingPIS {} => api_enums::PaymentMethodType::OpenBankingPIS,
        }
    }
}

impl GetPaymentMethodType for BankRedirectData {
    fn get_payment_method_type(&self) -> api_enums::PaymentMethodType {
        match self {
            Self::BancontactCard { .. } => api_enums::PaymentMethodType::BancontactCard,
            Self::Bizum {} => api_enums::PaymentMethodType::Bizum,
            Self::Blik { .. } => api_enums::PaymentMethodType::Blik,
            Self::Eft { .. } => api_enums::PaymentMethodType::Eft,
            Self::Eps { .. } => api_enums::PaymentMethodType::Eps,
            Self::Giropay { .. } => api_enums::PaymentMethodType::Giropay,
            Self::Ideal { .. } => api_enums::PaymentMethodType::Ideal,
            Self::Interac { .. } => api_enums::PaymentMethodType::Interac,
            Self::OnlineBankingCzechRepublic { .. } => {
                api_enums::PaymentMethodType::OnlineBankingCzechRepublic
            }
            Self::OnlineBankingFinland { .. } => api_enums::PaymentMethodType::OnlineBankingFinland,
            Self::OnlineBankingPoland { .. } => api_enums::PaymentMethodType::OnlineBankingPoland,
            Self::OnlineBankingSlovakia { .. } => {
                api_enums::PaymentMethodType::OnlineBankingSlovakia
            }
            Self::OpenBankingUk { .. } => api_enums::PaymentMethodType::OpenBankingUk,
            Self::Przelewy24 { .. } => api_enums::PaymentMethodType::Przelewy24,
            Self::Sofort { .. } => api_enums::PaymentMethodType::Sofort,
            Self::Trustly { .. } => api_enums::PaymentMethodType::Trustly,
            Self::OnlineBankingFpx { .. } => api_enums::PaymentMethodType::OnlineBankingFpx,
            Self::OnlineBankingThailand { .. } => {
                api_enums::PaymentMethodType::OnlineBankingThailand
            }
            Self::LocalBankRedirect { .. } => api_enums::PaymentMethodType::LocalBankRedirect,
        }
    }
}

impl GetPaymentMethodType for BankDebitData {
    fn get_payment_method_type(&self) -> api_enums::PaymentMethodType {
        match self {
            Self::AchBankDebit { .. } => api_enums::PaymentMethodType::Ach,
            Self::SepaBankDebit { .. } => api_enums::PaymentMethodType::Sepa,
            Self::BecsBankDebit { .. } => api_enums::PaymentMethodType::Becs,
            Self::BacsBankDebit { .. } => api_enums::PaymentMethodType::Bacs,
        }
    }
}

impl GetPaymentMethodType for BankTransferData {
    fn get_payment_method_type(&self) -> api_enums::PaymentMethodType {
        match self {
            Self::AchBankTransfer { .. } => api_enums::PaymentMethodType::Ach,
            Self::SepaBankTransfer { .. } => api_enums::PaymentMethodType::SepaBankTransfer,
            Self::BacsBankTransfer { .. } => api_enums::PaymentMethodType::Bacs,
            Self::MultibancoBankTransfer { .. } => api_enums::PaymentMethodType::Multibanco,
            Self::PermataBankTransfer { .. } => api_enums::PaymentMethodType::PermataBankTransfer,
            Self::BcaBankTransfer { .. } => api_enums::PaymentMethodType::BcaBankTransfer,
            Self::BniVaBankTransfer { .. } => api_enums::PaymentMethodType::BniVa,
            Self::BriVaBankTransfer { .. } => api_enums::PaymentMethodType::BriVa,
            Self::CimbVaBankTransfer { .. } => api_enums::PaymentMethodType::CimbVa,
            Self::DanamonVaBankTransfer { .. } => api_enums::PaymentMethodType::DanamonVa,
            Self::MandiriVaBankTransfer { .. } => api_enums::PaymentMethodType::MandiriVa,
            Self::Pix { .. } => api_enums::PaymentMethodType::Pix,
            Self::Pse {} => api_enums::PaymentMethodType::Pse,
            Self::LocalBankTransfer { .. } => api_enums::PaymentMethodType::LocalBankTransfer,
            Self::InstantBankTransfer {} => api_enums::PaymentMethodType::InstantBankTransfer,
            Self::InstantBankTransferFinland {} => {
                api_enums::PaymentMethodType::InstantBankTransferFinland
            }
            Self::InstantBankTransferPoland {} => {
                api_enums::PaymentMethodType::InstantBankTransferPoland
            }
        }
    }
}

impl GetPaymentMethodType for CryptoData {
    fn get_payment_method_type(&self) -> api_enums::PaymentMethodType {
        api_enums::PaymentMethodType::CryptoCurrency
    }
}

impl GetPaymentMethodType for RealTimePaymentData {
    fn get_payment_method_type(&self) -> api_enums::PaymentMethodType {
        match self {
            Self::Fps {} => api_enums::PaymentMethodType::Fps,
            Self::DuitNow {} => api_enums::PaymentMethodType::DuitNow,
            Self::PromptPay {} => api_enums::PaymentMethodType::PromptPay,
            Self::VietQr {} => api_enums::PaymentMethodType::VietQr,
        }
    }
}

impl GetPaymentMethodType for UpiData {
    fn get_payment_method_type(&self) -> api_enums::PaymentMethodType {
        match self {
            Self::UpiCollect(_) => api_enums::PaymentMethodType::UpiCollect,
            Self::UpiIntent(_) => api_enums::PaymentMethodType::UpiIntent,
        }
    }
}
impl GetPaymentMethodType for VoucherData {
    fn get_payment_method_type(&self) -> api_enums::PaymentMethodType {
        match self {
            Self::Boleto(_) => api_enums::PaymentMethodType::Boleto,
            Self::Efecty => api_enums::PaymentMethodType::Efecty,
            Self::PagoEfectivo => api_enums::PaymentMethodType::PagoEfectivo,
            Self::RedCompra => api_enums::PaymentMethodType::RedCompra,
            Self::RedPagos => api_enums::PaymentMethodType::RedPagos,
            Self::Alfamart(_) => api_enums::PaymentMethodType::Alfamart,
            Self::Indomaret(_) => api_enums::PaymentMethodType::Indomaret,
            Self::Oxxo => api_enums::PaymentMethodType::Oxxo,
            Self::SevenEleven(_) => api_enums::PaymentMethodType::SevenEleven,
            Self::Lawson(_) => api_enums::PaymentMethodType::Lawson,
            Self::MiniStop(_) => api_enums::PaymentMethodType::MiniStop,
            Self::FamilyMart(_) => api_enums::PaymentMethodType::FamilyMart,
            Self::Seicomart(_) => api_enums::PaymentMethodType::Seicomart,
            Self::PayEasy(_) => api_enums::PaymentMethodType::PayEasy,
        }
    }
}
impl GetPaymentMethodType for GiftCardData {
    fn get_payment_method_type(&self) -> api_enums::PaymentMethodType {
        match self {
            Self::Givex(_) => api_enums::PaymentMethodType::Givex,
            Self::PaySafeCard {} => api_enums::PaymentMethodType::PaySafeCard,
        }
    }
}

#[derive(serde::Deserialize, serde::Serialize, Debug, Clone, ToSchema, Eq, PartialEq)]
#[serde(rename_all = "snake_case")]
pub enum GiftCardData {
    Givex(GiftCardDetails),
    PaySafeCard {},
}

#[derive(serde::Deserialize, serde::Serialize, Debug, Clone, ToSchema, Eq, PartialEq)]
#[serde(rename_all = "snake_case")]
pub struct GiftCardDetails {
    /// The gift card number
    #[schema(value_type = String)]
    pub number: Secret<String>,
    /// The card verification code.
    #[schema(value_type = String)]
    pub cvc: Secret<String>,
}

#[derive(Default, Eq, PartialEq, Clone, Debug, serde::Deserialize, serde::Serialize, ToSchema)]
#[serde(rename_all = "snake_case")]
pub struct AdditionalCardInfo {
    /// The name of issuer of the card
    pub card_issuer: Option<String>,

    /// Card network of the card
    pub card_network: Option<api_enums::CardNetwork>,

    /// Card type, can be either `credit` or `debit`
    pub card_type: Option<String>,

    pub card_issuing_country: Option<String>,
    pub bank_code: Option<String>,

    /// Last 4 digits of the card number
    pub last4: Option<String>,

    /// The ISIN of the card
    pub card_isin: Option<String>,

    /// Extended bin of card, contains the first 8 digits of card number
    pub card_extended_bin: Option<String>,

    pub card_exp_month: Option<Secret<String>>,

    pub card_exp_year: Option<Secret<String>>,

    pub card_holder_name: Option<Secret<String>>,

    /// Additional payment checks done on the cvv and billing address by the processors.
    /// This is a free form field and the structure varies from processor to processor
    pub payment_checks: Option<serde_json::Value>,

    /// Details about the threeds environment.
    /// This is a free form field and the structure varies from processor to processor
    pub authentication_data: Option<serde_json::Value>,
}

#[derive(Debug, Clone, Eq, PartialEq, serde::Deserialize, serde::Serialize)]
#[serde(rename_all = "snake_case")]
pub enum AdditionalPaymentData {
    Card(Box<AdditionalCardInfo>),
    BankRedirect {
        bank_name: Option<common_enums::BankNames>,
        #[serde(flatten)]
        details: Option<additional_info::BankRedirectDetails>,
    },
    Wallet {
        apple_pay: Option<ApplepayPaymentMethod>,
        google_pay: Option<additional_info::WalletAdditionalDataForCard>,
        samsung_pay: Option<additional_info::WalletAdditionalDataForCard>,
    },
    PayLater {
        klarna_sdk: Option<KlarnaSdkPaymentMethod>,
    },
    BankTransfer {
        #[serde(flatten)]
        details: Option<additional_info::BankTransferAdditionalData>,
    },
    Crypto {
        #[serde(flatten)]
        details: Option<CryptoData>,
    },
    BankDebit {
        #[serde(flatten)]
        details: Option<additional_info::BankDebitAdditionalData>,
    },
    MandatePayment {},
    Reward {},
    RealTimePayment {
        #[serde(flatten)]
        details: Option<RealTimePaymentData>,
    },
    Upi {
        #[serde(flatten)]
        details: Option<additional_info::UpiAdditionalData>,
    },
    GiftCard {
        #[serde(flatten)]
        details: Option<additional_info::GiftCardAdditionalData>,
    },
    Voucher {
        #[serde(flatten)]
        details: Option<VoucherData>,
    },
    CardRedirect {
        #[serde(flatten)]
        details: Option<CardRedirectData>,
    },
    CardToken {
        #[serde(flatten)]
        details: Option<additional_info::CardTokenAdditionalData>,
    },
    OpenBanking {
        #[serde(flatten)]
        details: Option<OpenBankingData>,
    },
    MobilePayment {
        #[serde(flatten)]
        details: Option<MobilePaymentData>,
    },
}

#[derive(Debug, Clone, Eq, PartialEq, serde::Deserialize, serde::Serialize)]
pub struct KlarnaSdkPaymentMethod {
    pub payment_type: Option<String>,
}

#[derive(Debug, Clone, Eq, PartialEq, serde::Deserialize, serde::Serialize, ToSchema)]
#[serde(rename_all = "snake_case")]
pub enum BankRedirectData {
    BancontactCard {
        /// The card number
        #[schema(value_type = String, example = "4242424242424242")]
        card_number: Option<CardNumber>,
        /// The card's expiry month
        #[schema(value_type = String, example = "24")]
        card_exp_month: Option<Secret<String>>,

        /// The card's expiry year
        #[schema(value_type = String, example = "24")]
        card_exp_year: Option<Secret<String>>,

        /// The card holder's name
        #[schema(value_type = String, example = "John Test")]
        card_holder_name: Option<Secret<String>>,

        //Required by Stripes
        billing_details: Option<BankRedirectBilling>,
    },
    Bizum {},
    Blik {
        // Blik Code
        blik_code: Option<String>,
    },
    Eps {
        /// The billing details for bank redirection
        billing_details: Option<BankRedirectBilling>,

        /// The hyperswitch bank code for eps
        #[schema(value_type = BankNames, example = "triodos_bank")]
        bank_name: Option<common_enums::BankNames>,

        /// The country for bank payment
        #[schema(value_type = CountryAlpha2, example = "US")]
        country: Option<api_enums::CountryAlpha2>,
    },
    Giropay {
        /// The billing details for bank redirection
        billing_details: Option<BankRedirectBilling>,

        #[schema(value_type = Option<String>)]
        /// Bank account bic code
        bank_account_bic: Option<Secret<String>>,

        /// Bank account iban
        #[schema(value_type = Option<String>)]
        bank_account_iban: Option<Secret<String>>,

        /// The country for bank payment
        #[schema(value_type = CountryAlpha2, example = "US")]
        country: Option<api_enums::CountryAlpha2>,
    },
    Ideal {
        /// The billing details for bank redirection
        billing_details: Option<BankRedirectBilling>,

        /// The hyperswitch bank code for ideal
        #[schema(value_type = BankNames, example = "abn_amro")]
        bank_name: Option<common_enums::BankNames>,

        /// The country for bank payment
        #[schema(value_type = CountryAlpha2, example = "US")]
        country: Option<api_enums::CountryAlpha2>,
    },
    Interac {
        /// The country for bank payment
        #[schema(value_type = Option<CountryAlpha2>, example = "US")]
        country: Option<api_enums::CountryAlpha2>,

        #[schema(value_type = Option<String>, example = "john.doe@example.com")]
        email: Option<Email>,
    },
    OnlineBankingCzechRepublic {
        // Issuer banks
        #[schema(value_type = BankNames)]
        issuer: common_enums::BankNames,
    },
    OnlineBankingFinland {
        // Shopper Email
        #[schema(value_type = Option<String>)]
        email: Option<Email>,
    },
    OnlineBankingPoland {
        // Issuer banks
        #[schema(value_type = BankNames)]
        issuer: common_enums::BankNames,
    },
    OnlineBankingSlovakia {
        // Issuer value corresponds to the bank
        #[schema(value_type = BankNames)]
        issuer: common_enums::BankNames,
    },
    OpenBankingUk {
        // Issuer banks
        #[schema(value_type = BankNames)]
        issuer: Option<common_enums::BankNames>,
        /// The country for bank payment
        #[schema(value_type = CountryAlpha2, example = "US")]
        country: Option<api_enums::CountryAlpha2>,
    },
    Przelewy24 {
        //Issuer banks
        #[schema(value_type = Option<BankNames>)]
        bank_name: Option<common_enums::BankNames>,

        // The billing details for bank redirect
        billing_details: Option<BankRedirectBilling>,
    },
    Sofort {
        /// The billing details for bank redirection
        billing_details: Option<BankRedirectBilling>,

        /// The country for bank payment
        #[schema(value_type = CountryAlpha2, example = "US")]
        country: Option<api_enums::CountryAlpha2>,

        /// The preferred language
        #[schema(example = "en")]
        preferred_language: Option<String>,
    },
    Trustly {
        /// The country for bank payment
        #[schema(value_type = CountryAlpha2, example = "US")]
        country: api_enums::CountryAlpha2,
    },
    OnlineBankingFpx {
        // Issuer banks
        #[schema(value_type = BankNames)]
        issuer: common_enums::BankNames,
    },
    OnlineBankingThailand {
        #[schema(value_type = BankNames)]
        issuer: common_enums::BankNames,
    },
    LocalBankRedirect {},
    Eft {
        /// The preferred eft provider
        #[schema(example = "ozow")]
        provider: String,
    },
}

impl GetAddressFromPaymentMethodData for BankRedirectData {
    fn get_billing_address(&self) -> Option<Address> {
        let get_billing_address_inner = |bank_redirect_billing: Option<&BankRedirectBilling>,
                                         billing_country: Option<&common_enums::CountryAlpha2>,
                                         billing_email: Option<&Email>|
         -> Option<Address> {
            let address = bank_redirect_billing
                .and_then(GetAddressFromPaymentMethodData::get_billing_address);

            let address = match (address, billing_country) {
                (Some(mut address), Some(billing_country)) => {
                    address
                        .address
                        .as_mut()
                        .map(|address| address.country = Some(*billing_country));

                    Some(address)
                }
                (Some(address), None) => Some(address),
                (None, Some(billing_country)) => Some(Address {
                    address: Some(AddressDetails {
                        country: Some(*billing_country),
                        ..AddressDetails::default()
                    }),
                    phone: None,
                    email: None,
                }),
                (None, None) => None,
            };

            match (address, billing_email) {
                (Some(mut address), Some(email)) => {
                    address.email = Some(email.clone());
                    Some(address)
                }
                (Some(address), None) => Some(address),
                (None, Some(billing_email)) => Some(Address {
                    address: None,
                    phone: None,
                    email: Some(billing_email.clone()),
                }),
                (None, None) => None,
            }
        };

        match self {
            Self::BancontactCard {
                billing_details,
                card_holder_name,
                ..
            } => {
                let address = get_billing_address_inner(billing_details.as_ref(), None, None);

                if let Some(mut address) = address {
                    address.address.as_mut().map(|address| {
                        address.first_name = card_holder_name
                            .as_ref()
                            .or(address.first_name.as_ref())
                            .cloned();
                    });

                    Some(address)
                } else {
                    Some(Address {
                        address: Some(AddressDetails {
                            first_name: card_holder_name.clone(),
                            ..AddressDetails::default()
                        }),
                        phone: None,
                        email: None,
                    })
                }
            }
            Self::Eps {
                billing_details,
                country,
                ..
            }
            | Self::Giropay {
                billing_details,
                country,
                ..
            }
            | Self::Ideal {
                billing_details,
                country,
                ..
            }
            | Self::Sofort {
                billing_details,
                country,
                ..
            } => get_billing_address_inner(billing_details.as_ref(), country.as_ref(), None),
            Self::Interac { country, email } => {
                get_billing_address_inner(None, country.as_ref(), email.as_ref())
            }
            Self::OnlineBankingFinland { email } => {
                get_billing_address_inner(None, None, email.as_ref())
            }
            Self::OpenBankingUk { country, .. } => {
                get_billing_address_inner(None, country.as_ref(), None)
            }
            Self::Przelewy24 {
                billing_details, ..
            } => get_billing_address_inner(billing_details.as_ref(), None, None),
            Self::Trustly { country } => get_billing_address_inner(None, Some(country), None),
            Self::OnlineBankingFpx { .. }
            | Self::LocalBankRedirect {}
            | Self::OnlineBankingThailand { .. }
            | Self::Bizum {}
            | Self::OnlineBankingPoland { .. }
            | Self::OnlineBankingSlovakia { .. }
            | Self::OnlineBankingCzechRepublic { .. }
            | Self::Blik { .. }
            | Self::Eft { .. } => None,
        }
    }
}

#[derive(Debug, Clone, Eq, PartialEq, serde::Serialize, serde::Deserialize, ToSchema)]
pub struct AlfamartVoucherData {
    /// The billing first name for Alfamart
    #[schema(value_type = Option<String>, example = "Jane")]
    pub first_name: Option<Secret<String>>,
    /// The billing second name for Alfamart
    #[schema(value_type = Option<String>, example = "Doe")]
    pub last_name: Option<Secret<String>>,
    /// The Email ID for Alfamart
    #[schema(value_type = Option<String>, example = "example@me.com")]
    pub email: Option<Email>,
}

#[derive(Debug, Clone, Eq, PartialEq, serde::Serialize, serde::Deserialize, ToSchema)]
pub struct IndomaretVoucherData {
    /// The billing first name for Alfamart
    #[schema(value_type = Option<String>, example = "Jane")]
    pub first_name: Option<Secret<String>>,
    /// The billing second name for Alfamart
    #[schema(value_type = Option<String>, example = "Doe")]
    pub last_name: Option<Secret<String>>,
    /// The Email ID for Alfamart
    #[schema(value_type = Option<String>, example = "example@me.com")]
    pub email: Option<Email>,
}

#[derive(Debug, Clone, Eq, PartialEq, serde::Serialize, serde::Deserialize, ToSchema)]
pub struct JCSVoucherData {
    /// The billing first name for Japanese convenience stores
    #[schema(value_type = Option<String>, example = "Jane")]
    pub first_name: Option<Secret<String>>,
    /// The billing second name Japanese convenience stores
    #[schema(value_type = Option<String>, example = "Doe")]
    pub last_name: Option<Secret<String>>,
    /// The Email ID for Japanese convenience stores
    #[schema(value_type = Option<String>, example = "example@me.com")]
    pub email: Option<Email>,
    /// The telephone number for Japanese convenience stores
    #[schema(value_type = Option<String>, example = "9123456789")]
    pub phone_number: Option<String>,
}

#[derive(Debug, Clone, Eq, PartialEq, serde::Deserialize, serde::Serialize, ToSchema)]
pub struct AchBillingDetails {
    /// The Email ID for ACH billing
    #[schema(value_type = Option<String>, example = "example@me.com")]
    pub email: Option<Email>,
}

#[derive(Debug, Clone, Eq, PartialEq, serde::Deserialize, serde::Serialize, ToSchema)]
pub struct DokuBillingDetails {
    /// The billing first name for Doku
    #[schema(value_type = Option<String>, example = "Jane")]
    pub first_name: Option<Secret<String>>,
    /// The billing second name for Doku
    #[schema(value_type = Option<String>, example = "Doe")]
    pub last_name: Option<Secret<String>>,
    /// The Email ID for Doku billing
    #[schema(value_type = Option<String>, example = "example@me.com")]
    pub email: Option<Email>,
}

#[derive(Debug, Clone, Eq, PartialEq, serde::Deserialize, serde::Serialize, ToSchema)]
pub struct MultibancoBillingDetails {
    #[schema(value_type = Option<String>, example = "example@me.com")]
    pub email: Option<Email>,
}

#[derive(Debug, Clone, Eq, PartialEq, serde::Deserialize, serde::Serialize, ToSchema)]
pub struct SepaAndBacsBillingDetails {
    /// The Email ID for SEPA and BACS billing
    #[schema(value_type = Option<String>, example = "example@me.com")]
    pub email: Option<Email>,
    /// The billing name for SEPA and BACS billing
    #[schema(value_type = Option<String>, example = "Jane Doe")]
    pub name: Option<Secret<String>>,
}

#[derive(Debug, Clone, Eq, PartialEq, serde::Deserialize, serde::Serialize, ToSchema)]
#[serde(rename_all = "snake_case")]
pub struct CryptoData {
    pub pay_currency: Option<String>,
    pub network: Option<String>,
}

#[derive(Debug, Clone, Eq, PartialEq, serde::Deserialize, serde::Serialize, ToSchema)]
#[serde(rename_all = "snake_case")]
pub enum UpiData {
    UpiCollect(UpiCollectData),
    UpiIntent(UpiIntentData),
}

#[derive(Debug, Clone, Eq, PartialEq, serde::Deserialize, serde::Serialize, ToSchema)]
#[serde(rename_all = "snake_case")]
pub struct UpiCollectData {
    #[schema(value_type = Option<String>, example = "successtest@iata")]
    pub vpa_id: Option<Secret<String, pii::UpiVpaMaskingStrategy>>,
}

#[derive(Debug, Clone, Eq, PartialEq, serde::Deserialize, serde::Serialize, ToSchema)]
pub struct UpiIntentData {}

#[derive(Debug, Clone, Eq, PartialEq, serde::Deserialize, serde::Serialize, ToSchema)]
pub struct SofortBilling {
    /// The country associated with the billing
    #[schema(value_type = CountryAlpha2, example = "US")]
    pub billing_country: String,
}

#[derive(Debug, Clone, Eq, PartialEq, serde::Deserialize, serde::Serialize, ToSchema)]
pub struct BankRedirectBilling {
    /// The name for which billing is issued
    #[schema(value_type = String, example = "John Doe")]
    pub billing_name: Option<Secret<String>>,
    /// The billing email for bank redirect
    #[schema(value_type = String, example = "example@example.com")]
    pub email: Option<Email>,
}

impl GetAddressFromPaymentMethodData for BankRedirectBilling {
    fn get_billing_address(&self) -> Option<Address> {
        let address_details = self
            .billing_name
            .as_ref()
            .map(|billing_name| AddressDetails {
                first_name: Some(billing_name.clone()),
                ..AddressDetails::default()
            });

        if address_details.is_some() || self.email.is_some() {
            Some(Address {
                address: address_details,
                phone: None,
                email: self.email.clone(),
            })
        } else {
            None
        }
    }
}

#[derive(Eq, PartialEq, Clone, Debug, serde::Deserialize, serde::Serialize, ToSchema)]
#[serde(rename_all = "snake_case")]
pub enum BankTransferData {
    AchBankTransfer {
        /// The billing details for ACH Bank Transfer
        billing_details: Option<AchBillingDetails>,
    },
    SepaBankTransfer {
        /// The billing details for SEPA
        billing_details: Option<SepaAndBacsBillingDetails>,

        /// The two-letter ISO country code for SEPA and BACS
        #[schema(value_type = CountryAlpha2, example = "US")]
        country: Option<api_enums::CountryAlpha2>,
    },
    BacsBankTransfer {
        /// The billing details for SEPA
        billing_details: Option<SepaAndBacsBillingDetails>,
    },
    MultibancoBankTransfer {
        /// The billing details for Multibanco
        billing_details: Option<MultibancoBillingDetails>,
    },
    PermataBankTransfer {
        /// The billing details for Permata Bank Transfer
        billing_details: Option<DokuBillingDetails>,
    },
    BcaBankTransfer {
        /// The billing details for BCA Bank Transfer
        billing_details: Option<DokuBillingDetails>,
    },
    BniVaBankTransfer {
        /// The billing details for BniVa Bank Transfer
        billing_details: Option<DokuBillingDetails>,
    },
    BriVaBankTransfer {
        /// The billing details for BniVa Bank Transfer
        billing_details: Option<DokuBillingDetails>,
    },
    CimbVaBankTransfer {
        /// The billing details for BniVa Bank Transfer
        billing_details: Option<DokuBillingDetails>,
    },
    DanamonVaBankTransfer {
        /// The billing details for BniVa Bank Transfer
        billing_details: Option<DokuBillingDetails>,
    },
    MandiriVaBankTransfer {
        /// The billing details for BniVa Bank Transfer
        billing_details: Option<DokuBillingDetails>,
    },
    Pix {
        /// Unique key for pix transfer
        #[schema(value_type = Option<String>, example = "a1f4102e-a446-4a57-bcce-6fa48899c1d1")]
        pix_key: Option<Secret<String>>,
        /// CPF is a Brazilian tax identification number
        #[schema(value_type = Option<String>, example = "10599054689")]
        cpf: Option<Secret<String>>,
        /// CNPJ is a Brazilian company tax identification number
        #[schema(value_type = Option<String>, example = "74469027417312")]
        cnpj: Option<Secret<String>>,

        /// Source bank account number
        #[schema(value_type = Option<String>, example = "8b2812f0-d6c8-4073-97bb-9fa964d08bc5")]
        source_bank_account_id: Option<MaskedBankAccount>,

        /// Destination bank account number
        #[schema(value_type = Option<String>, example = "9b95f84e-de61-460b-a14b-f23b4e71c97b")]
        destination_bank_account_id: Option<MaskedBankAccount>,
    },
    Pse {},
    LocalBankTransfer {
        bank_code: Option<String>,
    },
    InstantBankTransfer {},
    InstantBankTransferFinland {},
    InstantBankTransferPoland {},
}

#[derive(Eq, PartialEq, Clone, Debug, serde::Deserialize, serde::Serialize, ToSchema)]
#[serde(rename_all = "snake_case")]
pub enum RealTimePaymentData {
    Fps {},
    DuitNow {},
    PromptPay {},
    VietQr {},
}

impl GetAddressFromPaymentMethodData for BankTransferData {
    fn get_billing_address(&self) -> Option<Address> {
        match self {
            Self::AchBankTransfer { billing_details } => {
                billing_details.as_ref().map(|details| Address {
                    address: None,
                    phone: None,
                    email: details.email.clone(),
                })
            }
            Self::SepaBankTransfer {
                billing_details,
                country,
            } => billing_details.as_ref().map(|details| Address {
                address: Some(AddressDetails {
                    country: *country,
                    first_name: details.name.clone(),
                    ..AddressDetails::default()
                }),
                phone: None,
                email: details.email.clone(),
            }),
            Self::BacsBankTransfer { billing_details } => {
                billing_details.as_ref().map(|details| Address {
                    address: Some(AddressDetails {
                        first_name: details.name.clone(),
                        ..AddressDetails::default()
                    }),
                    phone: None,
                    email: details.email.clone(),
                })
            }
            Self::MultibancoBankTransfer { billing_details } => {
                billing_details.as_ref().map(|details| Address {
                    address: None,
                    phone: None,
                    email: details.email.clone(),
                })
            }
            Self::PermataBankTransfer { billing_details }
            | Self::BcaBankTransfer { billing_details }
            | Self::BniVaBankTransfer { billing_details }
            | Self::BriVaBankTransfer { billing_details }
            | Self::CimbVaBankTransfer { billing_details }
            | Self::DanamonVaBankTransfer { billing_details }
            | Self::MandiriVaBankTransfer { billing_details } => {
                billing_details.as_ref().map(|details| Address {
                    address: Some(AddressDetails {
                        first_name: details.first_name.clone(),
                        last_name: details.last_name.clone(),
                        ..AddressDetails::default()
                    }),
                    phone: None,
                    email: details.email.clone(),
                })
            }
            Self::LocalBankTransfer { .. }
            | Self::Pix { .. }
            | Self::Pse {}
            | Self::InstantBankTransfer {}
            | Self::InstantBankTransferFinland {}
            | Self::InstantBankTransferPoland {} => None,
        }
    }
}

#[derive(serde::Deserialize, serde::Serialize, Debug, Clone, ToSchema, Eq, PartialEq)]
pub struct BankDebitBilling {
    /// The billing name for bank debits
    #[schema(value_type = Option<String>, example = "John Doe")]
    pub name: Option<Secret<String>>,
    /// The billing email for bank debits
    #[schema(value_type = Option<String>, example = "example@example.com")]
    pub email: Option<Email>,
    /// The billing address for bank debits
    pub address: Option<AddressDetails>,
}

impl GetAddressFromPaymentMethodData for BankDebitBilling {
    fn get_billing_address(&self) -> Option<Address> {
        let address = if let Some(mut address) = self.address.clone() {
            address.first_name = self.name.clone().or(address.first_name);
            Address {
                address: Some(address),
                email: self.email.clone(),
                phone: None,
            }
        } else {
            Address {
                address: Some(AddressDetails {
                    first_name: self.name.clone(),
                    ..AddressDetails::default()
                }),
                email: self.email.clone(),
                phone: None,
            }
        };

        Some(address)
    }
}

#[derive(Eq, PartialEq, Clone, Debug, serde::Deserialize, serde::Serialize, ToSchema)]
#[serde(rename_all = "snake_case")]
pub enum WalletData {
    /// The wallet data for Ali Pay QrCode
    AliPayQr(Box<AliPayQr>),
    /// The wallet data for Ali Pay redirect
    AliPayRedirect(AliPayRedirection),
    /// The wallet data for Ali Pay HK redirect
    AliPayHkRedirect(AliPayHkRedirection),
    /// The wallet data for Amazon Pay redirect
    AmazonPayRedirect(AmazonPayRedirectData),
    /// The wallet data for Momo redirect
    MomoRedirect(MomoRedirection),
    /// The wallet data for KakaoPay redirect
    KakaoPayRedirect(KakaoPayRedirection),
    /// The wallet data for GoPay redirect
    GoPayRedirect(GoPayRedirection),
    /// The wallet data for Gcash redirect
    GcashRedirect(GcashRedirection),
    /// The wallet data for Apple pay
    ApplePay(ApplePayWalletData),
    /// Wallet data for apple pay redirect flow
    ApplePayRedirect(Box<ApplePayRedirectData>),
    /// Wallet data for apple pay third party sdk flow
    ApplePayThirdPartySdk(Box<ApplePayThirdPartySdkData>),
    /// Wallet data for DANA redirect flow
    DanaRedirect {},
    /// The wallet data for Google pay
    GooglePay(GooglePayWalletData),
    /// Wallet data for google pay redirect flow
    GooglePayRedirect(Box<GooglePayRedirectData>),
    /// Wallet data for Google pay third party sdk flow
    GooglePayThirdPartySdk(Box<GooglePayThirdPartySdkData>),
    MbWayRedirect(Box<MbWayRedirection>),
    /// The wallet data for MobilePay redirect
    MobilePayRedirect(Box<MobilePayRedirection>),
    /// This is for paypal redirection
    PaypalRedirect(PaypalRedirection),
    /// The wallet data for Paypal
    PaypalSdk(PayPalWalletData),
    /// The wallet data for Paze
    Paze(PazeWalletData),
    /// The wallet data for Samsung Pay
    SamsungPay(Box<SamsungPayWalletData>),
    /// Wallet data for Twint Redirection
    TwintRedirect {},
    /// Wallet data for Vipps Redirection
    VippsRedirect {},
    /// The wallet data for Touch n Go Redirection
    TouchNGoRedirect(Box<TouchNGoRedirection>),
    /// The wallet data for WeChat Pay Redirection
    WeChatPayRedirect(Box<WeChatPayRedirection>),
    /// The wallet data for WeChat Pay Display QrCode
    WeChatPayQr(Box<WeChatPayQr>),
    /// The wallet data for Cashapp Qr
    CashappQr(Box<CashappQr>),
    // The wallet data for Swish
    SwishQr(SwishQrData),
    // The wallet data for Mifinity Ewallet
    Mifinity(MifinityData),
    // The wallet data for RevolutPay
    RevolutPay(RevolutPayData),
}

impl GetAddressFromPaymentMethodData for WalletData {
    fn get_billing_address(&self) -> Option<Address> {
        match self {
            Self::MbWayRedirect(mb_way_redirect) => {
                let phone = PhoneDetails {
                    // Portuguese country code, this payment method is applicable only in portugal
                    country_code: Some("+351".into()),
                    number: mb_way_redirect.telephone_number.clone(),
                };

                Some(Address {
                    phone: Some(phone),
                    address: None,
                    email: None,
                })
            }
            Self::MobilePayRedirect(_) => None,
            Self::PaypalRedirect(paypal_redirect) => {
                paypal_redirect.email.clone().map(|email| Address {
                    email: Some(email),
                    address: None,
                    phone: None,
                })
            }
            Self::Mifinity(_)
            | Self::AliPayQr(_)
            | Self::AliPayRedirect(_)
            | Self::AliPayHkRedirect(_)
            | Self::MomoRedirect(_)
            | Self::KakaoPayRedirect(_)
            | Self::GoPayRedirect(_)
            | Self::GcashRedirect(_)
            | Self::AmazonPayRedirect(_)
            | Self::ApplePay(_)
            | Self::ApplePayRedirect(_)
            | Self::ApplePayThirdPartySdk(_)
            | Self::DanaRedirect {}
            | Self::GooglePay(_)
            | Self::GooglePayRedirect(_)
            | Self::GooglePayThirdPartySdk(_)
            | Self::PaypalSdk(_)
            | Self::Paze(_)
            | Self::SamsungPay(_)
            | Self::TwintRedirect {}
            | Self::VippsRedirect {}
            | Self::TouchNGoRedirect(_)
            | Self::WeChatPayRedirect(_)
            | Self::WeChatPayQr(_)
            | Self::CashappQr(_)
            | Self::SwishQr(_)
            | Self::RevolutPay(_) => None,
        }
    }
}

#[derive(Eq, PartialEq, Clone, Debug, serde::Deserialize, serde::Serialize, ToSchema)]
#[serde(rename_all = "snake_case")]
pub struct PazeWalletData {
    #[schema(value_type = String)]
    pub complete_response: Secret<String>,
}

#[derive(Eq, PartialEq, Clone, Debug, serde::Deserialize, serde::Serialize, ToSchema)]
#[serde(rename_all = "snake_case")]
pub struct SamsungPayWalletData {
    pub payment_credential: SamsungPayWalletCredentials,
}

#[derive(Eq, PartialEq, Clone, Debug, serde::Deserialize, serde::Serialize, ToSchema)]
#[serde(rename_all = "snake_case", untagged)]
pub enum SamsungPayWalletCredentials {
    SamsungPayWalletDataForWeb(SamsungPayWebWalletData),
    SamsungPayWalletDataForApp(SamsungPayAppWalletData),
}

impl From<SamsungPayCardBrand> for common_enums::SamsungPayCardBrand {
    fn from(samsung_pay_card_brand: SamsungPayCardBrand) -> Self {
        match samsung_pay_card_brand {
            SamsungPayCardBrand::Visa => Self::Visa,
            SamsungPayCardBrand::MasterCard => Self::MasterCard,
            SamsungPayCardBrand::Amex => Self::Amex,
            SamsungPayCardBrand::Discover => Self::Discover,
            SamsungPayCardBrand::Unknown => Self::Unknown,
        }
    }
}

#[derive(Eq, PartialEq, Clone, Debug, serde::Deserialize, serde::Serialize, ToSchema)]
#[serde(rename_all = "snake_case")]
pub struct SamsungPayAppWalletData {
    /// Samsung Pay token data
    #[serde(rename = "3_d_s")]
    pub token_data: SamsungPayTokenData,
    /// Brand of the payment card
    pub payment_card_brand: SamsungPayCardBrand,
    /// Currency type of the payment
    pub payment_currency_type: String,
    /// Last 4 digits of the device specific card number
    pub payment_last4_dpan: Option<String>,
    /// Last 4 digits of the card number
    pub payment_last4_fpan: String,
    /// Merchant reference id that was passed in the session call request
    pub merchant_ref: Option<String>,
    /// Specifies authentication method used
    pub method: Option<String>,
    /// Value if credential is enabled for recurring payment
    pub recurring_payment: Option<bool>,
}

#[derive(Eq, PartialEq, Clone, Debug, serde::Deserialize, serde::Serialize, ToSchema)]
#[serde(rename_all = "snake_case")]
pub struct SamsungPayWebWalletData {
    /// Specifies authentication method used
    pub method: Option<String>,
    /// Value if credential is enabled for recurring payment
    pub recurring_payment: Option<bool>,
    /// Brand of the payment card
    pub card_brand: SamsungPayCardBrand,
    /// Last 4 digits of the card number
    #[serde(rename = "card_last4digits")]
    pub card_last_four_digits: String,
    /// Samsung Pay token data
    #[serde(rename = "3_d_s")]
    pub token_data: SamsungPayTokenData,
}

#[derive(Eq, PartialEq, Clone, Debug, serde::Deserialize, serde::Serialize, ToSchema)]
#[serde(rename_all = "snake_case")]
pub struct SamsungPayTokenData {
    /// 3DS type used by Samsung Pay
    #[serde(rename = "type")]
    pub three_ds_type: Option<String>,
    /// 3DS version used by Samsung Pay
    pub version: String,
    /// Samsung Pay encrypted payment credential data
    #[schema(value_type = String)]
    pub data: Secret<String>,
}

#[derive(Eq, PartialEq, Clone, Debug, serde::Deserialize, serde::Serialize, ToSchema)]
#[serde(rename_all = "lowercase")]
pub enum SamsungPayCardBrand {
    #[serde(alias = "VI")]
    Visa,
    #[serde(alias = "MC")]
    MasterCard,
    #[serde(alias = "AX")]
    Amex,
    #[serde(alias = "DC")]
    Discover,
    #[serde(other)]
    Unknown,
}

#[derive(Eq, PartialEq, Clone, Debug, serde::Deserialize, serde::Serialize, ToSchema)]
#[serde(rename_all = "snake_case")]
pub enum OpenBankingData {
    #[serde(rename = "open_banking_pis")]
    OpenBankingPIS {},
}

#[derive(Eq, PartialEq, Clone, Debug, serde::Deserialize, serde::Serialize, ToSchema)]
#[serde(rename_all = "snake_case")]
pub enum MobilePaymentData {
    DirectCarrierBilling {
        /// The phone number of the user
        #[schema(value_type = String, example = "1234567890")]
        msisdn: String,
        /// Unique user id
        #[schema(value_type = Option<String>, example = "02iacdYXGI9CnyJdoN8c7")]
        client_uid: Option<String>,
    },
}

#[derive(Eq, PartialEq, Clone, Debug, serde::Deserialize, serde::Serialize, ToSchema)]
#[serde(rename_all = "snake_case")]
pub struct GooglePayWalletData {
    /// The type of payment method
    #[serde(rename = "type")]
    pub pm_type: String,
    /// User-facing message to describe the payment method that funds this transaction.
    pub description: String,
    /// The information of the payment method
    pub info: GooglePayPaymentMethodInfo,
    /// The tokenization data of Google pay
    pub tokenization_data: GpayTokenizationData,
}

#[derive(Eq, PartialEq, Clone, Debug, serde::Deserialize, serde::Serialize, ToSchema)]
pub struct ApplePayRedirectData {}

#[derive(Eq, PartialEq, Clone, Debug, serde::Deserialize, serde::Serialize, ToSchema)]
pub struct AmazonPayRedirectData {}

#[derive(Eq, PartialEq, Clone, Debug, serde::Deserialize, serde::Serialize, ToSchema)]
pub struct GooglePayRedirectData {}

#[derive(Eq, PartialEq, Clone, Debug, serde::Deserialize, serde::Serialize, ToSchema)]
pub struct GooglePayThirdPartySdkData {}

#[derive(Eq, PartialEq, Clone, Debug, serde::Deserialize, serde::Serialize, ToSchema)]
pub struct ApplePayThirdPartySdkData {}

#[derive(Eq, PartialEq, Clone, Debug, serde::Deserialize, serde::Serialize, ToSchema)]
pub struct WeChatPayRedirection {}

#[derive(Eq, PartialEq, Clone, Debug, serde::Deserialize, serde::Serialize, ToSchema)]
pub struct WeChatPay {}

#[derive(Eq, PartialEq, Clone, Debug, serde::Deserialize, serde::Serialize, ToSchema)]
pub struct WeChatPayQr {}

#[derive(Eq, PartialEq, Clone, Debug, serde::Deserialize, serde::Serialize, ToSchema)]
pub struct CashappQr {}

#[derive(Eq, PartialEq, Clone, Debug, serde::Deserialize, serde::Serialize, ToSchema)]
pub struct PaypalRedirection {
    /// paypal's email address
    #[schema(max_length = 255, value_type = Option<String>, example = "johntest@test.com")]
    pub email: Option<Email>,
}

#[derive(Eq, PartialEq, Clone, Debug, serde::Deserialize, serde::Serialize, ToSchema)]
pub struct AliPayQr {}

#[derive(Eq, PartialEq, Clone, Debug, serde::Deserialize, serde::Serialize, ToSchema)]
pub struct AliPayRedirection {}

#[derive(Eq, PartialEq, Clone, Debug, serde::Deserialize, serde::Serialize, ToSchema)]
pub struct AliPayHkRedirection {}

#[derive(Eq, PartialEq, Clone, Debug, serde::Deserialize, serde::Serialize, ToSchema)]
pub struct MomoRedirection {}

#[derive(Eq, PartialEq, Clone, Debug, serde::Deserialize, serde::Serialize, ToSchema)]
pub struct KakaoPayRedirection {}

#[derive(Eq, PartialEq, Clone, Debug, serde::Deserialize, serde::Serialize, ToSchema)]
pub struct GoPayRedirection {}

#[derive(Eq, PartialEq, Clone, Debug, serde::Deserialize, serde::Serialize, ToSchema)]
pub struct GcashRedirection {}

#[derive(Eq, PartialEq, Clone, Debug, serde::Deserialize, serde::Serialize, ToSchema)]
pub struct MobilePayRedirection {}

#[derive(Eq, PartialEq, Clone, Debug, serde::Deserialize, serde::Serialize, ToSchema)]
pub struct MbWayRedirection {
    /// Telephone number of the shopper. Should be Portuguese phone number.
    #[schema(value_type = String)]
    pub telephone_number: Option<Secret<String>>,
}

#[derive(Eq, PartialEq, Clone, Debug, serde::Deserialize, serde::Serialize, ToSchema)]
#[serde(rename_all = "snake_case")]
pub struct GooglePayPaymentMethodInfo {
    /// The name of the card network
    pub card_network: String,
    /// The details of the card
    pub card_details: String,
    //assurance_details of the card
    pub assurance_details: Option<GooglePayAssuranceDetails>,
}

#[derive(Eq, PartialEq, Clone, Debug, serde::Deserialize, serde::Serialize, ToSchema)]
#[serde(rename_all = "snake_case")]
pub struct GooglePayAssuranceDetails {
    ///indicates that Cardholder possession validation has been performed
    pub card_holder_authenticated: bool,
    /// indicates that identification and verifications (ID&V) was performed
    pub account_verified: bool,
}

#[derive(Eq, PartialEq, Clone, Debug, serde::Deserialize, serde::Serialize, ToSchema)]
pub struct PayPalWalletData {
    /// Token generated for the Apple pay
    pub token: String,
}

#[derive(Eq, PartialEq, Clone, Debug, serde::Deserialize, serde::Serialize, ToSchema)]
pub struct TouchNGoRedirection {}

#[derive(Eq, PartialEq, Clone, Debug, serde::Deserialize, serde::Serialize, ToSchema)]
pub struct SwishQrData {}

#[derive(Eq, PartialEq, Clone, Debug, serde::Deserialize, serde::Serialize, ToSchema)]
pub struct RevolutPayData {}

#[derive(Eq, PartialEq, Clone, Debug, serde::Deserialize, serde::Serialize, ToSchema)]
pub struct MifinityData {
    #[schema(value_type = Date)]
    pub date_of_birth: Secret<Date>,
    pub language_preference: Option<String>,
}

#[derive(Eq, PartialEq, Clone, Debug, serde::Deserialize, serde::Serialize, ToSchema)]
pub struct GpayTokenizationData {
    /// The type of the token
    #[serde(rename = "type")]
    pub token_type: String,
    /// Token generated for the wallet
    pub token: String,
}

#[derive(Eq, PartialEq, Clone, Debug, serde::Deserialize, serde::Serialize, ToSchema)]
pub struct ApplePayWalletData {
    /// The payment data of Apple pay
    pub payment_data: String,
    /// The payment method of Apple pay
    pub payment_method: ApplepayPaymentMethod,
    /// The unique identifier for the transaction
    pub transaction_identifier: String,
}

#[derive(Eq, PartialEq, Clone, Debug, serde::Deserialize, serde::Serialize, ToSchema)]
pub struct ApplepayPaymentMethod {
    /// The name to be displayed on Apple Pay button
    pub display_name: String,
    /// The network of the Apple pay payment method
    pub network: String,
    /// The type of the payment method
    #[serde(rename = "type")]
    pub pm_type: String,
}

#[derive(Eq, PartialEq, Clone, Debug, serde::Serialize, serde::Deserialize, ToSchema)]
pub struct CardResponse {
    pub last4: Option<String>,
    pub card_type: Option<String>,
    #[schema(value_type = Option<CardNetwork>, example = "Visa")]
    pub card_network: Option<api_enums::CardNetwork>,
    pub card_issuer: Option<String>,
    pub card_issuing_country: Option<String>,
    pub card_isin: Option<String>,
    pub card_extended_bin: Option<String>,
    #[schema(value_type = Option<String>)]
    pub card_exp_month: Option<Secret<String>>,
    #[schema(value_type = Option<String>)]
    pub card_exp_year: Option<Secret<String>>,
    #[schema(value_type = Option<String>)]
    pub card_holder_name: Option<Secret<String>>,
    pub payment_checks: Option<serde_json::Value>,
    pub authentication_data: Option<serde_json::Value>,
}

#[derive(Debug, Clone, Eq, PartialEq, serde::Serialize, serde::Deserialize, ToSchema)]
#[serde(rename_all = "snake_case")]
pub struct RewardData {
    /// The merchant ID with which we have to call the connector
    #[schema(value_type = String)]
    pub merchant_id: id_type::MerchantId,
}

#[derive(Debug, Clone, Eq, PartialEq, serde::Serialize, serde::Deserialize, ToSchema)]
pub struct BoletoVoucherData {
    /// The shopper's social security number
    #[schema(value_type = Option<String>)]
    pub social_security_number: Option<Secret<String>>,
}

#[derive(Debug, Clone, Eq, PartialEq, serde::Serialize, serde::Deserialize, ToSchema)]
#[serde(rename_all = "snake_case")]
pub enum VoucherData {
    Boleto(Box<BoletoVoucherData>),
    Efecty,
    PagoEfectivo,
    RedCompra,
    RedPagos,
    Alfamart(Box<AlfamartVoucherData>),
    Indomaret(Box<IndomaretVoucherData>),
    Oxxo,
    SevenEleven(Box<JCSVoucherData>),
    Lawson(Box<JCSVoucherData>),
    MiniStop(Box<JCSVoucherData>),
    FamilyMart(Box<JCSVoucherData>),
    Seicomart(Box<JCSVoucherData>),
    PayEasy(Box<JCSVoucherData>),
}

impl GetAddressFromPaymentMethodData for VoucherData {
    fn get_billing_address(&self) -> Option<Address> {
        match self {
            Self::Alfamart(voucher_data) => Some(Address {
                address: Some(AddressDetails {
                    first_name: voucher_data.first_name.clone(),
                    last_name: voucher_data.last_name.clone(),
                    ..AddressDetails::default()
                }),
                phone: None,
                email: voucher_data.email.clone(),
            }),
            Self::Indomaret(voucher_data) => Some(Address {
                address: Some(AddressDetails {
                    first_name: voucher_data.first_name.clone(),
                    last_name: voucher_data.last_name.clone(),
                    ..AddressDetails::default()
                }),
                phone: None,
                email: voucher_data.email.clone(),
            }),
            Self::Lawson(voucher_data)
            | Self::MiniStop(voucher_data)
            | Self::FamilyMart(voucher_data)
            | Self::Seicomart(voucher_data)
            | Self::PayEasy(voucher_data)
            | Self::SevenEleven(voucher_data) => Some(Address {
                address: Some(AddressDetails {
                    first_name: voucher_data.first_name.clone(),
                    last_name: voucher_data.last_name.clone(),
                    ..AddressDetails::default()
                }),
                phone: Some(PhoneDetails {
                    number: voucher_data.phone_number.clone().map(Secret::new),
                    country_code: None,
                }),
                email: voucher_data.email.clone(),
            }),
            Self::Boleto(_)
            | Self::Efecty
            | Self::PagoEfectivo
            | Self::RedCompra
            | Self::RedPagos
            | Self::Oxxo => None,
        }
    }
}

/// Use custom serializer to provide backwards compatible response for `reward` payment_method_data
pub fn serialize_payment_method_data_response<S>(
    payment_method_data_response: &Option<PaymentMethodDataResponseWithBilling>,
    serializer: S,
) -> Result<S::Ok, S::Error>
where
    S: Serializer,
{
    if let Some(payment_method_data_response) = payment_method_data_response {
        if let Some(payment_method_data) = payment_method_data_response.payment_method_data.as_ref()
        {
            match payment_method_data {
                PaymentMethodDataResponse::Reward {} => serializer.serialize_str("reward"),
                PaymentMethodDataResponse::BankDebit(_)
                | PaymentMethodDataResponse::BankRedirect(_)
                | PaymentMethodDataResponse::Card(_)
                | PaymentMethodDataResponse::CardRedirect(_)
                | PaymentMethodDataResponse::CardToken(_)
                | PaymentMethodDataResponse::Crypto(_)
                | PaymentMethodDataResponse::MandatePayment {}
                | PaymentMethodDataResponse::GiftCard(_)
                | PaymentMethodDataResponse::PayLater(_)
                | PaymentMethodDataResponse::RealTimePayment(_)
                | PaymentMethodDataResponse::MobilePayment(_)
                | PaymentMethodDataResponse::Upi(_)
                | PaymentMethodDataResponse::Wallet(_)
                | PaymentMethodDataResponse::BankTransfer(_)
                | PaymentMethodDataResponse::OpenBanking(_)
                | PaymentMethodDataResponse::Voucher(_) => {
                    payment_method_data_response.serialize(serializer)
                }
            }
        } else {
            // Can serialize directly because there is no `payment_method_data`
            payment_method_data_response.serialize(serializer)
        }
    } else {
        serializer.serialize_none()
    }
}

#[derive(Debug, Clone, Eq, PartialEq, serde::Serialize, serde::Deserialize, ToSchema)]
#[serde(rename_all = "snake_case")]
pub enum PaymentMethodDataResponse {
    Card(Box<CardResponse>),
    BankTransfer(Box<BankTransferResponse>),
    Wallet(Box<WalletResponse>),
    PayLater(Box<PaylaterResponse>),
    BankRedirect(Box<BankRedirectResponse>),
    Crypto(Box<CryptoResponse>),
    BankDebit(Box<BankDebitResponse>),
    MandatePayment {},
    Reward {},
    RealTimePayment(Box<RealTimePaymentDataResponse>),
    Upi(Box<UpiResponse>),
    Voucher(Box<VoucherResponse>),
    GiftCard(Box<GiftCardResponse>),
    CardRedirect(Box<CardRedirectResponse>),
    CardToken(Box<CardTokenResponse>),
    OpenBanking(Box<OpenBankingResponse>),
    MobilePayment(Box<MobilePaymentResponse>),
}

#[derive(Eq, PartialEq, Clone, Debug, serde::Serialize, serde::Deserialize, ToSchema)]
pub struct BankDebitResponse {
    #[serde(flatten)]
    #[schema(value_type = Option<BankDebitAdditionalData>)]
    details: Option<additional_info::BankDebitAdditionalData>,
}

#[derive(Eq, PartialEq, Clone, Debug, serde::Deserialize, serde::Serialize, ToSchema)]
#[serde(rename_all = "snake_case", tag = "type")]
pub struct BankRedirectResponse {
    /// Name of the bank
    #[schema(value_type = Option<BankNames>)]
    pub bank_name: Option<common_enums::BankNames>,
    #[serde(flatten)]
    #[schema(value_type = Option<BankRedirectDetails>)]
    pub details: Option<additional_info::BankRedirectDetails>,
}

#[derive(Eq, PartialEq, Clone, Debug, serde::Serialize, serde::Deserialize, ToSchema)]
pub struct BankTransferResponse {
    #[serde(flatten)]
    #[schema(value_type = Option<BankTransferAdditionalData>)]
    details: Option<additional_info::BankTransferAdditionalData>,
}

#[derive(Eq, PartialEq, Clone, Debug, serde::Serialize, serde::Deserialize, ToSchema)]
pub struct CardRedirectResponse {
    #[serde(flatten)]
    details: Option<CardRedirectData>,
}

#[derive(Eq, PartialEq, Clone, Debug, serde::Serialize, serde::Deserialize, ToSchema)]
pub struct CardTokenResponse {
    #[serde(flatten)]
    #[schema(value_type = Option<CardTokenAdditionalData>)]
    details: Option<additional_info::CardTokenAdditionalData>,
}

#[derive(Eq, PartialEq, Clone, Debug, serde::Serialize, serde::Deserialize, ToSchema)]
pub struct CryptoResponse {
    #[serde(flatten)]
    details: Option<CryptoData>,
}

#[derive(Eq, PartialEq, Clone, Debug, serde::Serialize, serde::Deserialize, ToSchema)]
pub struct GiftCardResponse {
    #[serde(flatten)]
    #[schema(value_type = Option<GiftCardAdditionalData>)]
    details: Option<additional_info::GiftCardAdditionalData>,
}

#[derive(Eq, PartialEq, Clone, Debug, serde::Serialize, serde::Deserialize, ToSchema)]
pub struct OpenBankingResponse {
    #[serde(flatten)]
    details: Option<OpenBankingData>,
}

#[derive(Eq, PartialEq, Clone, Debug, serde::Serialize, serde::Deserialize, ToSchema)]
pub struct MobilePaymentResponse {
    #[serde(flatten)]
    details: Option<MobilePaymentData>,
}

#[derive(Eq, PartialEq, Clone, Debug, serde::Serialize, serde::Deserialize, ToSchema)]
pub struct RealTimePaymentDataResponse {
    #[serde(flatten)]
    details: Option<RealTimePaymentData>,
}

#[derive(Eq, PartialEq, Clone, Debug, serde::Serialize, serde::Deserialize, ToSchema)]
pub struct UpiResponse {
    #[serde(flatten)]
    #[schema(value_type = Option<UpiAdditionalData>)]
    details: Option<additional_info::UpiAdditionalData>,
}

#[derive(Eq, PartialEq, Clone, Debug, serde::Serialize, serde::Deserialize, ToSchema)]
pub struct VoucherResponse {
    #[serde(flatten)]
    details: Option<VoucherData>,
}

#[derive(Eq, PartialEq, Clone, Debug, serde::Serialize, serde::Deserialize, ToSchema)]
pub struct PaylaterResponse {
    klarna_sdk: Option<KlarnaSdkPaymentMethodResponse>,
}

#[derive(Eq, PartialEq, Clone, Debug, serde::Serialize, serde::Deserialize, ToSchema)]
pub struct WalletResponse {
    #[serde(flatten)]
    details: Option<WalletResponseData>,
}

/// Hyperswitch supports SDK integration with Apple Pay and Google Pay wallets. For other wallets, we integrate with their respective connectors, redirecting the customer to the connector for wallet payments. As a result, we don’t receive any payment method data in the confirm call for payments made through other wallets.
#[derive(Debug, Clone, Eq, PartialEq, serde::Deserialize, serde::Serialize, ToSchema)]
#[serde(rename_all = "snake_case")]
pub enum WalletResponseData {
    #[schema(value_type = WalletAdditionalDataForCard)]
    ApplePay(Box<additional_info::WalletAdditionalDataForCard>),
    #[schema(value_type = WalletAdditionalDataForCard)]
    GooglePay(Box<additional_info::WalletAdditionalDataForCard>),
    #[schema(value_type = WalletAdditionalDataForCard)]
    SamsungPay(Box<additional_info::WalletAdditionalDataForCard>),
}

#[derive(Debug, Clone, Eq, PartialEq, serde::Deserialize, serde::Serialize, ToSchema)]
pub struct KlarnaSdkPaymentMethodResponse {
    pub payment_type: Option<String>,
}

#[derive(Debug, Clone, Eq, PartialEq, serde::Deserialize, ToSchema, serde::Serialize)]
pub struct PaymentMethodDataResponseWithBilling {
    // The struct is flattened in order to provide backwards compatibility
    #[serde(flatten)]
    pub payment_method_data: Option<PaymentMethodDataResponse>,
    pub billing: Option<Address>,
}

#[derive(Debug, Clone, PartialEq, Eq, serde::Serialize, serde::Deserialize, ToSchema)]
#[cfg(feature = "v1")]
pub enum PaymentIdType {
    /// The identifier for payment intent
    PaymentIntentId(id_type::PaymentId),
    /// The identifier for connector transaction
    ConnectorTransactionId(String),
    /// The identifier for payment attempt
    PaymentAttemptId(String),
    /// The identifier for preprocessing step
    PreprocessingId(String),
}

#[derive(Debug, Clone, PartialEq, Eq, serde::Serialize, serde::Deserialize, ToSchema)]
#[cfg(feature = "v2")]
pub enum PaymentIdType {
    /// The identifier for payment intent
    PaymentIntentId(id_type::GlobalPaymentId),
    /// The identifier for connector transaction
    ConnectorTransactionId(String),
    /// The identifier for payment attempt
    PaymentAttemptId(String),
    /// The identifier for preprocessing step
    PreprocessingId(String),
}

#[cfg(feature = "v1")]
impl fmt::Display for PaymentIdType {
    fn fmt(&self, f: &mut fmt::Formatter<'_>) -> fmt::Result {
        match self {
            Self::PaymentIntentId(payment_id) => {
                write!(
                    f,
                    "payment_intent_id = \"{}\"",
                    payment_id.get_string_repr()
                )
            }
            Self::ConnectorTransactionId(connector_transaction_id) => write!(
                f,
                "connector_transaction_id = \"{connector_transaction_id}\""
            ),
            Self::PaymentAttemptId(payment_attempt_id) => {
                write!(f, "payment_attempt_id = \"{payment_attempt_id}\"")
            }
            Self::PreprocessingId(preprocessing_id) => {
                write!(f, "preprocessing_id = \"{preprocessing_id}\"")
            }
        }
    }
}

#[cfg(feature = "v1")]
impl Default for PaymentIdType {
    fn default() -> Self {
        Self::PaymentIntentId(Default::default())
    }
}

#[derive(Default, Clone, Debug, Eq, PartialEq, ToSchema, serde::Deserialize, serde::Serialize)]
#[serde(deny_unknown_fields)]
pub struct Address {
    /// Provide the address details
    pub address: Option<AddressDetails>,

    pub phone: Option<PhoneDetails>,

    #[schema(value_type = Option<String>)]
    pub email: Option<Email>,
}

impl masking::SerializableSecret for Address {}

impl Address {
    /// Unify the address, giving priority to `self` when details are present in both
    pub fn unify_address(self, other: Option<&Self>) -> Self {
        let other_address_details = other.and_then(|address| address.address.as_ref());
        Self {
            address: self
                .address
                .map(|address| address.unify_address_details(other_address_details))
                .or(other_address_details.cloned()),
            email: self.email.or(other.and_then(|other| other.email.clone())),
            phone: self.phone.or(other.and_then(|other| other.phone.clone())),
        }
    }
}

// used by customers also, could be moved outside
/// Address details
#[derive(Clone, Default, Debug, Eq, serde::Deserialize, serde::Serialize, PartialEq, ToSchema)]
#[serde(deny_unknown_fields)]
pub struct AddressDetails {
    /// The city, district, suburb, town, or village of the address.
    #[schema(max_length = 50, example = "New York")]
    pub city: Option<String>,

    /// The two-letter ISO 3166-1 alpha-2 country code (e.g., US, GB).
    #[schema(value_type = Option<CountryAlpha2>, example = "US")]
    pub country: Option<api_enums::CountryAlpha2>,

    /// The first line of the street address or P.O. Box.
    #[schema(value_type = Option<String>, max_length = 200, example = "123, King Street")]
    pub line1: Option<Secret<String>>,

    /// The second line of the street address or P.O. Box (e.g., apartment, suite, unit, or building).
    #[schema(value_type = Option<String>, max_length = 50, example = "Powelson Avenue")]
    pub line2: Option<Secret<String>>,

    /// The third line of the street address, if applicable.
    #[schema(value_type = Option<String>, max_length = 50, example = "Bridgewater")]
    pub line3: Option<Secret<String>>,

    /// The zip/postal code for the address
    #[schema(value_type = Option<String>, max_length = 50, example = "08807")]
    pub zip: Option<Secret<String>>,

    /// The address state
    #[schema(value_type = Option<String>, example = "New York")]
    pub state: Option<Secret<String>>,

    /// The first name for the address
    #[schema(value_type = Option<String>, max_length = 255, example = "John")]
    pub first_name: Option<Secret<String>>,

    /// The last name for the address
    #[schema(value_type = Option<String>, max_length = 255, example = "Doe")]
    pub last_name: Option<Secret<String>>,
}

impl AddressDetails {
    pub fn get_optional_full_name(&self) -> Option<Secret<String>> {
        match (self.first_name.as_ref(), self.last_name.as_ref()) {
            (Some(first_name), Some(last_name)) => Some(Secret::new(format!(
                "{} {}",
                first_name.peek(),
                last_name.peek()
            ))),
            (Some(name), None) | (None, Some(name)) => Some(name.to_owned()),
            _ => None,
        }
    }

    pub fn unify_address_details(self, other: Option<&Self>) -> Self {
        if let Some(other) = other {
            let (first_name, last_name) = if self
                .first_name
                .as_ref()
                .is_some_and(|first_name| !first_name.is_empty_after_trim())
            {
                (self.first_name, self.last_name)
            } else {
                (other.first_name.clone(), other.last_name.clone())
            };

            Self {
                first_name,
                last_name,
                city: self.city.or(other.city.clone()),
                country: self.country.or(other.country),
                line1: self.line1.or(other.line1.clone()),
                line2: self.line2.or(other.line2.clone()),
                line3: self.line3.or(other.line3.clone()),
                zip: self.zip.or(other.zip.clone()),
                state: self.state.or(other.state.clone()),
            }
        } else {
            self
        }
    }
}

pub struct AddressDetailsWithPhone {
    pub address: Option<AddressDetails>,
    pub phone_number: Option<Secret<String>>,
    pub email: Option<Email>,
}

pub struct EncryptableAddressDetails {
    pub line1: crypto::OptionalEncryptableSecretString,
    pub line2: crypto::OptionalEncryptableSecretString,
    pub line3: crypto::OptionalEncryptableSecretString,
    pub state: crypto::OptionalEncryptableSecretString,
    pub zip: crypto::OptionalEncryptableSecretString,
    pub first_name: crypto::OptionalEncryptableSecretString,
    pub last_name: crypto::OptionalEncryptableSecretString,
    pub phone_number: crypto::OptionalEncryptableSecretString,
    pub email: crypto::OptionalEncryptableEmail,
}

#[derive(Debug, Clone, Default, Eq, PartialEq, ToSchema, serde::Deserialize, serde::Serialize)]
pub struct PhoneDetails {
    /// The contact number
    #[schema(value_type = Option<String>, example = "9123456789")]
    pub number: Option<Secret<String>>,
    /// The country code attached to the number
    #[schema(example = "+1")]
    pub country_code: Option<String>,
}

#[cfg(feature = "v1")]
#[derive(Debug, Clone, Default, Eq, PartialEq, serde::Deserialize, serde::Serialize, ToSchema)]
pub struct PaymentsCaptureRequest {
    /// The unique identifier for the payment being captured. This is taken from the path parameter.
    #[serde(skip_deserializing)]
    pub payment_id: id_type::PaymentId,
    /// The unique identifier for the merchant. This is usually inferred from the API key.
    #[schema(value_type = Option<String>)]
    pub merchant_id: Option<id_type::MerchantId>,
    /// The amount to capture, in the lowest denomination of the currency. If omitted, the entire `amount_capturable` of the payment will be captured. Must be less than or equal to the current `amount_capturable`.
    #[schema(value_type = Option<i64>, example = 6540)]
    pub amount_to_capture: Option<MinorUnit>,
    /// Decider to refund the uncaptured amount. (Currently not fully supported or behavior may vary by connector).
    pub refund_uncaptured_amount: Option<bool>,
    /// A dynamic suffix that appears on your customer's credit card statement. This is concatenated with the (shortened) descriptor prefix set on your account to form the complete statement descriptor. The combined length should not exceed connector-specific limits (typically 22 characters).
    pub statement_descriptor_suffix: Option<String>,
    /// An optional prefix for the statement descriptor that appears on your customer's credit card statement. This can override the default prefix set on your merchant account. The combined length of prefix and suffix should not exceed connector-specific limits (typically 22 characters).
    pub statement_descriptor_prefix: Option<String>,
    /// Merchant connector details used to make payments. (Deprecated)
    #[schema(value_type = Option<MerchantConnectorDetailsWrap>, deprecated)]
    pub merchant_connector_details: Option<admin::MerchantConnectorDetailsWrap>,
}

#[cfg(feature = "v2")]
#[derive(Debug, Clone, Default, Eq, PartialEq, serde::Deserialize, serde::Serialize, ToSchema)]
pub struct PaymentsCaptureRequest {
    /// The Amount to be captured/ debited from the user's payment method. If not passed the full amount will be captured.
    #[schema(value_type = Option<i64>, example = 6540)]
    pub amount_to_capture: Option<MinorUnit>,
}

#[cfg(feature = "v2")]
#[derive(Debug, Clone, serde::Serialize, ToSchema)]
pub struct PaymentsCaptureResponse {
    /// The unique identifier for the payment
    pub id: id_type::GlobalPaymentId,

    /// Status of the payment
    #[schema(value_type = IntentStatus, example = "succeeded")]
    pub status: common_enums::IntentStatus,

    /// Amount details related to the payment
    pub amount: PaymentAmountDetailsResponse,
}

#[derive(Default, Clone, Debug, Eq, PartialEq, serde::Serialize)]
pub struct UrlDetails {
    pub url: String,
    pub method: String,
}
#[derive(Default, Clone, Debug, Eq, PartialEq, serde::Serialize)]
pub struct AuthenticationForStartResponse {
    pub authentication: UrlDetails,
}
#[derive(Clone, Debug, Eq, PartialEq, serde::Serialize, ToSchema)]
#[serde(rename_all = "snake_case")]
pub enum NextActionType {
    RedirectToUrl,
    DisplayQrCode,
    InvokeSdkClient,
    TriggerApi,
    DisplayBankTransferInformation,
    DisplayWaitScreen,
    CollectOtp,
    RedirectInsidePopup,
}

#[derive(Clone, Debug, Eq, PartialEq, serde::Serialize, ToSchema)]
#[serde(tag = "type", rename_all = "snake_case")]
pub enum NextActionData {
    /// Contains the url for redirection flow
    #[cfg(feature = "v1")]
    RedirectToUrl {
        redirect_to_url: String,
    },
    #[cfg(feature = "v1")]
    RedirectInsidePopup {
        popup_url: String,
        redirect_response_url: String,
    },
    /// Contains the url for redirection flow
    #[cfg(feature = "v2")]
    RedirectToUrl {
        #[schema(value_type = String)]
        redirect_to_url: Url,
    },
    /// Informs the next steps for bank transfer and also contains the charges details (ex: amount received, amount charged etc)
    DisplayBankTransferInformation {
        bank_transfer_steps_and_charges_details: BankTransferNextStepsData,
    },
    /// Contains third party sdk session token response
    ThirdPartySdkSessionToken {
        session_token: Option<SessionToken>,
    },
    /// Contains url for Qr code image, this qr code has to be shown in sdk
    QrCodeInformation {
        #[schema(value_type = String)]
        /// Hyperswitch generated image data source url
        image_data_url: Option<Url>,
        display_to_timestamp: Option<i64>,
        #[schema(value_type = String)]
        /// The url for Qr code given by the connector
        qr_code_url: Option<Url>,
        display_text: Option<String>,
        border_color: Option<String>,
    },
    /// Contains url to fetch Qr code data
    FetchQrCodeInformation {
        #[schema(value_type = String)]
        qr_code_fetch_url: Url,
    },
    /// Contains the download url and the reference number for transaction
    DisplayVoucherInformation {
        #[schema(value_type = String)]
        voucher_details: VoucherNextStepData,
    },
    /// Contains duration for displaying a wait screen, wait screen with timer is displayed by sdk
    WaitScreenInformation {
        display_from_timestamp: i128,
        display_to_timestamp: Option<i128>,
        poll_config: Option<PollConfig>,
    },
    /// Contains the information regarding three_ds_method_data submission, three_ds authentication, and authorization flows
    ThreeDsInvoke {
        three_ds_data: ThreeDsData,
    },
    InvokeSdkClient {
        next_action_data: SdkNextActionData,
    },
    /// Contains consent to collect otp for mobile payment
    CollectOtp {
        consent_data_required: MobilePaymentConsent,
    },
    /// Contains data required to invoke hidden iframe
    InvokeHiddenIframe {
        iframe_data: IframeData,
    },
}

#[derive(Clone, Debug, Eq, PartialEq, serde::Serialize, ToSchema)]
#[serde(tag = "method_key")]
pub enum IframeData {
    #[serde(rename = "threeDSMethodData")]
    ThreedsInvokeAndCompleteAutorize {
        /// ThreeDS method url
        three_ds_method_url: String,
        /// Whether ThreeDS method data submission is required
        three_ds_method_data_submission: bool,
        /// ThreeDS method data
        three_ds_method_data: Option<String>,
        /// ThreeDS Server ID
        directory_server_id: String,
        /// ThreeDS Protocol version
        message_version: Option<String>,
    },
}

#[derive(Clone, Debug, Eq, PartialEq, serde::Serialize, ToSchema)]
pub struct ThreeDsData {
    /// ThreeDS authentication url - to initiate authentication
    pub three_ds_authentication_url: String,
    /// ThreeDS authorize url - to complete the payment authorization after authentication
    pub three_ds_authorize_url: String,
    /// ThreeDS method details
    pub three_ds_method_details: ThreeDsMethodData,
    /// Poll config for a connector
    pub poll_config: PollConfigResponse,
    /// Message Version
    pub message_version: Option<String>,
    /// Directory Server ID
    pub directory_server_id: Option<String>,
}

#[derive(Clone, Debug, Eq, PartialEq, serde::Serialize, ToSchema)]
#[serde(tag = "three_ds_method_key")]
pub enum ThreeDsMethodData {
    #[serde(rename = "threeDSMethodData")]
    AcsThreeDsMethodData {
        /// Whether ThreeDS method data submission is required
        three_ds_method_data_submission: bool,
        /// ThreeDS method data
        three_ds_method_data: Option<String>,
        /// ThreeDS method url
        three_ds_method_url: Option<String>,
    },
}

#[derive(Clone, Debug, Eq, PartialEq, serde::Serialize, ToSchema)]
pub struct PollConfigResponse {
    /// Poll Id
    pub poll_id: String,
    /// Interval of the poll
    pub delay_in_secs: i8,
    /// Frequency of the poll
    pub frequency: i8,
}

#[derive(Clone, Debug, serde::Serialize, serde::Deserialize)]
#[serde(rename_all = "snake_case")]
#[serde(untagged)]
// the enum order shouldn't be changed as this is being used during serialization and deserialization
pub enum QrCodeInformation {
    QrCodeUrl {
        image_data_url: Url,
        qr_code_url: Url,
        display_to_timestamp: Option<i64>,
    },
    QrDataUrl {
        image_data_url: Url,
        display_to_timestamp: Option<i64>,
    },
    QrCodeImageUrl {
        qr_code_url: Url,
        display_to_timestamp: Option<i64>,
    },
    QrColorDataUrl {
        color_image_data_url: Url,
        display_to_timestamp: Option<i64>,
        display_text: Option<String>,
        border_color: Option<String>,
    },
}

#[derive(Clone, Debug, serde::Serialize, serde::Deserialize, Eq, PartialEq, ToSchema)]
#[serde(rename_all = "snake_case")]
pub struct SdkNextActionData {
    pub next_action: NextActionCall,
    pub order_id: Option<String>,
}

#[derive(Clone, Debug, Eq, PartialEq, serde::Serialize, serde::Deserialize, ToSchema)]
pub struct FetchQrCodeInformation {
    pub qr_code_fetch_url: Url,
}

#[derive(Clone, Debug, Eq, PartialEq, serde::Serialize, serde::Deserialize, ToSchema)]
pub struct BankTransferNextStepsData {
    /// The instructions for performing a bank transfer
    #[serde(flatten)]
    pub bank_transfer_instructions: BankTransferInstructions,
    /// The details received by the receiver
    pub receiver: Option<ReceiverDetails>,
}

#[derive(Clone, Debug, Eq, PartialEq, serde::Serialize, serde::Deserialize, ToSchema)]
pub struct VoucherNextStepData {
    /// Voucher expiry date and time
    pub expires_at: Option<i64>,
    /// Reference number required for the transaction
    pub reference: String,
    /// Url to download the payment instruction
    pub download_url: Option<Url>,
    /// Url to payment instruction page
    pub instructions_url: Option<Url>,
}

#[derive(Clone, Debug, Eq, PartialEq, serde::Serialize, serde::Deserialize, ToSchema)]
pub struct MobilePaymentNextStepData {
    /// is consent details required to be shown by sdk
    pub consent_data_required: MobilePaymentConsent,
}

#[derive(Clone, Debug, Eq, PartialEq, serde::Serialize, serde::Deserialize, ToSchema)]
#[serde(rename_all = "snake_case")]
pub enum MobilePaymentConsent {
    ConsentRequired,
    ConsentNotRequired,
    ConsentOptional,
}

#[derive(Clone, Debug, serde::Deserialize, serde::Serialize)]
pub struct QrCodeNextStepsInstruction {
    pub image_data_url: Url,
    pub display_to_timestamp: Option<i64>,
    pub qr_code_url: Option<Url>,
}

#[derive(Clone, Debug, serde::Deserialize)]
pub struct WaitScreenInstructions {
    pub display_from_timestamp: i128,
    pub display_to_timestamp: Option<i128>,
    pub poll_config: Option<PollConfig>,
}

#[derive(Clone, Debug, Eq, PartialEq, serde::Serialize, serde::Deserialize, ToSchema)]
pub struct PollConfig {
    /// Interval of the poll
    pub delay_in_secs: u16,
    /// Frequency of the poll
    pub frequency: u16,
}

#[derive(Clone, Debug, Eq, PartialEq, serde::Serialize, serde::Deserialize, ToSchema)]
#[serde(rename_all = "snake_case")]
pub enum BankTransferInstructions {
    /// The instructions for Doku bank transactions
    DokuBankTransferInstructions(Box<DokuBankTransferInstructions>),
    /// The credit transfer for ACH transactions
    AchCreditTransfer(Box<AchTransfer>),
    /// The instructions for SEPA bank transactions
    SepaBankInstructions(Box<SepaBankTransferInstructions>),
    /// The instructions for BACS bank transactions
    BacsBankInstructions(Box<BacsBankTransferInstructions>),
    /// The instructions for Multibanco bank transactions
    Multibanco(Box<MultibancoTransferInstructions>),
}

#[derive(Clone, Debug, Eq, PartialEq, serde::Deserialize, serde::Serialize, ToSchema)]
pub struct SepaBankTransferInstructions {
    #[schema(value_type = String, example = "Jane Doe")]
    pub account_holder_name: Secret<String>,
    #[schema(value_type = String, example = "9123456789")]
    pub bic: Secret<String>,
    pub country: String,
    #[schema(value_type = String, example = "123456789")]
    pub iban: Secret<String>,
    #[schema(value_type = String, example = "U2PVVSEV4V9Y")]
    pub reference: Secret<String>,
}

#[derive(Clone, Debug, serde::Deserialize)]
pub struct PaymentsConnectorThreeDsInvokeData {
    pub directory_server_id: String,
    pub three_ds_method_url: String,
    pub three_ds_method_data: String,
    pub message_version: Option<String>,
    pub three_ds_method_data_submission: bool,
}

#[derive(Clone, Debug, Eq, PartialEq, serde::Deserialize, serde::Serialize, ToSchema)]
pub struct BacsBankTransferInstructions {
    #[schema(value_type = String, example = "Jane Doe")]
    pub account_holder_name: Secret<String>,
    #[schema(value_type = String, example = "10244123908")]
    pub account_number: Secret<String>,
    #[schema(value_type = String, example = "012")]
    pub sort_code: Secret<String>,
}

#[derive(Clone, Debug, Eq, PartialEq, serde::Serialize, serde::Deserialize, ToSchema)]
pub struct MultibancoTransferInstructions {
    #[schema(value_type = String, example = "122385736258")]
    pub reference: Secret<String>,
    #[schema(value_type = String, example = "12345")]
    pub entity: String,
}

#[derive(Clone, Debug, Eq, PartialEq, serde::Serialize, serde::Deserialize, ToSchema)]
pub struct DokuBankTransferInstructions {
    #[schema(value_type = String, example = "1707091200000")]
    pub expires_at: Option<i64>,
    #[schema(value_type = String, example = "122385736258")]
    pub reference: Secret<String>,
    #[schema(value_type = String)]
    pub instructions_url: Option<Url>,
}

#[derive(Clone, Debug, Eq, PartialEq, serde::Serialize, serde::Deserialize, ToSchema)]
pub struct AchTransfer {
    #[schema(value_type = String, example = "122385736258")]
    pub account_number: Secret<String>,
    pub bank_name: String,
    #[schema(value_type = String, example = "012")]
    pub routing_number: Secret<String>,
    #[schema(value_type = String, example = "234")]
    pub swift_code: Secret<String>,
}

#[derive(Clone, Debug, Eq, PartialEq, serde::Serialize, serde::Deserialize, ToSchema)]
pub struct ReceiverDetails {
    /// The amount received by receiver
    amount_received: i64,
    /// The amount charged by ACH
    amount_charged: Option<i64>,
    /// The amount remaining to be sent via ACH
    amount_remaining: Option<i64>,
}

#[cfg(feature = "v1")]
#[derive(Clone, Debug, PartialEq, serde::Serialize, ToSchema, router_derive::PolymorphicSchema)]
#[generate_schemas(PaymentsCreateResponseOpenApi)]
pub struct PaymentsResponse {
    /// Unique identifier for the payment. This ensures idempotency for multiple payments
    /// that have been done by a single merchant.
    #[schema(
        min_length = 30,
        max_length = 30,
        example = "pay_mbabizu24mvu3mela5njyhpit4",
        value_type = String,
    )]
    pub payment_id: id_type::PaymentId,

    /// This is an identifier for the merchant account. This is inferred from the API key
    /// provided during the request
    #[schema(max_length = 255, example = "merchant_1668273825", value_type = String)]
    pub merchant_id: id_type::MerchantId,

    #[schema(value_type = IntentStatus, example = "failed", default = "requires_confirmation")]
    pub status: api_enums::IntentStatus,

    /// The payment amount. Amount for the payment in lowest denomination of the currency. (i.e) in cents for USD denomination, in paisa for INR denomination etc.,
    #[schema(value_type = i64, example = 6540)]
    pub amount: MinorUnit,

    /// The payment net amount. net_amount = amount + surcharge_details.surcharge_amount + surcharge_details.tax_amount + shipping_cost + order_tax_amount,
    /// If no surcharge_details, shipping_cost, order_tax_amount, net_amount = amount
    #[schema(value_type = i64, example = 6540)]
    pub net_amount: MinorUnit,

    /// The shipping cost for the payment.
    #[schema(value_type = Option<i64>, example = 6540)]
    pub shipping_cost: Option<MinorUnit>,

    /// The amount (in minor units) that can still be captured for this payment. This is relevant when `capture_method` is `manual`. Once fully captured, or if `capture_method` is `automatic` and payment succeeded, this will be 0.
    #[schema(value_type = i64, minimum = 100, example = 6540)]
    pub amount_capturable: MinorUnit,

    /// The total amount (in minor units) that has been captured for this payment. For `fauxpay` sandbox connector, this might reflect the authorized amount if `status` is `succeeded` even if `capture_method` was `manual`.
    #[schema(value_type = Option<i64>, example = 6540)]
    pub amount_received: Option<MinorUnit>,

    /// The name of the payment connector (e.g., 'stripe', 'adyen') that processed or is processing this payment.
    #[schema(example = "stripe")]
    pub connector: Option<String>,

    /// A secret token unique to this payment intent. It is primarily used by client-side applications (e.g., Hyperswitch SDKs) to authenticate actions like confirming the payment or handling next actions. This secret should be handled carefully and not exposed publicly beyond its intended client-side use.
    #[schema(value_type = Option<String>, example = "pay_U42c409qyHwOkWo3vK60_secret_el9ksDkiB8hi6j9N78yo")]
    pub client_secret: Option<Secret<String>>,

    /// Timestamp indicating when this payment intent was created, in ISO 8601 format.
    #[schema(example = "2022-09-10T10:11:12Z")]
    #[serde(with = "common_utils::custom_serde::iso8601::option")]
    pub created: Option<PrimitiveDateTime>,

    /// Three-letter ISO currency code (e.g., USD, EUR) for the payment amount.
    #[schema(value_type = Currency, example = "USD")]
    pub currency: String,

    /// The identifier for the customer object. If not provided the customer ID will be autogenerated.
    /// This field will be deprecated soon. Please refer to `customer.id`
    #[schema(
        max_length = 64,
        min_length = 1,
        example = "cus_y3oqhf46pyzuxjbcn2giaqnb44",
        deprecated,
        value_type = Option<String>,
    )]
    pub customer_id: Option<id_type::CustomerId>,

    pub customer: Option<CustomerDetailsResponse>,

    /// An arbitrary string providing a description for the payment, often useful for display or internal record-keeping.
    #[schema(example = "It's my first payment request")]
    pub description: Option<String>,

    /// An array of refund objects associated with this payment. Empty or null if no refunds have been processed.
    #[schema(value_type = Option<Vec<RefundResponse>>)]
    pub refunds: Option<Vec<refunds::RefundResponse>>,

    /// List of disputes that happened on this intent
    #[schema(value_type = Option<Vec<DisputeResponsePaymentsRetrieve>>)]
    pub disputes: Option<Vec<disputes::DisputeResponsePaymentsRetrieve>>,

    /// List of attempts that happened on this intent
    #[schema(value_type = Option<Vec<PaymentAttemptResponse>>)]
    #[serde(skip_serializing_if = "Option::is_none")]
    pub attempts: Option<Vec<PaymentAttemptResponse>>,

    /// List of captures done on latest attempt
    #[schema(value_type = Option<Vec<CaptureResponse>>)]
    #[serde(skip_serializing_if = "Option::is_none")]
    pub captures: Option<Vec<CaptureResponse>>,

    /// A unique identifier to link the payment to a mandate, can be used instead of payment_method_data, in case of setting up recurring payments
    #[schema(max_length = 255, example = "mandate_iwer89rnjef349dni3")]
    pub mandate_id: Option<String>,

    /// Provided mandate information for creating a mandate
    pub mandate_data: Option<MandateData>,

    /// Indicates that you intend to make future payments with this Payment’s payment method. Providing this parameter will attach the payment method to the Customer, if present, after the Payment is confirmed and any required actions from the user are complete.
    #[schema(value_type = Option<FutureUsage>, example = "off_session")]
    pub setup_future_usage: Option<api_enums::FutureUsage>,

    /// Set to true to indicate that the customer is not in your checkout flow during this payment, and therefore is unable to authenticate. This parameter is intended for scenarios where you collect card details and charge them later. This parameter can only be used with confirm=true.
    #[schema(example = true)]
    pub off_session: Option<bool>,

    /// A timestamp (ISO 8601 code) that determines when the payment should be captured.
    /// Providing this field will automatically set `capture` to true
    #[schema(example = "2022-09-10T10:11:12Z")]
    #[serde(with = "common_utils::custom_serde::iso8601::option")]
    #[remove_in(PaymentsCreateResponseOpenApi)]
    pub capture_on: Option<PrimitiveDateTime>,

    /// This is the instruction for capture/ debit the money from the users' card. On the other hand authorization refers to blocking the amount on the users' payment method.
    #[schema(value_type = Option<CaptureMethod>, example = "automatic")]
    pub capture_method: Option<api_enums::CaptureMethod>,

    /// The payment method that is to be used
    #[schema(value_type = PaymentMethod, example = "bank_transfer")]
    pub payment_method: Option<api_enums::PaymentMethod>,

    /// The payment method information provided for making a payment
    #[schema(value_type = Option<PaymentMethodDataResponseWithBilling>, example = "bank_transfer")]
    #[serde(serialize_with = "serialize_payment_method_data_response")]
    pub payment_method_data: Option<PaymentMethodDataResponseWithBilling>,

    /// Provide a reference to a stored payment method
    #[schema(example = "187282ab-40ef-47a9-9206-5099ba31e432")]
    pub payment_token: Option<String>,

    /// The shipping address for the payment
    pub shipping: Option<Address>,

    /// The billing address for the payment
    pub billing: Option<Address>,

    /// Information about the product , quantity and amount for connectors. (e.g. Klarna)
    #[schema(value_type = Option<Vec<OrderDetailsWithAmount>>, example = r#"[{
        "product_name": "gillete creme",
        "quantity": 15,
        "amount" : 900
    }]"#)]
    pub order_details: Option<Vec<pii::SecretSerdeValue>>,

    /// description: The customer's email address
    /// This field will be deprecated soon. Please refer to `customer.email` object
    #[schema(max_length = 255, value_type = Option<String>, example = "johntest@test.com", deprecated)]
    pub email: crypto::OptionalEncryptableEmail,

    /// description: The customer's name
    /// This field will be deprecated soon. Please refer to `customer.name` object
    #[schema(value_type = Option<String>, max_length = 255, example = "John Test", deprecated)]
    pub name: crypto::OptionalEncryptableName,

    /// The customer's phone number
    /// This field will be deprecated soon. Please refer to `customer.phone` object
    #[schema(value_type = Option<String>, max_length = 255, example = "9123456789", deprecated)]
    pub phone: crypto::OptionalEncryptablePhone,

    /// The URL to redirect after the completion of the operation
    #[schema(example = "https://hyperswitch.io")]
    pub return_url: Option<String>,

    /// The transaction authentication can be set to undergo payer authentication. By default, the authentication will be marked as NO_THREE_DS, as the 3DS method helps with more robust payer authentication
    #[schema(value_type = Option<AuthenticationType>, example = "no_three_ds", default = "three_ds")]
    pub authentication_type: Option<api_enums::AuthenticationType>,

    /// For non-card charges, you can use this value as the complete description that appears on your customers’ statements. Must contain at least one letter, maximum 22 characters.
    #[schema(max_length = 255, example = "Hyperswitch Router")]
    pub statement_descriptor_name: Option<String>,

    /// Provides information about a card payment that customers see on their statements. Concatenated with the prefix (shortened descriptor) or statement descriptor that’s set on the account to form the complete statement descriptor. Maximum 255 characters for the concatenated descriptor.
    #[schema(max_length = 255, example = "Payment for shoes purchase")]
    pub statement_descriptor_suffix: Option<String>,

    /// If the payment requires further action from the customer (e.g., 3DS authentication, redirect to a bank page), this object will contain the necessary information for the client to proceed. Null if no further action is needed from the customer at this stage.
    pub next_action: Option<NextActionData>,

    /// If the payment intent was cancelled, this field provides a textual reason for the cancellation (e.g., "requested_by_customer", "abandoned").
    pub cancellation_reason: Option<String>,

    /// The connector-specific error code from the last failed payment attempt associated with this payment intent.
    #[schema(example = "E0001")]
    pub error_code: Option<String>,

    /// A human-readable error message from the last failed payment attempt associated with this payment intent.
    #[schema(example = "Failed while verifying the card")]
    pub error_message: Option<String>,

    /// error code unified across the connectors is received here if there was an error while calling connector
    #[remove_in(PaymentsCreateResponseOpenApi)]
    pub unified_code: Option<String>,

    /// error message unified across the connectors is received here if there was an error while calling connector
    #[remove_in(PaymentsCreateResponseOpenApi)]
    pub unified_message: Option<String>,

    /// Describes the type of payment flow experienced by the customer (e.g., 'redirect_to_url', 'invoke_sdk', 'display_qr_code').
    #[schema(value_type = Option<PaymentExperience>, example = "redirect_to_url")]
    pub payment_experience: Option<api_enums::PaymentExperience>,

    /// The specific payment method subtype used for this payment (e.g., 'credit_card', 'klarna', 'gpay'). This provides more granularity than the 'payment_method' field.
    #[schema(value_type = Option<PaymentMethodType>, example = "gpay")]
    pub payment_method_type: Option<api_enums::PaymentMethodType>,

    /// A label identifying the specific merchant connector account (MCA) used for this payment. This often combines the connector name, business country, and a custom label (e.g., "stripe_US_primary").
    #[schema(example = "stripe_US_food")]
    pub connector_label: Option<String>,

    /// The two-letter ISO country code (e.g., US, GB) of the business unit or profile under which this payment was processed.
    #[schema(value_type = Option<CountryAlpha2>, example = "US")]
    pub business_country: Option<api_enums::CountryAlpha2>,

    /// The label identifying the specific business unit or profile under which this payment was processed by the merchant.
    pub business_label: Option<String>,

    /// An optional sub-label for further categorization of the business unit or profile used for this payment.
    pub business_sub_label: Option<String>,

    /// Allowed Payment Method Types for a given PaymentIntent
    #[schema(value_type = Option<Vec<PaymentMethodType>>)]
    pub allowed_payment_method_types: Option<serde_json::Value>,

    /// ephemeral_key for the customer_id mentioned
    pub ephemeral_key: Option<EphemeralKeyCreateResponse>,

    /// If true the payment can be retried with same or different payment method which means the confirm call can be made again.
    pub manual_retry_allowed: Option<bool>,

    /// A unique identifier for a payment provided by the connector
    #[schema(value_type = Option<String>, example = "993672945374576J")]
    pub connector_transaction_id: Option<String>,

    /// Frm message contains information about the frm response
    pub frm_message: Option<FrmMessage>,

    /// You can specify up to 50 keys, with key names up to 40 characters long and values up to 500 characters long. Metadata is useful for storing additional, structured information on an object.
    #[schema(value_type = Option<Object>, example = r#"{ "udf1": "some-value", "udf2": "some-value" }"#)]
    pub metadata: Option<serde_json::Value>,

    /// Additional data related to some connectors
    #[schema(value_type = Option<ConnectorMetadata>)]
    pub connector_metadata: Option<serde_json::Value>, // This is Value because it is fetched from DB and before putting in DB the type is validated

    /// Additional data that might be required by hyperswitch, to enable some specific features.
    #[schema(value_type = Option<FeatureMetadata>)]
    pub feature_metadata: Option<serde_json::Value>, // This is Value because it is fetched from DB and before putting in DB the type is validated

    /// reference(Identifier) to the payment at connector side
    #[schema(value_type = Option<String>, example = "993672945374576J")]
    pub reference_id: Option<String>,

    /// Details for Payment link
    pub payment_link: Option<PaymentLinkResponse>,
    /// The business profile that is associated with this payment
    #[schema(value_type = Option<String>)]
    pub profile_id: Option<id_type::ProfileId>,

    /// Details of surcharge applied on this payment
    pub surcharge_details: Option<RequestSurchargeDetails>,

    /// Total number of attempts associated with this payment
    pub attempt_count: i16,

    /// Denotes the action(approve or reject) taken by merchant in case of manual review. Manual review can occur when the transaction is marked as risky by the frm_processor, payment processor or when there is underpayment/over payment incase of crypto payment
    pub merchant_decision: Option<String>,

    /// Identifier of the connector ( merchant connector account ) which was chosen to make the payment
    #[schema(value_type = Option<String>)]
    pub merchant_connector_id: Option<id_type::MerchantConnectorAccountId>,

    /// If true, incremental authorization can be performed on this payment, in case the funds authorized initially fall short.
    pub incremental_authorization_allowed: Option<bool>,

    /// Total number of authorizations happened in an incremental_authorization payment
    pub authorization_count: Option<i32>,

    /// List of incremental authorizations happened to the payment
    pub incremental_authorizations: Option<Vec<IncrementalAuthorizationResponse>>,

    /// Details of external authentication
    pub external_authentication_details: Option<ExternalAuthenticationDetailsResponse>,

    /// Flag indicating if external 3ds authentication is made or not
    pub external_3ds_authentication_attempted: Option<bool>,

    /// Date Time for expiry of the payment
    #[schema(example = "2022-09-10T10:11:12Z")]
    #[serde(default, with = "common_utils::custom_serde::iso8601::option")]
    pub expires_on: Option<PrimitiveDateTime>,

    /// Payment Fingerprint, to identify a particular card.
    /// It is a 20 character long alphanumeric code.
    pub fingerprint: Option<String>,

    #[schema(value_type = Option<BrowserInformation>)]
    /// The browser information used for this payment
    pub browser_info: Option<serde_json::Value>,

    /// A unique identifier for the payment method used in this payment. If the payment method was saved or tokenized, this ID can be used to reference it for future transactions or recurring payments.
    pub payment_method_id: Option<String>,

    /// Payment Method Status, refers to the status of the payment method used for this payment.
    #[schema(value_type = Option<PaymentMethodStatus>)]
    pub payment_method_status: Option<common_enums::PaymentMethodStatus>,

    /// Date time at which payment was updated
    #[schema(example = "2022-09-10T10:11:12Z")]
    #[serde(default, with = "common_utils::custom_serde::iso8601::option")]
    pub updated: Option<PrimitiveDateTime>,

    /// Fee information to be charged on the payment being collected
    #[schema(value_type = Option<ConnectorChargeResponseData>)]
    pub split_payments: Option<common_types::payments::ConnectorChargeResponseData>,

    /// You can specify up to 50 keys, with key names up to 40 characters long and values up to 500 characters long. FRM Metadata is useful for storing additional, structured information on an object related to FRM.
    #[schema(value_type = Option<Object>, example = r#"{ "fulfillment_method" : "deliver", "coverage_request" : "fraud" }"#)]
    pub frm_metadata: Option<pii::SecretSerdeValue>,

    /// flag that indicates if extended authorization is applied on this payment or not
    #[schema(value_type = Option<bool>)]
    pub extended_authorization_applied: Option<ExtendedAuthorizationAppliedBool>,

    /// date and time after which this payment cannot be captured
    #[serde(default, with = "common_utils::custom_serde::iso8601::option")]
    pub capture_before: Option<PrimitiveDateTime>,

    /// Merchant's identifier for the payment/invoice. This will be sent to the connector
    /// if the connector provides support to accept multiple reference ids.
    /// In case the connector supports only one reference id, Hyperswitch's Payment ID will be sent as reference.
    #[schema(
        value_type = Option<String>,
        max_length = 255,
        example = "Custom_Order_id_123"
    )]
    pub merchant_order_reference_id: Option<String>,
    /// order tax amount calculated by tax connectors
    pub order_tax_amount: Option<MinorUnit>,

    /// Connector Identifier for the payment method
    pub connector_mandate_id: Option<String>,

    /// Method through which card was discovered
    #[schema(value_type = Option<CardDiscovery>, example = "manual")]
    pub card_discovery: Option<enums::CardDiscovery>,

    /// Indicates if 3ds challenge is forced
    pub force_3ds_challenge: Option<bool>,

    /// Indicates if 3ds challenge is triggered
    pub force_3ds_challenge_trigger: Option<bool>,

    /// Error code received from the issuer in case of failed payments
    pub issuer_error_code: Option<String>,

    /// Error message received from the issuer in case of failed payments
    pub issuer_error_message: Option<String>,

    /// Indicates if the redirection has to open in the iframe
    pub is_iframe_redirection_enabled: Option<bool>,

    /// Contains whole connector response
    pub whole_connector_response: Option<String>,
}

#[cfg(feature = "v2")]
#[derive(Clone, Debug, serde::Serialize, ToSchema)]
pub struct PaymentsListResponseItem {
    /// Unique identifier for the payment
    #[schema(
        min_length = 32,
        max_length = 64,
        example = "12345_pay_01926c58bc6e77c09e809964e72af8c8",
        value_type = String,
    )]
    pub id: id_type::GlobalPaymentId,

    /// This is an identifier for the merchant account. This is inferred from the API key
    /// provided during the request
    #[schema(max_length = 255, example = "merchant_1668273825", value_type = String)]
    pub merchant_id: id_type::MerchantId,

    /// The business profile that is associated with this payment
    #[schema(value_type = String)]
    pub profile_id: id_type::ProfileId,

    /// The identifier for the customer
    #[schema(
        min_length = 32,
        max_length = 64,
        example = "12345_cus_01926c58bc6e77c09e809964e72af8c8",
        value_type = Option<String>
    )]
    pub customer_id: Option<id_type::GlobalCustomerId>,

    /// Identifier for Payment Method used for the payment
    #[schema(value_type = Option<String>)]
    pub payment_method_id: Option<id_type::GlobalPaymentMethodId>,

    /// Status of the payment
    #[schema(value_type = IntentStatus, example = "failed", default = "requires_confirmation")]
    pub status: api_enums::IntentStatus,

    /// Amount related information for this payment and attempt
    pub amount: PaymentAmountDetailsResponse,

    /// Time when the payment was created
    #[schema(example = "2022-09-10T10:11:12Z")]
    #[serde(with = "common_utils::custom_serde::iso8601")]
    pub created: PrimitiveDateTime,

    /// The payment method type for this payment attempt
    #[schema(value_type = Option<PaymentMethod>, example = "wallet")]
    pub payment_method_type: Option<api_enums::PaymentMethod>,

    #[schema(value_type = Option<PaymentMethodType>, example = "apple_pay")]
    pub payment_method_subtype: Option<api_enums::PaymentMethodType>,

    /// The connector used for the payment
    #[schema(value_type = Option<Connector>, example = "stripe")]
    pub connector: Option<String>,

    /// Identifier of the connector ( merchant connector account ) which was chosen to make the payment
    #[schema(value_type = Option<String>)]
    pub merchant_connector_id: Option<id_type::MerchantConnectorAccountId>,

    /// Details of the customer
    pub customer: Option<CustomerDetailsResponse>,

    /// The reference id for the order in the merchant's system. This value can be passed by the merchant.
    #[schema(value_type = Option<String>)]
    pub merchant_reference_id: Option<id_type::PaymentReferenceId>,

    /// A unique identifier for a payment provided by the connector
    #[schema(value_type = Option<String>, example = "993672945374576J")]
    pub connector_payment_id: Option<String>,

    /// Reference to the capture at connector side
    pub connector_response_reference_id: Option<String>,

    /// Metadata is useful for storing additional, unstructured information on an object.
    #[schema(value_type = Option<Object>, example = r#"{ "udf1": "some-value", "udf2": "some-value" }"#)]
    pub metadata: Option<Secret<serde_json::Value>>,

    /// A description of the payment
    #[schema(example = "It's my first payment request")]
    pub description: Option<String>,

    /// The transaction authentication can be set to undergo payer authentication. By default, the authentication will be marked as NO_THREE_DS
    #[schema(value_type = Option<AuthenticationType>, example = "no_three_ds", default = "three_ds")]
    pub authentication_type: Option<api_enums::AuthenticationType>,

    /// This is the instruction for capture/ debit the money from the users' card. On the other hand authorization refers to blocking the amount on the users' payment method.
    #[schema(value_type = Option<CaptureMethod>, example = "automatic")]
    pub capture_method: Option<api_enums::CaptureMethod>,

    /// Indicates that you intend to make future payments with this Payment’s payment method. Providing this parameter will attach the payment method to the Customer, if present, after the Payment is confirmed and any required actions from the user are complete.
    #[schema(value_type = Option<FutureUsage>, example = "off_session")]
    pub setup_future_usage: Option<api_enums::FutureUsage>,

    /// Total number of attempts associated with this payment
    pub attempt_count: i16,

    /// Error details for the payment if any
    pub error: Option<ErrorDetails>,

    /// If the payment was cancelled the reason will be provided here
    pub cancellation_reason: Option<String>,

    /// Information about the product , quantity and amount for connectors. (e.g. Klarna)
    #[schema(value_type = Option<Vec<OrderDetailsWithAmount>>, example = r#"[{
        "product_name": "gillete creme",
        "quantity": 15,
        "amount" : 900
    }]"#)]
    pub order_details: Option<Vec<Secret<OrderDetailsWithAmount>>>,

    /// The URL to redirect after the completion of the operation
    #[schema(value_type = String, example = "https://hyperswitch.io")]
    pub return_url: Option<common_utils::types::Url>,

    /// For non-card charges, you can use this value as the complete description that appears on your customers’ statements. Must contain at least one letter, maximum 22 characters.
    #[schema(value_type = Option<String>, max_length = 255, example = "Hyperswitch Router")]
    pub statement_descriptor: Option<common_utils::types::StatementDescriptor>,

    /// Allowed Payment Method Types for a given PaymentIntent
    #[schema(value_type = Option<Vec<PaymentMethodType>>)]
    pub allowed_payment_method_types: Option<Vec<common_enums::PaymentMethodType>>,

    /// Total number of authorizations happened in an incremental_authorization payment
    pub authorization_count: Option<i32>,

    /// Date time at which payment was updated
    #[schema(example = "2022-09-10T10:11:12Z")]
    #[serde(default, with = "common_utils::custom_serde::iso8601::option")]
    pub modified_at: Option<PrimitiveDateTime>,
}

// Serialize is implemented because, this will be serialized in the api events.
// Usually request types should not have serialize implemented.
//
/// Request for Payment Intent Confirm
#[cfg(feature = "v2")]
#[derive(Debug, serde::Deserialize, serde::Serialize, ToSchema)]
#[serde(deny_unknown_fields)]
pub struct PaymentsConfirmIntentRequest {
    /// The URL to which you want the user to be redirected after the completion of the payment operation
    /// If this url is not passed, the url configured in the business profile will be used
    #[schema(value_type = Option<String>, example = "https://hyperswitch.io")]
    pub return_url: Option<common_utils::types::Url>,

    /// The payment instrument data to be used for the payment
    pub payment_method_data: PaymentMethodDataRequest,

    /// The payment method type to be used for the payment. This should match with the `payment_method_data` provided
    #[schema(value_type = PaymentMethod, example = "card")]
    pub payment_method_type: api_enums::PaymentMethod,

    /// The payment method subtype to be used for the payment. This should match with the `payment_method_data` provided
    #[schema(value_type = PaymentMethodType, example = "apple_pay")]
    pub payment_method_subtype: api_enums::PaymentMethodType,

    /// The shipping address for the payment. This will override the shipping address provided in the create-intent request
    pub shipping: Option<Address>,

    /// This "CustomerAcceptance" object is passed during Payments-Confirm request, it enlists the type, time, and mode of acceptance properties related to an acceptance done by the customer. The customer_acceptance sub object is usually passed by the SDK or client.
    #[schema(value_type = Option<CustomerAcceptance>)]
    pub customer_acceptance: Option<CustomerAcceptance>,

    /// Additional details required by 3DS 2.0
    #[schema(value_type = Option<BrowserInformation>)]
    pub browser_info: Option<common_utils::types::BrowserInformation>,

    /// The payment_method_id to be associated with the payment
    #[schema(value_type = Option<String>)]
    pub payment_method_id: Option<id_type::GlobalPaymentMethodId>,

    #[schema(example = "187282ab-40ef-47a9-9206-5099ba31e432")]
    pub payment_token: Option<String>,

    /// Merchant connector details used to make payments.
    pub merchant_connector_details: Option<MerchantConnectorDetails>,
}

#[cfg(feature = "v2")]
#[derive(Debug, serde::Deserialize, serde::Serialize, ToSchema)]
#[serde(deny_unknown_fields)]
pub struct ProxyPaymentsRequest {
    /// The URL to which you want the user to be redirected after the completion of the payment operation
    /// If this url is not passed, the url configured in the business profile will be used
    #[schema(value_type = Option<String>, example = "https://hyperswitch.io")]
    pub return_url: Option<common_utils::types::Url>,

    pub amount: AmountDetails,

    pub recurring_details: mandates::ProcessorPaymentToken,

    pub shipping: Option<Address>,

    /// Additional details required by 3DS 2.0
    #[schema(value_type = Option<BrowserInformation>)]
    pub browser_info: Option<common_utils::types::BrowserInformation>,

    #[schema(example = "stripe")]
    pub connector: String,

    #[schema(value_type = String)]
    pub merchant_connector_id: id_type::MerchantConnectorAccountId,
}

// This struct contains the union of fields in `PaymentsCreateIntentRequest` and
// `PaymentsConfirmIntentRequest`
#[derive(Clone, Debug, serde::Serialize, serde::Deserialize, ToSchema)]
#[serde(deny_unknown_fields)]
#[cfg(feature = "v2")]
pub struct PaymentsRequest {
    /// The amount details for the payment
    pub amount_details: AmountDetails,

    /// Unique identifier for the payment. This ensures idempotency for multiple payments
    /// that have been done by a single merchant.
    #[schema(
        value_type = Option<String>,
        min_length = 30,
        max_length = 30,
        example = "pay_mbabizu24mvu3mela5njyhpit4"
    )]
    pub merchant_reference_id: Option<id_type::PaymentReferenceId>,

    /// The routing algorithm id to be used for the payment
    #[schema(value_type = Option<String>)]
    pub routing_algorithm_id: Option<id_type::RoutingId>,

    #[schema(value_type = Option<CaptureMethod>, example = "automatic")]
    pub capture_method: Option<api_enums::CaptureMethod>,

    #[schema(value_type = Option<AuthenticationType>, example = "no_three_ds", default = "no_three_ds")]
    pub authentication_type: Option<api_enums::AuthenticationType>,

    /// The billing details of the payment. This address will be used for invoicing.
    pub billing: Option<Address>,

    /// The shipping address for the payment
    pub shipping: Option<Address>,

    /// The identifier for the customer
    #[schema(
        min_length = 32,
        max_length = 64,
        example = "12345_cus_01926c58bc6e77c09e809964e72af8c8",
        value_type = String
    )]
    pub customer_id: Option<id_type::GlobalCustomerId>,

    /// Set to `present` to indicate that the customer is in your checkout flow during this payment, and therefore is able to authenticate. This parameter should be `absent` when merchant's doing merchant initiated payments and customer is not present while doing the payment.
    #[schema(example = "present", value_type = Option<PresenceOfCustomerDuringPayment>)]
    pub customer_present: Option<common_enums::PresenceOfCustomerDuringPayment>,

    /// A description for the payment
    #[schema(example = "It's my first payment request", value_type = Option<String>)]
    pub description: Option<common_utils::types::Description>,

    /// The URL to which you want the user to be redirected after the completion of the payment operation
    #[schema(value_type = Option<String>, example = "https://hyperswitch.io")]
    pub return_url: Option<common_utils::types::Url>,

    #[schema(value_type = Option<FutureUsage>, example = "off_session")]
    pub setup_future_usage: Option<api_enums::FutureUsage>,

    /// Apply MIT exemption for a payment
    #[schema(value_type = Option<MitExemptionRequest>)]
    pub apply_mit_exemption: Option<common_enums::MitExemptionRequest>,

    /// For non-card charges, you can use this value as the complete description that appears on your customers’ statements. Must contain at least one letter, maximum 22 characters.
    #[schema(max_length = 22, example = "Hyperswitch Router", value_type = Option<String>)]
    pub statement_descriptor: Option<common_utils::types::StatementDescriptor>,

    /// Use this object to capture the details about the different products for which the payment is being made. The sum of amount across different products here should be equal to the overall payment amount
    #[schema(value_type = Option<Vec<OrderDetailsWithAmount>>, example = r#"[{
        "product_name": "Apple iPhone 16",
        "quantity": 1,
        "amount" : 69000
        "product_img_link" : "https://dummy-img-link.com"
    }]"#)]
    pub order_details: Option<Vec<OrderDetailsWithAmount>>,

    /// Use this parameter to restrict the Payment Method Types to show for a given PaymentIntent
    #[schema(value_type = Option<Vec<PaymentMethodType>>)]
    pub allowed_payment_method_types: Option<Vec<api_enums::PaymentMethodType>>,

    /// Metadata is useful for storing additional, unstructured information on an object.
    #[schema(value_type = Option<Object>, example = r#"{ "udf1": "some-value", "udf2": "some-value" }"#)]
    pub metadata: Option<pii::SecretSerdeValue>,

    /// Some connectors like Apple pay, Airwallex and Noon might require some additional information, find specific details in the child attributes below.
    pub connector_metadata: Option<ConnectorMetadata>,

    /// Additional data that might be required by hyperswitch based on the requested features by the merchants.
    pub feature_metadata: Option<FeatureMetadata>,

    /// Whether to generate the payment link for this payment or not (if applicable)
    #[schema(value_type = Option<EnablePaymentLinkRequest>)]
    pub payment_link_enabled: Option<common_enums::EnablePaymentLinkRequest>,

    /// Configure a custom payment link for the particular payment
    #[schema(value_type = Option<PaymentLinkConfigRequest>)]
    pub payment_link_config: Option<admin::PaymentLinkConfigRequest>,

    ///Request an incremental authorization, i.e., increase the authorized amount on a confirmed payment before you capture it.
    #[schema(value_type = Option<RequestIncrementalAuthorization>)]
    pub request_incremental_authorization: Option<common_enums::RequestIncrementalAuthorization>,

    ///Will be used to expire client secret after certain amount of time to be supplied in seconds, if not sent it will be taken from profile config
    ///(900) for 15 mins
    #[schema(example = 900)]
    pub session_expiry: Option<u32>,

    /// Additional data related to some frm(Fraud Risk Management) connectors
    #[schema(value_type = Option<Object>, example = r#"{ "coverage_request" : "fraud", "fulfillment_method" : "delivery" }"#)]
    pub frm_metadata: Option<pii::SecretSerdeValue>,

    /// Whether to perform external authentication (if applicable)
    #[schema(value_type = Option<External3dsAuthenticationRequest>)]
    pub request_external_three_ds_authentication:
        Option<common_enums::External3dsAuthenticationRequest>,

    /// The payment instrument data to be used for the payment
    pub payment_method_data: PaymentMethodDataRequest,

    /// The payment method type to be used for the payment. This should match with the `payment_method_data` provided
    #[schema(value_type = PaymentMethod, example = "card")]
    pub payment_method_type: api_enums::PaymentMethod,

    /// The payment method subtype to be used for the payment. This should match with the `payment_method_data` provided
    #[schema(value_type = PaymentMethodType, example = "apple_pay")]
    pub payment_method_subtype: api_enums::PaymentMethodType,

    /// This "CustomerAcceptance" object is passed during Payments-Confirm request, it enlists the type, time, and mode of acceptance properties related to an acceptance done by the customer. The customer_acceptance sub object is usually passed by the SDK or client.
    #[schema(value_type = Option<CustomerAcceptance>)]
    pub customer_acceptance: Option<CustomerAcceptance>,

    /// Additional details required by 3DS 2.0
    #[schema(value_type = Option<BrowserInformation>)]
    pub browser_info: Option<common_utils::types::BrowserInformation>,

    /// The payment_method_id to be associated with the payment
    #[schema(value_type = Option<String>)]
    pub payment_method_id: Option<id_type::GlobalPaymentMethodId>,

    /// Indicates if 3ds challenge is forced
    pub force_3ds_challenge: Option<bool>,

    /// Indicates if the redirection has to open in the iframe
    pub is_iframe_redirection_enabled: Option<bool>,

    /// Merchant connector details used to make payments.
    pub merchant_connector_details: Option<MerchantConnectorDetails>,
}

#[cfg(feature = "v2")]
impl From<&PaymentsRequest> for PaymentsCreateIntentRequest {
    fn from(request: &PaymentsRequest) -> Self {
        Self {
            amount_details: request.amount_details.clone(),
            merchant_reference_id: request.merchant_reference_id.clone(),
            routing_algorithm_id: request.routing_algorithm_id.clone(),
            capture_method: request.capture_method,
            authentication_type: request.authentication_type,
            billing: request.billing.clone(),
            shipping: request.shipping.clone(),
            customer_id: request.customer_id.clone(),
            customer_present: request.customer_present,
            description: request.description.clone(),
            return_url: request.return_url.clone(),
            setup_future_usage: request.setup_future_usage,
            apply_mit_exemption: request.apply_mit_exemption,
            statement_descriptor: request.statement_descriptor.clone(),
            order_details: request.order_details.clone(),
            allowed_payment_method_types: request.allowed_payment_method_types.clone(),
            metadata: request.metadata.clone(),
            connector_metadata: request.connector_metadata.clone(),
            feature_metadata: request.feature_metadata.clone(),
            payment_link_enabled: request.payment_link_enabled,
            payment_link_config: request.payment_link_config.clone(),
            request_incremental_authorization: request.request_incremental_authorization,
            session_expiry: request.session_expiry,
            frm_metadata: request.frm_metadata.clone(),
            request_external_three_ds_authentication: request
                .request_external_three_ds_authentication,
            force_3ds_challenge: request.force_3ds_challenge,
            merchant_connector_details: request.merchant_connector_details.clone(),
        }
    }
}

#[cfg(feature = "v2")]
impl From<&PaymentsRequest> for PaymentsConfirmIntentRequest {
    fn from(request: &PaymentsRequest) -> Self {
        Self {
            return_url: request.return_url.clone(),
            payment_method_data: request.payment_method_data.clone(),
            payment_method_type: request.payment_method_type,
            payment_method_subtype: request.payment_method_subtype,
            shipping: request.shipping.clone(),
            customer_acceptance: request.customer_acceptance.clone(),
            browser_info: request.browser_info.clone(),
            payment_method_id: request.payment_method_id.clone(),
            payment_token: None,
            merchant_connector_details: request.merchant_connector_details.clone(),
        }
    }
}

// Serialize is implemented because, this will be serialized in the api events.
// Usually request types should not have serialize implemented.
//
/// Request body for Payment Status
#[cfg(feature = "v2")]
#[derive(Debug, serde::Deserialize, serde::Serialize, ToSchema)]
pub struct PaymentsRetrieveRequest {
    /// A boolean used to indicate if the payment status should be fetched from the connector
    /// If this is set to true, the status will be fetched from the connector
    #[serde(default)]
    pub force_sync: bool,
    /// A boolean used to indicate if all the attempts needs to be fetched for the intent.
    /// If this is set to true, attempts list will be available in the response.
    #[serde(default)]
    pub expand_attempts: bool,
    /// These are the query params that are sent in case of redirect response.
    /// These can be ingested by the connector to take necessary actions.
    pub param: Option<String>,
    /// If enabled, provides whole connector response
    pub all_keys_required: Option<bool>,
    /// Merchant connector details used to make payments.
    pub merchant_connector_details: Option<MerchantConnectorDetails>,
}

#[cfg(feature = "v2")]
#[derive(Debug, serde::Deserialize, serde::Serialize, ToSchema)]
/// Request for Payment Status
pub struct PaymentsStatusRequest {
    /// A boolean used to indicate if the payment status should be fetched from the connector
    /// If this is set to true, the status will be fetched from the connector
    #[serde(default)]
    pub force_sync: bool,
    /// A boolean used to indicate if all the attempts needs to be fetched for the intent.
    /// If this is set to true, attempts list will be available in the response.
    #[serde(default)]
    pub expand_attempts: bool,
    /// These are the query params that are sent in case of redirect response.
    /// These can be ingested by the connector to take necessary actions.
    pub param: Option<String>,
    /// If enabled, provides whole connector response
    pub all_keys_required: Option<bool>,
}

/// Error details for the payment
#[cfg(feature = "v2")]
#[derive(Debug, serde::Serialize, serde::Deserialize, Clone, PartialEq, ToSchema)]
pub struct ErrorDetails {
    /// The error code
    pub code: String,
    /// The error message
    pub message: String,
    /// The unified error code across all connectors.
    /// This can be relied upon for taking decisions based on the error.
    pub unified_code: Option<String>,
    /// The unified error message across all connectors.
    /// If there is a translation available, this will have the translated message
    pub unified_message: Option<String>,
    /// This field can be returned for both approved and refused Mastercard payments.
    /// This code provides additional information about the type of transaction or the reason why the payment failed.
    /// If the payment failed, the network advice code gives guidance on if and when you can retry the payment.
    pub network_advice_code: Option<String>,
    /// For card errors resulting from a card issuer decline, a brand specific 2, 3, or 4 digit code which indicates the reason the authorization failed.
    pub network_decline_code: Option<String>,
    /// A string indicating how to proceed with an network error if payment gateway provide one. This is used to understand the network error code better.
    pub network_error_message: Option<String>,
}

/// Token information that can be used to initiate transactions by the merchant.
#[cfg(feature = "v2")]
#[derive(Debug, Clone, Serialize, ToSchema)]
pub struct ConnectorTokenDetails {
    /// A token that can be used to make payments directly with the connector.
    #[schema(example = "pm_9UhMqBMEOooRIvJFFdeW")]
    pub token: String,

    /// The reference id sent to the connector when creating the token
    pub connector_token_request_reference_id: Option<String>,
}

/// Response for Payment Intent Confirm
/// Few fields should be expandable, we need not return these in the normal response
/// But when explicitly requested for expanded objects, these can be returned
/// For example
/// shipping, billing, customer, payment_method
#[cfg(feature = "v2")]
#[derive(Debug, Clone, serde::Serialize, ToSchema)]
pub struct PaymentsResponse {
    /// Unique identifier for the payment. This ensures idempotency for multiple payments
    /// that have been done by a single merchant.
    #[schema(
        min_length = 32,
        max_length = 64,
        example = "12345_pay_01926c58bc6e77c09e809964e72af8c8",
        value_type = String,
    )]
    pub id: id_type::GlobalPaymentId,

    #[schema(value_type = IntentStatus, example = "succeeded")]
    pub status: api_enums::IntentStatus,

    /// Amount related information for this payment and attempt
    pub amount: PaymentAmountDetailsResponse,

    /// The identifier for the customer
    #[schema(
        min_length = 32,
        max_length = 64,
        example = "12345_cus_01926c58bc6e77c09e809964e72af8c8",
        value_type = String
    )]
    pub customer_id: Option<id_type::GlobalCustomerId>,

    /// The connector used for the payment
    #[schema(example = "stripe")]
    pub connector: Option<String>,

    /// Time when the payment was created
    #[schema(example = "2022-09-10T10:11:12Z")]
    #[serde(with = "common_utils::custom_serde::iso8601")]
    pub created: PrimitiveDateTime,

    /// The payment method information provided for making a payment
    #[schema(value_type = Option<PaymentMethodDataResponseWithBilling>)]
    #[serde(serialize_with = "serialize_payment_method_data_response")]
    pub payment_method_data: Option<PaymentMethodDataResponseWithBilling>,

    /// The payment method type for this payment attempt
    #[schema(value_type = Option<PaymentMethod>, example = "wallet")]
    pub payment_method_type: Option<api_enums::PaymentMethod>,

    #[schema(value_type = Option<PaymentMethodType>, example = "apple_pay")]
    pub payment_method_subtype: Option<api_enums::PaymentMethodType>,

    /// A unique identifier for a payment provided by the connector
    #[schema(value_type = Option<String>, example = "993672945374576J")]
    pub connector_transaction_id: Option<String>,

    /// reference(Identifier) to the payment at connector side
    #[schema(value_type = Option<String>, example = "993672945374576J")]
    pub connector_reference_id: Option<String>,

    /// Identifier of the connector ( merchant connector account ) which was chosen to make the payment
    #[schema(value_type = Option<String>)]
    pub merchant_connector_id: Option<id_type::MerchantConnectorAccountId>,

    /// The browser information used for this payment
    #[schema(value_type = Option<BrowserInformation>)]
    pub browser_info: Option<common_utils::types::BrowserInformation>,

    /// Error details for the payment if any
    pub error: Option<ErrorDetails>,

    /// The shipping address associated with the payment intent
    pub shipping: Option<Address>,

    /// The billing address associated with the payment intent
    pub billing: Option<Address>,

    /// List of payment attempts associated with payment intent
    pub attempts: Option<Vec<PaymentAttemptResponse>>,

    /// Connector token information that can be used to make payments directly by the merchant.
    pub connector_token_details: Option<ConnectorTokenDetails>,

    /// The payment_method_id associated with the payment
    #[schema(value_type = Option<String>)]
    pub payment_method_id: Option<id_type::GlobalPaymentMethodId>,

    /// Additional information required for redirection
    pub next_action: Option<NextActionData>,

    /// The url to which user must be redirected to after completion of the purchase
    #[schema(value_type = Option<String>)]
    pub return_url: Option<common_utils::types::Url>,

    /// The authentication type that was requested for this order
    #[schema(value_type = Option<AuthenticationType>, example = "no_three_ds", default = "no_three_ds")]
    pub authentication_type: Option<api_enums::AuthenticationType>,

    /// The authentication type that was appliced for this order
    /// This depeneds on the 3DS rules configured, If not a default authentication type will be applied
    #[schema(value_type = Option<AuthenticationType>, example = "no_three_ds", default = "no_three_ds")]
    pub authentication_type_applied: Option<api_enums::AuthenticationType>,

    /// Indicates if the redirection has to open in the iframe
    pub is_iframe_redirection_enabled: Option<bool>,

    /// Unique identifier for the payment. This ensures idempotency for multiple payments
    /// that have been done by a single merchant.
    #[schema(
        value_type = Option<String>,
        min_length = 30,
        max_length = 30,
        example = "pay_mbabizu24mvu3mela5njyhpit4"
    )]
    pub merchant_reference_id: Option<id_type::PaymentReferenceId>,
}

#[cfg(feature = "v2")]
impl PaymentAttemptListResponse {
    pub fn find_attempt_in_attempts_list_using_connector_transaction_id(
        &self,
        connector_transaction_id: &common_utils::types::ConnectorTransactionId,
    ) -> Option<PaymentAttemptResponse> {
        self.payment_attempt_list.iter().find_map(|attempt| {
            attempt
                .connector_payment_id
                .as_ref()
                .filter(|txn_id| *txn_id == connector_transaction_id)
                .map(|_| attempt.clone())
        })
    }
    pub fn find_attempt_in_attempts_list_using_charge_id(
        &self,
        charge_id: String,
    ) -> Option<PaymentAttemptResponse> {
        self.payment_attempt_list.iter().find_map(|attempt| {
            attempt.feature_metadata.as_ref().and_then(|metadata| {
                metadata.revenue_recovery.as_ref().and_then(|recovery| {
                    recovery
                        .charge_id
                        .as_ref()
                        .filter(|id| **id == charge_id)
                        .map(|_| attempt.clone())
                })
            })
        })
    }
}

#[derive(Debug, serde::Deserialize, serde::Serialize, Clone)]
#[cfg(feature = "v2")]
pub struct PaymentStartRedirectionRequest {
    /// Global Payment ID
    pub id: id_type::GlobalPaymentId,
}

#[derive(Debug, serde::Deserialize, serde::Serialize, Clone)]
#[cfg(feature = "v2")]
pub struct PaymentStartRedirectionParams {
    /// The identifier for the Merchant Account.
    pub publishable_key: String,
    /// The identifier for business profile
    pub profile_id: id_type::ProfileId,
}

/// Details of external authentication
#[derive(Setter, Clone, Default, Debug, PartialEq, serde::Serialize, ToSchema)]
pub struct ExternalAuthenticationDetailsResponse {
    /// Authentication Type - Challenge / Frictionless
    #[schema(value_type = Option<DecoupledAuthenticationType>)]
    pub authentication_flow: Option<enums::DecoupledAuthenticationType>,
    /// Electronic Commerce Indicator (eci)
    pub electronic_commerce_indicator: Option<String>,
    /// Authentication Status
    #[schema(value_type = AuthenticationStatus)]
    pub status: enums::AuthenticationStatus,
    /// DS Transaction ID
    pub ds_transaction_id: Option<String>,
    /// Message Version
    pub version: Option<String>,
    /// Error Code
    pub error_code: Option<String>,
    /// Error Message
    pub error_message: Option<String>,
}

#[cfg(feature = "v1")]
#[derive(Clone, Debug, serde::Deserialize, ToSchema, serde::Serialize)]
#[serde(deny_unknown_fields)]
pub struct PaymentListConstraints {
    /// The identifier for customer
    #[schema(
        max_length = 64,
        min_length = 1,
        example = "cus_y3oqhf46pyzuxjbcn2giaqnb44",
        value_type = Option<String>,
    )]
    pub customer_id: Option<id_type::CustomerId>,

    /// A cursor for use in pagination, fetch the next list after some object
    #[schema(example = "pay_fafa124123", value_type = Option<String>)]
    pub starting_after: Option<id_type::PaymentId>,

    /// A cursor for use in pagination, fetch the previous list before some object
    #[schema(example = "pay_fafa124123", value_type = Option<String>)]
    pub ending_before: Option<id_type::PaymentId>,

    /// limit on the number of objects to return
    #[schema(default = 10, maximum = 100)]
    #[serde(default = "default_payments_list_limit")]
    pub limit: u32,

    /// The time at which payment is created
    #[schema(example = "2022-09-10T10:11:12Z")]
    #[serde(default, with = "common_utils::custom_serde::iso8601::option")]
    pub created: Option<PrimitiveDateTime>,

    /// Time less than the payment created time
    #[schema(example = "2022-09-10T10:11:12Z")]
    #[serde(
        default,
        with = "common_utils::custom_serde::iso8601::option",
        rename = "created.lt"
    )]
    pub created_lt: Option<PrimitiveDateTime>,

    /// Time greater than the payment created time
    #[schema(example = "2022-09-10T10:11:12Z")]
    #[serde(
        default,
        with = "common_utils::custom_serde::iso8601::option",
        rename = "created.gt"
    )]
    pub created_gt: Option<PrimitiveDateTime>,

    /// Time less than or equals to the payment created time
    #[schema(example = "2022-09-10T10:11:12Z")]
    #[serde(
        default,
        with = "common_utils::custom_serde::iso8601::option",
        rename = "created.lte"
    )]
    pub created_lte: Option<PrimitiveDateTime>,

    /// Time greater than or equals to the payment created time
    #[schema(example = "2022-09-10T10:11:12Z")]
    #[serde(default, with = "common_utils::custom_serde::iso8601::option")]
    #[serde(rename = "created.gte")]
    pub created_gte: Option<PrimitiveDateTime>,
}

#[cfg(feature = "v2")]
#[derive(Clone, Debug, serde::Deserialize, serde::Serialize, utoipa::IntoParams)]
#[serde(deny_unknown_fields)]
pub struct PaymentListConstraints {
    /// The identifier for payment
    #[param(example = "pay_fafa124123", value_type = Option<String>)]
    pub payment_id: Option<id_type::GlobalPaymentId>,

    /// The identifier for business profile
    #[param(example = "pay_fafa124123", value_type = Option<String>)]
    pub profile_id: Option<id_type::ProfileId>,

    /// The identifier for customer
    #[param(
        max_length = 64,
        min_length = 1,
        example = "cus_y3oqhf46pyzuxjbcn2giaqnb44",
        value_type = Option<String>,
    )]
    pub customer_id: Option<id_type::GlobalCustomerId>,

    /// A cursor for use in pagination, fetch the next list after some object
    #[param(example = "pay_fafa124123", value_type = Option<String>)]
    pub starting_after: Option<id_type::GlobalPaymentId>,

    /// A cursor for use in pagination, fetch the previous list before some object
    #[param(example = "pay_fafa124123", value_type = Option<String>)]
    pub ending_before: Option<id_type::GlobalPaymentId>,

    /// limit on the number of objects to return
    #[param(default = 10, maximum = 100)]
    #[serde(default = "default_payments_list_limit")]
    pub limit: u32,

    /// The starting point within a list of objects
    pub offset: Option<u32>,

    /// The time at which payment is created
    #[param(example = "2022-09-10T10:11:12Z")]
    #[serde(default, with = "common_utils::custom_serde::iso8601::option")]
    pub created: Option<PrimitiveDateTime>,

    /// Time less than the payment created time
    #[param(example = "2022-09-10T10:11:12Z")]
    #[serde(
        default,
        with = "common_utils::custom_serde::iso8601::option",
        rename = "created.lt"
    )]
    pub created_lt: Option<PrimitiveDateTime>,

    /// Time greater than the payment created time
    #[param(example = "2022-09-10T10:11:12Z")]
    #[serde(
        default,
        with = "common_utils::custom_serde::iso8601::option",
        rename = "created.gt"
    )]
    pub created_gt: Option<PrimitiveDateTime>,

    /// Time less than or equals to the payment created time
    #[param(example = "2022-09-10T10:11:12Z")]
    #[serde(
        default,
        with = "common_utils::custom_serde::iso8601::option",
        rename = "created.lte"
    )]
    pub created_lte: Option<PrimitiveDateTime>,

    /// Time greater than or equals to the payment created time
    #[param(example = "2022-09-10T10:11:12Z")]
    #[serde(default, with = "common_utils::custom_serde::iso8601::option")]
    #[serde(rename = "created.gte")]
    pub created_gte: Option<PrimitiveDateTime>,

    /// The start amount to filter list of transactions which are greater than or equal to the start amount
    pub start_amount: Option<i64>,
    /// The end amount to filter list of transactions which are less than or equal to the end amount
    pub end_amount: Option<i64>,
    /// The connector to filter payments list
    #[param(value_type = Option<Connector>)]
    pub connector: Option<api_enums::Connector>,
    /// The currency to filter payments list
    #[param(value_type = Option<Currency>)]
    pub currency: Option<enums::Currency>,
    /// The payment status to filter payments list
    #[param(value_type = Option<IntentStatus>)]
    pub status: Option<enums::IntentStatus>,
    /// The payment method type to filter payments list
    #[param(value_type = Option<PaymentMethod>)]
    pub payment_method_type: Option<enums::PaymentMethod>,
    /// The payment method subtype to filter payments list
    #[param(value_type = Option<PaymentMethodType>)]
    pub payment_method_subtype: Option<enums::PaymentMethodType>,
    /// The authentication type to filter payments list
    #[param(value_type = Option<AuthenticationType>)]
    pub authentication_type: Option<enums::AuthenticationType>,
    /// The merchant connector id to filter payments list
    #[param(value_type = Option<String>)]
    pub merchant_connector_id: Option<id_type::MerchantConnectorAccountId>,
    /// The field on which the payments list should be sorted
    #[serde(default)]
    pub order_on: SortOn,
    /// The order in which payments list should be sorted
    #[serde(default)]
    pub order_by: SortBy,
    /// The card networks to filter payments list
    #[param(value_type = Option<CardNetwork>)]
    pub card_network: Option<enums::CardNetwork>,
    /// The identifier for merchant order reference id
    pub merchant_order_reference_id: Option<String>,
}

#[cfg(feature = "v2")]
impl PaymentListConstraints {
    pub fn has_no_attempt_filters(&self) -> bool {
        self.connector.is_none()
            && self.payment_method_type.is_none()
            && self.payment_method_subtype.is_none()
            && self.authentication_type.is_none()
            && self.merchant_connector_id.is_none()
            && self.card_network.is_none()
    }
}

#[cfg(feature = "v1")]
#[derive(Clone, Debug, serde::Serialize, ToSchema)]
pub struct PaymentListResponse {
    /// The number of payments included in the list
    pub size: usize,
    // The list of payments response objects
    pub data: Vec<PaymentsResponse>,
}

#[cfg(feature = "v2")]
#[derive(Clone, Debug, serde::Serialize, ToSchema)]
pub struct PaymentListResponse {
    /// The number of payments included in the current response
    pub count: usize,
    /// The total number of available payments for given constraints
    pub total_count: i64,
    /// The list of payments response objects
    pub data: Vec<PaymentsListResponseItem>,
}
#[derive(Setter, Clone, Default, Debug, PartialEq, serde::Serialize, ToSchema)]
pub struct IncrementalAuthorizationResponse {
    /// The unique identifier of authorization
    pub authorization_id: String,
    /// Amount the authorization has been made for
    #[schema(value_type = i64, example = 6540)]
    pub amount: MinorUnit,
    #[schema(value_type= AuthorizationStatus)]
    /// The status of the authorization
    pub status: common_enums::AuthorizationStatus,
    /// Error code sent by the connector for authorization
    pub error_code: Option<String>,
    /// Error message sent by the connector for authorization
    pub error_message: Option<String>,
    /// Previously authorized amount for the payment
    pub previously_authorized_amount: MinorUnit,
}

#[cfg(feature = "v1")]
#[derive(Clone, Debug, serde::Serialize)]
pub struct PaymentListResponseV2 {
    /// The number of payments included in the list for given constraints
    pub count: usize,
    /// The total number of available payments for given constraints
    pub total_count: i64,
    /// The list of payments response objects
    pub data: Vec<PaymentsResponse>,
}

#[cfg(feature = "v1")]
#[derive(Clone, Debug, serde::Deserialize, serde::Serialize)]
pub struct PaymentListFilterConstraints {
    /// The identifier for payment
    pub payment_id: Option<id_type::PaymentId>,
    /// The identifier for business profile
    pub profile_id: Option<id_type::ProfileId>,
    /// The identifier for customer
    pub customer_id: Option<id_type::CustomerId>,
    /// The limit on the number of objects. The default limit is 10 and max limit is 20
    #[serde(default = "default_payments_list_limit")]
    pub limit: u32,
    /// The starting point within a list of objects
    pub offset: Option<u32>,
    /// The amount to filter payments list
    pub amount_filter: Option<AmountFilter>,
    /// The time range for which objects are needed. TimeRange has two fields start_time and end_time from which objects can be filtered as per required scenarios (created_at, time less than, greater than etc).
    #[serde(flatten)]
    pub time_range: Option<common_utils::types::TimeRange>,
    /// The list of connectors to filter payments list
    pub connector: Option<Vec<api_enums::Connector>>,
    /// The list of currencies to filter payments list
    pub currency: Option<Vec<enums::Currency>>,
    /// The list of payment status to filter payments list
    pub status: Option<Vec<enums::IntentStatus>>,
    /// The list of payment methods to filter payments list
    pub payment_method: Option<Vec<enums::PaymentMethod>>,
    /// The list of payment method types to filter payments list
    pub payment_method_type: Option<Vec<enums::PaymentMethodType>>,
    /// The list of authentication types to filter payments list
    pub authentication_type: Option<Vec<enums::AuthenticationType>>,
    /// The list of merchant connector ids to filter payments list for selected label
    pub merchant_connector_id: Option<Vec<id_type::MerchantConnectorAccountId>>,
    /// The order in which payments list should be sorted
    #[serde(default)]
    pub order: Order,
    /// The List of all the card networks to filter payments list
    pub card_network: Option<Vec<enums::CardNetwork>>,
    /// The identifier for merchant order reference id
    pub merchant_order_reference_id: Option<String>,
    /// Indicates the method by which a card is discovered during a payment
    pub card_discovery: Option<Vec<enums::CardDiscovery>>,
}

#[cfg(feature = "v1")]
impl PaymentListFilterConstraints {
    pub fn has_no_attempt_filters(&self) -> bool {
        self.connector.is_none()
            && self.payment_method.is_none()
            && self.payment_method_type.is_none()
            && self.authentication_type.is_none()
            && self.merchant_connector_id.is_none()
            && self.card_network.is_none()
            && self.card_discovery.is_none()
    }
}

#[derive(Clone, Debug, serde::Serialize)]
pub struct PaymentListFilters {
    /// The list of available connector filters
    pub connector: Vec<String>,
    /// The list of available currency filters
    pub currency: Vec<enums::Currency>,
    /// The list of available payment status filters
    pub status: Vec<enums::IntentStatus>,
    /// The list of available payment method filters
    pub payment_method: Vec<enums::PaymentMethod>,
    /// The list of available payment method types
    pub payment_method_type: Vec<enums::PaymentMethodType>,
    /// The list of available authentication types
    pub authentication_type: Vec<enums::AuthenticationType>,
}

#[derive(Clone, Debug, serde::Serialize)]
pub struct PaymentListFiltersV2 {
    /// The list of available connector filters
    pub connector: HashMap<String, Vec<MerchantConnectorInfo>>,
    /// The list of available currency filters
    pub currency: Vec<enums::Currency>,
    /// The list of available payment status filters
    pub status: Vec<enums::IntentStatus>,
    /// The list payment method and their corresponding types
    pub payment_method: HashMap<enums::PaymentMethod, HashSet<enums::PaymentMethodType>>,
    /// The list of available authentication types
    pub authentication_type: Vec<enums::AuthenticationType>,
    /// The list of available card networks
    pub card_network: Vec<enums::CardNetwork>,
    /// The list of available Card discovery methods
    pub card_discovery: Vec<enums::CardDiscovery>,
}

#[derive(Clone, Debug, serde::Serialize)]
pub struct PaymentsAggregateResponse {
    /// The list of intent status with their count
    pub status_with_count: HashMap<enums::IntentStatus, i64>,
}

#[derive(Clone, Debug, Eq, PartialEq, serde::Deserialize, serde::Serialize, ToSchema)]
pub struct AmountFilter {
    /// The start amount to filter list of transactions which are greater than or equal to the start amount
    pub start_amount: Option<i64>,
    /// The end amount to filter list of transactions which are less than or equal to the end amount
    pub end_amount: Option<i64>,
}

#[derive(Clone, Debug, Default, Eq, PartialEq, serde::Deserialize, serde::Serialize, ToSchema)]
pub struct Order {
    /// The field to sort, such as Amount or Created etc.
    pub on: SortOn,
    /// The order in which to sort the items, either Ascending or Descending
    pub by: SortBy,
}

#[derive(Clone, Debug, Default, Eq, PartialEq, serde::Deserialize, serde::Serialize, ToSchema)]
#[serde(rename_all = "snake_case")]
pub enum SortOn {
    /// Sort by the amount field
    Amount,
    /// Sort by the created_at field
    #[default]
    Created,
}

#[derive(Clone, Debug, Default, Eq, PartialEq, serde::Deserialize, serde::Serialize, ToSchema)]
#[serde(rename_all = "snake_case")]
pub enum SortBy {
    /// Sort in ascending order
    Asc,
    /// Sort in descending order
    #[default]
    Desc,
}

#[derive(Setter, Clone, Default, Debug, PartialEq, serde::Serialize)]
pub struct VerifyResponse {
    pub verify_id: Option<id_type::PaymentId>,
    pub merchant_id: Option<id_type::MerchantId>,
    // pub status: enums::VerifyStatus,
    pub client_secret: Option<Secret<String>>,
    pub customer_id: Option<id_type::CustomerId>,
    pub email: crypto::OptionalEncryptableEmail,
    pub name: crypto::OptionalEncryptableName,
    pub phone: crypto::OptionalEncryptablePhone,
    pub mandate_id: Option<String>,
    #[auth_based]
    pub payment_method: Option<api_enums::PaymentMethod>,
    #[auth_based]
    pub payment_method_data: Option<PaymentMethodDataResponse>,
    pub payment_token: Option<String>,
    pub error_code: Option<String>,
    pub error_message: Option<String>,
}

#[derive(Default, Debug, serde::Deserialize, serde::Serialize)]
pub struct PaymentsRedirectionResponse {
    pub redirect_url: String,
}

pub struct MandateValidationFields {
    pub recurring_details: Option<RecurringDetails>,
    pub confirm: Option<bool>,
    pub customer_id: Option<id_type::CustomerId>,
    pub mandate_data: Option<MandateData>,
    pub setup_future_usage: Option<api_enums::FutureUsage>,
    pub off_session: Option<bool>,
}

#[cfg(feature = "v1")]
impl From<&PaymentsRequest> for MandateValidationFields {
    fn from(req: &PaymentsRequest) -> Self {
        let recurring_details = req
            .mandate_id
            .clone()
            .map(RecurringDetails::MandateId)
            .or(req.recurring_details.clone());

        Self {
            recurring_details,
            confirm: req.confirm,
            customer_id: req
                .customer
                .as_ref()
                .map(|customer_details| &customer_details.id)
                .or(req.customer_id.as_ref())
                .map(ToOwned::to_owned),
            mandate_data: req.mandate_data.clone(),
            setup_future_usage: req.setup_future_usage,
            off_session: req.off_session,
        }
    }
}

impl From<&VerifyRequest> for MandateValidationFields {
    fn from(req: &VerifyRequest) -> Self {
        Self {
            recurring_details: None,
            confirm: Some(true),
            customer_id: req.customer_id.clone(),
            mandate_data: req.mandate_data.clone(),
            off_session: req.off_session,
            setup_future_usage: req.setup_future_usage,
        }
    }
}

// #[cfg(all(feature = "v2", feature = "payment_v2"))]
// impl From<PaymentsSessionRequest> for PaymentsSessionResponse {
//     fn from(item: PaymentsSessionRequest) -> Self {
//         let client_secret: Secret<String, pii::ClientSecret> = Secret::new(item.client_secret);
//         Self {
//             session_token: vec![],
//             payment_id: item.payment_id,
//             client_secret,
//         }
//     }
// }

#[cfg(feature = "v1")]
impl From<PaymentsSessionRequest> for PaymentsSessionResponse {
    fn from(item: PaymentsSessionRequest) -> Self {
        let client_secret: Secret<String, pii::ClientSecret> = Secret::new(item.client_secret);
        Self {
            session_token: vec![],
            payment_id: item.payment_id,
            client_secret,
        }
    }
}

#[cfg(feature = "v1")]
impl From<PaymentsStartRequest> for PaymentsRequest {
    fn from(item: PaymentsStartRequest) -> Self {
        Self {
            payment_id: Some(PaymentIdType::PaymentIntentId(item.payment_id)),
            merchant_id: Some(item.merchant_id),
            ..Default::default()
        }
    }
}

impl From<AdditionalCardInfo> for CardResponse {
    fn from(card: AdditionalCardInfo) -> Self {
        Self {
            last4: card.last4,
            card_type: card.card_type,
            card_network: card.card_network,
            card_issuer: card.card_issuer,
            card_issuing_country: card.card_issuing_country,
            card_isin: card.card_isin,
            card_extended_bin: card.card_extended_bin,
            card_exp_month: card.card_exp_month,
            card_exp_year: card.card_exp_year,
            card_holder_name: card.card_holder_name,
            payment_checks: card.payment_checks,
            authentication_data: card.authentication_data,
        }
    }
}

impl From<KlarnaSdkPaymentMethod> for PaylaterResponse {
    fn from(klarna_sdk: KlarnaSdkPaymentMethod) -> Self {
        Self {
            klarna_sdk: Some(KlarnaSdkPaymentMethodResponse {
                payment_type: klarna_sdk.payment_type,
            }),
        }
    }
}

impl From<AdditionalPaymentData> for PaymentMethodDataResponse {
    fn from(payment_method_data: AdditionalPaymentData) -> Self {
        match payment_method_data {
            AdditionalPaymentData::Card(card) => Self::Card(Box::new(CardResponse::from(*card))),
            AdditionalPaymentData::PayLater { klarna_sdk } => match klarna_sdk {
                Some(sdk) => Self::PayLater(Box::new(PaylaterResponse::from(sdk))),
                None => Self::PayLater(Box::new(PaylaterResponse { klarna_sdk: None })),
            },
            AdditionalPaymentData::Wallet {
                apple_pay,
                google_pay,
                samsung_pay,
            } => match (apple_pay, google_pay, samsung_pay) {
                (Some(apple_pay_pm), _, _) => Self::Wallet(Box::new(WalletResponse {
                    details: Some(WalletResponseData::ApplePay(Box::new(
                        additional_info::WalletAdditionalDataForCard {
                            last4: apple_pay_pm
                                .display_name
                                .clone()
                                .chars()
                                .rev()
                                .take(4)
                                .collect::<String>()
                                .chars()
                                .rev()
                                .collect::<String>(),
                            card_network: apple_pay_pm.network.clone(),
                            card_type: Some(apple_pay_pm.pm_type.clone()),
                        },
                    ))),
                })),
                (_, Some(google_pay_pm), _) => Self::Wallet(Box::new(WalletResponse {
                    details: Some(WalletResponseData::GooglePay(Box::new(google_pay_pm))),
                })),
                (_, _, Some(samsung_pay_pm)) => Self::Wallet(Box::new(WalletResponse {
                    details: Some(WalletResponseData::SamsungPay(Box::new(samsung_pay_pm))),
                })),
                _ => Self::Wallet(Box::new(WalletResponse { details: None })),
            },
            AdditionalPaymentData::BankRedirect { bank_name, details } => {
                Self::BankRedirect(Box::new(BankRedirectResponse { bank_name, details }))
            }
            AdditionalPaymentData::Crypto { details } => {
                Self::Crypto(Box::new(CryptoResponse { details }))
            }
            AdditionalPaymentData::BankDebit { details } => {
                Self::BankDebit(Box::new(BankDebitResponse { details }))
            }
            AdditionalPaymentData::MandatePayment {} => Self::MandatePayment {},
            AdditionalPaymentData::Reward {} => Self::Reward {},
            AdditionalPaymentData::RealTimePayment { details } => {
                Self::RealTimePayment(Box::new(RealTimePaymentDataResponse { details }))
            }
            AdditionalPaymentData::Upi { details } => Self::Upi(Box::new(UpiResponse { details })),
            AdditionalPaymentData::BankTransfer { details } => {
                Self::BankTransfer(Box::new(BankTransferResponse { details }))
            }
            AdditionalPaymentData::Voucher { details } => {
                Self::Voucher(Box::new(VoucherResponse { details }))
            }
            AdditionalPaymentData::GiftCard { details } => {
                Self::GiftCard(Box::new(GiftCardResponse { details }))
            }
            AdditionalPaymentData::CardRedirect { details } => {
                Self::CardRedirect(Box::new(CardRedirectResponse { details }))
            }
            AdditionalPaymentData::CardToken { details } => {
                Self::CardToken(Box::new(CardTokenResponse { details }))
            }
            AdditionalPaymentData::OpenBanking { details } => {
                Self::OpenBanking(Box::new(OpenBankingResponse { details }))
            }
            AdditionalPaymentData::MobilePayment { details } => {
                Self::MobilePayment(Box::new(MobilePaymentResponse { details }))
            }
        }
    }
}

#[derive(Debug, Clone, serde::Serialize)]
pub struct PgRedirectResponse {
    pub payment_id: id_type::PaymentId,
    pub status: api_enums::IntentStatus,
    pub gateway_id: String,
    pub customer_id: Option<id_type::CustomerId>,
    pub amount: Option<MinorUnit>,
}

#[cfg(feature = "v1")]
#[derive(Debug, serde::Serialize, PartialEq, Eq, serde::Deserialize)]
pub struct RedirectionResponse {
    pub return_url: String,
    pub params: Vec<(String, String)>,
    pub return_url_with_query_params: String,
    pub http_method: String,
    pub headers: Vec<(String, String)>,
}

#[cfg(feature = "v2")]
#[derive(Debug, serde::Serialize, PartialEq, Eq, serde::Deserialize)]
pub struct RedirectionResponse {
    pub return_url_with_query_params: String,
}

#[derive(Debug, serde::Deserialize)]
pub struct PaymentsResponseForm {
    pub transaction_id: String,
    // pub transaction_reference_id: String,
    pub merchant_id: id_type::MerchantId,
    pub order_id: String,
}

#[cfg(feature = "v1")]
#[derive(Default, Debug, serde::Deserialize, serde::Serialize, Clone, ToSchema)]
pub struct PaymentsRetrieveRequest {
    /// The type of ID (ex: payment intent id, payment attempt id or connector txn id)
    #[schema(value_type = String)]
    pub resource_id: PaymentIdType,
    /// The identifier for the Merchant Account.
    #[schema(value_type = Option<String>)]
    pub merchant_id: Option<id_type::MerchantId>,
    /// Decider to enable or disable the connector call for retrieve request
    pub force_sync: bool,
    /// Optional query parameters that might be specific to a connector or flow, passed through during the retrieve operation. Use with caution and refer to specific connector documentation if applicable.
    pub param: Option<String>,
    /// Optionally specifies the connector to be used for a 'force_sync' retrieve operation. If provided, Hyperswitch will attempt to sync the payment status from this specific connector.
    pub connector: Option<String>,
    /// Merchant connector details used to make payments.
    #[schema(value_type = Option<MerchantConnectorDetailsWrap>)]
    pub merchant_connector_details: Option<admin::MerchantConnectorDetailsWrap>,
    /// This is a token which expires after 15 minutes, used from the client to authenticate and create sessions from the SDK
    pub client_secret: Option<String>,
    /// If enabled provides list of captures linked to latest attempt
    pub expand_captures: Option<bool>,
    /// If enabled provides list of attempts linked to payment intent
    pub expand_attempts: Option<bool>,
    /// If enabled, provides whole connector response
    pub all_keys_required: Option<bool>,
}

#[derive(Debug, Default, PartialEq, serde::Deserialize, serde::Serialize, Clone, ToSchema)]
pub struct OrderDetailsWithAmount {
    /// Name of the product that is being purchased
    #[schema(max_length = 255, example = "shirt")]
    pub product_name: String,
    /// The quantity of the product to be purchased
    #[schema(example = 1)]
    pub quantity: u16,
    /// the amount per quantity of product
    #[schema(value_type = i64)]
    pub amount: MinorUnit,
    /// tax rate applicable to the product
    pub tax_rate: Option<f64>,
    /// total tax amount applicable to the product
    #[schema(value_type = Option<i64>)]
    pub total_tax_amount: Option<MinorUnit>,
    // Does the order includes shipping
    pub requires_shipping: Option<bool>,
    /// The image URL of the product
    pub product_img_link: Option<String>,
    /// ID of the product that is being purchased
    pub product_id: Option<String>,
    /// Category of the product that is being purchased
    pub category: Option<String>,
    /// Sub category of the product that is being purchased
    pub sub_category: Option<String>,
    /// Brand of the product that is being purchased
    pub brand: Option<String>,
    /// Type of the product that is being purchased
    pub product_type: Option<ProductType>,
    /// The tax code for the product
    pub product_tax_code: Option<String>,
}

impl masking::SerializableSecret for OrderDetailsWithAmount {}

#[derive(Default, Debug, Eq, PartialEq, serde::Deserialize, serde::Serialize, Clone, ToSchema)]
pub struct RedirectResponse {
    #[schema(value_type = Option<String>)]
    pub param: Option<Secret<String>>,
    #[schema(value_type = Option<Object>)]
    pub json_payload: Option<pii::SecretSerdeValue>,
}

#[cfg(feature = "v2")]
#[derive(Debug, serde::Deserialize, serde::Serialize, Clone, ToSchema)]
pub struct PaymentsSessionRequest {}

#[cfg(feature = "v1")]
#[derive(Debug, serde::Deserialize, serde::Serialize, Clone, ToSchema)]
pub struct PaymentsSessionRequest {
    /// The identifier for the payment
    #[schema(value_type = String)]
    pub payment_id: id_type::PaymentId,
    /// This is a token which expires after 15 minutes, used from the client to authenticate and create sessions from the SDK
    pub client_secret: String,
    /// The list of the supported wallets
    #[schema(value_type = Vec<PaymentMethodType>)]
    pub wallets: Vec<api_enums::PaymentMethodType>,
    /// Merchant connector details used to make payments.
    #[schema(value_type = Option<MerchantConnectorDetailsWrap>)]
    pub merchant_connector_details: Option<admin::MerchantConnectorDetailsWrap>,
}

#[derive(Debug, serde::Deserialize, serde::Serialize, Clone, ToSchema)]
#[serde(deny_unknown_fields)]
pub struct PaymentsUpdateMetadataRequest {
    /// The unique identifier for the payment
    #[serde(skip_deserializing)]
    #[schema(value_type = String)]
    pub payment_id: id_type::PaymentId,
    /// Metadata is useful for storing additional, unstructured information on an object.
    #[schema(value_type = Object, example = r#"{ "udf1": "some-value", "udf2": "some-value" }"#)]
    pub metadata: pii::SecretSerdeValue,
}

#[derive(Debug, serde::Serialize, Clone, ToSchema)]
pub struct PaymentsUpdateMetadataResponse {
    /// The identifier for the payment
    #[schema(value_type = String)]
    pub payment_id: id_type::PaymentId,
    /// Metadata is useful for storing additional, unstructured information on an object.
    #[schema(value_type = Option<Object>, example = r#"{ "udf1": "some-value", "udf2": "some-value" }"#)]
    pub metadata: Option<pii::SecretSerdeValue>,
}

#[derive(Debug, serde::Deserialize, serde::Serialize, Clone, ToSchema)]
pub struct PaymentsPostSessionTokensRequest {
    /// The unique identifier for the payment
    #[serde(skip_deserializing)]
    #[schema(value_type = String)]
    pub payment_id: id_type::PaymentId,
    /// It's a token used for client side verification.
    #[schema(value_type = String)]
    pub client_secret: Secret<String>,
    /// Payment method type
    #[schema(value_type = PaymentMethodType)]
    pub payment_method_type: api_enums::PaymentMethodType,
    /// The payment method that is to be used for the payment
    #[schema(value_type = PaymentMethod, example = "card")]
    pub payment_method: api_enums::PaymentMethod,
}

#[derive(Debug, serde::Serialize, Clone, ToSchema)]
pub struct PaymentsPostSessionTokensResponse {
    /// The identifier for the payment
    #[schema(value_type = String)]
    pub payment_id: id_type::PaymentId,
    /// Additional information required for redirection
    pub next_action: Option<NextActionData>,
    #[schema(value_type = IntentStatus, example = "failed", default = "requires_confirmation")]
    pub status: api_enums::IntentStatus,
}

#[derive(Debug, serde::Serialize, serde::Deserialize, Clone, ToSchema)]
pub struct PaymentsDynamicTaxCalculationRequest {
    /// The unique identifier for the payment
    #[serde(skip_deserializing)]
    #[schema(value_type = String)]
    pub payment_id: id_type::PaymentId,
    /// The shipping address for the payment
    pub shipping: Address,
    /// Client Secret
    #[schema(value_type = String)]
    pub client_secret: Secret<String>,
    /// Payment method type
    #[schema(value_type = PaymentMethodType)]
    pub payment_method_type: api_enums::PaymentMethodType,
    /// Session Id
    pub session_id: Option<String>,
}

#[derive(Debug, serde::Serialize, serde::Deserialize, Clone, ToSchema)]
pub struct PaymentsDynamicTaxCalculationResponse {
    /// The identifier for the payment
    #[schema(value_type = String)]
    pub payment_id: id_type::PaymentId,
    /// net amount = amount + order_tax_amount + shipping_cost
    pub net_amount: MinorUnit,
    /// order tax amount calculated by tax connectors
    pub order_tax_amount: Option<MinorUnit>,
    /// shipping cost for the order
    pub shipping_cost: Option<MinorUnit>,
    /// amount in Base Unit display format
    pub display_amount: DisplayAmountOnSdk,
}

#[derive(Debug, serde::Serialize, serde::Deserialize, Clone, ToSchema)]
pub struct DisplayAmountOnSdk {
    /// net amount = amount + order_tax_amount + shipping_cost
    #[schema(value_type = String)]
    pub net_amount: StringMajorUnit,
    /// order tax amount calculated by tax connectors
    #[schema(value_type = String)]
    pub order_tax_amount: Option<StringMajorUnit>,
    /// shipping cost for the order
    #[schema(value_type = String)]
    pub shipping_cost: Option<StringMajorUnit>,
}

#[derive(Debug, Clone, Eq, PartialEq, serde::Serialize, serde::Deserialize, ToSchema)]
pub struct GpayAllowedMethodsParameters {
    /// The list of allowed auth methods (ex: 3DS, No3DS, PAN_ONLY etc)
    pub allowed_auth_methods: Vec<String>,
    /// The list of allowed card networks (ex: AMEX,JCB etc)
    pub allowed_card_networks: Vec<String>,
    /// Is billing address required
    #[serde(skip_serializing_if = "Option::is_none")]
    pub billing_address_required: Option<bool>,
    /// Billing address parameters
    #[serde(skip_serializing_if = "Option::is_none")]
    pub billing_address_parameters: Option<GpayBillingAddressParameters>,
    /// Whether assurance details are required
    #[serde(skip_serializing_if = "Option::is_none")]
    pub assurance_details_required: Option<bool>,
}

#[derive(Debug, Clone, Eq, PartialEq, serde::Serialize, serde::Deserialize, ToSchema)]
pub struct GpayBillingAddressParameters {
    /// Is billing phone number required
    pub phone_number_required: bool,
    /// Billing address format
    pub format: GpayBillingAddressFormat,
}

#[derive(Debug, Clone, Eq, PartialEq, serde::Serialize, serde::Deserialize, ToSchema)]
pub enum GpayBillingAddressFormat {
    FULL,
    MIN,
}

#[derive(Debug, Clone, Eq, PartialEq, serde::Serialize, serde::Deserialize, ToSchema)]
pub struct GpayTokenParameters {
    /// The name of the connector
    #[serde(skip_serializing_if = "Option::is_none")]
    pub gateway: Option<String>,
    /// The merchant ID registered in the connector associated
    #[serde(skip_serializing_if = "Option::is_none")]
    pub gateway_merchant_id: Option<String>,
    #[serde(skip_serializing_if = "Option::is_none", rename = "stripe:version")]
    pub stripe_version: Option<String>,
    #[serde(
        skip_serializing_if = "Option::is_none",
        rename = "stripe:publishableKey"
    )]
    pub stripe_publishable_key: Option<String>,
    /// The protocol version for encryption
    #[serde(skip_serializing_if = "Option::is_none")]
    pub protocol_version: Option<String>,
    /// The public key provided by the merchant
    #[serde(skip_serializing_if = "Option::is_none")]
    #[schema(value_type = Option<String>)]
    pub public_key: Option<Secret<String>>,
}

#[derive(Debug, Clone, Eq, PartialEq, serde::Serialize, serde::Deserialize, ToSchema)]
pub struct GpayTokenizationSpecification {
    /// The token specification type(ex: PAYMENT_GATEWAY)
    #[serde(rename = "type")]
    pub token_specification_type: String,
    /// The parameters for the token specification Google Pay
    pub parameters: GpayTokenParameters,
}

#[derive(Debug, Clone, Eq, PartialEq, serde::Serialize, serde::Deserialize, ToSchema)]
pub struct GpayAllowedPaymentMethods {
    /// The type of payment method
    #[serde(rename = "type")]
    pub payment_method_type: String,
    /// The parameters Google Pay requires
    pub parameters: GpayAllowedMethodsParameters,
    /// The tokenization specification for Google Pay
    pub tokenization_specification: GpayTokenizationSpecification,
}

#[derive(Debug, Clone, Eq, PartialEq, serde::Serialize, serde::Deserialize, ToSchema)]
pub struct GpayTransactionInfo {
    /// The country code
    #[schema(value_type = CountryAlpha2, example = "US")]
    pub country_code: api_enums::CountryAlpha2,
    /// The currency code
    #[schema(value_type = Currency, example = "USD")]
    pub currency_code: api_enums::Currency,
    /// The total price status (ex: 'FINAL')
    pub total_price_status: String,
    /// The total price
    #[schema(value_type = String, example = "38.02")]
    pub total_price: StringMajorUnit,
}

#[derive(Debug, Clone, Eq, PartialEq, serde::Serialize, serde::Deserialize, ToSchema)]
pub struct GpayMerchantInfo {
    /// The merchant Identifier that needs to be passed while invoking Gpay SDK
    #[serde(skip_serializing_if = "Option::is_none")]
    pub merchant_id: Option<String>,
    /// The name of the merchant that needs to be displayed on Gpay PopUp
    pub merchant_name: String,
}

#[derive(Debug, Clone, serde::Serialize, serde::Deserialize)]
pub struct GpayMetaData {
    pub merchant_info: GpayMerchantInfo,
    pub allowed_payment_methods: Vec<GpayAllowedPaymentMethods>,
}

#[derive(Debug, Clone, serde::Serialize, serde::Deserialize)]
pub struct GpaySessionTokenData {
    #[serde(rename = "google_pay")]
    pub data: GpayMetaData,
}

#[derive(Debug, Clone, serde::Serialize, serde::Deserialize)]
pub struct PazeSessionTokenData {
    #[serde(rename = "paze")]
    pub data: PazeMetadata,
}

#[derive(Debug, Clone, serde::Serialize, serde::Deserialize)]
pub struct PazeMetadata {
    pub client_id: String,
    pub client_name: String,
    pub client_profile_id: String,
}

#[derive(Debug, Clone, serde::Serialize, serde::Deserialize)]
#[serde(rename_all = "snake_case")]
pub enum SamsungPayCombinedMetadata {
    // This is to support the Samsung Pay decryption flow with application credentials,
    // where the private key, certificates, or any other information required for decryption
    // will be obtained from the application configuration.
    ApplicationCredentials(SamsungPayApplicationCredentials),
    MerchantCredentials(SamsungPayMerchantCredentials),
}

#[derive(Debug, Clone, serde::Serialize, serde::Deserialize)]
pub struct SamsungPaySessionTokenData {
    #[serde(rename = "samsung_pay")]
    pub data: SamsungPayCombinedMetadata,
}

#[derive(Debug, Clone, serde::Serialize, serde::Deserialize)]
pub struct SamsungPayMerchantCredentials {
    pub service_id: String,
    pub merchant_display_name: String,
    pub merchant_business_country: api_enums::CountryAlpha2,
    pub allowed_brands: Vec<String>,
}

#[derive(Debug, Clone, serde::Serialize, serde::Deserialize)]
pub struct SamsungPayApplicationCredentials {
    pub merchant_display_name: String,
    pub merchant_business_country: api_enums::CountryAlpha2,
    pub allowed_brands: Vec<String>,
}

#[derive(Debug, Clone, serde::Serialize, serde::Deserialize)]
pub struct PaypalSdkMetaData {
    pub client_id: String,
}

#[derive(Debug, Clone, serde::Serialize, serde::Deserialize)]
pub struct PaypalSdkSessionTokenData {
    #[serde(rename = "paypal_sdk")]
    pub data: PaypalSdkMetaData,
}

#[derive(Debug, Clone, serde::Serialize, serde::Deserialize)]
#[serde(rename_all = "camelCase")]
pub struct ApplepaySessionRequest {
    pub merchant_identifier: String,
    pub display_name: String,
    pub initiative: String,
    pub initiative_context: String,
}

/// Some connectors like Apple Pay, Airwallex and Noon might require some additional information, find specific details in the child attributes below.
#[derive(Debug, Clone, serde::Serialize, serde::Deserialize, ToSchema)]
pub struct ConnectorMetadata {
    pub apple_pay: Option<ApplepayConnectorMetadataRequest>,
    pub airwallex: Option<AirwallexData>,
    pub noon: Option<NoonData>,
    pub braintree: Option<BraintreeData>,
    pub adyen: Option<AdyenConnectorMetadata>,
}

impl ConnectorMetadata {
    pub fn from_value(
        value: pii::SecretSerdeValue,
    ) -> common_utils::errors::CustomResult<Self, common_utils::errors::ParsingError> {
        value
            .parse_value::<Self>("ConnectorMetadata")
            .change_context(common_utils::errors::ParsingError::StructParseFailure(
                "Metadata",
            ))
    }
    pub fn get_apple_pay_certificates(self) -> Option<(Secret<String>, Secret<String>)> {
        self.apple_pay.and_then(|applepay_metadata| {
            applepay_metadata
                .session_token_data
                .map(|session_token_data| {
                    let SessionTokenInfo {
                        certificate,
                        certificate_keys,
                        ..
                    } = session_token_data;
                    (certificate, certificate_keys)
                })
        })
    }
}

#[derive(Debug, Clone, serde::Serialize, serde::Deserialize, ToSchema)]
pub struct AirwallexData {
    /// payload required by airwallex
    payload: Option<String>,
}

#[derive(Debug, Clone, serde::Serialize, serde::Deserialize, ToSchema)]
pub struct NoonData {
    /// Information about the order category that merchant wants to specify at connector level. (e.g. In Noon Payments it can take values like "pay", "food", or any other custom string set by the merchant in Noon's Dashboard)
    pub order_category: Option<String>,
}

#[derive(Debug, Clone, serde::Serialize, serde::Deserialize, ToSchema)]
pub struct BraintreeData {
    /// Information about the merchant_account_id that merchant wants to specify at connector level.
    #[schema(value_type = String)]
    pub merchant_account_id: Option<Secret<String>>,
    /// Information about the merchant_config_currency that merchant wants to specify at connector level.
    #[schema(value_type = String)]
    pub merchant_config_currency: Option<api_enums::Currency>,
}

#[derive(Debug, Clone, serde::Serialize, serde::Deserialize, ToSchema)]
pub struct AdyenConnectorMetadata {
    pub testing: AdyenTestingData,
}

#[derive(Debug, Clone, serde::Serialize, serde::Deserialize, ToSchema)]
pub struct AdyenTestingData {
    /// Holder name to be sent to Adyen for a card payment(CIT) or a generic payment(MIT). This value overrides the values for card.card_holder_name and applies during both CIT and MIT payment transactions.
    #[schema(value_type = String)]
    pub holder_name: Option<Secret<String>>,
}

#[derive(Debug, Clone, serde::Serialize, serde::Deserialize, ToSchema)]
pub struct ApplepayConnectorMetadataRequest {
    pub session_token_data: Option<SessionTokenInfo>,
}

#[derive(Debug, Clone, serde::Serialize, serde::Deserialize)]
pub struct ApplepaySessionTokenData {
    pub apple_pay: ApplePayMetadata,
}

#[derive(Debug, Clone, serde::Serialize, serde::Deserialize)]
pub struct ApplepayCombinedSessionTokenData {
    pub apple_pay_combined: ApplePayCombinedMetadata,
}

#[derive(Debug, Clone, serde::Serialize, serde::Deserialize)]
#[serde(rename_all = "snake_case")]
pub enum ApplepaySessionTokenMetadata {
    ApplePayCombined(ApplePayCombinedMetadata),
    ApplePay(ApplePayMetadata),
}

#[derive(Debug, Clone, serde::Serialize, serde::Deserialize)]
pub struct ApplePayMetadata {
    pub payment_request_data: PaymentRequestMetadata,
    pub session_token_data: SessionTokenInfo,
}

#[derive(Debug, Clone, serde::Serialize, serde::Deserialize)]
#[serde(rename_all = "snake_case")]
pub enum ApplePayCombinedMetadata {
    Simplified {
        payment_request_data: PaymentRequestMetadata,
        session_token_data: SessionTokenForSimplifiedApplePay,
    },
    Manual {
        payment_request_data: PaymentRequestMetadata,
        session_token_data: SessionTokenInfo,
    },
}

#[derive(Debug, Clone, serde::Serialize, serde::Deserialize)]
pub struct PaymentRequestMetadata {
    pub supported_networks: Vec<String>,
    pub merchant_capabilities: Vec<String>,
    pub label: String,
}

#[derive(Debug, Clone, serde::Serialize, serde::Deserialize, ToSchema)]
pub struct SessionTokenInfo {
    #[schema(value_type = String)]
    pub certificate: Secret<String>,
    #[schema(value_type = String)]
    pub certificate_keys: Secret<String>,
    pub merchant_identifier: String,
    pub display_name: String,
    pub initiative: ApplepayInitiative,
    pub initiative_context: Option<String>,
    #[schema(value_type = Option<CountryAlpha2>)]
    pub merchant_business_country: Option<api_enums::CountryAlpha2>,
    #[serde(flatten)]
    pub payment_processing_details_at: Option<PaymentProcessingDetailsAt>,
}

#[derive(Debug, Clone, serde::Serialize, serde::Deserialize, Display, ToSchema)]
#[serde(rename_all = "snake_case")]
pub enum ApplepayInitiative {
    Web,
    Ios,
}

#[derive(Debug, Clone, serde::Serialize, serde::Deserialize, ToSchema)]
#[serde(tag = "payment_processing_details_at")]
pub enum PaymentProcessingDetailsAt {
    Hyperswitch(PaymentProcessingDetails),
    Connector,
}

#[derive(Debug, Clone, serde::Serialize, serde::Deserialize, PartialEq, Eq, ToSchema)]
pub struct PaymentProcessingDetails {
    #[schema(value_type = String)]
    pub payment_processing_certificate: Secret<String>,
    #[schema(value_type = String)]
    pub payment_processing_certificate_key: Secret<String>,
}

#[derive(Debug, Clone, serde::Serialize, serde::Deserialize, ToSchema)]
pub struct SessionTokenForSimplifiedApplePay {
    pub initiative_context: String,
    #[schema(value_type = Option<CountryAlpha2>)]
    pub merchant_business_country: Option<api_enums::CountryAlpha2>,
}

#[derive(Debug, Clone, serde::Serialize, serde::Deserialize)]
pub struct GooglePayWalletDetails {
    pub google_pay: GooglePayDetails,
}

#[derive(Debug, Clone, serde::Serialize, serde::Deserialize)]
pub struct GooglePayDetails {
    pub provider_details: GooglePayProviderDetails,
    pub cards: GpayAllowedMethodsParameters,
}

// Google Pay Provider Details can of two types: GooglePayMerchantDetails or GooglePayHyperSwitchDetails
// GooglePayHyperSwitchDetails is not implemented yet
#[derive(Debug, Clone, serde::Serialize, serde::Deserialize)]
#[serde(untagged)]
pub enum GooglePayProviderDetails {
    GooglePayMerchantDetails(GooglePayMerchantDetails),
}

#[derive(Debug, Clone, serde::Serialize, serde::Deserialize)]
pub struct GooglePayMerchantDetails {
    pub merchant_info: GooglePayMerchantInfo,
}

#[derive(Debug, Clone, serde::Serialize, serde::Deserialize)]
pub struct GooglePayMerchantInfo {
    pub merchant_name: String,
    pub merchant_id: Option<String>,
    pub tokenization_specification: GooglePayTokenizationSpecification,
}

#[derive(Debug, Clone, serde::Serialize, serde::Deserialize)]
pub struct GooglePayTokenizationSpecification {
    #[serde(rename = "type")]
    pub tokenization_type: GooglePayTokenizationType,
    pub parameters: GooglePayTokenizationParameters,
}

#[derive(Debug, Clone, Copy, serde::Serialize, serde::Deserialize, strum::Display)]
#[serde(rename_all = "SCREAMING_SNAKE_CASE")]
#[strum(serialize_all = "SCREAMING_SNAKE_CASE")]
pub enum GooglePayTokenizationType {
    PaymentGateway,
    Direct,
}

#[derive(Debug, Clone, serde::Serialize, serde::Deserialize)]
pub struct GooglePayTokenizationParameters {
    pub gateway: Option<String>,
    pub public_key: Option<Secret<String>>,
    pub private_key: Option<Secret<String>>,
    pub recipient_id: Option<Secret<String>>,
    pub gateway_merchant_id: Option<Secret<String>>,
    pub stripe_publishable_key: Option<Secret<String>>,
    pub stripe_version: Option<Secret<String>>,
}

#[derive(Debug, Clone, Eq, PartialEq, serde::Serialize, ToSchema)]
#[serde(tag = "wallet_name")]
#[serde(rename_all = "snake_case")]
pub enum SessionToken {
    /// The session response structure for Google Pay
    GooglePay(Box<GpaySessionTokenResponse>),
    /// The session response structure for Samsung Pay
    SamsungPay(Box<SamsungPaySessionTokenResponse>),
    /// The session response structure for Klarna
    Klarna(Box<KlarnaSessionTokenResponse>),
    /// The session response structure for PayPal
    Paypal(Box<PaypalSessionTokenResponse>),
    /// The session response structure for Apple Pay
    ApplePay(Box<ApplepaySessionTokenResponse>),
    /// Session token for OpenBanking PIS flow
    OpenBanking(OpenBankingSessionToken),
    /// The session response structure for Paze
    Paze(Box<PazeSessionTokenResponse>),
    /// The sessions response structure for ClickToPay
    ClickToPay(Box<ClickToPaySessionResponse>),
    /// Whenever there is no session token response or an error in session response
    NoSessionTokenReceived,
}

#[derive(Debug, Clone, Eq, PartialEq, serde::Serialize, ToSchema)]
#[serde(rename_all = "snake_case")]
pub enum VaultSessionDetails {
    Vgs(VgsSessionDetails),
    HyperswitchVault(HyperswitchVaultSessionDetails),
}

#[derive(Debug, Clone, Eq, PartialEq, serde::Serialize, ToSchema)]
pub struct VgsSessionDetails {
    /// The identifier of the external vault
    #[schema(value_type = String)]
    pub external_vault_id: Secret<String>,
    /// The environment for the external vault initiation
    pub sdk_env: String,
}

#[derive(Debug, Clone, Eq, PartialEq, serde::Serialize, ToSchema)]
pub struct HyperswitchVaultSessionDetails {
    /// Session ID for Hyperswitch Vault
    #[schema(value_type = String)]
    pub payment_method_session_id: Secret<String>,
    /// Client secret for Hyperswitch Vault
    #[schema(value_type = String)]
    pub client_secret: Secret<String>,
    /// Publishable key for Hyperswitch Vault
    #[schema(value_type = String)]
    pub publishable_key: Secret<String>,
    /// Profile ID for Hyperswitch Vault
    #[schema(value_type = String)]
    pub profile_id: Secret<String>,
}

#[derive(Debug, Clone, Eq, PartialEq, serde::Serialize, ToSchema)]
#[serde(rename_all = "lowercase")]
pub struct PazeSessionTokenResponse {
    /// Paze Client ID
    pub client_id: String,
    /// Client Name to be displayed on the Paze screen
    pub client_name: String,
    /// Paze Client Profile ID
    pub client_profile_id: String,
    /// The transaction currency code
    #[schema(value_type = Currency, example = "USD")]
    pub transaction_currency_code: api_enums::Currency,
    /// The transaction amount
    #[schema(value_type = String, example = "38.02")]
    pub transaction_amount: StringMajorUnit,
    /// Email Address
    #[schema(max_length = 255, value_type = Option<String>, example = "johntest@test.com")]
    pub email_address: Option<Email>,
}

#[derive(Debug, Clone, Eq, PartialEq, serde::Serialize, ToSchema)]
#[serde(untagged)]
pub enum GpaySessionTokenResponse {
    /// Google pay response involving third party sdk
    ThirdPartyResponse(GooglePayThirdPartySdk),
    /// Google pay session response for non third party sdk
    GooglePaySession(GooglePaySessionResponse),
}

#[derive(Debug, Clone, Eq, PartialEq, serde::Serialize, ToSchema)]
#[serde(rename_all = "lowercase")]
pub struct GooglePayThirdPartySdk {
    /// Identifier for the delayed session response
    pub delayed_session_token: bool,
    /// The name of the connector
    pub connector: String,
    /// The next action for the sdk (ex: calling confirm or sync call)
    pub sdk_next_action: SdkNextAction,
}

#[derive(Debug, Clone, Eq, PartialEq, serde::Serialize, ToSchema)]
#[serde(rename_all = "lowercase")]
pub struct GooglePaySessionResponse {
    /// The merchant info
    pub merchant_info: GpayMerchantInfo,
    /// Is shipping address required
    pub shipping_address_required: bool,
    /// Is email required
    pub email_required: bool,
    /// Shipping address parameters
    pub shipping_address_parameters: GpayShippingAddressParameters,
    /// List of the allowed payment meythods
    pub allowed_payment_methods: Vec<GpayAllowedPaymentMethods>,
    /// The transaction info Google Pay requires
    pub transaction_info: GpayTransactionInfo,
    /// Identifier for the delayed session response
    pub delayed_session_token: bool,
    /// The name of the connector
    pub connector: String,
    /// The next action for the sdk (ex: calling confirm or sync call)
    pub sdk_next_action: SdkNextAction,
    /// Secrets for sdk display and payment
    pub secrets: Option<SecretInfoToInitiateSdk>,
}

#[derive(Debug, Clone, Eq, PartialEq, serde::Serialize, ToSchema)]
#[serde(rename_all = "lowercase")]
pub struct SamsungPaySessionTokenResponse {
    /// Samsung Pay API version
    pub version: String,
    /// Samsung Pay service ID to which session call needs to be made
    pub service_id: String,
    /// Order number of the transaction
    pub order_number: String,
    /// Field containing merchant information
    #[serde(rename = "merchant")]
    pub merchant_payment_information: SamsungPayMerchantPaymentInformation,
    /// Field containing the payment amount
    pub amount: SamsungPayAmountDetails,
    /// Payment protocol type
    pub protocol: SamsungPayProtocolType,
    /// List of supported card brands
    pub allowed_brands: Vec<String>,
    /// Is billing address required to be collected from wallet
    pub billing_address_required: bool,
    /// Is shipping address required to be collected from wallet
    pub shipping_address_required: bool,
}

#[derive(Debug, Clone, Eq, PartialEq, serde::Serialize, ToSchema)]
#[serde(rename_all = "SCREAMING_SNAKE_CASE")]
pub enum SamsungPayProtocolType {
    Protocol3ds,
}

#[derive(Debug, Clone, Eq, PartialEq, serde::Serialize, ToSchema)]
#[serde(rename_all = "lowercase")]
pub struct SamsungPayMerchantPaymentInformation {
    /// Merchant name, this will be displayed on the Samsung Pay screen
    pub name: String,
    /// Merchant domain that process payments, required for web payments
    pub url: Option<String>,
    /// Merchant country code
    #[schema(value_type = CountryAlpha2, example = "US")]
    pub country_code: api_enums::CountryAlpha2,
}

#[derive(Debug, Clone, Eq, PartialEq, serde::Serialize, ToSchema)]
#[serde(rename_all = "lowercase")]
pub struct SamsungPayAmountDetails {
    #[serde(rename = "option")]
    /// Amount format to be displayed
    pub amount_format: SamsungPayAmountFormat,
    /// The currency code
    #[schema(value_type = Currency, example = "USD")]
    pub currency_code: api_enums::Currency,
    /// The total amount of the transaction
    #[serde(rename = "total")]
    #[schema(value_type = String, example = "38.02")]
    pub total_amount: StringMajorUnit,
}

#[derive(Debug, Clone, Eq, PartialEq, serde::Serialize, ToSchema)]
#[serde(rename_all = "SCREAMING_SNAKE_CASE")]
pub enum SamsungPayAmountFormat {
    /// Display the total amount only
    FormatTotalPriceOnly,
    /// Display "Total (Estimated amount)" and total amount
    FormatTotalEstimatedAmount,
}

#[derive(Debug, Clone, Eq, PartialEq, serde::Serialize, ToSchema)]
#[serde(rename_all = "lowercase")]
pub struct GpayShippingAddressParameters {
    /// Is shipping phone number required
    pub phone_number_required: bool,
}

#[derive(Debug, Clone, Eq, PartialEq, serde::Serialize, ToSchema)]
#[serde(rename_all = "lowercase")]
pub struct KlarnaSessionTokenResponse {
    /// The session token for Klarna
    pub session_token: String,
    /// The identifier for the session
    pub session_id: String,
}

#[derive(Debug, Clone, Eq, PartialEq, serde::Serialize, ToSchema)]
#[serde(rename_all = "lowercase")]
pub struct PaypalSessionTokenResponse {
    /// Name of the connector
    pub connector: String,
    /// The session token for PayPal
    pub session_token: String,
    /// The next action for the sdk (ex: calling confirm or sync call)
    pub sdk_next_action: SdkNextAction,
}

#[derive(Debug, Clone, Eq, PartialEq, serde::Serialize, ToSchema)]
#[serde(rename_all = "lowercase")]
pub struct OpenBankingSessionToken {
    /// The session token for OpenBanking Connectors
    pub open_banking_session_token: String,
}

#[derive(Debug, Clone, Eq, PartialEq, serde::Serialize, ToSchema)]
#[serde(rename_all = "lowercase")]
pub struct ApplepaySessionTokenResponse {
    /// Session object for Apple Pay
    /// The session_token_data will be null for iOS devices because the Apple Pay session call is skipped, as there is no web domain involved
    #[serde(skip_serializing_if = "Option::is_none")]
    pub session_token_data: Option<ApplePaySessionResponse>,
    /// Payment request object for Apple Pay
    pub payment_request_data: Option<ApplePayPaymentRequest>,
    /// The session token is w.r.t this connector
    pub connector: String,
    /// Identifier for the delayed session response
    pub delayed_session_token: bool,
    /// The next action for the sdk (ex: calling confirm or sync call)
    pub sdk_next_action: SdkNextAction,
    /// The connector transaction id
    pub connector_reference_id: Option<String>,
    /// The public key id is to invoke third party sdk
    pub connector_sdk_public_key: Option<String>,
    /// The connector merchant id
    pub connector_merchant_id: Option<String>,
}

#[derive(Debug, Eq, PartialEq, serde::Serialize, Clone, ToSchema)]
pub struct SdkNextAction {
    /// The type of next action
    pub next_action: NextActionCall,
}

#[derive(Debug, Eq, PartialEq, serde::Serialize, serde::Deserialize, Clone, ToSchema)]
#[serde(rename_all = "snake_case")]
pub enum NextActionCall {
    /// The next action call is Post Session Tokens
    PostSessionTokens,
    /// The next action call is confirm
    Confirm,
    /// The next action call is sync
    Sync,
    /// The next action call is Complete Authorize
    CompleteAuthorize,
}

#[derive(Debug, Clone, Eq, PartialEq, serde::Serialize, ToSchema)]
#[serde(untagged)]
pub enum ApplePaySessionResponse {
    ///  We get this session response, when third party sdk is involved
    ThirdPartySdk(ThirdPartySdkSessionResponse),
    ///  We get this session response, when there is no involvement of third party sdk
    /// This is the common response most of the times
    NoThirdPartySdk(NoThirdPartySdkSessionResponse),
    /// This is for the empty session response
    NoSessionResponse,
}

#[derive(Debug, Clone, Eq, PartialEq, serde::Serialize, ToSchema, serde::Deserialize)]
#[serde(rename_all(deserialize = "camelCase"))]
pub struct NoThirdPartySdkSessionResponse {
    /// Timestamp at which session is requested
    pub epoch_timestamp: u64,
    /// Timestamp at which session expires
    pub expires_at: u64,
    /// The identifier for the merchant session
    pub merchant_session_identifier: String,
    /// Apple pay generated unique ID (UUID) value
    pub nonce: String,
    /// The identifier for the merchant
    pub merchant_identifier: String,
    /// The domain name of the merchant which is registered in Apple Pay
    pub domain_name: String,
    /// The name to be displayed on Apple Pay button
    pub display_name: String,
    /// A string which represents the properties of a payment
    pub signature: String,
    /// The identifier for the operational analytics
    pub operational_analytics_identifier: String,
    /// The number of retries to get the session response
    pub retries: u8,
    /// The identifier for the connector transaction
    pub psp_id: String,
}

#[derive(Debug, Clone, Eq, PartialEq, serde::Serialize, ToSchema)]
pub struct ThirdPartySdkSessionResponse {
    pub secrets: SecretInfoToInitiateSdk,
}

#[derive(Debug, Clone, Eq, PartialEq, serde::Serialize, ToSchema, serde::Deserialize)]
pub struct SecretInfoToInitiateSdk {
    // Authorization secrets used by client to initiate sdk
    #[schema(value_type = String)]
    pub display: Secret<String>,
    // Authorization secrets used by client for payment
    #[schema(value_type = String)]
    pub payment: Secret<String>,
}

#[derive(Debug, Clone, Eq, PartialEq, serde::Serialize, ToSchema, serde::Deserialize)]
pub struct ApplePayPaymentRequest {
    /// The code for country
    #[schema(value_type = CountryAlpha2, example = "US")]
    pub country_code: api_enums::CountryAlpha2,
    /// The code for currency
    #[schema(value_type = Currency, example = "USD")]
    pub currency_code: api_enums::Currency,
    /// Represents the total for the payment.
    pub total: AmountInfo,
    /// The list of merchant capabilities(ex: whether capable of 3ds or no-3ds)
    pub merchant_capabilities: Option<Vec<String>>,
    /// The list of supported networks
    pub supported_networks: Option<Vec<String>>,
    pub merchant_identifier: Option<String>,
    /// The required billing contact fields for connector
    #[serde(skip_serializing_if = "Option::is_none")]
    pub required_billing_contact_fields: Option<ApplePayBillingContactFields>,
    #[serde(skip_serializing_if = "Option::is_none")]
    /// The required shipping contacht fields for connector
    pub required_shipping_contact_fields: Option<ApplePayShippingContactFields>,
    /// Recurring payment request for apple pay Merchant Token
    #[serde(skip_serializing_if = "Option::is_none")]
    pub recurring_payment_request: Option<ApplePayRecurringPaymentRequest>,
}

#[derive(Debug, Clone, Eq, PartialEq, serde::Deserialize, serde::Serialize, ToSchema)]
pub struct ApplePayRecurringPaymentRequest {
    /// A description of the recurring payment that Apple Pay displays to the user in the payment sheet
    pub payment_description: String,
    /// The regular billing cycle for the recurring payment, including start and end dates, an interval, and an interval count
    pub regular_billing: ApplePayRegularBillingRequest,
    /// A localized billing agreement that the payment sheet displays to the user before the user authorizes the payment
    #[serde(skip_serializing_if = "Option::is_none")]
    pub billing_agreement: Option<String>,
    /// A URL to a web page where the user can update or delete the payment method for the recurring payment
    #[schema(value_type = String, example = "https://hyperswitch.io")]
    pub management_u_r_l: common_utils::types::Url,
}

#[derive(Debug, Clone, Eq, PartialEq, serde::Deserialize, serde::Serialize, ToSchema)]
pub struct ApplePayRegularBillingRequest {
    /// The amount of the recurring payment
    #[schema(value_type = String, example = "38.02")]
    pub amount: StringMajorUnit,
    /// The label that Apple Pay displays to the user in the payment sheet with the recurring details
    pub label: String,
    /// The time that the payment occurs as part of a successful transaction
    pub payment_timing: ApplePayPaymentTiming,
    /// The date of the first payment
    #[serde(skip_serializing_if = "Option::is_none")]
    #[serde(with = "common_utils::custom_serde::iso8601::option")]
    pub recurring_payment_start_date: Option<PrimitiveDateTime>,
    /// The date of the final payment
    #[serde(skip_serializing_if = "Option::is_none")]
    #[serde(with = "common_utils::custom_serde::iso8601::option")]
    pub recurring_payment_end_date: Option<PrimitiveDateTime>,
    /// The amount of time — in calendar units, such as day, month, or year — that represents a fraction of the total payment interval
    #[serde(skip_serializing_if = "Option::is_none")]
    pub recurring_payment_interval_unit: Option<RecurringPaymentIntervalUnit>,
    /// The number of interval units that make up the total payment interval
    #[serde(skip_serializing_if = "Option::is_none")]
    pub recurring_payment_interval_count: Option<i32>,
}

#[derive(Debug, Clone, Eq, PartialEq, serde::Deserialize, serde::Serialize, ToSchema)]
#[serde(rename_all = "snake_case")]
pub enum ApplePayPaymentTiming {
    /// A value that specifies that the payment occurs when the transaction is complete
    Immediate,
    /// A value that specifies that the payment occurs on a regular basis
    Recurring,
}

#[derive(Debug, Clone, Eq, PartialEq, serde::Serialize, ToSchema, serde::Deserialize)]
pub struct ApplePayBillingContactFields(pub Vec<ApplePayAddressParameters>);
#[derive(Debug, Clone, Eq, PartialEq, serde::Serialize, ToSchema, serde::Deserialize)]
pub struct ApplePayShippingContactFields(pub Vec<ApplePayAddressParameters>);

#[derive(Debug, Clone, Eq, PartialEq, serde::Serialize, ToSchema, serde::Deserialize)]
#[serde(rename_all = "camelCase")]
pub enum ApplePayAddressParameters {
    PostalAddress,
    Phone,
    Email,
}

#[derive(Debug, Clone, Eq, PartialEq, serde::Serialize, ToSchema, serde::Deserialize)]
pub struct AmountInfo {
    /// The label must be the name of the merchant.
    pub label: String,
    /// A value that indicates whether the line item(Ex: total, tax, discount, or grand total) is final or pending.
    #[serde(rename = "type")]
    pub total_type: Option<String>,
    /// The total amount for the payment in majot unit string (Ex: 38.02)
    #[schema(value_type = String, example = "38.02")]
    pub amount: StringMajorUnit,
}

#[derive(Debug, Clone, serde::Deserialize)]
#[serde(rename_all = "camelCase")]
pub struct ApplepayErrorResponse {
    pub status_code: String,
    pub status_message: String,
}

#[cfg(feature = "v1")]
#[derive(Default, Debug, serde::Serialize, Clone, ToSchema)]
pub struct PaymentsSessionResponse {
    /// The identifier for the payment
    #[schema(value_type = String)]
    pub payment_id: id_type::PaymentId,
    /// This is a token which expires after 15 minutes, used from the client to authenticate and create sessions from the SDK
    #[schema(value_type = String)]
    pub client_secret: Secret<String, pii::ClientSecret>,
    /// The list of session token object
    pub session_token: Vec<SessionToken>,
}

#[cfg(feature = "v2")]
#[derive(Debug, serde::Serialize, Clone, ToSchema)]
pub struct PaymentsSessionResponse {
    /// The identifier for the payment
    #[schema(value_type = String)]
    pub payment_id: id_type::GlobalPaymentId,
    /// The list of session token object
    pub session_token: Vec<SessionToken>,
    /// External vault session details
    pub vault_details: Option<VaultSessionDetails>,
}

#[derive(Default, Debug, serde::Deserialize, serde::Serialize, Clone, ToSchema)]
pub struct PaymentRetrieveBody {
    /// The identifier for the Merchant Account.
    #[schema(value_type = Option<String>)]
    pub merchant_id: Option<id_type::MerchantId>,
    /// Decider to enable or disable the connector call for retrieve request
    pub force_sync: Option<bool>,
    /// This is a token which expires after 15 minutes, used from the client to authenticate and create sessions from the SDK
    pub client_secret: Option<String>,
    /// If enabled provides list of captures linked to latest attempt
    pub expand_captures: Option<bool>,
    /// If enabled provides list of attempts linked to payment intent
    pub expand_attempts: Option<bool>,
    /// If enabled, provides whole connector response
    pub all_keys_required: Option<bool>,
}

#[derive(Default, Debug, serde::Deserialize, serde::Serialize, Clone, ToSchema)]
pub struct PaymentRetrieveBodyWithCredentials {
    /// The identifier for payment.
    pub payment_id: id_type::PaymentId,
    /// The identifier for the Merchant Account.
    #[schema(value_type = Option<String>)]
    pub merchant_id: Option<id_type::MerchantId>,
    /// Decider to enable or disable the connector call for retrieve request
    pub force_sync: Option<bool>,
    /// Merchant connector details used to make payments.
    pub merchant_connector_details: Option<admin::MerchantConnectorDetailsWrap>,
}

#[derive(Default, Debug, serde::Deserialize, serde::Serialize, Clone, ToSchema)]
pub struct PaymentsCompleteAuthorizeRequest {
    /// The unique identifier for the payment
    #[serde(skip_deserializing)]
    pub payment_id: id_type::PaymentId,
    /// The shipping address for the payment
    pub shipping: Option<Address>,
    /// Client Secret
    #[schema(value_type = String)]
    pub client_secret: Secret<String>,
    /// Indicates if 3DS method data was successfully completed or not
    pub threeds_method_comp_ind: Option<ThreeDsCompletionIndicator>,
}

#[derive(Default, Debug, serde::Deserialize, serde::Serialize, Clone, ToSchema)]
pub struct PaymentsCancelRequest {
    /// The identifier for the payment
    #[serde(skip)]
    pub payment_id: id_type::PaymentId,
    /// The reason for the payment cancel
    pub cancellation_reason: Option<String>,
    /// Merchant connector details used to make payments.
    #[schema(value_type = Option<MerchantConnectorDetailsWrap>, deprecated)]
    pub merchant_connector_details: Option<admin::MerchantConnectorDetailsWrap>,
}

#[derive(Default, Debug, serde::Serialize, serde::Deserialize, Clone, ToSchema)]
pub struct PaymentsIncrementalAuthorizationRequest {
    /// The identifier for the payment
    #[serde(skip)]
    pub payment_id: id_type::PaymentId,
    /// The total amount including previously authorized amount and additional amount
    #[schema(value_type = i64, example = 6540)]
    pub amount: MinorUnit,
    /// Reason for incremental authorization
    pub reason: Option<String>,
}

#[derive(Debug, serde::Serialize, serde::Deserialize, Clone, ToSchema)]
pub struct PaymentsExternalAuthenticationRequest {
    /// The identifier for the payment
    #[serde(skip)]
    pub payment_id: id_type::PaymentId,
    /// Client Secret
    #[schema(value_type = String)]
    pub client_secret: Secret<String>,
    /// SDK Information if request is from SDK
    pub sdk_information: Option<SdkInformation>,
    /// Device Channel indicating whether request is coming from App or Browser
    pub device_channel: DeviceChannel,
    /// Indicates if 3DS method data was successfully completed or not
    pub threeds_method_comp_ind: ThreeDsCompletionIndicator,
}

/// Indicates if 3DS method data was successfully completed or not
#[derive(Debug, serde::Serialize, serde::Deserialize, Clone, ToSchema)]
pub struct PaymentsManualUpdateRequest {
    /// The identifier for the payment
    #[serde(skip)]
    pub payment_id: id_type::PaymentId,
    /// The identifier for the payment attempt
    pub attempt_id: String,
    /// Merchant ID
    #[schema(value_type = String)]
    pub merchant_id: id_type::MerchantId,
    /// The status of the attempt
    pub attempt_status: Option<enums::AttemptStatus>,
    /// Error code of the connector
    pub error_code: Option<String>,
    /// Error message of the connector
    pub error_message: Option<String>,
    /// Error reason of the connector
    pub error_reason: Option<String>,
    /// A unique identifier for a payment provided by the connector
    pub connector_transaction_id: Option<String>,
}

#[derive(Debug, serde::Serialize, serde::Deserialize, Clone, ToSchema)]
pub struct PaymentsManualUpdateResponse {
    /// The identifier for the payment
    pub payment_id: id_type::PaymentId,
    /// The identifier for the payment attempt
    pub attempt_id: String,
    /// Merchant ID
    #[schema(value_type = String)]
    pub merchant_id: id_type::MerchantId,
    /// The status of the attempt
    pub attempt_status: enums::AttemptStatus,
    /// Error code of the connector
    pub error_code: Option<String>,
    /// Error message of the connector
    pub error_message: Option<String>,
    /// Error reason of the connector
    pub error_reason: Option<String>,
    /// A unique identifier for a payment provided by the connector
    pub connector_transaction_id: Option<String>,
}

#[derive(Debug, serde::Serialize, serde::Deserialize, Clone, ToSchema)]
/// Indicates if 3DS method data was successfully completed or not
pub enum ThreeDsCompletionIndicator {
    /// 3DS method successfully completed
    #[serde(rename = "Y")]
    Success,
    /// 3DS method was not successful
    #[serde(rename = "N")]
    Failure,
    /// 3DS method URL was unavailable
    #[serde(rename = "U")]
    NotAvailable,
}

/// Device Channel indicating whether request is coming from App or Browser
#[derive(Debug, serde::Serialize, serde::Deserialize, Clone, ToSchema, Eq, PartialEq)]
pub enum DeviceChannel {
    #[serde(rename = "APP")]
    App,
    #[serde(rename = "BRW")]
    Browser,
}

/// SDK Information if request is from SDK
#[derive(Default, Debug, serde::Serialize, serde::Deserialize, Clone, ToSchema)]
pub struct SdkInformation {
    /// Unique ID created on installations of the 3DS Requestor App on a Consumer Device
    pub sdk_app_id: String,
    /// JWE Object containing data encrypted by the SDK for the DS to decrypt
    pub sdk_enc_data: String,
    /// Public key component of the ephemeral key pair generated by the 3DS SDK
    pub sdk_ephem_pub_key: HashMap<String, String>,
    /// Unique transaction identifier assigned by the 3DS SDK
    pub sdk_trans_id: String,
    /// Identifies the vendor and version for the 3DS SDK that is integrated in a 3DS Requestor App
    pub sdk_reference_number: String,
    /// Indicates maximum amount of time in minutes
    pub sdk_max_timeout: u8,
    /// Indicates the type of 3DS SDK
    pub sdk_type: Option<SdkType>,
}

/// Enum representing the type of 3DS SDK.
#[derive(Serialize, Deserialize, Debug, Clone, ToSchema)]
pub enum SdkType {
    #[serde(rename = "01")]
    DefaultSdk,
    #[serde(rename = "02")]
    SplitSdk,
    #[serde(rename = "03")]
    LimitedSdk,
    #[serde(rename = "04")]
    BrowserSdk,
    #[serde(rename = "05")]
    ShellSdk,
}

#[cfg(feature = "v2")]
#[derive(Debug, serde::Serialize, serde::Deserialize, Clone, ToSchema)]
pub struct PaymentMethodsListRequest {}

#[cfg(feature = "v2")]
#[derive(Debug, serde::Serialize, ToSchema)]
pub struct PaymentMethodListResponseForPayments {
    /// The list of payment methods that are enabled for the business profile
    pub payment_methods_enabled: Vec<ResponsePaymentMethodTypesForPayments>,

    /// The list of payment methods that are saved by the given customer
    /// This field is only returned if the customer_id is provided in the request
    #[schema(value_type = Option<Vec<CustomerPaymentMethodResponseItem>>)]
    pub customer_payment_methods: Option<Vec<payment_methods::CustomerPaymentMethodResponseItem>>,
}

#[cfg(feature = "v2")]
#[derive(Debug, Clone, serde::Serialize, ToSchema, PartialEq)]
pub struct ResponsePaymentMethodTypesForPayments {
    /// The payment method type enabled
    #[schema(example = "pay_later", value_type = PaymentMethod)]
    pub payment_method_type: common_enums::PaymentMethod,

    /// The payment method subtype enabled
    #[schema(example = "klarna", value_type = PaymentMethodType)]
    pub payment_method_subtype: common_enums::PaymentMethodType,

    /// The payment experience for the payment method
    #[schema(value_type = Option<PaymentExperience>)]
    pub payment_experience: Option<common_enums::PaymentExperience>,

    /// payment method subtype specific information
    #[serde(flatten)]
    #[schema(value_type = Option<PaymentMethodSubtypeSpecificData>)]
    pub extra_information: Option<payment_methods::PaymentMethodSubtypeSpecificData>,

    /// Required fields for the payment_method_type.
    /// This is the union of all the required fields for the payment method type enabled in all the connectors.
    #[schema(value_type = Option<RequiredFieldInfo>)]
    pub required_fields: Option<Vec<payment_methods::RequiredFieldInfo>>,

    /// surcharge details for this payment method type if exists
    #[schema(value_type = Option<SurchargeDetailsResponse>)]
    pub surcharge_details: Option<payment_methods::SurchargeDetailsResponse>,
}

#[derive(Debug, serde::Serialize, serde::Deserialize, Clone, ToSchema)]
pub struct PaymentsExternalAuthenticationResponse {
    /// Indicates the transaction status
    #[serde(rename = "trans_status")]
    #[schema(value_type = TransactionStatus)]
    pub transaction_status: common_enums::TransactionStatus,
    /// Access Server URL to be used for challenge submission
    pub acs_url: Option<String>,
    /// Challenge request which should be sent to acs_url
    pub challenge_request: Option<String>,
    /// Unique identifier assigned by the EMVCo(Europay, Mastercard and Visa)
    pub acs_reference_number: Option<String>,
    /// Unique identifier assigned by the ACS to identify a single transaction
    pub acs_trans_id: Option<String>,
    /// Unique identifier assigned by the 3DS Server to identify a single transaction
    pub three_dsserver_trans_id: Option<String>,
    /// Contains the JWS object created by the ACS for the ARes(Authentication Response) message
    pub acs_signed_content: Option<String>,
    /// Three DS Requestor URL
    pub three_ds_requestor_url: String,
    /// Merchant app declaring their URL within the CReq message so that the Authentication app can call the Merchant app after OOB authentication has occurred
    pub three_ds_requestor_app_url: Option<String>,
}

#[derive(Default, Debug, serde::Deserialize, serde::Serialize, Clone, ToSchema)]
pub struct PaymentsApproveRequest {
    /// The identifier for the payment
    #[serde(skip)]
    pub payment_id: id_type::PaymentId,
}

#[derive(Default, Debug, serde::Deserialize, serde::Serialize, Clone, ToSchema)]
pub struct PaymentsRejectRequest {
    /// The identifier for the payment
    #[serde(skip)]
    pub payment_id: id_type::PaymentId,
}

#[derive(Default, Debug, serde::Deserialize, serde::Serialize, Clone)]
pub struct PaymentsStartRequest {
    /// Unique identifier for the payment. This ensures idempotency for multiple payments
    /// that have been done by a single merchant. This field is auto generated and is returned in the API response.
    pub payment_id: id_type::PaymentId,
    /// The identifier for the Merchant Account.
    pub merchant_id: id_type::MerchantId,
    /// The identifier for the payment transaction
    pub attempt_id: String,
}

/// additional data that might be required by hyperswitch
#[cfg(feature = "v2")]
#[derive(Debug, Default, Clone, serde::Deserialize, serde::Serialize, ToSchema)]
pub struct FeatureMetadata {
    /// Redirection response coming in request as metadata field only for redirection scenarios
    #[schema(value_type = Option<RedirectResponse>)]
    pub redirect_response: Option<RedirectResponse>,
    /// Additional tags to be used for global search
    #[schema(value_type = Option<Vec<String>>)]
    pub search_tags: Option<Vec<HashedString<WithType>>>,
    /// Recurring payment details required for apple pay Merchant Token
    pub apple_pay_recurring_details: Option<ApplePayRecurringDetails>,
    /// revenue recovery data for payment intent
    pub payment_revenue_recovery_metadata: Option<PaymentRevenueRecoveryMetadata>,
}

#[cfg(feature = "v2")]
impl FeatureMetadata {
    pub fn get_retry_count(&self) -> Option<u16> {
        self.payment_revenue_recovery_metadata
            .as_ref()
            .map(|metadata| metadata.total_retry_count)
    }

    pub fn set_payment_revenue_recovery_metadata_using_api(
        self,
        payment_revenue_recovery_metadata: PaymentRevenueRecoveryMetadata,
    ) -> Self {
        Self {
            redirect_response: self.redirect_response,
            search_tags: self.search_tags,
            apple_pay_recurring_details: self.apple_pay_recurring_details,
            payment_revenue_recovery_metadata: Some(payment_revenue_recovery_metadata),
        }
    }
}

/// additional data that might be required by hyperswitch
#[cfg(feature = "v1")]
#[derive(Debug, Clone, serde::Deserialize, serde::Serialize, ToSchema)]
pub struct FeatureMetadata {
    /// Redirection response coming in request as metadata field only for redirection scenarios
    #[schema(value_type = Option<RedirectResponse>)]
    pub redirect_response: Option<RedirectResponse>,
    /// Additional tags to be used for global search
    #[schema(value_type = Option<Vec<String>>)]
    pub search_tags: Option<Vec<HashedString<WithType>>>,
    /// Recurring payment details required for apple pay Merchant Token
    pub apple_pay_recurring_details: Option<ApplePayRecurringDetails>,
}

#[derive(Debug, Clone, serde::Deserialize, serde::Serialize, ToSchema)]
pub struct ApplePayRecurringDetails {
    /// A description of the recurring payment that Apple Pay displays to the user in the payment sheet
    pub payment_description: String,
    /// The regular billing cycle for the recurring payment, including start and end dates, an interval, and an interval count
    pub regular_billing: ApplePayRegularBillingDetails,
    /// A localized billing agreement that the payment sheet displays to the user before the user authorizes the payment
    pub billing_agreement: Option<String>,
    /// A URL to a web page where the user can update or delete the payment method for the recurring payment
    #[schema(value_type = String, example = "https://hyperswitch.io")]
    pub management_url: common_utils::types::Url,
}

#[derive(Debug, Clone, serde::Deserialize, serde::Serialize, ToSchema)]
pub struct ApplePayRegularBillingDetails {
    /// The label that Apple Pay displays to the user in the payment sheet with the recurring details
    pub label: String,
    /// The date of the first payment
    #[schema(example = "2023-09-10T23:59:59Z")]
    #[serde(default, with = "common_utils::custom_serde::iso8601::option")]
    pub recurring_payment_start_date: Option<PrimitiveDateTime>,
    /// The date of the final payment
    #[schema(example = "2023-09-10T23:59:59Z")]
    #[serde(default, with = "common_utils::custom_serde::iso8601::option")]
    pub recurring_payment_end_date: Option<PrimitiveDateTime>,
    /// The amount of time — in calendar units, such as day, month, or year — that represents a fraction of the total payment interval
    pub recurring_payment_interval_unit: Option<RecurringPaymentIntervalUnit>,
    /// The number of interval units that make up the total payment interval
    pub recurring_payment_interval_count: Option<i32>,
}

#[derive(Debug, Clone, Eq, PartialEq, serde::Deserialize, serde::Serialize, ToSchema)]
#[serde(rename_all = "snake_case")]
pub enum RecurringPaymentIntervalUnit {
    Year,
    Month,
    Day,
    Hour,
    Minute,
}

///frm message is an object sent inside the payments response...when frm is invoked, its value is Some(...), else its None
#[derive(Clone, Debug, serde::Deserialize, serde::Serialize, PartialEq, ToSchema)]
pub struct FrmMessage {
    pub frm_name: String,
    pub frm_transaction_id: Option<String>,
    pub frm_transaction_type: Option<String>,
    pub frm_status: Option<String>,
    pub frm_score: Option<i32>,
    pub frm_reason: Option<serde_json::Value>,
    pub frm_error: Option<String>,
}

#[cfg(feature = "v2")]
mod payment_id_type {
    use std::{borrow::Cow, fmt};

    use serde::{
        de::{self, Visitor},
        Deserializer,
    };

    use super::PaymentIdType;

    struct PaymentIdVisitor;
    struct OptionalPaymentIdVisitor;

    impl Visitor<'_> for PaymentIdVisitor {
        type Value = PaymentIdType;

        fn expecting(&self, formatter: &mut fmt::Formatter<'_>) -> fmt::Result {
            formatter.write_str("payment id")
        }

        fn visit_str<E>(self, value: &str) -> Result<Self::Value, E>
        where
            E: de::Error,
        {
            common_utils::id_type::GlobalPaymentId::try_from(Cow::Owned(value.to_string()))
                .map_err(de::Error::custom)
                .map(PaymentIdType::PaymentIntentId)
        }
    }

    impl<'de> Visitor<'de> for OptionalPaymentIdVisitor {
        type Value = Option<PaymentIdType>;

        fn expecting(&self, formatter: &mut fmt::Formatter<'_>) -> fmt::Result {
            formatter.write_str("payment id")
        }

        fn visit_some<D>(self, deserializer: D) -> Result<Self::Value, D::Error>
        where
            D: Deserializer<'de>,
        {
            deserializer.deserialize_any(PaymentIdVisitor).map(Some)
        }

        fn visit_none<E>(self) -> Result<Self::Value, E>
        where
            E: de::Error,
        {
            Ok(None)
        }

        fn visit_unit<E>(self) -> Result<Self::Value, E>
        where
            E: de::Error,
        {
            Ok(None)
        }
    }

    #[allow(dead_code)]
    pub(crate) fn deserialize<'a, D>(deserializer: D) -> Result<PaymentIdType, D::Error>
    where
        D: Deserializer<'a>,
    {
        deserializer.deserialize_any(PaymentIdVisitor)
    }

    #[allow(dead_code)]
    pub(crate) fn deserialize_option<'a, D>(
        deserializer: D,
    ) -> Result<Option<PaymentIdType>, D::Error>
    where
        D: Deserializer<'a>,
    {
        deserializer.deserialize_option(OptionalPaymentIdVisitor)
    }
}

#[cfg(feature = "v1")]
mod payment_id_type {
    use std::{borrow::Cow, fmt};

    use serde::{
        de::{self, Visitor},
        Deserializer,
    };

    use super::PaymentIdType;

    struct PaymentIdVisitor;
    struct OptionalPaymentIdVisitor;

    impl Visitor<'_> for PaymentIdVisitor {
        type Value = PaymentIdType;

        fn expecting(&self, formatter: &mut fmt::Formatter<'_>) -> fmt::Result {
            formatter.write_str("payment id")
        }

        fn visit_str<E>(self, value: &str) -> Result<Self::Value, E>
        where
            E: de::Error,
        {
            common_utils::id_type::PaymentId::try_from(Cow::Owned(value.to_string()))
                .map_err(de::Error::custom)
                .map(PaymentIdType::PaymentIntentId)
        }
    }

    impl<'de> Visitor<'de> for OptionalPaymentIdVisitor {
        type Value = Option<PaymentIdType>;

        fn expecting(&self, formatter: &mut fmt::Formatter<'_>) -> fmt::Result {
            formatter.write_str("payment id")
        }

        fn visit_some<D>(self, deserializer: D) -> Result<Self::Value, D::Error>
        where
            D: Deserializer<'de>,
        {
            deserializer.deserialize_any(PaymentIdVisitor).map(Some)
        }

        fn visit_none<E>(self) -> Result<Self::Value, E>
        where
            E: de::Error,
        {
            Ok(None)
        }

        fn visit_unit<E>(self) -> Result<Self::Value, E>
        where
            E: de::Error,
        {
            Ok(None)
        }
    }

    #[allow(dead_code)]
    pub(crate) fn deserialize<'a, D>(deserializer: D) -> Result<PaymentIdType, D::Error>
    where
        D: Deserializer<'a>,
    {
        deserializer.deserialize_any(PaymentIdVisitor)
    }

    pub(crate) fn deserialize_option<'a, D>(
        deserializer: D,
    ) -> Result<Option<PaymentIdType>, D::Error>
    where
        D: Deserializer<'a>,
    {
        deserializer.deserialize_option(OptionalPaymentIdVisitor)
    }
}

pub mod amount {
    use serde::de;

    use super::Amount;
    struct AmountVisitor;
    struct OptionalAmountVisitor;
    use crate::payments::MinorUnit;

    // This is defined to provide guarded deserialization of amount
    // which itself handles zero and non-zero values internally
    impl de::Visitor<'_> for AmountVisitor {
        type Value = Amount;

        fn expecting(&self, formatter: &mut std::fmt::Formatter<'_>) -> std::fmt::Result {
            write!(formatter, "amount as integer")
        }

        fn visit_u64<E>(self, v: u64) -> Result<Self::Value, E>
        where
            E: de::Error,
        {
            let v = i64::try_from(v).map_err(|_| {
                E::custom(format!(
                    "invalid value `{v}`, expected an integer between 0 and {}",
                    i64::MAX
                ))
            })?;
            self.visit_i64(v)
        }

        fn visit_i64<E>(self, v: i64) -> Result<Self::Value, E>
        where
            E: de::Error,
        {
            if v.is_negative() {
                return Err(E::custom(format!(
                    "invalid value `{v}`, expected a positive integer"
                )));
            }
            Ok(Amount::from(MinorUnit::new(v)))
        }
    }

    impl<'de> de::Visitor<'de> for OptionalAmountVisitor {
        type Value = Option<Amount>;

        fn expecting(&self, formatter: &mut std::fmt::Formatter<'_>) -> std::fmt::Result {
            write!(formatter, "option of amount (as integer)")
        }

        fn visit_some<D>(self, deserializer: D) -> Result<Self::Value, D::Error>
        where
            D: serde::Deserializer<'de>,
        {
            deserializer.deserialize_i64(AmountVisitor).map(Some)
        }

        fn visit_none<E>(self) -> Result<Self::Value, E>
        where
            E: de::Error,
        {
            Ok(None)
        }
    }

    #[allow(dead_code)]
    pub(crate) fn deserialize<'de, D>(deserializer: D) -> Result<Amount, D::Error>
    where
        D: de::Deserializer<'de>,
    {
        deserializer.deserialize_any(AmountVisitor)
    }
    pub(crate) fn deserialize_option<'de, D>(deserializer: D) -> Result<Option<Amount>, D::Error>
    where
        D: de::Deserializer<'de>,
    {
        deserializer.deserialize_option(OptionalAmountVisitor)
    }
}

#[cfg(test)]
mod tests {
    #![allow(clippy::unwrap_used)]
    use super::*;

    #[test]
    fn test_mandate_type() {
        let mandate_type = MandateType::default();
        assert_eq!(
            serde_json::to_string(&mandate_type).unwrap(),
            r#"{"multi_use":null}"#
        )
    }
}

#[derive(Default, Debug, serde::Deserialize, Clone, ToSchema, serde::Serialize)]
pub struct RetrievePaymentLinkRequest {
    /// It's a token used for client side verification.
    pub client_secret: Option<String>,
}

#[derive(Clone, Debug, serde::Serialize, PartialEq, ToSchema)]
pub struct PaymentLinkResponse {
    /// URL for rendering the open payment link
    pub link: String,
    /// URL for rendering the secure payment link
    pub secure_link: Option<String>,
    /// Identifier for the payment link
    pub payment_link_id: String,
}

#[derive(Clone, Debug, serde::Serialize, ToSchema)]
pub struct RetrievePaymentLinkResponse {
    /// Identifier for Payment Link
    pub payment_link_id: String,
    /// Identifier for Merchant
    #[schema(value_type = String)]
    pub merchant_id: id_type::MerchantId,
    /// Open payment link (without any security checks and listing SPMs)
    pub link_to_pay: String,
    /// The payment amount. Amount for the payment in the lowest denomination of the currency
    #[schema(value_type = i64, example = 6540)]
    pub amount: MinorUnit,
    /// Date and time of Payment Link creation
    #[serde(with = "common_utils::custom_serde::iso8601")]
    pub created_at: PrimitiveDateTime,
    /// Date and time of Expiration for Payment Link
    #[serde(with = "common_utils::custom_serde::iso8601::option")]
    pub expiry: Option<PrimitiveDateTime>,
    /// Description for Payment Link
    pub description: Option<String>,
    /// Status Of the Payment Link
    pub status: PaymentLinkStatus,
    #[schema(value_type = Option<Currency>)]
    pub currency: Option<api_enums::Currency>,
    /// Secure payment link (with security checks and listing saved payment methods)
    pub secure_link: Option<String>,
}

#[derive(Clone, Debug, serde::Deserialize, ToSchema, serde::Serialize)]
pub struct PaymentLinkInitiateRequest {
    #[schema(value_type = String)]
    pub merchant_id: id_type::MerchantId,
    #[schema(value_type = String)]
    pub payment_id: id_type::PaymentId,
}

#[derive(Debug, serde::Serialize)]
#[serde(untagged)]
pub enum PaymentLinkData {
    PaymentLinkDetails(Box<PaymentLinkDetails>),
    PaymentLinkStatusDetails(Box<PaymentLinkStatusDetails>),
}

#[derive(Debug, serde::Serialize, Clone)]
pub struct PaymentLinkDetails {
    pub amount: StringMajorUnit,
    pub currency: api_enums::Currency,
    pub pub_key: String,
    pub client_secret: String,
    pub payment_id: id_type::PaymentId,
    #[serde(with = "common_utils::custom_serde::iso8601")]
    pub session_expiry: PrimitiveDateTime,
    pub merchant_logo: String,
    pub return_url: String,
    pub merchant_name: String,
    pub order_details: Option<Vec<OrderDetailsWithStringAmount>>,
    pub max_items_visible_after_collapse: i8,
    pub theme: String,
    pub merchant_description: Option<String>,
    pub sdk_layout: String,
    pub display_sdk_only: bool,
    pub hide_card_nickname_field: bool,
    pub show_card_form_by_default: bool,
    pub locale: Option<String>,
    pub transaction_details: Option<Vec<admin::PaymentLinkTransactionDetails>>,
    pub background_image: Option<admin::PaymentLinkBackgroundImageConfig>,
    pub details_layout: Option<api_enums::PaymentLinkDetailsLayout>,
    pub branding_visibility: Option<bool>,
    pub payment_button_text: Option<String>,
    pub skip_status_screen: Option<bool>,
    pub custom_message_for_card_terms: Option<String>,
    pub payment_button_colour: Option<String>,
    pub payment_button_text_colour: Option<String>,
    pub background_colour: Option<String>,
    pub sdk_ui_rules: Option<HashMap<String, HashMap<String, String>>>,
    pub status: api_enums::IntentStatus,
    pub enable_button_only_on_form_ready: bool,
    pub payment_form_header_text: Option<String>,
    pub payment_form_label_type: Option<api_enums::PaymentLinkSdkLabelType>,
    pub show_card_terms: Option<api_enums::PaymentLinkShowSdkTerms>,
    pub is_setup_mandate_flow: Option<bool>,
    pub capture_method: Option<common_enums::CaptureMethod>,
    pub setup_future_usage_applied: Option<common_enums::FutureUsage>,
    pub color_icon_card_cvc_error: Option<String>,
}

#[derive(Debug, serde::Serialize, Clone)]
pub struct SecurePaymentLinkDetails {
    pub enabled_saved_payment_method: bool,
    pub hide_card_nickname_field: bool,
    pub show_card_form_by_default: bool,
    #[serde(flatten)]
    pub payment_link_details: PaymentLinkDetails,
    pub payment_button_text: Option<String>,
    pub skip_status_screen: Option<bool>,
    pub custom_message_for_card_terms: Option<String>,
    pub payment_button_colour: Option<String>,
    pub payment_button_text_colour: Option<String>,
    pub background_colour: Option<String>,
    pub sdk_ui_rules: Option<HashMap<String, HashMap<String, String>>>,
    pub enable_button_only_on_form_ready: bool,
    pub payment_form_header_text: Option<String>,
    pub payment_form_label_type: Option<api_enums::PaymentLinkSdkLabelType>,
    pub show_card_terms: Option<api_enums::PaymentLinkShowSdkTerms>,
    pub color_icon_card_cvc_error: Option<String>,
}

#[derive(Debug, serde::Serialize)]
pub struct PaymentLinkStatusDetails {
    pub amount: StringMajorUnit,
    pub currency: api_enums::Currency,
    pub payment_id: id_type::PaymentId,
    pub merchant_logo: String,
    pub merchant_name: String,
    #[serde(with = "common_utils::custom_serde::iso8601")]
    pub created: PrimitiveDateTime,
    pub status: PaymentLinkStatusWrap,
    pub error_code: Option<String>,
    pub error_message: Option<String>,
    pub redirect: bool,
    pub theme: String,
    pub return_url: String,
    pub locale: Option<String>,
    pub transaction_details: Option<Vec<admin::PaymentLinkTransactionDetails>>,
    pub unified_code: Option<String>,
    pub unified_message: Option<String>,
    pub capture_method: Option<common_enums::CaptureMethod>,
    pub setup_future_usage_applied: Option<common_enums::FutureUsage>,
}

#[derive(Clone, Debug, serde::Deserialize, ToSchema, serde::Serialize)]
#[serde(deny_unknown_fields)]
pub struct PaymentLinkListConstraints {
    /// limit on the number of objects to return
    pub limit: Option<i64>,

    /// The time at which payment link is created
    #[schema(example = "2022-09-10T10:11:12Z")]
    #[serde(default, with = "common_utils::custom_serde::iso8601::option")]
    pub created: Option<PrimitiveDateTime>,

    /// Time less than the payment link created time
    #[schema(example = "2022-09-10T10:11:12Z")]
    #[serde(
        default,
        with = "common_utils::custom_serde::iso8601::option",
        rename = "created.lt"
    )]
    pub created_lt: Option<PrimitiveDateTime>,

    /// Time greater than the payment link created time
    #[schema(example = "2022-09-10T10:11:12Z")]
    #[serde(
        default,
        with = "common_utils::custom_serde::iso8601::option",
        rename = "created.gt"
    )]
    pub created_gt: Option<PrimitiveDateTime>,

    /// Time less than or equals to the payment link created time
    #[schema(example = "2022-09-10T10:11:12Z")]
    #[serde(
        default,
        with = "common_utils::custom_serde::iso8601::option",
        rename = "created.lte"
    )]
    pub created_lte: Option<PrimitiveDateTime>,

    /// Time greater than or equals to the payment link created time
    #[schema(example = "2022-09-10T10:11:12Z")]
    #[serde(default, with = "common_utils::custom_serde::iso8601::option")]
    #[serde(rename = "created.gte")]
    pub created_gte: Option<PrimitiveDateTime>,
}

#[derive(Clone, Debug, serde::Serialize, ToSchema)]
pub struct PaymentLinkListResponse {
    /// The number of payment links included in the list
    pub size: usize,
    // The list of payment link response objects
    pub data: Vec<PaymentLinkResponse>,
}

/// Configure a custom payment link for the particular payment
#[derive(Clone, Debug, serde::Deserialize, serde::Serialize, PartialEq, ToSchema)]
pub struct PaymentCreatePaymentLinkConfig {
    #[serde(flatten)]
    #[schema(value_type = Option<PaymentLinkConfigRequest>)]
    /// Theme config for the particular payment
    pub theme_config: admin::PaymentLinkConfigRequest,
}

#[derive(Debug, Default, Eq, PartialEq, serde::Deserialize, serde::Serialize, Clone, ToSchema)]
pub struct OrderDetailsWithStringAmount {
    /// Name of the product that is being purchased
    #[schema(max_length = 255, example = "shirt")]
    pub product_name: String,
    /// The quantity of the product to be purchased
    #[schema(example = 1)]
    pub quantity: u16,
    /// the amount per quantity of product
    pub amount: StringMajorUnit,
    /// Product Image link
    pub product_img_link: Option<String>,
}

/// Status Of the Payment Link
#[derive(PartialEq, Debug, Clone, serde::Serialize, serde::Deserialize, ToSchema)]
#[serde(rename_all = "snake_case")]
pub enum PaymentLinkStatus {
    Active,
    Expired,
}

#[derive(PartialEq, Debug, Clone, serde::Serialize, serde::Deserialize, ToSchema)]
#[serde(rename_all = "snake_case")]
#[serde(untagged)]
pub enum PaymentLinkStatusWrap {
    PaymentLinkStatus(PaymentLinkStatus),
    IntentStatus(api_enums::IntentStatus),
}

#[derive(Debug, Default, serde::Deserialize, serde::Serialize, Clone, ToSchema)]
pub struct ExtendedCardInfoResponse {
    // Encrypted customer payment method data
    pub payload: String,
}

#[derive(Debug, Clone, Eq, PartialEq, serde::Serialize, ToSchema)]
pub struct ClickToPaySessionResponse {
    pub dpa_id: String,
    pub dpa_name: String,
    pub locale: String,
    #[schema(value_type = Vec<CardNetwork>, example = "[Visa, Mastercard]")]
    pub card_brands: HashSet<api_enums::CardNetwork>,
    pub acquirer_bin: String,
    pub acquirer_merchant_id: String,
    pub merchant_category_code: String,
    pub merchant_country_code: String,
    #[schema(value_type = String, example = "38.02")]
    pub transaction_amount: StringMajorUnit,
    #[schema(value_type = Currency)]
    pub transaction_currency_code: common_enums::Currency,
    #[schema(value_type = Option<String>, max_length = 255, example = "9123456789")]
    pub phone_number: Option<Secret<String>>,
    #[schema(max_length = 255, value_type = Option<String>, example = "johntest@test.com")]
    pub email: Option<Email>,
    pub phone_country_code: Option<String>,
    /// provider Eg: Visa, Mastercard
    #[schema(value_type = Option<CtpServiceProvider>)]
    pub provider: Option<api_enums::CtpServiceProvider>,
    pub dpa_client_id: Option<String>,
}

#[cfg(feature = "v1")]
#[cfg(test)]
mod payments_request_api_contract {
    #![allow(clippy::unwrap_used)]
    #![allow(clippy::panic)]
    use std::str::FromStr;

    use super::*;

    #[test]
    fn test_successful_card_deser() {
        let payments_request = r#"
        {
            "amount": 6540,
            "currency": "USD",
            "payment_method": "card",
            "payment_method_data": {
                "card": {
                    "card_number": "4242424242424242",
                    "card_exp_month": "10",
                    "card_exp_year": "25",
                    "card_holder_name": "joseph Doe",
                    "card_cvc": "123"
                }
            }
        }
        "#;

        let expected_card_number_string = "4242424242424242";
        let expected_card_number = CardNumber::from_str(expected_card_number_string).unwrap();

        let payments_request = serde_json::from_str::<PaymentsRequest>(payments_request);
        assert!(payments_request.is_ok());

        if let Some(PaymentMethodData::Card(card_data)) = payments_request
            .unwrap()
            .payment_method_data
            .unwrap()
            .payment_method_data
        {
            assert_eq!(card_data.card_number, expected_card_number);
        } else {
            panic!("Received unexpected response")
        }
    }

    #[test]
    fn test_successful_payment_method_reward() {
        let payments_request = r#"
        {
            "amount": 6540,
            "currency": "USD",
            "payment_method": "reward",
            "payment_method_data": "reward",
            "payment_method_type": "evoucher"
        }
        "#;

        let payments_request = serde_json::from_str::<PaymentsRequest>(payments_request);
        assert!(payments_request.is_ok());
        assert_eq!(
            payments_request
                .unwrap()
                .payment_method_data
                .unwrap()
                .payment_method_data,
            Some(PaymentMethodData::Reward)
        );
    }

    #[test]
    fn test_payment_method_data_with_payment_method_billing() {
        let payments_request = r#"
        {
            "amount": 6540,
            "currency": "USD",
            "payment_method_data": {
                "billing": {
                    "address": {
                        "line1": "1467",
                        "line2": "Harrison Street",
                        "city": "San Fransico",
                        "state": "California",
                        "zip": "94122",
                        "country": "US",
                        "first_name": "Narayan",
                        "last_name": "Bhat"
                    }
                }
            }
        }
        "#;

        let payments_request = serde_json::from_str::<PaymentsRequest>(payments_request);
        assert!(payments_request.is_ok());
        assert!(payments_request
            .unwrap()
            .payment_method_data
            .unwrap()
            .billing
            .is_some());
    }
}

#[cfg(test)]
mod payments_response_api_contract {
    #![allow(clippy::unwrap_used)]
    use super::*;

    #[derive(Debug, serde::Serialize)]
    struct TestPaymentsResponse {
        #[serde(serialize_with = "serialize_payment_method_data_response")]
        payment_method_data: Option<PaymentMethodDataResponseWithBilling>,
    }

    #[test]
    fn test_reward_payment_response() {
        let payment_method_response_with_billing = PaymentMethodDataResponseWithBilling {
            payment_method_data: Some(PaymentMethodDataResponse::Reward {}),
            billing: None,
        };

        let payments_response = TestPaymentsResponse {
            payment_method_data: Some(payment_method_response_with_billing),
        };

        let expected_response = r#"{"payment_method_data":"reward"}"#;

        let stringified_payments_response = payments_response.encode_to_string_of_json();
        assert_eq!(stringified_payments_response.unwrap(), expected_response);
    }
}

/// Set of tests to extract billing details from payment method data
/// These are required for backwards compatibility
#[cfg(test)]
mod billing_from_payment_method_data {
    #![allow(clippy::unwrap_used)]
    use common_enums::CountryAlpha2;
    use masking::ExposeOptionInterface;

    use super::*;

    const TEST_COUNTRY: CountryAlpha2 = CountryAlpha2::US;
    const TEST_FIRST_NAME: &str = "John";
    const TEST_LAST_NAME: &str = "Wheat Dough";
    const TEST_FULL_NAME: &str = "John Wheat Dough";
    const TEST_FIRST_NAME_SINGLE: &str = "John";

    #[test]
    fn test_wallet_payment_method_data_paypal() {
        let test_email: Email = Email::try_from("example@example.com".to_string()).unwrap();

        let paypal_wallet_payment_method_data =
            PaymentMethodData::Wallet(WalletData::PaypalRedirect(PaypalRedirection {
                email: Some(test_email.clone()),
            }));

        let billing_address = paypal_wallet_payment_method_data
            .get_billing_address()
            .unwrap();

        assert_eq!(billing_address.email.unwrap(), test_email);

        assert!(billing_address.address.is_none());
        assert!(billing_address.phone.is_none());
    }

    #[test]
    fn test_bank_redirect_payment_method_data_eps() {
        let test_email = Email::try_from("example@example.com".to_string()).unwrap();
        let test_first_name = Secret::new(String::from("Chaser"));

        let bank_redirect_billing = BankRedirectBilling {
            billing_name: Some(test_first_name.clone()),
            email: Some(test_email.clone()),
        };

        let eps_bank_redirect_payment_method_data =
            PaymentMethodData::BankRedirect(BankRedirectData::Eps {
                billing_details: Some(bank_redirect_billing),
                bank_name: None,
                country: Some(TEST_COUNTRY),
            });

        let billing_address = eps_bank_redirect_payment_method_data
            .get_billing_address()
            .unwrap();

        let address_details = billing_address.address.unwrap();

        assert_eq!(billing_address.email.unwrap(), test_email);
        assert_eq!(address_details.country.unwrap(), TEST_COUNTRY);
        assert_eq!(address_details.first_name.unwrap(), test_first_name);
        assert!(billing_address.phone.is_none());
    }

    #[test]
    fn test_paylater_payment_method_data_klarna() {
        let test_email: Email = Email::try_from("example@example.com".to_string()).unwrap();

        let klarna_paylater_payment_method_data =
            PaymentMethodData::PayLater(PayLaterData::KlarnaRedirect {
                billing_email: Some(test_email.clone()),
                billing_country: Some(TEST_COUNTRY),
            });

        let billing_address = klarna_paylater_payment_method_data
            .get_billing_address()
            .unwrap();

        assert_eq!(billing_address.email.unwrap(), test_email);
        assert_eq!(
            billing_address.address.unwrap().country.unwrap(),
            TEST_COUNTRY
        );
        assert!(billing_address.phone.is_none());
    }

    #[test]
    fn test_bank_debit_payment_method_data_ach() {
        let test_email = Email::try_from("example@example.com".to_string()).unwrap();
        let test_first_name = Secret::new(String::from("Chaser"));

        let bank_redirect_billing = BankDebitBilling {
            name: Some(test_first_name.clone()),
            address: None,
            email: Some(test_email.clone()),
        };

        let ach_bank_debit_payment_method_data =
            PaymentMethodData::BankDebit(BankDebitData::AchBankDebit {
                billing_details: Some(bank_redirect_billing),
                account_number: Secret::new("1234".to_string()),
                routing_number: Secret::new("1235".to_string()),
                card_holder_name: None,
                bank_account_holder_name: None,
                bank_name: None,
                bank_type: None,
                bank_holder_type: None,
            });

        let billing_address = ach_bank_debit_payment_method_data
            .get_billing_address()
            .unwrap();

        let address_details = billing_address.address.unwrap();

        assert_eq!(billing_address.email.unwrap(), test_email);
        assert_eq!(address_details.first_name.unwrap(), test_first_name);
        assert!(billing_address.phone.is_none());
    }

    #[test]
    fn test_card_payment_method_data() {
        let card_payment_method_data = PaymentMethodData::Card(Card {
            card_holder_name: Some(Secret::new(TEST_FIRST_NAME_SINGLE.into())),
            ..Default::default()
        });

        let billing_address = card_payment_method_data.get_billing_address();

        let billing_address = billing_address.unwrap();

        assert_eq!(
            billing_address.address.unwrap().first_name.expose_option(),
            Some(TEST_FIRST_NAME_SINGLE.into())
        );
    }

    #[test]
    fn test_card_payment_method_data_empty() {
        let card_payment_method_data = PaymentMethodData::Card(Card::default());

        let billing_address = card_payment_method_data.get_billing_address();

        assert!(billing_address.is_none());
    }

    #[test]
    fn test_card_payment_method_data_full_name() {
        let card_payment_method_data = PaymentMethodData::Card(Card {
            card_holder_name: Some(Secret::new(TEST_FULL_NAME.into())),
            ..Default::default()
        });

        let billing_details = card_payment_method_data.get_billing_address().unwrap();
        let billing_address = billing_details.address.unwrap();

        assert_eq!(
            billing_address.first_name.expose_option(),
            Some(TEST_FIRST_NAME.into())
        );

        assert_eq!(
            billing_address.last_name.expose_option(),
            Some(TEST_LAST_NAME.into())
        );
    }

    #[test]
    fn test_card_payment_method_data_empty_string() {
        let card_payment_method_data = PaymentMethodData::Card(Card {
            card_holder_name: Some(Secret::new("".to_string())),
            ..Default::default()
        });

        let billing_details = card_payment_method_data.get_billing_address();

        assert!(billing_details.is_none());
    }
}

#[cfg(feature = "v2")]
#[derive(Debug, Clone, Serialize, Deserialize, ToSchema)]
pub struct PaymentRevenueRecoveryMetadata {
    /// Total number of billing connector + recovery retries for a payment intent.
    #[schema(value_type = u16,example = "1")]
    pub total_retry_count: u16,
    /// Flag for the payment connector's call
    pub payment_connector_transmission: Option<PaymentConnectorTransmission>,
    /// Billing Connector Id to update the invoices
    #[schema(value_type = String, example = "mca_1234567890")]
    pub billing_connector_id: id_type::MerchantConnectorAccountId,
    /// Payment Connector Id to retry the payments
    #[schema(value_type = String, example = "mca_1234567890")]
    pub active_attempt_payment_connector_id: id_type::MerchantConnectorAccountId,
    /// Billing Connector Payment Details
    #[schema(value_type = BillingConnectorPaymentDetails)]
    pub billing_connector_payment_details: BillingConnectorPaymentDetails,
    /// Payment Method Type
    #[schema(example = "pay_later", value_type = PaymentMethod)]
    pub payment_method_type: common_enums::PaymentMethod,
    /// PaymentMethod Subtype
    #[schema(example = "klarna", value_type = PaymentMethodType)]
    pub payment_method_subtype: common_enums::PaymentMethodType,
    /// The name of the payment connector through which the payment attempt was made.
    #[schema(value_type = Connector, example = "stripe")]
    pub connector: common_enums::connector_enums::Connector,
    #[schema(value_type = BillingConnectorPaymentMethodDetails)]
    /// Extra Payment Method Details that are needed to be stored
    pub billing_connector_payment_method_details: Option<BillingConnectorPaymentMethodDetails>,
    /// Invoice Next billing time
    #[serde(default, with = "common_utils::custom_serde::iso8601::option")]
    pub invoice_next_billing_time: Option<PrimitiveDateTime>,
    /// First Payment Attempt Payment Gateway Error Code
    #[schema(value_type = Option<String>, example = "card_declined")]
    pub first_payment_attempt_pg_error_code: Option<String>,
    /// First Payment Attempt Network Error Code
    #[schema(value_type = Option<String>, example = "05")]
    pub first_payment_attempt_network_decline_code: Option<String>,
    /// First Payment Attempt Network Advice Code
    #[schema(value_type = Option<String>, example = "02")]
    pub first_payment_attempt_network_advice_code: Option<String>,
}

#[cfg(feature = "v2")]
#[derive(Debug, Clone, PartialEq, Deserialize, Serialize, ToSchema)]
#[serde(rename_all = "snake_case", tag = "type", content = "value")]
pub enum BillingConnectorPaymentMethodDetails {
    Card(BillingConnectorAdditionalCardInfo),
}

#[cfg(feature = "v2")]
#[derive(Debug, Clone, PartialEq, Deserialize, Serialize, ToSchema)]
pub struct BillingConnectorAdditionalCardInfo {
    #[schema(value_type = CardNetwork, example = "Visa")]
    /// Card Network
    pub card_network: Option<common_enums::enums::CardNetwork>,
    #[schema(value_type = Option<String>, example = "JP MORGAN CHASE")]
    /// Card Issuer
    pub card_issuer: Option<String>,
}

#[cfg(feature = "v2")]
impl PaymentRevenueRecoveryMetadata {
    pub fn set_payment_transmission_field_for_api_request(
        &mut self,
        payment_connector_transmission: PaymentConnectorTransmission,
    ) {
        self.payment_connector_transmission = Some(payment_connector_transmission);
    }
    pub fn get_payment_token_for_api_request(&self) -> mandates::ProcessorPaymentToken {
        mandates::ProcessorPaymentToken {
            processor_payment_token: self
                .billing_connector_payment_details
                .payment_processor_token
                .clone(),
            merchant_connector_id: Some(self.active_attempt_payment_connector_id.clone()),
        }
    }
    pub fn get_merchant_connector_id_for_api_request(&self) -> id_type::MerchantConnectorAccountId {
        self.active_attempt_payment_connector_id.clone()
    }
}

#[derive(Debug, Clone, Serialize, Deserialize, ToSchema)]
#[cfg(feature = "v2")]
pub struct BillingConnectorPaymentDetails {
    /// Payment Processor Token to process the Revenue Recovery Payment
    pub payment_processor_token: String,
    /// Billing Connector's Customer Id
    pub connector_customer_id: String,
}

// Serialize is required because the api event requires Serialize to be implemented
#[derive(Debug, serde::Serialize, serde::Deserialize, Clone, ToSchema)]
#[serde(deny_unknown_fields)]
#[cfg(feature = "v2")]
pub struct PaymentsAttemptRecordRequest {
    /// The amount details for the payment attempt.
    pub amount_details: PaymentAttemptAmountDetails,

    #[schema(value_type = AttemptStatus, example = "charged")]
    pub status: enums::AttemptStatus,

    /// The billing details of the payment attempt. This address will be used for invoicing.
    pub billing: Option<Address>,

    /// The shipping address for the payment attempt.
    pub shipping: Option<Address>,

    /// Error details provided by the billing processor.
    pub error: Option<RecordAttemptErrorDetails>,

    /// A description for the payment attempt.
    #[schema(example = "It's my first payment request", value_type = Option<String>)]
    pub description: Option<common_utils::types::Description>,

    /// A unique identifier for a payment provided by the connector.
    pub connector_transaction_id: Option<common_utils::types::ConnectorTransactionId>,

    /// The payment method type used for payment attempt.
    #[schema(value_type = PaymentMethod, example = "bank_transfer")]
    pub payment_method_type: api_enums::PaymentMethod,

    /// The name of the payment connector through which the payment attempt was made.
    #[schema(value_type = Option<Connector>, example = "stripe")]
    pub connector: Option<common_enums::connector_enums::Connector>,

    /// Billing connector id to update the invoices.
    #[schema(value_type = String, example = "mca_1234567890")]
    pub billing_connector_id: id_type::MerchantConnectorAccountId,

    /// Billing connector id to update the invoices.
    #[schema(value_type = String, example = "mca_1234567890")]
    pub payment_merchant_connector_id: Option<id_type::MerchantConnectorAccountId>,

    /// The payment method subtype to be used for the payment. This should match with the `payment_method_data` provided
    #[schema(value_type = PaymentMethodType, example = "apple_pay")]
    pub payment_method_subtype: api_enums::PaymentMethodType,

    /// The payment instrument data to be used for the payment attempt.
    pub payment_method_data: Option<PaymentMethodDataRequest>,

    /// Metadata is useful for storing additional, unstructured information on an object.
    #[schema(value_type = Option<Object>, example = r#"{ "udf1": "some-value", "udf2": "some-value" }"#)]
    pub metadata: Option<pii::SecretSerdeValue>,

    /// Additional data that might be required by hyperswitch based on the requested features by the merchants.
    pub feature_metadata: Option<PaymentAttemptFeatureMetadata>,

    /// The time at which payment attempt was created.
    #[schema(example = "2022-09-10T10:11:12Z")]
    #[serde(default, with = "common_utils::custom_serde::iso8601::option")]
    pub transaction_created_at: Option<PrimitiveDateTime>,

    /// payment method token at payment processor end.
    #[schema(value_type = String, example = "1234567890")]
    pub processor_payment_method_token: String,

    /// customer id at payment connector for which mandate is attached.
    #[schema(value_type = String, example = "cust_12345")]
    pub connector_customer_id: String,

    /// Number of attempts made for invoice
    #[schema(value_type = Option<u16>, example = 1)]
    pub retry_count: Option<u16>,

    /// Next Billing time of the Invoice
    #[schema(example = "2022-09-10T10:11:12Z")]
    #[serde(default, with = "common_utils::custom_serde::iso8601::option")]
    pub invoice_next_billing_time: Option<PrimitiveDateTime>,

    /// source where the payment was triggered by
    #[schema(value_type = TriggeredBy, example = "internal" )]
    pub triggered_by: common_enums::TriggeredBy,

    #[schema(value_type = CardNetwork, example = "Visa" )]
    /// card_network
    pub card_network: Option<common_enums::CardNetwork>,

    #[schema(example = "Chase")]
    /// Card Issuer
    pub card_issuer: Option<String>,
}

/// Error details for the payment
#[cfg(feature = "v2")]
#[derive(Debug, serde::Serialize, serde::Deserialize, Clone, ToSchema)]
pub struct RecordAttemptErrorDetails {
    /// error code sent by billing connector.
    pub code: String,
    /// error message sent by billing connector.
    pub message: String,
    /// This field can be returned for both approved and refused Mastercard payments.
    /// This code provides additional information about the type of transaction or the reason why the payment failed.
    /// If the payment failed, the network advice code gives guidance on if and when you can retry the payment.
    pub network_advice_code: Option<String>,
    /// For card errors resulting from a card issuer decline, a brand specific 2, 3, or 4 digit code which indicates the reason the authorization failed.
    pub network_decline_code: Option<String>,
    /// A string indicating how to proceed with an network error if payment gateway provide one. This is used to understand the network error code better.
    pub network_error_message: Option<String>,
}<|MERGE_RESOLUTION|>--- conflicted
+++ resolved
@@ -293,10 +293,7 @@
 #[cfg(feature = "v2")]
 #[derive(Debug, serde::Serialize, serde::Deserialize, Clone, ToSchema)]
 pub struct PaymentAttemptListRequest {
-<<<<<<< HEAD
-=======
     #[schema(value_type = String)]
->>>>>>> 7943fb4b
     pub payment_intent_id: id_type::GlobalPaymentId,
 }
 
