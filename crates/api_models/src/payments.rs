use std::num::NonZeroI64;

use common_utils::{errors, ext_traits::Encode, pii};
use masking::{PeekInterface, Secret};
use router_derive::Setter;
use time::PrimitiveDateTime;
use utoipa::ToSchema;

use crate::{enums as api_enums, refunds};

#[derive(Clone, Copy, Debug, Eq, PartialEq)]
pub enum PaymentOp {
    Create,
    Update,
    Confirm,
}

#[derive(Default, Debug, serde::Deserialize, serde::Serialize, Clone)]
#[serde(deny_unknown_fields)]
pub struct PaymentsRequest {
    #[serde(default, deserialize_with = "payment_id_type::deserialize_option")]
    pub payment_id: Option<PaymentIdType>,
    pub merchant_id: Option<String>,
    #[serde(default, deserialize_with = "amount::deserialize_option")]
    pub amount: Option<Amount>,
    pub connector: Option<api_enums::Connector>,
    pub currency: Option<api_enums::Currency>,
    pub capture_method: Option<api_enums::CaptureMethod>,
    pub amount_to_capture: Option<i64>,
    #[serde(default, with = "common_utils::custom_serde::iso8601::option")]
    pub capture_on: Option<PrimitiveDateTime>,
    pub confirm: Option<bool>,
    pub customer_id: Option<String>,
    pub email: Option<Secret<String, pii::Email>>,
    pub name: Option<Secret<String>>,
    pub phone: Option<Secret<String>>,
    pub phone_country_code: Option<String>,
    pub off_session: Option<bool>,
    pub description: Option<String>,
    pub return_url: Option<String>,
    pub setup_future_usage: Option<api_enums::FutureUsage>,
    pub authentication_type: Option<api_enums::AuthenticationType>,
    pub payment_method_data: Option<PaymentMethod>,
    pub payment_method: Option<api_enums::PaymentMethodType>,
    pub payment_token: Option<String>,
    pub card_cvc: Option<Secret<String>>,
    pub shipping: Option<Address>,
    pub billing: Option<Address>,
    pub statement_descriptor_name: Option<String>,
    pub statement_descriptor_suffix: Option<String>,
    pub metadata: Option<Metadata>,
    pub client_secret: Option<String>,
    pub mandate_data: Option<MandateData>,
    pub mandate_id: Option<String>,
    pub browser_info: Option<serde_json::Value>,
}

#[derive(Default, Debug, serde::Deserialize, serde::Serialize, Clone, Copy, PartialEq, Eq)]
pub enum Amount {
    Value(NonZeroI64),
    #[default]
    Zero,
}

impl From<Amount> for i64 {
    fn from(amount: Amount) -> Self {
        match amount {
            Amount::Value(val) => val.get(),
            Amount::Zero => 0,
        }
    }
}

impl From<i64> for Amount {
    fn from(val: i64) -> Self {
        NonZeroI64::new(val).map_or(Self::Zero, Amount::Value)
    }
}

#[derive(Default, Debug, serde::Deserialize, serde::Serialize, Clone)]
#[serde(deny_unknown_fields)]
pub struct PaymentsRedirectRequest {
    pub payment_id: String,
    pub merchant_id: String,
    pub connector: String,
    pub param: String,
}

#[derive(Default, Debug, serde::Deserialize, serde::Serialize, Clone)]
#[serde(deny_unknown_fields)]
pub struct VerifyRequest {
    // The merchant_id is generated through api key
    // and is later passed in the struct
    pub merchant_id: Option<String>,
    pub customer_id: Option<String>,
    pub email: Option<Secret<String, pii::Email>>,
    pub name: Option<Secret<String>>,
    pub phone: Option<Secret<String>>,
    pub phone_country_code: Option<String>,
    pub payment_method: Option<api_enums::PaymentMethodType>,
    pub payment_method_data: Option<PaymentMethod>,
    pub payment_token: Option<String>,
    pub mandate_data: Option<MandateData>,
    pub setup_future_usage: Option<api_enums::FutureUsage>,
    pub off_session: Option<bool>,
    pub client_secret: Option<String>,
}

impl From<PaymentsRequest> for VerifyRequest {
    fn from(item: PaymentsRequest) -> Self {
        Self {
            client_secret: item.client_secret,
            merchant_id: item.merchant_id,
            customer_id: item.customer_id,
            email: item.email,
            name: item.name,
            phone: item.phone,
            phone_country_code: item.phone_country_code,
            payment_method: item.payment_method,
            payment_method_data: item.payment_method_data,
            payment_token: item.payment_token,
            mandate_data: item.mandate_data,
            setup_future_usage: item.setup_future_usage,
            off_session: item.off_session,
        }
    }
}

#[derive(Clone)]
pub enum MandateTxnType {
    NewMandateTxn,
    RecurringMandateTxn,
}

#[derive(Default, Eq, PartialEq, Debug, serde::Deserialize, serde::Serialize, Clone)]
pub struct MandateIds {
    pub mandate_id: String,
    pub connector_mandate_id: Option<String>,
}

impl MandateIds {
    pub fn new(mandate_id: String) -> Self {
        Self {
            mandate_id,
            connector_mandate_id: None,
        }
    }
}

#[derive(Default, Eq, PartialEq, Debug, serde::Deserialize, serde::Serialize, Clone)]
#[serde(deny_unknown_fields)]
pub struct MandateData {
    pub customer_acceptance: CustomerAcceptance,
    pub mandate_type: MandateType,
}

#[derive(Clone, Eq, PartialEq, Copy, Debug, Default, serde::Serialize, serde::Deserialize)]
pub struct SingleUseMandate {
    pub amount: i64,
    pub currency: api_enums::Currency,
}

#[derive(Clone, Eq, PartialEq, Copy, Debug, Default, serde::Serialize, serde::Deserialize)]
pub struct MandateAmountData {
    pub amount: i64,
    pub currency: api_enums::Currency,
}

#[derive(Eq, PartialEq, Debug, serde::Deserialize, serde::Serialize, Clone)]
#[serde(rename_all = "snake_case")]
pub enum MandateType {
    SingleUse(MandateAmountData),
    MultiUse(Option<MandateAmountData>),
}

impl Default for MandateType {
    fn default() -> Self {
        Self::MultiUse(None)
    }
}

#[derive(Default, Eq, PartialEq, Debug, serde::Deserialize, serde::Serialize, Clone)]
#[serde(deny_unknown_fields)]
pub struct CustomerAcceptance {
    pub acceptance_type: AcceptanceType,
    #[serde(default, with = "common_utils::custom_serde::iso8601::option")]
    pub accepted_at: Option<PrimitiveDateTime>,
    pub online: Option<OnlineMandate>,
}

#[derive(Default, Debug, serde::Deserialize, serde::Serialize, PartialEq, Eq, Clone)]
#[serde(rename_all = "lowercase")]
pub enum AcceptanceType {
    Online,
    #[default]
    Offline,
}

#[derive(Default, Eq, PartialEq, Debug, serde::Deserialize, serde::Serialize, Clone)]
#[serde(deny_unknown_fields)]
pub struct OnlineMandate {
    pub ip_address: Secret<String, pii::IpAddress>,
    pub user_agent: String,
}

#[derive(Default, Eq, PartialEq, Clone, Debug, serde::Deserialize, serde::Serialize)]
pub struct CCard {
    pub card_number: Secret<String, pii::CardNumber>,
    pub card_exp_month: Secret<String>,
    pub card_exp_year: Secret<String>,
    pub card_holder_name: Secret<String>,
    pub card_cvc: Secret<String>,
}

#[derive(Eq, PartialEq, Clone, Debug, serde::Deserialize, serde::Serialize)]
#[serde(rename_all = "snake_case")]
pub enum KlarnaRedirectIssuer {
    Stripe,
}

#[derive(Eq, PartialEq, Clone, Debug, serde::Deserialize, serde::Serialize)]
#[serde(rename_all = "snake_case")]
pub enum KlarnaSdkIssuer {
    Klarna,
}

#[derive(Eq, PartialEq, Clone, Debug, serde::Deserialize, serde::Serialize)]
#[serde(rename_all = "snake_case")]
pub enum PayLaterData {
    KlarnaRedirect {
        issuer_name: KlarnaRedirectIssuer,
        billing_email: String,
        billing_country: String,
    },
    KlarnaSdk {
        issuer_name: KlarnaSdkIssuer,
        token: String,
    },
}

#[derive(Debug, Clone, Eq, PartialEq, Default, serde::Deserialize, serde::Serialize)]
pub enum PaymentMethod {
    #[serde(rename(deserialize = "card"))]
    Card(CCard),
    #[default]
    #[serde(rename(deserialize = "bank_transfer"))]
    BankTransfer,
    #[serde(rename(deserialize = "wallet"))]
    Wallet(WalletData),
    #[serde(rename(deserialize = "pay_later"))]
    PayLater(PayLaterData),
    #[serde(rename(deserialize = "paypal"))]
    Paypal,
}

#[derive(Debug, Clone, Eq, PartialEq, serde::Deserialize, serde::Serialize)]
pub struct WalletData {
    pub issuer_name: api_enums::WalletIssuer,
    pub token: String,
}

#[derive(Eq, PartialEq, Clone, Debug, serde::Serialize)]
pub struct CCardResponse {
    last4: String,
    exp_month: String,
    exp_year: String,
}

#[derive(Debug, Clone, Eq, PartialEq, serde::Serialize)]
pub enum PaymentMethodDataResponse {
    #[serde(rename = "card")]
    Card(CCardResponse),
    #[serde(rename(deserialize = "bank_transfer"))]
    BankTransfer,
    Wallet(WalletData),
    PayLater(PayLaterData),
    Paypal,
}

#[derive(Debug, Clone, PartialEq, Eq, serde::Serialize, serde::Deserialize)]
pub enum PaymentIdType {
    PaymentIntentId(String),
    ConnectorTransactionId(String),
    PaymentAttemptId(String),
}

impl Default for PaymentIdType {
    fn default() -> Self {
        Self::PaymentIntentId(Default::default())
    }
}

//#[derive(Debug, serde::Deserialize, serde::Serialize)]
//#[serde(untagged)]
//pub enum enums::CaptureMethod {
//Automatic,
//Manual,
//}

//impl Default for enums::CaptureMethod {
//fn default() -> Self {
//enums::CaptureMethod::Manual
//}
//}

#[derive(
    Default,
    Clone,
    Debug,
    Eq,
    PartialEq,
    serde::Deserialize,
    serde::Serialize,
    frunk::LabelledGeneric,
)]
#[serde(deny_unknown_fields)]
pub struct Address {
    pub address: Option<AddressDetails>,
    pub phone: Option<PhoneDetails>,
}

// used by customers also, could be moved outside
#[derive(
    Clone,
    Default,
    Debug,
    Eq,
    serde::Deserialize,
    serde::Serialize,
    PartialEq,
    ToSchema,
    frunk::LabelledGeneric,
)]
#[serde(deny_unknown_fields)]
pub struct AddressDetails {
    /// The address city
    #[schema(max_length = 50, example = "New York")]
    pub city: Option<String>,

    /// The two-letter ISO country code for the address
    #[schema(max_length = 2, min_length = 2, example = "US")]
    pub country: Option<String>,

    /// The first line of the address
    #[schema(value_type = Option<String>, max_length = 200, example = "123, King Street")]
    pub line1: Option<Secret<String>>,

    /// The second line of the address
    #[schema(value_type = Option<String>, max_length = 50, example = "Powelson Avenue")]
    pub line2: Option<Secret<String>>,

    /// The third line of the address
    #[schema(value_type = Option<String>, max_length = 50, example = "Bridgewater")]
    pub line3: Option<Secret<String>>,

    /// The zip/postal code for the address
    #[schema(value_type = Option<String>, max_length = 50, example = "08807")]
    pub zip: Option<Secret<String>>,

    /// The address state
    #[schema(value_type = Option<String>, example = "New York")]
    pub state: Option<Secret<String>>,

    /// The first name for the address
    #[schema(value_type = Option<String>, max_length = 255, example = "John")]
    pub first_name: Option<Secret<String>>,

    /// The last name for the address
    #[schema(value_type = Option<String>, max_length = 255, example = "Doe")]
    pub last_name: Option<Secret<String>>,
}

#[derive(
    Debug,
    Clone,
    Default,
    Eq,
    PartialEq,
    serde::Deserialize,
    serde::Serialize,
    frunk::LabelledGeneric,
)]
pub struct PhoneDetails {
    pub number: Option<Secret<String>>,
    pub country_code: Option<String>,
}

#[derive(Debug, Clone, Default, Eq, PartialEq, serde::Deserialize)]
pub struct PaymentsCaptureRequest {
    pub payment_id: Option<String>,
    pub merchant_id: Option<String>,
    pub amount_to_capture: Option<i64>,
    pub refund_uncaptured_amount: Option<bool>,
    pub statement_descriptor_suffix: Option<String>,
    pub statement_descriptor_prefix: Option<String>,
}

#[derive(Default, Clone, Debug, Eq, PartialEq, serde::Serialize)]
pub struct UrlDetails {
    pub url: String,
    pub method: String,
}
#[derive(Default, Clone, Debug, Eq, PartialEq, serde::Serialize)]
pub struct AuthenticationForStartResponse {
    pub authentication: UrlDetails,
}
#[derive(Clone, Debug, Eq, PartialEq, serde::Serialize)]
#[serde(rename_all = "snake_case")]
pub enum NextActionType {
    RedirectToUrl,
    DisplayQrCode,
    InvokeSdkClient,
    TriggerApi,
}
#[derive(Clone, Debug, Eq, PartialEq, serde::Serialize)]
pub struct NextAction {
    #[serde(rename = "type")]
    pub next_action_type: NextActionType,
    pub redirect_to_url: Option<String>,
}

#[derive(Setter, Clone, Default, Debug, Eq, PartialEq, serde::Serialize)]
pub struct PaymentsResponse {
    pub payment_id: Option<String>,
    pub merchant_id: Option<String>,
    pub status: api_enums::IntentStatus,
    pub amount: i64,
    pub amount_capturable: Option<i64>,
    pub amount_received: Option<i64>,
    pub connector: Option<String>,
    pub client_secret: Option<Secret<String>>,
    #[serde(with = "common_utils::custom_serde::iso8601::option")]
    pub created: Option<PrimitiveDateTime>,
    pub currency: String,
    pub customer_id: Option<String>,
    pub description: Option<String>,
    pub refunds: Option<Vec<refunds::RefundResponse>>,
    pub mandate_id: Option<String>,
    pub mandate_data: Option<MandateData>,
    pub setup_future_usage: Option<api_enums::FutureUsage>,
    pub off_session: Option<bool>,
    #[serde(with = "common_utils::custom_serde::iso8601::option")]
    pub capture_on: Option<PrimitiveDateTime>,
    pub capture_method: Option<api_enums::CaptureMethod>,
    #[auth_based]
    pub payment_method: Option<api_enums::PaymentMethodType>,
    #[auth_based]
    pub payment_method_data: Option<PaymentMethodDataResponse>,
    pub payment_token: Option<String>,
    pub shipping: Option<Address>,
    pub billing: Option<Address>,
    pub metadata: Option<serde_json::Value>,
    pub email: Option<Secret<String, pii::Email>>,
    pub name: Option<Secret<String>>,
    pub phone: Option<Secret<String>>,
    pub return_url: Option<String>,
    pub authentication_type: Option<api_enums::AuthenticationType>,
    pub statement_descriptor_name: Option<String>,
    pub statement_descriptor_suffix: Option<String>,
    pub next_action: Option<NextAction>,
    pub cancellation_reason: Option<String>,
    pub error_code: Option<String>,
    pub error_message: Option<String>,
}

#[derive(Clone, Debug, serde::Deserialize)]
#[serde(deny_unknown_fields)]
pub struct PaymentListConstraints {
    pub customer_id: Option<String>,
    pub starting_after: Option<String>,
    pub ending_before: Option<String>,
    #[serde(default = "default_limit")]
    pub limit: i64,
    #[serde(default, with = "common_utils::custom_serde::iso8601::option")]
    pub created: Option<PrimitiveDateTime>,
    #[serde(default, with = "common_utils::custom_serde::iso8601::option")]
    #[serde(rename = "created.lt")]
    pub created_lt: Option<PrimitiveDateTime>,
    #[serde(default, with = "common_utils::custom_serde::iso8601::option")]
    #[serde(rename = "created.gt")]
    pub created_gt: Option<PrimitiveDateTime>,
    #[serde(default, with = "common_utils::custom_serde::iso8601::option")]
    #[serde(rename = "created.lte")]
    pub created_lte: Option<PrimitiveDateTime>,
    #[serde(default, with = "common_utils::custom_serde::iso8601::option")]
    #[serde(rename = "created.gte")]
    pub created_gte: Option<PrimitiveDateTime>,
}

#[derive(Clone, Debug, serde::Serialize)]
pub struct PaymentListResponse {
    pub size: usize,
    pub data: Vec<PaymentsResponse>,
}

#[derive(Setter, Clone, Default, Debug, Eq, PartialEq, serde::Serialize)]
pub struct VerifyResponse {
    pub verify_id: Option<String>,
    pub merchant_id: Option<String>,
    // pub status: enums::VerifyStatus,
    pub client_secret: Option<Secret<String>>,
    pub customer_id: Option<String>,
    pub email: Option<Secret<String, pii::Email>>,
    pub name: Option<Secret<String>>,
    pub phone: Option<Secret<String>>,
    pub mandate_id: Option<String>,
    #[auth_based]
    pub payment_method: Option<api_enums::PaymentMethodType>,
    #[auth_based]
    pub payment_method_data: Option<PaymentMethodDataResponse>,
    pub payment_token: Option<String>,
    pub error_code: Option<String>,
    pub error_message: Option<String>,
}

fn default_limit() -> i64 {
    10
}

#[derive(Default, Debug, serde::Deserialize, serde::Serialize)]
pub struct PaymentsRedirectionResponse {
    pub redirect_url: String,
}

pub struct MandateValidationFields {
    pub mandate_id: Option<String>,
    pub confirm: Option<bool>,
    pub customer_id: Option<String>,
    pub mandate_data: Option<MandateData>,
    pub setup_future_usage: Option<api_enums::FutureUsage>,
    pub off_session: Option<bool>,
}

impl From<&PaymentsRequest> for MandateValidationFields {
    fn from(req: &PaymentsRequest) -> Self {
        Self {
            mandate_id: req.mandate_id.clone(),
            confirm: req.confirm,
            customer_id: req.customer_id.clone(),
            mandate_data: req.mandate_data.clone(),
            setup_future_usage: req.setup_future_usage,
            off_session: req.off_session,
        }
    }
}

impl From<&VerifyRequest> for MandateValidationFields {
    fn from(req: &VerifyRequest) -> Self {
        Self {
            mandate_id: None,
            confirm: Some(true),
            customer_id: req.customer_id.clone(),
            mandate_data: req.mandate_data.clone(),
            off_session: req.off_session,
            setup_future_usage: req.setup_future_usage,
        }
    }
}

impl TryFrom<PaymentsRequest> for PaymentsResponse {
    type Error = error_stack::Report<errors::ParsingError>;
    fn try_from(item: PaymentsRequest) -> Result<Self, Self::Error> {
        let payment_id = match item.payment_id {
            Some(PaymentIdType::PaymentIntentId(id)) => Some(id),
            _ => None,
        };
        let metadata = item
            .metadata
            .map(|a| Encode::<Metadata>::encode_to_value(&a))
            .transpose()?;
        Ok(Self {
            payment_id,
            merchant_id: item.merchant_id,
            setup_future_usage: item.setup_future_usage,
            off_session: item.off_session,
            shipping: item.shipping,
            billing: item.billing,
            metadata,
            capture_method: item.capture_method,
            payment_method: item.payment_method,
            capture_on: item.capture_on,
            payment_method_data: item
                .payment_method_data
                .map(PaymentMethodDataResponse::from),
            email: item.email,
            name: item.name,
            phone: item.phone,
            payment_token: item.payment_token,
            return_url: item.return_url,
            authentication_type: item.authentication_type,
            statement_descriptor_name: item.statement_descriptor_name,
            statement_descriptor_suffix: item.statement_descriptor_suffix,
            mandate_data: item.mandate_data,
            ..Default::default()
        })
    }
}

impl From<VerifyRequest> for VerifyResponse {
    fn from(item: VerifyRequest) -> Self {
        Self {
            merchant_id: item.merchant_id,
            customer_id: item.customer_id,
            email: item.email,
            name: item.name,
            phone: item.phone,
            payment_method: item.payment_method,
            payment_method_data: item
                .payment_method_data
                .map(PaymentMethodDataResponse::from),
            payment_token: item.payment_token,
            ..Default::default()
        }
    }
}

impl From<PaymentsStartRequest> for PaymentsResponse {
    fn from(item: PaymentsStartRequest) -> Self {
        Self {
            payment_id: Some(item.payment_id),
            merchant_id: Some(item.merchant_id),
            ..Default::default()
        }
    }
}

impl From<PaymentsSessionRequest> for PaymentsResponse {
    fn from(item: PaymentsSessionRequest) -> Self {
        Self {
            payment_id: Some(item.payment_id),
            ..Default::default()
        }
    }
}

impl From<PaymentsSessionRequest> for PaymentsSessionResponse {
    fn from(item: PaymentsSessionRequest) -> Self {
        let client_secret: Secret<String, pii::ClientSecret> = Secret::new(item.client_secret);
        Self {
            session_token: vec![],
            payment_id: item.payment_id,
            client_secret,
        }
    }
}

impl From<PaymentsStartRequest> for PaymentsRequest {
    fn from(item: PaymentsStartRequest) -> Self {
        Self {
            payment_id: Some(PaymentIdType::PaymentIntentId(item.payment_id)),
            merchant_id: Some(item.merchant_id),
            ..Default::default()
        }
    }
}

impl From<PaymentsRetrieveRequest> for PaymentsResponse {
    // After removing the request from the payments_to_payments_response this will no longer be needed
    fn from(item: PaymentsRetrieveRequest) -> Self {
        let payment_id = match item.resource_id {
            PaymentIdType::PaymentIntentId(id) => Some(id),
            _ => None,
        };

        Self {
            payment_id,
            merchant_id: item.merchant_id,
            ..Default::default()
        }
    }
}

impl From<PaymentsCancelRequest> for PaymentsResponse {
    fn from(item: PaymentsCancelRequest) -> Self {
        Self {
            payment_id: Some(item.payment_id),
            cancellation_reason: item.cancellation_reason,
            ..Default::default()
        }
    }
}

impl From<PaymentsCaptureRequest> for PaymentsResponse {
    // After removing the request from the payments_to_payments_response this will no longer be needed
    fn from(item: PaymentsCaptureRequest) -> Self {
        Self {
            payment_id: item.payment_id,
            amount_received: item.amount_to_capture,
            ..Self::default()
        }
    }
}

impl From<CCard> for CCardResponse {
    fn from(card: CCard) -> Self {
        let card_number_length = card.card_number.peek().clone().len();
        Self {
            last4: card.card_number.peek().clone()[card_number_length - 4..card_number_length]
                .to_string(),
            exp_month: card.card_exp_month.peek().clone(),
            exp_year: card.card_exp_year.peek().clone(),
        }
    }
}

impl From<PaymentMethod> for PaymentMethodDataResponse {
    fn from(payment_method_data: PaymentMethod) -> Self {
        match payment_method_data {
            PaymentMethod::Card(card) => Self::Card(CCardResponse::from(card)),
            PaymentMethod::BankTransfer => Self::BankTransfer,
            PaymentMethod::PayLater(pay_later_data) => Self::PayLater(pay_later_data),
            PaymentMethod::Wallet(wallet_data) => Self::Wallet(wallet_data),
            PaymentMethod::Paypal => Self::Paypal,
        }
    }
}

#[derive(Debug, Clone, serde::Serialize)]
pub struct PgRedirectResponse {
    pub payment_id: String,
    pub status: api_enums::IntentStatus,
    pub gateway_id: String,
    pub customer_id: Option<String>,
    pub amount: Option<i64>,
}

#[derive(Debug, serde::Serialize, PartialEq, Eq, serde::Deserialize)]
pub struct RedirectionResponse {
    pub return_url: String,
    pub params: Vec<(String, String)>,
    pub return_url_with_query_params: String,
    pub http_method: String,
    pub headers: Vec<(String, String)>,
}

#[derive(Debug, serde::Deserialize)]
pub struct PaymentsResponseForm {
    pub transaction_id: String,
    // pub transaction_reference_id: String,
    pub merchant_id: String,
    pub order_id: String,
}

#[derive(Default, Debug, serde::Deserialize, serde::Serialize, Clone)]
pub struct PaymentsRetrieveRequest {
    pub resource_id: PaymentIdType,
    pub merchant_id: Option<String>,
    pub force_sync: bool,
    pub param: Option<String>,
    pub connector: Option<String>,
}

<<<<<<< HEAD
#[derive(Debug, Default, serde::Deserialize, serde::Serialize, Clone)]
=======
#[derive(Debug, serde::Deserialize, Clone)]
#[serde(rename_all = "snake_case")]
pub enum SupportedWallets {
    Paypal,
    ApplePay,
    Klarna,
    Gpay,
}

#[derive(Debug, Default, Eq, PartialEq, serde::Deserialize, serde::Serialize, Clone)]
>>>>>>> e87fdb75
pub struct OrderDetails {
    pub product_name: String,
    pub quantity: u16,
}

#[derive(Default, Debug, Eq, PartialEq, serde::Deserialize, serde::Serialize, Clone)]
pub struct Metadata {
    pub order_details: Option<OrderDetails>,
    #[serde(flatten)]
    pub data: serde_json::Value,
}

#[derive(Debug, serde::Deserialize, serde::Serialize, Clone)]
pub struct PaymentsSessionRequest {
    pub payment_id: String,
    pub client_secret: String,
    pub wallets: Vec<api_enums::SupportedWallets>,
}

#[derive(Debug, Clone, serde::Serialize, serde::Deserialize)]
#[serde(rename_all(serialize = "camelCase"))]
pub struct GpayAllowedMethodsParameters {
    pub allowed_auth_methods: Vec<String>,
    pub allowed_card_networks: Vec<String>,
}

#[derive(Debug, Clone, serde::Serialize, serde::Deserialize)]
#[serde(rename_all(serialize = "camelCase"))]
pub struct GpayTokenParameters {
    pub gateway: String,
    pub gateway_merchant_id: String,
}

#[derive(Debug, Clone, serde::Serialize, serde::Deserialize)]
#[serde(rename_all(serialize = "camelCase"))]
pub struct GpayTokenizationSpecification {
    #[serde(rename = "type")]
    pub token_specification_type: String,
    pub parameters: GpayTokenParameters,
}

#[derive(Debug, Clone, serde::Serialize, serde::Deserialize)]
#[serde(rename_all(serialize = "camelCase"))]
pub struct GpayAllowedPaymentMethods {
    #[serde(rename = "type")]
    pub payment_method_type: String,
    pub parameters: GpayAllowedMethodsParameters,
    pub tokenization_specification: GpayTokenizationSpecification,
}

#[derive(Debug, Clone, serde::Serialize, serde::Deserialize)]
#[serde(rename_all(serialize = "camelCase"))]
pub struct GpayTransactionInfo {
    pub country_code: String,
    pub currency_code: String,
    pub total_price_status: String,
    pub total_price: i64,
}

#[derive(Debug, Clone, serde::Serialize, serde::Deserialize)]
#[serde(rename_all(serialize = "camelCase"))]
pub struct GpayMerchantInfo {
    pub merchant_name: String,
}

#[derive(Debug, Clone, serde::Serialize, serde::Deserialize)]
#[serde(rename_all(serialize = "camelCase"))]
pub struct GpayMetadata {
    pub merchant_info: GpayMerchantInfo,
    pub allowed_payment_methods: Vec<GpayAllowedPaymentMethods>,
}

#[derive(Debug, Clone, serde::Serialize, serde::Deserialize)]
pub struct GpaySessionTokenData {
    pub gpay: GpayMetadata,
}

#[derive(Debug, Clone, serde::Serialize)]
#[serde(tag = "wallet_name")]
#[serde(rename_all = "lowercase")]
pub enum SessionToken {
    Gpay {
        #[serde(flatten)]
        gpay_token: GpayMetadata,
        #[serde(rename(serialize = "transactionInfo"))]
        transaction_info: GpayTransactionInfo,
    },
    Klarna {
        session_token: String,
        session_id: String,
    },
    Paypal {
        session_token: String,
    },
    Applepay {
        epoch_timestamp: u64,
        expires_at: u64,
        merchant_session_identifier: String,
        nonce: String,
        merchant_identifier: String,
        domain_name: String,
        display_name: String,
        signature: String,
        operational_analytics_identifier: String,
        retries: u8,
        psp_id: String,
    },
}

#[derive(Default, Debug, serde::Serialize, Clone)]
pub struct PaymentsSessionResponse {
    pub payment_id: String,
    pub client_secret: Secret<String, pii::ClientSecret>,
    pub session_token: Vec<SessionToken>,
}

#[derive(Default, Debug, serde::Deserialize, serde::Serialize, Clone)]
pub struct PaymentRetrieveBody {
    pub merchant_id: Option<String>,
    pub force_sync: Option<bool>,
}
#[derive(Default, Debug, serde::Deserialize, serde::Serialize, Clone)]
pub struct PaymentsCancelRequest {
    #[serde(skip)]
    pub payment_id: String,
    pub cancellation_reason: Option<String>,
}

#[derive(Default, Debug, serde::Deserialize, serde::Serialize)]
pub struct PaymentsStartRequest {
    pub payment_id: String,
    pub merchant_id: String,
    pub txn_id: String,
}

mod payment_id_type {
    use std::fmt;

    use serde::{
        de::{self, Visitor},
        Deserializer,
    };

    use super::PaymentIdType;

    struct PaymentIdVisitor;
    struct OptionalPaymentIdVisitor;

    impl<'de> Visitor<'de> for PaymentIdVisitor {
        type Value = PaymentIdType;

        fn expecting(&self, formatter: &mut fmt::Formatter<'_>) -> fmt::Result {
            formatter.write_str("payment id")
        }

        fn visit_str<E>(self, value: &str) -> Result<Self::Value, E>
        where
            E: de::Error,
        {
            Ok(PaymentIdType::PaymentIntentId(value.to_string()))
        }
    }

    impl<'de> Visitor<'de> for OptionalPaymentIdVisitor {
        type Value = Option<PaymentIdType>;

        fn expecting(&self, formatter: &mut fmt::Formatter<'_>) -> fmt::Result {
            formatter.write_str("payment id")
        }

        fn visit_some<D>(self, deserializer: D) -> Result<Self::Value, D::Error>
        where
            D: Deserializer<'de>,
        {
            deserializer.deserialize_any(PaymentIdVisitor).map(Some)
        }

        fn visit_none<E>(self) -> Result<Self::Value, E>
        where
            E: de::Error,
        {
            Ok(None)
        }

        fn visit_unit<E>(self) -> Result<Self::Value, E>
        where
            E: de::Error,
        {
            Ok(None)
        }
    }

    #[allow(dead_code)]
    pub(crate) fn deserialize<'a, D>(deserializer: D) -> Result<PaymentIdType, D::Error>
    where
        D: Deserializer<'a>,
    {
        deserializer.deserialize_any(PaymentIdVisitor)
    }

    pub(crate) fn deserialize_option<'a, D>(
        deserializer: D,
    ) -> Result<Option<PaymentIdType>, D::Error>
    where
        D: Deserializer<'a>,
    {
        deserializer.deserialize_option(OptionalPaymentIdVisitor)
    }
}

mod amount {
    use serde::de;

    use super::Amount;
    struct AmountVisitor;
    struct OptionalAmountVisitor;

    // This is defined to provide guarded deserialization of amount
    // which itself handles zero and non-zero values internally
    impl<'de> de::Visitor<'de> for AmountVisitor {
        type Value = Amount;

        fn expecting(&self, formatter: &mut std::fmt::Formatter<'_>) -> std::fmt::Result {
            write!(formatter, "amount as integer")
        }

        fn visit_u64<E>(self, v: u64) -> Result<Self::Value, E>
        where
            E: de::Error,
        {
            let v = i64::try_from(v).map_err(|_| {
                E::custom(format!(
                    "invalid value `{v}`, expected an integer between 0 and {}",
                    i64::MAX
                ))
            })?;
            self.visit_i64(v)
        }

        fn visit_i64<E>(self, v: i64) -> Result<Self::Value, E>
        where
            E: de::Error,
        {
            if v.is_negative() {
                return Err(E::custom(format!(
                    "invalid value `{v}`, expected a positive integer"
                )));
            }
            Ok(Amount::from(v))
        }
    }

    impl<'de> de::Visitor<'de> for OptionalAmountVisitor {
        type Value = Option<Amount>;

        fn expecting(&self, formatter: &mut std::fmt::Formatter<'_>) -> std::fmt::Result {
            write!(formatter, "option of amount (as integer)")
        }

        fn visit_some<D>(self, deserializer: D) -> Result<Self::Value, D::Error>
        where
            D: serde::Deserializer<'de>,
        {
            deserializer.deserialize_i64(AmountVisitor).map(Some)
        }

        fn visit_none<E>(self) -> Result<Self::Value, E>
        where
            E: de::Error,
        {
            Ok(None)
        }
    }

    #[allow(dead_code)]
    pub(crate) fn deserialize<'de, D>(deserializer: D) -> Result<Amount, D::Error>
    where
        D: de::Deserializer<'de>,
    {
        deserializer.deserialize_any(AmountVisitor)
    }
    pub(crate) fn deserialize_option<'de, D>(deserializer: D) -> Result<Option<Amount>, D::Error>
    where
        D: de::Deserializer<'de>,
    {
        deserializer.deserialize_option(OptionalAmountVisitor)
    }
}

#[cfg(test)]
mod tests {
    #![allow(clippy::unwrap_used)]
    use super::*;

    #[test]
    fn test_mandate_type() {
        let mandate_type = MandateType::default();
        assert_eq!(
            serde_json::to_string(&mandate_type).unwrap(),
            r#"{"multi_use":null}"#
        )
    }
}<|MERGE_RESOLUTION|>--- conflicted
+++ resolved
@@ -750,20 +750,7 @@
     pub connector: Option<String>,
 }
 
-<<<<<<< HEAD
 #[derive(Debug, Default, serde::Deserialize, serde::Serialize, Clone)]
-=======
-#[derive(Debug, serde::Deserialize, Clone)]
-#[serde(rename_all = "snake_case")]
-pub enum SupportedWallets {
-    Paypal,
-    ApplePay,
-    Klarna,
-    Gpay,
-}
-
-#[derive(Debug, Default, Eq, PartialEq, serde::Deserialize, serde::Serialize, Clone)]
->>>>>>> e87fdb75
 pub struct OrderDetails {
     pub product_name: String,
     pub quantity: u16,
