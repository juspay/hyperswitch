#[cfg(feature = "v1")]
use std::fmt;
use std::{
    collections::{HashMap, HashSet},
    num::NonZeroI64,
};
pub mod additional_info;
pub mod trait_impls;
use cards::CardNumber;
#[cfg(feature = "v2")]
use common_enums::enums::PaymentConnectorTransmission;
use common_enums::{GooglePayCardFundingSource, ProductType};
#[cfg(feature = "v1")]
use common_types::primitive_wrappers::{
    ExtendedAuthorizationAppliedBool, RequestExtendedAuthorizationBool,
};
use common_types::{payments as common_payments_types, primitive_wrappers};
use common_utils::{
    consts::default_payments_list_limit,
    crypto,
    errors::ValidationError,
    ext_traits::{ConfigExt, Encode, ValueExt},
    hashing::HashedString,
    id_type,
    new_type::MaskedBankAccount,
    pii::{self, Email},
    types::{AmountConvertor, MinorUnit, StringMajorUnit},
};
use error_stack::ResultExt;

#[cfg(feature = "v2")]
fn parse_comma_separated<'de, D, T>(v: D) -> Result<Option<Vec<T>>, D::Error>
where
    D: serde::Deserializer<'de>,
    T: std::str::FromStr,
    <T as std::str::FromStr>::Err: std::fmt::Debug + std::fmt::Display + std::error::Error,
{
    let opt_str: Option<String> = Option::deserialize(v)?;
    match opt_str {
        Some(s) if s.is_empty() => Ok(None),
        Some(s) => {
            // Estimate capacity based on comma count
            let capacity = s.matches(',').count() + 1;
            let mut result = Vec::with_capacity(capacity);

            for item in s.split(',') {
                let trimmed_item = item.trim();
                if !trimmed_item.is_empty() {
                    let parsed_item = trimmed_item.parse::<T>().map_err(|e| {
                        <D::Error as serde::de::Error>::custom(format!(
                            "Invalid value '{trimmed_item}': {e}"
                        ))
                    })?;
                    result.push(parsed_item);
                }
            }
            Ok(Some(result))
        }
        None => Ok(None),
    }
}
use masking::{PeekInterface, Secret, WithType};
use router_derive::Setter;
#[cfg(feature = "v1")]
use serde::{de, Deserializer};
use serde::{ser::Serializer, Deserialize, Serialize};
use strum::Display;
use time::{Date, PrimitiveDateTime};
use url::Url;
use utoipa::ToSchema;

#[cfg(feature = "v2")]
use crate::mandates;
#[cfg(feature = "v2")]
use crate::payment_methods;
use crate::{
    admin::{self, MerchantConnectorInfo},
    enums as api_enums,
    mandates::RecurringDetails,
};
#[cfg(feature = "v1")]
use crate::{disputes, ephemeral_key::EphemeralKeyCreateResponse, refunds, ValidateFieldAndGet};

#[derive(Clone, Copy, Debug, Eq, PartialEq)]
pub enum PaymentOp {
    Create,
    Update,
    Confirm,
}

use crate::enums;
#[derive(serde::Deserialize)]
pub struct BankData {
    pub payment_method_type: api_enums::PaymentMethodType,
    pub code_information: Vec<BankCodeInformation>,
}

#[derive(serde::Deserialize)]
pub struct BankCodeInformation {
    pub bank_name: common_enums::BankNames,
    pub connector_codes: Vec<ConnectorCode>,
}

#[derive(serde::Deserialize)]
pub struct ConnectorCode {
    pub connector: api_enums::Connector,
    pub code: String,
}
#[derive(Debug, Clone, serde::Serialize, serde::Deserialize, ToSchema, PartialEq, Eq)]
pub struct BankCodeResponse {
    #[schema(value_type = Vec<BankNames>)]
    pub bank_name: Vec<common_enums::BankNames>,
    pub eligible_connectors: Vec<String>,
}

/// Passing this object creates a new customer or attaches an existing customer to the payment
#[derive(Debug, serde::Deserialize, serde::Serialize, Clone, ToSchema, PartialEq)]
pub struct CustomerDetails {
    /// The identifier for the customer.
    #[schema(value_type = String, max_length = 64, min_length = 1, example = "cus_y3oqhf46pyzuxjbcn2giaqnb44")]
    pub id: id_type::CustomerId,

    /// The customer's name
    #[schema(max_length = 255, value_type = Option<String>, example = "John Doe")]
    pub name: Option<Secret<String>>,

    /// The customer's email address
    #[schema(max_length = 255, value_type = Option<String>, example = "johntest@test.com")]
    pub email: Option<Email>,

    /// The customer's phone number
    #[schema(value_type = Option<String>, max_length = 10, example = "9123456789")]
    pub phone: Option<Secret<String>>,

    /// The country code for the customer's phone number
    #[schema(max_length = 2, example = "+1")]
    pub phone_country_code: Option<String>,

    /// The tax registration identifier of the customer.
    #[schema(value_type=Option<String>,max_length = 255)]
    pub tax_registration_id: Option<Secret<String>>,
}

#[cfg(feature = "v1")]
/// Details of customer attached to this payment
#[derive(
    Debug, Default, serde::Serialize, serde::Deserialize, Clone, ToSchema, PartialEq, Setter,
)]
pub struct CustomerDetailsResponse {
    /// The identifier for the customer.
    #[schema(value_type = Option<String>, max_length = 64, min_length = 1, example = "cus_y3oqhf46pyzuxjbcn2giaqnb44")]
    pub id: Option<id_type::CustomerId>,

    /// The customer's name
    #[schema(max_length = 255, value_type = Option<String>, example = "John Doe")]
    pub name: Option<Secret<String>>,

    /// The customer's email address
    #[schema(max_length = 255, value_type = Option<String>, example = "johntest@test.com")]
    pub email: Option<Email>,

    /// The customer's phone number
    #[schema(value_type = Option<String>, max_length = 10, example = "9123456789")]
    pub phone: Option<Secret<String>>,

    /// The country code for the customer's phone number
    #[schema(max_length = 2, example = "+1")]
    pub phone_country_code: Option<String>,
}

#[cfg(feature = "v2")]
/// Details of customer attached to this payment
#[derive(Debug, serde::Serialize, serde::Deserialize, Clone, ToSchema, PartialEq, Setter)]
pub struct CustomerDetailsResponse {
    /// The customer's name
    #[schema(max_length = 255, value_type = Option<String>, example = "John Doe")]
    pub name: Option<Secret<String>>,

    /// The customer's email address
    #[schema(max_length = 255, value_type = Option<String>, example = "johntest@test.com")]
    pub email: Option<Email>,

    /// The customer's phone number
    #[schema(value_type = Option<String>, max_length = 10, example = "9123456789")]
    pub phone: Option<Secret<String>>,

    /// The country code for the customer's phone number
    #[schema(max_length = 2, example = "+1")]
    pub phone_country_code: Option<String>,
}

// Serialize is required because the api event requires Serialize to be implemented
#[derive(Debug, serde::Serialize, serde::Deserialize, Clone, ToSchema)]
#[serde(deny_unknown_fields)]
#[cfg(feature = "v2")]
pub struct PaymentsCreateIntentRequest {
    /// The amount details for the payment
    pub amount_details: AmountDetails,

    /// Unique identifier for the payment. This ensures idempotency for multiple payments
    /// that have been done by a single merchant.
    #[schema(
        value_type = Option<String>,
        min_length = 30,
        max_length = 30,
        example = "pay_mbabizu24mvu3mela5njyhpit4"
    )]
    pub merchant_reference_id: Option<id_type::PaymentReferenceId>,

    /// The routing algorithm id to be used for the payment
    #[schema(value_type = Option<String>)]
    pub routing_algorithm_id: Option<id_type::RoutingId>,

    #[schema(value_type = Option<CaptureMethod>, example = "automatic")]
    pub capture_method: Option<api_enums::CaptureMethod>,

    #[schema(value_type = Option<AuthenticationType>, example = "no_three_ds", default = "no_three_ds")]
    pub authentication_type: Option<api_enums::AuthenticationType>,

    /// The billing details of the payment. This address will be used for invoicing.
    pub billing: Option<Address>,

    /// The shipping address for the payment
    pub shipping: Option<Address>,

    /// The identifier for the customer
    #[schema(
        min_length = 32,
        max_length = 64,
        example = "12345_cus_01926c58bc6e77c09e809964e72af8c8",
        value_type = String
    )]
    pub customer_id: Option<id_type::GlobalCustomerId>,

    /// Set to `present` to indicate that the customer is in your checkout flow during this payment, and therefore is able to authenticate. This parameter should be `absent` when merchant's doing merchant initiated payments and customer is not present while doing the payment.
    #[schema(example = "present", value_type = Option<PresenceOfCustomerDuringPayment>)]
    pub customer_present: Option<common_enums::PresenceOfCustomerDuringPayment>,

    /// A description for the payment
    #[schema(example = "It's my first payment request", value_type = Option<String>)]
    pub description: Option<common_utils::types::Description>,

    /// The URL to which you want the user to be redirected after the completion of the payment operation
    #[schema(value_type = Option<String>, example = "https://hyperswitch.io")]
    pub return_url: Option<common_utils::types::Url>,

    #[schema(value_type = Option<FutureUsage>, example = "off_session")]
    pub setup_future_usage: Option<api_enums::FutureUsage>,

    /// Apply MIT exemption for a payment
    #[schema(value_type = Option<MitExemptionRequest>)]
    pub apply_mit_exemption: Option<common_enums::MitExemptionRequest>,

    /// For non-card charges, you can use this value as the complete description that appears on your customers’ statements. Must contain at least one letter, maximum 22 characters.
    #[schema(max_length = 22, example = "Hyperswitch Router", value_type = Option<String>)]
    pub statement_descriptor: Option<common_utils::types::StatementDescriptor>,

    /// Use this object to capture the details about the different products for which the payment is being made. The sum of amount across different products here should be equal to the overall payment amount
    #[schema(value_type = Option<Vec<OrderDetailsWithAmount>>, example = r#"[{
        "product_name": "Apple iPhone 16",
        "quantity": 1,
        "amount" : 69000
        "product_img_link" : "https://dummy-img-link.com"
    }]"#)]
    pub order_details: Option<Vec<OrderDetailsWithAmount>>,

    /// Use this parameter to restrict the Payment Method Types to show for a given PaymentIntent
    #[schema(value_type = Option<Vec<PaymentMethodType>>)]
    pub allowed_payment_method_types: Option<Vec<api_enums::PaymentMethodType>>,

    /// Metadata is useful for storing additional, unstructured information on an object.
    #[schema(value_type = Option<Object>, example = r#"{ "udf1": "some-value", "udf2": "some-value" }"#)]
    pub metadata: Option<pii::SecretSerdeValue>,

    /// Some connectors like Apple pay, Airwallex and Noon might require some additional information, find specific details in the child attributes below.
    pub connector_metadata: Option<ConnectorMetadata>,

    /// Additional data that might be required by hyperswitch based on the requested features by the merchants.
    pub feature_metadata: Option<FeatureMetadata>,

    /// Whether to generate the payment link for this payment or not (if applicable)
    #[schema(value_type = Option<EnablePaymentLinkRequest>)]
    pub payment_link_enabled: Option<common_enums::EnablePaymentLinkRequest>,

    /// Configure a custom payment link for the particular payment
    #[schema(value_type = Option<PaymentLinkConfigRequest>)]
    pub payment_link_config: Option<admin::PaymentLinkConfigRequest>,

    ///Request an incremental authorization, i.e., increase the authorized amount on a confirmed payment before you capture it.
    #[schema(value_type = Option<RequestIncrementalAuthorization>)]
    pub request_incremental_authorization: Option<common_enums::RequestIncrementalAuthorization>,

    ///Will be used to expire client secret after certain amount of time to be supplied in seconds, if not sent it will be taken from profile config
    ///(900) for 15 mins
    #[schema(example = 900)]
    pub session_expiry: Option<u32>,

    /// Additional data related to some frm(Fraud Risk Management) connectors
    #[schema(value_type = Option<Object>, example = r#"{ "coverage_request" : "fraud", "fulfillment_method" : "delivery" }"#)]
    pub frm_metadata: Option<pii::SecretSerdeValue>,

    /// Whether to perform external authentication (if applicable)
    #[schema(value_type = Option<External3dsAuthenticationRequest>)]
    pub request_external_three_ds_authentication:
        Option<common_enums::External3dsAuthenticationRequest>,

    /// Indicates if 3ds challenge is forced
    pub force_3ds_challenge: Option<bool>,

    /// Merchant connector details used to make payments.
    #[schema(value_type = Option<MerchantConnectorAuthDetails>)]
    pub merchant_connector_details: Option<common_types::domain::MerchantConnectorAuthDetails>,

    /// Allow partial authorization for this payment
    #[schema(value_type = Option<bool>, default = false)]
    pub enable_partial_authorization: Option<primitive_wrappers::EnablePartialAuthorizationBool>,
}
#[cfg(feature = "v2")]
#[derive(Debug, serde::Serialize, serde::Deserialize, Clone, ToSchema)]
pub struct PaymentAttemptListRequest {
    #[schema(value_type = String)]
    pub payment_intent_id: id_type::GlobalPaymentId,
}

#[cfg(feature = "v2")]
#[derive(Debug, serde::Serialize, Clone, ToSchema)]
pub struct PaymentAttemptListResponse {
    pub payment_attempt_list: Vec<PaymentAttemptResponse>,
}
#[cfg(feature = "v2")]
impl PaymentsCreateIntentRequest {
    pub fn get_feature_metadata_as_value(
        &self,
    ) -> common_utils::errors::CustomResult<
        Option<pii::SecretSerdeValue>,
        common_utils::errors::ParsingError,
    > {
        Ok(self
            .feature_metadata
            .as_ref()
            .map(Encode::encode_to_value)
            .transpose()?
            .map(Secret::new))
    }

    pub fn get_connector_metadata_as_value(
        &self,
    ) -> common_utils::errors::CustomResult<
        Option<pii::SecretSerdeValue>,
        common_utils::errors::ParsingError,
    > {
        Ok(self
            .connector_metadata
            .as_ref()
            .map(Encode::encode_to_value)
            .transpose()?
            .map(Secret::new))
    }

    pub fn get_allowed_payment_method_types_as_value(
        &self,
    ) -> common_utils::errors::CustomResult<
        Option<pii::SecretSerdeValue>,
        common_utils::errors::ParsingError,
    > {
        Ok(self
            .allowed_payment_method_types
            .as_ref()
            .map(Encode::encode_to_value)
            .transpose()?
            .map(Secret::new))
    }

    pub fn get_order_details_as_value(
        &self,
    ) -> common_utils::errors::CustomResult<
        Option<Vec<pii::SecretSerdeValue>>,
        common_utils::errors::ParsingError,
    > {
        self.order_details
            .as_ref()
            .map(|od| {
                od.iter()
                    .map(|order| order.encode_to_value().map(Secret::new))
                    .collect::<Result<Vec<_>, _>>()
            })
            .transpose()
    }
}

// This struct is only used internally, not visible in API Reference
#[derive(Debug, Clone, serde::Serialize, serde::Deserialize)]
#[cfg(feature = "v2")]
pub struct PaymentsGetIntentRequest {
    pub id: id_type::GlobalPaymentId,
}

#[derive(Debug, serde::Serialize, serde::Deserialize, Clone, ToSchema)]
#[serde(deny_unknown_fields)]
#[cfg(feature = "v2")]
pub struct PaymentsUpdateIntentRequest {
    pub amount_details: Option<AmountDetailsUpdate>,

    /// The routing algorithm id to be used for the payment
    #[schema(value_type = Option<String>)]
    pub routing_algorithm_id: Option<id_type::RoutingId>,

    #[schema(value_type = Option<CaptureMethod>, example = "automatic")]
    pub capture_method: Option<api_enums::CaptureMethod>,

    #[schema(value_type = Option<AuthenticationType>, example = "no_three_ds", default = "no_three_ds")]
    pub authentication_type: Option<api_enums::AuthenticationType>,

    /// The billing details of the payment. This address will be used for invoicing.
    pub billing: Option<Address>,

    /// The shipping address for the payment
    pub shipping: Option<Address>,

    /// Set to `present` to indicate that the customer is in your checkout flow during this payment, and therefore is able to authenticate. This parameter should be `absent` when merchant's doing merchant initiated payments and customer is not present while doing the payment.
    #[schema(example = "present", value_type = Option<PresenceOfCustomerDuringPayment>)]
    pub customer_present: Option<common_enums::PresenceOfCustomerDuringPayment>,

    /// A description for the payment
    #[schema(example = "It's my first payment request", value_type = Option<String>)]
    pub description: Option<common_utils::types::Description>,

    /// The URL to which you want the user to be redirected after the completion of the payment operation
    #[schema(value_type = Option<String>, example = "https://hyperswitch.io")]
    pub return_url: Option<common_utils::types::Url>,

    #[schema(value_type = Option<FutureUsage>, example = "off_session")]
    pub setup_future_usage: Option<api_enums::FutureUsage>,

    /// Apply MIT exemption for a payment
    #[schema(value_type = Option<MitExemptionRequest>)]
    pub apply_mit_exemption: Option<common_enums::MitExemptionRequest>,

    /// For non-card charges, you can use this value as the complete description that appears on your customers’ statements. Must contain at least one letter, maximum 22 characters.
    #[schema(max_length = 22, example = "Hyperswitch Router", value_type = Option<String>)]
    pub statement_descriptor: Option<common_utils::types::StatementDescriptor>,

    /// Use this object to capture the details about the different products for which the payment is being made. The sum of amount across different products here should be equal to the overall payment amount
    #[schema(value_type = Option<Vec<OrderDetailsWithAmount>>, example = r#"[{
        "product_name": "Apple iPhone 16",
        "quantity": 1,
        "amount" : 69000
        "product_img_link" : "https://dummy-img-link.com"
    }]"#)]
    pub order_details: Option<Vec<OrderDetailsWithAmount>>,

    /// Use this parameter to restrict the Payment Method Types to show for a given PaymentIntent
    #[schema(value_type = Option<Vec<PaymentMethodType>>)]
    pub allowed_payment_method_types: Option<Vec<api_enums::PaymentMethodType>>,

    /// Metadata is useful for storing additional, unstructured information on an object. This metadata will override the metadata that was passed in payments
    #[schema(value_type = Option<Object>, example = r#"{ "udf1": "some-value", "udf2": "some-value" }"#)]
    pub metadata: Option<pii::SecretSerdeValue>,

    /// Some connectors like Apple pay, Airwallex and Noon might require some additional information, find specific details in the child attributes below.
    #[schema(value_type = Option<ConnectorMetadata>)]
    pub connector_metadata: Option<pii::SecretSerdeValue>,

    /// Additional data that might be required by hyperswitch based on the requested features by the merchants.
    #[schema(value_type = Option<FeatureMetadata>)]
    pub feature_metadata: Option<FeatureMetadata>,

    /// Configure a custom payment link for the particular payment
    #[schema(value_type = Option<PaymentLinkConfigRequest>)]
    pub payment_link_config: Option<admin::PaymentLinkConfigRequest>,

    /// Request an incremental authorization, i.e., increase the authorized amount on a confirmed payment before you capture it.
    #[schema(value_type = Option<RequestIncrementalAuthorization>)]
    pub request_incremental_authorization: Option<common_enums::RequestIncrementalAuthorization>,

    /// Will be used to expire client secret after certain amount of time to be supplied in seconds, if not sent it will be taken from profile config
    ///(900) for 15 mins
    #[schema(value_type = Option<u32>, example = 900)]
    pub session_expiry: Option<u32>,

    /// Additional data related to some frm(Fraud Risk Management) connectors
    #[schema(value_type = Option<Object>, example = r#"{ "coverage_request" : "fraud", "fulfillment_method" : "delivery" }"#)]
    pub frm_metadata: Option<pii::SecretSerdeValue>,

    /// Whether to perform external authentication (if applicable)
    #[schema(value_type = Option<External3dsAuthenticationRequest>)]
    pub request_external_three_ds_authentication:
        Option<common_enums::External3dsAuthenticationRequest>,

    #[schema(value_type = Option<UpdateActiveAttempt>)]
    /// Whether to set / unset the active attempt id
    pub set_active_attempt_id: Option<api_enums::UpdateActiveAttempt>,

    /// Allow partial authorization for this payment
    #[schema(value_type = Option<bool>, default = false)]
    pub enable_partial_authorization: Option<primitive_wrappers::EnablePartialAuthorizationBool>,
}

#[cfg(feature = "v2")]
impl PaymentsUpdateIntentRequest {
    pub fn update_feature_metadata_and_active_attempt_with_api(
        feature_metadata: FeatureMetadata,
        set_active_attempt_id: api_enums::UpdateActiveAttempt,
    ) -> Self {
        Self {
            feature_metadata: Some(feature_metadata),
            set_active_attempt_id: Some(set_active_attempt_id),
            amount_details: None,
            routing_algorithm_id: None,
            capture_method: None,
            authentication_type: None,
            billing: None,
            shipping: None,
            customer_present: None,
            description: None,
            return_url: None,
            setup_future_usage: None,
            apply_mit_exemption: None,
            statement_descriptor: None,
            order_details: None,
            allowed_payment_method_types: None,
            metadata: None,
            connector_metadata: None,
            payment_link_config: None,
            request_incremental_authorization: None,
            session_expiry: None,
            frm_metadata: None,
            request_external_three_ds_authentication: None,
            enable_partial_authorization: None,
        }
    }
}

#[derive(Debug, serde::Serialize, Clone, ToSchema)]
#[serde(deny_unknown_fields)]
#[cfg(feature = "v2")]
pub struct PaymentsIntentResponse {
    /// Global Payment Id for the payment
    #[schema(value_type = String)]
    pub id: id_type::GlobalPaymentId,

    /// The status of the payment
    #[schema(value_type = IntentStatus, example = "succeeded")]
    pub status: common_enums::IntentStatus,

    /// The amount details for the payment
    pub amount_details: AmountDetailsResponse,

    /// It's a token used for client side verification.
    #[schema(value_type = String, example = "cs_0195b34da95d75239c6a4bf514458896")]
    pub client_secret: Option<Secret<String>>,

    /// The identifier for the profile. This is inferred from the `x-profile-id` header
    #[schema(value_type = String)]
    pub profile_id: id_type::ProfileId,

    /// Unique identifier for the payment. This ensures idempotency for multiple payments
    /// that have been done by a single merchant.
    #[schema(
        value_type = Option<String>,
        min_length = 30,
        max_length = 30,
        example = "pay_mbabizu24mvu3mela5njyhpit4"
    )]
    pub merchant_reference_id: Option<id_type::PaymentReferenceId>,

    /// The routing algorithm id to be used for the payment
    #[schema(value_type = Option<String>)]
    pub routing_algorithm_id: Option<id_type::RoutingId>,

    #[schema(value_type = CaptureMethod, example = "automatic")]
    pub capture_method: api_enums::CaptureMethod,

    /// The authentication type for the payment
    #[schema(value_type = Option<AuthenticationType>, example = "no_three_ds")]
    pub authentication_type: Option<api_enums::AuthenticationType>,

    /// The billing details of the payment. This address will be used for invoicing.
    #[schema(value_type = Option<Address>)]
    pub billing: Option<Address>,

    /// The shipping address for the payment
    #[schema(value_type = Option<Address>)]
    pub shipping: Option<Address>,

    /// The identifier for the customer
    #[schema(
        min_length = 32,
        max_length = 64,
        example = "12345_cus_01926c58bc6e77c09e809964e72af8c8",
        value_type = String
    )]
    pub customer_id: Option<id_type::GlobalCustomerId>,

    /// Set to `present` to indicate that the customer is in your checkout flow during this payment, and therefore is able to authenticate. This parameter should be `absent` when merchant's doing merchant initiated payments and customer is not present while doing the payment.
    #[schema(example = "present", value_type = PresenceOfCustomerDuringPayment)]
    pub customer_present: common_enums::PresenceOfCustomerDuringPayment,

    /// A description for the payment
    #[schema(example = "It's my first payment request", value_type = Option<String>)]
    pub description: Option<common_utils::types::Description>,

    /// The URL to which you want the user to be redirected after the completion of the payment operation
    #[schema(value_type = Option<String>, example = "https://hyperswitch.io")]
    pub return_url: Option<common_utils::types::Url>,

    #[schema(value_type = FutureUsage, example = "off_session")]
    pub setup_future_usage: api_enums::FutureUsage,

    /// Apply MIT exemption for a payment
    #[schema(value_type = MitExemptionRequest)]
    pub apply_mit_exemption: common_enums::MitExemptionRequest,

    /// For non-card charges, you can use this value as the complete description that appears on your customers’ statements. Must contain at least one letter, maximum 22 characters.
    #[schema(max_length = 22, example = "Hyperswitch Router", value_type = Option<String>)]
    pub statement_descriptor: Option<common_utils::types::StatementDescriptor>,

    /// Use this object to capture the details about the different products for which the payment is being made. The sum of amount across different products here should be equal to the overall payment amount
    #[schema(value_type = Option<Vec<OrderDetailsWithAmount>>, example = r#"[{
        "product_name": "Apple iPhone 16",
        "quantity": 1,
        "amount" : 69000
        "product_img_link" : "https://dummy-img-link.com"
    }]"#)]
    pub order_details: Option<Vec<OrderDetailsWithAmount>>,

    /// Use this parameter to restrict the Payment Method Types to show for a given PaymentIntent
    #[schema(value_type = Option<Vec<PaymentMethodType>>)]
    pub allowed_payment_method_types: Option<Vec<api_enums::PaymentMethodType>>,

    /// Metadata is useful for storing additional, unstructured information on an object.
    #[schema(value_type = Option<Object>, example = r#"{ "udf1": "some-value", "udf2": "some-value" }"#)]
    pub metadata: Option<pii::SecretSerdeValue>,

    /// Some connectors like Apple pay, Airwallex and Noon might require some additional information, find specific details in the child attributes below.
    #[schema(value_type = Option<ConnectorMetadata>)]
    pub connector_metadata: Option<pii::SecretSerdeValue>,

    /// Additional data that might be required by hyperswitch based on the requested features by the merchants.
    #[schema(value_type = Option<FeatureMetadata>)]
    pub feature_metadata: Option<FeatureMetadata>,

    /// Whether to generate the payment link for this payment or not (if applicable)
    #[schema(value_type = EnablePaymentLinkRequest)]
    pub payment_link_enabled: common_enums::EnablePaymentLinkRequest,

    /// Configure a custom payment link for the particular payment
    #[schema(value_type = Option<PaymentLinkConfigRequest>)]
    pub payment_link_config: Option<admin::PaymentLinkConfigRequest>,

    ///Request an incremental authorization, i.e., increase the authorized amount on a confirmed payment before you capture it.
    #[schema(value_type = RequestIncrementalAuthorization)]
    pub request_incremental_authorization: common_enums::RequestIncrementalAuthorization,

    /// Enable split payments, i.e., split the amount between multiple payment methods
    #[schema(value_type = SplitTxnsEnabled, default = "skip")]
    pub split_txns_enabled: common_enums::SplitTxnsEnabled,

    ///Will be used to expire client secret after certain amount of time to be supplied in seconds
    #[serde(with = "common_utils::custom_serde::iso8601")]
    pub expires_on: PrimitiveDateTime,

    /// Additional data related to some frm(Fraud Risk Management) connectors
    #[schema(value_type = Option<Object>, example = r#"{ "coverage_request" : "fraud", "fulfillment_method" : "delivery" }"#)]
    pub frm_metadata: Option<pii::SecretSerdeValue>,

    /// Whether to perform external authentication (if applicable)
    #[schema(value_type = External3dsAuthenticationRequest)]
    pub request_external_three_ds_authentication: common_enums::External3dsAuthenticationRequest,

    /// The type of the payment that differentiates between normal and various types of mandate payments
    #[schema(value_type = PaymentType)]
    pub payment_type: api_enums::PaymentType,

    /// Allow partial authorization for this payment
    #[schema(value_type = Option<bool>, default = false)]
    pub enable_partial_authorization: Option<primitive_wrappers::EnablePartialAuthorizationBool>,
}

#[cfg(feature = "v2")]
#[derive(Clone, Debug, PartialEq, serde::Serialize, serde::Deserialize, ToSchema)]
pub struct GiftCardBalanceCheckResponse {
    /// Global Payment Id for the payment
    #[schema(value_type = String)]
    pub payment_id: id_type::GlobalPaymentId,
    /// The balance of the gift card
    pub balance: MinorUnit,
    /// The currency of the Gift Card
    #[schema(value_type = Currency)]
    pub currency: common_enums::Currency,
    /// Whether the gift card balance is enough for the transaction (Used for split payments case)
    pub needs_additional_pm_data: bool,
    /// Transaction amount left after subtracting gift card balance (Used for split payments)
    pub remaining_amount: MinorUnit,
}

#[cfg(feature = "v2")]
#[derive(Clone, Debug, PartialEq, serde::Serialize, serde::Deserialize, ToSchema)]
pub struct AmountDetails {
    /// The payment amount. Amount for the payment in the lowest denomination of the currency, (i.e) in cents for USD denomination, in yen for JPY denomination etc. E.g., Pass 100 to charge $1.00 and 1 for 1¥ since ¥ is a zero-decimal currency. Read more about [the Decimal and Non-Decimal Currencies](https://github.com/juspay/hyperswitch/wiki/Decimal-and-Non%E2%80%90Decimal-Currencies)
    #[schema(value_type = u64, example = 6540)]
    #[serde(default, deserialize_with = "amount::deserialize")]
    order_amount: Amount,
    /// The currency of the order
    #[schema(example = "USD", value_type = Currency)]
    currency: common_enums::Currency,
    /// The shipping cost of the order. This has to be collected from the merchant
    shipping_cost: Option<MinorUnit>,
    /// Tax amount related to the order. This will be calculated by the external tax provider
    order_tax_amount: Option<MinorUnit>,
    /// The action to whether calculate tax by calling external tax provider or not
    #[serde(default)]
    #[schema(value_type = TaxCalculationOverride)]
    skip_external_tax_calculation: common_enums::TaxCalculationOverride,
    /// The action to whether calculate surcharge or not
    #[serde(default)]
    #[schema(value_type = SurchargeCalculationOverride)]
    skip_surcharge_calculation: common_enums::SurchargeCalculationOverride,
    /// The surcharge amount to be added to the order, collected from the merchant
    surcharge_amount: Option<MinorUnit>,
    /// tax on surcharge amount
    tax_on_surcharge: Option<MinorUnit>,
}

#[cfg(feature = "v2")]
impl AmountDetails {
    pub fn new_for_zero_auth_payment(currency: common_enums::Currency) -> Self {
        Self {
            order_amount: Amount::Zero,
            currency,
            shipping_cost: None,
            order_tax_amount: None,
            skip_external_tax_calculation: common_enums::TaxCalculationOverride::Skip,
            skip_surcharge_calculation: common_enums::SurchargeCalculationOverride::Skip,
            surcharge_amount: None,
            tax_on_surcharge: None,
        }
    }
}

#[cfg(feature = "v2")]
#[derive(Clone, Debug, PartialEq, serde::Serialize, serde::Deserialize, ToSchema)]
pub struct AmountDetailsUpdate {
    /// The payment amount. Amount for the payment in the lowest denomination of the currency, (i.e) in cents for USD denomination, in yen for JPY denomination etc. E.g., Pass 100 to charge $1.00 and 1 for 1¥ since ¥ is a zero-decimal currency. Read more about [the Decimal and Non-Decimal Currencies](https://github.com/juspay/hyperswitch/wiki/Decimal-and-Non%E2%80%90Decimal-Currencies)
    #[schema(value_type = Option<u64>, example = 6540)]
    #[serde(default, deserialize_with = "amount::deserialize_option")]
    order_amount: Option<Amount>,
    /// The currency of the order
    #[schema(example = "USD", value_type = Option<Currency>)]
    currency: Option<common_enums::Currency>,
    /// The shipping cost of the order. This has to be collected from the merchant
    shipping_cost: Option<MinorUnit>,
    /// Tax amount related to the order. This will be calculated by the external tax provider
    order_tax_amount: Option<MinorUnit>,
    /// The action to whether calculate tax by calling external tax provider or not
    #[schema(value_type = Option<TaxCalculationOverride>)]
    skip_external_tax_calculation: Option<common_enums::TaxCalculationOverride>,
    /// The action to whether calculate surcharge or not
    #[schema(value_type = Option<SurchargeCalculationOverride>)]
    skip_surcharge_calculation: Option<common_enums::SurchargeCalculationOverride>,
    /// The surcharge amount to be added to the order, collected from the merchant
    surcharge_amount: Option<MinorUnit>,
    /// tax on surcharge amount
    tax_on_surcharge: Option<MinorUnit>,
}

#[cfg(feature = "v2")]
pub struct AmountDetailsSetter {
    pub order_amount: Amount,
    pub currency: common_enums::Currency,
    pub shipping_cost: Option<MinorUnit>,
    pub order_tax_amount: Option<MinorUnit>,
    pub skip_external_tax_calculation: common_enums::TaxCalculationOverride,
    pub skip_surcharge_calculation: common_enums::SurchargeCalculationOverride,
    pub surcharge_amount: Option<MinorUnit>,
    pub tax_on_surcharge: Option<MinorUnit>,
}

#[cfg(feature = "v2")]
#[derive(Clone, Debug, PartialEq, serde::Serialize, ToSchema)]
pub struct AmountDetailsResponse {
    /// The payment amount. Amount for the payment in the lowest denomination of the currency, (i.e) in cents for USD denomination, in yen for JPY denomination etc. E.g., Pass 100 to charge $1.00 and 1 for 1¥ since ¥ is a zero-decimal currency. Read more about [the Decimal and Non-Decimal Currencies](https://github.com/juspay/hyperswitch/wiki/Decimal-and-Non%E2%80%90Decimal-Currencies)
    #[schema(value_type = u64, example = 6540)]
    pub order_amount: MinorUnit,
    /// The currency of the order
    #[schema(example = "USD", value_type = Currency)]
    pub currency: common_enums::Currency,
    /// The shipping cost of the order. This has to be collected from the merchant
    pub shipping_cost: Option<MinorUnit>,
    /// Tax amount related to the order. This will be calculated by the external tax provider
    pub order_tax_amount: Option<MinorUnit>,
    /// The action to whether calculate tax by calling external tax provider or not
    #[schema(value_type = TaxCalculationOverride)]
    pub external_tax_calculation: common_enums::TaxCalculationOverride,
    /// The action to whether calculate surcharge or not
    #[schema(value_type = SurchargeCalculationOverride)]
    pub surcharge_calculation: common_enums::SurchargeCalculationOverride,
    /// The surcharge amount to be added to the order, collected from the merchant
    pub surcharge_amount: Option<MinorUnit>,
    /// tax on surcharge amount
    pub tax_on_surcharge: Option<MinorUnit>,
}

#[cfg(feature = "v2")]
#[derive(Clone, Debug, PartialEq, serde::Serialize, ToSchema)]
pub struct PaymentAmountDetailsResponse {
    /// The payment amount. Amount for the payment in the lowest denomination of the currency, (i.e) in cents for USD denomination, in yen for JPY denomination etc. E.g., Pass 100 to charge $1.00 and 1 for 1¥ since ¥ is a zero-decimal currency. Read more about [the Decimal and Non-Decimal Currencies](https://github.com/juspay/hyperswitch/wiki/Decimal-and-Non%E2%80%90Decimal-Currencies)
    #[schema(value_type = u64, example = 6540)]
    #[serde(default, deserialize_with = "amount::deserialize")]
    pub order_amount: MinorUnit,
    /// The currency of the order
    #[schema(example = "USD", value_type = Currency)]
    pub currency: common_enums::Currency,
    /// The shipping cost of the order. This has to be collected from the merchant
    pub shipping_cost: Option<MinorUnit>,
    /// Tax amount related to the order. This will be calculated by the external tax provider
    pub order_tax_amount: Option<MinorUnit>,
    /// The action to whether calculate tax by calling external tax provider or not
    #[schema(value_type = TaxCalculationOverride)]
    pub external_tax_calculation: common_enums::TaxCalculationOverride,
    /// The action to whether calculate surcharge or not
    #[schema(value_type = SurchargeCalculationOverride)]
    pub surcharge_calculation: common_enums::SurchargeCalculationOverride,
    /// The surcharge amount to be added to the order, collected from the merchant
    pub surcharge_amount: Option<MinorUnit>,
    /// tax on surcharge amount
    pub tax_on_surcharge: Option<MinorUnit>,
    /// The total amount of the order including tax, surcharge and shipping cost
    pub net_amount: MinorUnit,
    /// The amount that was requested to be captured for this payment
    pub amount_to_capture: Option<MinorUnit>,
    /// The amount that can be captured on the payment. Either in one go or through multiple captures.
    /// This is applicable in case the capture method was either `manual` or `manual_multiple`
    pub amount_capturable: MinorUnit,
    /// The amount that was captured for this payment. This is the sum of all the captures done on this payment
    pub amount_captured: Option<MinorUnit>,
}

#[cfg(feature = "v2")]
#[derive(Clone, Debug, PartialEq, serde::Serialize, serde::Deserialize, ToSchema)]

pub struct PaymentAttemptAmountDetails {
    /// The total amount of the order including tax, surcharge and shipping cost
    pub net_amount: MinorUnit,
    /// The amount that was requested to be captured for this payment
    pub amount_to_capture: Option<MinorUnit>,
    /// Surcharge amount for the payment attempt.
    /// This is either derived by surcharge rules, or sent by the merchant
    pub surcharge_amount: Option<MinorUnit>,
    /// Tax amount for the payment attempt
    /// This is either derived by surcharge rules, or sent by the merchant
    pub tax_on_surcharge: Option<MinorUnit>,
    /// The total amount that can be captured for this payment attempt.
    pub amount_capturable: MinorUnit,
    /// Shipping cost for the payment attempt.
    /// Shipping cost for the payment attempt.
    pub shipping_cost: Option<MinorUnit>,
    /// Tax amount for the order.
    /// This is either derived by calling an external tax processor, or sent by the merchant
    pub order_tax_amount: Option<MinorUnit>,
}

#[cfg(feature = "v2")]
impl AmountDetails {
    pub fn new(amount_details_setter: AmountDetailsSetter) -> Self {
        Self {
            order_amount: amount_details_setter.order_amount,
            currency: amount_details_setter.currency,
            shipping_cost: amount_details_setter.shipping_cost,
            order_tax_amount: amount_details_setter.order_tax_amount,
            skip_external_tax_calculation: amount_details_setter.skip_external_tax_calculation,
            skip_surcharge_calculation: amount_details_setter.skip_surcharge_calculation,
            surcharge_amount: amount_details_setter.surcharge_amount,
            tax_on_surcharge: amount_details_setter.tax_on_surcharge,
        }
    }
    pub fn order_amount(&self) -> Amount {
        self.order_amount
    }
    pub fn currency(&self) -> common_enums::Currency {
        self.currency
    }
    pub fn shipping_cost(&self) -> Option<MinorUnit> {
        self.shipping_cost
    }
    pub fn order_tax_amount(&self) -> Option<MinorUnit> {
        self.order_tax_amount
    }
    pub fn skip_external_tax_calculation(&self) -> common_enums::TaxCalculationOverride {
        self.skip_external_tax_calculation
    }
    pub fn skip_surcharge_calculation(&self) -> common_enums::SurchargeCalculationOverride {
        self.skip_surcharge_calculation
    }
    pub fn surcharge_amount(&self) -> Option<MinorUnit> {
        self.surcharge_amount
    }
    pub fn tax_on_surcharge(&self) -> Option<MinorUnit> {
        self.tax_on_surcharge
    }
}

#[cfg(feature = "v2")]
impl AmountDetailsUpdate {
    pub fn order_amount(&self) -> Option<Amount> {
        self.order_amount
    }
    pub fn currency(&self) -> Option<common_enums::Currency> {
        self.currency
    }
    pub fn shipping_cost(&self) -> Option<MinorUnit> {
        self.shipping_cost
    }
    pub fn order_tax_amount(&self) -> Option<MinorUnit> {
        self.order_tax_amount
    }
    pub fn skip_external_tax_calculation(&self) -> Option<common_enums::TaxCalculationOverride> {
        self.skip_external_tax_calculation
    }
    pub fn skip_surcharge_calculation(&self) -> Option<common_enums::SurchargeCalculationOverride> {
        self.skip_surcharge_calculation
    }
    pub fn surcharge_amount(&self) -> Option<MinorUnit> {
        self.surcharge_amount
    }
    pub fn tax_on_surcharge(&self) -> Option<MinorUnit> {
        self.tax_on_surcharge
    }
}
#[cfg(feature = "v1")]
#[derive(
    Default,
    Debug,
    serde::Deserialize,
    serde::Serialize,
    Clone,
    ToSchema,
    router_derive::PolymorphicSchema,
    router_derive::ValidateSchema,
)]
#[generate_schemas(PaymentsCreateRequest, PaymentsUpdateRequest, PaymentsConfirmRequest)]
#[serde(deny_unknown_fields)]
pub struct PaymentsRequest {
    /// The primary amount for the payment, provided in the lowest denomination of the specified currency (e.g., 6540 for $65.40 USD). This field is mandatory for creating a payment.
    #[schema(value_type = Option<u64>, example = 6540)]
    #[serde(default, deserialize_with = "amount::deserialize_option")]
    #[mandatory_in(PaymentsCreateRequest = u64)]
    // Makes the field mandatory in PaymentsCreateRequest
    pub amount: Option<Amount>,

    /// Total tax amount applicable to the order, in the lowest denomination of the currency.
    #[schema(value_type = Option<i64>, example = 6540)]
    pub order_tax_amount: Option<MinorUnit>,

    /// The three-letter ISO 4217 currency code (e.g., "USD", "EUR") for the payment amount. This field is mandatory for creating a payment.
    #[schema(example = "USD", value_type = Option<Currency>)]
    #[mandatory_in(PaymentsCreateRequest = Currency)]
    pub currency: Option<api_enums::Currency>,

    /// The amount to be captured from the user's payment method, in the lowest denomination. If not provided, and `capture_method` is `automatic`, the full payment `amount` will be captured. If `capture_method` is `manual`, this can be specified in the `/capture` call. Must be less than or equal to the authorized amount.
    #[schema(value_type = Option<i64>, example = 6540)]
    pub amount_to_capture: Option<MinorUnit>,

    /// The shipping cost for the payment. This is required for tax calculation in some regions.
    #[schema(value_type = Option<i64>, example = 6540)]
    pub shipping_cost: Option<MinorUnit>,

    /// Optional. A merchant-provided unique identifier for the payment, contains 30 characters long (e.g., "pay_mbabizu24mvu3mela5njyhpit4"). If provided, it ensures idempotency for the payment creation request. If omitted, Hyperswitch generates a unique ID for the payment.
    #[schema(
        value_type = Option<String>,
        min_length = 30,
        max_length = 30,
        example = "pay_mbabizu24mvu3mela5njyhpit4"
    )]
    #[serde(default, deserialize_with = "payment_id_type::deserialize_option")]
    pub payment_id: Option<PaymentIdType>,

    /// This is an identifier for the merchant account. This is inferred from the API key
    /// provided during the request
    #[schema(max_length = 255, example = "merchant_1668273825", value_type = Option<String>)]
    #[remove_in(PaymentsUpdateRequest, PaymentsCreateRequest, PaymentsConfirmRequest)]
    pub merchant_id: Option<id_type::MerchantId>,

    /// Details of the routing configuration for that payment
    #[schema(value_type = Option<StraightThroughAlgorithm>, example = json!({
        "type": "single",
        "data": {"connector": "stripe", "merchant_connector_id": "mca_123"}
    }))]
    pub routing: Option<serde_json::Value>,

    /// This allows to manually select a connector with which the payment can go through.
    #[schema(value_type = Option<Vec<Connector>>, max_length = 255, example = json!(["stripe", "adyen"]))]
    pub connector: Option<Vec<api_enums::Connector>>,

    #[schema(value_type = Option<CaptureMethod>, example = "automatic")]
    pub capture_method: Option<api_enums::CaptureMethod>,

    #[schema(value_type = Option<AuthenticationType>, example = "no_three_ds", default = "three_ds")]
    pub authentication_type: Option<api_enums::AuthenticationType>,

    /// The billing details of the payment. This address will be used for invoicing.
    pub billing: Option<Address>,

    /// A timestamp (ISO 8601 code) that determines when the payment should be captured.
    /// Providing this field will automatically set `capture` to true
    #[schema(example = "2022-09-10T10:11:12Z")]
    #[serde(default, with = "common_utils::custom_serde::iso8601::option")]
    #[remove_in(PaymentsUpdateRequest, PaymentsCreateRequest, PaymentsConfirmRequest)]
    pub capture_on: Option<PrimitiveDateTime>,

    /// If set to `true`, Hyperswitch attempts to confirm and authorize the payment immediately after creation, provided sufficient payment method details are included. If `false` or omitted (default is `false`), the payment is created with a status such as `requires_payment_method` or `requires_confirmation`, and a separate `POST /payments/{payment_id}/confirm` call is necessary to proceed with authorization.
    #[schema(default = false, example = true)]
    pub confirm: Option<bool>,

    /// Passing this object creates a new customer or attaches an existing customer to the payment
    pub customer: Option<CustomerDetails>,

    /// The identifier for the customer
    #[schema(value_type = Option<String>, max_length = 64, min_length = 1, example = "cus_y3oqhf46pyzuxjbcn2giaqnb44")]
    pub customer_id: Option<id_type::CustomerId>,

    /// The customer's email address.
    /// This field will be deprecated soon, use the customer object instead
    #[schema(max_length = 255, value_type = Option<String>, example = "johntest@test.com", deprecated)]
    #[remove_in(PaymentsUpdateRequest, PaymentsCreateRequest, PaymentsConfirmRequest)]
    pub email: Option<Email>,

    /// The customer's name.
    /// This field will be deprecated soon, use the customer object instead.
    #[schema(value_type = Option<String>, max_length = 255, example = "John Test", deprecated)]
    #[remove_in(PaymentsUpdateRequest, PaymentsCreateRequest, PaymentsConfirmRequest)]
    pub name: Option<Secret<String>>,

    /// The customer's phone number
    /// This field will be deprecated soon, use the customer object instead
    #[schema(value_type = Option<String>, max_length = 255, example = "9123456789", deprecated)]
    #[remove_in(PaymentsUpdateRequest, PaymentsCreateRequest, PaymentsConfirmRequest)]
    pub phone: Option<Secret<String>>,

    /// The country code for the customer phone number
    /// This field will be deprecated soon, use the customer object instead
    #[schema(max_length = 255, example = "+1", deprecated)]
    #[remove_in(PaymentsUpdateRequest, PaymentsCreateRequest, PaymentsConfirmRequest)]
    pub phone_country_code: Option<String>,

    /// Set to true to indicate that the customer is not in your checkout flow during this payment, and therefore is unable to authenticate. This parameter is intended for scenarios where you collect card details and charge them later. When making a recurring payment by passing a mandate_id, this parameter is mandatory
    #[schema(example = true)]
    pub off_session: Option<bool>,

    /// An arbitrary string attached to the payment. Often useful for displaying to users or for your own internal record-keeping.
    #[schema(example = "It's my first payment request")]
    pub description: Option<String>,

    /// The URL to redirect the customer to after they complete the payment process or authentication. This is crucial for flows that involve off-site redirection (e.g., 3DS, some bank redirects, wallet payments).
    #[schema(value_type = Option<String>, example = "https://hyperswitch.io", max_length = 2048)]
    pub return_url: Option<Url>,

    #[schema(value_type = Option<FutureUsage>, example = "off_session")]
    pub setup_future_usage: Option<api_enums::FutureUsage>,

    #[schema(example = "bank_transfer")]
    #[serde(with = "payment_method_data_serde", default)]
    pub payment_method_data: Option<PaymentMethodDataRequest>,

    #[schema(value_type = Option<PaymentMethod>, example = "card")]
    pub payment_method: Option<api_enums::PaymentMethod>,

    /// As Hyperswitch tokenises the sensitive details about the payments method, it provides the payment_token as a reference to a stored payment method, ensuring that the sensitive details are not exposed in any manner.
    #[schema(example = "187282ab-40ef-47a9-9206-5099ba31e432")]
    pub payment_token: Option<String>,

    /// This is used along with the payment_token field while collecting during saved card payments. This field will be deprecated soon, use the payment_method_data.card_token object instead
    #[schema(value_type = Option<String>, deprecated)]
    #[remove_in(PaymentsUpdateRequest, PaymentsCreateRequest, PaymentsConfirmRequest)]
    pub card_cvc: Option<Secret<String>>,

    /// The shipping address for the payment
    pub shipping: Option<Address>,

    /// For non-card charges, you can use this value as the complete description that appears on your customers’ statements. Must contain at least one letter, maximum 22 characters.
    #[schema(max_length = 255, example = "Hyperswitch Router")]
    pub statement_descriptor_name: Option<String>,

    /// Provides information about a card payment that customers see on their statements. Concatenated with the prefix (shortened descriptor) or statement descriptor that’s set on the account to form the complete statement descriptor. Maximum 22 characters for the concatenated descriptor.
    #[schema(max_length = 255, example = "Payment for shoes purchase")]
    pub statement_descriptor_suffix: Option<String>,

    /// Use this object to capture the details about the different products for which the payment is being made. The sum of amount across different products here should be equal to the overall payment amount
    #[schema(value_type = Option<Vec<OrderDetailsWithAmount>>, example = r#"[{
        "product_name": "Apple iPhone 16",
        "quantity": 1,
        "amount" : 69000
        "product_img_link" : "https://dummy-img-link.com"
    }]"#)]
    pub order_details: Option<Vec<OrderDetailsWithAmount>>,

    /// It's a token used for client side verification.
    #[schema(example = "pay_U42c409qyHwOkWo3vK60_secret_el9ksDkiB8hi6j9N78yo")]
    #[remove_in(PaymentsUpdateRequest, PaymentsCreateRequest)]
    pub client_secret: Option<String>,

    /// Passing this object during payments creates a mandate. The mandate_type sub object is passed by the server.
    pub mandate_data: Option<MandateData>,

    /// This "CustomerAcceptance" object is passed during Payments-Confirm request, it enlists the type, time, and mode of acceptance properties related to an acceptance done by the customer. The customer_acceptance sub object is usually passed by the SDK or client.
    #[schema(value_type = Option<CustomerAcceptance>)]
    pub customer_acceptance: Option<common_payments_types::CustomerAcceptance>,

    /// A unique identifier to link the payment to a mandate. To do Recurring payments after a mandate has been created, pass the mandate_id instead of payment_method_data
    #[schema(max_length = 64, example = "mandate_iwer89rnjef349dni3")]
    #[remove_in(PaymentsUpdateRequest)]
    pub mandate_id: Option<String>,

    /// Additional details required by 3DS 2.0
    #[schema(value_type = Option<BrowserInformation>, example = r#"{
        "user_agent": "Mozilla/5.0 (Windows NT 10.0; Win64; x64) AppleWebKit/537.36 (KHTML, like Gecko) Chrome/70.0.3538.110 Safari/537.36",
        "accept_header": "text/html,application/xhtml+xml,application/xml;q=0.9,image/webp,image/apng,*/*;q=0.8",
        "language": "nl-NL",
        "color_depth": 24,
        "screen_height": 723,
        "screen_width": 1536,
        "time_zone": 0,
        "java_enabled": true,
        "java_script_enabled":true
    }"#)]
    pub browser_info: Option<serde_json::Value>,

    /// To indicate the type of payment experience that the payment method would go through
    #[schema(value_type = Option<PaymentExperience>, example = "redirect_to_url")]
    pub payment_experience: Option<api_enums::PaymentExperience>,

    /// Can be used to specify the Payment Method Type
    #[schema(value_type = Option<PaymentMethodType>, example = "google_pay")]
    pub payment_method_type: Option<api_enums::PaymentMethodType>,

    /// Business country of the merchant for this payment.
    /// To be deprecated soon. Pass the profile_id instead
    #[schema(value_type = Option<CountryAlpha2>, example = "US")]
    #[remove_in(PaymentsUpdateRequest, PaymentsConfirmRequest)]
    pub business_country: Option<api_enums::CountryAlpha2>,

    /// Business label of the merchant for this payment.
    /// To be deprecated soon. Pass the profile_id instead
    #[schema(example = "food")]
    #[remove_in(PaymentsUpdateRequest, PaymentsConfirmRequest)]
    pub business_label: Option<String>,

    #[schema(value_type = Option<MerchantConnectorDetailsWrap>)]
    pub merchant_connector_details: Option<admin::MerchantConnectorDetailsWrap>,

    /// Use this parameter to restrict the Payment Method Types to show for a given PaymentIntent
    #[schema(value_type = Option<Vec<PaymentMethodType>>)]
    pub allowed_payment_method_types: Option<Vec<api_enums::PaymentMethodType>>,

    /// Business sub label for the payment
    #[remove_in(PaymentsUpdateRequest, PaymentsConfirmRequest, PaymentsCreateRequest)]
    pub business_sub_label: Option<String>,

    /// Denotes the retry action
    #[schema(value_type = Option<RetryAction>)]
    #[remove_in(PaymentsCreateRequest)]
    pub retry_action: Option<api_enums::RetryAction>,

    /// You can specify up to 50 keys, with key names up to 40 characters long and values up to 500 characters long. Metadata is useful for storing additional, structured information on an object.
    #[schema(value_type = Option<Object>, example = r#"{ "udf1": "some-value", "udf2": "some-value" }"#)]
    pub metadata: Option<serde_json::Value>,

    /// Some connectors like Apple pay, Airwallex and Noon might require some additional information, find specific details in the child attributes below.
    pub connector_metadata: Option<ConnectorMetadata>,

    /// Additional data that might be required by hyperswitch based on the requested features by the merchants.
    #[remove_in(PaymentsUpdateRequest, PaymentsCreateRequest, PaymentsConfirmRequest)]
    pub feature_metadata: Option<FeatureMetadata>,

    /// Whether to generate the payment link for this payment or not (if applicable)
    #[schema(default = false, example = true)]
    pub payment_link: Option<bool>,

    #[schema(value_type = Option<PaymentCreatePaymentLinkConfig>)]
    pub payment_link_config: Option<PaymentCreatePaymentLinkConfig>,

    /// Custom payment link config id set at business profile, send only if business_specific_configs is configured
    pub payment_link_config_id: Option<String>,

    /// The business profile to be used for this payment, if not passed the default business profile associated with the merchant account will be used. It is mandatory in case multiple business profiles have been set up.
    #[remove_in(PaymentsUpdateRequest, PaymentsConfirmRequest)]
    #[schema(value_type = Option<String>)]
    pub profile_id: Option<id_type::ProfileId>,

    #[remove_in(PaymentsConfirmRequest)]
    #[schema(value_type = Option<RequestSurchargeDetails>)]
    pub surcharge_details: Option<RequestSurchargeDetails>,

    /// The type of the payment that differentiates between normal and various types of mandate payments
    #[schema(value_type = Option<PaymentType>)]
    pub payment_type: Option<api_enums::PaymentType>,

    ///Request an incremental authorization, i.e., increase the authorized amount on a confirmed payment before you capture it.
    pub request_incremental_authorization: Option<bool>,

    ///Will be used to expire client secret after certain amount of time to be supplied in seconds
    ///(900) for 15 mins
    #[schema(example = 900)]
    pub session_expiry: Option<u32>,

    /// Additional data related to some frm(Fraud Risk Management) connectors
    #[schema(value_type = Option<Object>, example = r#"{ "coverage_request" : "fraud", "fulfillment_method" : "delivery" }"#)]
    pub frm_metadata: Option<pii::SecretSerdeValue>,

    /// Whether to perform external authentication (if applicable)
    #[schema(example = true)]
    pub request_external_three_ds_authentication: Option<bool>,

    /// Details required for recurring payment
    pub recurring_details: Option<RecurringDetails>,

    /// Fee information to be charged on the payment being collected
    #[schema(value_type = Option<SplitPaymentsRequest>)]
    pub split_payments: Option<common_types::payments::SplitPaymentsRequest>,

    /// Optional boolean value to extent authorization period of this payment
    ///
    /// capture method must be manual or manual_multiple
    #[schema(value_type = Option<bool>, default = false)]
    pub request_extended_authorization: Option<RequestExtendedAuthorizationBool>,

    /// Your unique identifier for this payment or order. This ID helps you reconcile payments on your system. If provided, it is passed to the connector if supported.
    #[schema(
        value_type = Option<String>,
        max_length = 255,
        example = "Custom_Order_id_123"
    )]
    pub merchant_order_reference_id: Option<String>,

    /// Whether to calculate tax for this payment intent
    pub skip_external_tax_calculation: Option<bool>,

    /// Choose what kind of sca exemption is required for this payment
    #[schema(value_type = Option<ScaExemptionType>)]
    pub psd2_sca_exemption_type: Option<api_enums::ScaExemptionType>,

    /// Service details for click to pay external authentication
    #[schema(value_type = Option<CtpServiceDetails>)]
    pub ctp_service_details: Option<CtpServiceDetails>,

    /// Indicates if 3ds challenge is forced
    pub force_3ds_challenge: Option<bool>,

    /// Indicates if 3DS method data was successfully completed or not
    pub threeds_method_comp_ind: Option<ThreeDsCompletionIndicator>,

    /// Indicates if the redirection has to open in the iframe
    pub is_iframe_redirection_enabled: Option<bool>,

    /// If enabled, provides whole connector response
    pub all_keys_required: Option<bool>,

    /// Indicates whether the `payment_id` was provided by the merchant
    /// This value is inferred internally based on the request
    #[serde(skip_deserializing)]
    #[remove_in(PaymentsUpdateRequest, PaymentsCreateRequest, PaymentsConfirmRequest)]
    pub is_payment_id_from_merchant: bool,

    /// Indicates how the payment was initiated (e.g., ecommerce, mail, or telephone).
    #[schema(value_type = Option<PaymentChannel>)]
    pub payment_channel: Option<common_enums::PaymentChannel>,

    /// Your tax status for this order or transaction.
    #[schema(value_type = Option<TaxStatus>)]
    pub tax_status: Option<api_enums::TaxStatus>,

    /// Total amount of the discount you have applied to the order or transaction.
    #[schema(value_type = Option<i64>, example = 6540)]
    pub discount_amount: Option<MinorUnit>,

    /// Tax amount applied to shipping charges.
    pub shipping_amount_tax: Option<MinorUnit>,

    /// Duty or customs fee amount for international transactions.
    pub duty_amount: Option<MinorUnit>,

    /// Date the payer placed the order.
    #[serde(default, with = "common_utils::custom_serde::iso8601::option")]
    pub order_date: Option<PrimitiveDateTime>,

    /// Allow partial authorization for this payment
    #[schema(value_type = Option<bool>, default = false)]
    pub enable_partial_authorization: Option<primitive_wrappers::EnablePartialAuthorizationBool>,

    /// Boolean indicating whether to enable overcapture for this payment
    #[remove_in(PaymentsConfirmRequest)]
    #[schema(value_type = Option<bool>, example = true)]
    pub enable_overcapture: Option<primitive_wrappers::EnableOvercaptureBool>,

    /// Boolean flag indicating whether this payment method is stored and has been previously used for payments
    #[schema(value_type = Option<bool>, example = true)]
    pub is_stored_credential: Option<bool>,

    /// The category of the MIT transaction
    #[schema(value_type = Option<MitCategory>, example = "recurring")]
    pub mit_category: Option<api_enums::MitCategory>,
}

#[derive(Clone, Debug, PartialEq, serde::Serialize, serde::Deserialize, ToSchema)]
pub struct CtpServiceDetails {
    /// merchant transaction id
    pub merchant_transaction_id: Option<String>,
    /// network transaction correlation id
    pub correlation_id: Option<String>,
    /// session transaction flow id
    pub x_src_flow_id: Option<String>,
    /// provider Eg: Visa, Mastercard
    #[schema(value_type = Option<CtpServiceProvider>)]
    pub provider: Option<api_enums::CtpServiceProvider>,
    /// Encrypted payload
    #[schema(value_type = Option<String>)]
    pub encrypted_payload: Option<Secret<String>>,
}

impl CtpServiceDetails {
    pub fn is_network_confirmation_call_required(&self) -> bool {
        self.provider == Some(api_enums::CtpServiceProvider::Mastercard)
    }
}

#[cfg(feature = "v1")]
/// Checks if the inner values of two options are equal
/// Returns true if values are not equal, returns false in other cases
fn are_optional_values_invalid<T: PartialEq>(
    first_option: Option<&T>,
    second_option: Option<&T>,
) -> bool {
    match (first_option, second_option) {
        (Some(first_option), Some(second_option)) => first_option != second_option,
        _ => false,
    }
}

#[cfg(feature = "v1")]
impl PaymentsRequest {
    /// Get the customer id
    ///
    /// First check the id for `customer.id`
    /// If not present, check for `customer_id` at the root level
    pub fn get_customer_id(&self) -> Option<&id_type::CustomerId> {
        self.customer_id
            .as_ref()
            .or(self.customer.as_ref().map(|customer| &customer.id))
    }

    pub fn validate_and_get_request_extended_authorization(
        &self,
    ) -> common_utils::errors::CustomResult<Option<RequestExtendedAuthorizationBool>, ValidationError>
    {
        self.request_extended_authorization
            .as_ref()
            .map(|request_extended_authorization| {
                request_extended_authorization.validate_field_and_get(self)
            })
            .transpose()
    }

    /// Checks if the customer details are passed in both places
    /// If they are passed in both places, check for both the values to be equal
    /// Or else, return the field which has inconsistent data
    pub fn validate_customer_details_in_request(&self) -> Option<Vec<&str>> {
        if let Some(CustomerDetails {
            id,
            name,
            email,
            phone,
            phone_country_code,
            ..
        }) = self.customer.as_ref()
        {
            let invalid_fields = [
                are_optional_values_invalid(self.customer_id.as_ref(), Some(id))
                    .then_some("customer_id and customer.id"),
                are_optional_values_invalid(self.email.as_ref(), email.as_ref())
                    .then_some("email and customer.email"),
                are_optional_values_invalid(self.name.as_ref(), name.as_ref())
                    .then_some("name and customer.name"),
                are_optional_values_invalid(self.phone.as_ref(), phone.as_ref())
                    .then_some("phone and customer.phone"),
                are_optional_values_invalid(
                    self.phone_country_code.as_ref(),
                    phone_country_code.as_ref(),
                )
                .then_some("phone_country_code and customer.phone_country_code"),
            ]
            .into_iter()
            .flatten()
            .collect::<Vec<_>>();

            if invalid_fields.is_empty() {
                None
            } else {
                Some(invalid_fields)
            }
        } else {
            None
        }
    }

    pub fn get_feature_metadata_as_value(
        &self,
    ) -> common_utils::errors::CustomResult<
        Option<serde_json::Value>,
        common_utils::errors::ParsingError,
    > {
        self.feature_metadata
            .as_ref()
            .map(Encode::encode_to_value)
            .transpose()
    }

    pub fn get_connector_metadata_as_value(
        &self,
    ) -> common_utils::errors::CustomResult<
        Option<serde_json::Value>,
        common_utils::errors::ParsingError,
    > {
        self.connector_metadata
            .as_ref()
            .map(Encode::encode_to_value)
            .transpose()
    }

    pub fn get_allowed_payment_method_types_as_value(
        &self,
    ) -> common_utils::errors::CustomResult<
        Option<serde_json::Value>,
        common_utils::errors::ParsingError,
    > {
        self.allowed_payment_method_types
            .as_ref()
            .map(Encode::encode_to_value)
            .transpose()
    }

    pub fn get_order_details_as_value(
        &self,
    ) -> common_utils::errors::CustomResult<
        Option<Vec<pii::SecretSerdeValue>>,
        common_utils::errors::ParsingError,
    > {
        self.order_details
            .as_ref()
            .map(|od| {
                od.iter()
                    .map(|order| order.encode_to_value().map(Secret::new))
                    .collect::<Result<Vec<_>, _>>()
            })
            .transpose()
    }
    pub fn validate_stored_credential(
        &self,
    ) -> common_utils::errors::CustomResult<(), ValidationError> {
        if self.is_stored_credential == Some(false)
            && (self.recurring_details.is_some()
                || self.payment_token.is_some()
                || self.mandate_id.is_some())
        {
            Err(ValidationError::InvalidValue {
                message:
                    "is_stored_credential should be true when reusing stored payment method data"
                        .to_string(),
            }
            .into())
        } else {
            Ok(())
        }
    }

    pub fn validate_mit_request(&self) -> common_utils::errors::CustomResult<(), ValidationError> {
        if self.mit_category.is_some()
            && (!matches!(self.off_session, Some(true)) || self.recurring_details.is_none())
        {
            return Err(ValidationError::InvalidValue {
                message: "`mit_category` requires both: (1) `off_session = true`, and (2) `recurring_details`.".to_string(),
            }
            .into());
        }

        Ok(())
    }
}

#[cfg(feature = "v1")]
#[cfg(test)]
mod payments_request_test {
    use common_utils::generate_customer_id_of_default_length;

    use super::*;

    #[test]
    fn test_valid_case_where_customer_details_are_passed_only_once() {
        let customer_id = generate_customer_id_of_default_length();
        let payments_request = PaymentsRequest {
            customer_id: Some(customer_id),
            ..Default::default()
        };

        assert!(payments_request
            .validate_customer_details_in_request()
            .is_none());
    }

    #[test]
    fn test_valid_case_where_customer_id_is_passed_in_both_places() {
        let customer_id = generate_customer_id_of_default_length();

        let customer_object = CustomerDetails {
            id: customer_id.clone(),
            name: None,
            email: None,
            phone: None,
            phone_country_code: None,
            tax_registration_id: None,
        };

        let payments_request = PaymentsRequest {
            customer_id: Some(customer_id),
            customer: Some(customer_object),
            ..Default::default()
        };

        assert!(payments_request
            .validate_customer_details_in_request()
            .is_none());
    }

    #[test]
    fn test_invalid_case_where_customer_id_is_passed_in_both_places() {
        let customer_id = generate_customer_id_of_default_length();
        let another_customer_id = generate_customer_id_of_default_length();

        let customer_object = CustomerDetails {
            id: customer_id.clone(),
            name: None,
            email: None,
            phone: None,
            phone_country_code: None,
            tax_registration_id: None,
        };

        let payments_request = PaymentsRequest {
            customer_id: Some(another_customer_id),
            customer: Some(customer_object),
            ..Default::default()
        };

        assert_eq!(
            payments_request.validate_customer_details_in_request(),
            Some(vec!["customer_id and customer.id"])
        );
    }
}

/// Details of surcharge applied on this payment, if applicable
#[derive(
    Default, Debug, Clone, serde::Serialize, serde::Deserialize, Copy, ToSchema, PartialEq,
)]
pub struct RequestSurchargeDetails {
    #[schema(value_type = i64, example = 6540)]
    pub surcharge_amount: MinorUnit,
    pub tax_amount: Option<MinorUnit>,
}

// for v2 use the type from common_utils::types
#[cfg(feature = "v1")]
/// Browser information to be used for 3DS 2.0
#[derive(ToSchema, Debug, serde::Deserialize, serde::Serialize, Clone)]
pub struct BrowserInformation {
    /// Color depth supported by the browser
    pub color_depth: Option<u8>,

    /// Whether java is enabled in the browser
    pub java_enabled: Option<bool>,

    /// Whether javascript is enabled in the browser
    pub java_script_enabled: Option<bool>,

    /// Language supported
    pub language: Option<String>,

    /// The screen height in pixels
    pub screen_height: Option<u32>,

    /// The screen width in pixels
    pub screen_width: Option<u32>,

    /// Time zone of the client
    pub time_zone: Option<i32>,

    /// Ip address of the client
    #[schema(value_type = Option<String>)]
    pub ip_address: Option<std::net::IpAddr>,

    /// List of headers that are accepted
    #[schema(
        example = "text/html,application/xhtml+xml,application/xml;q=0.9,image/webp,image/apng,*/*;q=0.8"
    )]
    pub accept_header: Option<String>,

    /// User-agent of the browser
    pub user_agent: Option<String>,

    /// The os type of the client device
    pub os_type: Option<String>,

    /// The os version of the client device
    pub os_version: Option<String>,

    /// The device model of the client
    pub device_model: Option<String>,

    /// Accept-language of the browser
    pub accept_language: Option<String>,

    /// Identifier of the source that initiated the request.
    pub referer: Option<String>,
}

impl RequestSurchargeDetails {
    pub fn is_surcharge_zero(&self) -> bool {
        self.surcharge_amount == MinorUnit::new(0)
            && self.tax_amount.unwrap_or_default() == MinorUnit::new(0)
    }
    pub fn get_total_surcharge_amount(&self) -> MinorUnit {
        self.surcharge_amount + self.tax_amount.unwrap_or_default()
    }

    pub fn get_surcharge_amount(&self) -> MinorUnit {
        self.surcharge_amount
    }

    pub fn get_tax_amount(&self) -> Option<MinorUnit> {
        self.tax_amount
    }
}

#[cfg(feature = "v1")]
#[derive(Debug, serde::Serialize, Clone, PartialEq, ToSchema, router_derive::PolymorphicSchema)]
pub struct PaymentAttemptResponse {
    /// A unique identifier for this specific payment attempt.
    pub attempt_id: String,
    /// The status of the attempt
    #[schema(value_type = AttemptStatus, example = "charged")]
    pub status: enums::AttemptStatus,
    /// The payment attempt amount. Amount for the payment in lowest denomination of the currency. (i.e) in cents for USD denomination, in paisa for INR denomination etc.,
    #[schema(value_type = i64, example = 6540)]
    pub amount: MinorUnit,
    /// The payment attempt tax_amount.
    #[schema(value_type = Option<i64>, example = 6540)]
    pub order_tax_amount: Option<MinorUnit>,
    /// The currency of the amount of the payment attempt
    #[schema(value_type = Option<Currency>, example = "USD")]
    pub currency: Option<enums::Currency>,
    /// The name of the payment connector (e.g., 'stripe', 'adyen') used for this attempt.
    pub connector: Option<String>,
    /// A human-readable message from the connector explaining the error, if one occurred during this payment attempt.
    pub error_message: Option<String>,
    /// The payment method that is to be used
    #[schema(value_type = Option<PaymentMethod>, example = "bank_transfer")]
    pub payment_method: Option<enums::PaymentMethod>,
    /// A unique identifier for a payment provided by the connector
    pub connector_transaction_id: Option<String>,
    /// This is the instruction for capture/ debit the money from the users' card. On the other hand authorization refers to blocking the amount on the users' payment method.
    #[schema(value_type = Option<CaptureMethod>, example = "scheduled")]
    pub capture_method: Option<enums::CaptureMethod>,
    /// The transaction authentication can be set to undergo payer authentication. By default, the authentication will be marked as NO_THREE_DS
    #[schema(value_type = Option<AuthenticationType>, example = "no_three_ds", default = "three_ds")]
    pub authentication_type: Option<enums::AuthenticationType>,
    /// Time at which the payment attempt was created
    #[schema(value_type = PrimitiveDateTime, example = "2022-09-10T10:11:12Z")]
    #[serde(with = "common_utils::custom_serde::iso8601")]
    pub created_at: PrimitiveDateTime,
    /// Time at which the payment attempt was last modified
    #[schema(value_type = PrimitiveDateTime, example = "2022-09-10T10:11:12Z")]
    #[serde(with = "common_utils::custom_serde::iso8601")]
    pub modified_at: PrimitiveDateTime,
    /// If the payment was cancelled the reason will be provided here
    pub cancellation_reason: Option<String>,
    /// If this payment attempt is associated with a mandate (e.g., for a recurring or subsequent payment), this field will contain the ID of that mandate.
    pub mandate_id: Option<String>,
    /// The error code returned by the connector if this payment attempt failed. This code is specific to the connector.
    pub error_code: Option<String>,
    /// If a tokenized (saved) payment method was used for this attempt, this field contains the payment token representing that payment method.
    pub payment_token: Option<String>,
    /// Additional data related to some connectors
    pub connector_metadata: Option<serde_json::Value>,
    /// Payment Experience for the current payment
    #[schema(value_type = Option<PaymentExperience>, example = "redirect_to_url")]
    pub payment_experience: Option<enums::PaymentExperience>,
    /// Payment Method Type
    #[schema(value_type = Option<PaymentMethodType>, example = "google_pay")]
    pub payment_method_type: Option<enums::PaymentMethodType>,
    /// The connector's own reference or transaction ID for this specific payment attempt. Useful for reconciliation with the connector.
    #[schema(value_type = Option<String>, example = "993672945374576J")]
    pub reference_id: Option<String>,
    /// (This field is not live yet)Error code unified across the connectors is received here if there was an error while calling connector
    pub unified_code: Option<String>,
    /// (This field is not live yet)Error message unified across the connectors is received here if there was an error while calling connector
    pub unified_message: Option<String>,
    /// Value passed in X-CLIENT-SOURCE header during payments confirm request by the client
    pub client_source: Option<String>,
    /// Value passed in X-CLIENT-VERSION header during payments confirm request by the client
    pub client_version: Option<String>,
}

#[cfg(feature = "v2")]
#[derive(Debug, serde::Serialize, Clone, PartialEq, ToSchema, router_derive::PolymorphicSchema)]
pub struct PaymentAttemptResponse {
    /// The global identifier for the payment attempt
    #[schema(value_type = String)]
    pub id: id_type::GlobalAttemptId,

    /// /// The status of the attempt
    #[schema(value_type = AttemptStatus, example = "charged")]
    pub status: enums::AttemptStatus,

    /// Amount related information for this payment and attempt
    pub amount: PaymentAttemptAmountDetails,

    /// Name of the connector that was used for the payment attempt.
    #[schema(example = "stripe")]
    pub connector: Option<String>,

    /// Error details for the payment if any
    pub error: Option<ErrorDetails>,

    /// The transaction authentication can be set to undergo payer authentication. By default, the authentication will be marked as NO_THREE_DS, as the 3DS method helps with more robust payer authentication
    #[schema(value_type = AuthenticationType, example = "no_three_ds", default = "three_ds")]
    pub authentication_type: api_enums::AuthenticationType,

    /// Date and time of Payment attempt creation
    #[serde(with = "common_utils::custom_serde::iso8601")]
    pub created_at: PrimitiveDateTime,

    /// Time at which the payment attempt was last modified
    #[serde(with = "common_utils::custom_serde::iso8601")]
    pub modified_at: PrimitiveDateTime,

    /// The reason for the cancellation of the payment attempt. Some connectors will have strict rules regarding the values this can have
    /// Cancellation reason will be validated at the connector level when building the request
    pub cancellation_reason: Option<String>,

    /// Payment token is the token used for temporary use in case the payment method is stored in vault
    #[schema(example = "187282ab-40ef-47a9-9206-5099ba31e432")]
    pub payment_token: Option<String>,

    /// Additional data related to some connectors
    #[schema(value_type = Option<ConnectorMetadata>)]
    pub connector_metadata: Option<pii::SecretSerdeValue>,

    /// Payment Experience for the current payment
    #[schema(value_type = Option<PaymentExperience>, example = "redirect_to_url")]
    pub payment_experience: Option<enums::PaymentExperience>,

    /// Payment method type for the payment attempt
    #[schema(value_type = Option<PaymentMethod>, example = "wallet")]
    pub payment_method_type: common_enums::PaymentMethod,

    /// reference(Identifier) to the payment at connector side
    #[schema(value_type = Option<String>, example = "993672945374576J")]
    pub connector_reference_id: Option<String>,

    /// The payment method subtype for the payment attempt.
    #[schema(value_type = Option<PaymentMethodType>, example = "apple_pay")]
    pub payment_method_subtype: Option<api_enums::PaymentMethodType>,

    /// A unique identifier for a payment provided by the connector
    #[schema(value_type = String)]
    pub connector_payment_id: Option<common_utils::types::ConnectorTransactionId>,

    /// Identifier for Payment Method used for the payment attempt
    #[schema(value_type = Option<String>, example = "12345_pm_01926c58bc6e77c09e809964e72af8c8")]
    pub payment_method_id: Option<id_type::GlobalPaymentMethodId>,

    /// Value passed in X-CLIENT-SOURCE header during payments confirm request by the client
    pub client_source: Option<String>,

    /// Value passed in X-CLIENT-VERSION header during payments confirm request by the client
    pub client_version: Option<String>,

    /// Additional data that might be required by hyperswitch, to enable some specific features.
    pub feature_metadata: Option<PaymentAttemptFeatureMetadata>,

    /// The payment method information for the payment attempt
    pub payment_method_data: Option<PaymentMethodDataResponseWithBilling>,
}

#[cfg(feature = "v2")]
#[derive(Debug, serde::Serialize, Clone, ToSchema)]
pub struct PaymentAttemptRecordResponse {
    /// The global identifier for the payment attempt
    #[schema(value_type = String)]
    pub id: id_type::GlobalAttemptId,
    /// The status of the attempt
    #[schema(value_type = AttemptStatus, example = "charged")]
    pub status: enums::AttemptStatus,
    /// The amount of the payment attempt
    #[schema(value_type = i64, example = 6540)]
    pub amount: MinorUnit,
    /// Error details for the payment attempt, if any.
    /// This includes fields like error code, network advice code, and network decline code.
    pub error_details: Option<RecordAttemptErrorDetails>,
    /// Additional data that might be required by hyperswitch based on the requested features by the merchants.
    #[schema(value_type = Option<FeatureMetadata>)]
    pub payment_intent_feature_metadata: Option<FeatureMetadata>,
    /// Additional data that might be required by hyperswitch, to enable some specific features.
    pub payment_attempt_feature_metadata: Option<PaymentAttemptFeatureMetadata>,
    /// attempt created at timestamp
    pub created_at: PrimitiveDateTime,
}

#[cfg(feature = "v2")]
#[derive(Debug, serde::Serialize, Clone, ToSchema)]
pub struct RecoveryPaymentsResponse {
    /// Unique identifier for the payment.
    #[schema(
        min_length = 30,
        max_length = 30,
        example = "pay_mbabizu24mvu3mela5njyhpit4",
        value_type = String,
    )]
    pub id: id_type::GlobalPaymentId,

    #[schema(value_type = IntentStatus, example = "failed", default = "requires_confirmation")]
    pub intent_status: api_enums::IntentStatus,

    /// Unique identifier for the payment. This ensures idempotency for multiple payments
    /// that have been done by a single merchant.
    #[schema(
        value_type = Option<String>,
        min_length = 30,
        max_length = 30,
        example = "pay_mbabizu24mvu3mela5njyhpit4"
    )]
    pub merchant_reference_id: Option<id_type::PaymentReferenceId>,
}

#[cfg(feature = "v2")]
#[derive(Clone, Debug, serde::Deserialize, serde::Serialize, PartialEq, ToSchema)]
pub struct PaymentAttemptFeatureMetadata {
    /// Revenue recovery metadata that might be required by hyperswitch.
    pub revenue_recovery: Option<PaymentAttemptRevenueRecoveryData>,
}

#[cfg(feature = "v2")]
#[derive(Clone, Debug, serde::Deserialize, serde::Serialize, PartialEq, ToSchema)]
pub struct PaymentAttemptRevenueRecoveryData {
    /// Flag to find out whether an attempt was created by external or internal system.
    #[schema(value_type = Option<TriggeredBy>, example = "internal")]
    pub attempt_triggered_by: common_enums::TriggeredBy,
    // stripe specific field used to identify duplicate attempts.
    #[schema(value_type = Option<String>, example = "ch_123abc456def789ghi012klmn")]
    pub charge_id: Option<String>,
}

#[derive(
    Default, Debug, serde::Serialize, Clone, PartialEq, ToSchema, router_derive::PolymorphicSchema,
)]
pub struct CaptureResponse {
    /// A unique identifier for this specific capture operation.
    pub capture_id: String,
    /// The status of the capture
    #[schema(value_type = CaptureStatus, example = "charged")]
    pub status: enums::CaptureStatus,
    /// The capture amount. Amount for the payment in lowest denomination of the currency. (i.e) in cents for USD denomination, in paisa for INR denomination etc.,
    #[schema(value_type = i64, example = 6540)]
    pub amount: MinorUnit,
    /// The currency of the amount of the capture
    #[schema(value_type = Option<Currency>, example = "USD")]
    pub currency: Option<enums::Currency>,
    /// The name of the payment connector that processed this capture.
    pub connector: String,
    /// The ID of the payment attempt that was successfully authorized and subsequently captured by this operation.
    pub authorized_attempt_id: String,
    /// A unique identifier for this capture provided by the connector
    pub connector_capture_id: Option<String>,
    /// Sequence number of this capture, in the series of captures made for the parent attempt
    pub capture_sequence: i16,
    /// A human-readable message from the connector explaining why this capture operation failed, if applicable.
    pub error_message: Option<String>,
    /// The error code returned by the connector if this capture operation failed. This code is connector-specific.
    pub error_code: Option<String>,
    /// A more detailed reason from the connector explaining the capture failure, if available.
    pub error_reason: Option<String>,
    /// The connector's own reference or transaction ID for this specific capture operation. Useful for reconciliation.
    pub reference_id: Option<String>,
}

#[derive(Default, Debug, serde::Deserialize, serde::Serialize, Clone, Copy, PartialEq, Eq)]
pub enum Amount {
    Value(NonZeroI64),
    #[default]
    Zero,
}

impl From<Amount> for MinorUnit {
    fn from(amount: Amount) -> Self {
        match amount {
            Amount::Value(val) => Self::new(val.get()),
            Amount::Zero => Self::new(0),
        }
    }
}

impl From<MinorUnit> for Amount {
    fn from(minor_unit: MinorUnit) -> Self {
        match minor_unit.get_amount_as_i64() {
            0 => Self::Zero,
            val => NonZeroI64::new(val).map_or(Self::Zero, Self::Value),
        }
    }
}
#[derive(Default, Debug, serde::Deserialize, serde::Serialize, Clone)]
#[serde(deny_unknown_fields)]
pub struct PaymentsRedirectRequest {
    pub payment_id: id_type::PaymentId,
    pub merchant_id: id_type::MerchantId,
    pub connector: String,
    pub param: String,
}

#[derive(Default, Debug, serde::Deserialize, serde::Serialize, Clone)]
#[serde(deny_unknown_fields)]
pub struct VerifyRequest {
    // The merchant_id is generated through api key
    // and is later passed in the struct
    pub merchant_id: Option<String>,
    pub customer_id: Option<id_type::CustomerId>,
    pub email: Option<Email>,
    pub name: Option<Secret<String>>,
    pub phone: Option<Secret<String>>,
    pub phone_country_code: Option<String>,
    pub payment_method: Option<api_enums::PaymentMethod>,
    pub payment_method_data: Option<PaymentMethodData>,
    pub payment_token: Option<String>,
    pub mandate_data: Option<MandateData>,
    pub setup_future_usage: Option<api_enums::FutureUsage>,
    pub off_session: Option<bool>,
    pub client_secret: Option<String>,
    pub merchant_connector_details: Option<admin::MerchantConnectorDetailsWrap>,
}

#[derive(Debug, Clone, serde::Serialize, serde::Deserialize, Eq, PartialEq, Copy)]
#[serde(rename_all = "snake_case")]
pub enum MandateTransactionType {
    NewMandateTransaction,
    RecurringMandateTransaction,
}

#[derive(Default, Eq, PartialEq, Debug, serde::Deserialize, serde::Serialize, Clone)]
pub struct MandateIds {
    pub mandate_id: Option<String>,
    pub mandate_reference_id: Option<MandateReferenceId>,
}

impl MandateIds {
    pub fn is_network_transaction_id_flow(&self) -> bool {
        matches!(
            self.mandate_reference_id,
            Some(MandateReferenceId::NetworkMandateId(_))
        )
    }
}

#[derive(Eq, PartialEq, Debug, serde::Deserialize, serde::Serialize, Clone)]
pub enum MandateReferenceId {
    ConnectorMandateId(ConnectorMandateReferenceId), // mandate_id send by connector
    NetworkMandateId(String), // network_txns_id send by Issuer to connector, Used for PG agnostic mandate txns along with card data
    NetworkTokenWithNTI(NetworkTokenWithNTIRef), // network_txns_id send by Issuer to connector, Used for PG agnostic mandate txns along with network token data
}

#[derive(Debug, serde::Deserialize, serde::Serialize, Clone, Eq, PartialEq)]
pub struct NetworkTokenWithNTIRef {
    pub network_transaction_id: String,
    pub token_exp_month: Option<Secret<String>>,
    pub token_exp_year: Option<Secret<String>>,
}

#[derive(Debug, serde::Deserialize, serde::Serialize, Clone, Eq, PartialEq)]
pub struct ConnectorMandateReferenceId {
    connector_mandate_id: Option<String>,
    payment_method_id: Option<String>,
    update_history: Option<Vec<UpdateHistory>>,
    mandate_metadata: Option<pii::SecretSerdeValue>,
    connector_mandate_request_reference_id: Option<String>,
}

impl ConnectorMandateReferenceId {
    pub fn new(
        connector_mandate_id: Option<String>,
        payment_method_id: Option<String>,
        update_history: Option<Vec<UpdateHistory>>,
        mandate_metadata: Option<pii::SecretSerdeValue>,
        connector_mandate_request_reference_id: Option<String>,
    ) -> Self {
        Self {
            connector_mandate_id,
            payment_method_id,
            update_history,
            mandate_metadata,
            connector_mandate_request_reference_id,
        }
    }

    pub fn get_connector_mandate_id(&self) -> Option<String> {
        self.connector_mandate_id.clone()
    }
    pub fn get_payment_method_id(&self) -> Option<String> {
        self.payment_method_id.clone()
    }
    pub fn get_mandate_metadata(&self) -> Option<pii::SecretSerdeValue> {
        self.mandate_metadata.clone()
    }
    pub fn get_connector_mandate_request_reference_id(&self) -> Option<String> {
        self.connector_mandate_request_reference_id.clone()
    }

    pub fn update(
        &mut self,
        connector_mandate_id: Option<String>,
        payment_method_id: Option<String>,
        update_history: Option<Vec<UpdateHistory>>,
        mandate_metadata: Option<pii::SecretSerdeValue>,
        connector_mandate_request_reference_id: Option<String>,
    ) {
        self.connector_mandate_id = connector_mandate_id.or(self.connector_mandate_id.clone());
        self.payment_method_id = payment_method_id.or(self.payment_method_id.clone());
        self.update_history = update_history.or(self.update_history.clone());
        self.mandate_metadata = mandate_metadata.or(self.mandate_metadata.clone());
        self.connector_mandate_request_reference_id = connector_mandate_request_reference_id
            .or(self.connector_mandate_request_reference_id.clone());
    }
}
#[derive(serde::Serialize, serde::Deserialize, Debug, Clone, Eq, PartialEq)]
pub struct UpdateHistory {
    pub connector_mandate_id: Option<String>,
    pub payment_method_id: String,
    pub original_payment_id: Option<id_type::PaymentId>,
}

impl MandateIds {
    pub fn new(mandate_id: String) -> Self {
        Self {
            mandate_id: Some(mandate_id),
            mandate_reference_id: None,
        }
    }
}

/// Passing this object during payments creates a mandate. The mandate_type sub object is passed by the server.
// The fields on this struct are optional, as we want to allow the merchant to provide partial
// information about creating mandates
#[derive(Default, Eq, PartialEq, Debug, serde::Deserialize, serde::Serialize, Clone, ToSchema)]
#[serde(deny_unknown_fields)]
pub struct MandateData {
    /// A way to update the mandate's payment method details
    pub update_mandate_id: Option<String>,
    /// A consent from the customer to store the payment method
    #[schema(value_type = Option<CustomerAcceptance>)]
    pub customer_acceptance: Option<common_payments_types::CustomerAcceptance>,
    /// A way to select the type of mandate used
    pub mandate_type: Option<MandateType>,
}

#[derive(Clone, Eq, PartialEq, Copy, Debug, Default, serde::Serialize, serde::Deserialize)]
pub struct SingleUseMandate {
    pub amount: MinorUnit,
    pub currency: api_enums::Currency,
}

#[derive(Clone, Eq, PartialEq, Debug, Default, ToSchema, serde::Serialize, serde::Deserialize)]
pub struct MandateAmountData {
    /// The maximum amount to be debited for the mandate transaction
    #[schema(value_type = i64, example = 6540)]
    pub amount: MinorUnit,
    /// The currency for the transaction
    #[schema(value_type = Currency, example = "USD")]
    pub currency: api_enums::Currency,
    /// Specifying start date of the mandate
    #[schema(example = "2022-09-10T00:00:00Z")]
    #[serde(default, with = "common_utils::custom_serde::iso8601::option")]
    pub start_date: Option<PrimitiveDateTime>,
    /// Specifying end date of the mandate
    #[schema(example = "2023-09-10T23:59:59Z")]
    #[serde(default, with = "common_utils::custom_serde::iso8601::option")]
    pub end_date: Option<PrimitiveDateTime>,
    /// Additional details required by mandate
    #[schema(value_type = Option<Object>, example = r#"{
        "frequency": "DAILY"
    }"#)]
    pub metadata: Option<pii::SecretSerdeValue>,
}

#[derive(Eq, PartialEq, Debug, serde::Deserialize, serde::Serialize, Clone, ToSchema)]
#[serde(rename_all = "snake_case")]
pub enum MandateType {
    /// If the mandate should only be valid for 1 off-session use
    SingleUse(MandateAmountData),
    /// If the mandate should be valid for multiple debits
    MultiUse(Option<MandateAmountData>),
}

impl Default for MandateType {
    fn default() -> Self {
        Self::MultiUse(None)
    }
}

#[derive(Debug, serde::Deserialize, serde::Serialize, Clone, Eq, PartialEq, ToSchema)]
pub struct NetworkDetails {
    pub network_advice_code: Option<String>,
}

#[derive(Default, Eq, PartialEq, Clone, Debug, serde::Deserialize, serde::Serialize, ToSchema)]
pub struct Card {
    /// The card number
    #[schema(value_type = String, example = "4242424242424242")]
    pub card_number: CardNumber,

    /// The card's expiry month
    #[schema(value_type = String, example = "24")]
    pub card_exp_month: Secret<String>,

    /// The card's expiry year
    #[schema(value_type = String, example = "24")]
    pub card_exp_year: Secret<String>,

    /// The card holder's name
    #[schema(value_type = String, example = "John Test")]
    pub card_holder_name: Option<Secret<String>>,

    /// The CVC number for the card
    #[schema(value_type = String, example = "242")]
    pub card_cvc: Secret<String>,

    /// The name of the issuer of card
    #[schema(example = "chase")]
    pub card_issuer: Option<String>,

    /// The card network for the card
    #[schema(value_type = Option<CardNetwork>, example = "Visa")]
    pub card_network: Option<api_enums::CardNetwork>,

    #[schema(example = "CREDIT")]
    pub card_type: Option<String>,

    #[schema(example = "INDIA")]
    pub card_issuing_country: Option<String>,

    #[schema(example = "JP_AMEX")]
    pub bank_code: Option<String>,
    /// The card holder's nick name
    #[schema(value_type = Option<String>, example = "John Test")]
    pub nick_name: Option<Secret<String>>,
}

#[cfg(feature = "v2")]
impl TryFrom<payment_methods::CardDetail> for Card {
    type Error = error_stack::Report<ValidationError>;

    fn try_from(value: payment_methods::CardDetail) -> Result<Self, Self::Error> {
        use common_utils::ext_traits::OptionExt;

        let payment_methods::CardDetail {
            card_number,
            card_exp_month,
            card_exp_year,
            card_holder_name,
            nick_name,
            card_network,
            card_issuer,
            card_cvc,
            ..
        } = value;

        let card_cvc = card_cvc.get_required_value("card_cvc")?;

        Ok(Self {
            card_number,
            card_exp_month,
            card_exp_year,
            card_holder_name,
            card_cvc,
            card_issuer,
            card_network,
            card_type: None,
            card_issuing_country: None,
            bank_code: None,
            nick_name,
        })
    }
}

#[derive(Default, Eq, PartialEq, Clone, Debug, serde::Deserialize, serde::Serialize, ToSchema)]
pub struct ExtendedCardInfo {
    /// The card number
    #[schema(value_type = String, example = "4242424242424242")]
    pub card_number: CardNumber,

    /// The card's expiry month
    #[schema(value_type = String, example = "24")]
    pub card_exp_month: Secret<String>,

    /// The card's expiry year
    #[schema(value_type = String, example = "24")]
    pub card_exp_year: Secret<String>,

    /// The card holder's name
    #[schema(value_type = String, example = "John Test")]
    pub card_holder_name: Option<Secret<String>>,

    /// The CVC number for the card
    #[schema(value_type = String, example = "242")]
    pub card_cvc: Secret<String>,

    /// The name of the issuer of card
    #[schema(example = "chase")]
    pub card_issuer: Option<String>,

    /// The card network for the card
    #[schema(value_type = Option<CardNetwork>, example = "Visa")]
    pub card_network: Option<api_enums::CardNetwork>,

    #[schema(example = "CREDIT")]
    pub card_type: Option<String>,

    #[schema(example = "INDIA")]
    pub card_issuing_country: Option<String>,

    #[schema(example = "JP_AMEX")]
    pub bank_code: Option<String>,
}

impl From<Card> for ExtendedCardInfo {
    fn from(value: Card) -> Self {
        Self {
            card_number: value.card_number,
            card_exp_month: value.card_exp_month,
            card_exp_year: value.card_exp_year,
            card_holder_name: value.card_holder_name,
            card_cvc: value.card_cvc,
            card_issuer: value.card_issuer,
            card_network: value.card_network,
            card_type: value.card_type,
            card_issuing_country: value.card_issuing_country,
            bank_code: value.bank_code,
        }
    }
}

impl GetAddressFromPaymentMethodData for Card {
    fn get_billing_address(&self) -> Option<Address> {
        // Create billing address if first_name is some or if it is not ""
        self.card_holder_name
            .as_ref()
            .filter(|card_holder_name| !card_holder_name.is_empty_after_trim())
            .map(|card_holder_name| {
                // Split the `card_holder_name` into `first_name` and `last_name` based on the
                // first occurrence of ' '. For example
                // John Wheat Dough
                // first_name -> John
                // last_name -> Wheat Dough
                card_holder_name.peek().split_whitespace()
            })
            .map(|mut card_holder_name_iter| {
                let first_name = card_holder_name_iter
                    .next()
                    .map(ToOwned::to_owned)
                    .map(Secret::new);

                let last_name = card_holder_name_iter.collect::<Vec<_>>().join(" ");
                let last_name = if last_name.is_empty_after_trim() {
                    None
                } else {
                    Some(Secret::new(last_name))
                };

                AddressDetails {
                    first_name,
                    last_name,
                    ..Default::default()
                }
            })
            .map(|address_details| Address {
                address: Some(address_details),
                phone: None,
                email: None,
            })
    }
}

impl Card {
    fn apply_additional_card_info(
        &self,
        additional_card_info: AdditionalCardInfo,
    ) -> Result<Self, error_stack::Report<ValidationError>> {
        Ok(Self {
            card_number: self.card_number.clone(),
            card_exp_month: self.card_exp_month.clone(),
            card_exp_year: self.card_exp_year.clone(),
            card_holder_name: self.card_holder_name.clone(),
            card_cvc: self.card_cvc.clone(),
            card_issuer: self
                .card_issuer
                .clone()
                .or(additional_card_info.card_issuer),
            card_network: self
                .card_network
                .clone()
                .or(additional_card_info.card_network.clone()),
            card_type: self.card_type.clone().or(additional_card_info.card_type),
            card_issuing_country: self
                .card_issuing_country
                .clone()
                .or(additional_card_info.card_issuing_country),
            bank_code: self.bank_code.clone().or(additional_card_info.bank_code),
            nick_name: self.nick_name.clone(),
        })
    }
}

#[derive(Eq, PartialEq, Debug, serde::Deserialize, serde::Serialize, Clone, ToSchema, Default)]
#[serde(rename_all = "snake_case")]
pub struct CardToken {
    /// The card holder's name
    #[schema(value_type = String, example = "John Test")]
    pub card_holder_name: Option<Secret<String>>,

    /// The CVC number for the card
    #[schema(value_type = Option<String>)]
    pub card_cvc: Option<Secret<String>>,
}

#[derive(Eq, PartialEq, Clone, Debug, serde::Deserialize, serde::Serialize, ToSchema)]
#[serde(rename_all = "snake_case")]
pub enum CardRedirectData {
    Knet {},
    Benefit {},
    MomoAtm {},
    CardRedirect {},
}

#[derive(Eq, PartialEq, Clone, Debug, serde::Deserialize, serde::Serialize, ToSchema)]
#[serde(rename_all = "snake_case")]
pub enum PayLaterData {
    /// For KlarnaRedirect as PayLater Option
    KlarnaRedirect {
        /// The billing email
        #[schema(value_type = Option<String>)]
        billing_email: Option<Email>,
        // The billing country code
        #[schema(value_type = Option<CountryAlpha2>, example = "US")]
        billing_country: Option<api_enums::CountryAlpha2>,
    },
    /// For Klarna Sdk as PayLater Option
    KlarnaSdk {
        /// The token for the sdk workflow
        token: String,
    },
    /// For Affirm redirect as PayLater Option
    AffirmRedirect {},
    /// For AfterpayClearpay redirect as PayLater Option
    AfterpayClearpayRedirect {
        /// The billing email
        #[schema(value_type = Option<String>)]
        billing_email: Option<Email>,
        /// The billing name
        #[schema(value_type = Option<String>)]
        billing_name: Option<Secret<String>>,
    },
    /// For PayBright Redirect as PayLater Option
    PayBrightRedirect {},
    /// For Flexiti Redirect as PayLater long term finance Option
    FlexitiRedirect {},
    /// For WalleyRedirect as PayLater Option
    WalleyRedirect {},
    /// For Alma Redirection as PayLater Option
    AlmaRedirect {},
    AtomeRedirect {},
    BreadpayRedirect {},
}

impl GetAddressFromPaymentMethodData for PayLaterData {
    fn get_billing_address(&self) -> Option<Address> {
        match self {
            Self::KlarnaRedirect {
                billing_email,
                billing_country,
            } => {
                let address_details = AddressDetails {
                    country: *billing_country,
                    ..AddressDetails::default()
                };

                Some(Address {
                    address: Some(address_details),
                    email: billing_email.clone(),
                    phone: None,
                })
            }
            Self::AfterpayClearpayRedirect {
                billing_email,
                billing_name,
            } => {
                let address_details = AddressDetails {
                    first_name: billing_name.clone(),
                    ..AddressDetails::default()
                };

                Some(Address {
                    address: Some(address_details),
                    email: billing_email.clone(),
                    phone: None,
                })
            }
            Self::PayBrightRedirect {}
            | Self::FlexitiRedirect {}
            | Self::WalleyRedirect {}
            | Self::AlmaRedirect {}
            | Self::KlarnaSdk { .. }
            | Self::AffirmRedirect {}
            | Self::AtomeRedirect {}
            | Self::BreadpayRedirect {} => None,
        }
    }
}

#[derive(serde::Deserialize, serde::Serialize, Debug, Clone, ToSchema, Eq, PartialEq)]
#[serde(rename_all = "snake_case")]
pub enum BankDebitData {
    /// Payment Method data for Ach bank debit
    AchBankDebit {
        /// Billing details for bank debit
        billing_details: Option<BankDebitBilling>,
        /// Account number for ach bank debit payment
        #[schema(value_type = String, example = "000123456789")]
        account_number: Secret<String>,
        /// Routing number for ach bank debit payment
        #[schema(value_type = String, example = "110000000")]
        routing_number: Secret<String>,

        #[schema(value_type = String, example = "John Test")]
        card_holder_name: Option<Secret<String>>,

        #[schema(value_type = String, example = "John Doe")]
        bank_account_holder_name: Option<Secret<String>>,

        #[schema(value_type = String, example = "ACH")]
        bank_name: Option<common_enums::BankNames>,

        #[schema(value_type = String, example = "Checking")]
        bank_type: Option<common_enums::BankType>,

        #[schema(value_type = String, example = "Personal")]
        bank_holder_type: Option<common_enums::BankHolderType>,
    },
    SepaBankDebit {
        /// Billing details for bank debit
        billing_details: Option<BankDebitBilling>,
        /// International bank account number (iban) for SEPA
        #[schema(value_type = String, example = "DE89370400440532013000")]
        iban: Secret<String>,
        /// Owner name for bank debit
        #[schema(value_type = String, example = "A. Schneider")]
        bank_account_holder_name: Option<Secret<String>>,
    },
    BecsBankDebit {
        /// Billing details for bank debit
        billing_details: Option<BankDebitBilling>,
        /// Account number for Becs payment method
        #[schema(value_type = String, example = "000123456")]
        account_number: Secret<String>,
        /// Bank-State-Branch (bsb) number
        #[schema(value_type = String, example = "000000")]
        bsb_number: Secret<String>,
        /// Owner name for bank debit
        #[schema(value_type = Option<String>, example = "A. Schneider")]
        bank_account_holder_name: Option<Secret<String>>,
    },
    BacsBankDebit {
        /// Billing details for bank debit
        billing_details: Option<BankDebitBilling>,
        /// Account number for Bacs payment method
        #[schema(value_type = String, example = "00012345")]
        account_number: Secret<String>,
        /// Sort code for Bacs payment method
        #[schema(value_type = String, example = "108800")]
        sort_code: Secret<String>,
        /// holder name for bank debit
        #[schema(value_type = String, example = "A. Schneider")]
        bank_account_holder_name: Option<Secret<String>>,
    },
}

impl GetAddressFromPaymentMethodData for BankDebitData {
    fn get_billing_address(&self) -> Option<Address> {
        fn get_billing_address_inner(
            bank_debit_billing: Option<&BankDebitBilling>,
            bank_account_holder_name: Option<&Secret<String>>,
        ) -> Option<Address> {
            // We will always have address here
            let mut address = bank_debit_billing
                .and_then(GetAddressFromPaymentMethodData::get_billing_address)?;

            // Prefer `account_holder_name` over `name`
            address.address.as_mut().map(|address| {
                address.first_name = bank_account_holder_name
                    .or(address.first_name.as_ref())
                    .cloned();
            });

            Some(address)
        }

        match self {
            Self::AchBankDebit {
                billing_details,
                bank_account_holder_name,
                ..
            }
            | Self::SepaBankDebit {
                billing_details,
                bank_account_holder_name,
                ..
            }
            | Self::BecsBankDebit {
                billing_details,
                bank_account_holder_name,
                ..
            }
            | Self::BacsBankDebit {
                billing_details,
                bank_account_holder_name,
                ..
            } => get_billing_address_inner(
                billing_details.as_ref(),
                bank_account_holder_name.as_ref(),
            ),
        }
    }
}

#[cfg(feature = "v1")]
/// Custom serializer and deserializer for PaymentMethodData
mod payment_method_data_serde {

    use super::*;

    /// Deserialize `reward` payment_method as string for backwards compatibility
    /// The api contract would be
    /// ```json
    /// {
    ///   "payment_method": "reward",
    ///   "payment_method_type": "evoucher",
    ///   "payment_method_data": "reward",
    /// }
    /// ```
    ///
    /// For other payment methods, use the provided deserializer
    /// ```json
    /// "payment_method_data": {
    ///   "card": {
    ///     "card_number": "4242424242424242",
    ///     "card_exp_month": "10",
    ///     "card_exp_year": "25",
    ///     "card_holder_name": "joseph Doe",
    ///     "card_cvc": "123"
    ///    }
    /// }
    /// ```
    pub fn deserialize<'de, D>(
        deserializer: D,
    ) -> Result<Option<PaymentMethodDataRequest>, D::Error>
    where
        D: Deserializer<'de>,
    {
        #[derive(serde::Deserialize, Debug)]
        #[serde(untagged)]
        enum __Inner {
            RewardString(String),
            OptionalPaymentMethod(serde_json::Value),
        }

        // This struct is an intermediate representation
        // This is required in order to catch deserialization errors when deserializing `payment_method_data`
        // The #[serde(flatten)] attribute applied on `payment_method_data` discards
        // any of the error when deserializing and deserializes to an option instead
        #[derive(serde::Deserialize, Debug)]
        struct __InnerPaymentMethodData {
            billing: Option<Address>,
            #[serde(flatten)]
            payment_method_data: Option<serde_json::Value>,
        }

        let deserialize_to_inner = __Inner::deserialize(deserializer)?;

        match deserialize_to_inner {
            __Inner::OptionalPaymentMethod(value) => {
                let parsed_value = serde_json::from_value::<__InnerPaymentMethodData>(value)
                    .map_err(|serde_json_error| de::Error::custom(serde_json_error.to_string()))?;

                let payment_method_data = if let Some(payment_method_data_value) =
                    parsed_value.payment_method_data
                {
                    // Even though no data is passed, the flatten serde_json::Value is deserialized as Some(Object {})
                    if let serde_json::Value::Object(ref inner_map) = payment_method_data_value {
                        if inner_map.is_empty() {
                            None
                        } else {
                            let payment_method_data = serde_json::from_value::<PaymentMethodData>(
                                payment_method_data_value,
                            )
                            .map_err(|serde_json_error| {
                                de::Error::custom(serde_json_error.to_string())
                            })?;
                            let address_details = parsed_value
                                .billing
                                .as_ref()
                                .and_then(|billing| billing.address.clone());
                            match (payment_method_data.clone(), address_details.as_ref()) {
                                (
                                    PaymentMethodData::Card(ref mut card),
                                    Some(billing_address_details),
                                ) => {
                                    if card.card_holder_name.is_none() {
                                        card.card_holder_name =
                                            billing_address_details.get_optional_full_name();
                                    }
                                    Some(PaymentMethodData::Card(card.clone()))
                                }
                                _ => Some(payment_method_data),
                            }
                        }
                    } else {
                        Err(de::Error::custom("Expected a map for payment_method_data"))?
                    }
                } else {
                    None
                };

                Ok(Some(PaymentMethodDataRequest {
                    payment_method_data,
                    billing: parsed_value.billing,
                }))
            }
            __Inner::RewardString(inner_string) => {
                let payment_method_data = match inner_string.as_str() {
                    "reward" => PaymentMethodData::Reward,
                    _ => Err(de::Error::custom("Invalid Variant"))?,
                };

                Ok(Some(PaymentMethodDataRequest {
                    payment_method_data: Some(payment_method_data),
                    billing: None,
                }))
            }
        }
    }

    pub fn serialize<S>(
        payment_method_data_request: &Option<PaymentMethodDataRequest>,
        serializer: S,
    ) -> Result<S::Ok, S::Error>
    where
        S: Serializer,
    {
        if let Some(payment_method_data_request) = payment_method_data_request {
            if let Some(payment_method_data) =
                payment_method_data_request.payment_method_data.as_ref()
            {
                match payment_method_data {
                    PaymentMethodData::Reward => serializer.serialize_str("reward"),
                    PaymentMethodData::CardRedirect(_)
                    | PaymentMethodData::BankDebit(_)
                    | PaymentMethodData::BankRedirect(_)
                    | PaymentMethodData::BankTransfer(_)
                    | PaymentMethodData::RealTimePayment(_)
                    | PaymentMethodData::MobilePayment(_)
                    | PaymentMethodData::CardToken(_)
                    | PaymentMethodData::Crypto(_)
                    | PaymentMethodData::GiftCard(_)
                    | PaymentMethodData::PayLater(_)
                    | PaymentMethodData::Upi(_)
                    | PaymentMethodData::Voucher(_)
                    | PaymentMethodData::Card(_)
                    | PaymentMethodData::MandatePayment
                    | PaymentMethodData::OpenBanking(_)
                    | PaymentMethodData::Wallet(_) => {
                        payment_method_data_request.serialize(serializer)
                    }
                }
            } else {
                payment_method_data_request.serialize(serializer)
            }
        } else {
            serializer.serialize_none()
        }
    }
}

/// The payment method information provided for making a payment
#[derive(Debug, Clone, serde::Deserialize, serde::Serialize, ToSchema, Eq, PartialEq)]
pub struct PaymentMethodDataRequest {
    /// This field is optional because, in case of saved cards we pass the payment_token
    /// There might be cases where we don't need to pass the payment_method_data and pass only payment method billing details
    /// We have flattened it because to maintain backwards compatibility with the old API contract
    #[serde(flatten)]
    pub payment_method_data: Option<PaymentMethodData>,
    /// billing details for the payment method.
    /// This billing details will be passed to the processor as billing address.
    /// If not passed, then payment.billing will be considered
    pub billing: Option<Address>,
}

#[cfg(feature = "v2")]
#[derive(Clone, Debug, serde::Deserialize, serde::Serialize, ToSchema)]
pub struct SplitPaymentMethodDataRequest {
    pub payment_method_data: PaymentMethodData,
    #[schema(value_type = PaymentMethod)]
    pub payment_method_type: api_enums::PaymentMethod,
    #[schema(value_type = PaymentMethodType)]
    pub payment_method_subtype: api_enums::PaymentMethodType,
}

/// The payment method information provided for making a payment
#[derive(Debug, Clone, serde::Deserialize, serde::Serialize, ToSchema, Eq, PartialEq)]
pub struct RecordAttemptPaymentMethodDataRequest {
    /// Additional details for the payment method (e.g., card expiry date, card network).
    #[serde(flatten)]
    pub payment_method_data: AdditionalPaymentData,
    /// billing details for the payment method.
    pub billing: Option<Address>,
}

#[derive(Debug, Clone, serde::Deserialize, serde::Serialize, ToSchema, Eq, PartialEq)]
pub struct ProxyPaymentMethodDataRequest {
    /// This field is optional because, in case of saved cards we pass the payment_token
    /// There might be cases where we don't need to pass the payment_method_data and pass only payment method billing details
    /// We have flattened it because to maintain backwards compatibility with the old API contract
    #[serde(flatten)]
    pub payment_method_data: Option<ProxyPaymentMethodData>,
    /// billing details for the payment method.
    /// This billing details will be passed to the processor as billing address.
    /// If not passed, then payment.billing will be considered
    pub billing: Option<Address>,
}

#[derive(Debug, Clone, serde::Deserialize, serde::Serialize, ToSchema, Eq, PartialEq)]
#[serde(rename_all = "snake_case")]
pub enum ProxyPaymentMethodData {
    #[schema(title = "ProxyCardData")]
    VaultDataCard(Box<ProxyCardData>),
    VaultToken(VaultToken),
}

#[derive(Default, Eq, PartialEq, Clone, Debug, serde::Deserialize, serde::Serialize, ToSchema)]
pub struct ProxyCardData {
    /// The token which refers to the card number
    #[schema(value_type = String, example = "token_card_number")]
    pub card_number: Secret<String>,

    /// The card's expiry month
    #[schema(value_type = String, example = "24")]
    pub card_exp_month: Secret<String>,

    /// The card's expiry year
    #[schema(value_type = String, example = "24")]
    pub card_exp_year: Secret<String>,

    /// The card holder's name
    #[schema(value_type = String, example = "John Test")]
    pub card_holder_name: Option<Secret<String>>,

    /// The CVC number for the card
    #[schema(value_type = String, example = "242")]
    pub card_cvc: Secret<String>,

    /// The name of the issuer of card
    #[schema(example = "chase")]
    pub card_issuer: Option<String>,

    /// The card network for the card
    #[schema(value_type = Option<CardNetwork>, example = "Visa")]
    pub card_network: Option<api_enums::CardNetwork>,

    #[schema(example = "CREDIT")]
    pub card_type: Option<String>,

    #[schema(example = "INDIA")]
    pub card_issuing_country: Option<String>,

    #[schema(example = "JP_AMEX")]
    pub bank_code: Option<String>,
    /// The card holder's nick name
    #[schema(value_type = Option<String>, example = "John Test")]
    pub nick_name: Option<Secret<String>>,

    /// The first six digit of the card number
    #[schema(value_type = String, example = "424242")]
    pub bin_number: Option<String>,

    /// The last four digit of the card number
    #[schema(value_type = String, example = "4242")]
    pub last_four: Option<String>,
}

#[derive(Default, Eq, PartialEq, Clone, Debug, serde::Deserialize, serde::Serialize, ToSchema)]
pub struct VaultToken {
    /// The tokenized CVC number for the card
    #[schema(value_type = String, example = "242")]
    pub card_cvc: Secret<String>,

    /// The card holder's name
    #[schema(value_type = String, example = "John Test")]
    pub card_holder_name: Option<Secret<String>>,
}

#[derive(Debug, Clone, serde::Deserialize, serde::Serialize, ToSchema, Eq, PartialEq)]
#[serde(rename_all = "snake_case")]
pub enum PaymentMethodData {
    #[schema(title = "Card")]
    Card(Card),
    #[schema(title = "CardRedirect")]
    CardRedirect(CardRedirectData),
    #[schema(title = "Wallet")]
    Wallet(WalletData),
    #[schema(title = "PayLater")]
    PayLater(PayLaterData),
    #[schema(title = "BankRedirect")]
    BankRedirect(BankRedirectData),
    #[schema(title = "BankDebit")]
    BankDebit(BankDebitData),
    #[schema(title = "BankTransfer")]
    BankTransfer(Box<BankTransferData>),
    #[schema(title = "RealTimePayment")]
    RealTimePayment(Box<RealTimePaymentData>),
    #[schema(title = "Crypto")]
    Crypto(CryptoData),
    #[schema(title = "MandatePayment")]
    MandatePayment,
    #[schema(title = "Reward")]
    Reward,
    #[schema(title = "Upi")]
    Upi(UpiData),
    #[schema(title = "Voucher")]
    Voucher(VoucherData),
    #[schema(title = "GiftCard")]
    GiftCard(Box<GiftCardData>),
    #[schema(title = "CardToken")]
    CardToken(CardToken),
    #[schema(title = "OpenBanking")]
    OpenBanking(OpenBankingData),
    #[schema(title = "MobilePayment")]
    MobilePayment(MobilePaymentData),
}

pub trait GetAddressFromPaymentMethodData {
    fn get_billing_address(&self) -> Option<Address>;
}

impl GetAddressFromPaymentMethodData for PaymentMethodData {
    fn get_billing_address(&self) -> Option<Address> {
        match self {
            Self::Card(card_data) => card_data.get_billing_address(),
            Self::CardRedirect(_) => None,
            Self::Wallet(wallet_data) => wallet_data.get_billing_address(),
            Self::PayLater(pay_later) => pay_later.get_billing_address(),
            Self::BankRedirect(bank_redirect_data) => bank_redirect_data.get_billing_address(),
            Self::BankDebit(bank_debit_data) => bank_debit_data.get_billing_address(),
            Self::BankTransfer(bank_transfer_data) => bank_transfer_data.get_billing_address(),
            Self::Voucher(voucher_data) => voucher_data.get_billing_address(),
            Self::Crypto(_)
            | Self::Reward
            | Self::RealTimePayment(_)
            | Self::Upi(_)
            | Self::GiftCard(_)
            | Self::CardToken(_)
            | Self::OpenBanking(_)
            | Self::MandatePayment
            | Self::MobilePayment(_) => None,
        }
    }
}

impl PaymentMethodData {
    pub fn apply_additional_payment_data(
        &self,
        additional_payment_data: AdditionalPaymentData,
    ) -> Result<Self, error_stack::Report<ValidationError>> {
        if let AdditionalPaymentData::Card(additional_card_info) = additional_payment_data {
            match self {
                Self::Card(card) => Ok(Self::Card(
                    card.apply_additional_card_info(*additional_card_info)?,
                )),
                _ => Ok(self.to_owned()),
            }
        } else {
            Ok(self.to_owned())
        }
    }

    pub fn get_payment_method(&self) -> Option<api_enums::PaymentMethod> {
        match self {
            Self::Card(_) => Some(api_enums::PaymentMethod::Card),
            Self::CardRedirect(_) => Some(api_enums::PaymentMethod::CardRedirect),
            Self::Wallet(_) => Some(api_enums::PaymentMethod::Wallet),
            Self::PayLater(_) => Some(api_enums::PaymentMethod::PayLater),
            Self::BankRedirect(_) => Some(api_enums::PaymentMethod::BankRedirect),
            Self::BankDebit(_) => Some(api_enums::PaymentMethod::BankDebit),
            Self::BankTransfer(_) => Some(api_enums::PaymentMethod::BankTransfer),
            Self::RealTimePayment(_) => Some(api_enums::PaymentMethod::RealTimePayment),
            Self::Crypto(_) => Some(api_enums::PaymentMethod::Crypto),
            Self::Reward => Some(api_enums::PaymentMethod::Reward),
            Self::Upi(_) => Some(api_enums::PaymentMethod::Upi),
            Self::Voucher(_) => Some(api_enums::PaymentMethod::Voucher),
            Self::GiftCard(_) => Some(api_enums::PaymentMethod::GiftCard),
            Self::OpenBanking(_) => Some(api_enums::PaymentMethod::OpenBanking),
            Self::MobilePayment(_) => Some(api_enums::PaymentMethod::MobilePayment),
            Self::CardToken(_) | Self::MandatePayment => None,
        }
    }
}

pub trait GetPaymentMethodType {
    fn get_payment_method_type(&self) -> api_enums::PaymentMethodType;
}

impl GetPaymentMethodType for CardRedirectData {
    fn get_payment_method_type(&self) -> api_enums::PaymentMethodType {
        match self {
            Self::Knet {} => api_enums::PaymentMethodType::Knet,
            Self::Benefit {} => api_enums::PaymentMethodType::Benefit,
            Self::MomoAtm {} => api_enums::PaymentMethodType::MomoAtm,
            Self::CardRedirect {} => api_enums::PaymentMethodType::CardRedirect,
        }
    }
}

impl GetPaymentMethodType for MobilePaymentData {
    fn get_payment_method_type(&self) -> api_enums::PaymentMethodType {
        match self {
            Self::DirectCarrierBilling { .. } => api_enums::PaymentMethodType::DirectCarrierBilling,
        }
    }
}

impl GetPaymentMethodType for WalletData {
    fn get_payment_method_type(&self) -> api_enums::PaymentMethodType {
        match self {
            Self::BluecodeRedirect {} => api_enums::PaymentMethodType::Bluecode,
            Self::AliPayQr(_) | Self::AliPayRedirect(_) => api_enums::PaymentMethodType::AliPay,
            Self::AliPayHkRedirect(_) => api_enums::PaymentMethodType::AliPayHk,
            Self::AmazonPay(_) | Self::AmazonPayRedirect(_) => {
                api_enums::PaymentMethodType::AmazonPay
            }
            Self::Skrill(_) => api_enums::PaymentMethodType::Skrill,
            Self::Paysera(_) => api_enums::PaymentMethodType::Paysera,
            Self::MomoRedirect(_) => api_enums::PaymentMethodType::Momo,
            Self::KakaoPayRedirect(_) => api_enums::PaymentMethodType::KakaoPay,
            Self::GoPayRedirect(_) => api_enums::PaymentMethodType::GoPay,
            Self::GcashRedirect(_) => api_enums::PaymentMethodType::Gcash,
            Self::ApplePay(_) | Self::ApplePayRedirect(_) | Self::ApplePayThirdPartySdk(_) => {
                api_enums::PaymentMethodType::ApplePay
            }
            Self::DanaRedirect {} => api_enums::PaymentMethodType::Dana,
            Self::GooglePay(_) | Self::GooglePayRedirect(_) | Self::GooglePayThirdPartySdk(_) => {
                api_enums::PaymentMethodType::GooglePay
            }
            Self::MbWayRedirect(_) => api_enums::PaymentMethodType::MbWay,
            Self::MobilePayRedirect(_) => api_enums::PaymentMethodType::MobilePay,
            Self::PaypalRedirect(_) | Self::PaypalSdk(_) => api_enums::PaymentMethodType::Paypal,
            Self::Paze(_) => api_enums::PaymentMethodType::Paze,
            Self::SamsungPay(_) => api_enums::PaymentMethodType::SamsungPay,
            Self::TwintRedirect {} => api_enums::PaymentMethodType::Twint,
            Self::VippsRedirect {} => api_enums::PaymentMethodType::Vipps,
            Self::TouchNGoRedirect(_) => api_enums::PaymentMethodType::TouchNGo,
            Self::WeChatPayRedirect(_) | Self::WeChatPayQr(_) => {
                api_enums::PaymentMethodType::WeChatPay
            }
            Self::CashappQr(_) => api_enums::PaymentMethodType::Cashapp,
            Self::SwishQr(_) => api_enums::PaymentMethodType::Swish,
            Self::Mifinity(_) => api_enums::PaymentMethodType::Mifinity,
            Self::RevolutPay(_) => api_enums::PaymentMethodType::RevolutPay,
        }
    }
}

impl GetPaymentMethodType for PayLaterData {
    fn get_payment_method_type(&self) -> api_enums::PaymentMethodType {
        match self {
            Self::KlarnaRedirect { .. } => api_enums::PaymentMethodType::Klarna,
            Self::KlarnaSdk { .. } => api_enums::PaymentMethodType::Klarna,
            Self::AffirmRedirect {} => api_enums::PaymentMethodType::Affirm,
            Self::AfterpayClearpayRedirect { .. } => api_enums::PaymentMethodType::AfterpayClearpay,
            Self::PayBrightRedirect {} => api_enums::PaymentMethodType::PayBright,
            Self::FlexitiRedirect {} => api_enums::PaymentMethodType::Flexiti,
            Self::WalleyRedirect {} => api_enums::PaymentMethodType::Walley,
            Self::AlmaRedirect {} => api_enums::PaymentMethodType::Alma,
            Self::AtomeRedirect {} => api_enums::PaymentMethodType::Atome,
            Self::BreadpayRedirect {} => api_enums::PaymentMethodType::Breadpay,
        }
    }
}

impl GetPaymentMethodType for OpenBankingData {
    fn get_payment_method_type(&self) -> api_enums::PaymentMethodType {
        match self {
            Self::OpenBankingPIS {} => api_enums::PaymentMethodType::OpenBankingPIS,
        }
    }
}

impl GetPaymentMethodType for BankRedirectData {
    fn get_payment_method_type(&self) -> api_enums::PaymentMethodType {
        match self {
            Self::BancontactCard { .. } => api_enums::PaymentMethodType::BancontactCard,
            Self::Bizum {} => api_enums::PaymentMethodType::Bizum,
            Self::Blik { .. } => api_enums::PaymentMethodType::Blik,
            Self::Eft { .. } => api_enums::PaymentMethodType::Eft,
            Self::Eps { .. } => api_enums::PaymentMethodType::Eps,
            Self::Giropay { .. } => api_enums::PaymentMethodType::Giropay,
            Self::Ideal { .. } => api_enums::PaymentMethodType::Ideal,
            Self::Interac { .. } => api_enums::PaymentMethodType::Interac,
            Self::OnlineBankingCzechRepublic { .. } => {
                api_enums::PaymentMethodType::OnlineBankingCzechRepublic
            }
            Self::OnlineBankingFinland { .. } => api_enums::PaymentMethodType::OnlineBankingFinland,
            Self::OnlineBankingPoland { .. } => api_enums::PaymentMethodType::OnlineBankingPoland,
            Self::OnlineBankingSlovakia { .. } => {
                api_enums::PaymentMethodType::OnlineBankingSlovakia
            }
            Self::OpenBankingUk { .. } => api_enums::PaymentMethodType::OpenBankingUk,
            Self::Przelewy24 { .. } => api_enums::PaymentMethodType::Przelewy24,
            Self::Sofort { .. } => api_enums::PaymentMethodType::Sofort,
            Self::Trustly { .. } => api_enums::PaymentMethodType::Trustly,
            Self::OnlineBankingFpx { .. } => api_enums::PaymentMethodType::OnlineBankingFpx,
            Self::OnlineBankingThailand { .. } => {
                api_enums::PaymentMethodType::OnlineBankingThailand
            }
            Self::LocalBankRedirect { .. } => api_enums::PaymentMethodType::LocalBankRedirect,
        }
    }
}

impl GetPaymentMethodType for BankDebitData {
    fn get_payment_method_type(&self) -> api_enums::PaymentMethodType {
        match self {
            Self::AchBankDebit { .. } => api_enums::PaymentMethodType::Ach,
            Self::SepaBankDebit { .. } => api_enums::PaymentMethodType::Sepa,
            Self::BecsBankDebit { .. } => api_enums::PaymentMethodType::Becs,
            Self::BacsBankDebit { .. } => api_enums::PaymentMethodType::Bacs,
        }
    }
}

impl GetPaymentMethodType for BankTransferData {
    fn get_payment_method_type(&self) -> api_enums::PaymentMethodType {
        match self {
            Self::AchBankTransfer { .. } => api_enums::PaymentMethodType::Ach,
            Self::SepaBankTransfer { .. } => api_enums::PaymentMethodType::SepaBankTransfer,
            Self::BacsBankTransfer { .. } => api_enums::PaymentMethodType::Bacs,
            Self::MultibancoBankTransfer { .. } => api_enums::PaymentMethodType::Multibanco,
            Self::PermataBankTransfer { .. } => api_enums::PaymentMethodType::PermataBankTransfer,
            Self::BcaBankTransfer { .. } => api_enums::PaymentMethodType::BcaBankTransfer,
            Self::BniVaBankTransfer { .. } => api_enums::PaymentMethodType::BniVa,
            Self::BriVaBankTransfer { .. } => api_enums::PaymentMethodType::BriVa,
            Self::CimbVaBankTransfer { .. } => api_enums::PaymentMethodType::CimbVa,
            Self::DanamonVaBankTransfer { .. } => api_enums::PaymentMethodType::DanamonVa,
            Self::MandiriVaBankTransfer { .. } => api_enums::PaymentMethodType::MandiriVa,
            Self::Pix { .. } => api_enums::PaymentMethodType::Pix,
            Self::Pse {} => api_enums::PaymentMethodType::Pse,
            Self::LocalBankTransfer { .. } => api_enums::PaymentMethodType::LocalBankTransfer,
            Self::InstantBankTransfer {} => api_enums::PaymentMethodType::InstantBankTransfer,
            Self::InstantBankTransferFinland {} => {
                api_enums::PaymentMethodType::InstantBankTransferFinland
            }
            Self::InstantBankTransferPoland {} => {
                api_enums::PaymentMethodType::InstantBankTransferPoland
            }
            Self::IndonesianBankTransfer { .. } => {
                api_enums::PaymentMethodType::IndonesianBankTransfer
            }
        }
    }
}

impl GetPaymentMethodType for CryptoData {
    fn get_payment_method_type(&self) -> api_enums::PaymentMethodType {
        api_enums::PaymentMethodType::CryptoCurrency
    }
}

impl GetPaymentMethodType for RealTimePaymentData {
    fn get_payment_method_type(&self) -> api_enums::PaymentMethodType {
        match self {
            Self::Fps {} => api_enums::PaymentMethodType::Fps,
            Self::DuitNow {} => api_enums::PaymentMethodType::DuitNow,
            Self::PromptPay {} => api_enums::PaymentMethodType::PromptPay,
            Self::VietQr {} => api_enums::PaymentMethodType::VietQr,
        }
    }
}

impl GetPaymentMethodType for UpiData {
    fn get_payment_method_type(&self) -> api_enums::PaymentMethodType {
        match self {
            Self::UpiCollect(_) => api_enums::PaymentMethodType::UpiCollect,
            Self::UpiIntent(_) => api_enums::PaymentMethodType::UpiIntent,
        }
    }
}
impl GetPaymentMethodType for VoucherData {
    fn get_payment_method_type(&self) -> api_enums::PaymentMethodType {
        match self {
            Self::Boleto(_) => api_enums::PaymentMethodType::Boleto,
            Self::Efecty => api_enums::PaymentMethodType::Efecty,
            Self::PagoEfectivo => api_enums::PaymentMethodType::PagoEfectivo,
            Self::RedCompra => api_enums::PaymentMethodType::RedCompra,
            Self::RedPagos => api_enums::PaymentMethodType::RedPagos,
            Self::Alfamart(_) => api_enums::PaymentMethodType::Alfamart,
            Self::Indomaret(_) => api_enums::PaymentMethodType::Indomaret,
            Self::Oxxo => api_enums::PaymentMethodType::Oxxo,
            Self::SevenEleven(_) => api_enums::PaymentMethodType::SevenEleven,
            Self::Lawson(_) => api_enums::PaymentMethodType::Lawson,
            Self::MiniStop(_) => api_enums::PaymentMethodType::MiniStop,
            Self::FamilyMart(_) => api_enums::PaymentMethodType::FamilyMart,
            Self::Seicomart(_) => api_enums::PaymentMethodType::Seicomart,
            Self::PayEasy(_) => api_enums::PaymentMethodType::PayEasy,
        }
    }
}
impl GetPaymentMethodType for GiftCardData {
    fn get_payment_method_type(&self) -> api_enums::PaymentMethodType {
        match self {
            Self::Givex(_) => api_enums::PaymentMethodType::Givex,
            Self::PaySafeCard {} => api_enums::PaymentMethodType::PaySafeCard,
            Self::BhnCardNetwork(_) => api_enums::PaymentMethodType::BhnCardNetwork,
        }
    }
}

#[derive(serde::Deserialize, serde::Serialize, Debug, Clone, ToSchema, Eq, PartialEq)]
#[serde(rename_all = "snake_case")]
pub enum GiftCardData {
    Givex(GiftCardDetails),
    PaySafeCard {},
    BhnCardNetwork(BHNGiftCardDetails),
}
#[derive(serde::Deserialize, serde::Serialize, Debug, Clone, ToSchema, Eq, PartialEq)]
#[serde(rename_all = "snake_case")]
pub struct BHNGiftCardDetails {
    /// The gift card or account number
    #[schema(value_type = String)]
    pub account_number: Secret<String>,
    /// The security PIN for gift cards requiring it
    #[schema(value_type = String)]
    pub pin: Option<Secret<String>>,
    /// The CVV2 code for Open Loop/VPLN products
    #[schema(value_type = String)]
    pub cvv2: Option<Secret<String>>,
    /// The expiration date in MMYYYY format for Open Loop/VPLN products
    #[schema(value_type = String)]
    pub expiration_date: Option<String>,
}

#[derive(serde::Deserialize, serde::Serialize, Debug, Clone, ToSchema, Eq, PartialEq)]
#[serde(rename_all = "snake_case")]
pub struct GiftCardDetails {
    /// The gift card number
    #[schema(value_type = String)]
    pub number: Secret<String>,
    /// The card verification code.
    #[schema(value_type = String)]
    pub cvc: Secret<String>,
}

#[derive(Default, Eq, PartialEq, Clone, Debug, serde::Deserialize, serde::Serialize, ToSchema)]
#[serde(rename_all = "snake_case")]
pub struct AdditionalCardInfo {
    /// The name of issuer of the card
    pub card_issuer: Option<String>,

    /// Card network of the card
    pub card_network: Option<api_enums::CardNetwork>,

    /// Card type, can be either `credit` or `debit`
    pub card_type: Option<String>,

    pub card_issuing_country: Option<String>,
    pub bank_code: Option<String>,

    /// Last 4 digits of the card number
    pub last4: Option<String>,

    /// The ISIN of the card
    pub card_isin: Option<String>,

    /// Extended bin of card, contains the first 8 digits of card number
    pub card_extended_bin: Option<String>,

    pub card_exp_month: Option<Secret<String>>,

    pub card_exp_year: Option<Secret<String>>,

    pub card_holder_name: Option<Secret<String>>,

    /// Additional payment checks done on the cvv and billing address by the processors.
    /// This is a free form field and the structure varies from processor to processor
    pub payment_checks: Option<serde_json::Value>,

    /// Details about the threeds environment.
    /// This is a free form field and the structure varies from processor to processor
    pub authentication_data: Option<serde_json::Value>,

    /// Indicates if the card issuer is regulated under government-imposed interchange fee caps.
    /// In the United States, this includes debit cards that fall under the Durbin Amendment,
    /// which imposes capped interchange fees.
    pub is_regulated: Option<bool>,

    /// The global signature network under which the card is issued.
    /// This represents the primary global card brand, even if the transaction uses a local network
    pub signature_network: Option<api_enums::CardNetwork>,
}

#[derive(Debug, Clone, Eq, PartialEq, serde::Deserialize, serde::Serialize, ToSchema)]
#[serde(rename_all = "snake_case")]
pub enum AdditionalPaymentData {
    Card(Box<AdditionalCardInfo>),
    BankRedirect {
        bank_name: Option<common_enums::BankNames>,
        #[serde(flatten)]
        details: Option<additional_info::BankRedirectDetails>,
    },
    Wallet {
        apple_pay: Option<ApplepayPaymentMethod>,
        google_pay: Option<additional_info::WalletAdditionalDataForCard>,
        samsung_pay: Option<additional_info::WalletAdditionalDataForCard>,
    },
    PayLater {
        klarna_sdk: Option<KlarnaSdkPaymentMethod>,
    },
    BankTransfer {
        #[serde(flatten)]
        details: Option<additional_info::BankTransferAdditionalData>,
    },
    Crypto {
        #[serde(flatten)]
        details: Option<CryptoData>,
    },
    BankDebit {
        #[serde(flatten)]
        details: Option<additional_info::BankDebitAdditionalData>,
    },
    MandatePayment {},
    Reward {},
    RealTimePayment {
        #[serde(flatten)]
        details: Option<RealTimePaymentData>,
    },
    Upi {
        #[serde(flatten)]
        details: Option<additional_info::UpiAdditionalData>,
    },
    GiftCard {
        #[serde(flatten)]
        details: Option<additional_info::GiftCardAdditionalData>,
    },
    Voucher {
        #[serde(flatten)]
        details: Option<VoucherData>,
    },
    CardRedirect {
        #[serde(flatten)]
        details: Option<CardRedirectData>,
    },
    CardToken {
        #[serde(flatten)]
        details: Option<additional_info::CardTokenAdditionalData>,
    },
    OpenBanking {
        #[serde(flatten)]
        details: Option<OpenBankingData>,
    },
    MobilePayment {
        #[serde(flatten)]
        details: Option<MobilePaymentData>,
    },
}

impl AdditionalPaymentData {
    pub fn get_additional_card_info(&self) -> Option<AdditionalCardInfo> {
        match self {
            Self::Card(additional_card_info) => Some(*additional_card_info.clone()),
            _ => None,
        }
    }
}

#[derive(Debug, Clone, Eq, PartialEq, serde::Deserialize, serde::Serialize)]
pub struct KlarnaSdkPaymentMethod {
    pub payment_type: Option<String>,
}

#[derive(Debug, Clone, Eq, PartialEq, serde::Deserialize, serde::Serialize, ToSchema)]
#[serde(rename_all = "snake_case")]
pub enum BankRedirectData {
    BancontactCard {
        /// The card number
        #[schema(value_type = String, example = "4242424242424242")]
        card_number: Option<CardNumber>,
        /// The card's expiry month
        #[schema(value_type = String, example = "24")]
        card_exp_month: Option<Secret<String>>,

        /// The card's expiry year
        #[schema(value_type = String, example = "24")]
        card_exp_year: Option<Secret<String>>,

        /// The card holder's name
        #[schema(value_type = String, example = "John Test")]
        card_holder_name: Option<Secret<String>>,

        //Required by Stripes
        billing_details: Option<BankRedirectBilling>,
    },
    Bizum {},
    Blik {
        // Blik Code
        blik_code: Option<String>,
    },
    Eps {
        /// The billing details for bank redirection
        billing_details: Option<BankRedirectBilling>,

        /// The hyperswitch bank code for eps
        #[schema(value_type = BankNames, example = "triodos_bank")]
        bank_name: Option<common_enums::BankNames>,

        /// The country for bank payment
        #[schema(value_type = CountryAlpha2, example = "US")]
        country: Option<api_enums::CountryAlpha2>,
    },
    Giropay {
        /// The billing details for bank redirection
        billing_details: Option<BankRedirectBilling>,

        #[schema(value_type = Option<String>)]
        /// Bank account bic code
        bank_account_bic: Option<Secret<String>>,

        /// Bank account iban
        #[schema(value_type = Option<String>)]
        bank_account_iban: Option<Secret<String>>,

        /// The country for bank payment
        #[schema(value_type = CountryAlpha2, example = "US")]
        country: Option<api_enums::CountryAlpha2>,
    },
    Ideal {
        /// The billing details for bank redirection
        billing_details: Option<BankRedirectBilling>,

        /// The hyperswitch bank code for ideal
        #[schema(value_type = BankNames, example = "abn_amro")]
        bank_name: Option<common_enums::BankNames>,

        /// The country for bank payment
        #[schema(value_type = CountryAlpha2, example = "US")]
        country: Option<api_enums::CountryAlpha2>,
    },
    Interac {
        /// The country for bank payment
        #[schema(value_type = Option<CountryAlpha2>, example = "US")]
        country: Option<api_enums::CountryAlpha2>,

        #[schema(value_type = Option<String>, example = "john.doe@example.com")]
        email: Option<Email>,
    },
    OnlineBankingCzechRepublic {
        // Issuer banks
        #[schema(value_type = BankNames)]
        issuer: common_enums::BankNames,
    },
    OnlineBankingFinland {
        // Shopper Email
        #[schema(value_type = Option<String>)]
        email: Option<Email>,
    },
    OnlineBankingPoland {
        // Issuer banks
        #[schema(value_type = BankNames)]
        issuer: common_enums::BankNames,
    },
    OnlineBankingSlovakia {
        // Issuer value corresponds to the bank
        #[schema(value_type = BankNames)]
        issuer: common_enums::BankNames,
    },
    OpenBankingUk {
        // Issuer banks
        #[schema(value_type = BankNames)]
        issuer: Option<common_enums::BankNames>,
        /// The country for bank payment
        #[schema(value_type = CountryAlpha2, example = "US")]
        country: Option<api_enums::CountryAlpha2>,
    },
    Przelewy24 {
        //Issuer banks
        #[schema(value_type = Option<BankNames>)]
        bank_name: Option<common_enums::BankNames>,

        // The billing details for bank redirect
        billing_details: Option<BankRedirectBilling>,
    },
    Sofort {
        /// The billing details for bank redirection
        billing_details: Option<BankRedirectBilling>,

        /// The country for bank payment
        #[schema(value_type = CountryAlpha2, example = "US")]
        country: Option<api_enums::CountryAlpha2>,

        /// The preferred language
        #[schema(example = "en")]
        preferred_language: Option<String>,
    },
    Trustly {
        /// The country for bank payment
        #[schema(value_type = CountryAlpha2, example = "US")]
        country: api_enums::CountryAlpha2,
    },
    OnlineBankingFpx {
        // Issuer banks
        #[schema(value_type = BankNames)]
        issuer: common_enums::BankNames,
    },
    OnlineBankingThailand {
        #[schema(value_type = BankNames)]
        issuer: common_enums::BankNames,
    },
    LocalBankRedirect {},
    Eft {
        /// The preferred eft provider
        #[schema(example = "ozow")]
        provider: String,
    },
}

impl GetAddressFromPaymentMethodData for BankRedirectData {
    fn get_billing_address(&self) -> Option<Address> {
        let get_billing_address_inner = |bank_redirect_billing: Option<&BankRedirectBilling>,
                                         billing_country: Option<&common_enums::CountryAlpha2>,
                                         billing_email: Option<&Email>|
         -> Option<Address> {
            let address = bank_redirect_billing
                .and_then(GetAddressFromPaymentMethodData::get_billing_address);

            let address = match (address, billing_country) {
                (Some(mut address), Some(billing_country)) => {
                    address
                        .address
                        .as_mut()
                        .map(|address| address.country = Some(*billing_country));

                    Some(address)
                }
                (Some(address), None) => Some(address),
                (None, Some(billing_country)) => Some(Address {
                    address: Some(AddressDetails {
                        country: Some(*billing_country),
                        ..AddressDetails::default()
                    }),
                    phone: None,
                    email: None,
                }),
                (None, None) => None,
            };

            match (address, billing_email) {
                (Some(mut address), Some(email)) => {
                    address.email = Some(email.clone());
                    Some(address)
                }
                (Some(address), None) => Some(address),
                (None, Some(billing_email)) => Some(Address {
                    address: None,
                    phone: None,
                    email: Some(billing_email.clone()),
                }),
                (None, None) => None,
            }
        };

        match self {
            Self::BancontactCard {
                billing_details,
                card_holder_name,
                ..
            } => {
                let address = get_billing_address_inner(billing_details.as_ref(), None, None);

                if let Some(mut address) = address {
                    address.address.as_mut().map(|address| {
                        address.first_name = card_holder_name
                            .as_ref()
                            .or(address.first_name.as_ref())
                            .cloned();
                    });

                    Some(address)
                } else {
                    Some(Address {
                        address: Some(AddressDetails {
                            first_name: card_holder_name.clone(),
                            ..AddressDetails::default()
                        }),
                        phone: None,
                        email: None,
                    })
                }
            }
            Self::Eps {
                billing_details,
                country,
                ..
            }
            | Self::Giropay {
                billing_details,
                country,
                ..
            }
            | Self::Ideal {
                billing_details,
                country,
                ..
            }
            | Self::Sofort {
                billing_details,
                country,
                ..
            } => get_billing_address_inner(billing_details.as_ref(), country.as_ref(), None),
            Self::Interac { country, email } => {
                get_billing_address_inner(None, country.as_ref(), email.as_ref())
            }
            Self::OnlineBankingFinland { email } => {
                get_billing_address_inner(None, None, email.as_ref())
            }
            Self::OpenBankingUk { country, .. } => {
                get_billing_address_inner(None, country.as_ref(), None)
            }
            Self::Przelewy24 {
                billing_details, ..
            } => get_billing_address_inner(billing_details.as_ref(), None, None),
            Self::Trustly { country } => get_billing_address_inner(None, Some(country), None),
            Self::OnlineBankingFpx { .. }
            | Self::LocalBankRedirect {}
            | Self::OnlineBankingThailand { .. }
            | Self::Bizum {}
            | Self::OnlineBankingPoland { .. }
            | Self::OnlineBankingSlovakia { .. }
            | Self::OnlineBankingCzechRepublic { .. }
            | Self::Blik { .. }
            | Self::Eft { .. } => None,
        }
    }
}

#[derive(Debug, Clone, Eq, PartialEq, serde::Serialize, serde::Deserialize, ToSchema)]
pub struct AlfamartVoucherData {
    /// The billing first name for Alfamart
    #[schema(value_type = Option<String>, example = "Jane")]
    pub first_name: Option<Secret<String>>,
    /// The billing second name for Alfamart
    #[schema(value_type = Option<String>, example = "Doe")]
    pub last_name: Option<Secret<String>>,
    /// The Email ID for Alfamart
    #[schema(value_type = Option<String>, example = "example@me.com")]
    pub email: Option<Email>,
}

#[derive(Debug, Clone, Eq, PartialEq, serde::Serialize, serde::Deserialize, ToSchema)]
pub struct IndomaretVoucherData {
    /// The billing first name for Alfamart
    #[schema(value_type = Option<String>, example = "Jane")]
    pub first_name: Option<Secret<String>>,
    /// The billing second name for Alfamart
    #[schema(value_type = Option<String>, example = "Doe")]
    pub last_name: Option<Secret<String>>,
    /// The Email ID for Alfamart
    #[schema(value_type = Option<String>, example = "example@me.com")]
    pub email: Option<Email>,
}

#[derive(Debug, Clone, Eq, PartialEq, serde::Serialize, serde::Deserialize, ToSchema)]
pub struct JCSVoucherData {
    /// The billing first name for Japanese convenience stores
    #[schema(value_type = Option<String>, example = "Jane")]
    pub first_name: Option<Secret<String>>,
    /// The billing second name Japanese convenience stores
    #[schema(value_type = Option<String>, example = "Doe")]
    pub last_name: Option<Secret<String>>,
    /// The Email ID for Japanese convenience stores
    #[schema(value_type = Option<String>, example = "example@me.com")]
    pub email: Option<Email>,
    /// The telephone number for Japanese convenience stores
    #[schema(value_type = Option<String>, example = "9123456789")]
    pub phone_number: Option<String>,
}

#[derive(Debug, Clone, Eq, PartialEq, serde::Deserialize, serde::Serialize, ToSchema)]
pub struct AchBillingDetails {
    /// The Email ID for ACH billing
    #[schema(value_type = Option<String>, example = "example@me.com")]
    pub email: Option<Email>,
}

#[derive(Debug, Clone, Eq, PartialEq, serde::Deserialize, serde::Serialize, ToSchema)]
pub struct DokuBillingDetails {
    /// The billing first name for Doku
    #[schema(value_type = Option<String>, example = "Jane")]
    pub first_name: Option<Secret<String>>,
    /// The billing second name for Doku
    #[schema(value_type = Option<String>, example = "Doe")]
    pub last_name: Option<Secret<String>>,
    /// The Email ID for Doku billing
    #[schema(value_type = Option<String>, example = "example@me.com")]
    pub email: Option<Email>,
}

#[derive(Debug, Clone, Eq, PartialEq, serde::Deserialize, serde::Serialize, ToSchema)]
pub struct MultibancoBillingDetails {
    #[schema(value_type = Option<String>, example = "example@me.com")]
    pub email: Option<Email>,
}

#[derive(Debug, Clone, Eq, PartialEq, serde::Deserialize, serde::Serialize, ToSchema)]
pub struct SepaAndBacsBillingDetails {
    /// The Email ID for SEPA and BACS billing
    #[schema(value_type = Option<String>, example = "example@me.com")]
    pub email: Option<Email>,
    /// The billing name for SEPA and BACS billing
    #[schema(value_type = Option<String>, example = "Jane Doe")]
    pub name: Option<Secret<String>>,
}

#[derive(Debug, Clone, Eq, PartialEq, serde::Deserialize, serde::Serialize, ToSchema)]
#[serde(rename_all = "snake_case")]
pub struct CryptoData {
    pub pay_currency: Option<String>,
    pub network: Option<String>,
}

#[derive(Debug, Clone, Eq, PartialEq, serde::Deserialize, serde::Serialize, ToSchema)]
#[serde(rename_all = "snake_case")]
pub enum UpiData {
    UpiCollect(UpiCollectData),
    UpiIntent(UpiIntentData),
}

#[derive(Debug, Clone, Eq, PartialEq, serde::Deserialize, serde::Serialize, ToSchema)]
#[serde(rename_all = "snake_case")]
pub struct UpiCollectData {
    #[schema(value_type = Option<String>, example = "successtest@iata")]
    pub vpa_id: Option<Secret<String, pii::UpiVpaMaskingStrategy>>,
}

#[derive(Debug, Clone, Eq, PartialEq, serde::Deserialize, serde::Serialize, ToSchema)]
pub struct UpiIntentData {}

#[derive(Debug, Clone, Eq, PartialEq, serde::Deserialize, serde::Serialize, ToSchema)]
pub struct SofortBilling {
    /// The country associated with the billing
    #[schema(value_type = CountryAlpha2, example = "US")]
    pub billing_country: String,
}

#[derive(Debug, Clone, Eq, PartialEq, serde::Deserialize, serde::Serialize, ToSchema)]
pub struct BankRedirectBilling {
    /// The name for which billing is issued
    #[schema(value_type = String, example = "John Doe")]
    pub billing_name: Option<Secret<String>>,
    /// The billing email for bank redirect
    #[schema(value_type = String, example = "example@example.com")]
    pub email: Option<Email>,
}

impl GetAddressFromPaymentMethodData for BankRedirectBilling {
    fn get_billing_address(&self) -> Option<Address> {
        let address_details = self
            .billing_name
            .as_ref()
            .map(|billing_name| AddressDetails {
                first_name: Some(billing_name.clone()),
                ..AddressDetails::default()
            });

        if address_details.is_some() || self.email.is_some() {
            Some(Address {
                address: address_details,
                phone: None,
                email: self.email.clone(),
            })
        } else {
            None
        }
    }
}

#[derive(Eq, PartialEq, Clone, Debug, serde::Deserialize, serde::Serialize, ToSchema)]
#[serde(rename_all = "snake_case")]
pub enum BankTransferData {
    AchBankTransfer {
        /// The billing details for ACH Bank Transfer
        billing_details: Option<AchBillingDetails>,
    },
    SepaBankTransfer {
        /// The billing details for SEPA
        billing_details: Option<SepaAndBacsBillingDetails>,

        /// The two-letter ISO country code for SEPA and BACS
        #[schema(value_type = CountryAlpha2, example = "US")]
        country: Option<api_enums::CountryAlpha2>,
    },
    BacsBankTransfer {
        /// The billing details for SEPA
        billing_details: Option<SepaAndBacsBillingDetails>,
    },
    MultibancoBankTransfer {
        /// The billing details for Multibanco
        billing_details: Option<MultibancoBillingDetails>,
    },
    PermataBankTransfer {
        /// The billing details for Permata Bank Transfer
        billing_details: Option<DokuBillingDetails>,
    },
    BcaBankTransfer {
        /// The billing details for BCA Bank Transfer
        billing_details: Option<DokuBillingDetails>,
    },
    BniVaBankTransfer {
        /// The billing details for BniVa Bank Transfer
        billing_details: Option<DokuBillingDetails>,
    },
    BriVaBankTransfer {
        /// The billing details for BniVa Bank Transfer
        billing_details: Option<DokuBillingDetails>,
    },
    CimbVaBankTransfer {
        /// The billing details for BniVa Bank Transfer
        billing_details: Option<DokuBillingDetails>,
    },
    DanamonVaBankTransfer {
        /// The billing details for BniVa Bank Transfer
        billing_details: Option<DokuBillingDetails>,
    },
    MandiriVaBankTransfer {
        /// The billing details for BniVa Bank Transfer
        billing_details: Option<DokuBillingDetails>,
    },
    Pix {
        /// Unique key for pix transfer
        #[schema(value_type = Option<String>, example = "a1f4102e-a446-4a57-bcce-6fa48899c1d1")]
        pix_key: Option<Secret<String>>,
        /// CPF is a Brazilian tax identification number
        #[schema(value_type = Option<String>, example = "10599054689")]
        cpf: Option<Secret<String>>,
        /// CNPJ is a Brazilian company tax identification number
        #[schema(value_type = Option<String>, example = "74469027417312")]
        cnpj: Option<Secret<String>>,
        /// Source bank account number
        #[schema(value_type = Option<String>, example = "8b******-****-****-****-*******08bc5")]
        source_bank_account_id: Option<MaskedBankAccount>,
        /// Partially masked destination bank account number _Deprecated: Will be removed in next stable release._
        #[schema(value_type = Option<String>, example = "********-****-460b-****-f23b4e71c97b", deprecated)]
        destination_bank_account_id: Option<MaskedBankAccount>,
        /// The expiration date and time for the Pix QR code in ISO 8601 format
        #[schema(value_type = Option<String>, example = "2025-09-10T10:11:12Z")]
        #[serde(default, with = "common_utils::custom_serde::iso8601::option")]
        expiry_date: Option<PrimitiveDateTime>,
    },
    Pse {},
    LocalBankTransfer {
        bank_code: Option<String>,
    },
    InstantBankTransfer {},
    InstantBankTransferFinland {},
    InstantBankTransferPoland {},
    IndonesianBankTransfer {
        #[schema(value_type = Option<BankNames>, example = "bri")]
        bank_name: Option<common_enums::BankNames>,
    },
}

#[derive(Eq, PartialEq, Clone, Debug, serde::Deserialize, serde::Serialize, ToSchema)]
#[serde(rename_all = "snake_case")]
pub enum RealTimePaymentData {
    Fps {},
    DuitNow {},
    PromptPay {},
    VietQr {},
}

impl GetAddressFromPaymentMethodData for BankTransferData {
    fn get_billing_address(&self) -> Option<Address> {
        match self {
            Self::AchBankTransfer { billing_details } => {
                billing_details.as_ref().map(|details| Address {
                    address: None,
                    phone: None,
                    email: details.email.clone(),
                })
            }
            Self::SepaBankTransfer {
                billing_details,
                country,
            } => billing_details.as_ref().map(|details| Address {
                address: Some(AddressDetails {
                    country: *country,
                    first_name: details.name.clone(),
                    ..AddressDetails::default()
                }),
                phone: None,
                email: details.email.clone(),
            }),
            Self::BacsBankTransfer { billing_details } => {
                billing_details.as_ref().map(|details| Address {
                    address: Some(AddressDetails {
                        first_name: details.name.clone(),
                        ..AddressDetails::default()
                    }),
                    phone: None,
                    email: details.email.clone(),
                })
            }
            Self::MultibancoBankTransfer { billing_details } => {
                billing_details.as_ref().map(|details| Address {
                    address: None,
                    phone: None,
                    email: details.email.clone(),
                })
            }
            Self::PermataBankTransfer { billing_details }
            | Self::BcaBankTransfer { billing_details }
            | Self::BniVaBankTransfer { billing_details }
            | Self::BriVaBankTransfer { billing_details }
            | Self::CimbVaBankTransfer { billing_details }
            | Self::DanamonVaBankTransfer { billing_details }
            | Self::MandiriVaBankTransfer { billing_details } => {
                billing_details.as_ref().map(|details| Address {
                    address: Some(AddressDetails {
                        first_name: details.first_name.clone(),
                        last_name: details.last_name.clone(),
                        ..AddressDetails::default()
                    }),
                    phone: None,
                    email: details.email.clone(),
                })
            }
            Self::LocalBankTransfer { .. }
            | Self::Pix { .. }
            | Self::Pse {}
            | Self::InstantBankTransfer {}
            | Self::InstantBankTransferFinland {}
            | Self::IndonesianBankTransfer { .. }
            | Self::InstantBankTransferPoland {} => None,
        }
    }
}

#[derive(serde::Deserialize, serde::Serialize, Debug, Clone, ToSchema, Eq, PartialEq)]
pub struct BankDebitBilling {
    /// The billing name for bank debits
    #[schema(value_type = Option<String>, example = "John Doe")]
    pub name: Option<Secret<String>>,
    /// The billing email for bank debits
    #[schema(value_type = Option<String>, example = "example@example.com")]
    pub email: Option<Email>,
    /// The billing address for bank debits
    pub address: Option<AddressDetails>,
}

impl GetAddressFromPaymentMethodData for BankDebitBilling {
    fn get_billing_address(&self) -> Option<Address> {
        let address = if let Some(mut address) = self.address.clone() {
            address.first_name = self.name.clone().or(address.first_name);
            Address {
                address: Some(address),
                email: self.email.clone(),
                phone: None,
            }
        } else {
            Address {
                address: Some(AddressDetails {
                    first_name: self.name.clone(),
                    ..AddressDetails::default()
                }),
                email: self.email.clone(),
                phone: None,
            }
        };

        Some(address)
    }
}

#[derive(Eq, PartialEq, Clone, Debug, serde::Deserialize, serde::Serialize, ToSchema)]
#[serde(rename_all = "snake_case")]
pub enum WalletData {
    /// The wallet data for Ali Pay HK redirect
    #[schema(title = "AliPayHkRedirect")]
    AliPayHkRedirect(AliPayHkRedirection),
    /// The wallet data for Ali Pay QrCode
    #[schema(title = "AliPayQr")]
    AliPayQr(Box<AliPayQr>),
    /// The wallet data for Ali Pay redirect
    #[schema(title = "AliPayRedirect")]
    AliPayRedirect(AliPayRedirection),
    /// The wallet data for Amazon Pay
    #[schema(title = "AmazonPay")]
    AmazonPay(AmazonPayWalletData),
    /// The wallet data for Amazon Pay redirect
    #[schema(title = "AmazonPayRedirect")]
    AmazonPayRedirect(AmazonPayRedirectData),
    /// The wallet data for Apple pay
    #[schema(title = "ApplePay")]
    ApplePay(ApplePayWalletData),
    /// Wallet data for apple pay redirect flow
    #[schema(title = "ApplePayRedirect")]
    ApplePayRedirect(Box<ApplePayRedirectData>),
    /// Wallet data for apple pay third party sdk flow
    #[schema(title = "ApplePayThirdPartySdk")]
    ApplePayThirdPartySdk(Box<ApplePayThirdPartySdkData>),
    /// The wallet data for Bluecode QR Code Redirect
    #[schema(title = "BluecodeRedirect")]
    BluecodeRedirect {},
    /// The wallet data for Cashapp Qr
    #[schema(title = "CashappQr")]
    CashappQr(Box<CashappQr>),
    /// Wallet data for DANA redirect flow
    #[schema(title = "DanaRedirect")]
    DanaRedirect {},
    /// The wallet data for Gcash redirect
    #[schema(title = "GcashRedirect")]
    GcashRedirect(GcashRedirection),
    /// The wallet data for GoPay redirect
    #[schema(title = "GoPayRedirect")]
    GoPayRedirect(GoPayRedirection),
    /// The wallet data for Google pay
    #[schema(title = "GooglePay")]
    GooglePay(GooglePayWalletData),
    /// Wallet data for google pay redirect flow
    #[schema(title = "GooglePayRedirect")]
    GooglePayRedirect(Box<GooglePayRedirectData>),
    /// Wallet data for Google pay third party sdk flow
    #[schema(title = "GooglePayThirdPartySdk")]
    GooglePayThirdPartySdk(Box<GooglePayThirdPartySdkData>),
    /// The wallet data for KakaoPay redirect
    #[schema(title = "KakaoPayRedirect")]
    KakaoPayRedirect(KakaoPayRedirection),
    /// Wallet data for MbWay redirect flow
    #[schema(title = "MbWayRedirect")]
    MbWayRedirect(Box<MbWayRedirection>),
    // The wallet data for Mifinity Ewallet
    #[schema(title = "Mifinity")]
    Mifinity(MifinityData),
    /// The wallet data for MobilePay redirect
    #[schema(title = "MobilePayRedirect")]
    MobilePayRedirect(Box<MobilePayRedirection>),
    /// The wallet data for Momo redirect
    #[schema(title = "MomoRedirect")]
    MomoRedirect(MomoRedirection),
    /// This is for paypal redirection
    #[schema(title = "PaypalRedirect")]
    PaypalRedirect(PaypalRedirection),
    /// The wallet data for Paypal
    #[schema(title = "PaypalSdk")]
    PaypalSdk(PayPalWalletData),
    /// The wallet data for Paysera
    #[schema(title = "Paysera")]
    Paysera(PayseraData),
    /// The wallet data for Paze
    #[schema(title = "Paze")]
    Paze(PazeWalletData),
    // The wallet data for RevolutPay
    #[schema(title = "RevolutPay")]
    RevolutPay(RevolutPayData),
    /// The wallet data for Samsung Pay
    #[schema(title = "SamsungPay")]
    SamsungPay(Box<SamsungPayWalletData>),
    /// The wallet data for Skrill
    #[schema(title = "Skrill")]
    Skrill(SkrillData),
    // The wallet data for Swish
    #[schema(title = "SwishQr")]
    SwishQr(SwishQrData),
    /// The wallet data for Touch n Go Redirection
    #[schema(title = "TouchNGoRedirect")]
    TouchNGoRedirect(Box<TouchNGoRedirection>),
    /// Wallet data for Twint Redirection
    #[schema(title = "TwintRedirect")]
    TwintRedirect {},
    /// Wallet data for Vipps Redirection
    #[schema(title = "VippsRedirect")]
    VippsRedirect {},
    /// The wallet data for WeChat Pay Display QrCode
    #[schema(title = "WeChatPayQr")]
    WeChatPayQr(Box<WeChatPayQr>),
    /// The wallet data for WeChat Pay Redirection
    #[schema(title = "WeChatPayRedirect")]
    WeChatPayRedirect(Box<WeChatPayRedirection>),
}

impl GetAddressFromPaymentMethodData for WalletData {
    fn get_billing_address(&self) -> Option<Address> {
        match self {
            Self::MbWayRedirect(mb_way_redirect) => {
                let phone = PhoneDetails {
                    // Portuguese country code, this payment method is applicable only in portugal
                    country_code: Some("+351".into()),
                    number: mb_way_redirect.telephone_number.clone(),
                };

                Some(Address {
                    phone: Some(phone),
                    address: None,
                    email: None,
                })
            }
            Self::MobilePayRedirect(_) => None,
            Self::PaypalRedirect(paypal_redirect) => {
                paypal_redirect.email.clone().map(|email| Address {
                    email: Some(email),
                    address: None,
                    phone: None,
                })
            }
            Self::Mifinity(_)
            | Self::AliPayQr(_)
            | Self::AliPayRedirect(_)
            | Self::AliPayHkRedirect(_)
            | Self::MomoRedirect(_)
            | Self::KakaoPayRedirect(_)
            | Self::GoPayRedirect(_)
            | Self::GcashRedirect(_)
            | Self::AmazonPay(_)
            | Self::AmazonPayRedirect(_)
            | Self::Skrill(_)
            | Self::Paysera(_)
            | Self::ApplePay(_)
            | Self::ApplePayRedirect(_)
            | Self::ApplePayThirdPartySdk(_)
            | Self::DanaRedirect {}
            | Self::GooglePay(_)
            | Self::GooglePayRedirect(_)
            | Self::GooglePayThirdPartySdk(_)
            | Self::PaypalSdk(_)
            | Self::Paze(_)
            | Self::SamsungPay(_)
            | Self::TwintRedirect {}
            | Self::VippsRedirect {}
            | Self::TouchNGoRedirect(_)
            | Self::WeChatPayRedirect(_)
            | Self::WeChatPayQr(_)
            | Self::CashappQr(_)
            | Self::SwishQr(_)
            | Self::RevolutPay(_)
            | Self::BluecodeRedirect {} => None,
        }
    }
}

#[derive(Eq, PartialEq, Clone, Debug, serde::Deserialize, serde::Serialize, ToSchema)]
#[serde(rename_all = "snake_case")]
pub struct PazeWalletData {
    #[schema(value_type = String)]
    pub complete_response: Secret<String>,
}

#[derive(Eq, PartialEq, Clone, Debug, serde::Deserialize, serde::Serialize, ToSchema)]
#[serde(rename_all = "snake_case")]
pub struct SamsungPayWalletData {
    pub payment_credential: SamsungPayWalletCredentials,
}

#[derive(Eq, PartialEq, Clone, Debug, serde::Deserialize, serde::Serialize, ToSchema)]
#[serde(rename_all = "snake_case", untagged)]
pub enum SamsungPayWalletCredentials {
    SamsungPayWalletDataForWeb(SamsungPayWebWalletData),
    SamsungPayWalletDataForApp(SamsungPayAppWalletData),
}

impl From<SamsungPayCardBrand> for common_enums::SamsungPayCardBrand {
    fn from(samsung_pay_card_brand: SamsungPayCardBrand) -> Self {
        match samsung_pay_card_brand {
            SamsungPayCardBrand::Visa => Self::Visa,
            SamsungPayCardBrand::MasterCard => Self::MasterCard,
            SamsungPayCardBrand::Amex => Self::Amex,
            SamsungPayCardBrand::Discover => Self::Discover,
            SamsungPayCardBrand::Unknown => Self::Unknown,
        }
    }
}

#[derive(Eq, PartialEq, Clone, Debug, serde::Deserialize, serde::Serialize, ToSchema)]
#[serde(rename_all = "snake_case")]
pub struct SamsungPayAppWalletData {
    /// Samsung Pay token data
    #[serde(rename = "3_d_s")]
    pub token_data: SamsungPayTokenData,
    /// Brand of the payment card
    pub payment_card_brand: SamsungPayCardBrand,
    /// Currency type of the payment
    pub payment_currency_type: String,
    /// Last 4 digits of the device specific card number
    pub payment_last4_dpan: Option<String>,
    /// Last 4 digits of the card number
    pub payment_last4_fpan: String,
    /// Merchant reference id that was passed in the session call request
    pub merchant_ref: Option<String>,
    /// Specifies authentication method used
    pub method: Option<String>,
    /// Value if credential is enabled for recurring payment
    pub recurring_payment: Option<bool>,
}

#[derive(Eq, PartialEq, Clone, Debug, serde::Deserialize, serde::Serialize, ToSchema)]
#[serde(rename_all = "snake_case")]
pub struct SamsungPayWebWalletData {
    /// Specifies authentication method used
    pub method: Option<String>,
    /// Value if credential is enabled for recurring payment
    pub recurring_payment: Option<bool>,
    /// Brand of the payment card
    pub card_brand: SamsungPayCardBrand,
    /// Last 4 digits of the card number
    #[serde(rename = "card_last4digits")]
    pub card_last_four_digits: String,
    /// Samsung Pay token data
    #[serde(rename = "3_d_s")]
    pub token_data: SamsungPayTokenData,
}

#[derive(Eq, PartialEq, Clone, Debug, serde::Deserialize, serde::Serialize, ToSchema)]
#[serde(rename_all = "snake_case")]
pub struct SamsungPayTokenData {
    /// 3DS type used by Samsung Pay
    #[serde(rename = "type")]
    pub three_ds_type: Option<String>,
    /// 3DS version used by Samsung Pay
    pub version: String,
    /// Samsung Pay encrypted payment credential data
    #[schema(value_type = String)]
    pub data: Secret<String>,
}

#[derive(Eq, PartialEq, Clone, Debug, serde::Deserialize, serde::Serialize, ToSchema)]
#[serde(rename_all = "lowercase")]
pub enum SamsungPayCardBrand {
    #[serde(alias = "VI")]
    Visa,
    #[serde(alias = "MC")]
    MasterCard,
    #[serde(alias = "AX")]
    Amex,
    #[serde(alias = "DC")]
    Discover,
    #[serde(other)]
    Unknown,
}

#[derive(Eq, PartialEq, Clone, Debug, serde::Deserialize, serde::Serialize, ToSchema)]
#[serde(rename_all = "snake_case")]
pub enum OpenBankingData {
    #[serde(rename = "open_banking_pis")]
    OpenBankingPIS {},
}

#[derive(Eq, PartialEq, Clone, Debug, serde::Deserialize, serde::Serialize, ToSchema)]
#[serde(rename_all = "snake_case")]
pub enum MobilePaymentData {
    DirectCarrierBilling {
        /// The phone number of the user
        #[schema(value_type = String, example = "1234567890")]
        msisdn: String,
        /// Unique user id
        #[schema(value_type = Option<String>, example = "02iacdYXGI9CnyJdoN8c7")]
        client_uid: Option<String>,
    },
}

#[derive(Eq, PartialEq, Clone, Debug, serde::Deserialize, serde::Serialize, ToSchema)]
#[serde(rename_all = "snake_case")]
pub struct GooglePayWalletData {
    /// The type of payment method
    #[serde(rename = "type")]
    pub pm_type: String,
    /// User-facing message to describe the payment method that funds this transaction.
    pub description: String,
    /// The information of the payment method
    pub info: GooglePayPaymentMethodInfo,
    /// The tokenization data of Google pay
    #[schema(value_type = GpayTokenizationData)]
    pub tokenization_data: common_types::payments::GpayTokenizationData,
}

#[derive(Debug, Clone, serde::Serialize, serde::Deserialize, ToSchema)]
pub struct AmazonPaySessionTokenData {
    #[serde(rename = "amazon_pay")]
    pub data: AmazonPayMerchantCredentials,
}

#[derive(Debug, Clone, serde::Serialize, serde::Deserialize, ToSchema)]
pub struct AmazonPayMerchantCredentials {
    /// Amazon Pay merchant account identifier
    pub merchant_id: String,
    /// Amazon Pay store ID
    pub store_id: String,
}

#[derive(Eq, PartialEq, Clone, Debug, serde::Deserialize, serde::Serialize, ToSchema)]
pub struct ApplePayRedirectData {}

#[derive(Eq, PartialEq, Clone, Debug, serde::Deserialize, serde::Serialize, ToSchema)]
pub struct AmazonPayRedirectData {}

#[derive(Eq, PartialEq, Clone, Debug, serde::Deserialize, serde::Serialize, ToSchema)]
pub struct SkrillData {}

#[derive(Eq, PartialEq, Clone, Debug, serde::Deserialize, serde::Serialize, ToSchema)]
pub struct PayseraData {}

#[derive(Eq, PartialEq, Clone, Debug, serde::Deserialize, serde::Serialize, ToSchema)]
pub struct GooglePayRedirectData {}

#[derive(Eq, PartialEq, Clone, Debug, serde::Deserialize, serde::Serialize, ToSchema)]
pub struct GooglePayThirdPartySdkData {
    #[schema(value_type = Option<String>)]
    pub token: Option<Secret<String>>,
}

#[derive(Eq, PartialEq, Clone, Debug, serde::Deserialize, serde::Serialize, ToSchema)]
pub struct ApplePayThirdPartySdkData {
    #[schema(value_type = Option<String>)]
    pub token: Option<Secret<String>>,
}

#[derive(Eq, PartialEq, Clone, Debug, serde::Deserialize, serde::Serialize, ToSchema)]
pub struct WeChatPayRedirection {}

#[derive(Eq, PartialEq, Clone, Debug, serde::Deserialize, serde::Serialize, ToSchema)]
pub struct WeChatPay {}

#[derive(Eq, PartialEq, Clone, Debug, serde::Deserialize, serde::Serialize, ToSchema)]
pub struct WeChatPayQr {}

#[derive(Eq, PartialEq, Clone, Debug, serde::Deserialize, serde::Serialize, ToSchema)]
pub struct CashappQr {}

#[derive(Eq, PartialEq, Clone, Debug, serde::Deserialize, serde::Serialize, ToSchema)]
pub struct PaypalRedirection {
    /// paypal's email address
    #[schema(max_length = 255, value_type = Option<String>, example = "johntest@test.com")]
    pub email: Option<Email>,
}

#[derive(Eq, PartialEq, Clone, Debug, serde::Deserialize, serde::Serialize, ToSchema)]
pub struct AliPayQr {}

#[derive(Eq, PartialEq, Clone, Debug, serde::Deserialize, serde::Serialize, ToSchema)]
pub struct AliPayRedirection {}

#[derive(Eq, PartialEq, Clone, Debug, serde::Deserialize, serde::Serialize, ToSchema)]
pub struct AliPayHkRedirection {}

#[derive(Eq, PartialEq, Clone, Debug, serde::Deserialize, serde::Serialize, ToSchema)]
pub struct BluecodeQrRedirect {}

#[derive(Eq, PartialEq, Clone, Debug, serde::Deserialize, serde::Serialize, ToSchema)]
pub struct MomoRedirection {}

#[derive(Eq, PartialEq, Clone, Debug, serde::Deserialize, serde::Serialize, ToSchema)]
pub struct KakaoPayRedirection {}

#[derive(Eq, PartialEq, Clone, Debug, serde::Deserialize, serde::Serialize, ToSchema)]
pub struct GoPayRedirection {}

#[derive(Eq, PartialEq, Clone, Debug, serde::Deserialize, serde::Serialize, ToSchema)]
pub struct GcashRedirection {}

#[derive(Eq, PartialEq, Clone, Debug, serde::Deserialize, serde::Serialize, ToSchema)]
pub struct MobilePayRedirection {}

#[derive(Eq, PartialEq, Clone, Debug, serde::Deserialize, serde::Serialize, ToSchema)]
pub struct MbWayRedirection {
    /// Telephone number of the shopper. Should be Portuguese phone number.
    #[schema(value_type = String)]
    pub telephone_number: Option<Secret<String>>,
}

#[derive(Eq, PartialEq, Clone, Debug, serde::Deserialize, serde::Serialize, ToSchema)]
#[serde(rename_all = "snake_case")]
pub struct GooglePayPaymentMethodInfo {
    /// The name of the card network
    pub card_network: String,
    /// The details of the card
    pub card_details: String,
    //assurance_details of the card
    pub assurance_details: Option<GooglePayAssuranceDetails>,
    /// Card funding source for the selected payment method
    pub card_funding_source: Option<GooglePayCardFundingSource>,
}

#[derive(Eq, PartialEq, Clone, Debug, serde::Deserialize, serde::Serialize, ToSchema)]
#[serde(rename_all = "snake_case")]
pub struct GooglePayAssuranceDetails {
    ///indicates that Cardholder possession validation has been performed
    pub card_holder_authenticated: bool,
    /// indicates that identification and verifications (ID&V) was performed
    pub account_verified: bool,
}

#[derive(Eq, PartialEq, Clone, Debug, serde::Deserialize, serde::Serialize, ToSchema)]
pub struct PayPalWalletData {
    /// Token generated for the Apple pay
    pub token: String,
}

#[derive(Eq, PartialEq, Clone, Debug, serde::Deserialize, serde::Serialize, ToSchema)]
pub struct TouchNGoRedirection {}

#[derive(Eq, PartialEq, Clone, Debug, serde::Deserialize, serde::Serialize, ToSchema)]
pub struct SwishQrData {}

#[derive(Eq, PartialEq, Clone, Debug, serde::Deserialize, serde::Serialize, ToSchema)]
pub struct RevolutPayData {}

#[derive(Eq, PartialEq, Clone, Debug, serde::Deserialize, serde::Serialize, ToSchema)]
pub struct MifinityData {
    #[schema(value_type = Date)]
    pub date_of_birth: Secret<Date>,
    pub language_preference: Option<String>,
}

#[derive(Eq, PartialEq, Clone, Debug, serde::Deserialize, serde::Serialize, ToSchema)]
pub struct AmazonPayWalletData {
    /// Checkout Session identifier
    pub checkout_session_id: String,
}

#[derive(Eq, PartialEq, Clone, Debug, serde::Deserialize, serde::Serialize, ToSchema)]
pub struct ApplePayWalletData {
    /// The payment data of Apple pay
    #[schema(value_type = ApplePayPaymentData)]
    pub payment_data: common_types::payments::ApplePayPaymentData,
    /// The payment method of Apple pay
    pub payment_method: ApplepayPaymentMethod,
    /// The unique identifier for the transaction
    pub transaction_identifier: String,
}

#[derive(Eq, PartialEq, Clone, Debug, serde::Deserialize, serde::Serialize, ToSchema)]
pub struct ApplepayPaymentMethod {
    /// The name to be displayed on Apple Pay button
    pub display_name: String,
    /// The network of the Apple pay payment method
    pub network: String,
    /// The type of the payment method
    #[serde(rename = "type")]
    pub pm_type: String,
}

#[derive(Eq, PartialEq, Clone, Debug, serde::Serialize, serde::Deserialize, ToSchema)]
pub struct CardResponse {
    pub last4: Option<String>,
    pub card_type: Option<String>,
    #[schema(value_type = Option<CardNetwork>, example = "Visa")]
    pub card_network: Option<api_enums::CardNetwork>,
    pub card_issuer: Option<String>,
    pub card_issuing_country: Option<String>,
    pub card_isin: Option<String>,
    pub card_extended_bin: Option<String>,
    #[schema(value_type = Option<String>)]
    pub card_exp_month: Option<Secret<String>>,
    #[schema(value_type = Option<String>)]
    pub card_exp_year: Option<Secret<String>>,
    #[schema(value_type = Option<String>)]
    pub card_holder_name: Option<Secret<String>>,
    pub payment_checks: Option<serde_json::Value>,
    pub authentication_data: Option<serde_json::Value>,
}

#[derive(Debug, Clone, Eq, PartialEq, serde::Serialize, serde::Deserialize, ToSchema)]
#[serde(rename_all = "snake_case")]
pub struct RewardData {
    /// The merchant ID with which we have to call the connector
    #[schema(value_type = String)]
    pub merchant_id: id_type::MerchantId,
}

#[derive(Debug, Clone, PartialEq, Eq, serde::Serialize, serde::Deserialize, ToSchema)]
pub struct BoletoVoucherData {
    /// The shopper's social security number (CPF or CNPJ)
    #[schema(value_type = Option<String>)]
    pub social_security_number: Option<Secret<String>>,

    /// The shopper's bank account number associated with the boleto
    #[schema(value_type = Option<String>)]
    pub bank_number: Option<Secret<String>>,

    /// The type of identification document used (e.g., CPF or CNPJ)
    #[schema(value_type = Option<DocumentKind>, example = "Cpf", default = "Cnpj")]
    pub document_type: Option<common_enums::DocumentKind>,

    /// The fine percentage charged if payment is overdue
    #[schema(value_type = Option<String>)]
    pub fine_percentage: Option<String>,

    /// The number of days after the due date when the fine is applied
    #[schema(value_type = Option<String>)]
    pub fine_quantity_days: Option<String>,

    /// The interest percentage charged on late payments
    #[schema(value_type = Option<String>)]
    pub interest_percentage: Option<String>,

    /// The number of days after which the boleto is written off (canceled)
    #[schema(value_type = Option<String>)]
    pub write_off_quantity_days: Option<String>,

    /// Custom messages or instructions to display on the boleto
    #[schema(value_type = Option<Vec<String>>)]
    pub messages: Option<Vec<String>>,

    // #[serde(with = "common_utils::custom_serde::date_yyyy_mm_dd::option")]
    #[schema(value_type = Option<String>, format = "date", example = "2025-08-22")]
    // The date upon which the boleto is due and is of format: "YYYY-MM-DD"
    pub due_date: Option<String>,
}

#[derive(Debug, Clone, Eq, PartialEq, serde::Serialize, serde::Deserialize, ToSchema)]
#[serde(rename_all = "snake_case")]
pub enum VoucherData {
    Boleto(Box<BoletoVoucherData>),
    Efecty,
    PagoEfectivo,
    RedCompra,
    RedPagos,
    Alfamart(Box<AlfamartVoucherData>),
    Indomaret(Box<IndomaretVoucherData>),
    Oxxo,
    SevenEleven(Box<JCSVoucherData>),
    Lawson(Box<JCSVoucherData>),
    MiniStop(Box<JCSVoucherData>),
    FamilyMart(Box<JCSVoucherData>),
    Seicomart(Box<JCSVoucherData>),
    PayEasy(Box<JCSVoucherData>),
}

impl GetAddressFromPaymentMethodData for VoucherData {
    fn get_billing_address(&self) -> Option<Address> {
        match self {
            Self::Alfamart(voucher_data) => Some(Address {
                address: Some(AddressDetails {
                    first_name: voucher_data.first_name.clone(),
                    last_name: voucher_data.last_name.clone(),
                    ..AddressDetails::default()
                }),
                phone: None,
                email: voucher_data.email.clone(),
            }),
            Self::Indomaret(voucher_data) => Some(Address {
                address: Some(AddressDetails {
                    first_name: voucher_data.first_name.clone(),
                    last_name: voucher_data.last_name.clone(),
                    ..AddressDetails::default()
                }),
                phone: None,
                email: voucher_data.email.clone(),
            }),
            Self::Lawson(voucher_data)
            | Self::MiniStop(voucher_data)
            | Self::FamilyMart(voucher_data)
            | Self::Seicomart(voucher_data)
            | Self::PayEasy(voucher_data)
            | Self::SevenEleven(voucher_data) => Some(Address {
                address: Some(AddressDetails {
                    first_name: voucher_data.first_name.clone(),
                    last_name: voucher_data.last_name.clone(),
                    ..AddressDetails::default()
                }),
                phone: Some(PhoneDetails {
                    number: voucher_data.phone_number.clone().map(Secret::new),
                    country_code: None,
                }),
                email: voucher_data.email.clone(),
            }),
            Self::Boleto(_)
            | Self::Efecty
            | Self::PagoEfectivo
            | Self::RedCompra
            | Self::RedPagos
            | Self::Oxxo => None,
        }
    }
}

/// Use custom serializer to provide backwards compatible response for `reward` payment_method_data
pub fn serialize_payment_method_data_response<S>(
    payment_method_data_response: &Option<PaymentMethodDataResponseWithBilling>,
    serializer: S,
) -> Result<S::Ok, S::Error>
where
    S: Serializer,
{
    if let Some(payment_method_data_response) = payment_method_data_response {
        if let Some(payment_method_data) = payment_method_data_response.payment_method_data.as_ref()
        {
            match payment_method_data {
                PaymentMethodDataResponse::Reward {} => serializer.serialize_str("reward"),
                PaymentMethodDataResponse::BankDebit(_)
                | PaymentMethodDataResponse::BankRedirect(_)
                | PaymentMethodDataResponse::Card(_)
                | PaymentMethodDataResponse::CardRedirect(_)
                | PaymentMethodDataResponse::CardToken(_)
                | PaymentMethodDataResponse::Crypto(_)
                | PaymentMethodDataResponse::MandatePayment {}
                | PaymentMethodDataResponse::GiftCard(_)
                | PaymentMethodDataResponse::PayLater(_)
                | PaymentMethodDataResponse::RealTimePayment(_)
                | PaymentMethodDataResponse::MobilePayment(_)
                | PaymentMethodDataResponse::Upi(_)
                | PaymentMethodDataResponse::Wallet(_)
                | PaymentMethodDataResponse::BankTransfer(_)
                | PaymentMethodDataResponse::OpenBanking(_)
                | PaymentMethodDataResponse::Voucher(_) => {
                    payment_method_data_response.serialize(serializer)
                }
            }
        } else {
            // Can serialize directly because there is no `payment_method_data`
            payment_method_data_response.serialize(serializer)
        }
    } else {
        serializer.serialize_none()
    }
}

#[derive(Debug, Clone, Eq, PartialEq, serde::Serialize, serde::Deserialize, ToSchema)]
#[serde(rename_all = "snake_case")]
pub enum PaymentMethodDataResponse {
    Card(Box<CardResponse>),
    BankTransfer(Box<BankTransferResponse>),
    Wallet(Box<WalletResponse>),
    PayLater(Box<PaylaterResponse>),
    BankRedirect(Box<BankRedirectResponse>),
    Crypto(Box<CryptoResponse>),
    BankDebit(Box<BankDebitResponse>),
    MandatePayment {},
    Reward {},
    RealTimePayment(Box<RealTimePaymentDataResponse>),
    Upi(Box<UpiResponse>),
    Voucher(Box<VoucherResponse>),
    GiftCard(Box<GiftCardResponse>),
    CardRedirect(Box<CardRedirectResponse>),
    CardToken(Box<CardTokenResponse>),
    OpenBanking(Box<OpenBankingResponse>),
    MobilePayment(Box<MobilePaymentResponse>),
}

#[derive(Eq, PartialEq, Clone, Debug, serde::Serialize, serde::Deserialize, ToSchema)]
pub struct BankDebitResponse {
    #[serde(flatten)]
    #[schema(value_type = Option<BankDebitAdditionalData>)]
    details: Option<additional_info::BankDebitAdditionalData>,
}

#[derive(Eq, PartialEq, Clone, Debug, serde::Deserialize, serde::Serialize, ToSchema)]
#[serde(rename_all = "snake_case", tag = "type")]
pub struct BankRedirectResponse {
    /// Name of the bank
    #[schema(value_type = Option<BankNames>)]
    pub bank_name: Option<common_enums::BankNames>,
    #[serde(flatten)]
    #[schema(value_type = Option<BankRedirectDetails>)]
    pub details: Option<additional_info::BankRedirectDetails>,
}

#[derive(Eq, PartialEq, Clone, Debug, serde::Serialize, serde::Deserialize, ToSchema)]
pub struct BankTransferResponse {
    #[serde(flatten)]
    #[schema(value_type = Option<BankTransferAdditionalData>)]
    details: Option<additional_info::BankTransferAdditionalData>,
}

#[derive(Eq, PartialEq, Clone, Debug, serde::Serialize, serde::Deserialize, ToSchema)]
pub struct CardRedirectResponse {
    #[serde(flatten)]
    details: Option<CardRedirectData>,
}

#[derive(Eq, PartialEq, Clone, Debug, serde::Serialize, serde::Deserialize, ToSchema)]
pub struct CardTokenResponse {
    #[serde(flatten)]
    #[schema(value_type = Option<CardTokenAdditionalData>)]
    details: Option<additional_info::CardTokenAdditionalData>,
}

#[derive(Eq, PartialEq, Clone, Debug, serde::Serialize, serde::Deserialize, ToSchema)]
pub struct CryptoResponse {
    #[serde(flatten)]
    details: Option<CryptoData>,
}

#[derive(Eq, PartialEq, Clone, Debug, serde::Serialize, serde::Deserialize, ToSchema)]
pub struct GiftCardResponse {
    #[serde(flatten)]
    #[schema(value_type = Option<GiftCardAdditionalData>)]
    details: Option<additional_info::GiftCardAdditionalData>,
}

#[derive(Eq, PartialEq, Clone, Debug, serde::Serialize, serde::Deserialize, ToSchema)]
pub struct OpenBankingResponse {
    #[serde(flatten)]
    details: Option<OpenBankingData>,
}

#[derive(Eq, PartialEq, Clone, Debug, serde::Serialize, serde::Deserialize, ToSchema)]
pub struct MobilePaymentResponse {
    #[serde(flatten)]
    details: Option<MobilePaymentData>,
}

#[derive(Eq, PartialEq, Clone, Debug, serde::Serialize, serde::Deserialize, ToSchema)]
pub struct RealTimePaymentDataResponse {
    #[serde(flatten)]
    details: Option<RealTimePaymentData>,
}

#[derive(Eq, PartialEq, Clone, Debug, serde::Serialize, serde::Deserialize, ToSchema)]
pub struct UpiResponse {
    #[serde(flatten)]
    #[schema(value_type = Option<UpiAdditionalData>)]
    details: Option<additional_info::UpiAdditionalData>,
}

#[derive(Eq, PartialEq, Clone, Debug, serde::Serialize, serde::Deserialize, ToSchema)]
pub struct VoucherResponse {
    #[serde(flatten)]
    details: Option<VoucherData>,
}

#[derive(Eq, PartialEq, Clone, Debug, serde::Serialize, serde::Deserialize, ToSchema)]
pub struct PaylaterResponse {
    klarna_sdk: Option<KlarnaSdkPaymentMethodResponse>,
}

#[derive(Eq, PartialEq, Clone, Debug, serde::Serialize, serde::Deserialize, ToSchema)]
pub struct WalletResponse {
    #[serde(flatten)]
    details: Option<WalletResponseData>,
}

/// Hyperswitch supports SDK integration with Apple Pay and Google Pay wallets. For other wallets, we integrate with their respective connectors, redirecting the customer to the connector for wallet payments. As a result, we don’t receive any payment method data in the confirm call for payments made through other wallets.
#[derive(Debug, Clone, Eq, PartialEq, serde::Deserialize, serde::Serialize, ToSchema)]
#[serde(rename_all = "snake_case")]
pub enum WalletResponseData {
    #[schema(value_type = WalletAdditionalDataForCard)]
    ApplePay(Box<additional_info::WalletAdditionalDataForCard>),
    #[schema(value_type = WalletAdditionalDataForCard)]
    GooglePay(Box<additional_info::WalletAdditionalDataForCard>),
    #[schema(value_type = WalletAdditionalDataForCard)]
    SamsungPay(Box<additional_info::WalletAdditionalDataForCard>),
}

#[derive(Debug, Clone, Eq, PartialEq, serde::Deserialize, serde::Serialize, ToSchema)]
pub struct KlarnaSdkPaymentMethodResponse {
    pub payment_type: Option<String>,
}

#[derive(Debug, Clone, Eq, PartialEq, serde::Deserialize, ToSchema, serde::Serialize)]
pub struct PaymentMethodDataResponseWithBilling {
    // The struct is flattened in order to provide backwards compatibility
    #[serde(flatten)]
    pub payment_method_data: Option<PaymentMethodDataResponse>,
    pub billing: Option<Address>,
}

#[derive(Debug, Clone, Eq, PartialEq, serde::Deserialize, ToSchema, serde::Serialize)]
pub struct CustomRecoveryPaymentMethodData {
    /// Primary payment method token at payment processor end.
    #[schema(value_type = String, example = "token_1234")]
    pub primary_processor_payment_method_token: Secret<String>,

    /// AdditionalCardInfo for the primary token.
    pub additional_payment_method_info: AdditionalCardInfo,
}

#[derive(Debug, Clone, PartialEq, Eq, serde::Serialize, serde::Deserialize, ToSchema)]
#[cfg(feature = "v1")]
pub enum PaymentIdType {
    /// The identifier for payment intent
    PaymentIntentId(id_type::PaymentId),
    /// The identifier for connector transaction
    ConnectorTransactionId(String),
    /// The identifier for payment attempt
    PaymentAttemptId(String),
    /// The identifier for preprocessing step
    PreprocessingId(String),
}

#[derive(Debug, Clone, PartialEq, Eq, serde::Serialize, serde::Deserialize, ToSchema)]
#[cfg(feature = "v2")]
pub enum PaymentIdType {
    /// The identifier for payment intent
    PaymentIntentId(id_type::GlobalPaymentId),
    /// The identifier for connector transaction
    ConnectorTransactionId(String),
    /// The identifier for payment attempt
    PaymentAttemptId(String),
    /// The identifier for preprocessing step
    PreprocessingId(String),
}

#[cfg(feature = "v1")]
impl fmt::Display for PaymentIdType {
    fn fmt(&self, f: &mut fmt::Formatter<'_>) -> fmt::Result {
        match self {
            Self::PaymentIntentId(payment_id) => {
                write!(
                    f,
                    "payment_intent_id = \"{}\"",
                    payment_id.get_string_repr()
                )
            }
            Self::ConnectorTransactionId(connector_transaction_id) => write!(
                f,
                "connector_transaction_id = \"{connector_transaction_id}\""
            ),
            Self::PaymentAttemptId(payment_attempt_id) => {
                write!(f, "payment_attempt_id = \"{payment_attempt_id}\"")
            }
            Self::PreprocessingId(preprocessing_id) => {
                write!(f, "preprocessing_id = \"{preprocessing_id}\"")
            }
        }
    }
}

#[cfg(feature = "v1")]
impl Default for PaymentIdType {
    fn default() -> Self {
        Self::PaymentIntentId(Default::default())
    }
}

#[derive(Default, Clone, Debug, Eq, PartialEq, ToSchema, serde::Deserialize, serde::Serialize)]
// #[serde(deny_unknown_fields)]
pub struct Address {
    /// Provide the address details
    pub address: Option<AddressDetails>,

    pub phone: Option<PhoneDetails>,

    #[schema(value_type = Option<String>)]
    pub email: Option<Email>,
}

impl masking::SerializableSecret for Address {}

impl Address {
    /// Unify the address, giving priority to `self` when details are present in both
    pub fn unify_address(self, other: Option<&Self>) -> Self {
        let other_address_details = other.and_then(|address| address.address.as_ref());
        Self {
            address: self
                .address
                .map(|address| address.unify_address_details(other_address_details))
                .or(other_address_details.cloned()),
            email: self.email.or(other.and_then(|other| other.email.clone())),
            phone: self.phone.or(other.and_then(|other| other.phone.clone())),
        }
    }
}

// used by customers also, could be moved outside
/// Address details
#[derive(Clone, Default, Debug, Eq, serde::Deserialize, serde::Serialize, PartialEq, ToSchema)]
// #[serde(deny_unknown_fields)]
pub struct AddressDetails {
    /// The city, district, suburb, town, or village of the address.
    #[schema(max_length = 50, example = "New York")]
    pub city: Option<String>,

    /// The two-letter ISO 3166-1 alpha-2 country code (e.g., US, GB).
    #[schema(value_type = Option<CountryAlpha2>, example = "US")]
    pub country: Option<api_enums::CountryAlpha2>,

    /// The first line of the street address or P.O. Box.
    #[schema(value_type = Option<String>, max_length = 200, example = "123, King Street")]
    pub line1: Option<Secret<String>>,

    /// The second line of the street address or P.O. Box (e.g., apartment, suite, unit, or building).
    #[schema(value_type = Option<String>, max_length = 50, example = "Powelson Avenue")]
    pub line2: Option<Secret<String>>,

    /// The third line of the street address, if applicable.
    #[schema(value_type = Option<String>, max_length = 50, example = "Bridgewater")]
    pub line3: Option<Secret<String>>,

    /// The zip/postal code for the address
    #[schema(value_type = Option<String>, max_length = 50, example = "08807")]
    pub zip: Option<Secret<String>>,

    /// The address state
    #[schema(value_type = Option<String>, example = "New York")]
    pub state: Option<Secret<String>>,

    /// The first name for the address
    #[schema(value_type = Option<String>, max_length = 255, example = "John")]
    pub first_name: Option<Secret<String>>,

    /// The last name for the address
    #[schema(value_type = Option<String>, max_length = 255, example = "Doe")]
    pub last_name: Option<Secret<String>>,

    /// The zip/postal code of the origin
    #[schema(value_type = Option<String>, max_length = 50, example = "08807")]
    pub origin_zip: Option<Secret<String>>,
}

impl AddressDetails {
    pub fn get_optional_full_name(&self) -> Option<Secret<String>> {
        match (self.first_name.as_ref(), self.last_name.as_ref()) {
            (Some(first_name), Some(last_name)) => Some(Secret::new(format!(
                "{} {}",
                first_name.peek(),
                last_name.peek()
            ))),
            (Some(name), None) | (None, Some(name)) => Some(name.to_owned()),
            _ => None,
        }
    }

    pub fn unify_address_details(self, other: Option<&Self>) -> Self {
        if let Some(other) = other {
            let (first_name, last_name) = if self
                .first_name
                .as_ref()
                .is_some_and(|first_name| !first_name.is_empty_after_trim())
            {
                (self.first_name, self.last_name)
            } else {
                (other.first_name.clone(), other.last_name.clone())
            };

            Self {
                first_name,
                last_name,
                city: self.city.or(other.city.clone()),
                country: self.country.or(other.country),
                line1: self.line1.or(other.line1.clone()),
                line2: self.line2.or(other.line2.clone()),
                line3: self.line3.or(other.line3.clone()),
                zip: self.zip.or(other.zip.clone()),
                state: self.state.or(other.state.clone()),
                origin_zip: self.origin_zip.or(other.origin_zip.clone()),
            }
        } else {
            self
        }
    }
}

pub struct AddressDetailsWithPhone {
    pub address: Option<AddressDetails>,
    pub phone_number: Option<Secret<String>>,
    pub email: Option<Email>,
}

pub struct EncryptableAddressDetails {
    pub line1: crypto::OptionalEncryptableSecretString,
    pub line2: crypto::OptionalEncryptableSecretString,
    pub line3: crypto::OptionalEncryptableSecretString,
    pub state: crypto::OptionalEncryptableSecretString,
    pub zip: crypto::OptionalEncryptableSecretString,
    pub first_name: crypto::OptionalEncryptableSecretString,
    pub last_name: crypto::OptionalEncryptableSecretString,
    pub phone_number: crypto::OptionalEncryptableSecretString,
    pub email: crypto::OptionalEncryptableEmail,
}

#[derive(Debug, Clone, Default, Eq, PartialEq, ToSchema, serde::Deserialize, serde::Serialize)]
pub struct PhoneDetails {
    /// The contact number
    #[schema(value_type = Option<String>, example = "9123456789")]
    pub number: Option<Secret<String>>,
    /// The country code attached to the number
    #[schema(example = "+1")]
    pub country_code: Option<String>,
}

#[cfg(feature = "v1")]
#[derive(Debug, Clone, Default, Eq, PartialEq, serde::Deserialize, serde::Serialize, ToSchema)]
pub struct PaymentsCaptureRequest {
    /// The unique identifier for the payment being captured. This is taken from the path parameter.
    #[serde(skip_deserializing)]
    pub payment_id: id_type::PaymentId,
    /// The unique identifier for the merchant. This is usually inferred from the API key.
    #[schema(value_type = Option<String>)]
    pub merchant_id: Option<id_type::MerchantId>,
    /// The amount to capture, in the lowest denomination of the currency. If omitted, the entire `amount_capturable` of the payment will be captured. Must be less than or equal to the current `amount_capturable`.
    #[schema(value_type = Option<i64>, example = 6540)]
    pub amount_to_capture: Option<MinorUnit>,
    /// Decider to refund the uncaptured amount. (Currently not fully supported or behavior may vary by connector).
    pub refund_uncaptured_amount: Option<bool>,
    /// A dynamic suffix that appears on your customer's credit card statement. This is concatenated with the (shortened) descriptor prefix set on your account to form the complete statement descriptor. The combined length should not exceed connector-specific limits (typically 22 characters).
    pub statement_descriptor_suffix: Option<String>,
    /// An optional prefix for the statement descriptor that appears on your customer's credit card statement. This can override the default prefix set on your merchant account. The combined length of prefix and suffix should not exceed connector-specific limits (typically 22 characters).
    pub statement_descriptor_prefix: Option<String>,
    /// Merchant connector details used to make payments. (Deprecated)
    #[schema(value_type = Option<MerchantConnectorDetailsWrap>, deprecated)]
    pub merchant_connector_details: Option<admin::MerchantConnectorDetailsWrap>,
}

#[cfg(feature = "v2")]
#[derive(Debug, Clone, Default, Eq, PartialEq, serde::Deserialize, serde::Serialize, ToSchema)]
pub struct PaymentsCaptureRequest {
    /// The Amount to be captured/ debited from the user's payment method. If not passed the full amount will be captured.
    #[schema(value_type = Option<i64>, example = 6540)]
    pub amount_to_capture: Option<MinorUnit>,
}

#[cfg(feature = "v2")]
#[derive(Debug, Clone, serde::Serialize, ToSchema)]
pub struct PaymentsCaptureResponse {
    /// The unique identifier for the payment
    pub id: id_type::GlobalPaymentId,

    /// Status of the payment
    #[schema(value_type = IntentStatus, example = "succeeded")]
    pub status: common_enums::IntentStatus,

    /// Amount details related to the payment
    pub amount: PaymentAmountDetailsResponse,
}

#[cfg(feature = "v2")]
#[derive(Default, Debug, serde::Deserialize, serde::Serialize, Clone, ToSchema)]
pub struct PaymentsCancelRequest {
    /// The reason for the payment cancel
    pub cancellation_reason: Option<String>,
}

#[cfg(feature = "v2")]
#[derive(Debug, Clone, serde::Serialize, ToSchema)]
pub struct PaymentsCancelResponse {
    /// The unique identifier for the payment
    pub id: id_type::GlobalPaymentId,

    /// Status of the payment
    #[schema(value_type = IntentStatus, example = "cancelled")]
    pub status: common_enums::IntentStatus,

    /// Cancellation reason for the payment cancellation
    #[schema(example = "Requested by merchant")]
    pub cancellation_reason: Option<String>,

    /// Amount details related to the payment
    pub amount: PaymentAmountDetailsResponse,

    /// The unique identifier for the customer associated with the payment
    pub customer_id: Option<id_type::GlobalCustomerId>,

    /// The connector used for the payment
    #[schema(example = "stripe")]
    pub connector: Option<api_enums::Connector>,

    #[schema(example = "2022-09-10T10:11:12Z")]
    #[serde(with = "common_utils::custom_serde::iso8601")]
    pub created: PrimitiveDateTime,

    /// The payment method type for this payment attempt
    #[schema(value_type = Option<PaymentMethod>, example = "wallet")]
    pub payment_method_type: Option<api_enums::PaymentMethod>,

    #[schema(value_type = Option<PaymentMethodType>, example = "apple_pay")]
    pub payment_method_subtype: Option<api_enums::PaymentMethodType>,

    /// List of payment attempts associated with payment intent
    pub attempts: Option<Vec<PaymentAttemptResponse>>,

    /// The url to which user must be redirected to after completion of the purchase
    #[schema(value_type = Option<String>)]
    pub return_url: Option<common_utils::types::Url>,

    /// Error details for the payment
    pub error: Option<ErrorDetails>,
}

#[derive(Default, Clone, Debug, Eq, PartialEq, serde::Serialize)]
pub struct UrlDetails {
    pub url: String,
    pub method: String,
}
#[derive(Default, Clone, Debug, Eq, PartialEq, serde::Serialize)]
pub struct AuthenticationForStartResponse {
    pub authentication: UrlDetails,
}
#[derive(Clone, Debug, Eq, PartialEq, serde::Serialize, ToSchema)]
#[serde(rename_all = "snake_case")]
pub enum NextActionType {
    RedirectToUrl,
    DisplayQrCode,
    InvokeSdkClient,
    TriggerApi,
    DisplayBankTransferInformation,
    DisplayWaitScreen,
    CollectOtp,
    RedirectInsidePopup,
}

#[derive(Clone, Debug, Eq, PartialEq, serde::Serialize, ToSchema)]
#[serde(tag = "type", rename_all = "snake_case")]
pub enum NextActionData {
    /// Contains the url for redirection flow
    #[cfg(feature = "v1")]
    RedirectToUrl {
        redirect_to_url: String,
    },
    #[cfg(feature = "v1")]
    RedirectInsidePopup {
        popup_url: String,
        redirect_response_url: String,
    },
    /// Contains the url for redirection flow
    #[cfg(feature = "v2")]
    RedirectToUrl {
        #[schema(value_type = String)]
        redirect_to_url: Url,
    },
    /// Informs the next steps for bank transfer and also contains the charges details (ex: amount received, amount charged etc)
    DisplayBankTransferInformation {
        bank_transfer_steps_and_charges_details: BankTransferNextStepsData,
    },
    /// Contains third party sdk session token response
    ThirdPartySdkSessionToken {
        session_token: Option<SessionToken>,
    },
    /// Contains url for Qr code image, this qr code has to be shown in sdk
    QrCodeInformation {
        #[schema(value_type = String)]
        /// Hyperswitch generated image data source url
        image_data_url: Option<Url>,
        display_to_timestamp: Option<i64>,
        #[schema(value_type = String)]
        /// The url for Qr code given by the connector
        qr_code_url: Option<Url>,
        display_text: Option<String>,
        border_color: Option<String>,
    },
    /// Contains url to fetch Qr code data
    FetchQrCodeInformation {
        #[schema(value_type = String)]
        qr_code_fetch_url: Url,
    },
    /// Contains the download url and the reference number for transaction
    DisplayVoucherInformation {
        #[schema(value_type = String)]
        voucher_details: VoucherNextStepData,
    },
    /// Contains duration for displaying a wait screen, wait screen with timer is displayed by sdk
    WaitScreenInformation {
        display_from_timestamp: i128,
        display_to_timestamp: Option<i128>,
        poll_config: Option<PollConfig>,
    },
    /// Contains the information regarding three_ds_method_data submission, three_ds authentication, and authorization flows
    ThreeDsInvoke {
        three_ds_data: ThreeDsData,
    },
    InvokeSdkClient {
        next_action_data: SdkNextActionData,
    },
    /// Contains consent to collect otp for mobile payment
    CollectOtp {
        consent_data_required: MobilePaymentConsent,
    },
    /// Contains data required to invoke hidden iframe
    InvokeHiddenIframe {
        iframe_data: IframeData,
    },
}

#[derive(Clone, Debug, Eq, PartialEq, serde::Serialize, ToSchema)]
#[serde(tag = "method_key")]
pub enum IframeData {
    #[serde(rename = "threeDSMethodData")]
    ThreedsInvokeAndCompleteAutorize {
        /// ThreeDS method url
        three_ds_method_url: String,
        /// Whether ThreeDS method data submission is required
        three_ds_method_data_submission: bool,
        /// ThreeDS method data
        three_ds_method_data: Option<String>,
        /// ThreeDS Server ID
        directory_server_id: String,
        /// ThreeDS Protocol version
        message_version: Option<String>,
    },
}

#[derive(Clone, Debug, Eq, PartialEq, serde::Serialize, ToSchema)]
pub struct ThreeDsData {
    /// ThreeDS authentication url - to initiate authentication
    pub three_ds_authentication_url: String,
    /// ThreeDS authorize url - to complete the payment authorization after authentication
    pub three_ds_authorize_url: String,
    /// ThreeDS method details
    pub three_ds_method_details: ThreeDsMethodData,
    /// Poll config for a connector
    pub poll_config: PollConfigResponse,
    /// Message Version
    pub message_version: Option<String>,
    /// Directory Server ID
    pub directory_server_id: Option<String>,
}

#[derive(Clone, Debug, Eq, PartialEq, serde::Serialize, ToSchema)]
#[serde(untagged)]
pub enum ThreeDsMethodData {
    AcsThreeDsMethodData {
        /// Whether ThreeDS method data submission is required
        three_ds_method_data_submission: bool,
        /// ThreeDS method data
        three_ds_method_data: Option<String>,
        /// ThreeDS method url
        three_ds_method_url: Option<String>,
        /// Three DS Method Key
        three_ds_method_key: Option<ThreeDsMethodKey>,
        /// Indicates whethere to wait for Post message after 3DS method data submission
        consume_post_message_for_three_ds_method_completion: bool,
    },
}

#[derive(Clone, Debug, Eq, PartialEq, serde::Serialize, ToSchema)]
pub enum ThreeDsMethodKey {
    #[serde(rename = "threeDSMethodData")]
    ThreeDsMethodData,
    #[serde(rename = "JWT")]
    JWT,
}

#[derive(Clone, Debug, Eq, PartialEq, serde::Serialize, ToSchema)]
pub struct PollConfigResponse {
    /// Poll Id
    pub poll_id: String,
    /// Interval of the poll
    pub delay_in_secs: i8,
    /// Frequency of the poll
    pub frequency: i8,
}

#[derive(Clone, Debug, serde::Serialize, serde::Deserialize)]
#[serde(rename_all = "snake_case")]
#[serde(untagged)]
// the enum order shouldn't be changed as this is being used during serialization and deserialization
pub enum QrCodeInformation {
    QrCodeUrl {
        image_data_url: Url,
        qr_code_url: Url,
        display_to_timestamp: Option<i64>,
    },
    QrDataUrl {
        image_data_url: Url,
        display_to_timestamp: Option<i64>,
    },
    QrCodeImageUrl {
        qr_code_url: Url,
        display_to_timestamp: Option<i64>,
    },
    QrColorDataUrl {
        color_image_data_url: Url,
        display_to_timestamp: Option<i64>,
        display_text: Option<String>,
        border_color: Option<String>,
    },
}

#[derive(Clone, Debug, serde::Serialize, serde::Deserialize, Eq, PartialEq, ToSchema)]
#[serde(rename_all = "snake_case")]
pub struct SdkNextActionData {
    pub next_action: NextActionCall,
    pub order_id: Option<String>,
}

#[derive(Clone, Debug, Eq, PartialEq, serde::Serialize, serde::Deserialize, ToSchema)]
pub struct FetchQrCodeInformation {
    pub qr_code_fetch_url: Url,
}

#[derive(Clone, Debug, Eq, PartialEq, serde::Serialize, serde::Deserialize, ToSchema)]
pub struct BankTransferNextStepsData {
    /// The instructions for performing a bank transfer
    #[serde(flatten)]
    pub bank_transfer_instructions: BankTransferInstructions,
    /// The details received by the receiver
    pub receiver: Option<ReceiverDetails>,
}

#[derive(Clone, Debug, Eq, PartialEq, serde::Serialize, serde::Deserialize, ToSchema)]
pub struct VoucherNextStepData {
    /// Voucher entry date
    pub entry_date: Option<String>,
    /// Voucher expiry date and time
    pub expires_at: Option<i64>,
    /// Reference number required for the transaction
    pub reference: String,
    /// Url to download the payment instruction
    pub download_url: Option<Url>,
    /// Url to payment instruction page
    pub instructions_url: Option<Url>,
    /// Human-readable numeric version of the barcode.
    pub digitable_line: Option<Secret<String>>,
}

#[derive(Clone, Debug, Eq, PartialEq, serde::Serialize, serde::Deserialize, ToSchema)]
pub struct MobilePaymentNextStepData {
    /// is consent details required to be shown by sdk
    pub consent_data_required: MobilePaymentConsent,
}

#[derive(Clone, Debug, Eq, PartialEq, serde::Serialize, serde::Deserialize, ToSchema)]
#[serde(rename_all = "snake_case")]
pub enum MobilePaymentConsent {
    ConsentRequired,
    ConsentNotRequired,
    ConsentOptional,
}

#[derive(Clone, Debug, serde::Deserialize, serde::Serialize)]
pub struct QrCodeNextStepsInstruction {
    pub image_data_url: Url,
    pub display_to_timestamp: Option<i64>,
    pub qr_code_url: Option<Url>,
}

#[derive(Clone, Debug, serde::Deserialize)]
pub struct WaitScreenInstructions {
    pub display_from_timestamp: i128,
    pub display_to_timestamp: Option<i128>,
    pub poll_config: Option<PollConfig>,
}

#[derive(Clone, Debug, Eq, PartialEq, serde::Serialize, serde::Deserialize, ToSchema)]
pub struct PollConfig {
    /// Interval of the poll
    pub delay_in_secs: u16,
    /// Frequency of the poll
    pub frequency: u16,
}

#[derive(Clone, Debug, Eq, PartialEq, serde::Serialize, serde::Deserialize, ToSchema)]
#[serde(rename_all = "snake_case")]
pub enum BankTransferInstructions {
    /// The instructions for Doku bank transactions
    DokuBankTransferInstructions(Box<DokuBankTransferInstructions>),
    /// The credit transfer for ACH transactions
    AchCreditTransfer(Box<AchTransfer>),
    /// The instructions for SEPA bank transactions
    SepaBankInstructions(Box<SepaBankTransferInstructions>),
    /// The instructions for BACS bank transactions
    BacsBankInstructions(Box<BacsBankTransferInstructions>),
    /// The instructions for Multibanco bank transactions
    Multibanco(Box<MultibancoTransferInstructions>),
}

#[derive(Clone, Debug, Eq, PartialEq, serde::Deserialize, serde::Serialize, ToSchema)]
pub struct SepaBankTransferInstructions {
    #[schema(value_type = String, example = "Jane Doe")]
    pub account_holder_name: Secret<String>,
    #[schema(value_type = String, example = "9123456789")]
    pub bic: Secret<String>,
    pub country: String,
    #[schema(value_type = String, example = "123456789")]
    pub iban: Secret<String>,
    #[schema(value_type = String, example = "U2PVVSEV4V9Y")]
    pub reference: Secret<String>,
}

#[derive(Clone, Debug, serde::Deserialize)]
pub struct PaymentsConnectorThreeDsInvokeData {
    pub directory_server_id: String,
    pub three_ds_method_url: String,
    pub three_ds_method_data: String,
    pub message_version: Option<String>,
    pub three_ds_method_data_submission: bool,
}

#[derive(Clone, Debug, Eq, PartialEq, serde::Deserialize, serde::Serialize, ToSchema)]
pub struct BacsBankTransferInstructions {
    #[schema(value_type = String, example = "Jane Doe")]
    pub account_holder_name: Secret<String>,
    #[schema(value_type = String, example = "10244123908")]
    pub account_number: Secret<String>,
    #[schema(value_type = String, example = "012")]
    pub sort_code: Secret<String>,
}

#[derive(Clone, Debug, Eq, PartialEq, serde::Serialize, serde::Deserialize, ToSchema)]
pub struct MultibancoTransferInstructions {
    #[schema(value_type = String, example = "122385736258")]
    pub reference: Secret<String>,
    #[schema(value_type = String, example = "12345")]
    pub entity: String,
}

#[derive(Clone, Debug, Eq, PartialEq, serde::Serialize, serde::Deserialize, ToSchema)]
pub struct DokuBankTransferInstructions {
    #[schema(value_type = String, example = "1707091200000")]
    pub expires_at: Option<i64>,
    #[schema(value_type = String, example = "122385736258")]
    pub reference: Secret<String>,
    #[schema(value_type = String)]
    pub instructions_url: Option<Url>,
}

#[derive(Clone, Debug, Eq, PartialEq, serde::Serialize, serde::Deserialize, ToSchema)]
pub struct AchTransfer {
    #[schema(value_type = String, example = "122385736258")]
    pub account_number: Secret<String>,
    pub bank_name: String,
    #[schema(value_type = String, example = "012")]
    pub routing_number: Secret<String>,
    #[schema(value_type = String, example = "234")]
    pub swift_code: Secret<String>,
}

#[derive(Clone, Debug, Eq, PartialEq, serde::Serialize, serde::Deserialize, ToSchema)]
pub struct ReceiverDetails {
    /// The amount received by receiver
    amount_received: i64,
    /// The amount charged by ACH
    amount_charged: Option<i64>,
    /// The amount remaining to be sent via ACH
    amount_remaining: Option<i64>,
}

#[cfg(feature = "v1")]
#[derive(Clone, Debug, PartialEq, serde::Serialize, ToSchema, router_derive::PolymorphicSchema)]
#[generate_schemas(PaymentsCreateResponseOpenApi)]
pub struct PaymentsResponse {
    /// Unique identifier for the payment. This ensures idempotency for multiple payments
    /// that have been done by a single merchant.
    #[schema(
        min_length = 30,
        max_length = 30,
        example = "pay_mbabizu24mvu3mela5njyhpit4",
        value_type = String,
    )]
    pub payment_id: id_type::PaymentId,

    /// This is an identifier for the merchant account. This is inferred from the API key
    /// provided during the request
    #[schema(max_length = 255, example = "merchant_1668273825", value_type = String)]
    pub merchant_id: id_type::MerchantId,

    #[schema(value_type = IntentStatus, example = "failed", default = "requires_confirmation")]
    pub status: api_enums::IntentStatus,

    /// The payment amount. Amount for the payment in lowest denomination of the currency. (i.e) in cents for USD denomination, in paisa for INR denomination etc.,
    #[schema(value_type = i64, example = 6540)]
    pub amount: MinorUnit,

    /// The payment net amount. net_amount = amount + surcharge_details.surcharge_amount + surcharge_details.tax_amount + shipping_cost + order_tax_amount,
    /// If no surcharge_details, shipping_cost, order_tax_amount, net_amount = amount
    #[schema(value_type = i64, example = 6540)]
    pub net_amount: MinorUnit,

    /// The shipping cost for the payment.
    #[schema(value_type = Option<i64>, example = 6540)]
    pub shipping_cost: Option<MinorUnit>,

    /// The amount (in minor units) that can still be captured for this payment. This is relevant when `capture_method` is `manual`. Once fully captured, or if `capture_method` is `automatic` and payment succeeded, this will be 0.
    #[schema(value_type = i64, minimum = 100, example = 6540)]
    pub amount_capturable: MinorUnit,

    /// The total amount (in minor units) that has been captured for this payment. For `fauxpay` sandbox connector, this might reflect the authorized amount if `status` is `succeeded` even if `capture_method` was `manual`.
    #[schema(value_type = Option<i64>, example = 6540)]
    pub amount_received: Option<MinorUnit>,

    /// The name of the payment connector (e.g., 'stripe', 'adyen') that processed or is processing this payment.
    #[schema(example = "stripe")]
    pub connector: Option<String>,

    /// A secret token unique to this payment intent. It is primarily used by client-side applications (e.g., Hyperswitch SDKs) to authenticate actions like confirming the payment or handling next actions. This secret should be handled carefully and not exposed publicly beyond its intended client-side use.
    #[schema(value_type = Option<String>, example = "pay_U42c409qyHwOkWo3vK60_secret_el9ksDkiB8hi6j9N78yo")]
    pub client_secret: Option<Secret<String>>,

    /// Timestamp indicating when this payment intent was created, in ISO 8601 format.
    #[schema(example = "2022-09-10T10:11:12Z")]
    #[serde(with = "common_utils::custom_serde::iso8601::option")]
    pub created: Option<PrimitiveDateTime>,

    /// Three-letter ISO currency code (e.g., USD, EUR) for the payment amount.
    #[schema(value_type = Currency, example = "USD")]
    pub currency: String,

    /// The identifier for the customer object. If not provided the customer ID will be autogenerated.
    /// This field will be deprecated soon. Please refer to `customer.id`
    #[schema(
        max_length = 64,
        min_length = 1,
        example = "cus_y3oqhf46pyzuxjbcn2giaqnb44",
        deprecated,
        value_type = Option<String>,
    )]
    pub customer_id: Option<id_type::CustomerId>,

    pub customer: Option<CustomerDetailsResponse>,

    /// An arbitrary string providing a description for the payment, often useful for display or internal record-keeping.
    #[schema(example = "It's my first payment request")]
    pub description: Option<String>,

    /// An array of refund objects associated with this payment. Empty or null if no refunds have been processed.
    #[schema(value_type = Option<Vec<RefundResponse>>)]
    pub refunds: Option<Vec<refunds::RefundResponse>>,

    /// List of disputes that happened on this intent
    #[schema(value_type = Option<Vec<DisputeResponsePaymentsRetrieve>>)]
    pub disputes: Option<Vec<disputes::DisputeResponsePaymentsRetrieve>>,

    /// List of attempts that happened on this intent
    #[schema(value_type = Option<Vec<PaymentAttemptResponse>>)]
    #[serde(skip_serializing_if = "Option::is_none")]
    pub attempts: Option<Vec<PaymentAttemptResponse>>,

    /// List of captures done on latest attempt
    #[schema(value_type = Option<Vec<CaptureResponse>>)]
    #[serde(skip_serializing_if = "Option::is_none")]
    pub captures: Option<Vec<CaptureResponse>>,

    /// A unique identifier to link the payment to a mandate, can be used instead of payment_method_data, in case of setting up recurring payments
    #[schema(max_length = 255, example = "mandate_iwer89rnjef349dni3")]
    pub mandate_id: Option<String>,

    /// Provided mandate information for creating a mandate
    pub mandate_data: Option<MandateData>,

    /// Indicates that you intend to make future payments with this Payment’s payment method. Providing this parameter will attach the payment method to the Customer, if present, after the Payment is confirmed and any required actions from the user are complete.
    #[schema(value_type = Option<FutureUsage>, example = "off_session")]
    pub setup_future_usage: Option<api_enums::FutureUsage>,

    /// Set to true to indicate that the customer is not in your checkout flow during this payment, and therefore is unable to authenticate. This parameter is intended for scenarios where you collect card details and charge them later. This parameter can only be used with confirm=true.
    #[schema(example = true)]
    pub off_session: Option<bool>,

    /// A timestamp (ISO 8601 code) that determines when the payment should be captured.
    /// Providing this field will automatically set `capture` to true
    #[schema(example = "2022-09-10T10:11:12Z")]
    #[serde(with = "common_utils::custom_serde::iso8601::option")]
    #[remove_in(PaymentsCreateResponseOpenApi)]
    pub capture_on: Option<PrimitiveDateTime>,

    /// This is the instruction for capture/ debit the money from the users' card. On the other hand authorization refers to blocking the amount on the users' payment method.
    #[schema(value_type = Option<CaptureMethod>, example = "automatic")]
    pub capture_method: Option<api_enums::CaptureMethod>,

    /// The payment method that is to be used
    #[schema(value_type = PaymentMethod, example = "bank_transfer")]
    pub payment_method: Option<api_enums::PaymentMethod>,

    /// The payment method information provided for making a payment
    #[schema(value_type = Option<PaymentMethodDataResponseWithBilling>, example = "bank_transfer")]
    #[serde(serialize_with = "serialize_payment_method_data_response")]
    pub payment_method_data: Option<PaymentMethodDataResponseWithBilling>,

    /// Provide a reference to a stored payment method
    #[schema(example = "187282ab-40ef-47a9-9206-5099ba31e432")]
    pub payment_token: Option<String>,

    /// The shipping address for the payment
    pub shipping: Option<Address>,

    /// The billing address for the payment
    pub billing: Option<Address>,

    /// Information about the product , quantity and amount for connectors. (e.g. Klarna)
    #[schema(value_type = Option<Vec<OrderDetailsWithAmount>>, example = r#"[{
        "product_name": "gillete creme",
        "quantity": 15,
        "amount" : 900
    }]"#)]
    pub order_details: Option<Vec<pii::SecretSerdeValue>>,

    /// description: The customer's email address
    /// This field will be deprecated soon. Please refer to `customer.email` object
    #[schema(max_length = 255, value_type = Option<String>, example = "johntest@test.com", deprecated)]
    pub email: crypto::OptionalEncryptableEmail,

    /// description: The customer's name
    /// This field will be deprecated soon. Please refer to `customer.name` object
    #[schema(value_type = Option<String>, max_length = 255, example = "John Test", deprecated)]
    pub name: crypto::OptionalEncryptableName,

    /// The customer's phone number
    /// This field will be deprecated soon. Please refer to `customer.phone` object
    #[schema(value_type = Option<String>, max_length = 255, example = "9123456789", deprecated)]
    pub phone: crypto::OptionalEncryptablePhone,

    /// The URL to redirect after the completion of the operation
    #[schema(example = "https://hyperswitch.io")]
    pub return_url: Option<String>,

    /// The transaction authentication can be set to undergo payer authentication. By default, the authentication will be marked as NO_THREE_DS, as the 3DS method helps with more robust payer authentication
    #[schema(value_type = Option<AuthenticationType>, example = "no_three_ds", default = "three_ds")]
    pub authentication_type: Option<api_enums::AuthenticationType>,

    /// For non-card charges, you can use this value as the complete description that appears on your customers’ statements. Must contain at least one letter, maximum 22 characters.
    #[schema(max_length = 255, example = "Hyperswitch Router")]
    pub statement_descriptor_name: Option<String>,

    /// Provides information about a card payment that customers see on their statements. Concatenated with the prefix (shortened descriptor) or statement descriptor that’s set on the account to form the complete statement descriptor. Maximum 255 characters for the concatenated descriptor.
    #[schema(max_length = 255, example = "Payment for shoes purchase")]
    pub statement_descriptor_suffix: Option<String>,

    /// If the payment requires further action from the customer (e.g., 3DS authentication, redirect to a bank page), this object will contain the necessary information for the client to proceed. Null if no further action is needed from the customer at this stage.
    pub next_action: Option<NextActionData>,

    /// If the payment intent was cancelled, this field provides a textual reason for the cancellation (e.g., "requested_by_customer", "abandoned").
    pub cancellation_reason: Option<String>,

    /// The connector-specific error code from the last failed payment attempt associated with this payment intent.
    #[schema(example = "E0001")]
    pub error_code: Option<String>,

    /// A human-readable error message from the last failed payment attempt associated with this payment intent.
    #[schema(example = "Failed while verifying the card")]
    pub error_message: Option<String>,

    /// error code unified across the connectors is received here if there was an error while calling connector
    #[remove_in(PaymentsCreateResponseOpenApi)]
    pub unified_code: Option<String>,

    /// error message unified across the connectors is received here if there was an error while calling connector
    #[remove_in(PaymentsCreateResponseOpenApi)]
    pub unified_message: Option<String>,

    /// Describes the type of payment flow experienced by the customer (e.g., 'redirect_to_url', 'invoke_sdk', 'display_qr_code').
    #[schema(value_type = Option<PaymentExperience>, example = "redirect_to_url")]
    pub payment_experience: Option<api_enums::PaymentExperience>,

    /// The specific payment method subtype used for this payment (e.g., 'credit_card', 'klarna', 'gpay'). This provides more granularity than the 'payment_method' field.
    #[schema(value_type = Option<PaymentMethodType>, example = "gpay")]
    pub payment_method_type: Option<api_enums::PaymentMethodType>,

    /// A label identifying the specific merchant connector account (MCA) used for this payment. This often combines the connector name, business country, and a custom label (e.g., "stripe_US_primary").
    #[schema(example = "stripe_US_food")]
    pub connector_label: Option<String>,

    /// The two-letter ISO country code (e.g., US, GB) of the business unit or profile under which this payment was processed.
    #[schema(value_type = Option<CountryAlpha2>, example = "US")]
    pub business_country: Option<api_enums::CountryAlpha2>,

    /// The label identifying the specific business unit or profile under which this payment was processed by the merchant.
    pub business_label: Option<String>,

    /// An optional sub-label for further categorization of the business unit or profile used for this payment.
    pub business_sub_label: Option<String>,

    /// Allowed Payment Method Types for a given PaymentIntent
    #[schema(value_type = Option<Vec<PaymentMethodType>>)]
    pub allowed_payment_method_types: Option<serde_json::Value>,

    /// ephemeral_key for the customer_id mentioned
    pub ephemeral_key: Option<EphemeralKeyCreateResponse>,

    /// If true the payment can be retried with same or different payment method which means the confirm call can be made again.
    pub manual_retry_allowed: Option<bool>,

    /// A unique identifier for a payment provided by the connector
    #[schema(value_type = Option<String>, example = "993672945374576J")]
    pub connector_transaction_id: Option<String>,

    /// Frm message contains information about the frm response
    pub frm_message: Option<FrmMessage>,

    /// You can specify up to 50 keys, with key names up to 40 characters long and values up to 500 characters long. Metadata is useful for storing additional, structured information on an object.
    #[schema(value_type = Option<Object>, example = r#"{ "udf1": "some-value", "udf2": "some-value" }"#)]
    pub metadata: Option<serde_json::Value>,

    /// Additional data related to some connectors
    #[schema(value_type = Option<ConnectorMetadata>)]
    pub connector_metadata: Option<serde_json::Value>, // This is Value because it is fetched from DB and before putting in DB the type is validated

    /// Additional data that might be required by hyperswitch, to enable some specific features.
    #[schema(value_type = Option<FeatureMetadata>)]
    pub feature_metadata: Option<serde_json::Value>, // This is Value because it is fetched from DB and before putting in DB the type is validated

    /// reference(Identifier) to the payment at connector side
    #[schema(value_type = Option<String>, example = "993672945374576J")]
    pub reference_id: Option<String>,

    /// Details for Payment link
    pub payment_link: Option<PaymentLinkResponse>,
    /// The business profile that is associated with this payment
    #[schema(value_type = Option<String>)]
    pub profile_id: Option<id_type::ProfileId>,

    /// Details of surcharge applied on this payment
    pub surcharge_details: Option<RequestSurchargeDetails>,

    /// Total number of attempts associated with this payment
    pub attempt_count: i16,

    /// Denotes the action(approve or reject) taken by merchant in case of manual review. Manual review can occur when the transaction is marked as risky by the frm_processor, payment processor or when there is underpayment/over payment incase of crypto payment
    pub merchant_decision: Option<String>,

    /// Identifier of the connector ( merchant connector account ) which was chosen to make the payment
    #[schema(value_type = Option<String>)]
    pub merchant_connector_id: Option<id_type::MerchantConnectorAccountId>,

    /// If true, incremental authorization can be performed on this payment, in case the funds authorized initially fall short.
    pub incremental_authorization_allowed: Option<bool>,

    /// Total number of authorizations happened in an incremental_authorization payment
    pub authorization_count: Option<i32>,

    /// List of incremental authorizations happened to the payment
    pub incremental_authorizations: Option<Vec<IncrementalAuthorizationResponse>>,

    /// Details of external authentication
    pub external_authentication_details: Option<ExternalAuthenticationDetailsResponse>,

    /// Flag indicating if external 3ds authentication is made or not
    pub external_3ds_authentication_attempted: Option<bool>,

    /// Date Time for expiry of the payment
    #[schema(example = "2022-09-10T10:11:12Z")]
    #[serde(default, with = "common_utils::custom_serde::iso8601::option")]
    pub expires_on: Option<PrimitiveDateTime>,

    /// Payment Fingerprint, to identify a particular card.
    /// It is a 20 character long alphanumeric code.
    pub fingerprint: Option<String>,

    #[schema(value_type = Option<BrowserInformation>)]
    /// The browser information used for this payment
    pub browser_info: Option<serde_json::Value>,

    /// Indicates how the payment was initiated (e.g., ecommerce, mail, or telephone).
    #[schema(value_type = Option<PaymentChannel>)]
    pub payment_channel: Option<common_enums::PaymentChannel>,

    /// A unique identifier for the payment method used in this payment. If the payment method was saved or tokenized, this ID can be used to reference it for future transactions or recurring payments.
    pub payment_method_id: Option<String>,

    /// The network transaction ID is a unique identifier for the transaction as recognized by the payment network (e.g., Visa, Mastercard), this ID can be used to reference it for future transactions or recurring payments.
    pub network_transaction_id: Option<String>,

    /// Payment Method Status, refers to the status of the payment method used for this payment.
    #[schema(value_type = Option<PaymentMethodStatus>)]
    pub payment_method_status: Option<common_enums::PaymentMethodStatus>,

    /// Date time at which payment was updated
    #[schema(example = "2022-09-10T10:11:12Z")]
    #[serde(default, with = "common_utils::custom_serde::iso8601::option")]
    pub updated: Option<PrimitiveDateTime>,

    /// Fee information to be charged on the payment being collected
    #[schema(value_type = Option<ConnectorChargeResponseData>)]
    pub split_payments: Option<common_types::payments::ConnectorChargeResponseData>,

    /// You can specify up to 50 keys, with key names up to 40 characters long and values up to 500 characters long. FRM Metadata is useful for storing additional, structured information on an object related to FRM.
    #[schema(value_type = Option<Object>, example = r#"{ "fulfillment_method" : "deliver", "coverage_request" : "fraud" }"#)]
    pub frm_metadata: Option<pii::SecretSerdeValue>,

    /// flag that indicates if extended authorization is applied on this payment or not
    #[schema(value_type = Option<bool>)]
    pub extended_authorization_applied: Option<ExtendedAuthorizationAppliedBool>,

    /// Optional boolean value to extent authorization period of this payment
    ///
    /// capture method must be manual or manual_multiple
    #[schema(value_type = Option<bool>, default = false)]
    pub request_extended_authorization: Option<RequestExtendedAuthorizationBool>,

    /// date and time after which this payment cannot be captured
    #[serde(default, with = "common_utils::custom_serde::iso8601::option")]
    pub capture_before: Option<PrimitiveDateTime>,

    /// Merchant's identifier for the payment/invoice. This will be sent to the connector
    /// if the connector provides support to accept multiple reference ids.
    /// In case the connector supports only one reference id, Hyperswitch's Payment ID will be sent as reference.
    #[schema(
        value_type = Option<String>,
        max_length = 255,
        example = "Custom_Order_id_123"
    )]
    pub merchant_order_reference_id: Option<String>,
    /// order tax amount calculated by tax connectors
    pub order_tax_amount: Option<MinorUnit>,

    /// Connector Identifier for the payment method
    pub connector_mandate_id: Option<String>,

    /// Method through which card was discovered
    #[schema(value_type = Option<CardDiscovery>, example = "manual")]
    pub card_discovery: Option<enums::CardDiscovery>,

    /// Indicates if 3ds challenge is forced
    pub force_3ds_challenge: Option<bool>,

    /// Indicates if 3ds challenge is triggered
    pub force_3ds_challenge_trigger: Option<bool>,

    /// Error code received from the issuer in case of failed payments
    pub issuer_error_code: Option<String>,

    /// Error message received from the issuer in case of failed payments
    pub issuer_error_message: Option<String>,

    /// Indicates if the redirection has to open in the iframe
    pub is_iframe_redirection_enabled: Option<bool>,

    /// Contains whole connector response
    #[schema(value_type = Option<String>)]
    pub whole_connector_response: Option<Secret<String>>,

    /// Allow partial authorization for this payment
    #[schema(value_type = Option<bool>, default = false)]
    pub enable_partial_authorization: Option<primitive_wrappers::EnablePartialAuthorizationBool>,

    /// Bool indicating if overcapture  must be requested for this payment
    #[schema(value_type = Option<bool>)]
    pub enable_overcapture: Option<primitive_wrappers::EnableOvercaptureBool>,

    /// Boolean indicating whether overcapture is effectively enabled for this payment
    #[schema(value_type = Option<bool>)]
    pub is_overcapture_enabled: Option<primitive_wrappers::OvercaptureEnabledBool>,

    /// Contains card network response details (e.g., Visa/Mastercard advice codes).
    #[schema(value_type = Option<NetworkDetails>)]
    pub network_details: Option<NetworkDetails>,

    /// Boolean flag indicating whether this payment method is stored and has been previously used for payments
    #[schema(value_type = Option<bool>, example = true)]
    pub is_stored_credential: Option<bool>,

    /// The category of the MIT transaction
    #[schema(value_type = Option<MitCategory>, example = "recurring")]
    pub mit_category: Option<api_enums::MitCategory>,
}

#[cfg(feature = "v2")]
#[derive(Clone, Debug, serde::Serialize, ToSchema)]
pub struct PaymentsListResponseItem {
    /// Unique identifier for the payment
    #[schema(
        min_length = 32,
        max_length = 64,
        example = "12345_pay_01926c58bc6e77c09e809964e72af8c8",
        value_type = String,
    )]
    pub id: id_type::GlobalPaymentId,

    /// This is an identifier for the merchant account. This is inferred from the API key
    /// provided during the request
    #[schema(max_length = 255, example = "merchant_1668273825", value_type = String)]
    pub merchant_id: id_type::MerchantId,

    /// The business profile that is associated with this payment
    #[schema(value_type = String)]
    pub profile_id: id_type::ProfileId,

    /// The identifier for the customer
    #[schema(
        min_length = 32,
        max_length = 64,
        example = "12345_cus_01926c58bc6e77c09e809964e72af8c8",
        value_type = Option<String>
    )]
    pub customer_id: Option<id_type::GlobalCustomerId>,

    /// Identifier for Payment Method used for the payment
    #[schema(value_type = Option<String>)]
    pub payment_method_id: Option<id_type::GlobalPaymentMethodId>,

    /// Status of the payment
    #[schema(value_type = IntentStatus, example = "failed", default = "requires_confirmation")]
    pub status: api_enums::IntentStatus,

    /// Amount related information for this payment and attempt
    pub amount: PaymentAmountDetailsResponse,

    /// Time when the payment was created
    #[schema(example = "2022-09-10T10:11:12Z")]
    #[serde(with = "common_utils::custom_serde::iso8601")]
    pub created: PrimitiveDateTime,

    /// The payment method type for this payment attempt
    #[schema(value_type = Option<PaymentMethod>, example = "wallet")]
    pub payment_method_type: Option<api_enums::PaymentMethod>,

    #[schema(value_type = Option<PaymentMethodType>, example = "apple_pay")]
    pub payment_method_subtype: Option<api_enums::PaymentMethodType>,

    /// The connector used for the payment
    #[schema(value_type = Option<Connector>, example = "stripe")]
    pub connector: Option<String>,

    /// Identifier of the connector ( merchant connector account ) which was chosen to make the payment
    #[schema(value_type = Option<String>)]
    pub merchant_connector_id: Option<id_type::MerchantConnectorAccountId>,

    /// Details of the customer
    pub customer: Option<CustomerDetailsResponse>,

    /// The reference id for the order in the merchant's system. This value can be passed by the merchant.
    #[schema(value_type = Option<String>)]
    pub merchant_reference_id: Option<id_type::PaymentReferenceId>,

    /// A unique identifier for a payment provided by the connector
    #[schema(value_type = Option<String>, example = "993672945374576J")]
    pub connector_payment_id: Option<String>,

    /// Reference to the capture at connector side
    pub connector_response_reference_id: Option<String>,

    /// Metadata is useful for storing additional, unstructured information on an object.
    #[schema(value_type = Option<Object>, example = r#"{ "udf1": "some-value", "udf2": "some-value" }"#)]
    pub metadata: Option<Secret<serde_json::Value>>,

    /// A description of the payment
    #[schema(example = "It's my first payment request")]
    pub description: Option<String>,

    /// The transaction authentication can be set to undergo payer authentication. By default, the authentication will be marked as NO_THREE_DS
    #[schema(value_type = Option<AuthenticationType>, example = "no_three_ds", default = "three_ds")]
    pub authentication_type: Option<api_enums::AuthenticationType>,

    /// This is the instruction for capture/ debit the money from the users' card. On the other hand authorization refers to blocking the amount on the users' payment method.
    #[schema(value_type = Option<CaptureMethod>, example = "automatic")]
    pub capture_method: Option<api_enums::CaptureMethod>,

    /// Indicates that you intend to make future payments with this Payment’s payment method. Providing this parameter will attach the payment method to the Customer, if present, after the Payment is confirmed and any required actions from the user are complete.
    #[schema(value_type = Option<FutureUsage>, example = "off_session")]
    pub setup_future_usage: Option<api_enums::FutureUsage>,

    /// Total number of attempts associated with this payment
    pub attempt_count: i16,

    /// Error details for the payment if any
    pub error: Option<ErrorDetails>,

    /// If the payment was cancelled the reason will be provided here
    pub cancellation_reason: Option<String>,

    /// Information about the product , quantity and amount for connectors. (e.g. Klarna)
    #[schema(value_type = Option<Vec<OrderDetailsWithAmount>>, example = r#"[{
        "product_name": "gillete creme",
        "quantity": 15,
        "amount" : 900
    }]"#)]
    pub order_details: Option<Vec<Secret<OrderDetailsWithAmount>>>,

    /// The URL to redirect after the completion of the operation
    #[schema(value_type = String, example = "https://hyperswitch.io")]
    pub return_url: Option<common_utils::types::Url>,

    /// For non-card charges, you can use this value as the complete description that appears on your customers’ statements. Must contain at least one letter, maximum 22 characters.
    #[schema(value_type = Option<String>, max_length = 255, example = "Hyperswitch Router")]
    pub statement_descriptor: Option<common_utils::types::StatementDescriptor>,

    /// Allowed Payment Method Types for a given PaymentIntent
    #[schema(value_type = Option<Vec<PaymentMethodType>>)]
    pub allowed_payment_method_types: Option<Vec<common_enums::PaymentMethodType>>,

    /// Total number of authorizations happened in an incremental_authorization payment
    pub authorization_count: Option<i32>,

    /// Date time at which payment was updated
    #[schema(example = "2022-09-10T10:11:12Z")]
    #[serde(default, with = "common_utils::custom_serde::iso8601::option")]
    pub modified_at: Option<PrimitiveDateTime>,
}

// Serialize is implemented because, this will be serialized in the api events.
// Usually request types should not have serialize implemented.
//
/// Request for Payment Intent Confirm
#[cfg(feature = "v2")]
#[derive(Debug, serde::Deserialize, serde::Serialize, ToSchema)]
#[serde(deny_unknown_fields)]
pub struct PaymentsConfirmIntentRequest {
    /// The URL to which you want the user to be redirected after the completion of the payment operation
    /// If this url is not passed, the url configured in the business profile will be used
    #[schema(value_type = Option<String>, example = "https://hyperswitch.io")]
    pub return_url: Option<common_utils::types::Url>,

    /// The payment instrument data to be used for the payment
    pub payment_method_data: PaymentMethodDataRequest,

    /// The payment instrument data to be used for the payment in case of split payments
    pub split_payment_method_data: Option<Vec<SplitPaymentMethodDataRequest>>,

    /// The payment method type to be used for the payment. This should match with the `payment_method_data` provided
    #[schema(value_type = PaymentMethod, example = "card")]
    pub payment_method_type: api_enums::PaymentMethod,

    /// The payment method subtype to be used for the payment. This should match with the `payment_method_data` provided
    #[schema(value_type = PaymentMethodType, example = "apple_pay")]
    pub payment_method_subtype: api_enums::PaymentMethodType,

    /// The shipping address for the payment. This will override the shipping address provided in the create-intent request
    pub shipping: Option<Address>,

    /// This "CustomerAcceptance" object is passed during Payments-Confirm request, it enlists the type, time, and mode of acceptance properties related to an acceptance done by the customer. The customer_acceptance sub object is usually passed by the SDK or client.
    #[schema(value_type = Option<CustomerAcceptance>)]
    pub customer_acceptance: Option<common_payments_types::CustomerAcceptance>,

    /// Additional details required by 3DS 2.0
    #[schema(value_type = Option<BrowserInformation>)]
    pub browser_info: Option<common_utils::types::BrowserInformation>,

    /// The payment_method_id to be associated with the payment
    #[schema(value_type = Option<String>)]
    pub payment_method_id: Option<id_type::GlobalPaymentMethodId>,

    #[schema(example = "187282ab-40ef-47a9-9206-5099ba31e432")]
    pub payment_token: Option<String>,

    /// Merchant connector details used to make payments.
    #[schema(value_type = Option<MerchantConnectorAuthDetails>)]
    pub merchant_connector_details: Option<common_types::domain::MerchantConnectorAuthDetails>,

    /// If true, returns stringified connector raw response body
    pub return_raw_connector_response: Option<bool>,

    /// The webhook endpoint URL to receive payment status notifications
    #[schema(value_type = Option<String>, example = "https://merchant.example.com/webhooks/payment")]
    pub webhook_url: Option<common_utils::types::Url>,
}

// Serialize is implemented because, this will be serialized in the api events.
// Usually request types should not have serialize implemented.
//
/// Request for Gift Card balance check
#[cfg(feature = "v2")]
#[derive(Debug, serde::Deserialize, serde::Serialize, ToSchema)]
#[serde(deny_unknown_fields)]
pub struct PaymentsGiftCardBalanceCheckRequest {
    pub gift_card_data: GiftCardData,
}

#[cfg(feature = "v2")]
#[derive(Debug, serde::Deserialize, serde::Serialize, ToSchema)]
#[serde(deny_unknown_fields)]
pub struct ProxyPaymentsRequest {
    /// The URL to which you want the user to be redirected after the completion of the payment operation
    /// If this url is not passed, the url configured in the business profile will be used
    #[schema(value_type = Option<String>, example = "https://hyperswitch.io")]
    pub return_url: Option<common_utils::types::Url>,

    pub amount: AmountDetails,

    pub recurring_details: mandates::ProcessorPaymentToken,

    pub shipping: Option<Address>,

    /// Additional details required by 3DS 2.0
    #[schema(value_type = Option<BrowserInformation>)]
    pub browser_info: Option<common_utils::types::BrowserInformation>,

    #[schema(example = "stripe")]
    pub connector: String,

    #[schema(value_type = String)]
    pub merchant_connector_id: id_type::MerchantConnectorAccountId,
}

#[derive(Clone, Debug, serde::Serialize, serde::Deserialize, ToSchema)]
#[serde(deny_unknown_fields)]
#[cfg(feature = "v2")]
pub struct ExternalVaultProxyPaymentsRequest {
    /// The URL to which you want the user to be redirected after the completion of the payment operation
    /// If this url is not passed, the url configured in the business profile will be used
    #[schema(value_type = Option<String>, example = "https://hyperswitch.io")]
    pub return_url: Option<common_utils::types::Url>,

    /// The payment instrument data to be used for the payment
    pub payment_method_data: ProxyPaymentMethodDataRequest,

    /// The payment method type to be used for the payment. This should match with the `payment_method_data` provided
    #[schema(value_type = PaymentMethod, example = "card")]
    pub payment_method_type: api_enums::PaymentMethod,

    /// The payment method subtype to be used for the payment. This should match with the `payment_method_data` provided
    #[schema(value_type = PaymentMethodType, example = "apple_pay")]
    pub payment_method_subtype: api_enums::PaymentMethodType,

    /// The shipping address for the payment. This will override the shipping address provided in the create-intent request
    pub shipping: Option<Address>,

    /// This "CustomerAcceptance" object is passed during Payments-Confirm request, it enlists the type, time, and mode of acceptance properties related to an acceptance done by the customer. The customer_acceptance sub object is usually passed by the SDK or client.
    #[schema(value_type = Option<CustomerAcceptance>)]
    pub customer_acceptance: Option<common_payments_types::CustomerAcceptance>,

    /// Additional details required by 3DS 2.0
    #[schema(value_type = Option<BrowserInformation>)]
    pub browser_info: Option<common_utils::types::BrowserInformation>,

    /// The payment_method_id to be associated with the payment
    #[schema(value_type = Option<String>)]
    pub payment_method_id: Option<id_type::GlobalPaymentMethodId>,

    #[schema(example = "187282ab-40ef-47a9-9206-5099ba31e432")]
    pub payment_token: Option<String>,

    /// Merchant connector details used to make payments.
    #[schema(value_type = Option<MerchantConnectorAuthDetails>)]
    pub merchant_connector_details: Option<common_types::domain::MerchantConnectorAuthDetails>,

    /// If true, returns stringified connector raw response body
    pub return_raw_connector_response: Option<bool>,
}

// This struct contains the union of fields in `PaymentsCreateIntentRequest` and
// `PaymentsConfirmIntentRequest`
#[derive(Clone, Debug, serde::Serialize, serde::Deserialize, ToSchema)]
#[serde(deny_unknown_fields)]
#[cfg(feature = "v2")]
pub struct PaymentsRequest {
    /// The amount details for the payment
    pub amount_details: AmountDetails,

    /// Unique identifier for the payment. This ensures idempotency for multiple payments
    /// that have been done by a single merchant.
    #[schema(
        value_type = Option<String>,
        min_length = 30,
        max_length = 30,
        example = "pay_mbabizu24mvu3mela5njyhpit4"
    )]
    pub merchant_reference_id: Option<id_type::PaymentReferenceId>,

    /// The routing algorithm id to be used for the payment
    #[schema(value_type = Option<String>)]
    pub routing_algorithm_id: Option<id_type::RoutingId>,

    #[schema(value_type = Option<CaptureMethod>, example = "automatic")]
    pub capture_method: Option<api_enums::CaptureMethod>,

    #[schema(value_type = Option<AuthenticationType>, example = "no_three_ds", default = "no_three_ds")]
    pub authentication_type: Option<api_enums::AuthenticationType>,

    /// The billing details of the payment. This address will be used for invoicing.
    pub billing: Option<Address>,

    /// The shipping address for the payment
    pub shipping: Option<Address>,

    /// The identifier for the customer
    #[schema(
        min_length = 32,
        max_length = 64,
        example = "12345_cus_01926c58bc6e77c09e809964e72af8c8",
        value_type = String
    )]
    pub customer_id: Option<id_type::GlobalCustomerId>,

    /// Set to `present` to indicate that the customer is in your checkout flow during this payment, and therefore is able to authenticate. This parameter should be `absent` when merchant's doing merchant initiated payments and customer is not present while doing the payment.
    #[schema(example = "present", value_type = Option<PresenceOfCustomerDuringPayment>)]
    pub customer_present: Option<common_enums::PresenceOfCustomerDuringPayment>,

    /// A description for the payment
    #[schema(example = "It's my first payment request", value_type = Option<String>)]
    pub description: Option<common_utils::types::Description>,

    /// The URL to which you want the user to be redirected after the completion of the payment operation
    #[schema(value_type = Option<String>, example = "https://hyperswitch.io")]
    pub return_url: Option<common_utils::types::Url>,

    #[schema(value_type = Option<FutureUsage>, example = "off_session")]
    pub setup_future_usage: Option<api_enums::FutureUsage>,

    /// Apply MIT exemption for a payment
    #[schema(value_type = Option<MitExemptionRequest>)]
    pub apply_mit_exemption: Option<common_enums::MitExemptionRequest>,

    /// For non-card charges, you can use this value as the complete description that appears on your customers’ statements. Must contain at least one letter, maximum 22 characters.
    #[schema(max_length = 22, example = "Hyperswitch Router", value_type = Option<String>)]
    pub statement_descriptor: Option<common_utils::types::StatementDescriptor>,

    /// Use this object to capture the details about the different products for which the payment is being made. The sum of amount across different products here should be equal to the overall payment amount
    #[schema(value_type = Option<Vec<OrderDetailsWithAmount>>, example = r#"[{
        "product_name": "Apple iPhone 16",
        "quantity": 1,
        "amount" : 69000
        "product_img_link" : "https://dummy-img-link.com"
    }]"#)]
    pub order_details: Option<Vec<OrderDetailsWithAmount>>,

    /// Use this parameter to restrict the Payment Method Types to show for a given PaymentIntent
    #[schema(value_type = Option<Vec<PaymentMethodType>>)]
    pub allowed_payment_method_types: Option<Vec<api_enums::PaymentMethodType>>,

    /// Metadata is useful for storing additional, unstructured information on an object.
    #[schema(value_type = Option<Object>, example = r#"{ "udf1": "some-value", "udf2": "some-value" }"#)]
    pub metadata: Option<pii::SecretSerdeValue>,

    /// Some connectors like Apple pay, Airwallex and Noon might require some additional information, find specific details in the child attributes below.
    pub connector_metadata: Option<ConnectorMetadata>,

    /// Additional data that might be required by hyperswitch based on the requested features by the merchants.
    pub feature_metadata: Option<FeatureMetadata>,

    /// Whether to generate the payment link for this payment or not (if applicable)
    #[schema(value_type = Option<EnablePaymentLinkRequest>)]
    pub payment_link_enabled: Option<common_enums::EnablePaymentLinkRequest>,

    /// Configure a custom payment link for the particular payment
    #[schema(value_type = Option<PaymentLinkConfigRequest>)]
    pub payment_link_config: Option<admin::PaymentLinkConfigRequest>,

    ///Request an incremental authorization, i.e., increase the authorized amount on a confirmed payment before you capture it.
    #[schema(value_type = Option<RequestIncrementalAuthorization>)]
    pub request_incremental_authorization: Option<common_enums::RequestIncrementalAuthorization>,

    ///Will be used to expire client secret after certain amount of time to be supplied in seconds, if not sent it will be taken from profile config
    ///(900) for 15 mins
    #[schema(example = 900)]
    pub session_expiry: Option<u32>,

    /// Additional data related to some frm(Fraud Risk Management) connectors
    #[schema(value_type = Option<Object>, example = r#"{ "coverage_request" : "fraud", "fulfillment_method" : "delivery" }"#)]
    pub frm_metadata: Option<pii::SecretSerdeValue>,

    /// Whether to perform external authentication (if applicable)
    #[schema(value_type = Option<External3dsAuthenticationRequest>)]
    pub request_external_three_ds_authentication:
        Option<common_enums::External3dsAuthenticationRequest>,

    /// The payment instrument data to be used for the payment
    pub payment_method_data: PaymentMethodDataRequest,

    /// The payment method type to be used for the payment. This should match with the `payment_method_data` provided
    #[schema(value_type = PaymentMethod, example = "card")]
    pub payment_method_type: api_enums::PaymentMethod,

    /// The payment method subtype to be used for the payment. This should match with the `payment_method_data` provided
    #[schema(value_type = PaymentMethodType, example = "apple_pay")]
    pub payment_method_subtype: api_enums::PaymentMethodType,

    /// This "CustomerAcceptance" object is passed during Payments-Confirm request, it enlists the type, time, and mode of acceptance properties related to an acceptance done by the customer. The customer_acceptance sub object is usually passed by the SDK or client.
    #[schema(value_type = Option<CustomerAcceptance>)]
    pub customer_acceptance: Option<common_payments_types::CustomerAcceptance>,

    /// Additional details required by 3DS 2.0
    #[schema(value_type = Option<BrowserInformation>)]
    pub browser_info: Option<common_utils::types::BrowserInformation>,

    /// The payment_method_id to be associated with the payment
    #[schema(value_type = Option<String>)]
    pub payment_method_id: Option<id_type::GlobalPaymentMethodId>,

    /// Indicates if 3ds challenge is forced
    pub force_3ds_challenge: Option<bool>,

    /// Indicates if the redirection has to open in the iframe
    pub is_iframe_redirection_enabled: Option<bool>,

    /// Merchant connector details used to make payments.
    #[schema(value_type = Option<MerchantConnectorAuthDetails>)]
    pub merchant_connector_details: Option<common_types::domain::MerchantConnectorAuthDetails>,

    /// Stringified connector raw response body. Only returned if `return_raw_connector_response` is true
    pub return_raw_connector_response: Option<bool>,

    /// Allow partial authorization for this payment
    #[schema(value_type = Option<bool>, default = false)]
    pub enable_partial_authorization: Option<primitive_wrappers::EnablePartialAuthorizationBool>,

    /// The webhook endpoint URL to receive payment status notifications
    #[schema(value_type = Option<String>, example = "https://merchant.example.com/webhooks/payment")]
    pub webhook_url: Option<common_utils::types::Url>,
}

#[cfg(feature = "v2")]
impl From<&PaymentsRequest> for PaymentsCreateIntentRequest {
    fn from(request: &PaymentsRequest) -> Self {
        Self {
            amount_details: request.amount_details.clone(),
            merchant_reference_id: request.merchant_reference_id.clone(),
            routing_algorithm_id: request.routing_algorithm_id.clone(),
            capture_method: request.capture_method,
            authentication_type: request.authentication_type,
            billing: request.billing.clone(),
            shipping: request.shipping.clone(),
            customer_id: request.customer_id.clone(),
            customer_present: request.customer_present,
            description: request.description.clone(),
            return_url: request.return_url.clone(),
            setup_future_usage: request.setup_future_usage,
            apply_mit_exemption: request.apply_mit_exemption,
            statement_descriptor: request.statement_descriptor.clone(),
            order_details: request.order_details.clone(),
            allowed_payment_method_types: request.allowed_payment_method_types.clone(),
            metadata: request.metadata.clone(),
            connector_metadata: request.connector_metadata.clone(),
            feature_metadata: request.feature_metadata.clone(),
            payment_link_enabled: request.payment_link_enabled,
            payment_link_config: request.payment_link_config.clone(),
            request_incremental_authorization: request.request_incremental_authorization,
            session_expiry: request.session_expiry,
            frm_metadata: request.frm_metadata.clone(),
            request_external_three_ds_authentication: request
                .request_external_three_ds_authentication,
            force_3ds_challenge: request.force_3ds_challenge,
            merchant_connector_details: request.merchant_connector_details.clone(),
            enable_partial_authorization: request.enable_partial_authorization,
        }
    }
}

#[cfg(feature = "v2")]
impl From<&PaymentsRequest> for PaymentsConfirmIntentRequest {
    fn from(request: &PaymentsRequest) -> Self {
        Self {
            return_url: request.return_url.clone(),
            payment_method_data: request.payment_method_data.clone(),
            payment_method_type: request.payment_method_type,
            payment_method_subtype: request.payment_method_subtype,
            shipping: request.shipping.clone(),
            customer_acceptance: request.customer_acceptance.clone(),
            browser_info: request.browser_info.clone(),
            payment_method_id: request.payment_method_id.clone(),
            payment_token: None,
            merchant_connector_details: request.merchant_connector_details.clone(),
            return_raw_connector_response: request.return_raw_connector_response,
            split_payment_method_data: None,
            webhook_url: request.webhook_url.clone(),
        }
    }
}

// Serialize is implemented because, this will be serialized in the api events.
// Usually request types should not have serialize implemented.
//
/// Request body for Payment Status
#[cfg(feature = "v2")]
#[derive(Debug, serde::Deserialize, serde::Serialize, ToSchema)]
pub struct PaymentsRetrieveRequest {
    /// A boolean used to indicate if the payment status should be fetched from the connector
    /// If this is set to true, the status will be fetched from the connector
    #[serde(default)]
    pub force_sync: bool,
    /// A boolean used to indicate if all the attempts needs to be fetched for the intent.
    /// If this is set to true, attempts list will be available in the response.
    #[serde(default)]
    pub expand_attempts: bool,
    /// These are the query params that are sent in case of redirect response.
    /// These can be ingested by the connector to take necessary actions.
    pub param: Option<String>,
    /// If true, returns stringified connector raw response body
    pub return_raw_connector_response: Option<bool>,
    /// Merchant connector details used to make payments.
    #[schema(value_type = Option<MerchantConnectorAuthDetails>)]
    pub merchant_connector_details: Option<common_types::domain::MerchantConnectorAuthDetails>,
}

#[cfg(feature = "v2")]
#[derive(Debug, serde::Deserialize, serde::Serialize, ToSchema)]
/// Request for Payment Status
pub struct PaymentsStatusRequest {
    /// A boolean used to indicate if the payment status should be fetched from the connector
    /// If this is set to true, the status will be fetched from the connector
    #[serde(default)]
    pub force_sync: bool,
    /// A boolean used to indicate if all the attempts needs to be fetched for the intent.
    /// If this is set to true, attempts list will be available in the response.
    #[serde(default)]
    pub expand_attempts: bool,
    /// These are the query params that are sent in case of redirect response.
    /// These can be ingested by the connector to take necessary actions.
    pub param: Option<String>,
    /// If true, returns stringified connector raw response body
    pub return_raw_connector_response: Option<bool>,
}

/// Error details for the payment
#[cfg(feature = "v2")]
#[derive(Debug, serde::Serialize, serde::Deserialize, Clone, PartialEq, ToSchema)]
pub struct ErrorDetails {
    /// The error code
    pub code: String,
    /// The error message
    pub message: String,
    /// The detailed error reason that was returned by the connector.
    pub reason: Option<String>,
    /// The unified error code across all connectors.
    /// This can be relied upon for taking decisions based on the error.
    pub unified_code: Option<String>,
    /// The unified error message across all connectors.
    /// If there is a translation available, this will have the translated message
    pub unified_message: Option<String>,
    /// This field can be returned for both approved and refused Mastercard payments.
    /// This code provides additional information about the type of transaction or the reason why the payment failed.
    /// If the payment failed, the network advice code gives guidance on if and when you can retry the payment.
    pub network_advice_code: Option<String>,
    /// For card errors resulting from a card issuer decline, a brand specific 2, 3, or 4 digit code which indicates the reason the authorization failed.
    pub network_decline_code: Option<String>,
    /// A string indicating how to proceed with an network error if payment gateway provide one. This is used to understand the network error code better.
    pub network_error_message: Option<String>,
}

/// Token information that can be used to initiate transactions by the merchant.
#[cfg(feature = "v2")]
#[derive(Debug, Clone, Serialize, ToSchema)]
pub struct ConnectorTokenDetails {
    /// A token that can be used to make payments directly with the connector.
    #[schema(example = "pm_9UhMqBMEOooRIvJFFdeW")]
    pub token: String,

    /// The reference id sent to the connector when creating the token
    pub connector_token_request_reference_id: Option<String>,
}

/// Response for Payment Intent Confirm
/// Few fields should be expandable, we need not return these in the normal response
/// But when explicitly requested for expanded objects, these can be returned
/// For example
/// shipping, billing, customer, payment_method
#[cfg(feature = "v2")]
#[derive(Debug, Clone, serde::Serialize, ToSchema)]
pub struct PaymentsResponse {
    /// Unique identifier for the payment. This ensures idempotency for multiple payments
    /// that have been done by a single merchant.
    #[schema(
        min_length = 32,
        max_length = 64,
        example = "12345_pay_01926c58bc6e77c09e809964e72af8c8",
        value_type = String,
    )]
    pub id: id_type::GlobalPaymentId,

    #[schema(value_type = IntentStatus, example = "succeeded")]
    pub status: api_enums::IntentStatus,

    /// Amount related information for this payment and attempt
    pub amount: PaymentAmountDetailsResponse,

    /// The identifier for the customer
    #[schema(
        min_length = 32,
        max_length = 64,
        example = "12345_cus_01926c58bc6e77c09e809964e72af8c8",
        value_type = String
    )]
    pub customer_id: Option<id_type::GlobalCustomerId>,

    /// The connector used for the payment
    #[schema(example = "stripe")]
    pub connector: Option<String>,

    /// Time when the payment was created
    #[schema(example = "2022-09-10T10:11:12Z")]
    #[serde(with = "common_utils::custom_serde::iso8601")]
    pub created: PrimitiveDateTime,

    /// Time when the payment was last modified
    #[schema(example = "2022-09-10T10:11:12Z")]
    #[serde(with = "common_utils::custom_serde::iso8601")]
    pub modified_at: PrimitiveDateTime,

    /// The payment method information provided for making a payment
    #[schema(value_type = Option<PaymentMethodDataResponseWithBilling>)]
    #[serde(serialize_with = "serialize_payment_method_data_response")]
    pub payment_method_data: Option<PaymentMethodDataResponseWithBilling>,

    /// The payment method type for this payment attempt
    #[schema(value_type = Option<PaymentMethod>, example = "wallet")]
    pub payment_method_type: Option<api_enums::PaymentMethod>,

    #[schema(value_type = Option<PaymentMethodType>, example = "apple_pay")]
    pub payment_method_subtype: Option<api_enums::PaymentMethodType>,

    /// A unique identifier for a payment provided by the connector
    #[schema(value_type = Option<String>, example = "993672945374576J")]
    pub connector_transaction_id: Option<String>,

    /// reference(Identifier) to the payment at connector side
    #[schema(value_type = Option<String>, example = "993672945374576J")]
    pub connector_reference_id: Option<String>,

    /// Identifier of the connector ( merchant connector account ) which was chosen to make the payment
    #[schema(value_type = Option<String>)]
    pub merchant_connector_id: Option<id_type::MerchantConnectorAccountId>,

    /// The browser information used for this payment
    #[schema(value_type = Option<BrowserInformation>)]
    pub browser_info: Option<common_utils::types::BrowserInformation>,

    /// Error details for the payment if any
    pub error: Option<ErrorDetails>,

    /// The shipping address associated with the payment intent
    pub shipping: Option<Address>,

    /// The billing address associated with the payment intent
    pub billing: Option<Address>,

    /// List of payment attempts associated with payment intent
    pub attempts: Option<Vec<PaymentAttemptResponse>>,

    /// Connector token information that can be used to make payments directly by the merchant.
    pub connector_token_details: Option<ConnectorTokenDetails>,

    /// The payment_method_id associated with the payment
    #[schema(value_type = Option<String>)]
    pub payment_method_id: Option<id_type::GlobalPaymentMethodId>,

    /// Additional information required for redirection
    pub next_action: Option<NextActionData>,

    /// The url to which user must be redirected to after completion of the purchase
    #[schema(value_type = Option<String>)]
    pub return_url: Option<common_utils::types::Url>,

    /// The authentication type that was requested for this order
    #[schema(value_type = Option<AuthenticationType>, example = "no_three_ds", default = "no_three_ds")]
    pub authentication_type: Option<api_enums::AuthenticationType>,

    /// The authentication type that was appliced for this order
    /// This depeneds on the 3DS rules configured, If not a default authentication type will be applied
    #[schema(value_type = Option<AuthenticationType>, example = "no_three_ds", default = "no_three_ds")]
    pub authentication_type_applied: Option<api_enums::AuthenticationType>,

    /// Indicates if the redirection has to open in the iframe
    pub is_iframe_redirection_enabled: Option<bool>,

    /// Unique identifier for the payment. This ensures idempotency for multiple payments
    /// that have been done by a single merchant.
    #[schema(
        value_type = Option<String>,
        min_length = 30,
        max_length = 30,
        example = "pay_mbabizu24mvu3mela5njyhpit4"
    )]
    pub merchant_reference_id: Option<id_type::PaymentReferenceId>,

    /// Stringified connector raw response body. Only returned if `return_raw_connector_response` is true
    #[schema(value_type = Option<String>)]
    pub raw_connector_response: Option<Secret<String>>,

    /// Additional data that might be required by hyperswitch based on the additional features.
    pub feature_metadata: Option<FeatureMetadata>,

    /// You can specify up to 50 keys, with key names up to 40 characters long and values up to 500 characters long. Metadata is useful for storing additional, structured information on an object.
    #[schema(value_type = Option<Object>, example = r#"{ "udf1": "some-value", "udf2": "some-value" }"#)]
    pub metadata: Option<pii::SecretSerdeValue>,
}

#[cfg(feature = "v2")]
impl PaymentAttemptListResponse {
    pub fn find_attempt_in_attempts_list_using_connector_transaction_id(
        &self,
        connector_transaction_id: &common_utils::types::ConnectorTransactionId,
    ) -> Option<PaymentAttemptResponse> {
        self.payment_attempt_list.iter().find_map(|attempt| {
            attempt
                .connector_payment_id
                .as_ref()
                .filter(|txn_id| *txn_id == connector_transaction_id)
                .map(|_| attempt.clone())
        })
    }
    pub fn find_attempt_in_attempts_list_using_charge_id(
        &self,
        charge_id: String,
    ) -> Option<PaymentAttemptResponse> {
        self.payment_attempt_list.iter().find_map(|attempt| {
            attempt.feature_metadata.as_ref().and_then(|metadata| {
                metadata.revenue_recovery.as_ref().and_then(|recovery| {
                    recovery
                        .charge_id
                        .as_ref()
                        .filter(|id| **id == charge_id)
                        .map(|_| attempt.clone())
                })
            })
        })
    }
}

#[derive(Debug, serde::Deserialize, serde::Serialize, Clone)]
#[cfg(feature = "v2")]
pub struct PaymentStartRedirectionRequest {
    /// Global Payment ID
    pub id: id_type::GlobalPaymentId,
}

#[derive(Debug, serde::Deserialize, serde::Serialize, Clone)]
#[cfg(feature = "v2")]
pub struct PaymentStartRedirectionParams {
    /// The identifier for the Merchant Account.
    pub publishable_key: String,
    /// The identifier for business profile
    pub profile_id: id_type::ProfileId,
}

/// Details of external authentication
#[derive(Setter, Clone, Default, Debug, PartialEq, serde::Serialize, ToSchema)]
pub struct ExternalAuthenticationDetailsResponse {
    /// Authentication Type - Challenge / Frictionless
    #[schema(value_type = Option<DecoupledAuthenticationType>)]
    pub authentication_flow: Option<enums::DecoupledAuthenticationType>,
    /// Electronic Commerce Indicator (eci)
    pub electronic_commerce_indicator: Option<String>,
    /// Authentication Status
    #[schema(value_type = AuthenticationStatus)]
    pub status: enums::AuthenticationStatus,
    /// DS Transaction ID
    pub ds_transaction_id: Option<String>,
    /// Message Version
    pub version: Option<String>,
    /// Error Code
    pub error_code: Option<String>,
    /// Error Message
    pub error_message: Option<String>,
}

#[cfg(feature = "v1")]
#[derive(Clone, Debug, serde::Deserialize, ToSchema, serde::Serialize)]
#[serde(deny_unknown_fields)]
pub struct PaymentListConstraints {
    /// The identifier for customer
    #[schema(
        max_length = 64,
        min_length = 1,
        example = "cus_y3oqhf46pyzuxjbcn2giaqnb44",
        value_type = Option<String>,
    )]
    pub customer_id: Option<id_type::CustomerId>,

    /// A cursor for use in pagination, fetch the next list after some object
    #[schema(example = "pay_fafa124123", value_type = Option<String>)]
    pub starting_after: Option<id_type::PaymentId>,

    /// A cursor for use in pagination, fetch the previous list before some object
    #[schema(example = "pay_fafa124123", value_type = Option<String>)]
    pub ending_before: Option<id_type::PaymentId>,

    /// limit on the number of objects to return
    #[schema(default = 10, maximum = 100)]
    #[serde(default = "default_payments_list_limit")]
    pub limit: u32,

    /// The time at which payment is created
    #[schema(example = "2022-09-10T10:11:12Z")]
    #[serde(default, with = "common_utils::custom_serde::iso8601::option")]
    pub created: Option<PrimitiveDateTime>,

    /// Time less than the payment created time
    #[schema(example = "2022-09-10T10:11:12Z")]
    #[serde(
        default,
        with = "common_utils::custom_serde::iso8601::option",
        rename = "created.lt"
    )]
    pub created_lt: Option<PrimitiveDateTime>,

    /// Time greater than the payment created time
    #[schema(example = "2022-09-10T10:11:12Z")]
    #[serde(
        default,
        with = "common_utils::custom_serde::iso8601::option",
        rename = "created.gt"
    )]
    pub created_gt: Option<PrimitiveDateTime>,

    /// Time less than or equals to the payment created time
    #[schema(example = "2022-09-10T10:11:12Z")]
    #[serde(
        default,
        with = "common_utils::custom_serde::iso8601::option",
        rename = "created.lte"
    )]
    pub created_lte: Option<PrimitiveDateTime>,

    /// Time greater than or equals to the payment created time
    #[schema(example = "2022-09-10T10:11:12Z")]
    #[serde(default, with = "common_utils::custom_serde::iso8601::option")]
    #[serde(rename = "created.gte")]
    pub created_gte: Option<PrimitiveDateTime>,
}

#[cfg(feature = "v2")]
#[derive(Clone, Debug, serde::Deserialize, serde::Serialize, utoipa::IntoParams)]
#[serde(deny_unknown_fields)]
pub struct PaymentListConstraints {
    /// The identifier for payment
    #[param(example = "pay_fafa124123", value_type = Option<String>)]
    pub payment_id: Option<id_type::GlobalPaymentId>,

    /// The identifier for business profile
    #[param(example = "pay_fafa124123", value_type = Option<String>)]
    pub profile_id: Option<id_type::ProfileId>,

    /// The identifier for customer
    #[param(
        max_length = 64,
        min_length = 1,
        example = "cus_y3oqhf46pyzuxjbcn2giaqnb44",
        value_type = Option<String>,
    )]
    pub customer_id: Option<id_type::GlobalCustomerId>,

    /// A cursor for use in pagination, fetch the next list after some object
    #[param(example = "pay_fafa124123", value_type = Option<String>)]
    pub starting_after: Option<id_type::GlobalPaymentId>,

    /// A cursor for use in pagination, fetch the previous list before some object
    #[param(example = "pay_fafa124123", value_type = Option<String>)]
    pub ending_before: Option<id_type::GlobalPaymentId>,

    /// limit on the number of objects to return
    #[param(default = 10, maximum = 100)]
    #[serde(default = "default_payments_list_limit")]
    pub limit: u32,

    /// The starting point within a list of objects
    pub offset: Option<u32>,

    /// The time at which payment is created
    #[param(example = "2022-09-10T10:11:12Z")]
    #[serde(default, with = "common_utils::custom_serde::iso8601::option")]
    pub created: Option<PrimitiveDateTime>,

    /// Time less than the payment created time
    #[param(example = "2022-09-10T10:11:12Z")]
    #[serde(
        default,
        with = "common_utils::custom_serde::iso8601::option",
        rename = "created.lt"
    )]
    pub created_lt: Option<PrimitiveDateTime>,

    /// Time greater than the payment created time
    #[param(example = "2022-09-10T10:11:12Z")]
    #[serde(
        default,
        with = "common_utils::custom_serde::iso8601::option",
        rename = "created.gt"
    )]
    pub created_gt: Option<PrimitiveDateTime>,

    /// Time less than or equals to the payment created time
    #[param(example = "2022-09-10T10:11:12Z")]
    #[serde(
        default,
        with = "common_utils::custom_serde::iso8601::option",
        rename = "created.lte"
    )]
    pub created_lte: Option<PrimitiveDateTime>,

    /// Time greater than or equals to the payment created time
    #[param(example = "2022-09-10T10:11:12Z")]
    #[serde(default, with = "common_utils::custom_serde::iso8601::option")]
    #[serde(rename = "created.gte")]
    pub created_gte: Option<PrimitiveDateTime>,

    /// The start amount to filter list of transactions which are greater than or equal to the start amount
    pub start_amount: Option<i64>,
    /// The end amount to filter list of transactions which are less than or equal to the end amount
    pub end_amount: Option<i64>,
    /// The connector to filter payments list
    #[param(value_type = Option<Vec<Connector>>)]
    #[serde(deserialize_with = "parse_comma_separated", default)]
    pub connector: Option<Vec<api_enums::Connector>>,
    /// The currency to filter payments list
    #[param(value_type = Option<Vec<Currency>>)]
    #[serde(deserialize_with = "parse_comma_separated", default)]
    pub currency: Option<Vec<enums::Currency>>,
    /// The payment status to filter payments list
    #[param(value_type = Option<Vec<IntentStatus>>)]
    #[serde(deserialize_with = "parse_comma_separated", default)]
    pub status: Option<Vec<enums::IntentStatus>>,
    /// The payment method type to filter payments list
    #[param(value_type = Option<Vec<PaymentMethod>>)]
    #[serde(deserialize_with = "parse_comma_separated", default)]
    pub payment_method_type: Option<Vec<enums::PaymentMethod>>,
    /// The payment method subtype to filter payments list
    #[param(value_type = Option<Vec<PaymentMethodType>>)]
    #[serde(deserialize_with = "parse_comma_separated", default)]
    pub payment_method_subtype: Option<Vec<enums::PaymentMethodType>>,
    /// The authentication type to filter payments list
    #[param(value_type = Option<Vec<AuthenticationType>>)]
    #[serde(deserialize_with = "parse_comma_separated", default)]
    pub authentication_type: Option<Vec<enums::AuthenticationType>>,
    /// The merchant connector id to filter payments list
    #[param(value_type = Option<Vec<String>>)]
    #[serde(deserialize_with = "parse_comma_separated", default)]
    pub merchant_connector_id: Option<Vec<id_type::MerchantConnectorAccountId>>,
    /// The field on which the payments list should be sorted
    #[serde(default)]
    pub order_on: SortOn,
    /// The order in which payments list should be sorted
    #[serde(default)]
    pub order_by: SortBy,
    /// The card networks to filter payments list
    #[param(value_type = Option<Vec<CardNetwork>>)]
    #[serde(deserialize_with = "parse_comma_separated", default)]
    pub card_network: Option<Vec<enums::CardNetwork>>,
    /// The identifier for merchant order reference id
    pub merchant_order_reference_id: Option<String>,
}

#[cfg(feature = "v2")]
impl PaymentListConstraints {
    pub fn has_no_attempt_filters(&self) -> bool {
        self.connector.is_none()
            && self.payment_method_type.is_none()
            && self.payment_method_subtype.is_none()
            && self.authentication_type.is_none()
            && self.merchant_connector_id.is_none()
            && self.card_network.is_none()
    }
}

#[cfg(feature = "v1")]
#[derive(Clone, Debug, serde::Serialize, ToSchema)]
pub struct PaymentListResponse {
    /// The number of payments included in the list
    pub size: usize,
    // The list of payments response objects
    pub data: Vec<PaymentsResponse>,
}

#[cfg(feature = "v2")]
#[derive(Clone, Debug, serde::Serialize, ToSchema)]
pub struct PaymentListResponse {
    /// The number of payments included in the current response
    pub count: usize,
    /// The total number of available payments for given constraints
    pub total_count: i64,
    /// The list of payments response objects
    pub data: Vec<PaymentsListResponseItem>,
}
#[derive(Setter, Clone, Default, Debug, PartialEq, serde::Serialize, ToSchema)]
pub struct IncrementalAuthorizationResponse {
    /// The unique identifier of authorization
    pub authorization_id: String,
    /// Amount the authorization has been made for
    #[schema(value_type = i64, example = 6540)]
    pub amount: MinorUnit,
    #[schema(value_type= AuthorizationStatus)]
    /// The status of the authorization
    pub status: common_enums::AuthorizationStatus,
    /// Error code sent by the connector for authorization
    pub error_code: Option<String>,
    /// Error message sent by the connector for authorization
    pub error_message: Option<String>,
    /// Previously authorized amount for the payment
    pub previously_authorized_amount: MinorUnit,
}

#[cfg(feature = "v1")]
#[derive(Clone, Debug, serde::Serialize)]
pub struct PaymentListResponseV2 {
    /// The number of payments included in the list for given constraints
    pub count: usize,
    /// The total number of available payments for given constraints
    pub total_count: i64,
    /// The list of payments response objects
    pub data: Vec<PaymentsResponse>,
}

#[cfg(feature = "v1")]
#[derive(Clone, Debug, serde::Deserialize, serde::Serialize)]
pub struct PaymentListFilterConstraints {
    /// The identifier for payment
    pub payment_id: Option<id_type::PaymentId>,
    /// The identifier for business profile
    pub profile_id: Option<id_type::ProfileId>,
    /// The identifier for customer
    pub customer_id: Option<id_type::CustomerId>,
    /// The limit on the number of objects. The default limit is 10 and max limit is 20
    #[serde(default = "default_payments_list_limit")]
    pub limit: u32,
    /// The starting point within a list of objects
    pub offset: Option<u32>,
    /// The amount to filter payments list
    pub amount_filter: Option<AmountFilter>,
    /// The time range for which objects are needed. TimeRange has two fields start_time and end_time from which objects can be filtered as per required scenarios (created_at, time less than, greater than etc).
    #[serde(flatten)]
    pub time_range: Option<common_utils::types::TimeRange>,
    /// The list of connectors to filter payments list
    pub connector: Option<Vec<api_enums::Connector>>,
    /// The list of currencies to filter payments list
    pub currency: Option<Vec<enums::Currency>>,
    /// The list of payment status to filter payments list
    pub status: Option<Vec<enums::IntentStatus>>,
    /// The list of payment methods to filter payments list
    pub payment_method: Option<Vec<enums::PaymentMethod>>,
    /// The list of payment method types to filter payments list
    pub payment_method_type: Option<Vec<enums::PaymentMethodType>>,
    /// The list of authentication types to filter payments list
    pub authentication_type: Option<Vec<enums::AuthenticationType>>,
    /// The list of merchant connector ids to filter payments list for selected label
    pub merchant_connector_id: Option<Vec<id_type::MerchantConnectorAccountId>>,
    /// The order in which payments list should be sorted
    #[serde(default)]
    pub order: Order,
    /// The List of all the card networks to filter payments list
    pub card_network: Option<Vec<enums::CardNetwork>>,
    /// The identifier for merchant order reference id
    pub merchant_order_reference_id: Option<String>,
    /// Indicates the method by which a card is discovered during a payment
    pub card_discovery: Option<Vec<enums::CardDiscovery>>,
}

#[cfg(feature = "v1")]
impl PaymentListFilterConstraints {
    pub fn has_no_attempt_filters(&self) -> bool {
        self.connector.is_none()
            && self.payment_method.is_none()
            && self.payment_method_type.is_none()
            && self.authentication_type.is_none()
            && self.merchant_connector_id.is_none()
            && self.card_network.is_none()
            && self.card_discovery.is_none()
    }
}

#[derive(Clone, Debug, serde::Serialize)]
pub struct PaymentListFilters {
    /// The list of available connector filters
    pub connector: Vec<String>,
    /// The list of available currency filters
    pub currency: Vec<enums::Currency>,
    /// The list of available payment status filters
    pub status: Vec<enums::IntentStatus>,
    /// The list of available payment method filters
    pub payment_method: Vec<enums::PaymentMethod>,
    /// The list of available payment method types
    pub payment_method_type: Vec<enums::PaymentMethodType>,
    /// The list of available authentication types
    pub authentication_type: Vec<enums::AuthenticationType>,
}

#[derive(Clone, Debug, serde::Serialize)]
pub struct PaymentListFiltersV2 {
    /// The list of available connector filters
    pub connector: HashMap<String, Vec<MerchantConnectorInfo>>,
    /// The list of available currency filters
    pub currency: Vec<enums::Currency>,
    /// The list of available payment status filters
    pub status: Vec<enums::IntentStatus>,
    /// The list payment method and their corresponding types
    pub payment_method: HashMap<enums::PaymentMethod, HashSet<enums::PaymentMethodType>>,
    /// The list of available authentication types
    pub authentication_type: Vec<enums::AuthenticationType>,
    /// The list of available card networks
    pub card_network: Vec<enums::CardNetwork>,
    /// The list of available Card discovery methods
    pub card_discovery: Vec<enums::CardDiscovery>,
}

#[derive(Clone, Debug, serde::Serialize)]
pub struct PaymentsAggregateResponse {
    /// The list of intent status with their count
    pub status_with_count: HashMap<enums::IntentStatus, i64>,
}

#[derive(Clone, Debug, Eq, PartialEq, serde::Deserialize, serde::Serialize, ToSchema)]
pub struct AmountFilter {
    /// The start amount to filter list of transactions which are greater than or equal to the start amount
    pub start_amount: Option<i64>,
    /// The end amount to filter list of transactions which are less than or equal to the end amount
    pub end_amount: Option<i64>,
}

#[derive(Clone, Debug, Default, Eq, PartialEq, serde::Deserialize, serde::Serialize, ToSchema)]
pub struct Order {
    /// The field to sort, such as Amount or Created etc.
    pub on: SortOn,
    /// The order in which to sort the items, either Ascending or Descending
    pub by: SortBy,
}

#[derive(Clone, Debug, Default, Eq, PartialEq, serde::Deserialize, serde::Serialize, ToSchema)]
#[serde(rename_all = "snake_case")]
pub enum SortOn {
    /// Sort by the amount field
    Amount,
    /// Sort by the created_at field
    #[default]
    Created,
}

#[derive(Clone, Debug, Default, Eq, PartialEq, serde::Deserialize, serde::Serialize, ToSchema)]
#[serde(rename_all = "snake_case")]
pub enum SortBy {
    /// Sort in ascending order
    Asc,
    /// Sort in descending order
    #[default]
    Desc,
}

#[derive(Setter, Clone, Default, Debug, PartialEq, serde::Serialize)]
pub struct VerifyResponse {
    pub verify_id: Option<id_type::PaymentId>,
    pub merchant_id: Option<id_type::MerchantId>,
    // pub status: enums::VerifyStatus,
    pub client_secret: Option<Secret<String>>,
    pub customer_id: Option<id_type::CustomerId>,
    pub email: crypto::OptionalEncryptableEmail,
    pub name: crypto::OptionalEncryptableName,
    pub phone: crypto::OptionalEncryptablePhone,
    pub mandate_id: Option<String>,
    #[auth_based]
    pub payment_method: Option<api_enums::PaymentMethod>,
    #[auth_based]
    pub payment_method_data: Option<PaymentMethodDataResponse>,
    pub payment_token: Option<String>,
    pub error_code: Option<String>,
    pub error_message: Option<String>,
}

#[derive(Default, Debug, serde::Deserialize, serde::Serialize)]
pub struct PaymentsRedirectionResponse {
    pub redirect_url: String,
}

pub struct MandateValidationFields {
    pub recurring_details: Option<RecurringDetails>,
    pub confirm: Option<bool>,
    pub customer_id: Option<id_type::CustomerId>,
    pub mandate_data: Option<MandateData>,
    pub setup_future_usage: Option<api_enums::FutureUsage>,
    pub off_session: Option<bool>,
}

#[cfg(feature = "v1")]
impl From<&PaymentsRequest> for MandateValidationFields {
    fn from(req: &PaymentsRequest) -> Self {
        let recurring_details = req
            .mandate_id
            .clone()
            .map(RecurringDetails::MandateId)
            .or(req.recurring_details.clone());

        Self {
            recurring_details,
            confirm: req.confirm,
            customer_id: req
                .customer
                .as_ref()
                .map(|customer_details| &customer_details.id)
                .or(req.customer_id.as_ref())
                .map(ToOwned::to_owned),
            mandate_data: req.mandate_data.clone(),
            setup_future_usage: req.setup_future_usage,
            off_session: req.off_session,
        }
    }
}

impl From<&VerifyRequest> for MandateValidationFields {
    fn from(req: &VerifyRequest) -> Self {
        Self {
            recurring_details: None,
            confirm: Some(true),
            customer_id: req.customer_id.clone(),
            mandate_data: req.mandate_data.clone(),
            off_session: req.off_session,
            setup_future_usage: req.setup_future_usage,
        }
    }
}

// #[cfg(all(feature = "v2", feature = "payment_v2"))]
// impl From<PaymentsSessionRequest> for PaymentsSessionResponse {
//     fn from(item: PaymentsSessionRequest) -> Self {
//         let client_secret: Secret<String, pii::ClientSecret> = Secret::new(item.client_secret);
//         Self {
//             session_token: vec![],
//             payment_id: item.payment_id,
//             client_secret,
//         }
//     }
// }

#[cfg(feature = "v1")]
impl From<PaymentsSessionRequest> for PaymentsSessionResponse {
    fn from(item: PaymentsSessionRequest) -> Self {
        let client_secret: Secret<String, pii::ClientSecret> = Secret::new(item.client_secret);
        Self {
            session_token: vec![],
            payment_id: item.payment_id,
            client_secret,
        }
    }
}

#[cfg(feature = "v1")]
impl From<PaymentsStartRequest> for PaymentsRequest {
    fn from(item: PaymentsStartRequest) -> Self {
        Self {
            payment_id: Some(PaymentIdType::PaymentIntentId(item.payment_id)),
            merchant_id: Some(item.merchant_id),
            ..Default::default()
        }
    }
}

impl From<AdditionalCardInfo> for CardResponse {
    fn from(card: AdditionalCardInfo) -> Self {
        Self {
            last4: card.last4,
            card_type: card.card_type,
            card_network: card.card_network,
            card_issuer: card.card_issuer,
            card_issuing_country: card.card_issuing_country,
            card_isin: card.card_isin,
            card_extended_bin: card.card_extended_bin,
            card_exp_month: card.card_exp_month,
            card_exp_year: card.card_exp_year,
            card_holder_name: card.card_holder_name,
            payment_checks: card.payment_checks,
            authentication_data: card.authentication_data,
        }
    }
}

impl From<KlarnaSdkPaymentMethod> for PaylaterResponse {
    fn from(klarna_sdk: KlarnaSdkPaymentMethod) -> Self {
        Self {
            klarna_sdk: Some(KlarnaSdkPaymentMethodResponse {
                payment_type: klarna_sdk.payment_type,
            }),
        }
    }
}

impl From<AdditionalPaymentData> for PaymentMethodDataResponse {
    fn from(payment_method_data: AdditionalPaymentData) -> Self {
        match payment_method_data {
            AdditionalPaymentData::Card(card) => Self::Card(Box::new(CardResponse::from(*card))),
            AdditionalPaymentData::PayLater { klarna_sdk } => match klarna_sdk {
                Some(sdk) => Self::PayLater(Box::new(PaylaterResponse::from(sdk))),
                None => Self::PayLater(Box::new(PaylaterResponse { klarna_sdk: None })),
            },
            AdditionalPaymentData::Wallet {
                apple_pay,
                google_pay,
                samsung_pay,
            } => match (apple_pay, google_pay, samsung_pay) {
                (Some(apple_pay_pm), _, _) => Self::Wallet(Box::new(WalletResponse {
                    details: Some(WalletResponseData::ApplePay(Box::new(
                        additional_info::WalletAdditionalDataForCard {
                            last4: apple_pay_pm
                                .display_name
                                .clone()
                                .chars()
                                .rev()
                                .take(4)
                                .collect::<String>()
                                .chars()
                                .rev()
                                .collect::<String>(),
                            card_network: apple_pay_pm.network.clone(),
                            card_type: Some(apple_pay_pm.pm_type.clone()),
                        },
                    ))),
                })),
                (_, Some(google_pay_pm), _) => Self::Wallet(Box::new(WalletResponse {
                    details: Some(WalletResponseData::GooglePay(Box::new(google_pay_pm))),
                })),
                (_, _, Some(samsung_pay_pm)) => Self::Wallet(Box::new(WalletResponse {
                    details: Some(WalletResponseData::SamsungPay(Box::new(samsung_pay_pm))),
                })),
                _ => Self::Wallet(Box::new(WalletResponse { details: None })),
            },
            AdditionalPaymentData::BankRedirect { bank_name, details } => {
                Self::BankRedirect(Box::new(BankRedirectResponse { bank_name, details }))
            }
            AdditionalPaymentData::Crypto { details } => {
                Self::Crypto(Box::new(CryptoResponse { details }))
            }
            AdditionalPaymentData::BankDebit { details } => {
                Self::BankDebit(Box::new(BankDebitResponse { details }))
            }
            AdditionalPaymentData::MandatePayment {} => Self::MandatePayment {},
            AdditionalPaymentData::Reward {} => Self::Reward {},
            AdditionalPaymentData::RealTimePayment { details } => {
                Self::RealTimePayment(Box::new(RealTimePaymentDataResponse { details }))
            }
            AdditionalPaymentData::Upi { details } => Self::Upi(Box::new(UpiResponse { details })),
            AdditionalPaymentData::BankTransfer { details } => {
                Self::BankTransfer(Box::new(BankTransferResponse { details }))
            }
            AdditionalPaymentData::Voucher { details } => {
                Self::Voucher(Box::new(VoucherResponse { details }))
            }
            AdditionalPaymentData::GiftCard { details } => {
                Self::GiftCard(Box::new(GiftCardResponse { details }))
            }
            AdditionalPaymentData::CardRedirect { details } => {
                Self::CardRedirect(Box::new(CardRedirectResponse { details }))
            }
            AdditionalPaymentData::CardToken { details } => {
                Self::CardToken(Box::new(CardTokenResponse { details }))
            }
            AdditionalPaymentData::OpenBanking { details } => {
                Self::OpenBanking(Box::new(OpenBankingResponse { details }))
            }
            AdditionalPaymentData::MobilePayment { details } => {
                Self::MobilePayment(Box::new(MobilePaymentResponse { details }))
            }
        }
    }
}

#[derive(Debug, Clone, serde::Serialize)]
pub struct PgRedirectResponse {
    pub payment_id: id_type::PaymentId,
    pub status: api_enums::IntentStatus,
    pub gateway_id: String,
    pub customer_id: Option<id_type::CustomerId>,
    pub amount: Option<MinorUnit>,
}

#[cfg(feature = "v1")]
#[derive(Debug, serde::Serialize, PartialEq, Eq, serde::Deserialize)]
pub struct RedirectionResponse {
    pub return_url: String,
    pub params: Vec<(String, String)>,
    pub return_url_with_query_params: String,
    pub http_method: String,
    pub headers: Vec<(String, String)>,
}

#[cfg(feature = "v2")]
#[derive(Debug, serde::Serialize, PartialEq, Eq, serde::Deserialize)]
pub struct RedirectionResponse {
    pub return_url_with_query_params: String,
}

#[derive(Debug, serde::Deserialize)]
pub struct PaymentsResponseForm {
    pub transaction_id: String,
    // pub transaction_reference_id: String,
    pub merchant_id: id_type::MerchantId,
    pub order_id: String,
}

#[cfg(feature = "v1")]
#[derive(Default, Debug, serde::Deserialize, serde::Serialize, Clone, ToSchema)]
pub struct PaymentsRetrieveRequest {
    /// The type of ID (ex: payment intent id, payment attempt id or connector txn id)
    #[schema(value_type = String)]
    pub resource_id: PaymentIdType,
    /// The identifier for the Merchant Account.
    #[schema(value_type = Option<String>)]
    pub merchant_id: Option<id_type::MerchantId>,
    /// Decider to enable or disable the connector call for retrieve request
    pub force_sync: bool,
    /// Optional query parameters that might be specific to a connector or flow, passed through during the retrieve operation. Use with caution and refer to specific connector documentation if applicable.
    pub param: Option<String>,
    /// Optionally specifies the connector to be used for a 'force_sync' retrieve operation. If provided, Hyperswitch will attempt to sync the payment status from this specific connector.
    pub connector: Option<String>,
    /// Merchant connector details used to make payments.
    #[schema(value_type = Option<MerchantConnectorDetailsWrap>)]
    pub merchant_connector_details: Option<admin::MerchantConnectorDetailsWrap>,
    /// This is a token which expires after 15 minutes, used from the client to authenticate and create sessions from the SDK
    pub client_secret: Option<String>,
    /// If enabled provides list of captures linked to latest attempt
    pub expand_captures: Option<bool>,
    /// If enabled provides list of attempts linked to payment intent
    pub expand_attempts: Option<bool>,
    /// If enabled, provides whole connector response
    pub all_keys_required: Option<bool>,
}

#[derive(Debug, Default, PartialEq, serde::Deserialize, serde::Serialize, Clone, ToSchema)]
pub struct OrderDetailsWithAmount {
    /// Name of the product that is being purchased
    #[schema(max_length = 255, example = "shirt")]
    pub product_name: String,
    /// The quantity of the product to be purchased
    #[schema(example = 1)]
    pub quantity: u16,
    /// the amount per quantity of product
    #[schema(value_type = i64)]
    pub amount: MinorUnit,
    /// tax rate applicable to the product
    pub tax_rate: Option<f64>,
    /// total tax amount applicable to the product
    #[schema(value_type = Option<i64>)]
    pub total_tax_amount: Option<MinorUnit>,
    // Does the order includes shipping
    pub requires_shipping: Option<bool>,
    /// The image URL of the product
    pub product_img_link: Option<String>,
    /// ID of the product that is being purchased
    pub product_id: Option<String>,
    /// Category of the product that is being purchased
    pub category: Option<String>,
    /// Sub category of the product that is being purchased
    pub sub_category: Option<String>,
    /// Brand of the product that is being purchased
    pub brand: Option<String>,
    /// Type of the product that is being purchased
    pub product_type: Option<ProductType>,
    /// The tax code for the product
    pub product_tax_code: Option<String>,
    /// Description for the item
    pub description: Option<String>,
    /// Stock Keeping Unit (SKU) or the item identifier for this item.
    pub sku: Option<String>,
    /// Universal Product Code for the item.
    pub upc: Option<String>,
    /// Code describing a commodity or a group of commodities pertaining to goods classification.
    pub commodity_code: Option<String>,
    /// Unit of measure used for the item quantity.
    pub unit_of_measure: Option<String>,
    /// Total amount for the item.
    #[schema(value_type = Option<i64>)]
    pub total_amount: Option<MinorUnit>, // total_amount,
    /// Discount amount applied to this item.
    #[schema(value_type = Option<i64>)]
    pub unit_discount_amount: Option<MinorUnit>,
}

impl masking::SerializableSecret for OrderDetailsWithAmount {}

#[derive(Default, Debug, Eq, PartialEq, serde::Deserialize, serde::Serialize, Clone, ToSchema)]
pub struct RedirectResponse {
    #[schema(value_type = Option<String>)]
    pub param: Option<Secret<String>>,
    #[schema(value_type = Option<Object>)]
    pub json_payload: Option<pii::SecretSerdeValue>,
}

#[cfg(feature = "v2")]
#[derive(Debug, serde::Deserialize, serde::Serialize, Clone, ToSchema)]
pub struct PaymentsSessionRequest {}

#[cfg(feature = "v1")]
#[derive(Debug, serde::Deserialize, serde::Serialize, Clone, ToSchema)]
pub struct PaymentsSessionRequest {
    /// The identifier for the payment
    #[schema(value_type = String)]
    pub payment_id: id_type::PaymentId,
    /// This is a token which expires after 15 minutes, used from the client to authenticate and create sessions from the SDK
    pub client_secret: String,
    /// The list of the supported wallets
    #[schema(value_type = Vec<PaymentMethodType>)]
    pub wallets: Vec<api_enums::PaymentMethodType>,
    /// Merchant connector details used to make payments.
    #[schema(value_type = Option<MerchantConnectorDetailsWrap>)]
    pub merchant_connector_details: Option<admin::MerchantConnectorDetailsWrap>,
}

#[derive(Debug, serde::Deserialize, serde::Serialize, Clone, ToSchema)]
#[serde(deny_unknown_fields)]
pub struct PaymentsUpdateMetadataRequest {
    /// The unique identifier for the payment
    #[serde(skip_deserializing)]
    #[schema(value_type = String)]
    pub payment_id: id_type::PaymentId,
    /// Metadata is useful for storing additional, unstructured information on an object.
    #[schema(value_type = Object, example = r#"{ "udf1": "some-value", "udf2": "some-value" }"#)]
    pub metadata: pii::SecretSerdeValue,
}

#[derive(Debug, serde::Serialize, Clone, ToSchema)]
pub struct PaymentsUpdateMetadataResponse {
    /// The identifier for the payment
    #[schema(value_type = String)]
    pub payment_id: id_type::PaymentId,
    /// Metadata is useful for storing additional, unstructured information on an object.
    #[schema(value_type = Option<Object>, example = r#"{ "udf1": "some-value", "udf2": "some-value" }"#)]
    pub metadata: Option<pii::SecretSerdeValue>,
}

#[derive(Debug, serde::Deserialize, serde::Serialize, Clone, ToSchema)]
pub struct PaymentsPostSessionTokensRequest {
    /// The unique identifier for the payment
    #[serde(skip_deserializing)]
    #[schema(value_type = String)]
    pub payment_id: id_type::PaymentId,
    /// It's a token used for client side verification.
    #[schema(value_type = String)]
    pub client_secret: Secret<String>,
    /// Payment method type
    #[schema(value_type = PaymentMethodType)]
    pub payment_method_type: api_enums::PaymentMethodType,
    /// The payment method that is to be used for the payment
    #[schema(value_type = PaymentMethod, example = "card")]
    pub payment_method: api_enums::PaymentMethod,
}

#[derive(Debug, serde::Serialize, Clone, ToSchema)]
pub struct PaymentsPostSessionTokensResponse {
    /// The identifier for the payment
    #[schema(value_type = String)]
    pub payment_id: id_type::PaymentId,
    /// Additional information required for redirection
    pub next_action: Option<NextActionData>,
    #[schema(value_type = IntentStatus, example = "failed", default = "requires_confirmation")]
    pub status: api_enums::IntentStatus,
}

#[derive(Debug, serde::Serialize, serde::Deserialize, Clone, ToSchema)]
pub struct PaymentsDynamicTaxCalculationRequest {
    /// The unique identifier for the payment
    #[serde(skip_deserializing)]
    #[schema(value_type = String)]
    pub payment_id: id_type::PaymentId,
    /// The shipping address for the payment
    pub shipping: Address,
    /// Client Secret
    #[schema(value_type = String)]
    pub client_secret: Secret<String>,
    /// Payment method type
    #[schema(value_type = PaymentMethodType)]
    pub payment_method_type: api_enums::PaymentMethodType,
    /// Session Id
    pub session_id: Option<String>,
}

#[derive(Debug, serde::Serialize, serde::Deserialize, Clone, ToSchema)]
pub struct PaymentsDynamicTaxCalculationResponse {
    /// The identifier for the payment
    #[schema(value_type = String)]
    pub payment_id: id_type::PaymentId,
    /// net amount = amount + order_tax_amount + shipping_cost
    pub net_amount: MinorUnit,
    /// order tax amount calculated by tax connectors
    pub order_tax_amount: Option<MinorUnit>,
    /// shipping cost for the order
    pub shipping_cost: Option<MinorUnit>,
    /// amount in Base Unit display format
    pub display_amount: DisplayAmountOnSdk,
}

#[derive(Debug, serde::Serialize, serde::Deserialize, Clone, ToSchema)]
pub struct DisplayAmountOnSdk {
    /// net amount = amount + order_tax_amount + shipping_cost
    #[schema(value_type = String)]
    pub net_amount: StringMajorUnit,
    /// order tax amount calculated by tax connectors
    #[schema(value_type = String)]
    pub order_tax_amount: Option<StringMajorUnit>,
    /// shipping cost for the order
    #[schema(value_type = String)]
    pub shipping_cost: Option<StringMajorUnit>,
}

#[derive(Debug, Clone, Eq, PartialEq, serde::Serialize, serde::Deserialize, ToSchema)]
pub struct GpayAllowedMethodsParameters {
    /// The list of allowed auth methods (ex: 3DS, No3DS, PAN_ONLY etc)
    pub allowed_auth_methods: Vec<String>,
    /// The list of allowed card networks (ex: AMEX,JCB etc)
    pub allowed_card_networks: Vec<String>,
    /// Is billing address required
    #[serde(skip_serializing_if = "Option::is_none")]
    pub billing_address_required: Option<bool>,
    /// Billing address parameters
    #[serde(skip_serializing_if = "Option::is_none")]
    pub billing_address_parameters: Option<GpayBillingAddressParameters>,
    /// Whether assurance details are required
    #[serde(skip_serializing_if = "Option::is_none")]
    pub assurance_details_required: Option<bool>,
}

#[derive(Debug, Clone, Eq, PartialEq, serde::Serialize, serde::Deserialize, ToSchema)]
pub struct GpayBillingAddressParameters {
    /// Is billing phone number required
    pub phone_number_required: bool,
    /// Billing address format
    pub format: GpayBillingAddressFormat,
}

#[derive(Debug, Clone, Eq, PartialEq, serde::Serialize, serde::Deserialize, ToSchema)]
pub enum GpayBillingAddressFormat {
    FULL,
    MIN,
}

#[derive(Debug, Clone, Eq, PartialEq, serde::Serialize, serde::Deserialize, ToSchema)]
pub struct GpayTokenParameters {
    /// The name of the connector
    #[serde(skip_serializing_if = "Option::is_none")]
    pub gateway: Option<String>,
    /// The merchant ID registered in the connector associated
    #[serde(skip_serializing_if = "Option::is_none")]
    pub gateway_merchant_id: Option<String>,
    #[serde(skip_serializing_if = "Option::is_none", rename = "stripe:version")]
    pub stripe_version: Option<String>,
    #[serde(
        skip_serializing_if = "Option::is_none",
        rename = "stripe:publishableKey"
    )]
    pub stripe_publishable_key: Option<String>,
    /// The protocol version for encryption
    #[serde(skip_serializing_if = "Option::is_none")]
    pub protocol_version: Option<String>,
    /// The public key provided by the merchant
    #[serde(skip_serializing_if = "Option::is_none")]
    #[schema(value_type = Option<String>)]
    pub public_key: Option<Secret<String>>,
}

#[derive(Debug, Clone, Eq, PartialEq, serde::Serialize, serde::Deserialize, ToSchema)]
pub struct GpayTokenizationSpecification {
    /// The token specification type(ex: PAYMENT_GATEWAY)
    #[serde(rename = "type")]
    pub token_specification_type: String,
    /// The parameters for the token specification Google Pay
    pub parameters: GpayTokenParameters,
}

#[derive(Debug, Clone, Eq, PartialEq, serde::Serialize, serde::Deserialize, ToSchema)]
pub struct GpayAllowedPaymentMethods {
    /// The type of payment method
    #[serde(rename = "type")]
    pub payment_method_type: String,
    /// The parameters Google Pay requires
    pub parameters: GpayAllowedMethodsParameters,
    /// The tokenization specification for Google Pay
    pub tokenization_specification: GpayTokenizationSpecification,
}

#[derive(Debug, Clone, Eq, PartialEq, serde::Serialize, serde::Deserialize, ToSchema)]
pub struct GpayTransactionInfo {
    /// The country code
    #[schema(value_type = CountryAlpha2, example = "US")]
    pub country_code: api_enums::CountryAlpha2,
    /// The currency code
    #[schema(value_type = Currency, example = "USD")]
    pub currency_code: api_enums::Currency,
    /// The total price status (ex: 'FINAL')
    pub total_price_status: String,
    /// The total price
    #[schema(value_type = String, example = "38.02")]
    pub total_price: StringMajorUnit,
}

#[derive(Debug, Clone, Eq, PartialEq, serde::Serialize, serde::Deserialize, ToSchema)]
pub struct GpayMerchantInfo {
    /// The merchant Identifier that needs to be passed while invoking Gpay SDK
    #[serde(skip_serializing_if = "Option::is_none")]
    pub merchant_id: Option<String>,
    /// The name of the merchant that needs to be displayed on Gpay PopUp
    pub merchant_name: String,
}

#[derive(Debug, Clone, serde::Serialize, serde::Deserialize)]
pub struct GpayMetaData {
    pub merchant_info: GpayMerchantInfo,
    pub allowed_payment_methods: Vec<GpayAllowedPaymentMethods>,
}

#[derive(Debug, Clone, serde::Serialize, serde::Deserialize)]
pub struct GpaySessionTokenData {
    #[serde(rename = "google_pay")]
    pub data: GpayMetaData,
}

#[derive(Debug, Clone, serde::Serialize, serde::Deserialize)]
pub struct PazeSessionTokenData {
    #[serde(rename = "paze")]
    pub data: PazeMetadata,
}

#[derive(Debug, Clone, serde::Serialize, serde::Deserialize)]
pub struct PazeMetadata {
    pub client_id: String,
    pub client_name: String,
    pub client_profile_id: String,
}

#[derive(Debug, Clone, serde::Serialize, serde::Deserialize)]
#[serde(rename_all = "snake_case")]
pub enum SamsungPayCombinedMetadata {
    // This is to support the Samsung Pay decryption flow with application credentials,
    // where the private key, certificates, or any other information required for decryption
    // will be obtained from the application configuration.
    ApplicationCredentials(SamsungPayApplicationCredentials),
    MerchantCredentials(SamsungPayMerchantCredentials),
}

#[derive(Debug, Clone, serde::Serialize, serde::Deserialize)]
pub struct SamsungPaySessionTokenData {
    #[serde(rename = "samsung_pay")]
    pub data: SamsungPayCombinedMetadata,
}

#[derive(Debug, Clone, serde::Serialize, serde::Deserialize)]
pub struct SamsungPayMerchantCredentials {
    pub service_id: String,
    pub merchant_display_name: String,
    pub merchant_business_country: api_enums::CountryAlpha2,
    pub allowed_brands: Vec<String>,
}

#[derive(Debug, Clone, serde::Serialize, serde::Deserialize)]
pub struct SamsungPayApplicationCredentials {
    pub merchant_display_name: String,
    pub merchant_business_country: api_enums::CountryAlpha2,
    pub allowed_brands: Vec<String>,
}

#[derive(Debug, Clone, serde::Serialize, serde::Deserialize)]
pub struct PaypalSdkMetaData {
    pub client_id: String,
}

#[derive(Debug, Clone, serde::Serialize, serde::Deserialize)]
pub struct PaypalSdkSessionTokenData {
    #[serde(rename = "paypal_sdk")]
    pub data: PaypalSdkMetaData,
}

#[derive(Debug, Clone, serde::Serialize, serde::Deserialize)]
#[serde(rename_all = "camelCase")]
pub struct ApplepaySessionRequest {
    pub merchant_identifier: String,
    pub display_name: String,
    pub initiative: String,
    pub initiative_context: String,
}

/// Some connectors like Apple Pay, Airwallex and Noon might require some additional information, find specific details in the child attributes below.
#[derive(Debug, Clone, serde::Serialize, serde::Deserialize, ToSchema)]
pub struct ConnectorMetadata {
    pub apple_pay: Option<ApplepayConnectorMetadataRequest>,
    pub airwallex: Option<AirwallexData>,
    pub noon: Option<NoonData>,
    pub braintree: Option<BraintreeData>,
    pub adyen: Option<AdyenConnectorMetadata>,
}

impl ConnectorMetadata {
    pub fn from_value(
        value: pii::SecretSerdeValue,
    ) -> common_utils::errors::CustomResult<Self, common_utils::errors::ParsingError> {
        value
            .parse_value::<Self>("ConnectorMetadata")
            .change_context(common_utils::errors::ParsingError::StructParseFailure(
                "Metadata",
            ))
    }
    pub fn get_apple_pay_certificates(self) -> Option<(Secret<String>, Secret<String>)> {
        self.apple_pay.and_then(|applepay_metadata| {
            applepay_metadata
                .session_token_data
                .map(|session_token_data| {
                    let SessionTokenInfo {
                        certificate,
                        certificate_keys,
                        ..
                    } = session_token_data;
                    (certificate, certificate_keys)
                })
        })
    }
}

#[derive(Debug, Clone, serde::Serialize, serde::Deserialize, ToSchema)]
pub struct AirwallexData {
    /// payload required by airwallex
    payload: Option<String>,
}
#[derive(Debug, Clone, serde::Serialize, serde::Deserialize, ToSchema)]
pub struct NoonData {
    /// Information about the order category that merchant wants to specify at connector level. (e.g. In Noon Payments it can take values like "pay", "food", or any other custom string set by the merchant in Noon's Dashboard)
    pub order_category: Option<String>,
}

#[derive(Debug, Clone, serde::Serialize, serde::Deserialize, ToSchema)]
pub struct BraintreeData {
    /// Information about the merchant_account_id that merchant wants to specify at connector level.
    #[schema(value_type = String)]
    pub merchant_account_id: Option<Secret<String>>,
    /// Information about the merchant_config_currency that merchant wants to specify at connector level.
    #[schema(value_type = String)]
    pub merchant_config_currency: Option<api_enums::Currency>,
}

#[derive(Debug, Clone, serde::Serialize, serde::Deserialize, ToSchema)]
pub struct AdyenConnectorMetadata {
    pub testing: AdyenTestingData,
}

#[derive(Debug, Clone, serde::Serialize, serde::Deserialize, ToSchema)]
pub struct AdyenTestingData {
    /// Holder name to be sent to Adyen for a card payment(CIT) or a generic payment(MIT). This value overrides the values for card.card_holder_name and applies during both CIT and MIT payment transactions.
    #[schema(value_type = String)]
    pub holder_name: Option<Secret<String>>,
}

#[derive(Debug, Clone, serde::Serialize, serde::Deserialize, ToSchema)]
pub struct ApplepayConnectorMetadataRequest {
    pub session_token_data: Option<SessionTokenInfo>,
}

#[derive(Debug, Clone, serde::Serialize, serde::Deserialize)]
pub struct ApplepaySessionTokenData {
    pub apple_pay: ApplePayMetadata,
}

#[derive(Debug, Clone, serde::Serialize, serde::Deserialize)]
pub struct ApplepayCombinedSessionTokenData {
    pub apple_pay_combined: ApplePayCombinedMetadata,
}

#[derive(Debug, Clone, serde::Serialize, serde::Deserialize)]
#[serde(rename_all = "snake_case")]
pub enum ApplepaySessionTokenMetadata {
    ApplePayCombined(ApplePayCombinedMetadata),
    ApplePay(ApplePayMetadata),
}

#[derive(Debug, Clone, serde::Serialize, serde::Deserialize)]
pub struct ApplePayMetadata {
    pub payment_request_data: PaymentRequestMetadata,
    pub session_token_data: SessionTokenInfo,
}

#[derive(Debug, Clone, serde::Serialize, serde::Deserialize)]
#[serde(rename_all = "snake_case")]
pub enum ApplePayCombinedMetadata {
    Simplified {
        payment_request_data: PaymentRequestMetadata,
        session_token_data: SessionTokenForSimplifiedApplePay,
    },
    Manual {
        payment_request_data: PaymentRequestMetadata,
        session_token_data: SessionTokenInfo,
    },
}

#[derive(Debug, Clone, serde::Serialize, serde::Deserialize)]
pub struct PaymentRequestMetadata {
    pub supported_networks: Vec<String>,
    pub merchant_capabilities: Vec<String>,
    pub label: String,
}

#[derive(Debug, Clone, serde::Serialize, serde::Deserialize, ToSchema)]
pub struct SessionTokenInfo {
    #[schema(value_type = String)]
    pub certificate: Secret<String>,
    #[schema(value_type = String)]
    pub certificate_keys: Secret<String>,
    pub merchant_identifier: String,
    pub display_name: String,
    pub initiative: ApplepayInitiative,
    pub initiative_context: Option<String>,
    #[schema(value_type = Option<CountryAlpha2>)]
    pub merchant_business_country: Option<api_enums::CountryAlpha2>,
    #[serde(flatten)]
    pub payment_processing_details_at: Option<PaymentProcessingDetailsAt>,
}

#[derive(Debug, Clone, serde::Serialize, serde::Deserialize, Display, ToSchema)]
#[serde(rename_all = "snake_case")]
pub enum ApplepayInitiative {
    Web,
    Ios,
}

#[derive(Debug, Clone, serde::Serialize, serde::Deserialize, ToSchema)]
#[serde(tag = "payment_processing_details_at")]
pub enum PaymentProcessingDetailsAt {
    Hyperswitch(PaymentProcessingDetails),
    Connector,
}

#[derive(Debug, Clone, serde::Serialize, serde::Deserialize, PartialEq, Eq, ToSchema)]
pub struct PaymentProcessingDetails {
    #[schema(value_type = String)]
    pub payment_processing_certificate: Secret<String>,
    #[schema(value_type = String)]
    pub payment_processing_certificate_key: Secret<String>,
}

#[derive(Debug, Clone, serde::Serialize, serde::Deserialize, ToSchema)]
pub struct SessionTokenForSimplifiedApplePay {
    pub initiative_context: String,
    #[schema(value_type = Option<CountryAlpha2>)]
    pub merchant_business_country: Option<api_enums::CountryAlpha2>,
}

#[derive(Debug, Clone, serde::Serialize, serde::Deserialize)]
pub struct GooglePayWalletDetails {
    pub google_pay: GooglePayDetails,
}

#[derive(Debug, Clone, serde::Serialize, serde::Deserialize)]
pub struct GooglePayDetails {
    pub provider_details: GooglePayProviderDetails,
    pub cards: GpayAllowedMethodsParameters,
}

// Google Pay Provider Details can of two types: GooglePayMerchantDetails or GooglePayHyperSwitchDetails
// GooglePayHyperSwitchDetails is not implemented yet
#[derive(Debug, Clone, serde::Serialize, serde::Deserialize)]
#[serde(untagged)]
pub enum GooglePayProviderDetails {
    GooglePayMerchantDetails(GooglePayMerchantDetails),
}

#[derive(Debug, Clone, serde::Serialize, serde::Deserialize)]
pub struct GooglePayMerchantDetails {
    pub merchant_info: GooglePayMerchantInfo,
}

#[derive(Debug, Clone, serde::Serialize, serde::Deserialize)]
pub struct GooglePayMerchantInfo {
    pub merchant_name: String,
    pub merchant_id: Option<String>,
    pub tokenization_specification: GooglePayTokenizationSpecification,
}

#[derive(Debug, Clone, serde::Serialize, serde::Deserialize)]
pub struct GooglePayTokenizationSpecification {
    #[serde(rename = "type")]
    pub tokenization_type: GooglePayTokenizationType,
    pub parameters: GooglePayTokenizationParameters,
}

#[derive(Debug, Clone, Copy, serde::Serialize, serde::Deserialize, strum::Display)]
#[serde(rename_all = "SCREAMING_SNAKE_CASE")]
#[strum(serialize_all = "SCREAMING_SNAKE_CASE")]
pub enum GooglePayTokenizationType {
    PaymentGateway,
    Direct,
}

#[derive(Debug, Clone, serde::Serialize, serde::Deserialize)]
pub struct GooglePayTokenizationParameters {
    pub gateway: Option<String>,
    pub public_key: Option<Secret<String>>,
    pub private_key: Option<Secret<String>>,
    pub recipient_id: Option<Secret<String>>,
    pub gateway_merchant_id: Option<Secret<String>>,
    pub stripe_publishable_key: Option<Secret<String>>,
    pub stripe_version: Option<Secret<String>>,
}

#[derive(Debug, Clone, Eq, PartialEq, serde::Serialize, ToSchema)]
#[serde(tag = "wallet_name")]
#[serde(rename_all = "snake_case")]
pub enum SessionToken {
    /// The session response structure for Google Pay
    GooglePay(Box<GpaySessionTokenResponse>),
    /// The session response structure for Samsung Pay
    SamsungPay(Box<SamsungPaySessionTokenResponse>),
    /// The session response structure for Klarna
    Klarna(Box<KlarnaSessionTokenResponse>),
    /// The session response structure for PayPal
    Paypal(Box<PaypalSessionTokenResponse>),
    /// The session response structure for Apple Pay
    ApplePay(Box<ApplepaySessionTokenResponse>),
    /// Session token for OpenBanking PIS flow
    OpenBanking(OpenBankingSessionToken),
    /// The session response structure for Paze
    Paze(Box<PazeSessionTokenResponse>),
    /// The sessions response structure for ClickToPay
    ClickToPay(Box<ClickToPaySessionResponse>),
    /// The session response structure for Amazon Pay
    AmazonPay(Box<AmazonPaySessionTokenResponse>),
    /// Whenever there is no session token response or an error in session response
    NoSessionTokenReceived,
}

#[derive(Debug, Clone, Eq, PartialEq, serde::Serialize, ToSchema)]
#[serde(rename_all = "snake_case")]
pub enum VaultSessionDetails {
    Vgs(VgsSessionDetails),
    HyperswitchVault(HyperswitchVaultSessionDetails),
}

#[derive(Debug, Clone, Eq, PartialEq, serde::Serialize, ToSchema)]
pub struct VgsSessionDetails {
    /// The identifier of the external vault
    #[schema(value_type = String)]
    pub external_vault_id: Secret<String>,
    /// The environment for the external vault initiation
    pub sdk_env: String,
}

#[derive(Debug, Clone, Eq, PartialEq, serde::Serialize, ToSchema)]
pub struct HyperswitchVaultSessionDetails {
    /// Session ID for Hyperswitch Vault
    #[schema(value_type = String)]
    pub payment_method_session_id: Secret<String>,
    /// Client secret for Hyperswitch Vault
    #[schema(value_type = String)]
    pub client_secret: Secret<String>,
    /// Publishable key for Hyperswitch Vault
    #[schema(value_type = String)]
    pub publishable_key: Secret<String>,
    /// Profile ID for Hyperswitch Vault
    #[schema(value_type = String)]
    pub profile_id: Secret<String>,
}

#[derive(Debug, Clone, Eq, PartialEq, serde::Serialize, ToSchema)]
#[serde(rename_all = "lowercase")]
pub struct PazeSessionTokenResponse {
    /// Paze Client ID
    pub client_id: String,
    /// Client Name to be displayed on the Paze screen
    pub client_name: String,
    /// Paze Client Profile ID
    pub client_profile_id: String,
    /// The transaction currency code
    #[schema(value_type = Currency, example = "USD")]
    pub transaction_currency_code: api_enums::Currency,
    /// The transaction amount
    #[schema(value_type = String, example = "38.02")]
    pub transaction_amount: StringMajorUnit,
    /// Email Address
    #[schema(max_length = 255, value_type = Option<String>, example = "johntest@test.com")]
    pub email_address: Option<Email>,
}

#[derive(Debug, Clone, Eq, PartialEq, serde::Serialize, ToSchema)]
#[serde(untagged)]
pub enum GpaySessionTokenResponse {
    /// Google pay response involving third party sdk
    ThirdPartyResponse(GooglePayThirdPartySdk),
    /// Google pay session response for non third party sdk
    GooglePaySession(GooglePaySessionResponse),
}

#[derive(Debug, Clone, Eq, PartialEq, serde::Serialize, ToSchema)]
#[serde(rename_all = "lowercase")]
pub struct GooglePayThirdPartySdk {
    /// Identifier for the delayed session response
    pub delayed_session_token: bool,
    /// The name of the connector
    pub connector: String,
    /// The next action for the sdk (ex: calling confirm or sync call)
    pub sdk_next_action: SdkNextAction,
}

#[derive(Debug, Clone, Eq, PartialEq, serde::Serialize, ToSchema)]
#[serde(rename_all = "lowercase")]
pub struct GooglePaySessionResponse {
    /// The merchant info
    pub merchant_info: GpayMerchantInfo,
    /// Is shipping address required
    pub shipping_address_required: bool,
    /// Is email required
    pub email_required: bool,
    /// Shipping address parameters
    pub shipping_address_parameters: GpayShippingAddressParameters,
    /// List of the allowed payment meythods
    pub allowed_payment_methods: Vec<GpayAllowedPaymentMethods>,
    /// The transaction info Google Pay requires
    pub transaction_info: GpayTransactionInfo,
    /// Identifier for the delayed session response
    pub delayed_session_token: bool,
    /// The name of the connector
    pub connector: String,
    /// The next action for the sdk (ex: calling confirm or sync call)
    pub sdk_next_action: SdkNextAction,
    /// Secrets for sdk display and payment
    pub secrets: Option<SecretInfoToInitiateSdk>,
}

#[derive(Debug, Clone, Eq, PartialEq, serde::Serialize, ToSchema)]
#[serde(rename_all = "lowercase")]
pub struct SamsungPaySessionTokenResponse {
    /// Samsung Pay API version
    pub version: String,
    /// Samsung Pay service ID to which session call needs to be made
    pub service_id: String,
    /// Order number of the transaction
    pub order_number: String,
    /// Field containing merchant information
    #[serde(rename = "merchant")]
    pub merchant_payment_information: SamsungPayMerchantPaymentInformation,
    /// Field containing the payment amount
    pub amount: SamsungPayAmountDetails,
    /// Payment protocol type
    pub protocol: SamsungPayProtocolType,
    /// List of supported card brands
    pub allowed_brands: Vec<String>,
    /// Is billing address required to be collected from wallet
    pub billing_address_required: bool,
    /// Is shipping address required to be collected from wallet
    pub shipping_address_required: bool,
}

#[derive(Debug, Clone, Eq, PartialEq, serde::Serialize, ToSchema)]
#[serde(rename_all = "SCREAMING_SNAKE_CASE")]
pub enum SamsungPayProtocolType {
    Protocol3ds,
}

#[derive(Debug, Clone, Eq, PartialEq, serde::Serialize, ToSchema)]
#[serde(rename_all = "lowercase")]
pub struct SamsungPayMerchantPaymentInformation {
    /// Merchant name, this will be displayed on the Samsung Pay screen
    pub name: String,
    /// Merchant domain that process payments, required for web payments
    pub url: Option<String>,
    /// Merchant country code
    #[schema(value_type = CountryAlpha2, example = "US")]
    pub country_code: api_enums::CountryAlpha2,
}

#[derive(Debug, Clone, Eq, PartialEq, serde::Serialize, ToSchema)]
#[serde(rename_all = "lowercase")]
pub struct SamsungPayAmountDetails {
    #[serde(rename = "option")]
    /// Amount format to be displayed
    pub amount_format: SamsungPayAmountFormat,
    /// The currency code
    #[schema(value_type = Currency, example = "USD")]
    pub currency_code: api_enums::Currency,
    /// The total amount of the transaction
    #[serde(rename = "total")]
    #[schema(value_type = String, example = "38.02")]
    pub total_amount: StringMajorUnit,
}

#[derive(Debug, Clone, Eq, PartialEq, serde::Serialize, ToSchema)]
#[serde(rename_all = "SCREAMING_SNAKE_CASE")]
pub enum SamsungPayAmountFormat {
    /// Display the total amount only
    FormatTotalPriceOnly,
    /// Display "Total (Estimated amount)" and total amount
    FormatTotalEstimatedAmount,
}

#[derive(Debug, Clone, Eq, PartialEq, serde::Serialize, ToSchema)]
#[serde(rename_all = "lowercase")]
pub struct GpayShippingAddressParameters {
    /// Is shipping phone number required
    pub phone_number_required: bool,
}

#[derive(Debug, Clone, Eq, PartialEq, serde::Serialize, ToSchema)]
#[serde(rename_all = "lowercase")]
pub struct KlarnaSessionTokenResponse {
    /// The session token for Klarna
    pub session_token: String,
    /// The identifier for the session
    pub session_id: String,
}

#[derive(Debug, Clone, Eq, PartialEq, serde::Serialize, ToSchema)]
#[serde(rename_all = "lowercase")]
pub struct PaypalSessionTokenResponse {
    /// Name of the connector
    pub connector: String,
    /// The session token for PayPal
    pub session_token: String,
    /// The next action for the sdk (ex: calling confirm or sync call)
    pub sdk_next_action: SdkNextAction,
}

#[derive(Debug, Clone, Eq, PartialEq, serde::Serialize, ToSchema)]
#[serde(rename_all = "lowercase")]
pub struct OpenBankingSessionToken {
    /// The session token for OpenBanking Connectors
    pub open_banking_session_token: String,
}

#[derive(Debug, Clone, Eq, PartialEq, serde::Serialize, ToSchema)]
#[serde(rename_all = "lowercase")]
pub struct ApplepaySessionTokenResponse {
    /// Session object for Apple Pay
    /// The session_token_data will be null for iOS devices because the Apple Pay session call is skipped, as there is no web domain involved
    #[serde(skip_serializing_if = "Option::is_none")]
    pub session_token_data: Option<ApplePaySessionResponse>,
    /// Payment request object for Apple Pay
    pub payment_request_data: Option<ApplePayPaymentRequest>,
    /// The session token is w.r.t this connector
    pub connector: String,
    /// Identifier for the delayed session response
    pub delayed_session_token: bool,
    /// The next action for the sdk (ex: calling confirm or sync call)
    pub sdk_next_action: SdkNextAction,
    /// The connector transaction id
    pub connector_reference_id: Option<String>,
    /// The public key id is to invoke third party sdk
    pub connector_sdk_public_key: Option<String>,
    /// The connector merchant id
    pub connector_merchant_id: Option<String>,
}

#[derive(Debug, Eq, PartialEq, serde::Serialize, Clone, ToSchema)]
pub struct SdkNextAction {
    /// The type of next action
    pub next_action: NextActionCall,
}

#[derive(Debug, Eq, PartialEq, serde::Serialize, serde::Deserialize, Clone, ToSchema)]
#[serde(rename_all = "snake_case")]
pub enum NextActionCall {
    /// The next action call is Post Session Tokens
    PostSessionTokens,
    /// The next action call is confirm
    Confirm,
    /// The next action call is sync
    Sync,
    /// The next action call is Complete Authorize
    CompleteAuthorize,
    /// The next action is to await for a merchant callback
    AwaitMerchantCallback,
<<<<<<< HEAD
    /// The next action is to deny the payment with an error message
    Deny { message: String },
=======
>>>>>>> 5c6635be
}

#[derive(Debug, Clone, Eq, PartialEq, serde::Serialize, ToSchema)]
#[serde(untagged)]
pub enum ApplePaySessionResponse {
    ///  We get this session response, when third party sdk is involved
    ThirdPartySdk(ThirdPartySdkSessionResponse),
    ///  We get this session response, when there is no involvement of third party sdk
    /// This is the common response most of the times
    NoThirdPartySdk(NoThirdPartySdkSessionResponse),
    /// This is for the empty session response
    NoSessionResponse(NullObject),
}

#[derive(Debug, Clone, Eq, PartialEq, serde::Serialize, ToSchema, serde::Deserialize)]
#[serde(rename_all(deserialize = "camelCase"))]
pub struct NoThirdPartySdkSessionResponse {
    /// Timestamp at which session is requested
    pub epoch_timestamp: u64,
    /// Timestamp at which session expires
    pub expires_at: u64,
    /// The identifier for the merchant session
    pub merchant_session_identifier: String,
    /// Apple pay generated unique ID (UUID) value
    pub nonce: String,
    /// The identifier for the merchant
    pub merchant_identifier: String,
    /// The domain name of the merchant which is registered in Apple Pay
    pub domain_name: String,
    /// The name to be displayed on Apple Pay button
    pub display_name: String,
    /// A string which represents the properties of a payment
    pub signature: String,
    /// The identifier for the operational analytics
    pub operational_analytics_identifier: String,
    /// The number of retries to get the session response
    pub retries: u8,
    /// The identifier for the connector transaction
    pub psp_id: String,
}

#[derive(Debug, Clone, Eq, PartialEq, serde::Serialize, ToSchema)]
pub struct ThirdPartySdkSessionResponse {
    pub secrets: SecretInfoToInitiateSdk,
}

#[derive(Debug, Clone, Eq, PartialEq, serde::Serialize, ToSchema, serde::Deserialize)]
pub struct SecretInfoToInitiateSdk {
    // Authorization secrets used by client to initiate sdk
    #[schema(value_type = String)]
    pub display: Secret<String>,
    // Authorization secrets used by client for payment
    #[schema(value_type = String)]
    pub payment: Option<Secret<String>>,
}

#[derive(Debug, Clone, Eq, PartialEq, serde::Serialize, ToSchema, serde::Deserialize)]
pub struct ApplePayPaymentRequest {
    /// The code for country
    #[schema(value_type = CountryAlpha2, example = "US")]
    pub country_code: api_enums::CountryAlpha2,
    /// The code for currency
    #[schema(value_type = Currency, example = "USD")]
    pub currency_code: api_enums::Currency,
    /// Represents the total for the payment.
    pub total: AmountInfo,
    /// The list of merchant capabilities(ex: whether capable of 3ds or no-3ds)
    pub merchant_capabilities: Option<Vec<String>>,
    /// The list of supported networks
    pub supported_networks: Option<Vec<String>>,
    pub merchant_identifier: Option<String>,
    /// The required billing contact fields for connector
    #[serde(skip_serializing_if = "Option::is_none")]
    pub required_billing_contact_fields: Option<ApplePayBillingContactFields>,
    #[serde(skip_serializing_if = "Option::is_none")]
    /// The required shipping contacht fields for connector
    pub required_shipping_contact_fields: Option<ApplePayShippingContactFields>,
    /// Recurring payment request for apple pay Merchant Token
    #[serde(skip_serializing_if = "Option::is_none")]
    pub recurring_payment_request: Option<ApplePayRecurringPaymentRequest>,
}

#[derive(Debug, Clone, Eq, PartialEq, serde::Deserialize, serde::Serialize, ToSchema)]
pub struct ApplePayRecurringPaymentRequest {
    /// A description of the recurring payment that Apple Pay displays to the user in the payment sheet
    pub payment_description: String,
    /// The regular billing cycle for the recurring payment, including start and end dates, an interval, and an interval count
    pub regular_billing: ApplePayRegularBillingRequest,
    /// A localized billing agreement that the payment sheet displays to the user before the user authorizes the payment
    #[serde(skip_serializing_if = "Option::is_none")]
    pub billing_agreement: Option<String>,
    /// A URL to a web page where the user can update or delete the payment method for the recurring payment
    #[schema(value_type = String, example = "https://hyperswitch.io")]
    pub management_u_r_l: common_utils::types::Url,
}

#[derive(Debug, Clone, Eq, PartialEq, serde::Deserialize, serde::Serialize, ToSchema)]
pub struct ApplePayRegularBillingRequest {
    /// The amount of the recurring payment
    #[schema(value_type = String, example = "38.02")]
    pub amount: StringMajorUnit,
    /// The label that Apple Pay displays to the user in the payment sheet with the recurring details
    pub label: String,
    /// The time that the payment occurs as part of a successful transaction
    pub payment_timing: ApplePayPaymentTiming,
    /// The date of the first payment
    #[serde(skip_serializing_if = "Option::is_none")]
    #[serde(with = "common_utils::custom_serde::iso8601::option")]
    pub recurring_payment_start_date: Option<PrimitiveDateTime>,
    /// The date of the final payment
    #[serde(skip_serializing_if = "Option::is_none")]
    #[serde(with = "common_utils::custom_serde::iso8601::option")]
    pub recurring_payment_end_date: Option<PrimitiveDateTime>,
    /// The amount of time — in calendar units, such as day, month, or year — that represents a fraction of the total payment interval
    #[serde(skip_serializing_if = "Option::is_none")]
    pub recurring_payment_interval_unit: Option<RecurringPaymentIntervalUnit>,
    /// The number of interval units that make up the total payment interval
    #[serde(skip_serializing_if = "Option::is_none")]
    pub recurring_payment_interval_count: Option<i32>,
}

#[derive(Debug, Clone, Eq, PartialEq, serde::Deserialize, serde::Serialize, ToSchema)]
#[serde(rename_all = "snake_case")]
pub enum ApplePayPaymentTiming {
    /// A value that specifies that the payment occurs when the transaction is complete
    Immediate,
    /// A value that specifies that the payment occurs on a regular basis
    Recurring,
}

#[derive(Debug, Clone, Eq, PartialEq, serde::Serialize, ToSchema, serde::Deserialize)]
pub struct ApplePayBillingContactFields(pub Vec<ApplePayAddressParameters>);
#[derive(Debug, Clone, Eq, PartialEq, serde::Serialize, ToSchema, serde::Deserialize)]
pub struct ApplePayShippingContactFields(pub Vec<ApplePayAddressParameters>);

#[derive(Debug, Clone, Eq, PartialEq, serde::Serialize, ToSchema, serde::Deserialize)]
#[serde(rename_all = "camelCase")]
pub enum ApplePayAddressParameters {
    PostalAddress,
    Phone,
    Email,
}

#[derive(Debug, Clone, Eq, PartialEq, serde::Serialize, ToSchema, serde::Deserialize)]
pub struct AmountInfo {
    /// The label must be the name of the merchant.
    pub label: String,
    /// A value that indicates whether the line item(Ex: total, tax, discount, or grand total) is final or pending.
    #[serde(rename = "type")]
    pub total_type: Option<String>,
    /// The total amount for the payment in majot unit string (Ex: 38.02)
    #[schema(value_type = String, example = "38.02")]
    pub amount: StringMajorUnit,
}

#[derive(Debug, Clone, serde::Deserialize)]
#[serde(rename_all = "camelCase")]
pub struct ApplepayErrorResponse {
    pub status_code: String,
    pub status_message: String,
}

#[derive(Debug, Clone, Eq, PartialEq, serde::Serialize, ToSchema)]
pub struct AmazonPaySessionTokenResponse {
    /// Amazon Pay merchant account identifier
    pub merchant_id: String,
    /// Ledger currency provided during registration for the given merchant identifier
    #[schema(example = "USD", value_type = Currency)]
    pub ledger_currency: common_enums::Currency,
    /// Amazon Pay store ID
    pub store_id: String,
    /// Payment flow for charging the buyer
    pub payment_intent: AmazonPayPaymentIntent,
    /// The total shipping costs
    #[schema(value_type = String)]
    pub total_shipping_amount: StringMajorUnit,
    /// The total tax amount for the order
    #[schema(value_type = String)]
    pub total_tax_amount: StringMajorUnit,
    /// The total amount for items in the cart
    #[schema(value_type = String)]
    pub total_base_amount: StringMajorUnit,
    /// The delivery options available for the provided address
    pub delivery_options: Vec<AmazonPayDeliveryOptions>,
}

#[derive(Debug, Clone, Eq, PartialEq, serde::Serialize, ToSchema)]
pub enum AmazonPayPaymentIntent {
    /// Create a Charge Permission to authorize and capture funds at a later time
    Confirm,
    /// Authorize funds immediately and capture at a later time
    Authorize,
    /// Authorize and capture funds immediately
    AuthorizeWithCapture,
}

#[derive(Debug, Clone, Eq, PartialEq, serde::Serialize, serde::Deserialize, ToSchema)]
pub struct AmazonPayDeliveryOptions {
    /// Delivery Option identifier
    pub id: String,
    /// Total delivery cost
    pub price: AmazonPayDeliveryPrice,
    /// Shipping method details
    pub shipping_method: AmazonPayShippingMethod,
    /// Specifies if this delivery option is the default
    pub is_default: bool,
}

#[derive(Debug, Clone, Eq, PartialEq, serde::Serialize, serde::Deserialize, ToSchema)]
pub struct AmazonPayDeliveryPrice {
    /// Transaction amount in MinorUnit
    pub amount: MinorUnit,
    #[serde(skip_deserializing)]
    /// Transaction amount in StringMajorUnit
    #[schema(value_type = String)]
    pub display_amount: StringMajorUnit,
    /// Transaction currency code in ISO 4217 format
    #[schema(example = "USD", value_type = Currency)]
    pub currency_code: common_enums::Currency,
}

#[derive(Debug, Clone, Eq, PartialEq, serde::Serialize, serde::Deserialize, ToSchema)]
pub struct AmazonPayShippingMethod {
    /// Name of the shipping method
    pub shipping_method_name: String,
    /// Code of the shipping method
    pub shipping_method_code: String,
}

impl AmazonPayDeliveryOptions {
    pub fn parse_delivery_options_request(
        delivery_options_request: &[serde_json::Value],
    ) -> Result<Vec<Self>, common_utils::errors::ParsingError> {
        delivery_options_request
            .iter()
            .map(|option| {
                serde_json::from_value(option.clone()).map_err(|_| {
                    common_utils::errors::ParsingError::StructParseFailure(
                        "AmazonPayDeliveryOptions",
                    )
                })
            })
            .collect()
    }

    pub fn get_default_delivery_amount(
        delivery_options: Vec<Self>,
    ) -> Result<MinorUnit, error_stack::Report<ValidationError>> {
        let mut default_options = delivery_options
            .into_iter()
            .filter(|delivery_option| delivery_option.is_default);

        match (default_options.next(), default_options.next()) {
            (Some(default_option), None) => Ok(default_option.price.amount),
            _ => Err(ValidationError::InvalidValue {
                message: "Amazon Pay Delivery Option".to_string(),
            })
            .attach_printable("Expected exactly one default Amazon Pay Delivery Option"),
        }
    }

    pub fn validate_currency(
        currency_code: common_enums::Currency,
        amazonpay_supported_currencies: HashSet<common_enums::Currency>,
    ) -> Result<(), ValidationError> {
        if !amazonpay_supported_currencies.contains(&currency_code) {
            return Err(ValidationError::InvalidValue {
                message: format!("{currency_code:?} is not a supported currency."),
            });
        }

        Ok(())
    }

    pub fn insert_display_amount(
        delivery_options: &mut Vec<Self>,
        currency_code: common_enums::Currency,
    ) -> Result<(), error_stack::Report<common_utils::errors::ParsingError>> {
        let required_amount_type = common_utils::types::StringMajorUnitForCore;
        for option in delivery_options {
            let display_amount = required_amount_type
                .convert(option.price.amount, currency_code)
                .change_context(common_utils::errors::ParsingError::I64ToStringConversionFailure)?;

            option.price.display_amount = display_amount;
        }

        Ok(())
    }
}

#[cfg(feature = "v1")]
#[derive(Default, Debug, serde::Serialize, Clone, ToSchema)]
pub struct PaymentsSessionResponse {
    /// The identifier for the payment
    #[schema(value_type = String)]
    pub payment_id: id_type::PaymentId,
    /// This is a token which expires after 15 minutes, used from the client to authenticate and create sessions from the SDK
    #[schema(value_type = String)]
    pub client_secret: Secret<String, pii::ClientSecret>,
    /// The list of session token object
    pub session_token: Vec<SessionToken>,
}

#[cfg(feature = "v2")]
#[derive(Debug, serde::Serialize, Clone, ToSchema)]
pub struct PaymentsSessionResponse {
    /// The identifier for the payment
    #[schema(value_type = String)]
    pub payment_id: id_type::GlobalPaymentId,
    /// The list of session token object
    pub session_token: Vec<SessionToken>,
    /// External vault session details
    pub vault_details: Option<VaultSessionDetails>,
}

#[cfg(feature = "v1")]
#[derive(Default, Debug, serde::Deserialize, serde::Serialize, Clone, ToSchema)]
pub struct PaymentRetrieveBody {
    /// The identifier for the Merchant Account.
    #[schema(value_type = Option<String>)]
    pub merchant_id: Option<id_type::MerchantId>,
    /// Decider to enable or disable the connector call for retrieve request
    pub force_sync: Option<bool>,
    /// This is a token which expires after 15 minutes, used from the client to authenticate and create sessions from the SDK
    pub client_secret: Option<String>,
    /// If enabled provides list of captures linked to latest attempt
    pub expand_captures: Option<bool>,
    /// If enabled provides list of attempts linked to payment intent
    pub expand_attempts: Option<bool>,
    /// If enabled, provides whole connector response
    pub all_keys_required: Option<bool>,
}

#[cfg(feature = "v1")]
#[derive(Default, Debug, serde::Deserialize, serde::Serialize, Clone, ToSchema)]
pub struct PaymentRetrieveBodyWithCredentials {
    /// The identifier for payment.
    pub payment_id: id_type::PaymentId,
    /// The identifier for the Merchant Account.
    #[schema(value_type = Option<String>)]
    pub merchant_id: Option<id_type::MerchantId>,
    /// Decider to enable or disable the connector call for retrieve request
    pub force_sync: Option<bool>,
    /// Merchant connector details used to make payments.
    pub merchant_connector_details: Option<admin::MerchantConnectorDetailsWrap>,
}

#[derive(Default, Debug, serde::Deserialize, serde::Serialize, Clone, ToSchema)]
pub struct PaymentsCompleteAuthorizeRequest {
    /// The unique identifier for the payment
    #[serde(skip_deserializing)]
    pub payment_id: id_type::PaymentId,
    /// The shipping address for the payment
    pub shipping: Option<Address>,
    /// Client Secret
    #[schema(value_type = String)]
    pub client_secret: Secret<String>,
    /// Indicates if 3DS method data was successfully completed or not
    pub threeds_method_comp_ind: Option<ThreeDsCompletionIndicator>,
}

#[cfg(feature = "v1")]
#[derive(Default, Debug, serde::Deserialize, serde::Serialize, Clone, ToSchema)]
pub struct PaymentsCancelRequest {
    /// The identifier for the payment
    #[serde(skip)]
    pub payment_id: id_type::PaymentId,
    /// The reason for the payment cancel
    pub cancellation_reason: Option<String>,
    /// Merchant connector details used to make payments.
    #[schema(value_type = Option<MerchantConnectorDetailsWrap>, deprecated)]
    pub merchant_connector_details: Option<admin::MerchantConnectorDetailsWrap>,
}

/// Request to cancel a payment when the payment is already captured
#[derive(Default, Debug, serde::Deserialize, serde::Serialize, Clone, ToSchema)]
pub struct PaymentsCancelPostCaptureRequest {
    /// The identifier for the payment
    #[serde(skip)]
    pub payment_id: id_type::PaymentId,
    /// The reason for the payment cancel
    pub cancellation_reason: Option<String>,
}

#[derive(Default, Debug, serde::Serialize, serde::Deserialize, Clone, ToSchema)]
pub struct PaymentsIncrementalAuthorizationRequest {
    /// The identifier for the payment
    #[serde(skip)]
    pub payment_id: id_type::PaymentId,
    /// The total amount including previously authorized amount and additional amount
    #[schema(value_type = i64, example = 6540)]
    pub amount: MinorUnit,
    /// Reason for incremental authorization
    pub reason: Option<String>,
}

#[derive(Debug, serde::Serialize, serde::Deserialize, Clone, ToSchema)]
pub struct PaymentsExternalAuthenticationRequest {
    /// The identifier for the payment
    #[serde(skip)]
    pub payment_id: id_type::PaymentId,
    /// Client Secret
    #[schema(value_type = String)]
    pub client_secret: Secret<String>,
    /// SDK Information if request is from SDK
    pub sdk_information: Option<SdkInformation>,
    /// Device Channel indicating whether request is coming from App or Browser
    pub device_channel: DeviceChannel,
    /// Indicates if 3DS method data was successfully completed or not
    pub threeds_method_comp_ind: ThreeDsCompletionIndicator,
}

/// Indicates if 3DS method data was successfully completed or not
#[derive(Debug, serde::Serialize, serde::Deserialize, Clone, ToSchema)]
pub struct PaymentsManualUpdateRequest {
    /// The identifier for the payment
    #[serde(skip)]
    pub payment_id: id_type::PaymentId,
    /// The identifier for the payment attempt
    pub attempt_id: String,
    /// Merchant ID
    #[schema(value_type = String)]
    pub merchant_id: id_type::MerchantId,
    /// The status of the attempt
    pub attempt_status: Option<enums::AttemptStatus>,
    /// Error code of the connector
    pub error_code: Option<String>,
    /// Error message of the connector
    pub error_message: Option<String>,
    /// Error reason of the connector
    pub error_reason: Option<String>,
    /// A unique identifier for a payment provided by the connector
    pub connector_transaction_id: Option<String>,
}

#[derive(Debug, serde::Serialize, serde::Deserialize, Clone, ToSchema)]
pub struct PaymentsManualUpdateResponse {
    /// The identifier for the payment
    pub payment_id: id_type::PaymentId,
    /// The identifier for the payment attempt
    pub attempt_id: String,
    /// Merchant ID
    #[schema(value_type = String)]
    pub merchant_id: id_type::MerchantId,
    /// The status of the attempt
    pub attempt_status: enums::AttemptStatus,
    /// Error code of the connector
    pub error_code: Option<String>,
    /// Error message of the connector
    pub error_message: Option<String>,
    /// Error reason of the connector
    pub error_reason: Option<String>,
    /// A unique identifier for a payment provided by the connector
    pub connector_transaction_id: Option<String>,
}

#[derive(Debug, serde::Serialize, serde::Deserialize, Clone, ToSchema)]
/// Indicates if 3DS method data was successfully completed or not
pub enum ThreeDsCompletionIndicator {
    /// 3DS method successfully completed
    #[serde(rename = "Y")]
    Success,
    /// 3DS method was not successful
    #[serde(rename = "N")]
    Failure,
    /// 3DS method URL was unavailable
    #[serde(rename = "U")]
    NotAvailable,
}

/// Device Channel indicating whether request is coming from App or Browser
#[derive(Debug, serde::Serialize, serde::Deserialize, Clone, ToSchema, Eq, PartialEq)]
pub enum DeviceChannel {
    #[serde(rename = "APP")]
    App,
    #[serde(rename = "BRW")]
    Browser,
}

/// SDK Information if request is from SDK
#[derive(Default, Debug, serde::Serialize, serde::Deserialize, Clone, ToSchema)]
pub struct SdkInformation {
    /// Unique ID created on installations of the 3DS Requestor App on a Consumer Device
    pub sdk_app_id: String,
    /// JWE Object containing data encrypted by the SDK for the DS to decrypt
    pub sdk_enc_data: String,
    /// Public key component of the ephemeral key pair generated by the 3DS SDK
    pub sdk_ephem_pub_key: HashMap<String, String>,
    /// Unique transaction identifier assigned by the 3DS SDK
    pub sdk_trans_id: String,
    /// Identifies the vendor and version for the 3DS SDK that is integrated in a 3DS Requestor App
    pub sdk_reference_number: String,
    /// Indicates maximum amount of time in minutes
    pub sdk_max_timeout: u8,
    /// Indicates the type of 3DS SDK
    pub sdk_type: Option<SdkType>,
}

/// Enum representing the type of 3DS SDK.
#[derive(Serialize, Deserialize, Debug, Clone, ToSchema)]
pub enum SdkType {
    #[serde(rename = "01")]
    DefaultSdk,
    #[serde(rename = "02")]
    SplitSdk,
    #[serde(rename = "03")]
    LimitedSdk,
    #[serde(rename = "04")]
    BrowserSdk,
    #[serde(rename = "05")]
    ShellSdk,
}

#[cfg(feature = "v2")]
#[derive(Debug, serde::Serialize, serde::Deserialize, Clone, ToSchema)]
pub struct ListMethodsForPaymentsRequest {
    /// This is a 15 minute expiry token which shall be used from the client to authenticate and perform sessions from the SDK
    #[schema(max_length = 30, min_length = 30, example = "secret_k2uj3he2893eiu2d")]
    pub client_secret: Option<String>,

    /// The two-letter ISO currency code
    #[serde(deserialize_with = "parse_comma_separated", default)]
    #[schema(value_type = Option<Vec<CountryAlpha2>>, example = json!(["US", "UK", "IN"]))]
    pub accepted_countries: Option<Vec<api_enums::CountryAlpha2>>,

    /// Filter by amount
    #[schema(example = 60)]
    pub amount: Option<MinorUnit>,

    /// The three-letter ISO currency code
    #[serde(deserialize_with = "parse_comma_separated", default)]
    #[schema(value_type = Option<Vec<Currency>>,example = json!(["USD", "EUR"]))]
    pub accepted_currencies: Option<Vec<api_enums::Currency>>,

    /// Indicates whether the payment method supports recurring payments. Optional.
    #[schema(example = true)]
    pub recurring_enabled: Option<bool>,

    /// Indicates whether the payment method is eligible for card networks
    #[serde(deserialize_with = "parse_comma_separated", default)]
    #[schema(value_type = Option<Vec<CardNetwork>>, example = json!(["visa", "mastercard"]))]
    pub card_networks: Option<Vec<api_enums::CardNetwork>>,

    /// Indicates the limit of last used payment methods
    #[schema(example = 1)]
    pub limit: Option<i64>,
}

#[cfg(feature = "v2")]
#[derive(Debug, serde::Serialize, ToSchema)]
pub struct PaymentMethodListResponseForPayments {
    /// The list of payment methods that are enabled for the business profile
    pub payment_methods_enabled: Vec<ResponsePaymentMethodTypesForPayments>,

    /// The list of payment methods that are saved by the given customer
    /// This field is only returned if the customer_id is provided in the request
    #[schema(value_type = Option<Vec<CustomerPaymentMethodResponseItem>>)]
    pub customer_payment_methods: Option<Vec<payment_methods::CustomerPaymentMethodResponseItem>>,
}

#[cfg(feature = "v2")]
#[derive(Debug, Clone, serde::Serialize, ToSchema, PartialEq)]
pub struct ResponsePaymentMethodTypesForPayments {
    /// The payment method type enabled
    #[schema(example = "pay_later", value_type = PaymentMethod)]
    pub payment_method_type: common_enums::PaymentMethod,

    /// The payment method subtype enabled
    #[schema(example = "klarna", value_type = PaymentMethodType)]
    pub payment_method_subtype: common_enums::PaymentMethodType,

    /// The payment experience for the payment method
    #[schema(value_type = Option<Vec<PaymentExperience>>)]
    pub payment_experience: Option<Vec<common_enums::PaymentExperience>>,

    /// payment method subtype specific information
    #[serde(flatten)]
    #[schema(value_type = Option<PaymentMethodSubtypeSpecificData>)]
    pub extra_information: Option<payment_methods::PaymentMethodSubtypeSpecificData>,

    /// Required fields for the payment_method_type.
    /// This is the union of all the required fields for the payment method type enabled in all the connectors.
    #[schema(value_type = RequiredFieldInfo)]
    pub required_fields: Vec<payment_methods::RequiredFieldInfo>,

    /// surcharge details for this payment method type if exists
    #[schema(value_type = Option<SurchargeDetailsResponse>)]
    pub surcharge_details: Option<payment_methods::SurchargeDetailsResponse>,
}

#[derive(Debug, serde::Serialize, serde::Deserialize, Clone, ToSchema)]
pub struct PaymentsExternalAuthenticationResponse {
    /// Indicates the transaction status
    #[serde(rename = "trans_status")]
    #[schema(value_type = TransactionStatus)]
    pub transaction_status: common_enums::TransactionStatus,
    /// Access Server URL to be used for challenge submission
    pub acs_url: Option<String>,
    /// Challenge request which should be sent to acs_url
    pub challenge_request: Option<String>,
    /// Challenge request key which should be set as form field name for creq
    pub challenge_request_key: Option<String>,
    /// Unique identifier assigned by the EMVCo(Europay, Mastercard and Visa)
    pub acs_reference_number: Option<String>,
    /// Unique identifier assigned by the ACS to identify a single transaction
    pub acs_trans_id: Option<String>,
    /// Unique identifier assigned by the 3DS Server to identify a single transaction
    pub three_dsserver_trans_id: Option<String>,
    /// Contains the JWS object created by the ACS for the ARes(Authentication Response) message
    pub acs_signed_content: Option<String>,
    /// Three DS Requestor URL
    pub three_ds_requestor_url: String,
    /// Merchant app declaring their URL within the CReq message so that the Authentication app can call the Merchant app after OOB authentication has occurred
    pub three_ds_requestor_app_url: Option<String>,
}

#[derive(Default, Debug, serde::Deserialize, serde::Serialize, Clone, ToSchema)]
pub struct PaymentsApproveRequest {
    /// The identifier for the payment
    #[serde(skip)]
    pub payment_id: id_type::PaymentId,
}

#[derive(Default, Debug, serde::Deserialize, serde::Serialize, Clone, ToSchema)]
pub struct PaymentsRejectRequest {
    /// The identifier for the payment
    #[serde(skip)]
    pub payment_id: id_type::PaymentId,
}

#[derive(Default, Debug, serde::Deserialize, serde::Serialize, Clone)]
pub struct PaymentsStartRequest {
    /// Unique identifier for the payment. This ensures idempotency for multiple payments
    /// that have been done by a single merchant. This field is auto generated and is returned in the API response.
    pub payment_id: id_type::PaymentId,
    /// The identifier for the Merchant Account.
    pub merchant_id: id_type::MerchantId,
    /// The identifier for the payment transaction
    pub attempt_id: String,
}

/// additional data that might be required by hyperswitch
#[cfg(feature = "v2")]
#[derive(Debug, Default, Clone, serde::Deserialize, serde::Serialize, ToSchema)]
pub struct FeatureMetadata {
    /// Redirection response coming in request as metadata field only for redirection scenarios
    #[schema(value_type = Option<RedirectResponse>)]
    pub redirect_response: Option<RedirectResponse>,
    /// Additional tags to be used for global search
    #[schema(value_type = Option<Vec<String>>)]
    pub search_tags: Option<Vec<HashedString<WithType>>>,
    /// Recurring payment details required for apple pay Merchant Token
    pub apple_pay_recurring_details: Option<ApplePayRecurringDetails>,
    /// revenue recovery data for payment intent
    pub revenue_recovery: Option<PaymentRevenueRecoveryMetadata>,
}

#[cfg(feature = "v2")]
impl FeatureMetadata {
    pub fn get_retry_count(&self) -> Option<u16> {
        self.revenue_recovery
            .as_ref()
            .map(|metadata| metadata.total_retry_count)
    }

    pub fn set_payment_revenue_recovery_metadata_using_api(
        self,
        payment_revenue_recovery_metadata: PaymentRevenueRecoveryMetadata,
    ) -> Self {
        Self {
            redirect_response: self.redirect_response,
            search_tags: self.search_tags,
            apple_pay_recurring_details: self.apple_pay_recurring_details,
            revenue_recovery: Some(payment_revenue_recovery_metadata),
        }
    }
}

/// additional data that might be required by hyperswitch
#[cfg(feature = "v1")]
#[derive(Debug, Clone, serde::Deserialize, serde::Serialize, ToSchema)]
pub struct FeatureMetadata {
    /// Redirection response coming in request as metadata field only for redirection scenarios
    #[schema(value_type = Option<RedirectResponse>)]
    pub redirect_response: Option<RedirectResponse>,
    /// Additional tags to be used for global search
    #[schema(value_type = Option<Vec<String>>)]
    pub search_tags: Option<Vec<HashedString<WithType>>>,
    /// Recurring payment details required for apple pay Merchant Token
    pub apple_pay_recurring_details: Option<ApplePayRecurringDetails>,
}

#[derive(Debug, Clone, serde::Deserialize, serde::Serialize, ToSchema)]
pub struct ApplePayRecurringDetails {
    /// A description of the recurring payment that Apple Pay displays to the user in the payment sheet
    pub payment_description: String,
    /// The regular billing cycle for the recurring payment, including start and end dates, an interval, and an interval count
    pub regular_billing: ApplePayRegularBillingDetails,
    /// A localized billing agreement that the payment sheet displays to the user before the user authorizes the payment
    pub billing_agreement: Option<String>,
    /// A URL to a web page where the user can update or delete the payment method for the recurring payment
    #[schema(value_type = String, example = "https://hyperswitch.io")]
    pub management_url: common_utils::types::Url,
}

#[derive(Debug, Clone, serde::Deserialize, serde::Serialize, ToSchema)]
pub struct ApplePayRegularBillingDetails {
    /// The label that Apple Pay displays to the user in the payment sheet with the recurring details
    pub label: String,
    /// The date of the first payment
    #[schema(example = "2023-09-10T23:59:59Z")]
    #[serde(default, with = "common_utils::custom_serde::iso8601::option")]
    pub recurring_payment_start_date: Option<PrimitiveDateTime>,
    /// The date of the final payment
    #[schema(example = "2023-09-10T23:59:59Z")]
    #[serde(default, with = "common_utils::custom_serde::iso8601::option")]
    pub recurring_payment_end_date: Option<PrimitiveDateTime>,
    /// The amount of time — in calendar units, such as day, month, or year — that represents a fraction of the total payment interval
    pub recurring_payment_interval_unit: Option<RecurringPaymentIntervalUnit>,
    /// The number of interval units that make up the total payment interval
    pub recurring_payment_interval_count: Option<i32>,
}

#[derive(Debug, Clone, Eq, PartialEq, serde::Deserialize, serde::Serialize, ToSchema)]
#[serde(rename_all = "snake_case")]
pub enum RecurringPaymentIntervalUnit {
    Year,
    Month,
    Day,
    Hour,
    Minute,
}

///frm message is an object sent inside the payments response...when frm is invoked, its value is Some(...), else its None
#[derive(Clone, Debug, serde::Deserialize, serde::Serialize, PartialEq, ToSchema)]
pub struct FrmMessage {
    pub frm_name: String,
    pub frm_transaction_id: Option<String>,
    pub frm_transaction_type: Option<String>,
    pub frm_status: Option<String>,
    pub frm_score: Option<i32>,
    pub frm_reason: Option<serde_json::Value>,
    pub frm_error: Option<String>,
}

#[cfg(feature = "v2")]
mod payment_id_type {
    use std::{borrow::Cow, fmt};

    use serde::{
        de::{self, Visitor},
        Deserializer,
    };

    use super::PaymentIdType;

    struct PaymentIdVisitor;
    struct OptionalPaymentIdVisitor;

    impl Visitor<'_> for PaymentIdVisitor {
        type Value = PaymentIdType;

        fn expecting(&self, formatter: &mut fmt::Formatter<'_>) -> fmt::Result {
            formatter.write_str("payment id")
        }

        fn visit_str<E>(self, value: &str) -> Result<Self::Value, E>
        where
            E: de::Error,
        {
            common_utils::id_type::GlobalPaymentId::try_from(Cow::Owned(value.to_string()))
                .map_err(de::Error::custom)
                .map(PaymentIdType::PaymentIntentId)
        }
    }

    impl<'de> Visitor<'de> for OptionalPaymentIdVisitor {
        type Value = Option<PaymentIdType>;

        fn expecting(&self, formatter: &mut fmt::Formatter<'_>) -> fmt::Result {
            formatter.write_str("payment id")
        }

        fn visit_some<D>(self, deserializer: D) -> Result<Self::Value, D::Error>
        where
            D: Deserializer<'de>,
        {
            deserializer.deserialize_any(PaymentIdVisitor).map(Some)
        }

        fn visit_none<E>(self) -> Result<Self::Value, E>
        where
            E: de::Error,
        {
            Ok(None)
        }

        fn visit_unit<E>(self) -> Result<Self::Value, E>
        where
            E: de::Error,
        {
            Ok(None)
        }
    }

    #[allow(dead_code)]
    pub(crate) fn deserialize<'a, D>(deserializer: D) -> Result<PaymentIdType, D::Error>
    where
        D: Deserializer<'a>,
    {
        deserializer.deserialize_any(PaymentIdVisitor)
    }

    #[allow(dead_code)]
    pub(crate) fn deserialize_option<'a, D>(
        deserializer: D,
    ) -> Result<Option<PaymentIdType>, D::Error>
    where
        D: Deserializer<'a>,
    {
        deserializer.deserialize_option(OptionalPaymentIdVisitor)
    }
}

#[cfg(feature = "v1")]
mod payment_id_type {
    use std::{borrow::Cow, fmt};

    use serde::{
        de::{self, Visitor},
        Deserializer,
    };

    use super::PaymentIdType;

    struct PaymentIdVisitor;
    struct OptionalPaymentIdVisitor;

    impl Visitor<'_> for PaymentIdVisitor {
        type Value = PaymentIdType;

        fn expecting(&self, formatter: &mut fmt::Formatter<'_>) -> fmt::Result {
            formatter.write_str("payment id")
        }

        fn visit_str<E>(self, value: &str) -> Result<Self::Value, E>
        where
            E: de::Error,
        {
            common_utils::id_type::PaymentId::try_from(Cow::Owned(value.to_string()))
                .map_err(de::Error::custom)
                .map(PaymentIdType::PaymentIntentId)
        }
    }

    impl<'de> Visitor<'de> for OptionalPaymentIdVisitor {
        type Value = Option<PaymentIdType>;

        fn expecting(&self, formatter: &mut fmt::Formatter<'_>) -> fmt::Result {
            formatter.write_str("payment id")
        }

        fn visit_some<D>(self, deserializer: D) -> Result<Self::Value, D::Error>
        where
            D: Deserializer<'de>,
        {
            deserializer.deserialize_any(PaymentIdVisitor).map(Some)
        }

        fn visit_none<E>(self) -> Result<Self::Value, E>
        where
            E: de::Error,
        {
            Ok(None)
        }

        fn visit_unit<E>(self) -> Result<Self::Value, E>
        where
            E: de::Error,
        {
            Ok(None)
        }
    }

    #[allow(dead_code)]
    pub(crate) fn deserialize<'a, D>(deserializer: D) -> Result<PaymentIdType, D::Error>
    where
        D: Deserializer<'a>,
    {
        deserializer.deserialize_any(PaymentIdVisitor)
    }

    pub(crate) fn deserialize_option<'a, D>(
        deserializer: D,
    ) -> Result<Option<PaymentIdType>, D::Error>
    where
        D: Deserializer<'a>,
    {
        deserializer.deserialize_option(OptionalPaymentIdVisitor)
    }
}

pub mod amount {
    use serde::de;

    use super::Amount;
    struct AmountVisitor;
    struct OptionalAmountVisitor;
    use crate::payments::MinorUnit;

    // This is defined to provide guarded deserialization of amount
    // which itself handles zero and non-zero values internally
    impl de::Visitor<'_> for AmountVisitor {
        type Value = Amount;

        fn expecting(&self, formatter: &mut std::fmt::Formatter<'_>) -> std::fmt::Result {
            write!(formatter, "amount as integer")
        }

        fn visit_u64<E>(self, v: u64) -> Result<Self::Value, E>
        where
            E: de::Error,
        {
            let v = i64::try_from(v).map_err(|_| {
                E::custom(format!(
                    "invalid value `{v}`, expected an integer between 0 and {}",
                    i64::MAX
                ))
            })?;
            self.visit_i64(v)
        }

        fn visit_i64<E>(self, v: i64) -> Result<Self::Value, E>
        where
            E: de::Error,
        {
            if v.is_negative() {
                return Err(E::custom(format!(
                    "invalid value `{v}`, expected a positive integer"
                )));
            }
            Ok(Amount::from(MinorUnit::new(v)))
        }
    }

    impl<'de> de::Visitor<'de> for OptionalAmountVisitor {
        type Value = Option<Amount>;

        fn expecting(&self, formatter: &mut std::fmt::Formatter<'_>) -> std::fmt::Result {
            write!(formatter, "option of amount (as integer)")
        }

        fn visit_some<D>(self, deserializer: D) -> Result<Self::Value, D::Error>
        where
            D: serde::Deserializer<'de>,
        {
            deserializer.deserialize_i64(AmountVisitor).map(Some)
        }

        fn visit_none<E>(self) -> Result<Self::Value, E>
        where
            E: de::Error,
        {
            Ok(None)
        }
    }

    #[allow(dead_code)]
    pub(crate) fn deserialize<'de, D>(deserializer: D) -> Result<Amount, D::Error>
    where
        D: de::Deserializer<'de>,
    {
        deserializer.deserialize_any(AmountVisitor)
    }
    pub(crate) fn deserialize_option<'de, D>(deserializer: D) -> Result<Option<Amount>, D::Error>
    where
        D: de::Deserializer<'de>,
    {
        deserializer.deserialize_option(OptionalAmountVisitor)
    }
}

#[cfg(test)]
mod tests {
    #![allow(clippy::unwrap_used)]
    use super::*;

    #[test]
    fn test_mandate_type() {
        let mandate_type = MandateType::default();
        assert_eq!(
            serde_json::to_string(&mandate_type).unwrap(),
            r#"{"multi_use":null}"#
        )
    }
}

#[derive(Default, Debug, serde::Deserialize, Clone, ToSchema, serde::Serialize)]
pub struct RetrievePaymentLinkRequest {
    /// It's a token used for client side verification.
    pub client_secret: Option<String>,
}

#[derive(Clone, Debug, serde::Serialize, PartialEq, ToSchema)]
pub struct PaymentLinkResponse {
    /// URL for rendering the open payment link
    pub link: String,
    /// URL for rendering the secure payment link
    pub secure_link: Option<String>,
    /// Identifier for the payment link
    pub payment_link_id: String,
}

#[derive(Clone, Debug, serde::Serialize, ToSchema)]
pub struct RetrievePaymentLinkResponse {
    /// Identifier for Payment Link
    pub payment_link_id: String,
    /// Identifier for Merchant
    #[schema(value_type = String)]
    pub merchant_id: id_type::MerchantId,
    /// Open payment link (without any security checks and listing SPMs)
    pub link_to_pay: String,
    /// The payment amount. Amount for the payment in the lowest denomination of the currency
    #[schema(value_type = i64, example = 6540)]
    pub amount: MinorUnit,
    /// Date and time of Payment Link creation
    #[serde(with = "common_utils::custom_serde::iso8601")]
    pub created_at: PrimitiveDateTime,
    /// Date and time of Expiration for Payment Link
    #[serde(with = "common_utils::custom_serde::iso8601::option")]
    pub expiry: Option<PrimitiveDateTime>,
    /// Description for Payment Link
    pub description: Option<String>,
    /// Status Of the Payment Link
    pub status: PaymentLinkStatus,
    #[schema(value_type = Option<Currency>)]
    pub currency: Option<api_enums::Currency>,
    /// Secure payment link (with security checks and listing saved payment methods)
    pub secure_link: Option<String>,
}

#[derive(Clone, Debug, serde::Deserialize, ToSchema, serde::Serialize)]
pub struct PaymentLinkInitiateRequest {
    #[schema(value_type = String)]
    pub merchant_id: id_type::MerchantId,
    #[schema(value_type = String)]
    pub payment_id: id_type::PaymentId,
}

#[derive(Debug, serde::Serialize)]
#[serde(untagged)]
pub enum PaymentLinkData {
    PaymentLinkDetails(Box<PaymentLinkDetails>),
    PaymentLinkStatusDetails(Box<PaymentLinkStatusDetails>),
}

#[derive(Debug, serde::Serialize, Clone)]
pub struct PaymentLinkDetails {
    pub amount: StringMajorUnit,
    pub currency: api_enums::Currency,
    pub pub_key: String,
    pub client_secret: String,
    pub payment_id: id_type::PaymentId,
    #[serde(with = "common_utils::custom_serde::iso8601")]
    pub session_expiry: PrimitiveDateTime,
    pub merchant_logo: String,
    pub return_url: String,
    pub merchant_name: String,
    pub order_details: Option<Vec<OrderDetailsWithStringAmount>>,
    pub max_items_visible_after_collapse: i8,
    pub theme: String,
    pub merchant_description: Option<String>,
    pub sdk_layout: String,
    pub display_sdk_only: bool,
    pub hide_card_nickname_field: bool,
    pub show_card_form_by_default: bool,
    pub locale: Option<String>,
    pub transaction_details: Option<Vec<admin::PaymentLinkTransactionDetails>>,
    pub background_image: Option<admin::PaymentLinkBackgroundImageConfig>,
    pub details_layout: Option<api_enums::PaymentLinkDetailsLayout>,
    pub branding_visibility: Option<bool>,
    pub payment_button_text: Option<String>,
    pub skip_status_screen: Option<bool>,
    pub custom_message_for_card_terms: Option<String>,
    pub payment_button_colour: Option<String>,
    pub payment_button_text_colour: Option<String>,
    pub background_colour: Option<String>,
    pub sdk_ui_rules: Option<HashMap<String, HashMap<String, String>>>,
    pub status: api_enums::IntentStatus,
    pub enable_button_only_on_form_ready: bool,
    pub payment_form_header_text: Option<String>,
    pub payment_form_label_type: Option<api_enums::PaymentLinkSdkLabelType>,
    pub show_card_terms: Option<api_enums::PaymentLinkShowSdkTerms>,
    pub is_setup_mandate_flow: Option<bool>,
    pub capture_method: Option<common_enums::CaptureMethod>,
    pub setup_future_usage_applied: Option<common_enums::FutureUsage>,
    pub color_icon_card_cvc_error: Option<String>,
}

#[derive(Debug, serde::Serialize, Clone)]
pub struct SecurePaymentLinkDetails {
    pub enabled_saved_payment_method: bool,
    pub hide_card_nickname_field: bool,
    pub show_card_form_by_default: bool,
    #[serde(flatten)]
    pub payment_link_details: PaymentLinkDetails,
    pub payment_button_text: Option<String>,
    pub skip_status_screen: Option<bool>,
    pub custom_message_for_card_terms: Option<String>,
    pub payment_button_colour: Option<String>,
    pub payment_button_text_colour: Option<String>,
    pub background_colour: Option<String>,
    pub sdk_ui_rules: Option<HashMap<String, HashMap<String, String>>>,
    pub enable_button_only_on_form_ready: bool,
    pub payment_form_header_text: Option<String>,
    pub payment_form_label_type: Option<api_enums::PaymentLinkSdkLabelType>,
    pub show_card_terms: Option<api_enums::PaymentLinkShowSdkTerms>,
    pub color_icon_card_cvc_error: Option<String>,
}

#[derive(Debug, serde::Serialize)]
pub struct PaymentLinkStatusDetails {
    pub amount: StringMajorUnit,
    pub currency: api_enums::Currency,
    pub payment_id: id_type::PaymentId,
    pub merchant_logo: String,
    pub merchant_name: String,
    #[serde(with = "common_utils::custom_serde::iso8601")]
    pub created: PrimitiveDateTime,
    pub status: PaymentLinkStatusWrap,
    pub error_code: Option<String>,
    pub error_message: Option<String>,
    pub redirect: bool,
    pub theme: String,
    pub return_url: String,
    pub locale: Option<String>,
    pub transaction_details: Option<Vec<admin::PaymentLinkTransactionDetails>>,
    pub unified_code: Option<String>,
    pub unified_message: Option<String>,
    pub capture_method: Option<common_enums::CaptureMethod>,
    pub setup_future_usage_applied: Option<common_enums::FutureUsage>,
}

#[derive(Clone, Debug, serde::Deserialize, ToSchema, serde::Serialize)]
#[serde(deny_unknown_fields)]
pub struct PaymentLinkListConstraints {
    /// limit on the number of objects to return
    pub limit: Option<i64>,

    /// The time at which payment link is created
    #[schema(example = "2022-09-10T10:11:12Z")]
    #[serde(default, with = "common_utils::custom_serde::iso8601::option")]
    pub created: Option<PrimitiveDateTime>,

    /// Time less than the payment link created time
    #[schema(example = "2022-09-10T10:11:12Z")]
    #[serde(
        default,
        with = "common_utils::custom_serde::iso8601::option",
        rename = "created.lt"
    )]
    pub created_lt: Option<PrimitiveDateTime>,

    /// Time greater than the payment link created time
    #[schema(example = "2022-09-10T10:11:12Z")]
    #[serde(
        default,
        with = "common_utils::custom_serde::iso8601::option",
        rename = "created.gt"
    )]
    pub created_gt: Option<PrimitiveDateTime>,

    /// Time less than or equals to the payment link created time
    #[schema(example = "2022-09-10T10:11:12Z")]
    #[serde(
        default,
        with = "common_utils::custom_serde::iso8601::option",
        rename = "created.lte"
    )]
    pub created_lte: Option<PrimitiveDateTime>,

    /// Time greater than or equals to the payment link created time
    #[schema(example = "2022-09-10T10:11:12Z")]
    #[serde(default, with = "common_utils::custom_serde::iso8601::option")]
    #[serde(rename = "created.gte")]
    pub created_gte: Option<PrimitiveDateTime>,
}

#[derive(Clone, Debug, serde::Serialize, ToSchema)]
pub struct PaymentLinkListResponse {
    /// The number of payment links included in the list
    pub size: usize,
    // The list of payment link response objects
    pub data: Vec<PaymentLinkResponse>,
}

/// Configure a custom payment link for the particular payment
#[derive(Clone, Debug, serde::Deserialize, serde::Serialize, PartialEq, ToSchema)]
pub struct PaymentCreatePaymentLinkConfig {
    #[serde(flatten)]
    #[schema(value_type = Option<PaymentLinkConfigRequest>)]
    /// Theme config for the particular payment
    pub theme_config: admin::PaymentLinkConfigRequest,
}

#[derive(Debug, Default, Eq, PartialEq, serde::Deserialize, serde::Serialize, Clone, ToSchema)]
pub struct OrderDetailsWithStringAmount {
    /// Name of the product that is being purchased
    #[schema(max_length = 255, example = "shirt")]
    pub product_name: String,
    /// The quantity of the product to be purchased
    #[schema(example = 1)]
    pub quantity: u16,
    /// the amount per quantity of product
    pub amount: StringMajorUnit,
    /// Product Image link
    pub product_img_link: Option<String>,
}

/// Status Of the Payment Link
#[derive(PartialEq, Debug, Clone, serde::Serialize, serde::Deserialize, ToSchema)]
#[serde(rename_all = "snake_case")]
pub enum PaymentLinkStatus {
    Active,
    Expired,
}

#[derive(PartialEq, Debug, Clone, serde::Serialize, serde::Deserialize, ToSchema)]
#[serde(rename_all = "snake_case")]
#[serde(untagged)]
pub enum PaymentLinkStatusWrap {
    PaymentLinkStatus(PaymentLinkStatus),
    IntentStatus(api_enums::IntentStatus),
}

#[derive(Debug, Default, serde::Deserialize, serde::Serialize, Clone, ToSchema)]
pub struct ExtendedCardInfoResponse {
    // Encrypted customer payment method data
    pub payload: String,
}

#[derive(Debug, Clone, Eq, PartialEq, serde::Serialize, ToSchema)]
pub struct ClickToPaySessionResponse {
    pub dpa_id: String,
    pub dpa_name: String,
    pub locale: String,
    #[schema(value_type = Vec<CardNetwork>, example = "[Visa, Mastercard]")]
    pub card_brands: HashSet<api_enums::CardNetwork>,
    pub acquirer_bin: String,
    pub acquirer_merchant_id: String,
    pub merchant_category_code: String,
    pub merchant_country_code: String,
    #[schema(value_type = String, example = "38.02")]
    pub transaction_amount: StringMajorUnit,
    #[schema(value_type = Currency)]
    pub transaction_currency_code: common_enums::Currency,
    #[schema(value_type = Option<String>, max_length = 255, example = "9123456789")]
    pub phone_number: Option<Secret<String>>,
    #[schema(max_length = 255, value_type = Option<String>, example = "johntest@test.com")]
    pub email: Option<Email>,
    pub phone_country_code: Option<String>,
    /// provider Eg: Visa, Mastercard
    #[schema(value_type = Option<CtpServiceProvider>)]
    pub provider: Option<api_enums::CtpServiceProvider>,
    pub dpa_client_id: Option<String>,
}

#[derive(Debug, serde::Deserialize, Clone, ToSchema)]
pub struct PaymentsEligibilityRequest {
<<<<<<< HEAD
    /// The identifier for the payment
    #[serde(skip)]
    pub payment_id: id_type::PaymentId,
    /// Token used for client side verification
    #[schema(value_type = String, example = "pay_U42c409qyHwOkWo3vK60_secret_el9ksDkiB8hi6j9N78yo")]
    pub client_secret: Option<Secret<String>>,
=======
    /// Token used for client side verification
    #[schema(value_type = String, example = "pay_U42c409qyHwOkWo3vK60_secret_el9ksDkiB8hi6j9N78yo")]
    pub client_secret: Secret<String>,
>>>>>>> 5c6635be
    /// The payment method to be used for the payment
    #[schema(value_type = PaymentMethod, example = "wallet")]
    pub payment_method_type: api_enums::PaymentMethod,
    /// The payment method type to be used for the payment
    #[schema(value_type = Option<PaymentMethodType>)]
    pub payment_method_subtype: Option<api_enums::PaymentMethodType>,
    /// The payment instrument data to be used for the payment
    pub payment_method_data: PaymentMethodDataRequest,
}

#[derive(Debug, serde::Serialize, Clone, ToSchema)]
pub struct PaymentsEligibilityResponse {
<<<<<<< HEAD
    /// The identifier for the payment
    pub payment_id: id_type::PaymentId,
    /// Next action to be performed by the SDK
    pub sdk_next_action: SdkNextAction,
=======
    pub sdk_next_action: Option<SdkNextAction>,
>>>>>>> 5c6635be
}

#[cfg(feature = "v1")]
#[cfg(test)]
mod payments_request_api_contract {
    #![allow(clippy::unwrap_used)]
    #![allow(clippy::panic)]
    use std::str::FromStr;

    use super::*;

    #[test]
    fn test_successful_card_deser() {
        let payments_request = r#"
        {
            "amount": 6540,
            "currency": "USD",
            "payment_method": "card",
            "payment_method_data": {
                "card": {
                    "card_number": "4242424242424242",
                    "card_exp_month": "10",
                    "card_exp_year": "25",
                    "card_holder_name": "joseph Doe",
                    "card_cvc": "123"
                }
            }
        }
        "#;

        let expected_card_number_string = "4242424242424242";
        let expected_card_number = CardNumber::from_str(expected_card_number_string).unwrap();

        let payments_request = serde_json::from_str::<PaymentsRequest>(payments_request);
        assert!(payments_request.is_ok());

        if let Some(PaymentMethodData::Card(card_data)) = payments_request
            .unwrap()
            .payment_method_data
            .unwrap()
            .payment_method_data
        {
            assert_eq!(card_data.card_number, expected_card_number);
        } else {
            panic!("Received unexpected response")
        }
    }

    #[test]
    fn test_successful_payment_method_reward() {
        let payments_request = r#"
        {
            "amount": 6540,
            "currency": "USD",
            "payment_method": "reward",
            "payment_method_data": "reward",
            "payment_method_type": "evoucher"
        }
        "#;

        let payments_request = serde_json::from_str::<PaymentsRequest>(payments_request);
        assert!(payments_request.is_ok());
        assert_eq!(
            payments_request
                .unwrap()
                .payment_method_data
                .unwrap()
                .payment_method_data,
            Some(PaymentMethodData::Reward)
        );
    }

    #[test]
    fn test_payment_method_data_with_payment_method_billing() {
        let payments_request = r#"
        {
            "amount": 6540,
            "currency": "USD",
            "payment_method_data": {
                "billing": {
                    "address": {
                        "line1": "1467",
                        "line2": "Harrison Street",
                        "city": "San Fransico",
                        "state": "California",
                        "zip": "94122",
                        "country": "US",
                        "first_name": "Narayan",
                        "last_name": "Bhat"
                    }
                }
            }
        }
        "#;

        let payments_request = serde_json::from_str::<PaymentsRequest>(payments_request);
        assert!(payments_request.is_ok());
        assert!(payments_request
            .unwrap()
            .payment_method_data
            .unwrap()
            .billing
            .is_some());
    }
}

#[cfg(test)]
mod payments_response_api_contract {
    #![allow(clippy::unwrap_used)]
    use super::*;

    #[derive(Debug, serde::Serialize)]
    struct TestPaymentsResponse {
        #[serde(serialize_with = "serialize_payment_method_data_response")]
        payment_method_data: Option<PaymentMethodDataResponseWithBilling>,
    }

    #[test]
    fn test_reward_payment_response() {
        let payment_method_response_with_billing = PaymentMethodDataResponseWithBilling {
            payment_method_data: Some(PaymentMethodDataResponse::Reward {}),
            billing: None,
        };

        let payments_response = TestPaymentsResponse {
            payment_method_data: Some(payment_method_response_with_billing),
        };

        let expected_response = r#"{"payment_method_data":"reward"}"#;

        let stringified_payments_response = payments_response.encode_to_string_of_json();
        assert_eq!(stringified_payments_response.unwrap(), expected_response);
    }
}

/// Set of tests to extract billing details from payment method data
/// These are required for backwards compatibility
#[cfg(test)]
mod billing_from_payment_method_data {
    #![allow(clippy::unwrap_used)]
    use common_enums::CountryAlpha2;
    use masking::ExposeOptionInterface;

    use super::*;

    const TEST_COUNTRY: CountryAlpha2 = CountryAlpha2::US;
    const TEST_FIRST_NAME: &str = "John";
    const TEST_LAST_NAME: &str = "Wheat Dough";
    const TEST_FULL_NAME: &str = "John Wheat Dough";
    const TEST_FIRST_NAME_SINGLE: &str = "John";

    #[test]
    fn test_wallet_payment_method_data_paypal() {
        let test_email: Email = Email::try_from("example@example.com".to_string()).unwrap();

        let paypal_wallet_payment_method_data =
            PaymentMethodData::Wallet(WalletData::PaypalRedirect(PaypalRedirection {
                email: Some(test_email.clone()),
            }));

        let billing_address = paypal_wallet_payment_method_data
            .get_billing_address()
            .unwrap();

        assert_eq!(billing_address.email.unwrap(), test_email);

        assert!(billing_address.address.is_none());
        assert!(billing_address.phone.is_none());
    }

    #[test]
    fn test_bank_redirect_payment_method_data_eps() {
        let test_email = Email::try_from("example@example.com".to_string()).unwrap();
        let test_first_name = Secret::new(String::from("Chaser"));

        let bank_redirect_billing = BankRedirectBilling {
            billing_name: Some(test_first_name.clone()),
            email: Some(test_email.clone()),
        };

        let eps_bank_redirect_payment_method_data =
            PaymentMethodData::BankRedirect(BankRedirectData::Eps {
                billing_details: Some(bank_redirect_billing),
                bank_name: None,
                country: Some(TEST_COUNTRY),
            });

        let billing_address = eps_bank_redirect_payment_method_data
            .get_billing_address()
            .unwrap();

        let address_details = billing_address.address.unwrap();

        assert_eq!(billing_address.email.unwrap(), test_email);
        assert_eq!(address_details.country.unwrap(), TEST_COUNTRY);
        assert_eq!(address_details.first_name.unwrap(), test_first_name);
        assert!(billing_address.phone.is_none());
    }

    #[test]
    fn test_paylater_payment_method_data_klarna() {
        let test_email: Email = Email::try_from("example@example.com".to_string()).unwrap();

        let klarna_paylater_payment_method_data =
            PaymentMethodData::PayLater(PayLaterData::KlarnaRedirect {
                billing_email: Some(test_email.clone()),
                billing_country: Some(TEST_COUNTRY),
            });

        let billing_address = klarna_paylater_payment_method_data
            .get_billing_address()
            .unwrap();

        assert_eq!(billing_address.email.unwrap(), test_email);
        assert_eq!(
            billing_address.address.unwrap().country.unwrap(),
            TEST_COUNTRY
        );
        assert!(billing_address.phone.is_none());
    }

    #[test]
    fn test_bank_debit_payment_method_data_ach() {
        let test_email = Email::try_from("example@example.com".to_string()).unwrap();
        let test_first_name = Secret::new(String::from("Chaser"));

        let bank_redirect_billing = BankDebitBilling {
            name: Some(test_first_name.clone()),
            address: None,
            email: Some(test_email.clone()),
        };

        let ach_bank_debit_payment_method_data =
            PaymentMethodData::BankDebit(BankDebitData::AchBankDebit {
                billing_details: Some(bank_redirect_billing),
                account_number: Secret::new("1234".to_string()),
                routing_number: Secret::new("1235".to_string()),
                card_holder_name: None,
                bank_account_holder_name: None,
                bank_name: None,
                bank_type: None,
                bank_holder_type: None,
            });

        let billing_address = ach_bank_debit_payment_method_data
            .get_billing_address()
            .unwrap();

        let address_details = billing_address.address.unwrap();

        assert_eq!(billing_address.email.unwrap(), test_email);
        assert_eq!(address_details.first_name.unwrap(), test_first_name);
        assert!(billing_address.phone.is_none());
    }

    #[test]
    fn test_card_payment_method_data() {
        let card_payment_method_data = PaymentMethodData::Card(Card {
            card_holder_name: Some(Secret::new(TEST_FIRST_NAME_SINGLE.into())),
            ..Default::default()
        });

        let billing_address = card_payment_method_data.get_billing_address();

        let billing_address = billing_address.unwrap();

        assert_eq!(
            billing_address.address.unwrap().first_name.expose_option(),
            Some(TEST_FIRST_NAME_SINGLE.into())
        );
    }

    #[test]
    fn test_card_payment_method_data_empty() {
        let card_payment_method_data = PaymentMethodData::Card(Card::default());

        let billing_address = card_payment_method_data.get_billing_address();

        assert!(billing_address.is_none());
    }

    #[test]
    fn test_card_payment_method_data_full_name() {
        let card_payment_method_data = PaymentMethodData::Card(Card {
            card_holder_name: Some(Secret::new(TEST_FULL_NAME.into())),
            ..Default::default()
        });

        let billing_details = card_payment_method_data.get_billing_address().unwrap();
        let billing_address = billing_details.address.unwrap();

        assert_eq!(
            billing_address.first_name.expose_option(),
            Some(TEST_FIRST_NAME.into())
        );

        assert_eq!(
            billing_address.last_name.expose_option(),
            Some(TEST_LAST_NAME.into())
        );
    }

    #[test]
    fn test_card_payment_method_data_empty_string() {
        let card_payment_method_data = PaymentMethodData::Card(Card {
            card_holder_name: Some(Secret::new("".to_string())),
            ..Default::default()
        });

        let billing_details = card_payment_method_data.get_billing_address();

        assert!(billing_details.is_none());
    }
}

#[cfg(feature = "v2")]
#[derive(Debug, Clone, Serialize, Deserialize, ToSchema)]
pub struct PaymentRevenueRecoveryMetadata {
    /// Total number of billing connector + recovery retries for a payment intent.
    #[schema(value_type = u16,example = "1")]
    pub total_retry_count: u16,
    /// Flag for the payment connector's call
    pub payment_connector_transmission: Option<PaymentConnectorTransmission>,
    /// Billing Connector Id to update the invoices
    #[schema(value_type = String, example = "mca_1234567890")]
    pub billing_connector_id: id_type::MerchantConnectorAccountId,
    /// Payment Connector Id to retry the payments
    #[schema(value_type = String, example = "mca_1234567890")]
    pub active_attempt_payment_connector_id: id_type::MerchantConnectorAccountId,
    /// Billing Connector Payment Details
    #[schema(value_type = BillingConnectorPaymentDetails)]
    pub billing_connector_payment_details: BillingConnectorPaymentDetails,
    /// Payment Method Type
    #[schema(example = "pay_later", value_type = PaymentMethod)]
    pub payment_method_type: common_enums::PaymentMethod,
    /// PaymentMethod Subtype
    #[schema(example = "klarna", value_type = PaymentMethodType)]
    pub payment_method_subtype: common_enums::PaymentMethodType,
    /// The name of the payment connector through which the payment attempt was made.
    #[schema(value_type = Connector, example = "stripe")]
    pub connector: common_enums::connector_enums::Connector,
    #[schema(value_type = BillingConnectorPaymentMethodDetails)]
    /// Extra Payment Method Details that are needed to be stored
    pub billing_connector_payment_method_details: Option<BillingConnectorPaymentMethodDetails>,
    /// Invoice Next billing time
    #[serde(default, with = "common_utils::custom_serde::iso8601::option")]
    pub invoice_next_billing_time: Option<PrimitiveDateTime>,
    /// Invoice Next billing time
    #[serde(default, with = "common_utils::custom_serde::iso8601::option")]
    pub invoice_billing_started_at_time: Option<PrimitiveDateTime>,
    /// First Payment Attempt Payment Gateway Error Code
    #[schema(value_type = Option<String>, example = "card_declined")]
    pub first_payment_attempt_pg_error_code: Option<String>,
    /// First Payment Attempt Network Error Code
    #[schema(value_type = Option<String>, example = "05")]
    pub first_payment_attempt_network_decline_code: Option<String>,
    /// First Payment Attempt Network Advice Code
    #[schema(value_type = Option<String>, example = "02")]
    pub first_payment_attempt_network_advice_code: Option<String>,
}

#[cfg(feature = "v2")]
#[derive(Debug, Clone, PartialEq, Deserialize, Serialize, ToSchema)]
#[serde(rename_all = "snake_case", tag = "type", content = "value")]
pub enum BillingConnectorPaymentMethodDetails {
    Card(BillingConnectorAdditionalCardInfo),
}

#[cfg(feature = "v2")]
#[derive(Debug, Clone, PartialEq, Deserialize, Serialize, ToSchema)]
pub struct BillingConnectorAdditionalCardInfo {
    #[schema(value_type = CardNetwork, example = "Visa")]
    /// Card Network
    pub card_network: Option<common_enums::enums::CardNetwork>,
    #[schema(value_type = Option<String>, example = "JP MORGAN CHASE")]
    /// Card Issuer
    pub card_issuer: Option<String>,
}

#[cfg(feature = "v2")]
impl BillingConnectorPaymentMethodDetails {
    pub fn get_billing_connector_card_info(&self) -> Option<&BillingConnectorAdditionalCardInfo> {
        match self {
            Self::Card(card_details) => Some(card_details),
        }
    }
}

#[cfg(feature = "v2")]
impl PaymentRevenueRecoveryMetadata {
    pub fn set_payment_transmission_field_for_api_request(
        &mut self,
        payment_connector_transmission: PaymentConnectorTransmission,
    ) {
        self.payment_connector_transmission = Some(payment_connector_transmission);
    }
    pub fn get_payment_token_for_api_request(&self) -> mandates::ProcessorPaymentToken {
        mandates::ProcessorPaymentToken {
            processor_payment_token: self
                .billing_connector_payment_details
                .payment_processor_token
                .clone(),
            merchant_connector_id: Some(self.active_attempt_payment_connector_id.clone()),
        }
    }
    pub fn get_merchant_connector_id_for_api_request(&self) -> id_type::MerchantConnectorAccountId {
        self.active_attempt_payment_connector_id.clone()
    }

    pub fn get_connector_customer_id(&self) -> String {
        self.billing_connector_payment_details
            .connector_customer_id
            .to_owned()
    }
}

#[derive(Debug, Clone, Serialize, Deserialize, ToSchema)]
#[cfg(feature = "v2")]
pub struct BillingConnectorPaymentDetails {
    /// Payment Processor Token to process the Revenue Recovery Payment
    pub payment_processor_token: String,
    /// Billing Connector's Customer Id
    pub connector_customer_id: String,
}

// Serialize is required because the api event requires Serialize to be implemented
#[derive(Debug, serde::Serialize, serde::Deserialize, Clone, ToSchema)]
#[serde(deny_unknown_fields)]
#[cfg(feature = "v2")]
pub struct PaymentsAttemptRecordRequest {
    /// The amount details for the payment attempt.
    pub amount_details: PaymentAttemptAmountDetails,

    #[schema(value_type = AttemptStatus, example = "charged")]
    pub status: enums::AttemptStatus,

    /// The billing details of the payment attempt. This address will be used for invoicing.
    pub billing: Option<Address>,

    /// The shipping address for the payment attempt.
    pub shipping: Option<Address>,

    /// Error details provided by the billing processor.
    pub error: Option<RecordAttemptErrorDetails>,

    /// A description for the payment attempt.
    #[schema(example = "It's my first payment request", value_type = Option<String>)]
    pub description: Option<common_utils::types::Description>,

    /// A unique identifier for a payment provided by the connector.
    pub connector_transaction_id: Option<common_utils::types::ConnectorTransactionId>,

    /// The payment method type used for payment attempt.
    #[schema(value_type = PaymentMethod, example = "bank_transfer")]
    pub payment_method_type: api_enums::PaymentMethod,

    /// The name of the payment connector through which the payment attempt was made.
    #[schema(value_type = Option<Connector>, example = "stripe")]
    pub connector: Option<common_enums::connector_enums::Connector>,

    /// Billing connector id to update the invoices.
    #[schema(value_type = String, example = "mca_1234567890")]
    pub billing_connector_id: id_type::MerchantConnectorAccountId,

    /// Billing connector id to update the invoices.
    #[schema(value_type = String, example = "mca_1234567890")]
    pub payment_merchant_connector_id: Option<id_type::MerchantConnectorAccountId>,

    /// The payment method subtype to be used for the payment. This should match with the `payment_method_data` provided
    #[schema(value_type = PaymentMethodType, example = "apple_pay")]
    pub payment_method_subtype: api_enums::PaymentMethodType,

    /// The additional payment data to be used for the payment attempt.
    pub payment_method_data: Option<RecordAttemptPaymentMethodDataRequest>,

    /// Metadata is useful for storing additional, unstructured information on an object.
    #[schema(value_type = Option<Object>, example = r#"{ "udf1": "some-value", "udf2": "some-value" }"#)]
    pub metadata: Option<pii::SecretSerdeValue>,

    /// Additional data that might be required by hyperswitch based on the requested features by the merchants.
    pub feature_metadata: Option<PaymentAttemptFeatureMetadata>,

    /// The time at which payment attempt was created.
    #[schema(example = "2022-09-10T10:11:12Z")]
    #[serde(default, with = "common_utils::custom_serde::iso8601::option")]
    pub transaction_created_at: Option<PrimitiveDateTime>,

    /// payment method token at payment processor end.
    #[schema(value_type = String, example = "1234567890")]
    pub processor_payment_method_token: String,

    /// customer id at payment connector for which mandate is attached.
    #[schema(value_type = String, example = "cust_12345")]
    pub connector_customer_id: String,

    /// Number of attempts made for invoice
    #[schema(value_type = Option<u16>, example = 1)]
    pub retry_count: Option<u16>,

    /// Next Billing time of the Invoice
    #[schema(example = "2022-09-10T10:11:12Z")]
    #[serde(default, with = "common_utils::custom_serde::iso8601::option")]
    pub invoice_next_billing_time: Option<PrimitiveDateTime>,

    /// Next Billing time of the Invoice
    #[schema(example = "2022-09-10T10:11:12Z")]
    #[serde(default, with = "common_utils::custom_serde::iso8601::option")]
    pub invoice_billing_started_at_time: Option<PrimitiveDateTime>,

    /// source where the payment was triggered by
    #[schema(value_type = TriggeredBy, example = "internal" )]
    pub triggered_by: common_enums::TriggeredBy,

    #[schema(value_type = CardNetwork, example = "Visa" )]
    /// card_network
    pub card_network: Option<common_enums::CardNetwork>,

    #[schema(example = "Chase")]
    /// Card Issuer
    pub card_issuer: Option<String>,
}

// Serialize is required because the api event requires Serialize to be implemented
#[derive(Debug, serde::Serialize, serde::Deserialize, Clone, ToSchema)]
#[serde(deny_unknown_fields)]
#[cfg(feature = "v2")]
pub struct RecoveryPaymentsCreate {
    /// The amount details for the payment
    pub amount_details: AmountDetails,

    /// Unique identifier for the payment. This ensures idempotency for multiple payments
    /// that have been done by a single merchant.
    #[schema(
        value_type = Option<String>,
        min_length = 30,
        max_length = 30,
        example = "pay_mbabizu24mvu3mela5njyhpit4"
    )]
    pub merchant_reference_id: id_type::PaymentReferenceId,

    /// Error details for the payment if any
    pub error: Option<ErrorDetails>,

    /// Billing connector id to update the invoices.
    #[schema(value_type = String, example = "mca_1234567890")]
    pub billing_merchant_connector_id: id_type::MerchantConnectorAccountId,

    /// Payments connector id to update the invoices.
    #[schema(value_type = String, example = "mca_1234567890")]
    pub payment_merchant_connector_id: id_type::MerchantConnectorAccountId,

    #[schema(value_type = AttemptStatus, example = "charged")]
    pub attempt_status: enums::AttemptStatus,

    /// The billing details of the payment attempt.
    pub billing: Option<Address>,

    /// The payment method subtype to be used for the payment. This should match with the `payment_method_data` provided
    #[schema(value_type = PaymentMethodType, example = "apple_pay")]
    pub payment_method_sub_type: api_enums::PaymentMethodType,

    /// The time at which payment attempt was created.
    #[schema(example = "2022-09-10T10:11:12Z")]
    #[serde(default, with = "common_utils::custom_serde::iso8601::option")]
    pub transaction_created_at: Option<PrimitiveDateTime>,

    /// Payment method type for the payment attempt
    #[schema(value_type = Option<PaymentMethod>, example = "wallet")]
    pub payment_method_type: common_enums::PaymentMethod,

    /// customer id at payment connector for which mandate is attached.
    #[schema(value_type = String, example = "cust_12345")]
    pub connector_customer_id: Secret<String>,

    /// Invoice billing started at billing connector end.
    #[schema(example = "2022-09-10T10:11:12Z")]
    #[serde(default, with = "common_utils::custom_serde::iso8601::option")]
    pub billing_started_at: Option<PrimitiveDateTime>,

    /// A unique identifier for a payment provided by the payment connector
    #[schema(value_type = Option<String>, example = "993672945374576J")]
    pub connector_transaction_id: Option<Secret<String>>,

    /// payment method token units at payment processor end.
    pub payment_method_data: CustomRecoveryPaymentMethodData,

    /// Type of action that needs to be taken after consuming the recovery payload. For example: scheduling a failed payment or stopping the invoice.
    pub action: common_payments_types::RecoveryAction,

    /// Allow partial authorization for this payment
    #[schema(value_type = Option<bool>, default = false)]
    pub enable_partial_authorization: Option<primitive_wrappers::EnablePartialAuthorizationBool>,

    /// You can specify up to 50 keys, with key names up to 40 characters long and values up to 500 characters long. Metadata is useful for storing additional, structured information on an object.
    #[schema(value_type = Option<Object>, example = r#"{ "udf1": "some-value", "udf2": "some-value" }"#)]
    pub metadata: Option<pii::SecretSerdeValue>,
}

/// Error details for the payment
#[cfg(feature = "v2")]
#[derive(Debug, serde::Serialize, serde::Deserialize, Clone, ToSchema)]
pub struct RecordAttemptErrorDetails {
    /// error code sent by billing connector.
    pub code: String,
    /// error message sent by billing connector.
    pub message: String,
    /// This field can be returned for both approved and refused Mastercard payments.
    /// This code provides additional information about the type of transaction or the reason why the payment failed.
    /// If the payment failed, the network advice code gives guidance on if and when you can retry the payment.
    pub network_advice_code: Option<String>,
    /// For card errors resulting from a card issuer decline, a brand specific 2, 3, or 4 digit code which indicates the reason the authorization failed.
    pub network_decline_code: Option<String>,
    /// A string indicating how to proceed with an network error if payment gateway provide one. This is used to understand the network error code better.
    pub network_error_message: Option<String>,
}

#[derive(Debug, Clone, Eq, PartialEq, ToSchema)]
pub struct NullObject;

impl Serialize for NullObject {
    fn serialize<S>(&self, serializer: S) -> Result<S::Ok, S::Error>
    where
        S: Serializer,
    {
        serializer.serialize_none()
    }
}

#[cfg(test)]
mod null_object_test {
    use serde_json;

    use super::*;

    #[allow(clippy::unwrap_used)]
    #[test]
    fn test_null_object_serialization() {
        let null_object = NullObject;
        let serialized = serde_json::to_string(&null_object).unwrap();
        assert_eq!(serialized, "null");
    }
}<|MERGE_RESOLUTION|>--- conflicted
+++ resolved
@@ -8026,11 +8026,8 @@
     CompleteAuthorize,
     /// The next action is to await for a merchant callback
     AwaitMerchantCallback,
-<<<<<<< HEAD
     /// The next action is to deny the payment with an error message
     Deny { message: String },
-=======
->>>>>>> 5c6635be
 }
 
 #[derive(Debug, Clone, Eq, PartialEq, serde::Serialize, ToSchema)]
@@ -9301,18 +9298,12 @@
 
 #[derive(Debug, serde::Deserialize, Clone, ToSchema)]
 pub struct PaymentsEligibilityRequest {
-<<<<<<< HEAD
     /// The identifier for the payment
     #[serde(skip)]
     pub payment_id: id_type::PaymentId,
     /// Token used for client side verification
     #[schema(value_type = String, example = "pay_U42c409qyHwOkWo3vK60_secret_el9ksDkiB8hi6j9N78yo")]
     pub client_secret: Option<Secret<String>>,
-=======
-    /// Token used for client side verification
-    #[schema(value_type = String, example = "pay_U42c409qyHwOkWo3vK60_secret_el9ksDkiB8hi6j9N78yo")]
-    pub client_secret: Secret<String>,
->>>>>>> 5c6635be
     /// The payment method to be used for the payment
     #[schema(value_type = PaymentMethod, example = "wallet")]
     pub payment_method_type: api_enums::PaymentMethod,
@@ -9325,14 +9316,10 @@
 
 #[derive(Debug, serde::Serialize, Clone, ToSchema)]
 pub struct PaymentsEligibilityResponse {
-<<<<<<< HEAD
     /// The identifier for the payment
     pub payment_id: id_type::PaymentId,
     /// Next action to be performed by the SDK
     pub sdk_next_action: SdkNextAction,
-=======
-    pub sdk_next_action: Option<SdkNextAction>,
->>>>>>> 5c6635be
 }
 
 #[cfg(feature = "v1")]
