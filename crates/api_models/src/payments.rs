--- conflicted
+++ resolved
@@ -8186,7 +8186,6 @@
     /// The list of payments response objects
     pub data: Vec<PaymentsListResponseItem>,
 }
-<<<<<<< HEAD
 
 #[cfg(feature = "v2")]
 #[derive(Clone, Debug, serde::Serialize, ToSchema)]
@@ -8199,11 +8198,8 @@
     pub data: Vec<RecoveryPaymentsListResponseItem>,
 }
 
-#[derive(Setter, Clone, Default, Debug, PartialEq, serde::Serialize, ToSchema)]
-=======
 #[derive(Setter, Clone, Default, Debug, PartialEq, serde::Serialize, ToSchema, SmithyModel)]
 #[smithy(namespace = "com.hyperswitch.smithy.types")]
->>>>>>> 8267d9fd
 pub struct IncrementalAuthorizationResponse {
     /// The unique identifier of authorization
     #[smithy(value_type = "String")]
