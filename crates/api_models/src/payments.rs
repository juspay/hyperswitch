--- conflicted
+++ resolved
@@ -1149,14 +1149,12 @@
     #[schema(value_type = Option<CtpServiceDetails>)]
     pub ctp_service_details: Option<CtpServiceDetails>,
 
-<<<<<<< HEAD
+    /// Indicates if 3DS method data was successfully completed or not
+    pub threeds_method_comp_ind: Option<ThreeDsCompletionIndicator>,
+
     /// Whether to request overcapture on this payment
     #[schema(value_type = Option<OverCaptureRequest>)]
     pub request_overcapture: Option<api_enums::OverCaptureRequest>,
-=======
-    /// Indicates if 3DS method data was successfully completed or not
-    pub threeds_method_comp_ind: Option<ThreeDsCompletionIndicator>,
->>>>>>> a1ecce8f
 }
 
 #[derive(Clone, Debug, PartialEq, serde::Serialize, serde::Deserialize, ToSchema)]
@@ -5077,17 +5075,15 @@
     #[schema(value_type = Option<CardDiscovery>, example = "manual")]
     pub card_discovery: Option<enums::CardDiscovery>,
 
-<<<<<<< HEAD
+    /// Error code received from the issuer in case of failed payments
+    pub issuer_error_code: Option<String>,
+
+    /// Error message received from the issuer in case of failed payments
+    pub issuer_error_message: Option<String>,
+
     /// Whether the payment is overcaptureable or not
     #[schema(value_type = Option<OverCaptureStatus>)]
     pub overcapture_status: Option<common_enums::OverCaptureStatus>,
-=======
-    /// Error code received from the issuer in case of failed payments
-    pub issuer_error_code: Option<String>,
-
-    /// Error message received from the issuer in case of failed payments
-    pub issuer_error_message: Option<String>,
->>>>>>> a1ecce8f
 }
 
 #[cfg(feature = "v2")]
