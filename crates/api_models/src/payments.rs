--- conflicted
+++ resolved
@@ -1290,15 +1290,11 @@
     /// Boolean indicating whether to enable overcapture for this payment
     #[remove_in(PaymentsConfirmRequest)]
     #[schema(value_type = Option<bool>, example = true)]
-<<<<<<< HEAD
-    pub enable_overcapture: Option<common_types::primitive_wrappers::EnableOvercaptureBool>,
+    pub enable_overcapture: Option<primitive_wrappers::EnableOvercaptureBool>,
 
     /// Boolean flag indicating whether this payment method is stored and has been previously used for payments
     #[schema(value_type = Option<bool>, example = true)]
     pub is_stored_credential: Option<bool>,
-=======
-    pub enable_overcapture: Option<primitive_wrappers::EnableOvercaptureBool>,
->>>>>>> 5427b07a
 }
 
 #[derive(Clone, Debug, PartialEq, serde::Serialize, serde::Deserialize, ToSchema)]
