--- conflicted
+++ resolved
@@ -1303,15 +1303,8 @@
 
         match deserialize_to_inner {
             __Inner::OptionalPaymentMethod(value) => {
-<<<<<<< HEAD
-                let parsed_value = serde_json::from_value::<PaymentMethodDataRequest>(value)
+                let parsed_value = serde_json::from_value::<__InnerPaymentMethodData>(value)
                     .map_err(|serde_json_error| de::Error::custom(serde_json_error.to_string()))?;
-=======
-                let parsed_value = serde_json::from_value::<__InnerPaymentMethodData>(value)
-                    .map_err(|serde_json_error| {
-                        serde::de::Error::custom(serde_json_error.to_string())
-                    })?;
->>>>>>> d5d9006f
 
                 let payment_method_data = if let Some(payment_method_data_value) =
                     parsed_value.payment_method_data
