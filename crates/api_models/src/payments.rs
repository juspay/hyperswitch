#[cfg(feature = "v1")]
use std::fmt;
use std::{
    collections::{HashMap, HashSet},
    num::NonZeroI64,
};
pub mod additional_info;
pub mod trait_impls;
use cards::CardNumber;
#[cfg(feature = "v2")]
use common_enums::enums::PaymentConnectorTransmission;
use common_enums::ProductType;
use common_types::payments as common_payments_types;
#[cfg(feature = "v1")]
use common_types::primitive_wrappers::{
    ExtendedAuthorizationAppliedBool, RequestExtendedAuthorizationBool,
};
use common_utils::{
    consts::default_payments_list_limit,
    crypto,
    errors::ValidationError,
    ext_traits::{ConfigExt, Encode, ValueExt},
    hashing::HashedString,
    id_type,
    new_type::MaskedBankAccount,
    pii::{self, Email},
    types::{AmountConvertor, MinorUnit, StringMajorUnit},
};
use error_stack::ResultExt;
use masking::{PeekInterface, Secret, WithType};
use router_derive::Setter;
#[cfg(feature = "v1")]
use serde::{de, Deserializer};
use serde::{ser::Serializer, Deserialize, Serialize};
use strum::Display;
use time::{Date, PrimitiveDateTime};
use url::Url;
use utoipa::ToSchema;

#[cfg(feature = "v2")]
use crate::mandates;
#[cfg(feature = "v2")]
use crate::payment_methods;
use crate::{
    admin::{self, MerchantConnectorInfo},
    enums as api_enums,
    mandates::RecurringDetails,
};
#[cfg(feature = "v1")]
use crate::{disputes, ephemeral_key::EphemeralKeyCreateResponse, refunds, ValidateFieldAndGet};

#[derive(Clone, Copy, Debug, Eq, PartialEq)]
pub enum PaymentOp {
    Create,
    Update,
    Confirm,
}

use crate::enums;
#[derive(serde::Deserialize)]
pub struct BankData {
    pub payment_method_type: api_enums::PaymentMethodType,
    pub code_information: Vec<BankCodeInformation>,
}

#[derive(serde::Deserialize)]
pub struct BankCodeInformation {
    pub bank_name: common_enums::BankNames,
    pub connector_codes: Vec<ConnectorCode>,
}

#[derive(serde::Deserialize)]
pub struct ConnectorCode {
    pub connector: api_enums::Connector,
    pub code: String,
}
#[derive(Debug, Clone, serde::Serialize, serde::Deserialize, ToSchema, PartialEq, Eq)]
pub struct BankCodeResponse {
    #[schema(value_type = Vec<BankNames>)]
    pub bank_name: Vec<common_enums::BankNames>,
    pub eligible_connectors: Vec<String>,
}

/// Passing this object creates a new customer or attaches an existing customer to the payment
#[derive(Debug, serde::Deserialize, serde::Serialize, Clone, ToSchema, PartialEq)]
pub struct CustomerDetails {
    /// The identifier for the customer.
    #[schema(value_type = String, max_length = 64, min_length = 1, example = "cus_y3oqhf46pyzuxjbcn2giaqnb44")]
    pub id: id_type::CustomerId,

    /// The customer's name
    #[schema(max_length = 255, value_type = Option<String>, example = "John Doe")]
    pub name: Option<Secret<String>>,

    /// The customer's email address
    #[schema(max_length = 255, value_type = Option<String>, example = "johntest@test.com")]
    pub email: Option<Email>,

    /// The customer's phone number
    #[schema(value_type = Option<String>, max_length = 10, example = "9123456789")]
    pub phone: Option<Secret<String>>,

    /// The country code for the customer's phone number
    #[schema(max_length = 2, example = "+1")]
    pub phone_country_code: Option<String>,
}

#[cfg(feature = "v1")]
/// Details of customer attached to this payment
#[derive(
    Debug, Default, serde::Serialize, serde::Deserialize, Clone, ToSchema, PartialEq, Setter,
)]
pub struct CustomerDetailsResponse {
    /// The identifier for the customer.
    #[schema(value_type = Option<String>, max_length = 64, min_length = 1, example = "cus_y3oqhf46pyzuxjbcn2giaqnb44")]
    pub id: Option<id_type::CustomerId>,

    /// The customer's name
    #[schema(max_length = 255, value_type = Option<String>, example = "John Doe")]
    pub name: Option<Secret<String>>,

    /// The customer's email address
    #[schema(max_length = 255, value_type = Option<String>, example = "johntest@test.com")]
    pub email: Option<Email>,

    /// The customer's phone number
    #[schema(value_type = Option<String>, max_length = 10, example = "9123456789")]
    pub phone: Option<Secret<String>>,

    /// The country code for the customer's phone number
    #[schema(max_length = 2, example = "+1")]
    pub phone_country_code: Option<String>,
}

#[cfg(feature = "v2")]
/// Details of customer attached to this payment
#[derive(Debug, serde::Serialize, serde::Deserialize, Clone, ToSchema, PartialEq, Setter)]
pub struct CustomerDetailsResponse {
    /// The customer's name
    #[schema(max_length = 255, value_type = Option<String>, example = "John Doe")]
    pub name: Option<Secret<String>>,

    /// The customer's email address
    #[schema(max_length = 255, value_type = Option<String>, example = "johntest@test.com")]
    pub email: Option<Email>,

    /// The customer's phone number
    #[schema(value_type = Option<String>, max_length = 10, example = "9123456789")]
    pub phone: Option<Secret<String>>,

    /// The country code for the customer's phone number
    #[schema(max_length = 2, example = "+1")]
    pub phone_country_code: Option<String>,
}

// Serialize is required because the api event requires Serialize to be implemented
#[derive(Debug, serde::Serialize, serde::Deserialize, Clone, ToSchema)]
#[serde(deny_unknown_fields)]
#[cfg(feature = "v2")]
pub struct PaymentsCreateIntentRequest {
    /// The amount details for the payment
    pub amount_details: AmountDetails,

    /// Unique identifier for the payment. This ensures idempotency for multiple payments
    /// that have been done by a single merchant.
    #[schema(
        value_type = Option<String>,
        min_length = 30,
        max_length = 30,
        example = "pay_mbabizu24mvu3mela5njyhpit4"
    )]
    pub merchant_reference_id: Option<id_type::PaymentReferenceId>,

    /// The routing algorithm id to be used for the payment
    #[schema(value_type = Option<String>)]
    pub routing_algorithm_id: Option<id_type::RoutingId>,

    #[schema(value_type = Option<CaptureMethod>, example = "automatic")]
    pub capture_method: Option<api_enums::CaptureMethod>,

    #[schema(value_type = Option<AuthenticationType>, example = "no_three_ds", default = "no_three_ds")]
    pub authentication_type: Option<api_enums::AuthenticationType>,

    /// The billing details of the payment. This address will be used for invoicing.
    pub billing: Option<Address>,

    /// The shipping address for the payment
    pub shipping: Option<Address>,

    /// The identifier for the customer
    #[schema(
        min_length = 32,
        max_length = 64,
        example = "12345_cus_01926c58bc6e77c09e809964e72af8c8",
        value_type = String
    )]
    pub customer_id: Option<id_type::GlobalCustomerId>,

    /// Set to `present` to indicate that the customer is in your checkout flow during this payment, and therefore is able to authenticate. This parameter should be `absent` when merchant's doing merchant initiated payments and customer is not present while doing the payment.
    #[schema(example = "present", value_type = Option<PresenceOfCustomerDuringPayment>)]
    pub customer_present: Option<common_enums::PresenceOfCustomerDuringPayment>,

    /// A description for the payment
    #[schema(example = "It's my first payment request", value_type = Option<String>)]
    pub description: Option<common_utils::types::Description>,

    /// The URL to which you want the user to be redirected after the completion of the payment operation
    #[schema(value_type = Option<String>, example = "https://hyperswitch.io")]
    pub return_url: Option<common_utils::types::Url>,

    #[schema(value_type = Option<FutureUsage>, example = "off_session")]
    pub setup_future_usage: Option<api_enums::FutureUsage>,

    /// Apply MIT exemption for a payment
    #[schema(value_type = Option<MitExemptionRequest>)]
    pub apply_mit_exemption: Option<common_enums::MitExemptionRequest>,

    /// For non-card charges, you can use this value as the complete description that appears on your customers’ statements. Must contain at least one letter, maximum 22 characters.
    #[schema(max_length = 22, example = "Hyperswitch Router", value_type = Option<String>)]
    pub statement_descriptor: Option<common_utils::types::StatementDescriptor>,

    /// Use this object to capture the details about the different products for which the payment is being made. The sum of amount across different products here should be equal to the overall payment amount
    #[schema(value_type = Option<Vec<OrderDetailsWithAmount>>, example = r#"[{
        "product_name": "Apple iPhone 16",
        "quantity": 1,
        "amount" : 69000
        "product_img_link" : "https://dummy-img-link.com"
    }]"#)]
    pub order_details: Option<Vec<OrderDetailsWithAmount>>,

    /// Use this parameter to restrict the Payment Method Types to show for a given PaymentIntent
    #[schema(value_type = Option<Vec<PaymentMethodType>>)]
    pub allowed_payment_method_types: Option<Vec<api_enums::PaymentMethodType>>,

    /// Metadata is useful for storing additional, unstructured information on an object.
    #[schema(value_type = Option<Object>, example = r#"{ "udf1": "some-value", "udf2": "some-value" }"#)]
    pub metadata: Option<pii::SecretSerdeValue>,

    /// Some connectors like Apple pay, Airwallex and Noon might require some additional information, find specific details in the child attributes below.
    pub connector_metadata: Option<ConnectorMetadata>,

    /// Additional data that might be required by hyperswitch based on the requested features by the merchants.
    pub feature_metadata: Option<FeatureMetadata>,

    /// Whether to generate the payment link for this payment or not (if applicable)
    #[schema(value_type = Option<EnablePaymentLinkRequest>)]
    pub payment_link_enabled: Option<common_enums::EnablePaymentLinkRequest>,

    /// Configure a custom payment link for the particular payment
    #[schema(value_type = Option<PaymentLinkConfigRequest>)]
    pub payment_link_config: Option<admin::PaymentLinkConfigRequest>,

    ///Request an incremental authorization, i.e., increase the authorized amount on a confirmed payment before you capture it.
    #[schema(value_type = Option<RequestIncrementalAuthorization>)]
    pub request_incremental_authorization: Option<common_enums::RequestIncrementalAuthorization>,

    ///Will be used to expire client secret after certain amount of time to be supplied in seconds, if not sent it will be taken from profile config
    ///(900) for 15 mins
    #[schema(example = 900)]
    pub session_expiry: Option<u32>,

    /// Additional data related to some frm(Fraud Risk Management) connectors
    #[schema(value_type = Option<Object>, example = r#"{ "coverage_request" : "fraud", "fulfillment_method" : "delivery" }"#)]
    pub frm_metadata: Option<pii::SecretSerdeValue>,

    /// Whether to perform external authentication (if applicable)
    #[schema(value_type = Option<External3dsAuthenticationRequest>)]
    pub request_external_three_ds_authentication:
        Option<common_enums::External3dsAuthenticationRequest>,

    /// Indicates if 3ds challenge is forced
    pub force_3ds_challenge: Option<bool>,

    /// Merchant connector details used to make payments.
    #[schema(value_type = Option<MerchantConnectorAuthDetails>)]
    pub merchant_connector_details: Option<common_types::domain::MerchantConnectorAuthDetails>,
}
#[cfg(feature = "v2")]
#[derive(Debug, serde::Serialize, serde::Deserialize, Clone, ToSchema)]
pub struct PaymentAttemptListRequest {
    #[schema(value_type = String)]
    pub payment_intent_id: id_type::GlobalPaymentId,
}

#[cfg(feature = "v2")]
#[derive(Debug, serde::Serialize, Clone, ToSchema)]
pub struct PaymentAttemptListResponse {
    pub payment_attempt_list: Vec<PaymentAttemptResponse>,
}
#[cfg(feature = "v2")]
impl PaymentsCreateIntentRequest {
    pub fn get_feature_metadata_as_value(
        &self,
    ) -> common_utils::errors::CustomResult<
        Option<pii::SecretSerdeValue>,
        common_utils::errors::ParsingError,
    > {
        Ok(self
            .feature_metadata
            .as_ref()
            .map(Encode::encode_to_value)
            .transpose()?
            .map(Secret::new))
    }

    pub fn get_connector_metadata_as_value(
        &self,
    ) -> common_utils::errors::CustomResult<
        Option<pii::SecretSerdeValue>,
        common_utils::errors::ParsingError,
    > {
        Ok(self
            .connector_metadata
            .as_ref()
            .map(Encode::encode_to_value)
            .transpose()?
            .map(Secret::new))
    }

    pub fn get_allowed_payment_method_types_as_value(
        &self,
    ) -> common_utils::errors::CustomResult<
        Option<pii::SecretSerdeValue>,
        common_utils::errors::ParsingError,
    > {
        Ok(self
            .allowed_payment_method_types
            .as_ref()
            .map(Encode::encode_to_value)
            .transpose()?
            .map(Secret::new))
    }

    pub fn get_order_details_as_value(
        &self,
    ) -> common_utils::errors::CustomResult<
        Option<Vec<pii::SecretSerdeValue>>,
        common_utils::errors::ParsingError,
    > {
        self.order_details
            .as_ref()
            .map(|od| {
                od.iter()
                    .map(|order| order.encode_to_value().map(Secret::new))
                    .collect::<Result<Vec<_>, _>>()
            })
            .transpose()
    }
}

// This struct is only used internally, not visible in API Reference
#[derive(Debug, Clone, serde::Serialize, serde::Deserialize)]
#[cfg(feature = "v2")]
pub struct PaymentsGetIntentRequest {
    pub id: id_type::GlobalPaymentId,
}

#[derive(Debug, serde::Serialize, serde::Deserialize, Clone, ToSchema)]
#[serde(deny_unknown_fields)]
#[cfg(feature = "v2")]
pub struct PaymentsUpdateIntentRequest {
    pub amount_details: Option<AmountDetailsUpdate>,

    /// The routing algorithm id to be used for the payment
    #[schema(value_type = Option<String>)]
    pub routing_algorithm_id: Option<id_type::RoutingId>,

    #[schema(value_type = Option<CaptureMethod>, example = "automatic")]
    pub capture_method: Option<api_enums::CaptureMethod>,

    #[schema(value_type = Option<AuthenticationType>, example = "no_three_ds", default = "no_three_ds")]
    pub authentication_type: Option<api_enums::AuthenticationType>,

    /// The billing details of the payment. This address will be used for invoicing.
    pub billing: Option<Address>,

    /// The shipping address for the payment
    pub shipping: Option<Address>,

    /// Set to `present` to indicate that the customer is in your checkout flow during this payment, and therefore is able to authenticate. This parameter should be `absent` when merchant's doing merchant initiated payments and customer is not present while doing the payment.
    #[schema(example = "present", value_type = Option<PresenceOfCustomerDuringPayment>)]
    pub customer_present: Option<common_enums::PresenceOfCustomerDuringPayment>,

    /// A description for the payment
    #[schema(example = "It's my first payment request", value_type = Option<String>)]
    pub description: Option<common_utils::types::Description>,

    /// The URL to which you want the user to be redirected after the completion of the payment operation
    #[schema(value_type = Option<String>, example = "https://hyperswitch.io")]
    pub return_url: Option<common_utils::types::Url>,

    #[schema(value_type = Option<FutureUsage>, example = "off_session")]
    pub setup_future_usage: Option<api_enums::FutureUsage>,

    /// Apply MIT exemption for a payment
    #[schema(value_type = Option<MitExemptionRequest>)]
    pub apply_mit_exemption: Option<common_enums::MitExemptionRequest>,

    /// For non-card charges, you can use this value as the complete description that appears on your customers’ statements. Must contain at least one letter, maximum 22 characters.
    #[schema(max_length = 22, example = "Hyperswitch Router", value_type = Option<String>)]
    pub statement_descriptor: Option<common_utils::types::StatementDescriptor>,

    /// Use this object to capture the details about the different products for which the payment is being made. The sum of amount across different products here should be equal to the overall payment amount
    #[schema(value_type = Option<Vec<OrderDetailsWithAmount>>, example = r#"[{
        "product_name": "Apple iPhone 16",
        "quantity": 1,
        "amount" : 69000
        "product_img_link" : "https://dummy-img-link.com"
    }]"#)]
    pub order_details: Option<Vec<OrderDetailsWithAmount>>,

    /// Use this parameter to restrict the Payment Method Types to show for a given PaymentIntent
    #[schema(value_type = Option<Vec<PaymentMethodType>>)]
    pub allowed_payment_method_types: Option<Vec<api_enums::PaymentMethodType>>,

    /// Metadata is useful for storing additional, unstructured information on an object. This metadata will override the metadata that was passed in payments
    #[schema(value_type = Option<Object>, example = r#"{ "udf1": "some-value", "udf2": "some-value" }"#)]
    pub metadata: Option<pii::SecretSerdeValue>,

    /// Some connectors like Apple pay, Airwallex and Noon might require some additional information, find specific details in the child attributes below.
    #[schema(value_type = Option<ConnectorMetadata>)]
    pub connector_metadata: Option<pii::SecretSerdeValue>,

    /// Additional data that might be required by hyperswitch based on the requested features by the merchants.
    #[schema(value_type = Option<FeatureMetadata>)]
    pub feature_metadata: Option<FeatureMetadata>,

    /// Configure a custom payment link for the particular payment
    #[schema(value_type = Option<PaymentLinkConfigRequest>)]
    pub payment_link_config: Option<admin::PaymentLinkConfigRequest>,

    /// Request an incremental authorization, i.e., increase the authorized amount on a confirmed payment before you capture it.
    #[schema(value_type = Option<RequestIncrementalAuthorization>)]
    pub request_incremental_authorization: Option<common_enums::RequestIncrementalAuthorization>,

    /// Will be used to expire client secret after certain amount of time to be supplied in seconds, if not sent it will be taken from profile config
    ///(900) for 15 mins
    #[schema(value_type = Option<u32>, example = 900)]
    pub session_expiry: Option<u32>,

    /// Additional data related to some frm(Fraud Risk Management) connectors
    #[schema(value_type = Option<Object>, example = r#"{ "coverage_request" : "fraud", "fulfillment_method" : "delivery" }"#)]
    pub frm_metadata: Option<pii::SecretSerdeValue>,

    /// Whether to perform external authentication (if applicable)
    #[schema(value_type = Option<External3dsAuthenticationRequest>)]
    pub request_external_three_ds_authentication:
        Option<common_enums::External3dsAuthenticationRequest>,

    #[schema(value_type = Option<UpdateActiveAttempt>)]
    /// Whether to set / unset the active attempt id
    pub set_active_attempt_id: Option<api_enums::UpdateActiveAttempt>,
}

#[cfg(feature = "v2")]
impl PaymentsUpdateIntentRequest {
    pub fn update_feature_metadata_and_active_attempt_with_api(
        feature_metadata: FeatureMetadata,
        set_active_attempt_id: api_enums::UpdateActiveAttempt,
    ) -> Self {
        Self {
            feature_metadata: Some(feature_metadata),
            set_active_attempt_id: Some(set_active_attempt_id),
            amount_details: None,
            routing_algorithm_id: None,
            capture_method: None,
            authentication_type: None,
            billing: None,
            shipping: None,
            customer_present: None,
            description: None,
            return_url: None,
            setup_future_usage: None,
            apply_mit_exemption: None,
            statement_descriptor: None,
            order_details: None,
            allowed_payment_method_types: None,
            metadata: None,
            connector_metadata: None,
            payment_link_config: None,
            request_incremental_authorization: None,
            session_expiry: None,
            frm_metadata: None,
            request_external_three_ds_authentication: None,
        }
    }
}

#[derive(Debug, serde::Serialize, Clone, ToSchema)]
#[serde(deny_unknown_fields)]
#[cfg(feature = "v2")]
pub struct PaymentsIntentResponse {
    /// Global Payment Id for the payment
    #[schema(value_type = String)]
    pub id: id_type::GlobalPaymentId,

    /// The status of the payment
    #[schema(value_type = IntentStatus, example = "succeeded")]
    pub status: common_enums::IntentStatus,

    /// The amount details for the payment
    pub amount_details: AmountDetailsResponse,

    /// It's a token used for client side verification.
    #[schema(value_type = String, example = "cs_0195b34da95d75239c6a4bf514458896")]
    pub client_secret: Option<Secret<String>>,

    /// The identifier for the profile. This is inferred from the `x-profile-id` header
    #[schema(value_type = String)]
    pub profile_id: id_type::ProfileId,

    /// Unique identifier for the payment. This ensures idempotency for multiple payments
    /// that have been done by a single merchant.
    #[schema(
        value_type = Option<String>,
        min_length = 30,
        max_length = 30,
        example = "pay_mbabizu24mvu3mela5njyhpit4"
    )]
    pub merchant_reference_id: Option<id_type::PaymentReferenceId>,

    /// The routing algorithm id to be used for the payment
    #[schema(value_type = Option<String>)]
    pub routing_algorithm_id: Option<id_type::RoutingId>,

    #[schema(value_type = CaptureMethod, example = "automatic")]
    pub capture_method: api_enums::CaptureMethod,

    /// The authentication type for the payment
    #[schema(value_type = Option<AuthenticationType>, example = "no_three_ds")]
    pub authentication_type: Option<api_enums::AuthenticationType>,

    /// The billing details of the payment. This address will be used for invoicing.
    #[schema(value_type = Option<Address>)]
    pub billing: Option<Address>,

    /// The shipping address for the payment
    #[schema(value_type = Option<Address>)]
    pub shipping: Option<Address>,

    /// The identifier for the customer
    #[schema(
        min_length = 32,
        max_length = 64,
        example = "12345_cus_01926c58bc6e77c09e809964e72af8c8",
        value_type = String
    )]
    pub customer_id: Option<id_type::GlobalCustomerId>,

    /// Set to `present` to indicate that the customer is in your checkout flow during this payment, and therefore is able to authenticate. This parameter should be `absent` when merchant's doing merchant initiated payments and customer is not present while doing the payment.
    #[schema(example = "present", value_type = PresenceOfCustomerDuringPayment)]
    pub customer_present: common_enums::PresenceOfCustomerDuringPayment,

    /// A description for the payment
    #[schema(example = "It's my first payment request", value_type = Option<String>)]
    pub description: Option<common_utils::types::Description>,

    /// The URL to which you want the user to be redirected after the completion of the payment operation
    #[schema(value_type = Option<String>, example = "https://hyperswitch.io")]
    pub return_url: Option<common_utils::types::Url>,

    #[schema(value_type = FutureUsage, example = "off_session")]
    pub setup_future_usage: api_enums::FutureUsage,

    /// Apply MIT exemption for a payment
    #[schema(value_type = MitExemptionRequest)]
    pub apply_mit_exemption: common_enums::MitExemptionRequest,

    /// For non-card charges, you can use this value as the complete description that appears on your customers’ statements. Must contain at least one letter, maximum 22 characters.
    #[schema(max_length = 22, example = "Hyperswitch Router", value_type = Option<String>)]
    pub statement_descriptor: Option<common_utils::types::StatementDescriptor>,

    /// Use this object to capture the details about the different products for which the payment is being made. The sum of amount across different products here should be equal to the overall payment amount
    #[schema(value_type = Option<Vec<OrderDetailsWithAmount>>, example = r#"[{
        "product_name": "Apple iPhone 16",
        "quantity": 1,
        "amount" : 69000
        "product_img_link" : "https://dummy-img-link.com"
    }]"#)]
    pub order_details: Option<Vec<OrderDetailsWithAmount>>,

    /// Use this parameter to restrict the Payment Method Types to show for a given PaymentIntent
    #[schema(value_type = Option<Vec<PaymentMethodType>>)]
    pub allowed_payment_method_types: Option<Vec<api_enums::PaymentMethodType>>,

    /// Metadata is useful for storing additional, unstructured information on an object.
    #[schema(value_type = Option<Object>, example = r#"{ "udf1": "some-value", "udf2": "some-value" }"#)]
    pub metadata: Option<pii::SecretSerdeValue>,

    /// Some connectors like Apple pay, Airwallex and Noon might require some additional information, find specific details in the child attributes below.
    #[schema(value_type = Option<ConnectorMetadata>)]
    pub connector_metadata: Option<pii::SecretSerdeValue>,

    /// Additional data that might be required by hyperswitch based on the requested features by the merchants.
    #[schema(value_type = Option<FeatureMetadata>)]
    pub feature_metadata: Option<FeatureMetadata>,

    /// Whether to generate the payment link for this payment or not (if applicable)
    #[schema(value_type = EnablePaymentLinkRequest)]
    pub payment_link_enabled: common_enums::EnablePaymentLinkRequest,

    /// Configure a custom payment link for the particular payment
    #[schema(value_type = Option<PaymentLinkConfigRequest>)]
    pub payment_link_config: Option<admin::PaymentLinkConfigRequest>,

    ///Request an incremental authorization, i.e., increase the authorized amount on a confirmed payment before you capture it.
    #[schema(value_type = RequestIncrementalAuthorization)]
    pub request_incremental_authorization: common_enums::RequestIncrementalAuthorization,

    ///Will be used to expire client secret after certain amount of time to be supplied in seconds
    #[serde(with = "common_utils::custom_serde::iso8601")]
    pub expires_on: PrimitiveDateTime,

    /// Additional data related to some frm(Fraud Risk Management) connectors
    #[schema(value_type = Option<Object>, example = r#"{ "coverage_request" : "fraud", "fulfillment_method" : "delivery" }"#)]
    pub frm_metadata: Option<pii::SecretSerdeValue>,

    /// Whether to perform external authentication (if applicable)
    #[schema(value_type = External3dsAuthenticationRequest)]
    pub request_external_three_ds_authentication: common_enums::External3dsAuthenticationRequest,
}

#[cfg(feature = "v2")]
#[derive(Clone, Debug, PartialEq, serde::Serialize, serde::Deserialize, ToSchema)]
pub struct AmountDetails {
    /// The payment amount. Amount for the payment in the lowest denomination of the currency, (i.e) in cents for USD denomination, in yen for JPY denomination etc. E.g., Pass 100 to charge $1.00 and 1 for 1¥ since ¥ is a zero-decimal currency. Read more about [the Decimal and Non-Decimal Currencies](https://github.com/juspay/hyperswitch/wiki/Decimal-and-Non%E2%80%90Decimal-Currencies)
    #[schema(value_type = u64, example = 6540)]
    #[serde(default, deserialize_with = "amount::deserialize")]
    order_amount: Amount,
    /// The currency of the order
    #[schema(example = "USD", value_type = Currency)]
    currency: common_enums::Currency,
    /// The shipping cost of the order. This has to be collected from the merchant
    shipping_cost: Option<MinorUnit>,
    /// Tax amount related to the order. This will be calculated by the external tax provider
    order_tax_amount: Option<MinorUnit>,
    /// The action to whether calculate tax by calling external tax provider or not
    #[serde(default)]
    #[schema(value_type = TaxCalculationOverride)]
    skip_external_tax_calculation: common_enums::TaxCalculationOverride,
    /// The action to whether calculate surcharge or not
    #[serde(default)]
    #[schema(value_type = SurchargeCalculationOverride)]
    skip_surcharge_calculation: common_enums::SurchargeCalculationOverride,
    /// The surcharge amount to be added to the order, collected from the merchant
    surcharge_amount: Option<MinorUnit>,
    /// tax on surcharge amount
    tax_on_surcharge: Option<MinorUnit>,
}

#[cfg(feature = "v2")]
impl AmountDetails {
    pub fn new_for_zero_auth_payment(currency: common_enums::Currency) -> Self {
        Self {
            order_amount: Amount::Zero,
            currency,
            shipping_cost: None,
            order_tax_amount: None,
            skip_external_tax_calculation: common_enums::TaxCalculationOverride::Skip,
            skip_surcharge_calculation: common_enums::SurchargeCalculationOverride::Skip,
            surcharge_amount: None,
            tax_on_surcharge: None,
        }
    }
}

#[cfg(feature = "v2")]
#[derive(Clone, Debug, PartialEq, serde::Serialize, serde::Deserialize, ToSchema)]
pub struct AmountDetailsUpdate {
    /// The payment amount. Amount for the payment in the lowest denomination of the currency, (i.e) in cents for USD denomination, in yen for JPY denomination etc. E.g., Pass 100 to charge $1.00 and 1 for 1¥ since ¥ is a zero-decimal currency. Read more about [the Decimal and Non-Decimal Currencies](https://github.com/juspay/hyperswitch/wiki/Decimal-and-Non%E2%80%90Decimal-Currencies)
    #[schema(value_type = Option<u64>, example = 6540)]
    #[serde(default, deserialize_with = "amount::deserialize_option")]
    order_amount: Option<Amount>,
    /// The currency of the order
    #[schema(example = "USD", value_type = Option<Currency>)]
    currency: Option<common_enums::Currency>,
    /// The shipping cost of the order. This has to be collected from the merchant
    shipping_cost: Option<MinorUnit>,
    /// Tax amount related to the order. This will be calculated by the external tax provider
    order_tax_amount: Option<MinorUnit>,
    /// The action to whether calculate tax by calling external tax provider or not
    #[schema(value_type = Option<TaxCalculationOverride>)]
    skip_external_tax_calculation: Option<common_enums::TaxCalculationOverride>,
    /// The action to whether calculate surcharge or not
    #[schema(value_type = Option<SurchargeCalculationOverride>)]
    skip_surcharge_calculation: Option<common_enums::SurchargeCalculationOverride>,
    /// The surcharge amount to be added to the order, collected from the merchant
    surcharge_amount: Option<MinorUnit>,
    /// tax on surcharge amount
    tax_on_surcharge: Option<MinorUnit>,
}

#[cfg(feature = "v2")]
pub struct AmountDetailsSetter {
    pub order_amount: Amount,
    pub currency: common_enums::Currency,
    pub shipping_cost: Option<MinorUnit>,
    pub order_tax_amount: Option<MinorUnit>,
    pub skip_external_tax_calculation: common_enums::TaxCalculationOverride,
    pub skip_surcharge_calculation: common_enums::SurchargeCalculationOverride,
    pub surcharge_amount: Option<MinorUnit>,
    pub tax_on_surcharge: Option<MinorUnit>,
}

#[cfg(feature = "v2")]
#[derive(Clone, Debug, PartialEq, serde::Serialize, ToSchema)]
pub struct AmountDetailsResponse {
    /// The payment amount. Amount for the payment in the lowest denomination of the currency, (i.e) in cents for USD denomination, in yen for JPY denomination etc. E.g., Pass 100 to charge $1.00 and 1 for 1¥ since ¥ is a zero-decimal currency. Read more about [the Decimal and Non-Decimal Currencies](https://github.com/juspay/hyperswitch/wiki/Decimal-and-Non%E2%80%90Decimal-Currencies)
    #[schema(value_type = u64, example = 6540)]
    pub order_amount: MinorUnit,
    /// The currency of the order
    #[schema(example = "USD", value_type = Currency)]
    pub currency: common_enums::Currency,
    /// The shipping cost of the order. This has to be collected from the merchant
    pub shipping_cost: Option<MinorUnit>,
    /// Tax amount related to the order. This will be calculated by the external tax provider
    pub order_tax_amount: Option<MinorUnit>,
    /// The action to whether calculate tax by calling external tax provider or not
    #[schema(value_type = TaxCalculationOverride)]
    pub external_tax_calculation: common_enums::TaxCalculationOverride,
    /// The action to whether calculate surcharge or not
    #[schema(value_type = SurchargeCalculationOverride)]
    pub surcharge_calculation: common_enums::SurchargeCalculationOverride,
    /// The surcharge amount to be added to the order, collected from the merchant
    pub surcharge_amount: Option<MinorUnit>,
    /// tax on surcharge amount
    pub tax_on_surcharge: Option<MinorUnit>,
}

#[cfg(feature = "v2")]
#[derive(Clone, Debug, PartialEq, serde::Serialize, ToSchema)]
pub struct PaymentAmountDetailsResponse {
    /// The payment amount. Amount for the payment in the lowest denomination of the currency, (i.e) in cents for USD denomination, in yen for JPY denomination etc. E.g., Pass 100 to charge $1.00 and 1 for 1¥ since ¥ is a zero-decimal currency. Read more about [the Decimal and Non-Decimal Currencies](https://github.com/juspay/hyperswitch/wiki/Decimal-and-Non%E2%80%90Decimal-Currencies)
    #[schema(value_type = u64, example = 6540)]
    #[serde(default, deserialize_with = "amount::deserialize")]
    pub order_amount: MinorUnit,
    /// The currency of the order
    #[schema(example = "USD", value_type = Currency)]
    pub currency: common_enums::Currency,
    /// The shipping cost of the order. This has to be collected from the merchant
    pub shipping_cost: Option<MinorUnit>,
    /// Tax amount related to the order. This will be calculated by the external tax provider
    pub order_tax_amount: Option<MinorUnit>,
    /// The action to whether calculate tax by calling external tax provider or not
    #[schema(value_type = TaxCalculationOverride)]
    pub external_tax_calculation: common_enums::TaxCalculationOverride,
    /// The action to whether calculate surcharge or not
    #[schema(value_type = SurchargeCalculationOverride)]
    pub surcharge_calculation: common_enums::SurchargeCalculationOverride,
    /// The surcharge amount to be added to the order, collected from the merchant
    pub surcharge_amount: Option<MinorUnit>,
    /// tax on surcharge amount
    pub tax_on_surcharge: Option<MinorUnit>,
    /// The total amount of the order including tax, surcharge and shipping cost
    pub net_amount: MinorUnit,
    /// The amount that was requested to be captured for this payment
    pub amount_to_capture: Option<MinorUnit>,
    /// The amount that can be captured on the payment. Either in one go or through multiple captures.
    /// This is applicable in case the capture method was either `manual` or `manual_multiple`
    pub amount_capturable: MinorUnit,
    /// The amount that was captured for this payment. This is the sum of all the captures done on this payment
    pub amount_captured: Option<MinorUnit>,
}

#[cfg(feature = "v2")]
#[derive(Clone, Debug, PartialEq, serde::Serialize, serde::Deserialize, ToSchema)]

pub struct PaymentAttemptAmountDetails {
    /// The total amount of the order including tax, surcharge and shipping cost
    pub net_amount: MinorUnit,
    /// The amount that was requested to be captured for this payment
    pub amount_to_capture: Option<MinorUnit>,
    /// Surcharge amount for the payment attempt.
    /// This is either derived by surcharge rules, or sent by the merchant
    pub surcharge_amount: Option<MinorUnit>,
    /// Tax amount for the payment attempt
    /// This is either derived by surcharge rules, or sent by the merchant
    pub tax_on_surcharge: Option<MinorUnit>,
    /// The total amount that can be captured for this payment attempt.
    pub amount_capturable: MinorUnit,
    /// Shipping cost for the payment attempt.
    /// Shipping cost for the payment attempt.
    pub shipping_cost: Option<MinorUnit>,
    /// Tax amount for the order.
    /// This is either derived by calling an external tax processor, or sent by the merchant
    pub order_tax_amount: Option<MinorUnit>,
}

#[cfg(feature = "v2")]
impl AmountDetails {
    pub fn new(amount_details_setter: AmountDetailsSetter) -> Self {
        Self {
            order_amount: amount_details_setter.order_amount,
            currency: amount_details_setter.currency,
            shipping_cost: amount_details_setter.shipping_cost,
            order_tax_amount: amount_details_setter.order_tax_amount,
            skip_external_tax_calculation: amount_details_setter.skip_external_tax_calculation,
            skip_surcharge_calculation: amount_details_setter.skip_surcharge_calculation,
            surcharge_amount: amount_details_setter.surcharge_amount,
            tax_on_surcharge: amount_details_setter.tax_on_surcharge,
        }
    }
    pub fn order_amount(&self) -> Amount {
        self.order_amount
    }
    pub fn currency(&self) -> common_enums::Currency {
        self.currency
    }
    pub fn shipping_cost(&self) -> Option<MinorUnit> {
        self.shipping_cost
    }
    pub fn order_tax_amount(&self) -> Option<MinorUnit> {
        self.order_tax_amount
    }
    pub fn skip_external_tax_calculation(&self) -> common_enums::TaxCalculationOverride {
        self.skip_external_tax_calculation
    }
    pub fn skip_surcharge_calculation(&self) -> common_enums::SurchargeCalculationOverride {
        self.skip_surcharge_calculation
    }
    pub fn surcharge_amount(&self) -> Option<MinorUnit> {
        self.surcharge_amount
    }
    pub fn tax_on_surcharge(&self) -> Option<MinorUnit> {
        self.tax_on_surcharge
    }
}

#[cfg(feature = "v2")]
impl AmountDetailsUpdate {
    pub fn order_amount(&self) -> Option<Amount> {
        self.order_amount
    }
    pub fn currency(&self) -> Option<common_enums::Currency> {
        self.currency
    }
    pub fn shipping_cost(&self) -> Option<MinorUnit> {
        self.shipping_cost
    }
    pub fn order_tax_amount(&self) -> Option<MinorUnit> {
        self.order_tax_amount
    }
    pub fn skip_external_tax_calculation(&self) -> Option<common_enums::TaxCalculationOverride> {
        self.skip_external_tax_calculation
    }
    pub fn skip_surcharge_calculation(&self) -> Option<common_enums::SurchargeCalculationOverride> {
        self.skip_surcharge_calculation
    }
    pub fn surcharge_amount(&self) -> Option<MinorUnit> {
        self.surcharge_amount
    }
    pub fn tax_on_surcharge(&self) -> Option<MinorUnit> {
        self.tax_on_surcharge
    }
}
#[cfg(feature = "v1")]
#[derive(
    Default,
    Debug,
    serde::Deserialize,
    serde::Serialize,
    Clone,
    ToSchema,
    router_derive::PolymorphicSchema,
    router_derive::ValidateSchema,
)]
#[generate_schemas(PaymentsCreateRequest, PaymentsUpdateRequest, PaymentsConfirmRequest)]
#[serde(deny_unknown_fields)]
pub struct PaymentsRequest {
    /// The primary amount for the payment, provided in the lowest denomination of the specified currency (e.g., 6540 for $65.40 USD). This field is mandatory for creating a payment.
    #[schema(value_type = Option<u64>, example = 6540)]
    #[serde(default, deserialize_with = "amount::deserialize_option")]
    #[mandatory_in(PaymentsCreateRequest = u64)]
    // Makes the field mandatory in PaymentsCreateRequest
    pub amount: Option<Amount>,

    /// Total tax amount applicable to the order, in the lowest denomination of the currency.
    #[schema(value_type = Option<i64>, example = 6540)]
    pub order_tax_amount: Option<MinorUnit>,

    /// The three-letter ISO 4217 currency code (e.g., "USD", "EUR") for the payment amount. This field is mandatory for creating a payment.
    #[schema(example = "USD", value_type = Option<Currency>)]
    #[mandatory_in(PaymentsCreateRequest = Currency)]
    pub currency: Option<api_enums::Currency>,

    /// The amount to be captured from the user's payment method, in the lowest denomination. If not provided, and `capture_method` is `automatic`, the full payment `amount` will be captured. If `capture_method` is `manual`, this can be specified in the `/capture` call. Must be less than or equal to the authorized amount.
    #[schema(value_type = Option<i64>, example = 6540)]
    pub amount_to_capture: Option<MinorUnit>,

    /// The shipping cost for the payment. This is required for tax calculation in some regions.
    #[schema(value_type = Option<i64>, example = 6540)]
    pub shipping_cost: Option<MinorUnit>,

    /// Optional. A merchant-provided unique identifier for the payment, contains 30 characters long (e.g., "pay_mbabizu24mvu3mela5njyhpit4"). If provided, it ensures idempotency for the payment creation request. If omitted, Hyperswitch generates a unique ID for the payment.
    #[schema(
        value_type = Option<String>,
        min_length = 30,
        max_length = 30,
        example = "pay_mbabizu24mvu3mela5njyhpit4"
    )]
    #[serde(default, deserialize_with = "payment_id_type::deserialize_option")]
    pub payment_id: Option<PaymentIdType>,

    /// This is an identifier for the merchant account. This is inferred from the API key
    /// provided during the request
    #[schema(max_length = 255, example = "merchant_1668273825", value_type = Option<String>)]
    #[remove_in(PaymentsUpdateRequest, PaymentsCreateRequest, PaymentsConfirmRequest)]
    pub merchant_id: Option<id_type::MerchantId>,

    /// Details of the routing configuration for that payment
    #[schema(value_type = Option<StraightThroughAlgorithm>, example = json!({
        "type": "single",
        "data": {"connector": "stripe", "merchant_connector_id": "mca_123"}
    }))]
    pub routing: Option<serde_json::Value>,

    /// This allows to manually select a connector with which the payment can go through.
    #[schema(value_type = Option<Vec<Connector>>, max_length = 255, example = json!(["stripe", "adyen"]))]
    pub connector: Option<Vec<api_enums::Connector>>,

    #[schema(value_type = Option<CaptureMethod>, example = "automatic")]
    pub capture_method: Option<api_enums::CaptureMethod>,

    #[schema(value_type = Option<AuthenticationType>, example = "no_three_ds", default = "three_ds")]
    pub authentication_type: Option<api_enums::AuthenticationType>,

    /// The billing details of the payment. This address will be used for invoicing.
    pub billing: Option<Address>,

    /// A timestamp (ISO 8601 code) that determines when the payment should be captured.
    /// Providing this field will automatically set `capture` to true
    #[schema(example = "2022-09-10T10:11:12Z")]
    #[serde(default, with = "common_utils::custom_serde::iso8601::option")]
    #[remove_in(PaymentsUpdateRequest, PaymentsCreateRequest, PaymentsConfirmRequest)]
    pub capture_on: Option<PrimitiveDateTime>,

    /// If set to `true`, Hyperswitch attempts to confirm and authorize the payment immediately after creation, provided sufficient payment method details are included. If `false` or omitted (default is `false`), the payment is created with a status such as `requires_payment_method` or `requires_confirmation`, and a separate `POST /payments/{payment_id}/confirm` call is necessary to proceed with authorization.
    #[schema(default = false, example = true)]
    pub confirm: Option<bool>,

    /// Passing this object creates a new customer or attaches an existing customer to the payment
    pub customer: Option<CustomerDetails>,

    /// The identifier for the customer
    #[schema(value_type = Option<String>, max_length = 64, min_length = 1, example = "cus_y3oqhf46pyzuxjbcn2giaqnb44")]
    pub customer_id: Option<id_type::CustomerId>,

    /// The customer's email address.
    /// This field will be deprecated soon, use the customer object instead
    #[schema(max_length = 255, value_type = Option<String>, example = "johntest@test.com", deprecated)]
    #[remove_in(PaymentsUpdateRequest, PaymentsCreateRequest, PaymentsConfirmRequest)]
    pub email: Option<Email>,

    /// The customer's name.
    /// This field will be deprecated soon, use the customer object instead.
    #[schema(value_type = Option<String>, max_length = 255, example = "John Test", deprecated)]
    #[remove_in(PaymentsUpdateRequest, PaymentsCreateRequest, PaymentsConfirmRequest)]
    pub name: Option<Secret<String>>,

    /// The customer's phone number
    /// This field will be deprecated soon, use the customer object instead
    #[schema(value_type = Option<String>, max_length = 255, example = "9123456789", deprecated)]
    #[remove_in(PaymentsUpdateRequest, PaymentsCreateRequest, PaymentsConfirmRequest)]
    pub phone: Option<Secret<String>>,

    /// The country code for the customer phone number
    /// This field will be deprecated soon, use the customer object instead
    #[schema(max_length = 255, example = "+1", deprecated)]
    #[remove_in(PaymentsUpdateRequest, PaymentsCreateRequest, PaymentsConfirmRequest)]
    pub phone_country_code: Option<String>,

    /// Set to true to indicate that the customer is not in your checkout flow during this payment, and therefore is unable to authenticate. This parameter is intended for scenarios where you collect card details and charge them later. When making a recurring payment by passing a mandate_id, this parameter is mandatory
    #[schema(example = true)]
    pub off_session: Option<bool>,

    /// An arbitrary string attached to the payment. Often useful for displaying to users or for your own internal record-keeping.
    #[schema(example = "It's my first payment request")]
    pub description: Option<String>,

    /// The URL to redirect the customer to after they complete the payment process or authentication. This is crucial for flows that involve off-site redirection (e.g., 3DS, some bank redirects, wallet payments).
    #[schema(value_type = Option<String>, example = "https://hyperswitch.io", max_length = 2048)]
    pub return_url: Option<Url>,

    #[schema(value_type = Option<FutureUsage>, example = "off_session")]
    pub setup_future_usage: Option<api_enums::FutureUsage>,

    #[schema(example = "bank_transfer")]
    #[serde(with = "payment_method_data_serde", default)]
    pub payment_method_data: Option<PaymentMethodDataRequest>,

    #[schema(value_type = Option<PaymentMethod>, example = "card")]
    pub payment_method: Option<api_enums::PaymentMethod>,

    /// As Hyperswitch tokenises the sensitive details about the payments method, it provides the payment_token as a reference to a stored payment method, ensuring that the sensitive details are not exposed in any manner.
    #[schema(example = "187282ab-40ef-47a9-9206-5099ba31e432")]
    pub payment_token: Option<String>,

    /// This is used along with the payment_token field while collecting during saved card payments. This field will be deprecated soon, use the payment_method_data.card_token object instead
    #[schema(value_type = Option<String>, deprecated)]
    #[remove_in(PaymentsUpdateRequest, PaymentsCreateRequest, PaymentsConfirmRequest)]
    pub card_cvc: Option<Secret<String>>,

    /// The shipping address for the payment
    pub shipping: Option<Address>,

    /// For non-card charges, you can use this value as the complete description that appears on your customers’ statements. Must contain at least one letter, maximum 22 characters.
    #[schema(max_length = 255, example = "Hyperswitch Router")]
    pub statement_descriptor_name: Option<String>,

    /// Provides information about a card payment that customers see on their statements. Concatenated with the prefix (shortened descriptor) or statement descriptor that’s set on the account to form the complete statement descriptor. Maximum 22 characters for the concatenated descriptor.
    #[schema(max_length = 255, example = "Payment for shoes purchase")]
    pub statement_descriptor_suffix: Option<String>,

    /// Use this object to capture the details about the different products for which the payment is being made. The sum of amount across different products here should be equal to the overall payment amount
    #[schema(value_type = Option<Vec<OrderDetailsWithAmount>>, example = r#"[{
        "product_name": "Apple iPhone 16",
        "quantity": 1,
        "amount" : 69000
        "product_img_link" : "https://dummy-img-link.com"
    }]"#)]
    pub order_details: Option<Vec<OrderDetailsWithAmount>>,

    /// It's a token used for client side verification.
    #[schema(example = "pay_U42c409qyHwOkWo3vK60_secret_el9ksDkiB8hi6j9N78yo")]
    #[remove_in(PaymentsUpdateRequest, PaymentsCreateRequest)]
    pub client_secret: Option<String>,

    /// Passing this object during payments creates a mandate. The mandate_type sub object is passed by the server.
    pub mandate_data: Option<MandateData>,

    /// This "CustomerAcceptance" object is passed during Payments-Confirm request, it enlists the type, time, and mode of acceptance properties related to an acceptance done by the customer. The customer_acceptance sub object is usually passed by the SDK or client.
    #[schema(value_type = Option<CustomerAcceptance>)]
    pub customer_acceptance: Option<common_payments_types::CustomerAcceptance>,

    /// A unique identifier to link the payment to a mandate. To do Recurring payments after a mandate has been created, pass the mandate_id instead of payment_method_data
    #[schema(max_length = 64, example = "mandate_iwer89rnjef349dni3")]
    #[remove_in(PaymentsUpdateRequest)]
    pub mandate_id: Option<String>,

    /// Additional details required by 3DS 2.0
    #[schema(value_type = Option<BrowserInformation>, example = r#"{
        "user_agent": "Mozilla/5.0 (Windows NT 10.0; Win64; x64) AppleWebKit/537.36 (KHTML, like Gecko) Chrome/70.0.3538.110 Safari/537.36",
        "accept_header": "text/html,application/xhtml+xml,application/xml;q=0.9,image/webp,image/apng,*/*;q=0.8",
        "language": "nl-NL",
        "color_depth": 24,
        "screen_height": 723,
        "screen_width": 1536,
        "time_zone": 0,
        "java_enabled": true,
        "java_script_enabled":true
    }"#)]
    pub browser_info: Option<serde_json::Value>,

    /// To indicate the type of payment experience that the payment method would go through
    #[schema(value_type = Option<PaymentExperience>, example = "redirect_to_url")]
    pub payment_experience: Option<api_enums::PaymentExperience>,

    /// Can be used to specify the Payment Method Type
    #[schema(value_type = Option<PaymentMethodType>, example = "google_pay")]
    pub payment_method_type: Option<api_enums::PaymentMethodType>,

    /// Business country of the merchant for this payment.
    /// To be deprecated soon. Pass the profile_id instead
    #[schema(value_type = Option<CountryAlpha2>, example = "US")]
    #[remove_in(PaymentsUpdateRequest, PaymentsConfirmRequest)]
    pub business_country: Option<api_enums::CountryAlpha2>,

    /// Business label of the merchant for this payment.
    /// To be deprecated soon. Pass the profile_id instead
    #[schema(example = "food")]
    #[remove_in(PaymentsUpdateRequest, PaymentsConfirmRequest)]
    pub business_label: Option<String>,

    #[schema(value_type = Option<MerchantConnectorDetailsWrap>)]
    pub merchant_connector_details: Option<admin::MerchantConnectorDetailsWrap>,

    /// Use this parameter to restrict the Payment Method Types to show for a given PaymentIntent
    #[schema(value_type = Option<Vec<PaymentMethodType>>)]
    pub allowed_payment_method_types: Option<Vec<api_enums::PaymentMethodType>>,

    /// Business sub label for the payment
    #[remove_in(PaymentsUpdateRequest, PaymentsConfirmRequest, PaymentsCreateRequest)]
    pub business_sub_label: Option<String>,

    /// Denotes the retry action
    #[schema(value_type = Option<RetryAction>)]
    #[remove_in(PaymentsCreateRequest)]
    pub retry_action: Option<api_enums::RetryAction>,

    /// You can specify up to 50 keys, with key names up to 40 characters long and values up to 500 characters long. Metadata is useful for storing additional, structured information on an object.
    #[schema(value_type = Option<Object>, example = r#"{ "udf1": "some-value", "udf2": "some-value" }"#)]
    pub metadata: Option<serde_json::Value>,

    /// Some connectors like Apple pay, Airwallex and Noon might require some additional information, find specific details in the child attributes below.
    pub connector_metadata: Option<ConnectorMetadata>,

    /// Additional data that might be required by hyperswitch based on the requested features by the merchants.
    #[remove_in(PaymentsUpdateRequest, PaymentsCreateRequest, PaymentsConfirmRequest)]
    pub feature_metadata: Option<FeatureMetadata>,

    /// Whether to generate the payment link for this payment or not (if applicable)
    #[schema(default = false, example = true)]
    pub payment_link: Option<bool>,

    #[schema(value_type = Option<PaymentCreatePaymentLinkConfig>)]
    pub payment_link_config: Option<PaymentCreatePaymentLinkConfig>,

    /// Custom payment link config id set at business profile, send only if business_specific_configs is configured
    pub payment_link_config_id: Option<String>,

    /// The business profile to be used for this payment, if not passed the default business profile associated with the merchant account will be used. It is mandatory in case multiple business profiles have been set up.
    #[remove_in(PaymentsUpdateRequest, PaymentsConfirmRequest)]
    #[schema(value_type = Option<String>)]
    pub profile_id: Option<id_type::ProfileId>,

    #[remove_in(PaymentsConfirmRequest)]
    #[schema(value_type = Option<RequestSurchargeDetails>)]
    pub surcharge_details: Option<RequestSurchargeDetails>,

    /// The type of the payment that differentiates between normal and various types of mandate payments
    #[schema(value_type = Option<PaymentType>)]
    pub payment_type: Option<api_enums::PaymentType>,

    ///Request an incremental authorization, i.e., increase the authorized amount on a confirmed payment before you capture it.
    pub request_incremental_authorization: Option<bool>,

    ///Will be used to expire client secret after certain amount of time to be supplied in seconds
    ///(900) for 15 mins
    #[schema(example = 900)]
    pub session_expiry: Option<u32>,

    /// Additional data related to some frm(Fraud Risk Management) connectors
    #[schema(value_type = Option<Object>, example = r#"{ "coverage_request" : "fraud", "fulfillment_method" : "delivery" }"#)]
    pub frm_metadata: Option<pii::SecretSerdeValue>,

    /// Whether to perform external authentication (if applicable)
    #[schema(example = true)]
    pub request_external_three_ds_authentication: Option<bool>,

    /// Details required for recurring payment
    pub recurring_details: Option<RecurringDetails>,

    /// Fee information to be charged on the payment being collected
    #[schema(value_type = Option<SplitPaymentsRequest>)]
    pub split_payments: Option<common_types::payments::SplitPaymentsRequest>,

    /// Optional boolean value to extent authorization period of this payment
    ///
    /// capture method must be manual or manual_multiple
    #[schema(value_type = Option<bool>, default = false)]
    pub request_extended_authorization: Option<RequestExtendedAuthorizationBool>,

    /// Your unique identifier for this payment or order. This ID helps you reconcile payments on your system. If provided, it is passed to the connector if supported.
    #[schema(
        value_type = Option<String>,
        max_length = 255,
        example = "Custom_Order_id_123"
    )]
    pub merchant_order_reference_id: Option<String>,

    /// Whether to calculate tax for this payment intent
    pub skip_external_tax_calculation: Option<bool>,

    /// Choose what kind of sca exemption is required for this payment
    #[schema(value_type = Option<ScaExemptionType>)]
    pub psd2_sca_exemption_type: Option<api_enums::ScaExemptionType>,

    /// Service details for click to pay external authentication
    #[schema(value_type = Option<CtpServiceDetails>)]
    pub ctp_service_details: Option<CtpServiceDetails>,

    /// Indicates if 3ds challenge is forced
    pub force_3ds_challenge: Option<bool>,

    /// Indicates if 3DS method data was successfully completed or not
    pub threeds_method_comp_ind: Option<ThreeDsCompletionIndicator>,

    /// Indicates if the redirection has to open in the iframe
    pub is_iframe_redirection_enabled: Option<bool>,

    /// If enabled, provides whole connector response
    pub all_keys_required: Option<bool>,

    /// Indicates whether the `payment_id` was provided by the merchant
    /// This value is inferred internally based on the request
    #[serde(skip_deserializing)]
    #[remove_in(PaymentsUpdateRequest, PaymentsCreateRequest, PaymentsConfirmRequest)]
    pub is_payment_id_from_merchant: bool,
}

#[derive(Clone, Debug, PartialEq, serde::Serialize, serde::Deserialize, ToSchema)]
pub struct CtpServiceDetails {
    /// merchant transaction id
    pub merchant_transaction_id: Option<String>,
    /// network transaction correlation id
    pub correlation_id: Option<String>,
    /// session transaction flow id
    pub x_src_flow_id: Option<String>,
    /// provider Eg: Visa, Mastercard
    #[schema(value_type = Option<CtpServiceProvider>)]
    pub provider: Option<api_enums::CtpServiceProvider>,
    /// Encrypted payload
    #[schema(value_type = Option<String>)]
    pub encrypted_payload: Option<Secret<String>>,
}

impl CtpServiceDetails {
    pub fn is_network_confirmation_call_required(&self) -> bool {
        self.provider == Some(api_enums::CtpServiceProvider::Mastercard)
    }
}

#[cfg(feature = "v1")]
/// Checks if the inner values of two options are equal
/// Returns true if values are not equal, returns false in other cases
fn are_optional_values_invalid<T: PartialEq>(
    first_option: Option<&T>,
    second_option: Option<&T>,
) -> bool {
    match (first_option, second_option) {
        (Some(first_option), Some(second_option)) => first_option != second_option,
        _ => false,
    }
}

#[cfg(feature = "v1")]
impl PaymentsRequest {
    /// Get the customer id
    ///
    /// First check the id for `customer.id`
    /// If not present, check for `customer_id` at the root level
    pub fn get_customer_id(&self) -> Option<&id_type::CustomerId> {
        self.customer_id
            .as_ref()
            .or(self.customer.as_ref().map(|customer| &customer.id))
    }

    pub fn validate_and_get_request_extended_authorization(
        &self,
    ) -> common_utils::errors::CustomResult<Option<RequestExtendedAuthorizationBool>, ValidationError>
    {
        self.request_extended_authorization
            .as_ref()
            .map(|request_extended_authorization| {
                request_extended_authorization.validate_field_and_get(self)
            })
            .transpose()
    }

    /// Checks if the customer details are passed in both places
    /// If they are passed in both places, check for both the values to be equal
    /// Or else, return the field which has inconsistent data
    pub fn validate_customer_details_in_request(&self) -> Option<Vec<&str>> {
        if let Some(CustomerDetails {
            id,
            name,
            email,
            phone,
            phone_country_code,
        }) = self.customer.as_ref()
        {
            let invalid_fields = [
                are_optional_values_invalid(self.customer_id.as_ref(), Some(id))
                    .then_some("customer_id and customer.id"),
                are_optional_values_invalid(self.email.as_ref(), email.as_ref())
                    .then_some("email and customer.email"),
                are_optional_values_invalid(self.name.as_ref(), name.as_ref())
                    .then_some("name and customer.name"),
                are_optional_values_invalid(self.phone.as_ref(), phone.as_ref())
                    .then_some("phone and customer.phone"),
                are_optional_values_invalid(
                    self.phone_country_code.as_ref(),
                    phone_country_code.as_ref(),
                )
                .then_some("phone_country_code and customer.phone_country_code"),
            ]
            .into_iter()
            .flatten()
            .collect::<Vec<_>>();

            if invalid_fields.is_empty() {
                None
            } else {
                Some(invalid_fields)
            }
        } else {
            None
        }
    }

    pub fn get_feature_metadata_as_value(
        &self,
    ) -> common_utils::errors::CustomResult<
        Option<serde_json::Value>,
        common_utils::errors::ParsingError,
    > {
        self.feature_metadata
            .as_ref()
            .map(Encode::encode_to_value)
            .transpose()
    }

    pub fn get_connector_metadata_as_value(
        &self,
    ) -> common_utils::errors::CustomResult<
        Option<serde_json::Value>,
        common_utils::errors::ParsingError,
    > {
        self.connector_metadata
            .as_ref()
            .map(Encode::encode_to_value)
            .transpose()
    }

    pub fn get_allowed_payment_method_types_as_value(
        &self,
    ) -> common_utils::errors::CustomResult<
        Option<serde_json::Value>,
        common_utils::errors::ParsingError,
    > {
        self.allowed_payment_method_types
            .as_ref()
            .map(Encode::encode_to_value)
            .transpose()
    }

    pub fn get_order_details_as_value(
        &self,
    ) -> common_utils::errors::CustomResult<
        Option<Vec<pii::SecretSerdeValue>>,
        common_utils::errors::ParsingError,
    > {
        self.order_details
            .as_ref()
            .map(|od| {
                od.iter()
                    .map(|order| order.encode_to_value().map(Secret::new))
                    .collect::<Result<Vec<_>, _>>()
            })
            .transpose()
    }
}

#[cfg(feature = "v1")]
#[cfg(test)]
mod payments_request_test {
    use common_utils::generate_customer_id_of_default_length;

    use super::*;

    #[test]
    fn test_valid_case_where_customer_details_are_passed_only_once() {
        let customer_id = generate_customer_id_of_default_length();
        let payments_request = PaymentsRequest {
            customer_id: Some(customer_id),
            ..Default::default()
        };

        assert!(payments_request
            .validate_customer_details_in_request()
            .is_none());
    }

    #[test]
    fn test_valid_case_where_customer_id_is_passed_in_both_places() {
        let customer_id = generate_customer_id_of_default_length();

        let customer_object = CustomerDetails {
            id: customer_id.clone(),
            name: None,
            email: None,
            phone: None,
            phone_country_code: None,
        };

        let payments_request = PaymentsRequest {
            customer_id: Some(customer_id),
            customer: Some(customer_object),
            ..Default::default()
        };

        assert!(payments_request
            .validate_customer_details_in_request()
            .is_none());
    }

    #[test]
    fn test_invalid_case_where_customer_id_is_passed_in_both_places() {
        let customer_id = generate_customer_id_of_default_length();
        let another_customer_id = generate_customer_id_of_default_length();

        let customer_object = CustomerDetails {
            id: customer_id.clone(),
            name: None,
            email: None,
            phone: None,
            phone_country_code: None,
        };

        let payments_request = PaymentsRequest {
            customer_id: Some(another_customer_id),
            customer: Some(customer_object),
            ..Default::default()
        };

        assert_eq!(
            payments_request.validate_customer_details_in_request(),
            Some(vec!["customer_id and customer.id"])
        );
    }
}

/// Details of surcharge applied on this payment, if applicable
#[derive(
    Default, Debug, Clone, serde::Serialize, serde::Deserialize, Copy, ToSchema, PartialEq,
)]
pub struct RequestSurchargeDetails {
    #[schema(value_type = i64, example = 6540)]
    pub surcharge_amount: MinorUnit,
    pub tax_amount: Option<MinorUnit>,
}

// for v2 use the type from common_utils::types
#[cfg(feature = "v1")]
/// Browser information to be used for 3DS 2.0
#[derive(ToSchema, Debug, serde::Deserialize, serde::Serialize)]
pub struct BrowserInformation {
    /// Color depth supported by the browser
    pub color_depth: Option<u8>,

    /// Whether java is enabled in the browser
    pub java_enabled: Option<bool>,

    /// Whether javascript is enabled in the browser
    pub java_script_enabled: Option<bool>,

    /// Language supported
    pub language: Option<String>,

    /// The screen height in pixels
    pub screen_height: Option<u32>,

    /// The screen width in pixels
    pub screen_width: Option<u32>,

    /// Time zone of the client
    pub time_zone: Option<i32>,

    /// Ip address of the client
    #[schema(value_type = Option<String>)]
    pub ip_address: Option<std::net::IpAddr>,

    /// List of headers that are accepted
    #[schema(
        example = "text/html,application/xhtml+xml,application/xml;q=0.9,image/webp,image/apng,*/*;q=0.8"
    )]
    pub accept_header: Option<String>,

    /// User-agent of the browser
    pub user_agent: Option<String>,

    /// The os type of the client device
    pub os_type: Option<String>,

    /// The os version of the client device
    pub os_version: Option<String>,

    /// The device model of the client
    pub device_model: Option<String>,
}

impl RequestSurchargeDetails {
    pub fn is_surcharge_zero(&self) -> bool {
        self.surcharge_amount == MinorUnit::new(0)
            && self.tax_amount.unwrap_or_default() == MinorUnit::new(0)
    }
    pub fn get_total_surcharge_amount(&self) -> MinorUnit {
        self.surcharge_amount + self.tax_amount.unwrap_or_default()
    }

    pub fn get_surcharge_amount(&self) -> MinorUnit {
        self.surcharge_amount
    }

    pub fn get_tax_amount(&self) -> Option<MinorUnit> {
        self.tax_amount
    }
}

#[cfg(feature = "v1")]
#[derive(Debug, serde::Serialize, Clone, PartialEq, ToSchema, router_derive::PolymorphicSchema)]
pub struct PaymentAttemptResponse {
    /// A unique identifier for this specific payment attempt.
    pub attempt_id: String,
    /// The status of the attempt
    #[schema(value_type = AttemptStatus, example = "charged")]
    pub status: enums::AttemptStatus,
    /// The payment attempt amount. Amount for the payment in lowest denomination of the currency. (i.e) in cents for USD denomination, in paisa for INR denomination etc.,
    #[schema(value_type = i64, example = 6540)]
    pub amount: MinorUnit,
    /// The payment attempt tax_amount.
    #[schema(value_type = Option<i64>, example = 6540)]
    pub order_tax_amount: Option<MinorUnit>,
    /// The currency of the amount of the payment attempt
    #[schema(value_type = Option<Currency>, example = "USD")]
    pub currency: Option<enums::Currency>,
    /// The name of the payment connector (e.g., 'stripe', 'adyen') used for this attempt.
    pub connector: Option<String>,
    /// A human-readable message from the connector explaining the error, if one occurred during this payment attempt.
    pub error_message: Option<String>,
    /// The payment method that is to be used
    #[schema(value_type = Option<PaymentMethod>, example = "bank_transfer")]
    pub payment_method: Option<enums::PaymentMethod>,
    /// A unique identifier for a payment provided by the connector
    pub connector_transaction_id: Option<String>,
    /// This is the instruction for capture/ debit the money from the users' card. On the other hand authorization refers to blocking the amount on the users' payment method.
    #[schema(value_type = Option<CaptureMethod>, example = "scheduled")]
    pub capture_method: Option<enums::CaptureMethod>,
    /// The transaction authentication can be set to undergo payer authentication. By default, the authentication will be marked as NO_THREE_DS
    #[schema(value_type = Option<AuthenticationType>, example = "no_three_ds", default = "three_ds")]
    pub authentication_type: Option<enums::AuthenticationType>,
    /// Time at which the payment attempt was created
    #[schema(value_type = PrimitiveDateTime, example = "2022-09-10T10:11:12Z")]
    #[serde(with = "common_utils::custom_serde::iso8601")]
    pub created_at: PrimitiveDateTime,
    /// Time at which the payment attempt was last modified
    #[schema(value_type = PrimitiveDateTime, example = "2022-09-10T10:11:12Z")]
    #[serde(with = "common_utils::custom_serde::iso8601")]
    pub modified_at: PrimitiveDateTime,
    /// If the payment was cancelled the reason will be provided here
    pub cancellation_reason: Option<String>,
    /// If this payment attempt is associated with a mandate (e.g., for a recurring or subsequent payment), this field will contain the ID of that mandate.
    pub mandate_id: Option<String>,
    /// The error code returned by the connector if this payment attempt failed. This code is specific to the connector.
    pub error_code: Option<String>,
    /// If a tokenized (saved) payment method was used for this attempt, this field contains the payment token representing that payment method.
    pub payment_token: Option<String>,
    /// Additional data related to some connectors
    pub connector_metadata: Option<serde_json::Value>,
    /// Payment Experience for the current payment
    #[schema(value_type = Option<PaymentExperience>, example = "redirect_to_url")]
    pub payment_experience: Option<enums::PaymentExperience>,
    /// Payment Method Type
    #[schema(value_type = Option<PaymentMethodType>, example = "google_pay")]
    pub payment_method_type: Option<enums::PaymentMethodType>,
    /// The connector's own reference or transaction ID for this specific payment attempt. Useful for reconciliation with the connector.
    #[schema(value_type = Option<String>, example = "993672945374576J")]
    pub reference_id: Option<String>,
    /// (This field is not live yet)Error code unified across the connectors is received here if there was an error while calling connector
    pub unified_code: Option<String>,
    /// (This field is not live yet)Error message unified across the connectors is received here if there was an error while calling connector
    pub unified_message: Option<String>,
    /// Value passed in X-CLIENT-SOURCE header during payments confirm request by the client
    pub client_source: Option<String>,
    /// Value passed in X-CLIENT-VERSION header during payments confirm request by the client
    pub client_version: Option<String>,
}

#[cfg(feature = "v2")]
#[derive(Debug, serde::Serialize, Clone, PartialEq, ToSchema, router_derive::PolymorphicSchema)]
pub struct PaymentAttemptResponse {
    /// The global identifier for the payment attempt
    #[schema(value_type = String)]
    pub id: id_type::GlobalAttemptId,
    /// /// The status of the attempt
    #[schema(value_type = AttemptStatus, example = "charged")]
    pub status: enums::AttemptStatus,
    /// Amount related information for this payment and attempt
    pub amount: PaymentAttemptAmountDetails,
    /// Name of the connector that was used for the payment attempt.
    #[schema(example = "stripe")]
    pub connector: Option<String>,

    /// Error details for the payment if any
    pub error: Option<ErrorDetails>,

    /// The transaction authentication can be set to undergo payer authentication. By default, the authentication will be marked as NO_THREE_DS, as the 3DS method helps with more robust payer authentication
    #[schema(value_type = AuthenticationType, example = "no_three_ds", default = "three_ds")]
    pub authentication_type: api_enums::AuthenticationType,

    /// Date and time of Payment attempt creation
    #[serde(with = "common_utils::custom_serde::iso8601")]
    pub created_at: PrimitiveDateTime,

    /// Time at which the payment attempt was last modified
    #[serde(with = "common_utils::custom_serde::iso8601")]
    pub modified_at: PrimitiveDateTime,

    /// The reason for the cancellation of the payment attempt. Some connectors will have strict rules regarding the values this can have
    /// Cancellation reason will be validated at the connector level when building the request
    pub cancellation_reason: Option<String>,

    /// Payment token is the token used for temporary use in case the payment method is stored in vault
    #[schema(example = "187282ab-40ef-47a9-9206-5099ba31e432")]
    pub payment_token: Option<String>,

    /// Additional data related to some connectors
    #[schema(value_type = Option<ConnectorMetadata>)]
    pub connector_metadata: Option<pii::SecretSerdeValue>,

    /// Payment Experience for the current payment
    #[schema(value_type = Option<PaymentExperience>, example = "redirect_to_url")]
    pub payment_experience: Option<enums::PaymentExperience>,

    /// Payment method type for the payment attempt
    #[schema(value_type = Option<PaymentMethod>, example = "wallet")]
    pub payment_method_type: common_enums::PaymentMethod,

    /// reference(Identifier) to the payment at connector side
    #[schema(value_type = Option<String>, example = "993672945374576J")]
    pub connector_reference_id: Option<String>,

    /// The payment method subtype for the payment attempt.
    #[schema(value_type = Option<PaymentMethodType>, example = "apple_pay")]
    pub payment_method_subtype: Option<api_enums::PaymentMethodType>,

    /// A unique identifier for a payment provided by the connector
    #[schema(value_type = String)]
    pub connector_payment_id: Option<common_utils::types::ConnectorTransactionId>,

    /// Identifier for Payment Method used for the payment attempt
    #[schema(value_type = Option<String>, example = "12345_pm_01926c58bc6e77c09e809964e72af8c8")]
    pub payment_method_id: Option<id_type::GlobalPaymentMethodId>,

    /// Value passed in X-CLIENT-SOURCE header during payments confirm request by the client
    pub client_source: Option<String>,
    /// Value passed in X-CLIENT-VERSION header during payments confirm request by the client
    pub client_version: Option<String>,

    /// Additional data that might be required by hyperswitch, to enable some specific features.
    pub feature_metadata: Option<PaymentAttemptFeatureMetadata>,
}

#[cfg(feature = "v2")]
#[derive(Debug, serde::Serialize, Clone, ToSchema)]
pub struct PaymentAttemptRecordResponse {
    /// The global identifier for the payment attempt
    #[schema(value_type = String)]
    pub id: id_type::GlobalAttemptId,
    /// The status of the attempt
    #[schema(value_type = AttemptStatus, example = "charged")]
    pub status: enums::AttemptStatus,
    /// Additional data that might be required by hyperswitch based on the requested features by the merchants.
    #[schema(value_type = Option<FeatureMetadata>)]
    pub payment_intent_feature_metadata: Option<FeatureMetadata>,
    /// Additional data that might be required by hyperswitch, to enable some specific features.
    pub payment_attempt_feature_metadata: Option<PaymentAttemptFeatureMetadata>,
}
#[cfg(feature = "v2")]
#[derive(Clone, Debug, serde::Deserialize, serde::Serialize, PartialEq, ToSchema)]
pub struct PaymentAttemptFeatureMetadata {
    /// Revenue recovery metadata that might be required by hyperswitch.
    pub revenue_recovery: Option<PaymentAttemptRevenueRecoveryData>,
}

#[cfg(feature = "v2")]
#[derive(Clone, Debug, serde::Deserialize, serde::Serialize, PartialEq, ToSchema)]
pub struct PaymentAttemptRevenueRecoveryData {
    /// Flag to find out whether an attempt was created by external or internal system.
    #[schema(value_type = Option<TriggeredBy>, example = "internal")]
    pub attempt_triggered_by: common_enums::TriggeredBy,
    // stripe specific field used to identify duplicate attempts.
    #[schema(value_type = Option<String>, example = "ch_123abc456def789ghi012klmn")]
    pub charge_id: Option<String>,
}

#[derive(
    Default, Debug, serde::Serialize, Clone, PartialEq, ToSchema, router_derive::PolymorphicSchema,
)]
pub struct CaptureResponse {
    /// A unique identifier for this specific capture operation.
    pub capture_id: String,
    /// The status of the capture
    #[schema(value_type = CaptureStatus, example = "charged")]
    pub status: enums::CaptureStatus,
    /// The capture amount. Amount for the payment in lowest denomination of the currency. (i.e) in cents for USD denomination, in paisa for INR denomination etc.,
    #[schema(value_type = i64, example = 6540)]
    pub amount: MinorUnit,
    /// The currency of the amount of the capture
    #[schema(value_type = Option<Currency>, example = "USD")]
    pub currency: Option<enums::Currency>,
    /// The name of the payment connector that processed this capture.
    pub connector: String,
    /// The ID of the payment attempt that was successfully authorized and subsequently captured by this operation.
    pub authorized_attempt_id: String,
    /// A unique identifier for this capture provided by the connector
    pub connector_capture_id: Option<String>,
    /// Sequence number of this capture, in the series of captures made for the parent attempt
    pub capture_sequence: i16,
    /// A human-readable message from the connector explaining why this capture operation failed, if applicable.
    pub error_message: Option<String>,
    /// The error code returned by the connector if this capture operation failed. This code is connector-specific.
    pub error_code: Option<String>,
    /// A more detailed reason from the connector explaining the capture failure, if available.
    pub error_reason: Option<String>,
    /// The connector's own reference or transaction ID for this specific capture operation. Useful for reconciliation.
    pub reference_id: Option<String>,
}

#[derive(Default, Debug, serde::Deserialize, serde::Serialize, Clone, Copy, PartialEq, Eq)]
pub enum Amount {
    Value(NonZeroI64),
    #[default]
    Zero,
}

impl From<Amount> for MinorUnit {
    fn from(amount: Amount) -> Self {
        match amount {
            Amount::Value(val) => Self::new(val.get()),
            Amount::Zero => Self::new(0),
        }
    }
}

impl From<MinorUnit> for Amount {
    fn from(minor_unit: MinorUnit) -> Self {
        match minor_unit.get_amount_as_i64() {
            0 => Self::Zero,
            val => NonZeroI64::new(val).map_or(Self::Zero, Self::Value),
        }
    }
}
#[derive(Default, Debug, serde::Deserialize, serde::Serialize, Clone)]
#[serde(deny_unknown_fields)]
pub struct PaymentsRedirectRequest {
    pub payment_id: id_type::PaymentId,
    pub merchant_id: id_type::MerchantId,
    pub connector: String,
    pub param: String,
}

#[derive(Default, Debug, serde::Deserialize, serde::Serialize, Clone)]
#[serde(deny_unknown_fields)]
pub struct VerifyRequest {
    // The merchant_id is generated through api key
    // and is later passed in the struct
    pub merchant_id: Option<String>,
    pub customer_id: Option<id_type::CustomerId>,
    pub email: Option<Email>,
    pub name: Option<Secret<String>>,
    pub phone: Option<Secret<String>>,
    pub phone_country_code: Option<String>,
    pub payment_method: Option<api_enums::PaymentMethod>,
    pub payment_method_data: Option<PaymentMethodData>,
    pub payment_token: Option<String>,
    pub mandate_data: Option<MandateData>,
    pub setup_future_usage: Option<api_enums::FutureUsage>,
    pub off_session: Option<bool>,
    pub client_secret: Option<String>,
    pub merchant_connector_details: Option<admin::MerchantConnectorDetailsWrap>,
}

#[derive(Debug, Clone, serde::Serialize, serde::Deserialize, Eq, PartialEq, Copy)]
#[serde(rename_all = "snake_case")]
pub enum MandateTransactionType {
    NewMandateTransaction,
    RecurringMandateTransaction,
}

#[derive(Default, Eq, PartialEq, Debug, serde::Deserialize, serde::Serialize, Clone)]
pub struct MandateIds {
    pub mandate_id: Option<String>,
    pub mandate_reference_id: Option<MandateReferenceId>,
}

impl MandateIds {
    pub fn is_network_transaction_id_flow(&self) -> bool {
        matches!(
            self.mandate_reference_id,
            Some(MandateReferenceId::NetworkMandateId(_))
        )
    }
}

#[derive(Eq, PartialEq, Debug, serde::Deserialize, serde::Serialize, Clone)]
pub enum MandateReferenceId {
    ConnectorMandateId(ConnectorMandateReferenceId), // mandate_id send by connector
    NetworkMandateId(String), // network_txns_id send by Issuer to connector, Used for PG agnostic mandate txns along with card data
    NetworkTokenWithNTI(NetworkTokenWithNTIRef), // network_txns_id send by Issuer to connector, Used for PG agnostic mandate txns along with network token data
}

#[derive(Debug, serde::Deserialize, serde::Serialize, Clone, Eq, PartialEq)]
pub struct NetworkTokenWithNTIRef {
    pub network_transaction_id: String,
    pub token_exp_month: Option<Secret<String>>,
    pub token_exp_year: Option<Secret<String>>,
}

#[derive(Debug, serde::Deserialize, serde::Serialize, Clone, Eq, PartialEq)]
pub struct ConnectorMandateReferenceId {
    connector_mandate_id: Option<String>,
    payment_method_id: Option<String>,
    update_history: Option<Vec<UpdateHistory>>,
    mandate_metadata: Option<pii::SecretSerdeValue>,
    connector_mandate_request_reference_id: Option<String>,
}

impl ConnectorMandateReferenceId {
    pub fn new(
        connector_mandate_id: Option<String>,
        payment_method_id: Option<String>,
        update_history: Option<Vec<UpdateHistory>>,
        mandate_metadata: Option<pii::SecretSerdeValue>,
        connector_mandate_request_reference_id: Option<String>,
    ) -> Self {
        Self {
            connector_mandate_id,
            payment_method_id,
            update_history,
            mandate_metadata,
            connector_mandate_request_reference_id,
        }
    }

    pub fn get_connector_mandate_id(&self) -> Option<String> {
        self.connector_mandate_id.clone()
    }
    pub fn get_payment_method_id(&self) -> Option<String> {
        self.payment_method_id.clone()
    }
    pub fn get_mandate_metadata(&self) -> Option<pii::SecretSerdeValue> {
        self.mandate_metadata.clone()
    }
    pub fn get_connector_mandate_request_reference_id(&self) -> Option<String> {
        self.connector_mandate_request_reference_id.clone()
    }

    pub fn update(
        &mut self,
        connector_mandate_id: Option<String>,
        payment_method_id: Option<String>,
        update_history: Option<Vec<UpdateHistory>>,
        mandate_metadata: Option<pii::SecretSerdeValue>,
        connector_mandate_request_reference_id: Option<String>,
    ) {
        self.connector_mandate_id = connector_mandate_id.or(self.connector_mandate_id.clone());
        self.payment_method_id = payment_method_id.or(self.payment_method_id.clone());
        self.update_history = update_history.or(self.update_history.clone());
        self.mandate_metadata = mandate_metadata.or(self.mandate_metadata.clone());
        self.connector_mandate_request_reference_id = connector_mandate_request_reference_id
            .or(self.connector_mandate_request_reference_id.clone());
    }
}
#[derive(serde::Serialize, serde::Deserialize, Debug, Clone, Eq, PartialEq)]
pub struct UpdateHistory {
    pub connector_mandate_id: Option<String>,
    pub payment_method_id: String,
    pub original_payment_id: Option<id_type::PaymentId>,
}

impl MandateIds {
    pub fn new(mandate_id: String) -> Self {
        Self {
            mandate_id: Some(mandate_id),
            mandate_reference_id: None,
        }
    }
}

/// Passing this object during payments creates a mandate. The mandate_type sub object is passed by the server.
// The fields on this struct are optional, as we want to allow the merchant to provide partial
// information about creating mandates
#[derive(Default, Eq, PartialEq, Debug, serde::Deserialize, serde::Serialize, Clone, ToSchema)]
#[serde(deny_unknown_fields)]
pub struct MandateData {
    /// A way to update the mandate's payment method details
    pub update_mandate_id: Option<String>,
    /// A consent from the customer to store the payment method
    #[schema(value_type = Option<CustomerAcceptance>)]
    pub customer_acceptance: Option<common_payments_types::CustomerAcceptance>,
    /// A way to select the type of mandate used
    pub mandate_type: Option<MandateType>,
}

#[derive(Clone, Eq, PartialEq, Copy, Debug, Default, serde::Serialize, serde::Deserialize)]
pub struct SingleUseMandate {
    pub amount: MinorUnit,
    pub currency: api_enums::Currency,
}

#[derive(Clone, Eq, PartialEq, Debug, Default, ToSchema, serde::Serialize, serde::Deserialize)]
pub struct MandateAmountData {
    /// The maximum amount to be debited for the mandate transaction
    #[schema(value_type = i64, example = 6540)]
    pub amount: MinorUnit,
    /// The currency for the transaction
    #[schema(value_type = Currency, example = "USD")]
    pub currency: api_enums::Currency,
    /// Specifying start date of the mandate
    #[schema(example = "2022-09-10T00:00:00Z")]
    #[serde(default, with = "common_utils::custom_serde::iso8601::option")]
    pub start_date: Option<PrimitiveDateTime>,
    /// Specifying end date of the mandate
    #[schema(example = "2023-09-10T23:59:59Z")]
    #[serde(default, with = "common_utils::custom_serde::iso8601::option")]
    pub end_date: Option<PrimitiveDateTime>,
    /// Additional details required by mandate
    #[schema(value_type = Option<Object>, example = r#"{
        "frequency": "DAILY"
    }"#)]
    pub metadata: Option<pii::SecretSerdeValue>,
}

#[derive(Eq, PartialEq, Debug, serde::Deserialize, serde::Serialize, Clone, ToSchema)]
#[serde(rename_all = "snake_case")]
pub enum MandateType {
    /// If the mandate should only be valid for 1 off-session use
    SingleUse(MandateAmountData),
    /// If the mandate should be valid for multiple debits
    MultiUse(Option<MandateAmountData>),
}

impl Default for MandateType {
    fn default() -> Self {
        Self::MultiUse(None)
    }
}

#[derive(Default, Eq, PartialEq, Clone, Debug, serde::Deserialize, serde::Serialize, ToSchema)]
pub struct Card {
    /// The card number
    #[schema(value_type = String, example = "4242424242424242")]
    pub card_number: CardNumber,

    /// The card's expiry month
    #[schema(value_type = String, example = "24")]
    pub card_exp_month: Secret<String>,

    /// The card's expiry year
    #[schema(value_type = String, example = "24")]
    pub card_exp_year: Secret<String>,

    /// The card holder's name
    #[schema(value_type = String, example = "John Test")]
    pub card_holder_name: Option<Secret<String>>,

    /// The CVC number for the card
    #[schema(value_type = String, example = "242")]
    pub card_cvc: Secret<String>,

    /// The name of the issuer of card
    #[schema(example = "chase")]
    pub card_issuer: Option<String>,

    /// The card network for the card
    #[schema(value_type = Option<CardNetwork>, example = "Visa")]
    pub card_network: Option<api_enums::CardNetwork>,

    #[schema(example = "CREDIT")]
    pub card_type: Option<String>,

    #[schema(example = "INDIA")]
    pub card_issuing_country: Option<String>,

    #[schema(example = "JP_AMEX")]
    pub bank_code: Option<String>,
    /// The card holder's nick name
    #[schema(value_type = Option<String>, example = "John Test")]
    pub nick_name: Option<Secret<String>>,
}

#[cfg(feature = "v2")]
impl TryFrom<payment_methods::CardDetail> for Card {
    type Error = error_stack::Report<ValidationError>;

    fn try_from(value: payment_methods::CardDetail) -> Result<Self, Self::Error> {
        use common_utils::ext_traits::OptionExt;

        let payment_methods::CardDetail {
            card_number,
            card_exp_month,
            card_exp_year,
            card_holder_name,
            nick_name,
            card_network,
            card_issuer,
            card_cvc,
            ..
        } = value;

        let card_cvc = card_cvc.get_required_value("card_cvc")?;

        Ok(Self {
            card_number,
            card_exp_month,
            card_exp_year,
            card_holder_name,
            card_cvc,
            card_issuer,
            card_network,
            card_type: None,
            card_issuing_country: None,
            bank_code: None,
            nick_name,
        })
    }
}

#[derive(Default, Eq, PartialEq, Clone, Debug, serde::Deserialize, serde::Serialize, ToSchema)]
pub struct ExtendedCardInfo {
    /// The card number
    #[schema(value_type = String, example = "4242424242424242")]
    pub card_number: CardNumber,

    /// The card's expiry month
    #[schema(value_type = String, example = "24")]
    pub card_exp_month: Secret<String>,

    /// The card's expiry year
    #[schema(value_type = String, example = "24")]
    pub card_exp_year: Secret<String>,

    /// The card holder's name
    #[schema(value_type = String, example = "John Test")]
    pub card_holder_name: Option<Secret<String>>,

    /// The CVC number for the card
    #[schema(value_type = String, example = "242")]
    pub card_cvc: Secret<String>,

    /// The name of the issuer of card
    #[schema(example = "chase")]
    pub card_issuer: Option<String>,

    /// The card network for the card
    #[schema(value_type = Option<CardNetwork>, example = "Visa")]
    pub card_network: Option<api_enums::CardNetwork>,

    #[schema(example = "CREDIT")]
    pub card_type: Option<String>,

    #[schema(example = "INDIA")]
    pub card_issuing_country: Option<String>,

    #[schema(example = "JP_AMEX")]
    pub bank_code: Option<String>,
}

impl From<Card> for ExtendedCardInfo {
    fn from(value: Card) -> Self {
        Self {
            card_number: value.card_number,
            card_exp_month: value.card_exp_month,
            card_exp_year: value.card_exp_year,
            card_holder_name: value.card_holder_name,
            card_cvc: value.card_cvc,
            card_issuer: value.card_issuer,
            card_network: value.card_network,
            card_type: value.card_type,
            card_issuing_country: value.card_issuing_country,
            bank_code: value.bank_code,
        }
    }
}

impl GetAddressFromPaymentMethodData for Card {
    fn get_billing_address(&self) -> Option<Address> {
        // Create billing address if first_name is some or if it is not ""
        self.card_holder_name
            .as_ref()
            .filter(|card_holder_name| !card_holder_name.is_empty_after_trim())
            .map(|card_holder_name| {
                // Split the `card_holder_name` into `first_name` and `last_name` based on the
                // first occurrence of ' '. For example
                // John Wheat Dough
                // first_name -> John
                // last_name -> Wheat Dough
                card_holder_name.peek().split_whitespace()
            })
            .map(|mut card_holder_name_iter| {
                let first_name = card_holder_name_iter
                    .next()
                    .map(ToOwned::to_owned)
                    .map(Secret::new);

                let last_name = card_holder_name_iter.collect::<Vec<_>>().join(" ");
                let last_name = if last_name.is_empty_after_trim() {
                    None
                } else {
                    Some(Secret::new(last_name))
                };

                AddressDetails {
                    first_name,
                    last_name,
                    ..Default::default()
                }
            })
            .map(|address_details| Address {
                address: Some(address_details),
                phone: None,
                email: None,
            })
    }
}

impl Card {
    fn apply_additional_card_info(
        &self,
        additional_card_info: AdditionalCardInfo,
    ) -> Result<Self, error_stack::Report<ValidationError>> {
        Ok(Self {
            card_number: self.card_number.clone(),
            card_exp_month: self.card_exp_month.clone(),
            card_exp_year: self.card_exp_year.clone(),
            card_holder_name: self.card_holder_name.clone(),
            card_cvc: self.card_cvc.clone(),
            card_issuer: self
                .card_issuer
                .clone()
                .or(additional_card_info.card_issuer),
            card_network: self
                .card_network
                .clone()
                .or(additional_card_info.card_network.clone()),
            card_type: self.card_type.clone().or(additional_card_info.card_type),
            card_issuing_country: self
                .card_issuing_country
                .clone()
                .or(additional_card_info.card_issuing_country),
            bank_code: self.bank_code.clone().or(additional_card_info.bank_code),
            nick_name: self.nick_name.clone(),
        })
    }
}

#[derive(Eq, PartialEq, Debug, serde::Deserialize, serde::Serialize, Clone, ToSchema, Default)]
#[serde(rename_all = "snake_case")]
pub struct CardToken {
    /// The card holder's name
    #[schema(value_type = String, example = "John Test")]
    pub card_holder_name: Option<Secret<String>>,

    /// The CVC number for the card
    #[schema(value_type = Option<String>)]
    pub card_cvc: Option<Secret<String>>,
}

#[derive(Eq, PartialEq, Clone, Debug, serde::Deserialize, serde::Serialize, ToSchema)]
#[serde(rename_all = "snake_case")]
pub enum CardRedirectData {
    Knet {},
    Benefit {},
    MomoAtm {},
    CardRedirect {},
}

#[derive(Eq, PartialEq, Clone, Debug, serde::Deserialize, serde::Serialize, ToSchema)]
#[serde(rename_all = "snake_case")]
pub enum PayLaterData {
    /// For KlarnaRedirect as PayLater Option
    KlarnaRedirect {
        /// The billing email
        #[schema(value_type = Option<String>)]
        billing_email: Option<Email>,
        // The billing country code
        #[schema(value_type = Option<CountryAlpha2>, example = "US")]
        billing_country: Option<api_enums::CountryAlpha2>,
    },
    /// For Klarna Sdk as PayLater Option
    KlarnaSdk {
        /// The token for the sdk workflow
        token: String,
    },
    /// For Affirm redirect as PayLater Option
    AffirmRedirect {},
    /// For AfterpayClearpay redirect as PayLater Option
    AfterpayClearpayRedirect {
        /// The billing email
        #[schema(value_type = Option<String>)]
        billing_email: Option<Email>,
        /// The billing name
        #[schema(value_type = Option<String>)]
        billing_name: Option<Secret<String>>,
    },
    /// For PayBright Redirect as PayLater Option
    PayBrightRedirect {},
    /// For WalleyRedirect as PayLater Option
    WalleyRedirect {},
    /// For Alma Redirection as PayLater Option
    AlmaRedirect {},
    AtomeRedirect {},
}

impl GetAddressFromPaymentMethodData for PayLaterData {
    fn get_billing_address(&self) -> Option<Address> {
        match self {
            Self::KlarnaRedirect {
                billing_email,
                billing_country,
            } => {
                let address_details = AddressDetails {
                    country: *billing_country,
                    ..AddressDetails::default()
                };

                Some(Address {
                    address: Some(address_details),
                    email: billing_email.clone(),
                    phone: None,
                })
            }
            Self::AfterpayClearpayRedirect {
                billing_email,
                billing_name,
            } => {
                let address_details = AddressDetails {
                    first_name: billing_name.clone(),
                    ..AddressDetails::default()
                };

                Some(Address {
                    address: Some(address_details),
                    email: billing_email.clone(),
                    phone: None,
                })
            }
            Self::PayBrightRedirect {}
            | Self::WalleyRedirect {}
            | Self::AlmaRedirect {}
            | Self::KlarnaSdk { .. }
            | Self::AffirmRedirect {}
            | Self::AtomeRedirect {} => None,
        }
    }
}

#[derive(serde::Deserialize, serde::Serialize, Debug, Clone, ToSchema, Eq, PartialEq)]
#[serde(rename_all = "snake_case")]
pub enum BankDebitData {
    /// Payment Method data for Ach bank debit
    AchBankDebit {
        /// Billing details for bank debit
        billing_details: Option<BankDebitBilling>,
        /// Account number for ach bank debit payment
        #[schema(value_type = String, example = "000123456789")]
        account_number: Secret<String>,
        /// Routing number for ach bank debit payment
        #[schema(value_type = String, example = "110000000")]
        routing_number: Secret<String>,

        #[schema(value_type = String, example = "John Test")]
        card_holder_name: Option<Secret<String>>,

        #[schema(value_type = String, example = "John Doe")]
        bank_account_holder_name: Option<Secret<String>>,

        #[schema(value_type = String, example = "ACH")]
        bank_name: Option<common_enums::BankNames>,

        #[schema(value_type = String, example = "Checking")]
        bank_type: Option<common_enums::BankType>,

        #[schema(value_type = String, example = "Personal")]
        bank_holder_type: Option<common_enums::BankHolderType>,
    },
    SepaBankDebit {
        /// Billing details for bank debit
        billing_details: Option<BankDebitBilling>,
        /// International bank account number (iban) for SEPA
        #[schema(value_type = String, example = "DE89370400440532013000")]
        iban: Secret<String>,
        /// Owner name for bank debit
        #[schema(value_type = String, example = "A. Schneider")]
        bank_account_holder_name: Option<Secret<String>>,
    },
    BecsBankDebit {
        /// Billing details for bank debit
        billing_details: Option<BankDebitBilling>,
        /// Account number for Becs payment method
        #[schema(value_type = String, example = "000123456")]
        account_number: Secret<String>,
        /// Bank-State-Branch (bsb) number
        #[schema(value_type = String, example = "000000")]
        bsb_number: Secret<String>,
        /// Owner name for bank debit
        #[schema(value_type = Option<String>, example = "A. Schneider")]
        bank_account_holder_name: Option<Secret<String>>,
    },
    BacsBankDebit {
        /// Billing details for bank debit
        billing_details: Option<BankDebitBilling>,
        /// Account number for Bacs payment method
        #[schema(value_type = String, example = "00012345")]
        account_number: Secret<String>,
        /// Sort code for Bacs payment method
        #[schema(value_type = String, example = "108800")]
        sort_code: Secret<String>,
        /// holder name for bank debit
        #[schema(value_type = String, example = "A. Schneider")]
        bank_account_holder_name: Option<Secret<String>>,
    },
}

impl GetAddressFromPaymentMethodData for BankDebitData {
    fn get_billing_address(&self) -> Option<Address> {
        fn get_billing_address_inner(
            bank_debit_billing: Option<&BankDebitBilling>,
            bank_account_holder_name: Option<&Secret<String>>,
        ) -> Option<Address> {
            // We will always have address here
            let mut address = bank_debit_billing
                .and_then(GetAddressFromPaymentMethodData::get_billing_address)?;

            // Prefer `account_holder_name` over `name`
            address.address.as_mut().map(|address| {
                address.first_name = bank_account_holder_name
                    .or(address.first_name.as_ref())
                    .cloned();
            });

            Some(address)
        }

        match self {
            Self::AchBankDebit {
                billing_details,
                bank_account_holder_name,
                ..
            }
            | Self::SepaBankDebit {
                billing_details,
                bank_account_holder_name,
                ..
            }
            | Self::BecsBankDebit {
                billing_details,
                bank_account_holder_name,
                ..
            }
            | Self::BacsBankDebit {
                billing_details,
                bank_account_holder_name,
                ..
            } => get_billing_address_inner(
                billing_details.as_ref(),
                bank_account_holder_name.as_ref(),
            ),
        }
    }
}

#[cfg(feature = "v1")]
/// Custom serializer and deserializer for PaymentMethodData
mod payment_method_data_serde {

    use super::*;

    /// Deserialize `reward` payment_method as string for backwards compatibility
    /// The api contract would be
    /// ```json
    /// {
    ///   "payment_method": "reward",
    ///   "payment_method_type": "evoucher",
    ///   "payment_method_data": "reward",
    /// }
    /// ```
    ///
    /// For other payment methods, use the provided deserializer
    /// ```json
    /// "payment_method_data": {
    ///   "card": {
    ///     "card_number": "4242424242424242",
    ///     "card_exp_month": "10",
    ///     "card_exp_year": "25",
    ///     "card_holder_name": "joseph Doe",
    ///     "card_cvc": "123"
    ///    }
    /// }
    /// ```
    pub fn deserialize<'de, D>(
        deserializer: D,
    ) -> Result<Option<PaymentMethodDataRequest>, D::Error>
    where
        D: Deserializer<'de>,
    {
        #[derive(serde::Deserialize, Debug)]
        #[serde(untagged)]
        enum __Inner {
            RewardString(String),
            OptionalPaymentMethod(serde_json::Value),
        }

        // This struct is an intermediate representation
        // This is required in order to catch deserialization errors when deserializing `payment_method_data`
        // The #[serde(flatten)] attribute applied on `payment_method_data` discards
        // any of the error when deserializing and deserializes to an option instead
        #[derive(serde::Deserialize, Debug)]
        struct __InnerPaymentMethodData {
            billing: Option<Address>,
            #[serde(flatten)]
            payment_method_data: Option<serde_json::Value>,
        }

        let deserialize_to_inner = __Inner::deserialize(deserializer)?;

        match deserialize_to_inner {
            __Inner::OptionalPaymentMethod(value) => {
                let parsed_value = serde_json::from_value::<__InnerPaymentMethodData>(value)
                    .map_err(|serde_json_error| de::Error::custom(serde_json_error.to_string()))?;

                let payment_method_data = if let Some(payment_method_data_value) =
                    parsed_value.payment_method_data
                {
                    // Even though no data is passed, the flatten serde_json::Value is deserialized as Some(Object {})
                    if let serde_json::Value::Object(ref inner_map) = payment_method_data_value {
                        if inner_map.is_empty() {
                            None
                        } else {
                            let payment_method_data = serde_json::from_value::<PaymentMethodData>(
                                payment_method_data_value,
                            )
                            .map_err(|serde_json_error| {
                                de::Error::custom(serde_json_error.to_string())
                            })?;
                            let address_details = parsed_value
                                .billing
                                .as_ref()
                                .and_then(|billing| billing.address.clone());
                            match (payment_method_data.clone(), address_details.as_ref()) {
                                (
                                    PaymentMethodData::Card(ref mut card),
                                    Some(billing_address_details),
                                ) => {
                                    if card.card_holder_name.is_none() {
                                        card.card_holder_name =
                                            billing_address_details.get_optional_full_name();
                                    }
                                    Some(PaymentMethodData::Card(card.clone()))
                                }
                                _ => Some(payment_method_data),
                            }
                        }
                    } else {
                        Err(de::Error::custom("Expected a map for payment_method_data"))?
                    }
                } else {
                    None
                };

                Ok(Some(PaymentMethodDataRequest {
                    payment_method_data,
                    billing: parsed_value.billing,
                }))
            }
            __Inner::RewardString(inner_string) => {
                let payment_method_data = match inner_string.as_str() {
                    "reward" => PaymentMethodData::Reward,
                    _ => Err(de::Error::custom("Invalid Variant"))?,
                };

                Ok(Some(PaymentMethodDataRequest {
                    payment_method_data: Some(payment_method_data),
                    billing: None,
                }))
            }
        }
    }

    pub fn serialize<S>(
        payment_method_data_request: &Option<PaymentMethodDataRequest>,
        serializer: S,
    ) -> Result<S::Ok, S::Error>
    where
        S: Serializer,
    {
        if let Some(payment_method_data_request) = payment_method_data_request {
            if let Some(payment_method_data) =
                payment_method_data_request.payment_method_data.as_ref()
            {
                match payment_method_data {
                    PaymentMethodData::Reward => serializer.serialize_str("reward"),
                    PaymentMethodData::CardRedirect(_)
                    | PaymentMethodData::BankDebit(_)
                    | PaymentMethodData::BankRedirect(_)
                    | PaymentMethodData::BankTransfer(_)
                    | PaymentMethodData::RealTimePayment(_)
                    | PaymentMethodData::MobilePayment(_)
                    | PaymentMethodData::CardToken(_)
                    | PaymentMethodData::Crypto(_)
                    | PaymentMethodData::GiftCard(_)
                    | PaymentMethodData::PayLater(_)
                    | PaymentMethodData::Upi(_)
                    | PaymentMethodData::Voucher(_)
                    | PaymentMethodData::Card(_)
                    | PaymentMethodData::MandatePayment
                    | PaymentMethodData::OpenBanking(_)
                    | PaymentMethodData::Wallet(_) => {
                        payment_method_data_request.serialize(serializer)
                    }
                }
            } else {
                payment_method_data_request.serialize(serializer)
            }
        } else {
            serializer.serialize_none()
        }
    }
}

/// The payment method information provided for making a payment
#[derive(Debug, Clone, serde::Deserialize, serde::Serialize, ToSchema, Eq, PartialEq)]
pub struct PaymentMethodDataRequest {
    /// This field is optional because, in case of saved cards we pass the payment_token
    /// There might be cases where we don't need to pass the payment_method_data and pass only payment method billing details
    /// We have flattened it because to maintain backwards compatibility with the old API contract
    #[serde(flatten)]
    pub payment_method_data: Option<PaymentMethodData>,
    /// billing details for the payment method.
    /// This billing details will be passed to the processor as billing address.
    /// If not passed, then payment.billing will be considered
    pub billing: Option<Address>,
}

#[derive(Debug, Clone, serde::Deserialize, serde::Serialize, ToSchema, Eq, PartialEq)]
#[serde(rename_all = "snake_case")]
pub enum PaymentMethodData {
    #[schema(title = "Card")]
    Card(Card),
    #[schema(title = "CardRedirect")]
    CardRedirect(CardRedirectData),
    #[schema(title = "Wallet")]
    Wallet(WalletData),
    #[schema(title = "PayLater")]
    PayLater(PayLaterData),
    #[schema(title = "BankRedirect")]
    BankRedirect(BankRedirectData),
    #[schema(title = "BankDebit")]
    BankDebit(BankDebitData),
    #[schema(title = "BankTransfer")]
    BankTransfer(Box<BankTransferData>),
    #[schema(title = "RealTimePayment")]
    RealTimePayment(Box<RealTimePaymentData>),
    #[schema(title = "Crypto")]
    Crypto(CryptoData),
    #[schema(title = "MandatePayment")]
    MandatePayment,
    #[schema(title = "Reward")]
    Reward,
    #[schema(title = "Upi")]
    Upi(UpiData),
    #[schema(title = "Voucher")]
    Voucher(VoucherData),
    #[schema(title = "GiftCard")]
    GiftCard(Box<GiftCardData>),
    #[schema(title = "CardToken")]
    CardToken(CardToken),
    #[schema(title = "OpenBanking")]
    OpenBanking(OpenBankingData),
    #[schema(title = "MobilePayment")]
    MobilePayment(MobilePaymentData),
}

pub trait GetAddressFromPaymentMethodData {
    fn get_billing_address(&self) -> Option<Address>;
}

impl GetAddressFromPaymentMethodData for PaymentMethodData {
    fn get_billing_address(&self) -> Option<Address> {
        match self {
            Self::Card(card_data) => card_data.get_billing_address(),
            Self::CardRedirect(_) => None,
            Self::Wallet(wallet_data) => wallet_data.get_billing_address(),
            Self::PayLater(pay_later) => pay_later.get_billing_address(),
            Self::BankRedirect(bank_redirect_data) => bank_redirect_data.get_billing_address(),
            Self::BankDebit(bank_debit_data) => bank_debit_data.get_billing_address(),
            Self::BankTransfer(bank_transfer_data) => bank_transfer_data.get_billing_address(),
            Self::Voucher(voucher_data) => voucher_data.get_billing_address(),
            Self::Crypto(_)
            | Self::Reward
            | Self::RealTimePayment(_)
            | Self::Upi(_)
            | Self::GiftCard(_)
            | Self::CardToken(_)
            | Self::OpenBanking(_)
            | Self::MandatePayment
            | Self::MobilePayment(_) => None,
        }
    }
}

impl PaymentMethodData {
    pub fn apply_additional_payment_data(
        &self,
        additional_payment_data: AdditionalPaymentData,
    ) -> Result<Self, error_stack::Report<ValidationError>> {
        if let AdditionalPaymentData::Card(additional_card_info) = additional_payment_data {
            match self {
                Self::Card(card) => Ok(Self::Card(
                    card.apply_additional_card_info(*additional_card_info)?,
                )),
                _ => Ok(self.to_owned()),
            }
        } else {
            Ok(self.to_owned())
        }
    }

    pub fn get_payment_method(&self) -> Option<api_enums::PaymentMethod> {
        match self {
            Self::Card(_) => Some(api_enums::PaymentMethod::Card),
            Self::CardRedirect(_) => Some(api_enums::PaymentMethod::CardRedirect),
            Self::Wallet(_) => Some(api_enums::PaymentMethod::Wallet),
            Self::PayLater(_) => Some(api_enums::PaymentMethod::PayLater),
            Self::BankRedirect(_) => Some(api_enums::PaymentMethod::BankRedirect),
            Self::BankDebit(_) => Some(api_enums::PaymentMethod::BankDebit),
            Self::BankTransfer(_) => Some(api_enums::PaymentMethod::BankTransfer),
            Self::RealTimePayment(_) => Some(api_enums::PaymentMethod::RealTimePayment),
            Self::Crypto(_) => Some(api_enums::PaymentMethod::Crypto),
            Self::Reward => Some(api_enums::PaymentMethod::Reward),
            Self::Upi(_) => Some(api_enums::PaymentMethod::Upi),
            Self::Voucher(_) => Some(api_enums::PaymentMethod::Voucher),
            Self::GiftCard(_) => Some(api_enums::PaymentMethod::GiftCard),
            Self::OpenBanking(_) => Some(api_enums::PaymentMethod::OpenBanking),
            Self::MobilePayment(_) => Some(api_enums::PaymentMethod::MobilePayment),
            Self::CardToken(_) | Self::MandatePayment => None,
        }
    }
}

pub trait GetPaymentMethodType {
    fn get_payment_method_type(&self) -> api_enums::PaymentMethodType;
}

impl GetPaymentMethodType for CardRedirectData {
    fn get_payment_method_type(&self) -> api_enums::PaymentMethodType {
        match self {
            Self::Knet {} => api_enums::PaymentMethodType::Knet,
            Self::Benefit {} => api_enums::PaymentMethodType::Benefit,
            Self::MomoAtm {} => api_enums::PaymentMethodType::MomoAtm,
            Self::CardRedirect {} => api_enums::PaymentMethodType::CardRedirect,
        }
    }
}

impl GetPaymentMethodType for MobilePaymentData {
    fn get_payment_method_type(&self) -> api_enums::PaymentMethodType {
        match self {
            Self::DirectCarrierBilling { .. } => api_enums::PaymentMethodType::DirectCarrierBilling,
        }
    }
}

impl GetPaymentMethodType for WalletData {
    fn get_payment_method_type(&self) -> api_enums::PaymentMethodType {
        match self {
            Self::AliPayQr(_) | Self::AliPayRedirect(_) => api_enums::PaymentMethodType::AliPay,
            Self::AliPayHkRedirect(_) => api_enums::PaymentMethodType::AliPayHk,
<<<<<<< HEAD
            Self::AmazonPay(_) | Self::AmazonPayRedirect(_) => {
                api_enums::PaymentMethodType::AmazonPay
            }
=======
            Self::AmazonPayRedirect(_) => api_enums::PaymentMethodType::AmazonPay,
            Self::Skrill(_) => api_enums::PaymentMethodType::Skrill,
            Self::Paysera(_) => api_enums::PaymentMethodType::Paysera,
>>>>>>> 00168496
            Self::MomoRedirect(_) => api_enums::PaymentMethodType::Momo,
            Self::KakaoPayRedirect(_) => api_enums::PaymentMethodType::KakaoPay,
            Self::GoPayRedirect(_) => api_enums::PaymentMethodType::GoPay,
            Self::GcashRedirect(_) => api_enums::PaymentMethodType::Gcash,
            Self::ApplePay(_) | Self::ApplePayRedirect(_) | Self::ApplePayThirdPartySdk(_) => {
                api_enums::PaymentMethodType::ApplePay
            }
            Self::DanaRedirect {} => api_enums::PaymentMethodType::Dana,
            Self::GooglePay(_) | Self::GooglePayRedirect(_) | Self::GooglePayThirdPartySdk(_) => {
                api_enums::PaymentMethodType::GooglePay
            }
            Self::MbWayRedirect(_) => api_enums::PaymentMethodType::MbWay,
            Self::MobilePayRedirect(_) => api_enums::PaymentMethodType::MobilePay,
            Self::PaypalRedirect(_) | Self::PaypalSdk(_) => api_enums::PaymentMethodType::Paypal,
            Self::Paze(_) => api_enums::PaymentMethodType::Paze,
            Self::SamsungPay(_) => api_enums::PaymentMethodType::SamsungPay,
            Self::TwintRedirect {} => api_enums::PaymentMethodType::Twint,
            Self::VippsRedirect {} => api_enums::PaymentMethodType::Vipps,
            Self::TouchNGoRedirect(_) => api_enums::PaymentMethodType::TouchNGo,
            Self::WeChatPayRedirect(_) | Self::WeChatPayQr(_) => {
                api_enums::PaymentMethodType::WeChatPay
            }
            Self::CashappQr(_) => api_enums::PaymentMethodType::Cashapp,
            Self::SwishQr(_) => api_enums::PaymentMethodType::Swish,
            Self::Mifinity(_) => api_enums::PaymentMethodType::Mifinity,
            Self::RevolutPay(_) => api_enums::PaymentMethodType::RevolutPay,
        }
    }
}

impl GetPaymentMethodType for PayLaterData {
    fn get_payment_method_type(&self) -> api_enums::PaymentMethodType {
        match self {
            Self::KlarnaRedirect { .. } => api_enums::PaymentMethodType::Klarna,
            Self::KlarnaSdk { .. } => api_enums::PaymentMethodType::Klarna,
            Self::AffirmRedirect {} => api_enums::PaymentMethodType::Affirm,
            Self::AfterpayClearpayRedirect { .. } => api_enums::PaymentMethodType::AfterpayClearpay,
            Self::PayBrightRedirect {} => api_enums::PaymentMethodType::PayBright,
            Self::WalleyRedirect {} => api_enums::PaymentMethodType::Walley,
            Self::AlmaRedirect {} => api_enums::PaymentMethodType::Alma,
            Self::AtomeRedirect {} => api_enums::PaymentMethodType::Atome,
        }
    }
}

impl GetPaymentMethodType for OpenBankingData {
    fn get_payment_method_type(&self) -> api_enums::PaymentMethodType {
        match self {
            Self::OpenBankingPIS {} => api_enums::PaymentMethodType::OpenBankingPIS,
        }
    }
}

impl GetPaymentMethodType for BankRedirectData {
    fn get_payment_method_type(&self) -> api_enums::PaymentMethodType {
        match self {
            Self::BancontactCard { .. } => api_enums::PaymentMethodType::BancontactCard,
            Self::Bizum {} => api_enums::PaymentMethodType::Bizum,
            Self::Blik { .. } => api_enums::PaymentMethodType::Blik,
            Self::Eft { .. } => api_enums::PaymentMethodType::Eft,
            Self::Eps { .. } => api_enums::PaymentMethodType::Eps,
            Self::Giropay { .. } => api_enums::PaymentMethodType::Giropay,
            Self::Ideal { .. } => api_enums::PaymentMethodType::Ideal,
            Self::Interac { .. } => api_enums::PaymentMethodType::Interac,
            Self::OnlineBankingCzechRepublic { .. } => {
                api_enums::PaymentMethodType::OnlineBankingCzechRepublic
            }
            Self::OnlineBankingFinland { .. } => api_enums::PaymentMethodType::OnlineBankingFinland,
            Self::OnlineBankingPoland { .. } => api_enums::PaymentMethodType::OnlineBankingPoland,
            Self::OnlineBankingSlovakia { .. } => {
                api_enums::PaymentMethodType::OnlineBankingSlovakia
            }
            Self::OpenBankingUk { .. } => api_enums::PaymentMethodType::OpenBankingUk,
            Self::Przelewy24 { .. } => api_enums::PaymentMethodType::Przelewy24,
            Self::Sofort { .. } => api_enums::PaymentMethodType::Sofort,
            Self::Trustly { .. } => api_enums::PaymentMethodType::Trustly,
            Self::OnlineBankingFpx { .. } => api_enums::PaymentMethodType::OnlineBankingFpx,
            Self::OnlineBankingThailand { .. } => {
                api_enums::PaymentMethodType::OnlineBankingThailand
            }
            Self::LocalBankRedirect { .. } => api_enums::PaymentMethodType::LocalBankRedirect,
        }
    }
}

impl GetPaymentMethodType for BankDebitData {
    fn get_payment_method_type(&self) -> api_enums::PaymentMethodType {
        match self {
            Self::AchBankDebit { .. } => api_enums::PaymentMethodType::Ach,
            Self::SepaBankDebit { .. } => api_enums::PaymentMethodType::Sepa,
            Self::BecsBankDebit { .. } => api_enums::PaymentMethodType::Becs,
            Self::BacsBankDebit { .. } => api_enums::PaymentMethodType::Bacs,
        }
    }
}

impl GetPaymentMethodType for BankTransferData {
    fn get_payment_method_type(&self) -> api_enums::PaymentMethodType {
        match self {
            Self::AchBankTransfer { .. } => api_enums::PaymentMethodType::Ach,
            Self::SepaBankTransfer { .. } => api_enums::PaymentMethodType::SepaBankTransfer,
            Self::BacsBankTransfer { .. } => api_enums::PaymentMethodType::Bacs,
            Self::MultibancoBankTransfer { .. } => api_enums::PaymentMethodType::Multibanco,
            Self::PermataBankTransfer { .. } => api_enums::PaymentMethodType::PermataBankTransfer,
            Self::BcaBankTransfer { .. } => api_enums::PaymentMethodType::BcaBankTransfer,
            Self::BniVaBankTransfer { .. } => api_enums::PaymentMethodType::BniVa,
            Self::BriVaBankTransfer { .. } => api_enums::PaymentMethodType::BriVa,
            Self::CimbVaBankTransfer { .. } => api_enums::PaymentMethodType::CimbVa,
            Self::DanamonVaBankTransfer { .. } => api_enums::PaymentMethodType::DanamonVa,
            Self::MandiriVaBankTransfer { .. } => api_enums::PaymentMethodType::MandiriVa,
            Self::Pix { .. } => api_enums::PaymentMethodType::Pix,
            Self::Pse {} => api_enums::PaymentMethodType::Pse,
            Self::LocalBankTransfer { .. } => api_enums::PaymentMethodType::LocalBankTransfer,
            Self::InstantBankTransfer {} => api_enums::PaymentMethodType::InstantBankTransfer,
            Self::InstantBankTransferFinland {} => {
                api_enums::PaymentMethodType::InstantBankTransferFinland
            }
            Self::InstantBankTransferPoland {} => {
                api_enums::PaymentMethodType::InstantBankTransferPoland
            }
        }
    }
}

impl GetPaymentMethodType for CryptoData {
    fn get_payment_method_type(&self) -> api_enums::PaymentMethodType {
        api_enums::PaymentMethodType::CryptoCurrency
    }
}

impl GetPaymentMethodType for RealTimePaymentData {
    fn get_payment_method_type(&self) -> api_enums::PaymentMethodType {
        match self {
            Self::Fps {} => api_enums::PaymentMethodType::Fps,
            Self::DuitNow {} => api_enums::PaymentMethodType::DuitNow,
            Self::PromptPay {} => api_enums::PaymentMethodType::PromptPay,
            Self::VietQr {} => api_enums::PaymentMethodType::VietQr,
        }
    }
}

impl GetPaymentMethodType for UpiData {
    fn get_payment_method_type(&self) -> api_enums::PaymentMethodType {
        match self {
            Self::UpiCollect(_) => api_enums::PaymentMethodType::UpiCollect,
            Self::UpiIntent(_) => api_enums::PaymentMethodType::UpiIntent,
        }
    }
}
impl GetPaymentMethodType for VoucherData {
    fn get_payment_method_type(&self) -> api_enums::PaymentMethodType {
        match self {
            Self::Boleto(_) => api_enums::PaymentMethodType::Boleto,
            Self::Efecty => api_enums::PaymentMethodType::Efecty,
            Self::PagoEfectivo => api_enums::PaymentMethodType::PagoEfectivo,
            Self::RedCompra => api_enums::PaymentMethodType::RedCompra,
            Self::RedPagos => api_enums::PaymentMethodType::RedPagos,
            Self::Alfamart(_) => api_enums::PaymentMethodType::Alfamart,
            Self::Indomaret(_) => api_enums::PaymentMethodType::Indomaret,
            Self::Oxxo => api_enums::PaymentMethodType::Oxxo,
            Self::SevenEleven(_) => api_enums::PaymentMethodType::SevenEleven,
            Self::Lawson(_) => api_enums::PaymentMethodType::Lawson,
            Self::MiniStop(_) => api_enums::PaymentMethodType::MiniStop,
            Self::FamilyMart(_) => api_enums::PaymentMethodType::FamilyMart,
            Self::Seicomart(_) => api_enums::PaymentMethodType::Seicomart,
            Self::PayEasy(_) => api_enums::PaymentMethodType::PayEasy,
        }
    }
}
impl GetPaymentMethodType for GiftCardData {
    fn get_payment_method_type(&self) -> api_enums::PaymentMethodType {
        match self {
            Self::Givex(_) => api_enums::PaymentMethodType::Givex,
            Self::PaySafeCard {} => api_enums::PaymentMethodType::PaySafeCard,
        }
    }
}

#[derive(serde::Deserialize, serde::Serialize, Debug, Clone, ToSchema, Eq, PartialEq)]
#[serde(rename_all = "snake_case")]
pub enum GiftCardData {
    Givex(GiftCardDetails),
    PaySafeCard {},
}

#[derive(serde::Deserialize, serde::Serialize, Debug, Clone, ToSchema, Eq, PartialEq)]
#[serde(rename_all = "snake_case")]
pub struct GiftCardDetails {
    /// The gift card number
    #[schema(value_type = String)]
    pub number: Secret<String>,
    /// The card verification code.
    #[schema(value_type = String)]
    pub cvc: Secret<String>,
}

#[derive(Default, Eq, PartialEq, Clone, Debug, serde::Deserialize, serde::Serialize, ToSchema)]
#[serde(rename_all = "snake_case")]
pub struct AdditionalCardInfo {
    /// The name of issuer of the card
    pub card_issuer: Option<String>,

    /// Card network of the card
    pub card_network: Option<api_enums::CardNetwork>,

    /// Card type, can be either `credit` or `debit`
    pub card_type: Option<String>,

    pub card_issuing_country: Option<String>,
    pub bank_code: Option<String>,

    /// Last 4 digits of the card number
    pub last4: Option<String>,

    /// The ISIN of the card
    pub card_isin: Option<String>,

    /// Extended bin of card, contains the first 8 digits of card number
    pub card_extended_bin: Option<String>,

    pub card_exp_month: Option<Secret<String>>,

    pub card_exp_year: Option<Secret<String>>,

    pub card_holder_name: Option<Secret<String>>,

    /// Additional payment checks done on the cvv and billing address by the processors.
    /// This is a free form field and the structure varies from processor to processor
    pub payment_checks: Option<serde_json::Value>,

    /// Details about the threeds environment.
    /// This is a free form field and the structure varies from processor to processor
    pub authentication_data: Option<serde_json::Value>,
}

#[derive(Debug, Clone, Eq, PartialEq, serde::Deserialize, serde::Serialize)]
#[serde(rename_all = "snake_case")]
pub enum AdditionalPaymentData {
    Card(Box<AdditionalCardInfo>),
    BankRedirect {
        bank_name: Option<common_enums::BankNames>,
        #[serde(flatten)]
        details: Option<additional_info::BankRedirectDetails>,
    },
    Wallet {
        apple_pay: Option<ApplepayPaymentMethod>,
        google_pay: Option<additional_info::WalletAdditionalDataForCard>,
        samsung_pay: Option<additional_info::WalletAdditionalDataForCard>,
    },
    PayLater {
        klarna_sdk: Option<KlarnaSdkPaymentMethod>,
    },
    BankTransfer {
        #[serde(flatten)]
        details: Option<additional_info::BankTransferAdditionalData>,
    },
    Crypto {
        #[serde(flatten)]
        details: Option<CryptoData>,
    },
    BankDebit {
        #[serde(flatten)]
        details: Option<additional_info::BankDebitAdditionalData>,
    },
    MandatePayment {},
    Reward {},
    RealTimePayment {
        #[serde(flatten)]
        details: Option<RealTimePaymentData>,
    },
    Upi {
        #[serde(flatten)]
        details: Option<additional_info::UpiAdditionalData>,
    },
    GiftCard {
        #[serde(flatten)]
        details: Option<additional_info::GiftCardAdditionalData>,
    },
    Voucher {
        #[serde(flatten)]
        details: Option<VoucherData>,
    },
    CardRedirect {
        #[serde(flatten)]
        details: Option<CardRedirectData>,
    },
    CardToken {
        #[serde(flatten)]
        details: Option<additional_info::CardTokenAdditionalData>,
    },
    OpenBanking {
        #[serde(flatten)]
        details: Option<OpenBankingData>,
    },
    MobilePayment {
        #[serde(flatten)]
        details: Option<MobilePaymentData>,
    },
}

impl AdditionalPaymentData {
    pub fn get_additional_card_info(&self) -> Option<AdditionalCardInfo> {
        match self {
            Self::Card(additional_card_info) => Some(*additional_card_info.clone()),
            _ => None,
        }
    }
}

#[derive(Debug, Clone, Eq, PartialEq, serde::Deserialize, serde::Serialize)]
pub struct KlarnaSdkPaymentMethod {
    pub payment_type: Option<String>,
}

#[derive(Debug, Clone, Eq, PartialEq, serde::Deserialize, serde::Serialize, ToSchema)]
#[serde(rename_all = "snake_case")]
pub enum BankRedirectData {
    BancontactCard {
        /// The card number
        #[schema(value_type = String, example = "4242424242424242")]
        card_number: Option<CardNumber>,
        /// The card's expiry month
        #[schema(value_type = String, example = "24")]
        card_exp_month: Option<Secret<String>>,

        /// The card's expiry year
        #[schema(value_type = String, example = "24")]
        card_exp_year: Option<Secret<String>>,

        /// The card holder's name
        #[schema(value_type = String, example = "John Test")]
        card_holder_name: Option<Secret<String>>,

        //Required by Stripes
        billing_details: Option<BankRedirectBilling>,
    },
    Bizum {},
    Blik {
        // Blik Code
        blik_code: Option<String>,
    },
    Eps {
        /// The billing details for bank redirection
        billing_details: Option<BankRedirectBilling>,

        /// The hyperswitch bank code for eps
        #[schema(value_type = BankNames, example = "triodos_bank")]
        bank_name: Option<common_enums::BankNames>,

        /// The country for bank payment
        #[schema(value_type = CountryAlpha2, example = "US")]
        country: Option<api_enums::CountryAlpha2>,
    },
    Giropay {
        /// The billing details for bank redirection
        billing_details: Option<BankRedirectBilling>,

        #[schema(value_type = Option<String>)]
        /// Bank account bic code
        bank_account_bic: Option<Secret<String>>,

        /// Bank account iban
        #[schema(value_type = Option<String>)]
        bank_account_iban: Option<Secret<String>>,

        /// The country for bank payment
        #[schema(value_type = CountryAlpha2, example = "US")]
        country: Option<api_enums::CountryAlpha2>,
    },
    Ideal {
        /// The billing details for bank redirection
        billing_details: Option<BankRedirectBilling>,

        /// The hyperswitch bank code for ideal
        #[schema(value_type = BankNames, example = "abn_amro")]
        bank_name: Option<common_enums::BankNames>,

        /// The country for bank payment
        #[schema(value_type = CountryAlpha2, example = "US")]
        country: Option<api_enums::CountryAlpha2>,
    },
    Interac {
        /// The country for bank payment
        #[schema(value_type = Option<CountryAlpha2>, example = "US")]
        country: Option<api_enums::CountryAlpha2>,

        #[schema(value_type = Option<String>, example = "john.doe@example.com")]
        email: Option<Email>,
    },
    OnlineBankingCzechRepublic {
        // Issuer banks
        #[schema(value_type = BankNames)]
        issuer: common_enums::BankNames,
    },
    OnlineBankingFinland {
        // Shopper Email
        #[schema(value_type = Option<String>)]
        email: Option<Email>,
    },
    OnlineBankingPoland {
        // Issuer banks
        #[schema(value_type = BankNames)]
        issuer: common_enums::BankNames,
    },
    OnlineBankingSlovakia {
        // Issuer value corresponds to the bank
        #[schema(value_type = BankNames)]
        issuer: common_enums::BankNames,
    },
    OpenBankingUk {
        // Issuer banks
        #[schema(value_type = BankNames)]
        issuer: Option<common_enums::BankNames>,
        /// The country for bank payment
        #[schema(value_type = CountryAlpha2, example = "US")]
        country: Option<api_enums::CountryAlpha2>,
    },
    Przelewy24 {
        //Issuer banks
        #[schema(value_type = Option<BankNames>)]
        bank_name: Option<common_enums::BankNames>,

        // The billing details for bank redirect
        billing_details: Option<BankRedirectBilling>,
    },
    Sofort {
        /// The billing details for bank redirection
        billing_details: Option<BankRedirectBilling>,

        /// The country for bank payment
        #[schema(value_type = CountryAlpha2, example = "US")]
        country: Option<api_enums::CountryAlpha2>,

        /// The preferred language
        #[schema(example = "en")]
        preferred_language: Option<String>,
    },
    Trustly {
        /// The country for bank payment
        #[schema(value_type = CountryAlpha2, example = "US")]
        country: api_enums::CountryAlpha2,
    },
    OnlineBankingFpx {
        // Issuer banks
        #[schema(value_type = BankNames)]
        issuer: common_enums::BankNames,
    },
    OnlineBankingThailand {
        #[schema(value_type = BankNames)]
        issuer: common_enums::BankNames,
    },
    LocalBankRedirect {},
    Eft {
        /// The preferred eft provider
        #[schema(example = "ozow")]
        provider: String,
    },
}

impl GetAddressFromPaymentMethodData for BankRedirectData {
    fn get_billing_address(&self) -> Option<Address> {
        let get_billing_address_inner = |bank_redirect_billing: Option<&BankRedirectBilling>,
                                         billing_country: Option<&common_enums::CountryAlpha2>,
                                         billing_email: Option<&Email>|
         -> Option<Address> {
            let address = bank_redirect_billing
                .and_then(GetAddressFromPaymentMethodData::get_billing_address);

            let address = match (address, billing_country) {
                (Some(mut address), Some(billing_country)) => {
                    address
                        .address
                        .as_mut()
                        .map(|address| address.country = Some(*billing_country));

                    Some(address)
                }
                (Some(address), None) => Some(address),
                (None, Some(billing_country)) => Some(Address {
                    address: Some(AddressDetails {
                        country: Some(*billing_country),
                        ..AddressDetails::default()
                    }),
                    phone: None,
                    email: None,
                }),
                (None, None) => None,
            };

            match (address, billing_email) {
                (Some(mut address), Some(email)) => {
                    address.email = Some(email.clone());
                    Some(address)
                }
                (Some(address), None) => Some(address),
                (None, Some(billing_email)) => Some(Address {
                    address: None,
                    phone: None,
                    email: Some(billing_email.clone()),
                }),
                (None, None) => None,
            }
        };

        match self {
            Self::BancontactCard {
                billing_details,
                card_holder_name,
                ..
            } => {
                let address = get_billing_address_inner(billing_details.as_ref(), None, None);

                if let Some(mut address) = address {
                    address.address.as_mut().map(|address| {
                        address.first_name = card_holder_name
                            .as_ref()
                            .or(address.first_name.as_ref())
                            .cloned();
                    });

                    Some(address)
                } else {
                    Some(Address {
                        address: Some(AddressDetails {
                            first_name: card_holder_name.clone(),
                            ..AddressDetails::default()
                        }),
                        phone: None,
                        email: None,
                    })
                }
            }
            Self::Eps {
                billing_details,
                country,
                ..
            }
            | Self::Giropay {
                billing_details,
                country,
                ..
            }
            | Self::Ideal {
                billing_details,
                country,
                ..
            }
            | Self::Sofort {
                billing_details,
                country,
                ..
            } => get_billing_address_inner(billing_details.as_ref(), country.as_ref(), None),
            Self::Interac { country, email } => {
                get_billing_address_inner(None, country.as_ref(), email.as_ref())
            }
            Self::OnlineBankingFinland { email } => {
                get_billing_address_inner(None, None, email.as_ref())
            }
            Self::OpenBankingUk { country, .. } => {
                get_billing_address_inner(None, country.as_ref(), None)
            }
            Self::Przelewy24 {
                billing_details, ..
            } => get_billing_address_inner(billing_details.as_ref(), None, None),
            Self::Trustly { country } => get_billing_address_inner(None, Some(country), None),
            Self::OnlineBankingFpx { .. }
            | Self::LocalBankRedirect {}
            | Self::OnlineBankingThailand { .. }
            | Self::Bizum {}
            | Self::OnlineBankingPoland { .. }
            | Self::OnlineBankingSlovakia { .. }
            | Self::OnlineBankingCzechRepublic { .. }
            | Self::Blik { .. }
            | Self::Eft { .. } => None,
        }
    }
}

#[derive(Debug, Clone, Eq, PartialEq, serde::Serialize, serde::Deserialize, ToSchema)]
pub struct AlfamartVoucherData {
    /// The billing first name for Alfamart
    #[schema(value_type = Option<String>, example = "Jane")]
    pub first_name: Option<Secret<String>>,
    /// The billing second name for Alfamart
    #[schema(value_type = Option<String>, example = "Doe")]
    pub last_name: Option<Secret<String>>,
    /// The Email ID for Alfamart
    #[schema(value_type = Option<String>, example = "example@me.com")]
    pub email: Option<Email>,
}

#[derive(Debug, Clone, Eq, PartialEq, serde::Serialize, serde::Deserialize, ToSchema)]
pub struct IndomaretVoucherData {
    /// The billing first name for Alfamart
    #[schema(value_type = Option<String>, example = "Jane")]
    pub first_name: Option<Secret<String>>,
    /// The billing second name for Alfamart
    #[schema(value_type = Option<String>, example = "Doe")]
    pub last_name: Option<Secret<String>>,
    /// The Email ID for Alfamart
    #[schema(value_type = Option<String>, example = "example@me.com")]
    pub email: Option<Email>,
}

#[derive(Debug, Clone, Eq, PartialEq, serde::Serialize, serde::Deserialize, ToSchema)]
pub struct JCSVoucherData {
    /// The billing first name for Japanese convenience stores
    #[schema(value_type = Option<String>, example = "Jane")]
    pub first_name: Option<Secret<String>>,
    /// The billing second name Japanese convenience stores
    #[schema(value_type = Option<String>, example = "Doe")]
    pub last_name: Option<Secret<String>>,
    /// The Email ID for Japanese convenience stores
    #[schema(value_type = Option<String>, example = "example@me.com")]
    pub email: Option<Email>,
    /// The telephone number for Japanese convenience stores
    #[schema(value_type = Option<String>, example = "9123456789")]
    pub phone_number: Option<String>,
}

#[derive(Debug, Clone, Eq, PartialEq, serde::Deserialize, serde::Serialize, ToSchema)]
pub struct AchBillingDetails {
    /// The Email ID for ACH billing
    #[schema(value_type = Option<String>, example = "example@me.com")]
    pub email: Option<Email>,
}

#[derive(Debug, Clone, Eq, PartialEq, serde::Deserialize, serde::Serialize, ToSchema)]
pub struct DokuBillingDetails {
    /// The billing first name for Doku
    #[schema(value_type = Option<String>, example = "Jane")]
    pub first_name: Option<Secret<String>>,
    /// The billing second name for Doku
    #[schema(value_type = Option<String>, example = "Doe")]
    pub last_name: Option<Secret<String>>,
    /// The Email ID for Doku billing
    #[schema(value_type = Option<String>, example = "example@me.com")]
    pub email: Option<Email>,
}

#[derive(Debug, Clone, Eq, PartialEq, serde::Deserialize, serde::Serialize, ToSchema)]
pub struct MultibancoBillingDetails {
    #[schema(value_type = Option<String>, example = "example@me.com")]
    pub email: Option<Email>,
}

#[derive(Debug, Clone, Eq, PartialEq, serde::Deserialize, serde::Serialize, ToSchema)]
pub struct SepaAndBacsBillingDetails {
    /// The Email ID for SEPA and BACS billing
    #[schema(value_type = Option<String>, example = "example@me.com")]
    pub email: Option<Email>,
    /// The billing name for SEPA and BACS billing
    #[schema(value_type = Option<String>, example = "Jane Doe")]
    pub name: Option<Secret<String>>,
}

#[derive(Debug, Clone, Eq, PartialEq, serde::Deserialize, serde::Serialize, ToSchema)]
#[serde(rename_all = "snake_case")]
pub struct CryptoData {
    pub pay_currency: Option<String>,
    pub network: Option<String>,
}

#[derive(Debug, Clone, Eq, PartialEq, serde::Deserialize, serde::Serialize, ToSchema)]
#[serde(rename_all = "snake_case")]
pub enum UpiData {
    UpiCollect(UpiCollectData),
    UpiIntent(UpiIntentData),
}

#[derive(Debug, Clone, Eq, PartialEq, serde::Deserialize, serde::Serialize, ToSchema)]
#[serde(rename_all = "snake_case")]
pub struct UpiCollectData {
    #[schema(value_type = Option<String>, example = "successtest@iata")]
    pub vpa_id: Option<Secret<String, pii::UpiVpaMaskingStrategy>>,
}

#[derive(Debug, Clone, Eq, PartialEq, serde::Deserialize, serde::Serialize, ToSchema)]
pub struct UpiIntentData {}

#[derive(Debug, Clone, Eq, PartialEq, serde::Deserialize, serde::Serialize, ToSchema)]
pub struct SofortBilling {
    /// The country associated with the billing
    #[schema(value_type = CountryAlpha2, example = "US")]
    pub billing_country: String,
}

#[derive(Debug, Clone, Eq, PartialEq, serde::Deserialize, serde::Serialize, ToSchema)]
pub struct BankRedirectBilling {
    /// The name for which billing is issued
    #[schema(value_type = String, example = "John Doe")]
    pub billing_name: Option<Secret<String>>,
    /// The billing email for bank redirect
    #[schema(value_type = String, example = "example@example.com")]
    pub email: Option<Email>,
}

impl GetAddressFromPaymentMethodData for BankRedirectBilling {
    fn get_billing_address(&self) -> Option<Address> {
        let address_details = self
            .billing_name
            .as_ref()
            .map(|billing_name| AddressDetails {
                first_name: Some(billing_name.clone()),
                ..AddressDetails::default()
            });

        if address_details.is_some() || self.email.is_some() {
            Some(Address {
                address: address_details,
                phone: None,
                email: self.email.clone(),
            })
        } else {
            None
        }
    }
}

#[derive(Eq, PartialEq, Clone, Debug, serde::Deserialize, serde::Serialize, ToSchema)]
#[serde(rename_all = "snake_case")]
pub enum BankTransferData {
    AchBankTransfer {
        /// The billing details for ACH Bank Transfer
        billing_details: Option<AchBillingDetails>,
    },
    SepaBankTransfer {
        /// The billing details for SEPA
        billing_details: Option<SepaAndBacsBillingDetails>,

        /// The two-letter ISO country code for SEPA and BACS
        #[schema(value_type = CountryAlpha2, example = "US")]
        country: Option<api_enums::CountryAlpha2>,
    },
    BacsBankTransfer {
        /// The billing details for SEPA
        billing_details: Option<SepaAndBacsBillingDetails>,
    },
    MultibancoBankTransfer {
        /// The billing details for Multibanco
        billing_details: Option<MultibancoBillingDetails>,
    },
    PermataBankTransfer {
        /// The billing details for Permata Bank Transfer
        billing_details: Option<DokuBillingDetails>,
    },
    BcaBankTransfer {
        /// The billing details for BCA Bank Transfer
        billing_details: Option<DokuBillingDetails>,
    },
    BniVaBankTransfer {
        /// The billing details for BniVa Bank Transfer
        billing_details: Option<DokuBillingDetails>,
    },
    BriVaBankTransfer {
        /// The billing details for BniVa Bank Transfer
        billing_details: Option<DokuBillingDetails>,
    },
    CimbVaBankTransfer {
        /// The billing details for BniVa Bank Transfer
        billing_details: Option<DokuBillingDetails>,
    },
    DanamonVaBankTransfer {
        /// The billing details for BniVa Bank Transfer
        billing_details: Option<DokuBillingDetails>,
    },
    MandiriVaBankTransfer {
        /// The billing details for BniVa Bank Transfer
        billing_details: Option<DokuBillingDetails>,
    },
    Pix {
        /// Unique key for pix transfer
        #[schema(value_type = Option<String>, example = "a1f4102e-a446-4a57-bcce-6fa48899c1d1")]
        pix_key: Option<Secret<String>>,
        /// CPF is a Brazilian tax identification number
        #[schema(value_type = Option<String>, example = "10599054689")]
        cpf: Option<Secret<String>>,
        /// CNPJ is a Brazilian company tax identification number
        #[schema(value_type = Option<String>, example = "74469027417312")]
        cnpj: Option<Secret<String>>,

        /// Source bank account number
        #[schema(value_type = Option<String>, example = "8b2812f0-d6c8-4073-97bb-9fa964d08bc5")]
        source_bank_account_id: Option<MaskedBankAccount>,

        /// Destination bank account number
        #[schema(value_type = Option<String>, example = "9b95f84e-de61-460b-a14b-f23b4e71c97b")]
        destination_bank_account_id: Option<MaskedBankAccount>,
    },
    Pse {},
    LocalBankTransfer {
        bank_code: Option<String>,
    },
    InstantBankTransfer {},
    InstantBankTransferFinland {},
    InstantBankTransferPoland {},
}

#[derive(Eq, PartialEq, Clone, Debug, serde::Deserialize, serde::Serialize, ToSchema)]
#[serde(rename_all = "snake_case")]
pub enum RealTimePaymentData {
    Fps {},
    DuitNow {},
    PromptPay {},
    VietQr {},
}

impl GetAddressFromPaymentMethodData for BankTransferData {
    fn get_billing_address(&self) -> Option<Address> {
        match self {
            Self::AchBankTransfer { billing_details } => {
                billing_details.as_ref().map(|details| Address {
                    address: None,
                    phone: None,
                    email: details.email.clone(),
                })
            }
            Self::SepaBankTransfer {
                billing_details,
                country,
            } => billing_details.as_ref().map(|details| Address {
                address: Some(AddressDetails {
                    country: *country,
                    first_name: details.name.clone(),
                    ..AddressDetails::default()
                }),
                phone: None,
                email: details.email.clone(),
            }),
            Self::BacsBankTransfer { billing_details } => {
                billing_details.as_ref().map(|details| Address {
                    address: Some(AddressDetails {
                        first_name: details.name.clone(),
                        ..AddressDetails::default()
                    }),
                    phone: None,
                    email: details.email.clone(),
                })
            }
            Self::MultibancoBankTransfer { billing_details } => {
                billing_details.as_ref().map(|details| Address {
                    address: None,
                    phone: None,
                    email: details.email.clone(),
                })
            }
            Self::PermataBankTransfer { billing_details }
            | Self::BcaBankTransfer { billing_details }
            | Self::BniVaBankTransfer { billing_details }
            | Self::BriVaBankTransfer { billing_details }
            | Self::CimbVaBankTransfer { billing_details }
            | Self::DanamonVaBankTransfer { billing_details }
            | Self::MandiriVaBankTransfer { billing_details } => {
                billing_details.as_ref().map(|details| Address {
                    address: Some(AddressDetails {
                        first_name: details.first_name.clone(),
                        last_name: details.last_name.clone(),
                        ..AddressDetails::default()
                    }),
                    phone: None,
                    email: details.email.clone(),
                })
            }
            Self::LocalBankTransfer { .. }
            | Self::Pix { .. }
            | Self::Pse {}
            | Self::InstantBankTransfer {}
            | Self::InstantBankTransferFinland {}
            | Self::InstantBankTransferPoland {} => None,
        }
    }
}

#[derive(serde::Deserialize, serde::Serialize, Debug, Clone, ToSchema, Eq, PartialEq)]
pub struct BankDebitBilling {
    /// The billing name for bank debits
    #[schema(value_type = Option<String>, example = "John Doe")]
    pub name: Option<Secret<String>>,
    /// The billing email for bank debits
    #[schema(value_type = Option<String>, example = "example@example.com")]
    pub email: Option<Email>,
    /// The billing address for bank debits
    pub address: Option<AddressDetails>,
}

impl GetAddressFromPaymentMethodData for BankDebitBilling {
    fn get_billing_address(&self) -> Option<Address> {
        let address = if let Some(mut address) = self.address.clone() {
            address.first_name = self.name.clone().or(address.first_name);
            Address {
                address: Some(address),
                email: self.email.clone(),
                phone: None,
            }
        } else {
            Address {
                address: Some(AddressDetails {
                    first_name: self.name.clone(),
                    ..AddressDetails::default()
                }),
                email: self.email.clone(),
                phone: None,
            }
        };

        Some(address)
    }
}

#[derive(Eq, PartialEq, Clone, Debug, serde::Deserialize, serde::Serialize, ToSchema)]
#[serde(rename_all = "snake_case")]
pub enum WalletData {
    /// The wallet data for Ali Pay QrCode
    AliPayQr(Box<AliPayQr>),
    /// The wallet data for Ali Pay redirect
    AliPayRedirect(AliPayRedirection),
    /// The wallet data for Ali Pay HK redirect
    AliPayHkRedirect(AliPayHkRedirection),
    /// The wallet data for Amazon Pay
    AmazonPay(AmazonPayWalletData),
    /// The wallet data for Amazon Pay redirect
    AmazonPayRedirect(AmazonPayRedirectData),
    /// The wallet data for Skrill
    Skrill(SkrillData),
    /// The wallet data for Paysera
    Paysera(PayseraData),
    /// The wallet data for Momo redirect
    MomoRedirect(MomoRedirection),
    /// The wallet data for KakaoPay redirect
    KakaoPayRedirect(KakaoPayRedirection),
    /// The wallet data for GoPay redirect
    GoPayRedirect(GoPayRedirection),
    /// The wallet data for Gcash redirect
    GcashRedirect(GcashRedirection),
    /// The wallet data for Apple pay
    ApplePay(ApplePayWalletData),
    /// Wallet data for apple pay redirect flow
    ApplePayRedirect(Box<ApplePayRedirectData>),
    /// Wallet data for apple pay third party sdk flow
    ApplePayThirdPartySdk(Box<ApplePayThirdPartySdkData>),
    /// Wallet data for DANA redirect flow
    DanaRedirect {},
    /// The wallet data for Google pay
    GooglePay(GooglePayWalletData),
    /// Wallet data for google pay redirect flow
    GooglePayRedirect(Box<GooglePayRedirectData>),
    /// Wallet data for Google pay third party sdk flow
    GooglePayThirdPartySdk(Box<GooglePayThirdPartySdkData>),
    MbWayRedirect(Box<MbWayRedirection>),
    /// The wallet data for MobilePay redirect
    MobilePayRedirect(Box<MobilePayRedirection>),
    /// This is for paypal redirection
    PaypalRedirect(PaypalRedirection),
    /// The wallet data for Paypal
    PaypalSdk(PayPalWalletData),
    /// The wallet data for Paze
    Paze(PazeWalletData),
    /// The wallet data for Samsung Pay
    SamsungPay(Box<SamsungPayWalletData>),
    /// Wallet data for Twint Redirection
    TwintRedirect {},
    /// Wallet data for Vipps Redirection
    VippsRedirect {},
    /// The wallet data for Touch n Go Redirection
    TouchNGoRedirect(Box<TouchNGoRedirection>),
    /// The wallet data for WeChat Pay Redirection
    WeChatPayRedirect(Box<WeChatPayRedirection>),
    /// The wallet data for WeChat Pay Display QrCode
    WeChatPayQr(Box<WeChatPayQr>),
    /// The wallet data for Cashapp Qr
    CashappQr(Box<CashappQr>),
    // The wallet data for Swish
    SwishQr(SwishQrData),
    // The wallet data for Mifinity Ewallet
    Mifinity(MifinityData),
    // The wallet data for RevolutPay
    RevolutPay(RevolutPayData),
}

impl GetAddressFromPaymentMethodData for WalletData {
    fn get_billing_address(&self) -> Option<Address> {
        match self {
            Self::MbWayRedirect(mb_way_redirect) => {
                let phone = PhoneDetails {
                    // Portuguese country code, this payment method is applicable only in portugal
                    country_code: Some("+351".into()),
                    number: mb_way_redirect.telephone_number.clone(),
                };

                Some(Address {
                    phone: Some(phone),
                    address: None,
                    email: None,
                })
            }
            Self::MobilePayRedirect(_) => None,
            Self::PaypalRedirect(paypal_redirect) => {
                paypal_redirect.email.clone().map(|email| Address {
                    email: Some(email),
                    address: None,
                    phone: None,
                })
            }
            Self::Mifinity(_)
            | Self::AliPayQr(_)
            | Self::AliPayRedirect(_)
            | Self::AliPayHkRedirect(_)
            | Self::MomoRedirect(_)
            | Self::KakaoPayRedirect(_)
            | Self::GoPayRedirect(_)
            | Self::GcashRedirect(_)
            | Self::AmazonPay(_)
            | Self::AmazonPayRedirect(_)
            | Self::Skrill(_)
            | Self::Paysera(_)
            | Self::ApplePay(_)
            | Self::ApplePayRedirect(_)
            | Self::ApplePayThirdPartySdk(_)
            | Self::DanaRedirect {}
            | Self::GooglePay(_)
            | Self::GooglePayRedirect(_)
            | Self::GooglePayThirdPartySdk(_)
            | Self::PaypalSdk(_)
            | Self::Paze(_)
            | Self::SamsungPay(_)
            | Self::TwintRedirect {}
            | Self::VippsRedirect {}
            | Self::TouchNGoRedirect(_)
            | Self::WeChatPayRedirect(_)
            | Self::WeChatPayQr(_)
            | Self::CashappQr(_)
            | Self::SwishQr(_)
            | Self::RevolutPay(_) => None,
        }
    }
}

#[derive(Eq, PartialEq, Clone, Debug, serde::Deserialize, serde::Serialize, ToSchema)]
#[serde(rename_all = "snake_case")]
pub struct PazeWalletData {
    #[schema(value_type = String)]
    pub complete_response: Secret<String>,
}

#[derive(Eq, PartialEq, Clone, Debug, serde::Deserialize, serde::Serialize, ToSchema)]
#[serde(rename_all = "snake_case")]
pub struct SamsungPayWalletData {
    pub payment_credential: SamsungPayWalletCredentials,
}

#[derive(Eq, PartialEq, Clone, Debug, serde::Deserialize, serde::Serialize, ToSchema)]
#[serde(rename_all = "snake_case", untagged)]
pub enum SamsungPayWalletCredentials {
    SamsungPayWalletDataForWeb(SamsungPayWebWalletData),
    SamsungPayWalletDataForApp(SamsungPayAppWalletData),
}

impl From<SamsungPayCardBrand> for common_enums::SamsungPayCardBrand {
    fn from(samsung_pay_card_brand: SamsungPayCardBrand) -> Self {
        match samsung_pay_card_brand {
            SamsungPayCardBrand::Visa => Self::Visa,
            SamsungPayCardBrand::MasterCard => Self::MasterCard,
            SamsungPayCardBrand::Amex => Self::Amex,
            SamsungPayCardBrand::Discover => Self::Discover,
            SamsungPayCardBrand::Unknown => Self::Unknown,
        }
    }
}

#[derive(Eq, PartialEq, Clone, Debug, serde::Deserialize, serde::Serialize, ToSchema)]
#[serde(rename_all = "snake_case")]
pub struct SamsungPayAppWalletData {
    /// Samsung Pay token data
    #[serde(rename = "3_d_s")]
    pub token_data: SamsungPayTokenData,
    /// Brand of the payment card
    pub payment_card_brand: SamsungPayCardBrand,
    /// Currency type of the payment
    pub payment_currency_type: String,
    /// Last 4 digits of the device specific card number
    pub payment_last4_dpan: Option<String>,
    /// Last 4 digits of the card number
    pub payment_last4_fpan: String,
    /// Merchant reference id that was passed in the session call request
    pub merchant_ref: Option<String>,
    /// Specifies authentication method used
    pub method: Option<String>,
    /// Value if credential is enabled for recurring payment
    pub recurring_payment: Option<bool>,
}

#[derive(Eq, PartialEq, Clone, Debug, serde::Deserialize, serde::Serialize, ToSchema)]
#[serde(rename_all = "snake_case")]
pub struct SamsungPayWebWalletData {
    /// Specifies authentication method used
    pub method: Option<String>,
    /// Value if credential is enabled for recurring payment
    pub recurring_payment: Option<bool>,
    /// Brand of the payment card
    pub card_brand: SamsungPayCardBrand,
    /// Last 4 digits of the card number
    #[serde(rename = "card_last4digits")]
    pub card_last_four_digits: String,
    /// Samsung Pay token data
    #[serde(rename = "3_d_s")]
    pub token_data: SamsungPayTokenData,
}

#[derive(Eq, PartialEq, Clone, Debug, serde::Deserialize, serde::Serialize, ToSchema)]
#[serde(rename_all = "snake_case")]
pub struct SamsungPayTokenData {
    /// 3DS type used by Samsung Pay
    #[serde(rename = "type")]
    pub three_ds_type: Option<String>,
    /// 3DS version used by Samsung Pay
    pub version: String,
    /// Samsung Pay encrypted payment credential data
    #[schema(value_type = String)]
    pub data: Secret<String>,
}

#[derive(Eq, PartialEq, Clone, Debug, serde::Deserialize, serde::Serialize, ToSchema)]
#[serde(rename_all = "lowercase")]
pub enum SamsungPayCardBrand {
    #[serde(alias = "VI")]
    Visa,
    #[serde(alias = "MC")]
    MasterCard,
    #[serde(alias = "AX")]
    Amex,
    #[serde(alias = "DC")]
    Discover,
    #[serde(other)]
    Unknown,
}

#[derive(Eq, PartialEq, Clone, Debug, serde::Deserialize, serde::Serialize, ToSchema)]
#[serde(rename_all = "snake_case")]
pub enum OpenBankingData {
    #[serde(rename = "open_banking_pis")]
    OpenBankingPIS {},
}

#[derive(Eq, PartialEq, Clone, Debug, serde::Deserialize, serde::Serialize, ToSchema)]
#[serde(rename_all = "snake_case")]
pub enum MobilePaymentData {
    DirectCarrierBilling {
        /// The phone number of the user
        #[schema(value_type = String, example = "1234567890")]
        msisdn: String,
        /// Unique user id
        #[schema(value_type = Option<String>, example = "02iacdYXGI9CnyJdoN8c7")]
        client_uid: Option<String>,
    },
}

#[derive(Eq, PartialEq, Clone, Debug, serde::Deserialize, serde::Serialize, ToSchema)]
#[serde(rename_all = "snake_case")]
pub struct GooglePayWalletData {
    /// The type of payment method
    #[serde(rename = "type")]
    pub pm_type: String,
    /// User-facing message to describe the payment method that funds this transaction.
    pub description: String,
    /// The information of the payment method
    pub info: GooglePayPaymentMethodInfo,
    /// The tokenization data of Google pay
    pub tokenization_data: GpayTokenizationData,
}

#[derive(Debug, Clone, serde::Serialize, serde::Deserialize, ToSchema)]
pub struct AmazonPaySessionTokenData {
    #[serde(rename = "amazon_pay")]
    pub data: AmazonPayMerchantCredentials,
}

#[derive(Debug, Clone, serde::Serialize, serde::Deserialize, ToSchema)]
pub struct AmazonPayMerchantCredentials {
    /// Amazon Pay merchant account identifier
    pub merchant_id: String,
    /// Amazon Pay store ID
    pub store_id: String,
}

#[derive(Eq, PartialEq, Clone, Debug, serde::Deserialize, serde::Serialize, ToSchema)]
pub struct ApplePayRedirectData {}

#[derive(Eq, PartialEq, Clone, Debug, serde::Deserialize, serde::Serialize, ToSchema)]
pub struct AmazonPayRedirectData {}

#[derive(Eq, PartialEq, Clone, Debug, serde::Deserialize, serde::Serialize, ToSchema)]
pub struct SkrillData {}

#[derive(Eq, PartialEq, Clone, Debug, serde::Deserialize, serde::Serialize, ToSchema)]
pub struct PayseraData {}

#[derive(Eq, PartialEq, Clone, Debug, serde::Deserialize, serde::Serialize, ToSchema)]
pub struct GooglePayRedirectData {}

#[derive(Eq, PartialEq, Clone, Debug, serde::Deserialize, serde::Serialize, ToSchema)]
pub struct GooglePayThirdPartySdkData {}

#[derive(Eq, PartialEq, Clone, Debug, serde::Deserialize, serde::Serialize, ToSchema)]
pub struct ApplePayThirdPartySdkData {}

#[derive(Eq, PartialEq, Clone, Debug, serde::Deserialize, serde::Serialize, ToSchema)]
pub struct WeChatPayRedirection {}

#[derive(Eq, PartialEq, Clone, Debug, serde::Deserialize, serde::Serialize, ToSchema)]
pub struct WeChatPay {}

#[derive(Eq, PartialEq, Clone, Debug, serde::Deserialize, serde::Serialize, ToSchema)]
pub struct WeChatPayQr {}

#[derive(Eq, PartialEq, Clone, Debug, serde::Deserialize, serde::Serialize, ToSchema)]
pub struct CashappQr {}

#[derive(Eq, PartialEq, Clone, Debug, serde::Deserialize, serde::Serialize, ToSchema)]
pub struct PaypalRedirection {
    /// paypal's email address
    #[schema(max_length = 255, value_type = Option<String>, example = "johntest@test.com")]
    pub email: Option<Email>,
}

#[derive(Eq, PartialEq, Clone, Debug, serde::Deserialize, serde::Serialize, ToSchema)]
pub struct AliPayQr {}

#[derive(Eq, PartialEq, Clone, Debug, serde::Deserialize, serde::Serialize, ToSchema)]
pub struct AliPayRedirection {}

#[derive(Eq, PartialEq, Clone, Debug, serde::Deserialize, serde::Serialize, ToSchema)]
pub struct AliPayHkRedirection {}

#[derive(Eq, PartialEq, Clone, Debug, serde::Deserialize, serde::Serialize, ToSchema)]
pub struct MomoRedirection {}

#[derive(Eq, PartialEq, Clone, Debug, serde::Deserialize, serde::Serialize, ToSchema)]
pub struct KakaoPayRedirection {}

#[derive(Eq, PartialEq, Clone, Debug, serde::Deserialize, serde::Serialize, ToSchema)]
pub struct GoPayRedirection {}

#[derive(Eq, PartialEq, Clone, Debug, serde::Deserialize, serde::Serialize, ToSchema)]
pub struct GcashRedirection {}

#[derive(Eq, PartialEq, Clone, Debug, serde::Deserialize, serde::Serialize, ToSchema)]
pub struct MobilePayRedirection {}

#[derive(Eq, PartialEq, Clone, Debug, serde::Deserialize, serde::Serialize, ToSchema)]
pub struct MbWayRedirection {
    /// Telephone number of the shopper. Should be Portuguese phone number.
    #[schema(value_type = String)]
    pub telephone_number: Option<Secret<String>>,
}

#[derive(Eq, PartialEq, Clone, Debug, serde::Deserialize, serde::Serialize, ToSchema)]
#[serde(rename_all = "snake_case")]
pub struct GooglePayPaymentMethodInfo {
    /// The name of the card network
    pub card_network: String,
    /// The details of the card
    pub card_details: String,
    //assurance_details of the card
    pub assurance_details: Option<GooglePayAssuranceDetails>,
}

#[derive(Eq, PartialEq, Clone, Debug, serde::Deserialize, serde::Serialize, ToSchema)]
#[serde(rename_all = "snake_case")]
pub struct GooglePayAssuranceDetails {
    ///indicates that Cardholder possession validation has been performed
    pub card_holder_authenticated: bool,
    /// indicates that identification and verifications (ID&V) was performed
    pub account_verified: bool,
}

#[derive(Eq, PartialEq, Clone, Debug, serde::Deserialize, serde::Serialize, ToSchema)]
pub struct PayPalWalletData {
    /// Token generated for the Apple pay
    pub token: String,
}

#[derive(Eq, PartialEq, Clone, Debug, serde::Deserialize, serde::Serialize, ToSchema)]
pub struct TouchNGoRedirection {}

#[derive(Eq, PartialEq, Clone, Debug, serde::Deserialize, serde::Serialize, ToSchema)]
pub struct SwishQrData {}

#[derive(Eq, PartialEq, Clone, Debug, serde::Deserialize, serde::Serialize, ToSchema)]
pub struct RevolutPayData {}

#[derive(Eq, PartialEq, Clone, Debug, serde::Deserialize, serde::Serialize, ToSchema)]
pub struct MifinityData {
    #[schema(value_type = Date)]
    pub date_of_birth: Secret<Date>,
    pub language_preference: Option<String>,
}

#[derive(Eq, PartialEq, Clone, Debug, serde::Deserialize, serde::Serialize, ToSchema)]
pub struct GpayTokenizationData {
    /// The type of the token
    #[serde(rename = "type")]
    pub token_type: String,
    /// Token generated for the wallet
    pub token: String,
}

#[derive(Eq, PartialEq, Clone, Debug, serde::Deserialize, serde::Serialize, ToSchema)]
pub struct AmazonPayWalletData {
    /// Checkout Session identifier
    pub checkout_session_id: String,
}

#[derive(Eq, PartialEq, Clone, Debug, serde::Deserialize, serde::Serialize, ToSchema)]
pub struct ApplePayWalletData {
    /// The payment data of Apple pay
    pub payment_data: String,
    /// The payment method of Apple pay
    pub payment_method: ApplepayPaymentMethod,
    /// The unique identifier for the transaction
    pub transaction_identifier: String,
}

#[derive(Eq, PartialEq, Clone, Debug, serde::Deserialize, serde::Serialize, ToSchema)]
pub struct ApplepayPaymentMethod {
    /// The name to be displayed on Apple Pay button
    pub display_name: String,
    /// The network of the Apple pay payment method
    pub network: String,
    /// The type of the payment method
    #[serde(rename = "type")]
    pub pm_type: String,
}

#[derive(Eq, PartialEq, Clone, Debug, serde::Serialize, serde::Deserialize, ToSchema)]
pub struct CardResponse {
    pub last4: Option<String>,
    pub card_type: Option<String>,
    #[schema(value_type = Option<CardNetwork>, example = "Visa")]
    pub card_network: Option<api_enums::CardNetwork>,
    pub card_issuer: Option<String>,
    pub card_issuing_country: Option<String>,
    pub card_isin: Option<String>,
    pub card_extended_bin: Option<String>,
    #[schema(value_type = Option<String>)]
    pub card_exp_month: Option<Secret<String>>,
    #[schema(value_type = Option<String>)]
    pub card_exp_year: Option<Secret<String>>,
    #[schema(value_type = Option<String>)]
    pub card_holder_name: Option<Secret<String>>,
    pub payment_checks: Option<serde_json::Value>,
    pub authentication_data: Option<serde_json::Value>,
}

#[derive(Debug, Clone, Eq, PartialEq, serde::Serialize, serde::Deserialize, ToSchema)]
#[serde(rename_all = "snake_case")]
pub struct RewardData {
    /// The merchant ID with which we have to call the connector
    #[schema(value_type = String)]
    pub merchant_id: id_type::MerchantId,
}

#[derive(Debug, Clone, Eq, PartialEq, serde::Serialize, serde::Deserialize, ToSchema)]
pub struct BoletoVoucherData {
    /// The shopper's social security number
    #[schema(value_type = Option<String>)]
    pub social_security_number: Option<Secret<String>>,
}

#[derive(Debug, Clone, Eq, PartialEq, serde::Serialize, serde::Deserialize, ToSchema)]
#[serde(rename_all = "snake_case")]
pub enum VoucherData {
    Boleto(Box<BoletoVoucherData>),
    Efecty,
    PagoEfectivo,
    RedCompra,
    RedPagos,
    Alfamart(Box<AlfamartVoucherData>),
    Indomaret(Box<IndomaretVoucherData>),
    Oxxo,
    SevenEleven(Box<JCSVoucherData>),
    Lawson(Box<JCSVoucherData>),
    MiniStop(Box<JCSVoucherData>),
    FamilyMart(Box<JCSVoucherData>),
    Seicomart(Box<JCSVoucherData>),
    PayEasy(Box<JCSVoucherData>),
}

impl GetAddressFromPaymentMethodData for VoucherData {
    fn get_billing_address(&self) -> Option<Address> {
        match self {
            Self::Alfamart(voucher_data) => Some(Address {
                address: Some(AddressDetails {
                    first_name: voucher_data.first_name.clone(),
                    last_name: voucher_data.last_name.clone(),
                    ..AddressDetails::default()
                }),
                phone: None,
                email: voucher_data.email.clone(),
            }),
            Self::Indomaret(voucher_data) => Some(Address {
                address: Some(AddressDetails {
                    first_name: voucher_data.first_name.clone(),
                    last_name: voucher_data.last_name.clone(),
                    ..AddressDetails::default()
                }),
                phone: None,
                email: voucher_data.email.clone(),
            }),
            Self::Lawson(voucher_data)
            | Self::MiniStop(voucher_data)
            | Self::FamilyMart(voucher_data)
            | Self::Seicomart(voucher_data)
            | Self::PayEasy(voucher_data)
            | Self::SevenEleven(voucher_data) => Some(Address {
                address: Some(AddressDetails {
                    first_name: voucher_data.first_name.clone(),
                    last_name: voucher_data.last_name.clone(),
                    ..AddressDetails::default()
                }),
                phone: Some(PhoneDetails {
                    number: voucher_data.phone_number.clone().map(Secret::new),
                    country_code: None,
                }),
                email: voucher_data.email.clone(),
            }),
            Self::Boleto(_)
            | Self::Efecty
            | Self::PagoEfectivo
            | Self::RedCompra
            | Self::RedPagos
            | Self::Oxxo => None,
        }
    }
}

/// Use custom serializer to provide backwards compatible response for `reward` payment_method_data
pub fn serialize_payment_method_data_response<S>(
    payment_method_data_response: &Option<PaymentMethodDataResponseWithBilling>,
    serializer: S,
) -> Result<S::Ok, S::Error>
where
    S: Serializer,
{
    if let Some(payment_method_data_response) = payment_method_data_response {
        if let Some(payment_method_data) = payment_method_data_response.payment_method_data.as_ref()
        {
            match payment_method_data {
                PaymentMethodDataResponse::Reward {} => serializer.serialize_str("reward"),
                PaymentMethodDataResponse::BankDebit(_)
                | PaymentMethodDataResponse::BankRedirect(_)
                | PaymentMethodDataResponse::Card(_)
                | PaymentMethodDataResponse::CardRedirect(_)
                | PaymentMethodDataResponse::CardToken(_)
                | PaymentMethodDataResponse::Crypto(_)
                | PaymentMethodDataResponse::MandatePayment {}
                | PaymentMethodDataResponse::GiftCard(_)
                | PaymentMethodDataResponse::PayLater(_)
                | PaymentMethodDataResponse::RealTimePayment(_)
                | PaymentMethodDataResponse::MobilePayment(_)
                | PaymentMethodDataResponse::Upi(_)
                | PaymentMethodDataResponse::Wallet(_)
                | PaymentMethodDataResponse::BankTransfer(_)
                | PaymentMethodDataResponse::OpenBanking(_)
                | PaymentMethodDataResponse::Voucher(_) => {
                    payment_method_data_response.serialize(serializer)
                }
            }
        } else {
            // Can serialize directly because there is no `payment_method_data`
            payment_method_data_response.serialize(serializer)
        }
    } else {
        serializer.serialize_none()
    }
}

#[derive(Debug, Clone, Eq, PartialEq, serde::Serialize, serde::Deserialize, ToSchema)]
#[serde(rename_all = "snake_case")]
pub enum PaymentMethodDataResponse {
    Card(Box<CardResponse>),
    BankTransfer(Box<BankTransferResponse>),
    Wallet(Box<WalletResponse>),
    PayLater(Box<PaylaterResponse>),
    BankRedirect(Box<BankRedirectResponse>),
    Crypto(Box<CryptoResponse>),
    BankDebit(Box<BankDebitResponse>),
    MandatePayment {},
    Reward {},
    RealTimePayment(Box<RealTimePaymentDataResponse>),
    Upi(Box<UpiResponse>),
    Voucher(Box<VoucherResponse>),
    GiftCard(Box<GiftCardResponse>),
    CardRedirect(Box<CardRedirectResponse>),
    CardToken(Box<CardTokenResponse>),
    OpenBanking(Box<OpenBankingResponse>),
    MobilePayment(Box<MobilePaymentResponse>),
}

#[derive(Eq, PartialEq, Clone, Debug, serde::Serialize, serde::Deserialize, ToSchema)]
pub struct BankDebitResponse {
    #[serde(flatten)]
    #[schema(value_type = Option<BankDebitAdditionalData>)]
    details: Option<additional_info::BankDebitAdditionalData>,
}

#[derive(Eq, PartialEq, Clone, Debug, serde::Deserialize, serde::Serialize, ToSchema)]
#[serde(rename_all = "snake_case", tag = "type")]
pub struct BankRedirectResponse {
    /// Name of the bank
    #[schema(value_type = Option<BankNames>)]
    pub bank_name: Option<common_enums::BankNames>,
    #[serde(flatten)]
    #[schema(value_type = Option<BankRedirectDetails>)]
    pub details: Option<additional_info::BankRedirectDetails>,
}

#[derive(Eq, PartialEq, Clone, Debug, serde::Serialize, serde::Deserialize, ToSchema)]
pub struct BankTransferResponse {
    #[serde(flatten)]
    #[schema(value_type = Option<BankTransferAdditionalData>)]
    details: Option<additional_info::BankTransferAdditionalData>,
}

#[derive(Eq, PartialEq, Clone, Debug, serde::Serialize, serde::Deserialize, ToSchema)]
pub struct CardRedirectResponse {
    #[serde(flatten)]
    details: Option<CardRedirectData>,
}

#[derive(Eq, PartialEq, Clone, Debug, serde::Serialize, serde::Deserialize, ToSchema)]
pub struct CardTokenResponse {
    #[serde(flatten)]
    #[schema(value_type = Option<CardTokenAdditionalData>)]
    details: Option<additional_info::CardTokenAdditionalData>,
}

#[derive(Eq, PartialEq, Clone, Debug, serde::Serialize, serde::Deserialize, ToSchema)]
pub struct CryptoResponse {
    #[serde(flatten)]
    details: Option<CryptoData>,
}

#[derive(Eq, PartialEq, Clone, Debug, serde::Serialize, serde::Deserialize, ToSchema)]
pub struct GiftCardResponse {
    #[serde(flatten)]
    #[schema(value_type = Option<GiftCardAdditionalData>)]
    details: Option<additional_info::GiftCardAdditionalData>,
}

#[derive(Eq, PartialEq, Clone, Debug, serde::Serialize, serde::Deserialize, ToSchema)]
pub struct OpenBankingResponse {
    #[serde(flatten)]
    details: Option<OpenBankingData>,
}

#[derive(Eq, PartialEq, Clone, Debug, serde::Serialize, serde::Deserialize, ToSchema)]
pub struct MobilePaymentResponse {
    #[serde(flatten)]
    details: Option<MobilePaymentData>,
}

#[derive(Eq, PartialEq, Clone, Debug, serde::Serialize, serde::Deserialize, ToSchema)]
pub struct RealTimePaymentDataResponse {
    #[serde(flatten)]
    details: Option<RealTimePaymentData>,
}

#[derive(Eq, PartialEq, Clone, Debug, serde::Serialize, serde::Deserialize, ToSchema)]
pub struct UpiResponse {
    #[serde(flatten)]
    #[schema(value_type = Option<UpiAdditionalData>)]
    details: Option<additional_info::UpiAdditionalData>,
}

#[derive(Eq, PartialEq, Clone, Debug, serde::Serialize, serde::Deserialize, ToSchema)]
pub struct VoucherResponse {
    #[serde(flatten)]
    details: Option<VoucherData>,
}

#[derive(Eq, PartialEq, Clone, Debug, serde::Serialize, serde::Deserialize, ToSchema)]
pub struct PaylaterResponse {
    klarna_sdk: Option<KlarnaSdkPaymentMethodResponse>,
}

#[derive(Eq, PartialEq, Clone, Debug, serde::Serialize, serde::Deserialize, ToSchema)]
pub struct WalletResponse {
    #[serde(flatten)]
    details: Option<WalletResponseData>,
}

/// Hyperswitch supports SDK integration with Apple Pay and Google Pay wallets. For other wallets, we integrate with their respective connectors, redirecting the customer to the connector for wallet payments. As a result, we don’t receive any payment method data in the confirm call for payments made through other wallets.
#[derive(Debug, Clone, Eq, PartialEq, serde::Deserialize, serde::Serialize, ToSchema)]
#[serde(rename_all = "snake_case")]
pub enum WalletResponseData {
    #[schema(value_type = WalletAdditionalDataForCard)]
    ApplePay(Box<additional_info::WalletAdditionalDataForCard>),
    #[schema(value_type = WalletAdditionalDataForCard)]
    GooglePay(Box<additional_info::WalletAdditionalDataForCard>),
    #[schema(value_type = WalletAdditionalDataForCard)]
    SamsungPay(Box<additional_info::WalletAdditionalDataForCard>),
}

#[derive(Debug, Clone, Eq, PartialEq, serde::Deserialize, serde::Serialize, ToSchema)]
pub struct KlarnaSdkPaymentMethodResponse {
    pub payment_type: Option<String>,
}

#[derive(Debug, Clone, Eq, PartialEq, serde::Deserialize, ToSchema, serde::Serialize)]
pub struct PaymentMethodDataResponseWithBilling {
    // The struct is flattened in order to provide backwards compatibility
    #[serde(flatten)]
    pub payment_method_data: Option<PaymentMethodDataResponse>,
    pub billing: Option<Address>,
}

#[derive(Debug, Clone, PartialEq, Eq, serde::Serialize, serde::Deserialize, ToSchema)]
#[cfg(feature = "v1")]
pub enum PaymentIdType {
    /// The identifier for payment intent
    PaymentIntentId(id_type::PaymentId),
    /// The identifier for connector transaction
    ConnectorTransactionId(String),
    /// The identifier for payment attempt
    PaymentAttemptId(String),
    /// The identifier for preprocessing step
    PreprocessingId(String),
}

#[derive(Debug, Clone, PartialEq, Eq, serde::Serialize, serde::Deserialize, ToSchema)]
#[cfg(feature = "v2")]
pub enum PaymentIdType {
    /// The identifier for payment intent
    PaymentIntentId(id_type::GlobalPaymentId),
    /// The identifier for connector transaction
    ConnectorTransactionId(String),
    /// The identifier for payment attempt
    PaymentAttemptId(String),
    /// The identifier for preprocessing step
    PreprocessingId(String),
}

#[cfg(feature = "v1")]
impl fmt::Display for PaymentIdType {
    fn fmt(&self, f: &mut fmt::Formatter<'_>) -> fmt::Result {
        match self {
            Self::PaymentIntentId(payment_id) => {
                write!(
                    f,
                    "payment_intent_id = \"{}\"",
                    payment_id.get_string_repr()
                )
            }
            Self::ConnectorTransactionId(connector_transaction_id) => write!(
                f,
                "connector_transaction_id = \"{connector_transaction_id}\""
            ),
            Self::PaymentAttemptId(payment_attempt_id) => {
                write!(f, "payment_attempt_id = \"{payment_attempt_id}\"")
            }
            Self::PreprocessingId(preprocessing_id) => {
                write!(f, "preprocessing_id = \"{preprocessing_id}\"")
            }
        }
    }
}

#[cfg(feature = "v1")]
impl Default for PaymentIdType {
    fn default() -> Self {
        Self::PaymentIntentId(Default::default())
    }
}

#[derive(Default, Clone, Debug, Eq, PartialEq, ToSchema, serde::Deserialize, serde::Serialize)]
#[serde(deny_unknown_fields)]
pub struct Address {
    /// Provide the address details
    pub address: Option<AddressDetails>,

    pub phone: Option<PhoneDetails>,

    #[schema(value_type = Option<String>)]
    pub email: Option<Email>,
}

impl masking::SerializableSecret for Address {}

impl Address {
    /// Unify the address, giving priority to `self` when details are present in both
    pub fn unify_address(self, other: Option<&Self>) -> Self {
        let other_address_details = other.and_then(|address| address.address.as_ref());
        Self {
            address: self
                .address
                .map(|address| address.unify_address_details(other_address_details))
                .or(other_address_details.cloned()),
            email: self.email.or(other.and_then(|other| other.email.clone())),
            phone: self.phone.or(other.and_then(|other| other.phone.clone())),
        }
    }
}

// used by customers also, could be moved outside
/// Address details
#[derive(Clone, Default, Debug, Eq, serde::Deserialize, serde::Serialize, PartialEq, ToSchema)]
#[serde(deny_unknown_fields)]
pub struct AddressDetails {
    /// The city, district, suburb, town, or village of the address.
    #[schema(max_length = 50, example = "New York")]
    pub city: Option<String>,

    /// The two-letter ISO 3166-1 alpha-2 country code (e.g., US, GB).
    #[schema(value_type = Option<CountryAlpha2>, example = "US")]
    pub country: Option<api_enums::CountryAlpha2>,

    /// The first line of the street address or P.O. Box.
    #[schema(value_type = Option<String>, max_length = 200, example = "123, King Street")]
    pub line1: Option<Secret<String>>,

    /// The second line of the street address or P.O. Box (e.g., apartment, suite, unit, or building).
    #[schema(value_type = Option<String>, max_length = 50, example = "Powelson Avenue")]
    pub line2: Option<Secret<String>>,

    /// The third line of the street address, if applicable.
    #[schema(value_type = Option<String>, max_length = 50, example = "Bridgewater")]
    pub line3: Option<Secret<String>>,

    /// The zip/postal code for the address
    #[schema(value_type = Option<String>, max_length = 50, example = "08807")]
    pub zip: Option<Secret<String>>,

    /// The address state
    #[schema(value_type = Option<String>, example = "New York")]
    pub state: Option<Secret<String>>,

    /// The first name for the address
    #[schema(value_type = Option<String>, max_length = 255, example = "John")]
    pub first_name: Option<Secret<String>>,

    /// The last name for the address
    #[schema(value_type = Option<String>, max_length = 255, example = "Doe")]
    pub last_name: Option<Secret<String>>,
}

impl AddressDetails {
    pub fn get_optional_full_name(&self) -> Option<Secret<String>> {
        match (self.first_name.as_ref(), self.last_name.as_ref()) {
            (Some(first_name), Some(last_name)) => Some(Secret::new(format!(
                "{} {}",
                first_name.peek(),
                last_name.peek()
            ))),
            (Some(name), None) | (None, Some(name)) => Some(name.to_owned()),
            _ => None,
        }
    }

    pub fn unify_address_details(self, other: Option<&Self>) -> Self {
        if let Some(other) = other {
            let (first_name, last_name) = if self
                .first_name
                .as_ref()
                .is_some_and(|first_name| !first_name.is_empty_after_trim())
            {
                (self.first_name, self.last_name)
            } else {
                (other.first_name.clone(), other.last_name.clone())
            };

            Self {
                first_name,
                last_name,
                city: self.city.or(other.city.clone()),
                country: self.country.or(other.country),
                line1: self.line1.or(other.line1.clone()),
                line2: self.line2.or(other.line2.clone()),
                line3: self.line3.or(other.line3.clone()),
                zip: self.zip.or(other.zip.clone()),
                state: self.state.or(other.state.clone()),
            }
        } else {
            self
        }
    }
}

pub struct AddressDetailsWithPhone {
    pub address: Option<AddressDetails>,
    pub phone_number: Option<Secret<String>>,
    pub email: Option<Email>,
}

pub struct EncryptableAddressDetails {
    pub line1: crypto::OptionalEncryptableSecretString,
    pub line2: crypto::OptionalEncryptableSecretString,
    pub line3: crypto::OptionalEncryptableSecretString,
    pub state: crypto::OptionalEncryptableSecretString,
    pub zip: crypto::OptionalEncryptableSecretString,
    pub first_name: crypto::OptionalEncryptableSecretString,
    pub last_name: crypto::OptionalEncryptableSecretString,
    pub phone_number: crypto::OptionalEncryptableSecretString,
    pub email: crypto::OptionalEncryptableEmail,
}

#[derive(Debug, Clone, Default, Eq, PartialEq, ToSchema, serde::Deserialize, serde::Serialize)]
pub struct PhoneDetails {
    /// The contact number
    #[schema(value_type = Option<String>, example = "9123456789")]
    pub number: Option<Secret<String>>,
    /// The country code attached to the number
    #[schema(example = "+1")]
    pub country_code: Option<String>,
}

#[cfg(feature = "v1")]
#[derive(Debug, Clone, Default, Eq, PartialEq, serde::Deserialize, serde::Serialize, ToSchema)]
pub struct PaymentsCaptureRequest {
    /// The unique identifier for the payment being captured. This is taken from the path parameter.
    #[serde(skip_deserializing)]
    pub payment_id: id_type::PaymentId,
    /// The unique identifier for the merchant. This is usually inferred from the API key.
    #[schema(value_type = Option<String>)]
    pub merchant_id: Option<id_type::MerchantId>,
    /// The amount to capture, in the lowest denomination of the currency. If omitted, the entire `amount_capturable` of the payment will be captured. Must be less than or equal to the current `amount_capturable`.
    #[schema(value_type = Option<i64>, example = 6540)]
    pub amount_to_capture: Option<MinorUnit>,
    /// Decider to refund the uncaptured amount. (Currently not fully supported or behavior may vary by connector).
    pub refund_uncaptured_amount: Option<bool>,
    /// A dynamic suffix that appears on your customer's credit card statement. This is concatenated with the (shortened) descriptor prefix set on your account to form the complete statement descriptor. The combined length should not exceed connector-specific limits (typically 22 characters).
    pub statement_descriptor_suffix: Option<String>,
    /// An optional prefix for the statement descriptor that appears on your customer's credit card statement. This can override the default prefix set on your merchant account. The combined length of prefix and suffix should not exceed connector-specific limits (typically 22 characters).
    pub statement_descriptor_prefix: Option<String>,
    /// Merchant connector details used to make payments. (Deprecated)
    #[schema(value_type = Option<MerchantConnectorDetailsWrap>, deprecated)]
    pub merchant_connector_details: Option<admin::MerchantConnectorDetailsWrap>,
}

#[cfg(feature = "v2")]
#[derive(Debug, Clone, Default, Eq, PartialEq, serde::Deserialize, serde::Serialize, ToSchema)]
pub struct PaymentsCaptureRequest {
    /// The Amount to be captured/ debited from the user's payment method. If not passed the full amount will be captured.
    #[schema(value_type = Option<i64>, example = 6540)]
    pub amount_to_capture: Option<MinorUnit>,
}

#[cfg(feature = "v2")]
#[derive(Debug, Clone, serde::Serialize, ToSchema)]
pub struct PaymentsCaptureResponse {
    /// The unique identifier for the payment
    pub id: id_type::GlobalPaymentId,

    /// Status of the payment
    #[schema(value_type = IntentStatus, example = "succeeded")]
    pub status: common_enums::IntentStatus,

    /// Amount details related to the payment
    pub amount: PaymentAmountDetailsResponse,
}

#[derive(Default, Clone, Debug, Eq, PartialEq, serde::Serialize)]
pub struct UrlDetails {
    pub url: String,
    pub method: String,
}
#[derive(Default, Clone, Debug, Eq, PartialEq, serde::Serialize)]
pub struct AuthenticationForStartResponse {
    pub authentication: UrlDetails,
}
#[derive(Clone, Debug, Eq, PartialEq, serde::Serialize, ToSchema)]
#[serde(rename_all = "snake_case")]
pub enum NextActionType {
    RedirectToUrl,
    DisplayQrCode,
    InvokeSdkClient,
    TriggerApi,
    DisplayBankTransferInformation,
    DisplayWaitScreen,
    CollectOtp,
    RedirectInsidePopup,
}

#[derive(Clone, Debug, Eq, PartialEq, serde::Serialize, ToSchema)]
#[serde(tag = "type", rename_all = "snake_case")]
pub enum NextActionData {
    /// Contains the url for redirection flow
    #[cfg(feature = "v1")]
    RedirectToUrl {
        redirect_to_url: String,
    },
    #[cfg(feature = "v1")]
    RedirectInsidePopup {
        popup_url: String,
        redirect_response_url: String,
    },
    /// Contains the url for redirection flow
    #[cfg(feature = "v2")]
    RedirectToUrl {
        #[schema(value_type = String)]
        redirect_to_url: Url,
    },
    /// Informs the next steps for bank transfer and also contains the charges details (ex: amount received, amount charged etc)
    DisplayBankTransferInformation {
        bank_transfer_steps_and_charges_details: BankTransferNextStepsData,
    },
    /// Contains third party sdk session token response
    ThirdPartySdkSessionToken {
        session_token: Option<SessionToken>,
    },
    /// Contains url for Qr code image, this qr code has to be shown in sdk
    QrCodeInformation {
        #[schema(value_type = String)]
        /// Hyperswitch generated image data source url
        image_data_url: Option<Url>,
        display_to_timestamp: Option<i64>,
        #[schema(value_type = String)]
        /// The url for Qr code given by the connector
        qr_code_url: Option<Url>,
        display_text: Option<String>,
        border_color: Option<String>,
    },
    /// Contains url to fetch Qr code data
    FetchQrCodeInformation {
        #[schema(value_type = String)]
        qr_code_fetch_url: Url,
    },
    /// Contains the download url and the reference number for transaction
    DisplayVoucherInformation {
        #[schema(value_type = String)]
        voucher_details: VoucherNextStepData,
    },
    /// Contains duration for displaying a wait screen, wait screen with timer is displayed by sdk
    WaitScreenInformation {
        display_from_timestamp: i128,
        display_to_timestamp: Option<i128>,
        poll_config: Option<PollConfig>,
    },
    /// Contains the information regarding three_ds_method_data submission, three_ds authentication, and authorization flows
    ThreeDsInvoke {
        three_ds_data: ThreeDsData,
    },
    InvokeSdkClient {
        next_action_data: SdkNextActionData,
    },
    /// Contains consent to collect otp for mobile payment
    CollectOtp {
        consent_data_required: MobilePaymentConsent,
    },
    /// Contains data required to invoke hidden iframe
    InvokeHiddenIframe {
        iframe_data: IframeData,
    },
}

#[derive(Clone, Debug, Eq, PartialEq, serde::Serialize, ToSchema)]
#[serde(tag = "method_key")]
pub enum IframeData {
    #[serde(rename = "threeDSMethodData")]
    ThreedsInvokeAndCompleteAutorize {
        /// ThreeDS method url
        three_ds_method_url: String,
        /// Whether ThreeDS method data submission is required
        three_ds_method_data_submission: bool,
        /// ThreeDS method data
        three_ds_method_data: Option<String>,
        /// ThreeDS Server ID
        directory_server_id: String,
        /// ThreeDS Protocol version
        message_version: Option<String>,
    },
}

#[derive(Clone, Debug, Eq, PartialEq, serde::Serialize, ToSchema)]
pub struct ThreeDsData {
    /// ThreeDS authentication url - to initiate authentication
    pub three_ds_authentication_url: String,
    /// ThreeDS authorize url - to complete the payment authorization after authentication
    pub three_ds_authorize_url: String,
    /// ThreeDS method details
    pub three_ds_method_details: ThreeDsMethodData,
    /// Poll config for a connector
    pub poll_config: PollConfigResponse,
    /// Message Version
    pub message_version: Option<String>,
    /// Directory Server ID
    pub directory_server_id: Option<String>,
}

#[derive(Clone, Debug, Eq, PartialEq, serde::Serialize, ToSchema)]
#[serde(tag = "three_ds_method_key")]
pub enum ThreeDsMethodData {
    #[serde(rename = "threeDSMethodData")]
    AcsThreeDsMethodData {
        /// Whether ThreeDS method data submission is required
        three_ds_method_data_submission: bool,
        /// ThreeDS method data
        three_ds_method_data: Option<String>,
        /// ThreeDS method url
        three_ds_method_url: Option<String>,
    },
}

#[derive(Clone, Debug, Eq, PartialEq, serde::Serialize, ToSchema)]
pub struct PollConfigResponse {
    /// Poll Id
    pub poll_id: String,
    /// Interval of the poll
    pub delay_in_secs: i8,
    /// Frequency of the poll
    pub frequency: i8,
}

#[derive(Clone, Debug, serde::Serialize, serde::Deserialize)]
#[serde(rename_all = "snake_case")]
#[serde(untagged)]
// the enum order shouldn't be changed as this is being used during serialization and deserialization
pub enum QrCodeInformation {
    QrCodeUrl {
        image_data_url: Url,
        qr_code_url: Url,
        display_to_timestamp: Option<i64>,
    },
    QrDataUrl {
        image_data_url: Url,
        display_to_timestamp: Option<i64>,
    },
    QrCodeImageUrl {
        qr_code_url: Url,
        display_to_timestamp: Option<i64>,
    },
    QrColorDataUrl {
        color_image_data_url: Url,
        display_to_timestamp: Option<i64>,
        display_text: Option<String>,
        border_color: Option<String>,
    },
}

#[derive(Clone, Debug, serde::Serialize, serde::Deserialize, Eq, PartialEq, ToSchema)]
#[serde(rename_all = "snake_case")]
pub struct SdkNextActionData {
    pub next_action: NextActionCall,
    pub order_id: Option<String>,
}

#[derive(Clone, Debug, Eq, PartialEq, serde::Serialize, serde::Deserialize, ToSchema)]
pub struct FetchQrCodeInformation {
    pub qr_code_fetch_url: Url,
}

#[derive(Clone, Debug, Eq, PartialEq, serde::Serialize, serde::Deserialize, ToSchema)]
pub struct BankTransferNextStepsData {
    /// The instructions for performing a bank transfer
    #[serde(flatten)]
    pub bank_transfer_instructions: BankTransferInstructions,
    /// The details received by the receiver
    pub receiver: Option<ReceiverDetails>,
}

#[derive(Clone, Debug, Eq, PartialEq, serde::Serialize, serde::Deserialize, ToSchema)]
pub struct VoucherNextStepData {
    /// Voucher expiry date and time
    pub expires_at: Option<i64>,
    /// Reference number required for the transaction
    pub reference: String,
    /// Url to download the payment instruction
    pub download_url: Option<Url>,
    /// Url to payment instruction page
    pub instructions_url: Option<Url>,
}

#[derive(Clone, Debug, Eq, PartialEq, serde::Serialize, serde::Deserialize, ToSchema)]
pub struct MobilePaymentNextStepData {
    /// is consent details required to be shown by sdk
    pub consent_data_required: MobilePaymentConsent,
}

#[derive(Clone, Debug, Eq, PartialEq, serde::Serialize, serde::Deserialize, ToSchema)]
#[serde(rename_all = "snake_case")]
pub enum MobilePaymentConsent {
    ConsentRequired,
    ConsentNotRequired,
    ConsentOptional,
}

#[derive(Clone, Debug, serde::Deserialize, serde::Serialize)]
pub struct QrCodeNextStepsInstruction {
    pub image_data_url: Url,
    pub display_to_timestamp: Option<i64>,
    pub qr_code_url: Option<Url>,
}

#[derive(Clone, Debug, serde::Deserialize)]
pub struct WaitScreenInstructions {
    pub display_from_timestamp: i128,
    pub display_to_timestamp: Option<i128>,
    pub poll_config: Option<PollConfig>,
}

#[derive(Clone, Debug, Eq, PartialEq, serde::Serialize, serde::Deserialize, ToSchema)]
pub struct PollConfig {
    /// Interval of the poll
    pub delay_in_secs: u16,
    /// Frequency of the poll
    pub frequency: u16,
}

#[derive(Clone, Debug, Eq, PartialEq, serde::Serialize, serde::Deserialize, ToSchema)]
#[serde(rename_all = "snake_case")]
pub enum BankTransferInstructions {
    /// The instructions for Doku bank transactions
    DokuBankTransferInstructions(Box<DokuBankTransferInstructions>),
    /// The credit transfer for ACH transactions
    AchCreditTransfer(Box<AchTransfer>),
    /// The instructions for SEPA bank transactions
    SepaBankInstructions(Box<SepaBankTransferInstructions>),
    /// The instructions for BACS bank transactions
    BacsBankInstructions(Box<BacsBankTransferInstructions>),
    /// The instructions for Multibanco bank transactions
    Multibanco(Box<MultibancoTransferInstructions>),
}

#[derive(Clone, Debug, Eq, PartialEq, serde::Deserialize, serde::Serialize, ToSchema)]
pub struct SepaBankTransferInstructions {
    #[schema(value_type = String, example = "Jane Doe")]
    pub account_holder_name: Secret<String>,
    #[schema(value_type = String, example = "9123456789")]
    pub bic: Secret<String>,
    pub country: String,
    #[schema(value_type = String, example = "123456789")]
    pub iban: Secret<String>,
    #[schema(value_type = String, example = "U2PVVSEV4V9Y")]
    pub reference: Secret<String>,
}

#[derive(Clone, Debug, serde::Deserialize)]
pub struct PaymentsConnectorThreeDsInvokeData {
    pub directory_server_id: String,
    pub three_ds_method_url: String,
    pub three_ds_method_data: String,
    pub message_version: Option<String>,
    pub three_ds_method_data_submission: bool,
}

#[derive(Clone, Debug, Eq, PartialEq, serde::Deserialize, serde::Serialize, ToSchema)]
pub struct BacsBankTransferInstructions {
    #[schema(value_type = String, example = "Jane Doe")]
    pub account_holder_name: Secret<String>,
    #[schema(value_type = String, example = "10244123908")]
    pub account_number: Secret<String>,
    #[schema(value_type = String, example = "012")]
    pub sort_code: Secret<String>,
}

#[derive(Clone, Debug, Eq, PartialEq, serde::Serialize, serde::Deserialize, ToSchema)]
pub struct MultibancoTransferInstructions {
    #[schema(value_type = String, example = "122385736258")]
    pub reference: Secret<String>,
    #[schema(value_type = String, example = "12345")]
    pub entity: String,
}

#[derive(Clone, Debug, Eq, PartialEq, serde::Serialize, serde::Deserialize, ToSchema)]
pub struct DokuBankTransferInstructions {
    #[schema(value_type = String, example = "1707091200000")]
    pub expires_at: Option<i64>,
    #[schema(value_type = String, example = "122385736258")]
    pub reference: Secret<String>,
    #[schema(value_type = String)]
    pub instructions_url: Option<Url>,
}

#[derive(Clone, Debug, Eq, PartialEq, serde::Serialize, serde::Deserialize, ToSchema)]
pub struct AchTransfer {
    #[schema(value_type = String, example = "122385736258")]
    pub account_number: Secret<String>,
    pub bank_name: String,
    #[schema(value_type = String, example = "012")]
    pub routing_number: Secret<String>,
    #[schema(value_type = String, example = "234")]
    pub swift_code: Secret<String>,
}

#[derive(Clone, Debug, Eq, PartialEq, serde::Serialize, serde::Deserialize, ToSchema)]
pub struct ReceiverDetails {
    /// The amount received by receiver
    amount_received: i64,
    /// The amount charged by ACH
    amount_charged: Option<i64>,
    /// The amount remaining to be sent via ACH
    amount_remaining: Option<i64>,
}

#[cfg(feature = "v1")]
#[derive(Clone, Debug, PartialEq, serde::Serialize, ToSchema, router_derive::PolymorphicSchema)]
#[generate_schemas(PaymentsCreateResponseOpenApi)]
pub struct PaymentsResponse {
    /// Unique identifier for the payment. This ensures idempotency for multiple payments
    /// that have been done by a single merchant.
    #[schema(
        min_length = 30,
        max_length = 30,
        example = "pay_mbabizu24mvu3mela5njyhpit4",
        value_type = String,
    )]
    pub payment_id: id_type::PaymentId,

    /// This is an identifier for the merchant account. This is inferred from the API key
    /// provided during the request
    #[schema(max_length = 255, example = "merchant_1668273825", value_type = String)]
    pub merchant_id: id_type::MerchantId,

    #[schema(value_type = IntentStatus, example = "failed", default = "requires_confirmation")]
    pub status: api_enums::IntentStatus,

    /// The payment amount. Amount for the payment in lowest denomination of the currency. (i.e) in cents for USD denomination, in paisa for INR denomination etc.,
    #[schema(value_type = i64, example = 6540)]
    pub amount: MinorUnit,

    /// The payment net amount. net_amount = amount + surcharge_details.surcharge_amount + surcharge_details.tax_amount + shipping_cost + order_tax_amount,
    /// If no surcharge_details, shipping_cost, order_tax_amount, net_amount = amount
    #[schema(value_type = i64, example = 6540)]
    pub net_amount: MinorUnit,

    /// The shipping cost for the payment.
    #[schema(value_type = Option<i64>, example = 6540)]
    pub shipping_cost: Option<MinorUnit>,

    /// The amount (in minor units) that can still be captured for this payment. This is relevant when `capture_method` is `manual`. Once fully captured, or if `capture_method` is `automatic` and payment succeeded, this will be 0.
    #[schema(value_type = i64, minimum = 100, example = 6540)]
    pub amount_capturable: MinorUnit,

    /// The total amount (in minor units) that has been captured for this payment. For `fauxpay` sandbox connector, this might reflect the authorized amount if `status` is `succeeded` even if `capture_method` was `manual`.
    #[schema(value_type = Option<i64>, example = 6540)]
    pub amount_received: Option<MinorUnit>,

    /// The name of the payment connector (e.g., 'stripe', 'adyen') that processed or is processing this payment.
    #[schema(example = "stripe")]
    pub connector: Option<String>,

    /// A secret token unique to this payment intent. It is primarily used by client-side applications (e.g., Hyperswitch SDKs) to authenticate actions like confirming the payment or handling next actions. This secret should be handled carefully and not exposed publicly beyond its intended client-side use.
    #[schema(value_type = Option<String>, example = "pay_U42c409qyHwOkWo3vK60_secret_el9ksDkiB8hi6j9N78yo")]
    pub client_secret: Option<Secret<String>>,

    /// Timestamp indicating when this payment intent was created, in ISO 8601 format.
    #[schema(example = "2022-09-10T10:11:12Z")]
    #[serde(with = "common_utils::custom_serde::iso8601::option")]
    pub created: Option<PrimitiveDateTime>,

    /// Three-letter ISO currency code (e.g., USD, EUR) for the payment amount.
    #[schema(value_type = Currency, example = "USD")]
    pub currency: String,

    /// The identifier for the customer object. If not provided the customer ID will be autogenerated.
    /// This field will be deprecated soon. Please refer to `customer.id`
    #[schema(
        max_length = 64,
        min_length = 1,
        example = "cus_y3oqhf46pyzuxjbcn2giaqnb44",
        deprecated,
        value_type = Option<String>,
    )]
    pub customer_id: Option<id_type::CustomerId>,

    pub customer: Option<CustomerDetailsResponse>,

    /// An arbitrary string providing a description for the payment, often useful for display or internal record-keeping.
    #[schema(example = "It's my first payment request")]
    pub description: Option<String>,

    /// An array of refund objects associated with this payment. Empty or null if no refunds have been processed.
    #[schema(value_type = Option<Vec<RefundResponse>>)]
    pub refunds: Option<Vec<refunds::RefundResponse>>,

    /// List of disputes that happened on this intent
    #[schema(value_type = Option<Vec<DisputeResponsePaymentsRetrieve>>)]
    pub disputes: Option<Vec<disputes::DisputeResponsePaymentsRetrieve>>,

    /// List of attempts that happened on this intent
    #[schema(value_type = Option<Vec<PaymentAttemptResponse>>)]
    #[serde(skip_serializing_if = "Option::is_none")]
    pub attempts: Option<Vec<PaymentAttemptResponse>>,

    /// List of captures done on latest attempt
    #[schema(value_type = Option<Vec<CaptureResponse>>)]
    #[serde(skip_serializing_if = "Option::is_none")]
    pub captures: Option<Vec<CaptureResponse>>,

    /// A unique identifier to link the payment to a mandate, can be used instead of payment_method_data, in case of setting up recurring payments
    #[schema(max_length = 255, example = "mandate_iwer89rnjef349dni3")]
    pub mandate_id: Option<String>,

    /// Provided mandate information for creating a mandate
    pub mandate_data: Option<MandateData>,

    /// Indicates that you intend to make future payments with this Payment’s payment method. Providing this parameter will attach the payment method to the Customer, if present, after the Payment is confirmed and any required actions from the user are complete.
    #[schema(value_type = Option<FutureUsage>, example = "off_session")]
    pub setup_future_usage: Option<api_enums::FutureUsage>,

    /// Set to true to indicate that the customer is not in your checkout flow during this payment, and therefore is unable to authenticate. This parameter is intended for scenarios where you collect card details and charge them later. This parameter can only be used with confirm=true.
    #[schema(example = true)]
    pub off_session: Option<bool>,

    /// A timestamp (ISO 8601 code) that determines when the payment should be captured.
    /// Providing this field will automatically set `capture` to true
    #[schema(example = "2022-09-10T10:11:12Z")]
    #[serde(with = "common_utils::custom_serde::iso8601::option")]
    #[remove_in(PaymentsCreateResponseOpenApi)]
    pub capture_on: Option<PrimitiveDateTime>,

    /// This is the instruction for capture/ debit the money from the users' card. On the other hand authorization refers to blocking the amount on the users' payment method.
    #[schema(value_type = Option<CaptureMethod>, example = "automatic")]
    pub capture_method: Option<api_enums::CaptureMethod>,

    /// The payment method that is to be used
    #[schema(value_type = PaymentMethod, example = "bank_transfer")]
    pub payment_method: Option<api_enums::PaymentMethod>,

    /// The payment method information provided for making a payment
    #[schema(value_type = Option<PaymentMethodDataResponseWithBilling>, example = "bank_transfer")]
    #[serde(serialize_with = "serialize_payment_method_data_response")]
    pub payment_method_data: Option<PaymentMethodDataResponseWithBilling>,

    /// Provide a reference to a stored payment method
    #[schema(example = "187282ab-40ef-47a9-9206-5099ba31e432")]
    pub payment_token: Option<String>,

    /// The shipping address for the payment
    pub shipping: Option<Address>,

    /// The billing address for the payment
    pub billing: Option<Address>,

    /// Information about the product , quantity and amount for connectors. (e.g. Klarna)
    #[schema(value_type = Option<Vec<OrderDetailsWithAmount>>, example = r#"[{
        "product_name": "gillete creme",
        "quantity": 15,
        "amount" : 900
    }]"#)]
    pub order_details: Option<Vec<pii::SecretSerdeValue>>,

    /// description: The customer's email address
    /// This field will be deprecated soon. Please refer to `customer.email` object
    #[schema(max_length = 255, value_type = Option<String>, example = "johntest@test.com", deprecated)]
    pub email: crypto::OptionalEncryptableEmail,

    /// description: The customer's name
    /// This field will be deprecated soon. Please refer to `customer.name` object
    #[schema(value_type = Option<String>, max_length = 255, example = "John Test", deprecated)]
    pub name: crypto::OptionalEncryptableName,

    /// The customer's phone number
    /// This field will be deprecated soon. Please refer to `customer.phone` object
    #[schema(value_type = Option<String>, max_length = 255, example = "9123456789", deprecated)]
    pub phone: crypto::OptionalEncryptablePhone,

    /// The URL to redirect after the completion of the operation
    #[schema(example = "https://hyperswitch.io")]
    pub return_url: Option<String>,

    /// The transaction authentication can be set to undergo payer authentication. By default, the authentication will be marked as NO_THREE_DS, as the 3DS method helps with more robust payer authentication
    #[schema(value_type = Option<AuthenticationType>, example = "no_three_ds", default = "three_ds")]
    pub authentication_type: Option<api_enums::AuthenticationType>,

    /// For non-card charges, you can use this value as the complete description that appears on your customers’ statements. Must contain at least one letter, maximum 22 characters.
    #[schema(max_length = 255, example = "Hyperswitch Router")]
    pub statement_descriptor_name: Option<String>,

    /// Provides information about a card payment that customers see on their statements. Concatenated with the prefix (shortened descriptor) or statement descriptor that’s set on the account to form the complete statement descriptor. Maximum 255 characters for the concatenated descriptor.
    #[schema(max_length = 255, example = "Payment for shoes purchase")]
    pub statement_descriptor_suffix: Option<String>,

    /// If the payment requires further action from the customer (e.g., 3DS authentication, redirect to a bank page), this object will contain the necessary information for the client to proceed. Null if no further action is needed from the customer at this stage.
    pub next_action: Option<NextActionData>,

    /// If the payment intent was cancelled, this field provides a textual reason for the cancellation (e.g., "requested_by_customer", "abandoned").
    pub cancellation_reason: Option<String>,

    /// The connector-specific error code from the last failed payment attempt associated with this payment intent.
    #[schema(example = "E0001")]
    pub error_code: Option<String>,

    /// A human-readable error message from the last failed payment attempt associated with this payment intent.
    #[schema(example = "Failed while verifying the card")]
    pub error_message: Option<String>,

    /// error code unified across the connectors is received here if there was an error while calling connector
    #[remove_in(PaymentsCreateResponseOpenApi)]
    pub unified_code: Option<String>,

    /// error message unified across the connectors is received here if there was an error while calling connector
    #[remove_in(PaymentsCreateResponseOpenApi)]
    pub unified_message: Option<String>,

    /// Describes the type of payment flow experienced by the customer (e.g., 'redirect_to_url', 'invoke_sdk', 'display_qr_code').
    #[schema(value_type = Option<PaymentExperience>, example = "redirect_to_url")]
    pub payment_experience: Option<api_enums::PaymentExperience>,

    /// The specific payment method subtype used for this payment (e.g., 'credit_card', 'klarna', 'gpay'). This provides more granularity than the 'payment_method' field.
    #[schema(value_type = Option<PaymentMethodType>, example = "gpay")]
    pub payment_method_type: Option<api_enums::PaymentMethodType>,

    /// A label identifying the specific merchant connector account (MCA) used for this payment. This often combines the connector name, business country, and a custom label (e.g., "stripe_US_primary").
    #[schema(example = "stripe_US_food")]
    pub connector_label: Option<String>,

    /// The two-letter ISO country code (e.g., US, GB) of the business unit or profile under which this payment was processed.
    #[schema(value_type = Option<CountryAlpha2>, example = "US")]
    pub business_country: Option<api_enums::CountryAlpha2>,

    /// The label identifying the specific business unit or profile under which this payment was processed by the merchant.
    pub business_label: Option<String>,

    /// An optional sub-label for further categorization of the business unit or profile used for this payment.
    pub business_sub_label: Option<String>,

    /// Allowed Payment Method Types for a given PaymentIntent
    #[schema(value_type = Option<Vec<PaymentMethodType>>)]
    pub allowed_payment_method_types: Option<serde_json::Value>,

    /// ephemeral_key for the customer_id mentioned
    pub ephemeral_key: Option<EphemeralKeyCreateResponse>,

    /// If true the payment can be retried with same or different payment method which means the confirm call can be made again.
    pub manual_retry_allowed: Option<bool>,

    /// A unique identifier for a payment provided by the connector
    #[schema(value_type = Option<String>, example = "993672945374576J")]
    pub connector_transaction_id: Option<String>,

    /// Frm message contains information about the frm response
    pub frm_message: Option<FrmMessage>,

    /// You can specify up to 50 keys, with key names up to 40 characters long and values up to 500 characters long. Metadata is useful for storing additional, structured information on an object.
    #[schema(value_type = Option<Object>, example = r#"{ "udf1": "some-value", "udf2": "some-value" }"#)]
    pub metadata: Option<serde_json::Value>,

    /// Additional data related to some connectors
    #[schema(value_type = Option<ConnectorMetadata>)]
    pub connector_metadata: Option<serde_json::Value>, // This is Value because it is fetched from DB and before putting in DB the type is validated

    /// Additional data that might be required by hyperswitch, to enable some specific features.
    #[schema(value_type = Option<FeatureMetadata>)]
    pub feature_metadata: Option<serde_json::Value>, // This is Value because it is fetched from DB and before putting in DB the type is validated

    /// reference(Identifier) to the payment at connector side
    #[schema(value_type = Option<String>, example = "993672945374576J")]
    pub reference_id: Option<String>,

    /// Details for Payment link
    pub payment_link: Option<PaymentLinkResponse>,
    /// The business profile that is associated with this payment
    #[schema(value_type = Option<String>)]
    pub profile_id: Option<id_type::ProfileId>,

    /// Details of surcharge applied on this payment
    pub surcharge_details: Option<RequestSurchargeDetails>,

    /// Total number of attempts associated with this payment
    pub attempt_count: i16,

    /// Denotes the action(approve or reject) taken by merchant in case of manual review. Manual review can occur when the transaction is marked as risky by the frm_processor, payment processor or when there is underpayment/over payment incase of crypto payment
    pub merchant_decision: Option<String>,

    /// Identifier of the connector ( merchant connector account ) which was chosen to make the payment
    #[schema(value_type = Option<String>)]
    pub merchant_connector_id: Option<id_type::MerchantConnectorAccountId>,

    /// If true, incremental authorization can be performed on this payment, in case the funds authorized initially fall short.
    pub incremental_authorization_allowed: Option<bool>,

    /// Total number of authorizations happened in an incremental_authorization payment
    pub authorization_count: Option<i32>,

    /// List of incremental authorizations happened to the payment
    pub incremental_authorizations: Option<Vec<IncrementalAuthorizationResponse>>,

    /// Details of external authentication
    pub external_authentication_details: Option<ExternalAuthenticationDetailsResponse>,

    /// Flag indicating if external 3ds authentication is made or not
    pub external_3ds_authentication_attempted: Option<bool>,

    /// Date Time for expiry of the payment
    #[schema(example = "2022-09-10T10:11:12Z")]
    #[serde(default, with = "common_utils::custom_serde::iso8601::option")]
    pub expires_on: Option<PrimitiveDateTime>,

    /// Payment Fingerprint, to identify a particular card.
    /// It is a 20 character long alphanumeric code.
    pub fingerprint: Option<String>,

    #[schema(value_type = Option<BrowserInformation>)]
    /// The browser information used for this payment
    pub browser_info: Option<serde_json::Value>,

    /// A unique identifier for the payment method used in this payment. If the payment method was saved or tokenized, this ID can be used to reference it for future transactions or recurring payments.
    pub payment_method_id: Option<String>,

    /// Payment Method Status, refers to the status of the payment method used for this payment.
    #[schema(value_type = Option<PaymentMethodStatus>)]
    pub payment_method_status: Option<common_enums::PaymentMethodStatus>,

    /// Date time at which payment was updated
    #[schema(example = "2022-09-10T10:11:12Z")]
    #[serde(default, with = "common_utils::custom_serde::iso8601::option")]
    pub updated: Option<PrimitiveDateTime>,

    /// Fee information to be charged on the payment being collected
    #[schema(value_type = Option<ConnectorChargeResponseData>)]
    pub split_payments: Option<common_types::payments::ConnectorChargeResponseData>,

    /// You can specify up to 50 keys, with key names up to 40 characters long and values up to 500 characters long. FRM Metadata is useful for storing additional, structured information on an object related to FRM.
    #[schema(value_type = Option<Object>, example = r#"{ "fulfillment_method" : "deliver", "coverage_request" : "fraud" }"#)]
    pub frm_metadata: Option<pii::SecretSerdeValue>,

    /// flag that indicates if extended authorization is applied on this payment or not
    #[schema(value_type = Option<bool>)]
    pub extended_authorization_applied: Option<ExtendedAuthorizationAppliedBool>,

    /// date and time after which this payment cannot be captured
    #[serde(default, with = "common_utils::custom_serde::iso8601::option")]
    pub capture_before: Option<PrimitiveDateTime>,

    /// Merchant's identifier for the payment/invoice. This will be sent to the connector
    /// if the connector provides support to accept multiple reference ids.
    /// In case the connector supports only one reference id, Hyperswitch's Payment ID will be sent as reference.
    #[schema(
        value_type = Option<String>,
        max_length = 255,
        example = "Custom_Order_id_123"
    )]
    pub merchant_order_reference_id: Option<String>,
    /// order tax amount calculated by tax connectors
    pub order_tax_amount: Option<MinorUnit>,

    /// Connector Identifier for the payment method
    pub connector_mandate_id: Option<String>,

    /// Method through which card was discovered
    #[schema(value_type = Option<CardDiscovery>, example = "manual")]
    pub card_discovery: Option<enums::CardDiscovery>,

    /// Indicates if 3ds challenge is forced
    pub force_3ds_challenge: Option<bool>,

    /// Indicates if 3ds challenge is triggered
    pub force_3ds_challenge_trigger: Option<bool>,

    /// Error code received from the issuer in case of failed payments
    pub issuer_error_code: Option<String>,

    /// Error message received from the issuer in case of failed payments
    pub issuer_error_message: Option<String>,

    /// Indicates if the redirection has to open in the iframe
    pub is_iframe_redirection_enabled: Option<bool>,

    /// Contains whole connector response
    #[schema(value_type = Option<String>)]
    pub whole_connector_response: Option<Secret<String>>,
}

#[cfg(feature = "v2")]
#[derive(Clone, Debug, serde::Serialize, ToSchema)]
pub struct PaymentsListResponseItem {
    /// Unique identifier for the payment
    #[schema(
        min_length = 32,
        max_length = 64,
        example = "12345_pay_01926c58bc6e77c09e809964e72af8c8",
        value_type = String,
    )]
    pub id: id_type::GlobalPaymentId,

    /// This is an identifier for the merchant account. This is inferred from the API key
    /// provided during the request
    #[schema(max_length = 255, example = "merchant_1668273825", value_type = String)]
    pub merchant_id: id_type::MerchantId,

    /// The business profile that is associated with this payment
    #[schema(value_type = String)]
    pub profile_id: id_type::ProfileId,

    /// The identifier for the customer
    #[schema(
        min_length = 32,
        max_length = 64,
        example = "12345_cus_01926c58bc6e77c09e809964e72af8c8",
        value_type = Option<String>
    )]
    pub customer_id: Option<id_type::GlobalCustomerId>,

    /// Identifier for Payment Method used for the payment
    #[schema(value_type = Option<String>)]
    pub payment_method_id: Option<id_type::GlobalPaymentMethodId>,

    /// Status of the payment
    #[schema(value_type = IntentStatus, example = "failed", default = "requires_confirmation")]
    pub status: api_enums::IntentStatus,

    /// Amount related information for this payment and attempt
    pub amount: PaymentAmountDetailsResponse,

    /// Time when the payment was created
    #[schema(example = "2022-09-10T10:11:12Z")]
    #[serde(with = "common_utils::custom_serde::iso8601")]
    pub created: PrimitiveDateTime,

    /// The payment method type for this payment attempt
    #[schema(value_type = Option<PaymentMethod>, example = "wallet")]
    pub payment_method_type: Option<api_enums::PaymentMethod>,

    #[schema(value_type = Option<PaymentMethodType>, example = "apple_pay")]
    pub payment_method_subtype: Option<api_enums::PaymentMethodType>,

    /// The connector used for the payment
    #[schema(value_type = Option<Connector>, example = "stripe")]
    pub connector: Option<String>,

    /// Identifier of the connector ( merchant connector account ) which was chosen to make the payment
    #[schema(value_type = Option<String>)]
    pub merchant_connector_id: Option<id_type::MerchantConnectorAccountId>,

    /// Details of the customer
    pub customer: Option<CustomerDetailsResponse>,

    /// The reference id for the order in the merchant's system. This value can be passed by the merchant.
    #[schema(value_type = Option<String>)]
    pub merchant_reference_id: Option<id_type::PaymentReferenceId>,

    /// A unique identifier for a payment provided by the connector
    #[schema(value_type = Option<String>, example = "993672945374576J")]
    pub connector_payment_id: Option<String>,

    /// Reference to the capture at connector side
    pub connector_response_reference_id: Option<String>,

    /// Metadata is useful for storing additional, unstructured information on an object.
    #[schema(value_type = Option<Object>, example = r#"{ "udf1": "some-value", "udf2": "some-value" }"#)]
    pub metadata: Option<Secret<serde_json::Value>>,

    /// A description of the payment
    #[schema(example = "It's my first payment request")]
    pub description: Option<String>,

    /// The transaction authentication can be set to undergo payer authentication. By default, the authentication will be marked as NO_THREE_DS
    #[schema(value_type = Option<AuthenticationType>, example = "no_three_ds", default = "three_ds")]
    pub authentication_type: Option<api_enums::AuthenticationType>,

    /// This is the instruction for capture/ debit the money from the users' card. On the other hand authorization refers to blocking the amount on the users' payment method.
    #[schema(value_type = Option<CaptureMethod>, example = "automatic")]
    pub capture_method: Option<api_enums::CaptureMethod>,

    /// Indicates that you intend to make future payments with this Payment’s payment method. Providing this parameter will attach the payment method to the Customer, if present, after the Payment is confirmed and any required actions from the user are complete.
    #[schema(value_type = Option<FutureUsage>, example = "off_session")]
    pub setup_future_usage: Option<api_enums::FutureUsage>,

    /// Total number of attempts associated with this payment
    pub attempt_count: i16,

    /// Error details for the payment if any
    pub error: Option<ErrorDetails>,

    /// If the payment was cancelled the reason will be provided here
    pub cancellation_reason: Option<String>,

    /// Information about the product , quantity and amount for connectors. (e.g. Klarna)
    #[schema(value_type = Option<Vec<OrderDetailsWithAmount>>, example = r#"[{
        "product_name": "gillete creme",
        "quantity": 15,
        "amount" : 900
    }]"#)]
    pub order_details: Option<Vec<Secret<OrderDetailsWithAmount>>>,

    /// The URL to redirect after the completion of the operation
    #[schema(value_type = String, example = "https://hyperswitch.io")]
    pub return_url: Option<common_utils::types::Url>,

    /// For non-card charges, you can use this value as the complete description that appears on your customers’ statements. Must contain at least one letter, maximum 22 characters.
    #[schema(value_type = Option<String>, max_length = 255, example = "Hyperswitch Router")]
    pub statement_descriptor: Option<common_utils::types::StatementDescriptor>,

    /// Allowed Payment Method Types for a given PaymentIntent
    #[schema(value_type = Option<Vec<PaymentMethodType>>)]
    pub allowed_payment_method_types: Option<Vec<common_enums::PaymentMethodType>>,

    /// Total number of authorizations happened in an incremental_authorization payment
    pub authorization_count: Option<i32>,

    /// Date time at which payment was updated
    #[schema(example = "2022-09-10T10:11:12Z")]
    #[serde(default, with = "common_utils::custom_serde::iso8601::option")]
    pub modified_at: Option<PrimitiveDateTime>,
}

// Serialize is implemented because, this will be serialized in the api events.
// Usually request types should not have serialize implemented.
//
/// Request for Payment Intent Confirm
#[cfg(feature = "v2")]
#[derive(Debug, serde::Deserialize, serde::Serialize, ToSchema)]
#[serde(deny_unknown_fields)]
pub struct PaymentsConfirmIntentRequest {
    /// The URL to which you want the user to be redirected after the completion of the payment operation
    /// If this url is not passed, the url configured in the business profile will be used
    #[schema(value_type = Option<String>, example = "https://hyperswitch.io")]
    pub return_url: Option<common_utils::types::Url>,

    /// The payment instrument data to be used for the payment
    pub payment_method_data: PaymentMethodDataRequest,

    /// The payment method type to be used for the payment. This should match with the `payment_method_data` provided
    #[schema(value_type = PaymentMethod, example = "card")]
    pub payment_method_type: api_enums::PaymentMethod,

    /// The payment method subtype to be used for the payment. This should match with the `payment_method_data` provided
    #[schema(value_type = PaymentMethodType, example = "apple_pay")]
    pub payment_method_subtype: api_enums::PaymentMethodType,

    /// The shipping address for the payment. This will override the shipping address provided in the create-intent request
    pub shipping: Option<Address>,

    /// This "CustomerAcceptance" object is passed during Payments-Confirm request, it enlists the type, time, and mode of acceptance properties related to an acceptance done by the customer. The customer_acceptance sub object is usually passed by the SDK or client.
    #[schema(value_type = Option<CustomerAcceptance>)]
    pub customer_acceptance: Option<common_payments_types::CustomerAcceptance>,

    /// Additional details required by 3DS 2.0
    #[schema(value_type = Option<BrowserInformation>)]
    pub browser_info: Option<common_utils::types::BrowserInformation>,

    /// The payment_method_id to be associated with the payment
    #[schema(value_type = Option<String>)]
    pub payment_method_id: Option<id_type::GlobalPaymentMethodId>,

    #[schema(example = "187282ab-40ef-47a9-9206-5099ba31e432")]
    pub payment_token: Option<String>,

    /// Merchant connector details used to make payments.
    #[schema(value_type = Option<MerchantConnectorAuthDetails>)]
    pub merchant_connector_details: Option<common_types::domain::MerchantConnectorAuthDetails>,

    /// If true, returns stringified connector raw response body
    pub return_raw_connector_response: Option<bool>,
}

#[cfg(feature = "v2")]
#[derive(Debug, serde::Deserialize, serde::Serialize, ToSchema)]
#[serde(deny_unknown_fields)]
pub struct ProxyPaymentsRequest {
    /// The URL to which you want the user to be redirected after the completion of the payment operation
    /// If this url is not passed, the url configured in the business profile will be used
    #[schema(value_type = Option<String>, example = "https://hyperswitch.io")]
    pub return_url: Option<common_utils::types::Url>,

    pub amount: AmountDetails,

    pub recurring_details: mandates::ProcessorPaymentToken,

    pub shipping: Option<Address>,

    /// Additional details required by 3DS 2.0
    #[schema(value_type = Option<BrowserInformation>)]
    pub browser_info: Option<common_utils::types::BrowserInformation>,

    #[schema(example = "stripe")]
    pub connector: String,

    #[schema(value_type = String)]
    pub merchant_connector_id: id_type::MerchantConnectorAccountId,
}

// This struct contains the union of fields in `PaymentsCreateIntentRequest` and
// `PaymentsConfirmIntentRequest`
#[derive(Clone, Debug, serde::Serialize, serde::Deserialize, ToSchema)]
#[serde(deny_unknown_fields)]
#[cfg(feature = "v2")]
pub struct PaymentsRequest {
    /// The amount details for the payment
    pub amount_details: AmountDetails,

    /// Unique identifier for the payment. This ensures idempotency for multiple payments
    /// that have been done by a single merchant.
    #[schema(
        value_type = Option<String>,
        min_length = 30,
        max_length = 30,
        example = "pay_mbabizu24mvu3mela5njyhpit4"
    )]
    pub merchant_reference_id: Option<id_type::PaymentReferenceId>,

    /// The routing algorithm id to be used for the payment
    #[schema(value_type = Option<String>)]
    pub routing_algorithm_id: Option<id_type::RoutingId>,

    #[schema(value_type = Option<CaptureMethod>, example = "automatic")]
    pub capture_method: Option<api_enums::CaptureMethod>,

    #[schema(value_type = Option<AuthenticationType>, example = "no_three_ds", default = "no_three_ds")]
    pub authentication_type: Option<api_enums::AuthenticationType>,

    /// The billing details of the payment. This address will be used for invoicing.
    pub billing: Option<Address>,

    /// The shipping address for the payment
    pub shipping: Option<Address>,

    /// The identifier for the customer
    #[schema(
        min_length = 32,
        max_length = 64,
        example = "12345_cus_01926c58bc6e77c09e809964e72af8c8",
        value_type = String
    )]
    pub customer_id: Option<id_type::GlobalCustomerId>,

    /// Set to `present` to indicate that the customer is in your checkout flow during this payment, and therefore is able to authenticate. This parameter should be `absent` when merchant's doing merchant initiated payments and customer is not present while doing the payment.
    #[schema(example = "present", value_type = Option<PresenceOfCustomerDuringPayment>)]
    pub customer_present: Option<common_enums::PresenceOfCustomerDuringPayment>,

    /// A description for the payment
    #[schema(example = "It's my first payment request", value_type = Option<String>)]
    pub description: Option<common_utils::types::Description>,

    /// The URL to which you want the user to be redirected after the completion of the payment operation
    #[schema(value_type = Option<String>, example = "https://hyperswitch.io")]
    pub return_url: Option<common_utils::types::Url>,

    #[schema(value_type = Option<FutureUsage>, example = "off_session")]
    pub setup_future_usage: Option<api_enums::FutureUsage>,

    /// Apply MIT exemption for a payment
    #[schema(value_type = Option<MitExemptionRequest>)]
    pub apply_mit_exemption: Option<common_enums::MitExemptionRequest>,

    /// For non-card charges, you can use this value as the complete description that appears on your customers’ statements. Must contain at least one letter, maximum 22 characters.
    #[schema(max_length = 22, example = "Hyperswitch Router", value_type = Option<String>)]
    pub statement_descriptor: Option<common_utils::types::StatementDescriptor>,

    /// Use this object to capture the details about the different products for which the payment is being made. The sum of amount across different products here should be equal to the overall payment amount
    #[schema(value_type = Option<Vec<OrderDetailsWithAmount>>, example = r#"[{
        "product_name": "Apple iPhone 16",
        "quantity": 1,
        "amount" : 69000
        "product_img_link" : "https://dummy-img-link.com"
    }]"#)]
    pub order_details: Option<Vec<OrderDetailsWithAmount>>,

    /// Use this parameter to restrict the Payment Method Types to show for a given PaymentIntent
    #[schema(value_type = Option<Vec<PaymentMethodType>>)]
    pub allowed_payment_method_types: Option<Vec<api_enums::PaymentMethodType>>,

    /// Metadata is useful for storing additional, unstructured information on an object.
    #[schema(value_type = Option<Object>, example = r#"{ "udf1": "some-value", "udf2": "some-value" }"#)]
    pub metadata: Option<pii::SecretSerdeValue>,

    /// Some connectors like Apple pay, Airwallex and Noon might require some additional information, find specific details in the child attributes below.
    pub connector_metadata: Option<ConnectorMetadata>,

    /// Additional data that might be required by hyperswitch based on the requested features by the merchants.
    pub feature_metadata: Option<FeatureMetadata>,

    /// Whether to generate the payment link for this payment or not (if applicable)
    #[schema(value_type = Option<EnablePaymentLinkRequest>)]
    pub payment_link_enabled: Option<common_enums::EnablePaymentLinkRequest>,

    /// Configure a custom payment link for the particular payment
    #[schema(value_type = Option<PaymentLinkConfigRequest>)]
    pub payment_link_config: Option<admin::PaymentLinkConfigRequest>,

    ///Request an incremental authorization, i.e., increase the authorized amount on a confirmed payment before you capture it.
    #[schema(value_type = Option<RequestIncrementalAuthorization>)]
    pub request_incremental_authorization: Option<common_enums::RequestIncrementalAuthorization>,

    ///Will be used to expire client secret after certain amount of time to be supplied in seconds, if not sent it will be taken from profile config
    ///(900) for 15 mins
    #[schema(example = 900)]
    pub session_expiry: Option<u32>,

    /// Additional data related to some frm(Fraud Risk Management) connectors
    #[schema(value_type = Option<Object>, example = r#"{ "coverage_request" : "fraud", "fulfillment_method" : "delivery" }"#)]
    pub frm_metadata: Option<pii::SecretSerdeValue>,

    /// Whether to perform external authentication (if applicable)
    #[schema(value_type = Option<External3dsAuthenticationRequest>)]
    pub request_external_three_ds_authentication:
        Option<common_enums::External3dsAuthenticationRequest>,

    /// The payment instrument data to be used for the payment
    pub payment_method_data: PaymentMethodDataRequest,

    /// The payment method type to be used for the payment. This should match with the `payment_method_data` provided
    #[schema(value_type = PaymentMethod, example = "card")]
    pub payment_method_type: api_enums::PaymentMethod,

    /// The payment method subtype to be used for the payment. This should match with the `payment_method_data` provided
    #[schema(value_type = PaymentMethodType, example = "apple_pay")]
    pub payment_method_subtype: api_enums::PaymentMethodType,

    /// This "CustomerAcceptance" object is passed during Payments-Confirm request, it enlists the type, time, and mode of acceptance properties related to an acceptance done by the customer. The customer_acceptance sub object is usually passed by the SDK or client.
    #[schema(value_type = Option<CustomerAcceptance>)]
    pub customer_acceptance: Option<common_payments_types::CustomerAcceptance>,

    /// Additional details required by 3DS 2.0
    #[schema(value_type = Option<BrowserInformation>)]
    pub browser_info: Option<common_utils::types::BrowserInformation>,

    /// The payment_method_id to be associated with the payment
    #[schema(value_type = Option<String>)]
    pub payment_method_id: Option<id_type::GlobalPaymentMethodId>,

    /// Indicates if 3ds challenge is forced
    pub force_3ds_challenge: Option<bool>,

    /// Indicates if the redirection has to open in the iframe
    pub is_iframe_redirection_enabled: Option<bool>,

    /// Merchant connector details used to make payments.
    #[schema(value_type = Option<MerchantConnectorAuthDetails>)]
    pub merchant_connector_details: Option<common_types::domain::MerchantConnectorAuthDetails>,

    /// Stringified connector raw response body. Only returned if `return_raw_connector_response` is true
    pub return_raw_connector_response: Option<bool>,
}

#[cfg(feature = "v2")]
impl From<&PaymentsRequest> for PaymentsCreateIntentRequest {
    fn from(request: &PaymentsRequest) -> Self {
        Self {
            amount_details: request.amount_details.clone(),
            merchant_reference_id: request.merchant_reference_id.clone(),
            routing_algorithm_id: request.routing_algorithm_id.clone(),
            capture_method: request.capture_method,
            authentication_type: request.authentication_type,
            billing: request.billing.clone(),
            shipping: request.shipping.clone(),
            customer_id: request.customer_id.clone(),
            customer_present: request.customer_present,
            description: request.description.clone(),
            return_url: request.return_url.clone(),
            setup_future_usage: request.setup_future_usage,
            apply_mit_exemption: request.apply_mit_exemption,
            statement_descriptor: request.statement_descriptor.clone(),
            order_details: request.order_details.clone(),
            allowed_payment_method_types: request.allowed_payment_method_types.clone(),
            metadata: request.metadata.clone(),
            connector_metadata: request.connector_metadata.clone(),
            feature_metadata: request.feature_metadata.clone(),
            payment_link_enabled: request.payment_link_enabled,
            payment_link_config: request.payment_link_config.clone(),
            request_incremental_authorization: request.request_incremental_authorization,
            session_expiry: request.session_expiry,
            frm_metadata: request.frm_metadata.clone(),
            request_external_three_ds_authentication: request
                .request_external_three_ds_authentication,
            force_3ds_challenge: request.force_3ds_challenge,
            merchant_connector_details: request.merchant_connector_details.clone(),
        }
    }
}

#[cfg(feature = "v2")]
impl From<&PaymentsRequest> for PaymentsConfirmIntentRequest {
    fn from(request: &PaymentsRequest) -> Self {
        Self {
            return_url: request.return_url.clone(),
            payment_method_data: request.payment_method_data.clone(),
            payment_method_type: request.payment_method_type,
            payment_method_subtype: request.payment_method_subtype,
            shipping: request.shipping.clone(),
            customer_acceptance: request.customer_acceptance.clone(),
            browser_info: request.browser_info.clone(),
            payment_method_id: request.payment_method_id.clone(),
            payment_token: None,
            merchant_connector_details: request.merchant_connector_details.clone(),
            return_raw_connector_response: request.return_raw_connector_response,
        }
    }
}

// Serialize is implemented because, this will be serialized in the api events.
// Usually request types should not have serialize implemented.
//
/// Request body for Payment Status
#[cfg(feature = "v2")]
#[derive(Debug, serde::Deserialize, serde::Serialize, ToSchema)]
pub struct PaymentsRetrieveRequest {
    /// A boolean used to indicate if the payment status should be fetched from the connector
    /// If this is set to true, the status will be fetched from the connector
    #[serde(default)]
    pub force_sync: bool,
    /// A boolean used to indicate if all the attempts needs to be fetched for the intent.
    /// If this is set to true, attempts list will be available in the response.
    #[serde(default)]
    pub expand_attempts: bool,
    /// These are the query params that are sent in case of redirect response.
    /// These can be ingested by the connector to take necessary actions.
    pub param: Option<String>,
    /// If true, returns stringified connector raw response body
    pub return_raw_connector_response: Option<bool>,
    /// Merchant connector details used to make payments.
    #[schema(value_type = Option<MerchantConnectorAuthDetails>)]
    pub merchant_connector_details: Option<common_types::domain::MerchantConnectorAuthDetails>,
}

#[cfg(feature = "v2")]
#[derive(Debug, serde::Deserialize, serde::Serialize, ToSchema)]
/// Request for Payment Status
pub struct PaymentsStatusRequest {
    /// A boolean used to indicate if the payment status should be fetched from the connector
    /// If this is set to true, the status will be fetched from the connector
    #[serde(default)]
    pub force_sync: bool,
    /// A boolean used to indicate if all the attempts needs to be fetched for the intent.
    /// If this is set to true, attempts list will be available in the response.
    #[serde(default)]
    pub expand_attempts: bool,
    /// These are the query params that are sent in case of redirect response.
    /// These can be ingested by the connector to take necessary actions.
    pub param: Option<String>,
    /// If true, returns stringified connector raw response body
    pub return_raw_connector_response: Option<bool>,
}

/// Error details for the payment
#[cfg(feature = "v2")]
#[derive(Debug, serde::Serialize, serde::Deserialize, Clone, PartialEq, ToSchema)]
pub struct ErrorDetails {
    /// The error code
    pub code: String,
    /// The error message
    pub message: String,
    /// The unified error code across all connectors.
    /// This can be relied upon for taking decisions based on the error.
    pub unified_code: Option<String>,
    /// The unified error message across all connectors.
    /// If there is a translation available, this will have the translated message
    pub unified_message: Option<String>,
    /// This field can be returned for both approved and refused Mastercard payments.
    /// This code provides additional information about the type of transaction or the reason why the payment failed.
    /// If the payment failed, the network advice code gives guidance on if and when you can retry the payment.
    pub network_advice_code: Option<String>,
    /// For card errors resulting from a card issuer decline, a brand specific 2, 3, or 4 digit code which indicates the reason the authorization failed.
    pub network_decline_code: Option<String>,
    /// A string indicating how to proceed with an network error if payment gateway provide one. This is used to understand the network error code better.
    pub network_error_message: Option<String>,
}

/// Token information that can be used to initiate transactions by the merchant.
#[cfg(feature = "v2")]
#[derive(Debug, Clone, Serialize, ToSchema)]
pub struct ConnectorTokenDetails {
    /// A token that can be used to make payments directly with the connector.
    #[schema(example = "pm_9UhMqBMEOooRIvJFFdeW")]
    pub token: String,

    /// The reference id sent to the connector when creating the token
    pub connector_token_request_reference_id: Option<String>,
}

/// Response for Payment Intent Confirm
/// Few fields should be expandable, we need not return these in the normal response
/// But when explicitly requested for expanded objects, these can be returned
/// For example
/// shipping, billing, customer, payment_method
#[cfg(feature = "v2")]
#[derive(Debug, Clone, serde::Serialize, ToSchema)]
pub struct PaymentsResponse {
    /// Unique identifier for the payment. This ensures idempotency for multiple payments
    /// that have been done by a single merchant.
    #[schema(
        min_length = 32,
        max_length = 64,
        example = "12345_pay_01926c58bc6e77c09e809964e72af8c8",
        value_type = String,
    )]
    pub id: id_type::GlobalPaymentId,

    #[schema(value_type = IntentStatus, example = "succeeded")]
    pub status: api_enums::IntentStatus,

    /// Amount related information for this payment and attempt
    pub amount: PaymentAmountDetailsResponse,

    /// The identifier for the customer
    #[schema(
        min_length = 32,
        max_length = 64,
        example = "12345_cus_01926c58bc6e77c09e809964e72af8c8",
        value_type = String
    )]
    pub customer_id: Option<id_type::GlobalCustomerId>,

    /// The connector used for the payment
    #[schema(example = "stripe")]
    pub connector: Option<String>,

    /// Time when the payment was created
    #[schema(example = "2022-09-10T10:11:12Z")]
    #[serde(with = "common_utils::custom_serde::iso8601")]
    pub created: PrimitiveDateTime,

    /// The payment method information provided for making a payment
    #[schema(value_type = Option<PaymentMethodDataResponseWithBilling>)]
    #[serde(serialize_with = "serialize_payment_method_data_response")]
    pub payment_method_data: Option<PaymentMethodDataResponseWithBilling>,

    /// The payment method type for this payment attempt
    #[schema(value_type = Option<PaymentMethod>, example = "wallet")]
    pub payment_method_type: Option<api_enums::PaymentMethod>,

    #[schema(value_type = Option<PaymentMethodType>, example = "apple_pay")]
    pub payment_method_subtype: Option<api_enums::PaymentMethodType>,

    /// A unique identifier for a payment provided by the connector
    #[schema(value_type = Option<String>, example = "993672945374576J")]
    pub connector_transaction_id: Option<String>,

    /// reference(Identifier) to the payment at connector side
    #[schema(value_type = Option<String>, example = "993672945374576J")]
    pub connector_reference_id: Option<String>,

    /// Identifier of the connector ( merchant connector account ) which was chosen to make the payment
    #[schema(value_type = Option<String>)]
    pub merchant_connector_id: Option<id_type::MerchantConnectorAccountId>,

    /// The browser information used for this payment
    #[schema(value_type = Option<BrowserInformation>)]
    pub browser_info: Option<common_utils::types::BrowserInformation>,

    /// Error details for the payment if any
    pub error: Option<ErrorDetails>,

    /// The shipping address associated with the payment intent
    pub shipping: Option<Address>,

    /// The billing address associated with the payment intent
    pub billing: Option<Address>,

    /// List of payment attempts associated with payment intent
    pub attempts: Option<Vec<PaymentAttemptResponse>>,

    /// Connector token information that can be used to make payments directly by the merchant.
    pub connector_token_details: Option<ConnectorTokenDetails>,

    /// The payment_method_id associated with the payment
    #[schema(value_type = Option<String>)]
    pub payment_method_id: Option<id_type::GlobalPaymentMethodId>,

    /// Additional information required for redirection
    pub next_action: Option<NextActionData>,

    /// The url to which user must be redirected to after completion of the purchase
    #[schema(value_type = Option<String>)]
    pub return_url: Option<common_utils::types::Url>,

    /// The authentication type that was requested for this order
    #[schema(value_type = Option<AuthenticationType>, example = "no_three_ds", default = "no_three_ds")]
    pub authentication_type: Option<api_enums::AuthenticationType>,

    /// The authentication type that was appliced for this order
    /// This depeneds on the 3DS rules configured, If not a default authentication type will be applied
    #[schema(value_type = Option<AuthenticationType>, example = "no_three_ds", default = "no_three_ds")]
    pub authentication_type_applied: Option<api_enums::AuthenticationType>,

    /// Indicates if the redirection has to open in the iframe
    pub is_iframe_redirection_enabled: Option<bool>,

    /// Unique identifier for the payment. This ensures idempotency for multiple payments
    /// that have been done by a single merchant.
    #[schema(
        value_type = Option<String>,
        min_length = 30,
        max_length = 30,
        example = "pay_mbabizu24mvu3mela5njyhpit4"
    )]
    pub merchant_reference_id: Option<id_type::PaymentReferenceId>,

    /// Stringified connector raw response body. Only returned if `return_raw_connector_response` is true
    #[schema(value_type = Option<String>)]
    pub raw_connector_response: Option<Secret<String>>,

    /// Additional data that might be required by hyperswitch based on the additional features.
    pub feature_metadata: Option<FeatureMetadata>,
}

#[cfg(feature = "v2")]
impl PaymentAttemptListResponse {
    pub fn find_attempt_in_attempts_list_using_connector_transaction_id(
        &self,
        connector_transaction_id: &common_utils::types::ConnectorTransactionId,
    ) -> Option<PaymentAttemptResponse> {
        self.payment_attempt_list.iter().find_map(|attempt| {
            attempt
                .connector_payment_id
                .as_ref()
                .filter(|txn_id| *txn_id == connector_transaction_id)
                .map(|_| attempt.clone())
        })
    }
    pub fn find_attempt_in_attempts_list_using_charge_id(
        &self,
        charge_id: String,
    ) -> Option<PaymentAttemptResponse> {
        self.payment_attempt_list.iter().find_map(|attempt| {
            attempt.feature_metadata.as_ref().and_then(|metadata| {
                metadata.revenue_recovery.as_ref().and_then(|recovery| {
                    recovery
                        .charge_id
                        .as_ref()
                        .filter(|id| **id == charge_id)
                        .map(|_| attempt.clone())
                })
            })
        })
    }
}

#[derive(Debug, serde::Deserialize, serde::Serialize, Clone)]
#[cfg(feature = "v2")]
pub struct PaymentStartRedirectionRequest {
    /// Global Payment ID
    pub id: id_type::GlobalPaymentId,
}

#[derive(Debug, serde::Deserialize, serde::Serialize, Clone)]
#[cfg(feature = "v2")]
pub struct PaymentStartRedirectionParams {
    /// The identifier for the Merchant Account.
    pub publishable_key: String,
    /// The identifier for business profile
    pub profile_id: id_type::ProfileId,
}

/// Details of external authentication
#[derive(Setter, Clone, Default, Debug, PartialEq, serde::Serialize, ToSchema)]
pub struct ExternalAuthenticationDetailsResponse {
    /// Authentication Type - Challenge / Frictionless
    #[schema(value_type = Option<DecoupledAuthenticationType>)]
    pub authentication_flow: Option<enums::DecoupledAuthenticationType>,
    /// Electronic Commerce Indicator (eci)
    pub electronic_commerce_indicator: Option<String>,
    /// Authentication Status
    #[schema(value_type = AuthenticationStatus)]
    pub status: enums::AuthenticationStatus,
    /// DS Transaction ID
    pub ds_transaction_id: Option<String>,
    /// Message Version
    pub version: Option<String>,
    /// Error Code
    pub error_code: Option<String>,
    /// Error Message
    pub error_message: Option<String>,
}

#[cfg(feature = "v1")]
#[derive(Clone, Debug, serde::Deserialize, ToSchema, serde::Serialize)]
#[serde(deny_unknown_fields)]
pub struct PaymentListConstraints {
    /// The identifier for customer
    #[schema(
        max_length = 64,
        min_length = 1,
        example = "cus_y3oqhf46pyzuxjbcn2giaqnb44",
        value_type = Option<String>,
    )]
    pub customer_id: Option<id_type::CustomerId>,

    /// A cursor for use in pagination, fetch the next list after some object
    #[schema(example = "pay_fafa124123", value_type = Option<String>)]
    pub starting_after: Option<id_type::PaymentId>,

    /// A cursor for use in pagination, fetch the previous list before some object
    #[schema(example = "pay_fafa124123", value_type = Option<String>)]
    pub ending_before: Option<id_type::PaymentId>,

    /// limit on the number of objects to return
    #[schema(default = 10, maximum = 100)]
    #[serde(default = "default_payments_list_limit")]
    pub limit: u32,

    /// The time at which payment is created
    #[schema(example = "2022-09-10T10:11:12Z")]
    #[serde(default, with = "common_utils::custom_serde::iso8601::option")]
    pub created: Option<PrimitiveDateTime>,

    /// Time less than the payment created time
    #[schema(example = "2022-09-10T10:11:12Z")]
    #[serde(
        default,
        with = "common_utils::custom_serde::iso8601::option",
        rename = "created.lt"
    )]
    pub created_lt: Option<PrimitiveDateTime>,

    /// Time greater than the payment created time
    #[schema(example = "2022-09-10T10:11:12Z")]
    #[serde(
        default,
        with = "common_utils::custom_serde::iso8601::option",
        rename = "created.gt"
    )]
    pub created_gt: Option<PrimitiveDateTime>,

    /// Time less than or equals to the payment created time
    #[schema(example = "2022-09-10T10:11:12Z")]
    #[serde(
        default,
        with = "common_utils::custom_serde::iso8601::option",
        rename = "created.lte"
    )]
    pub created_lte: Option<PrimitiveDateTime>,

    /// Time greater than or equals to the payment created time
    #[schema(example = "2022-09-10T10:11:12Z")]
    #[serde(default, with = "common_utils::custom_serde::iso8601::option")]
    #[serde(rename = "created.gte")]
    pub created_gte: Option<PrimitiveDateTime>,
}

#[cfg(feature = "v2")]
#[derive(Clone, Debug, serde::Deserialize, serde::Serialize, utoipa::IntoParams)]
#[serde(deny_unknown_fields)]
pub struct PaymentListConstraints {
    /// The identifier for payment
    #[param(example = "pay_fafa124123", value_type = Option<String>)]
    pub payment_id: Option<id_type::GlobalPaymentId>,

    /// The identifier for business profile
    #[param(example = "pay_fafa124123", value_type = Option<String>)]
    pub profile_id: Option<id_type::ProfileId>,

    /// The identifier for customer
    #[param(
        max_length = 64,
        min_length = 1,
        example = "cus_y3oqhf46pyzuxjbcn2giaqnb44",
        value_type = Option<String>,
    )]
    pub customer_id: Option<id_type::GlobalCustomerId>,

    /// A cursor for use in pagination, fetch the next list after some object
    #[param(example = "pay_fafa124123", value_type = Option<String>)]
    pub starting_after: Option<id_type::GlobalPaymentId>,

    /// A cursor for use in pagination, fetch the previous list before some object
    #[param(example = "pay_fafa124123", value_type = Option<String>)]
    pub ending_before: Option<id_type::GlobalPaymentId>,

    /// limit on the number of objects to return
    #[param(default = 10, maximum = 100)]
    #[serde(default = "default_payments_list_limit")]
    pub limit: u32,

    /// The starting point within a list of objects
    pub offset: Option<u32>,

    /// The time at which payment is created
    #[param(example = "2022-09-10T10:11:12Z")]
    #[serde(default, with = "common_utils::custom_serde::iso8601::option")]
    pub created: Option<PrimitiveDateTime>,

    /// Time less than the payment created time
    #[param(example = "2022-09-10T10:11:12Z")]
    #[serde(
        default,
        with = "common_utils::custom_serde::iso8601::option",
        rename = "created.lt"
    )]
    pub created_lt: Option<PrimitiveDateTime>,

    /// Time greater than the payment created time
    #[param(example = "2022-09-10T10:11:12Z")]
    #[serde(
        default,
        with = "common_utils::custom_serde::iso8601::option",
        rename = "created.gt"
    )]
    pub created_gt: Option<PrimitiveDateTime>,

    /// Time less than or equals to the payment created time
    #[param(example = "2022-09-10T10:11:12Z")]
    #[serde(
        default,
        with = "common_utils::custom_serde::iso8601::option",
        rename = "created.lte"
    )]
    pub created_lte: Option<PrimitiveDateTime>,

    /// Time greater than or equals to the payment created time
    #[param(example = "2022-09-10T10:11:12Z")]
    #[serde(default, with = "common_utils::custom_serde::iso8601::option")]
    #[serde(rename = "created.gte")]
    pub created_gte: Option<PrimitiveDateTime>,

    /// The start amount to filter list of transactions which are greater than or equal to the start amount
    pub start_amount: Option<i64>,
    /// The end amount to filter list of transactions which are less than or equal to the end amount
    pub end_amount: Option<i64>,
    /// The connector to filter payments list
    #[param(value_type = Option<Connector>)]
    pub connector: Option<api_enums::Connector>,
    /// The currency to filter payments list
    #[param(value_type = Option<Currency>)]
    pub currency: Option<enums::Currency>,
    /// The payment status to filter payments list
    #[param(value_type = Option<IntentStatus>)]
    pub status: Option<enums::IntentStatus>,
    /// The payment method type to filter payments list
    #[param(value_type = Option<PaymentMethod>)]
    pub payment_method_type: Option<enums::PaymentMethod>,
    /// The payment method subtype to filter payments list
    #[param(value_type = Option<PaymentMethodType>)]
    pub payment_method_subtype: Option<enums::PaymentMethodType>,
    /// The authentication type to filter payments list
    #[param(value_type = Option<AuthenticationType>)]
    pub authentication_type: Option<enums::AuthenticationType>,
    /// The merchant connector id to filter payments list
    #[param(value_type = Option<String>)]
    pub merchant_connector_id: Option<id_type::MerchantConnectorAccountId>,
    /// The field on which the payments list should be sorted
    #[serde(default)]
    pub order_on: SortOn,
    /// The order in which payments list should be sorted
    #[serde(default)]
    pub order_by: SortBy,
    /// The card networks to filter payments list
    #[param(value_type = Option<CardNetwork>)]
    pub card_network: Option<enums::CardNetwork>,
    /// The identifier for merchant order reference id
    pub merchant_order_reference_id: Option<String>,
}

#[cfg(feature = "v2")]
impl PaymentListConstraints {
    pub fn has_no_attempt_filters(&self) -> bool {
        self.connector.is_none()
            && self.payment_method_type.is_none()
            && self.payment_method_subtype.is_none()
            && self.authentication_type.is_none()
            && self.merchant_connector_id.is_none()
            && self.card_network.is_none()
    }
}

#[cfg(feature = "v1")]
#[derive(Clone, Debug, serde::Serialize, ToSchema)]
pub struct PaymentListResponse {
    /// The number of payments included in the list
    pub size: usize,
    // The list of payments response objects
    pub data: Vec<PaymentsResponse>,
}

#[cfg(feature = "v2")]
#[derive(Clone, Debug, serde::Serialize, ToSchema)]
pub struct PaymentListResponse {
    /// The number of payments included in the current response
    pub count: usize,
    /// The total number of available payments for given constraints
    pub total_count: i64,
    /// The list of payments response objects
    pub data: Vec<PaymentsListResponseItem>,
}
#[derive(Setter, Clone, Default, Debug, PartialEq, serde::Serialize, ToSchema)]
pub struct IncrementalAuthorizationResponse {
    /// The unique identifier of authorization
    pub authorization_id: String,
    /// Amount the authorization has been made for
    #[schema(value_type = i64, example = 6540)]
    pub amount: MinorUnit,
    #[schema(value_type= AuthorizationStatus)]
    /// The status of the authorization
    pub status: common_enums::AuthorizationStatus,
    /// Error code sent by the connector for authorization
    pub error_code: Option<String>,
    /// Error message sent by the connector for authorization
    pub error_message: Option<String>,
    /// Previously authorized amount for the payment
    pub previously_authorized_amount: MinorUnit,
}

#[cfg(feature = "v1")]
#[derive(Clone, Debug, serde::Serialize)]
pub struct PaymentListResponseV2 {
    /// The number of payments included in the list for given constraints
    pub count: usize,
    /// The total number of available payments for given constraints
    pub total_count: i64,
    /// The list of payments response objects
    pub data: Vec<PaymentsResponse>,
}

#[cfg(feature = "v1")]
#[derive(Clone, Debug, serde::Deserialize, serde::Serialize)]
pub struct PaymentListFilterConstraints {
    /// The identifier for payment
    pub payment_id: Option<id_type::PaymentId>,
    /// The identifier for business profile
    pub profile_id: Option<id_type::ProfileId>,
    /// The identifier for customer
    pub customer_id: Option<id_type::CustomerId>,
    /// The limit on the number of objects. The default limit is 10 and max limit is 20
    #[serde(default = "default_payments_list_limit")]
    pub limit: u32,
    /// The starting point within a list of objects
    pub offset: Option<u32>,
    /// The amount to filter payments list
    pub amount_filter: Option<AmountFilter>,
    /// The time range for which objects are needed. TimeRange has two fields start_time and end_time from which objects can be filtered as per required scenarios (created_at, time less than, greater than etc).
    #[serde(flatten)]
    pub time_range: Option<common_utils::types::TimeRange>,
    /// The list of connectors to filter payments list
    pub connector: Option<Vec<api_enums::Connector>>,
    /// The list of currencies to filter payments list
    pub currency: Option<Vec<enums::Currency>>,
    /// The list of payment status to filter payments list
    pub status: Option<Vec<enums::IntentStatus>>,
    /// The list of payment methods to filter payments list
    pub payment_method: Option<Vec<enums::PaymentMethod>>,
    /// The list of payment method types to filter payments list
    pub payment_method_type: Option<Vec<enums::PaymentMethodType>>,
    /// The list of authentication types to filter payments list
    pub authentication_type: Option<Vec<enums::AuthenticationType>>,
    /// The list of merchant connector ids to filter payments list for selected label
    pub merchant_connector_id: Option<Vec<id_type::MerchantConnectorAccountId>>,
    /// The order in which payments list should be sorted
    #[serde(default)]
    pub order: Order,
    /// The List of all the card networks to filter payments list
    pub card_network: Option<Vec<enums::CardNetwork>>,
    /// The identifier for merchant order reference id
    pub merchant_order_reference_id: Option<String>,
    /// Indicates the method by which a card is discovered during a payment
    pub card_discovery: Option<Vec<enums::CardDiscovery>>,
}

#[cfg(feature = "v1")]
impl PaymentListFilterConstraints {
    pub fn has_no_attempt_filters(&self) -> bool {
        self.connector.is_none()
            && self.payment_method.is_none()
            && self.payment_method_type.is_none()
            && self.authentication_type.is_none()
            && self.merchant_connector_id.is_none()
            && self.card_network.is_none()
            && self.card_discovery.is_none()
    }
}

#[derive(Clone, Debug, serde::Serialize)]
pub struct PaymentListFilters {
    /// The list of available connector filters
    pub connector: Vec<String>,
    /// The list of available currency filters
    pub currency: Vec<enums::Currency>,
    /// The list of available payment status filters
    pub status: Vec<enums::IntentStatus>,
    /// The list of available payment method filters
    pub payment_method: Vec<enums::PaymentMethod>,
    /// The list of available payment method types
    pub payment_method_type: Vec<enums::PaymentMethodType>,
    /// The list of available authentication types
    pub authentication_type: Vec<enums::AuthenticationType>,
}

#[derive(Clone, Debug, serde::Serialize)]
pub struct PaymentListFiltersV2 {
    /// The list of available connector filters
    pub connector: HashMap<String, Vec<MerchantConnectorInfo>>,
    /// The list of available currency filters
    pub currency: Vec<enums::Currency>,
    /// The list of available payment status filters
    pub status: Vec<enums::IntentStatus>,
    /// The list payment method and their corresponding types
    pub payment_method: HashMap<enums::PaymentMethod, HashSet<enums::PaymentMethodType>>,
    /// The list of available authentication types
    pub authentication_type: Vec<enums::AuthenticationType>,
    /// The list of available card networks
    pub card_network: Vec<enums::CardNetwork>,
    /// The list of available Card discovery methods
    pub card_discovery: Vec<enums::CardDiscovery>,
}

#[derive(Clone, Debug, serde::Serialize)]
pub struct PaymentsAggregateResponse {
    /// The list of intent status with their count
    pub status_with_count: HashMap<enums::IntentStatus, i64>,
}

#[derive(Clone, Debug, Eq, PartialEq, serde::Deserialize, serde::Serialize, ToSchema)]
pub struct AmountFilter {
    /// The start amount to filter list of transactions which are greater than or equal to the start amount
    pub start_amount: Option<i64>,
    /// The end amount to filter list of transactions which are less than or equal to the end amount
    pub end_amount: Option<i64>,
}

#[derive(Clone, Debug, Default, Eq, PartialEq, serde::Deserialize, serde::Serialize, ToSchema)]
pub struct Order {
    /// The field to sort, such as Amount or Created etc.
    pub on: SortOn,
    /// The order in which to sort the items, either Ascending or Descending
    pub by: SortBy,
}

#[derive(Clone, Debug, Default, Eq, PartialEq, serde::Deserialize, serde::Serialize, ToSchema)]
#[serde(rename_all = "snake_case")]
pub enum SortOn {
    /// Sort by the amount field
    Amount,
    /// Sort by the created_at field
    #[default]
    Created,
}

#[derive(Clone, Debug, Default, Eq, PartialEq, serde::Deserialize, serde::Serialize, ToSchema)]
#[serde(rename_all = "snake_case")]
pub enum SortBy {
    /// Sort in ascending order
    Asc,
    /// Sort in descending order
    #[default]
    Desc,
}

#[derive(Setter, Clone, Default, Debug, PartialEq, serde::Serialize)]
pub struct VerifyResponse {
    pub verify_id: Option<id_type::PaymentId>,
    pub merchant_id: Option<id_type::MerchantId>,
    // pub status: enums::VerifyStatus,
    pub client_secret: Option<Secret<String>>,
    pub customer_id: Option<id_type::CustomerId>,
    pub email: crypto::OptionalEncryptableEmail,
    pub name: crypto::OptionalEncryptableName,
    pub phone: crypto::OptionalEncryptablePhone,
    pub mandate_id: Option<String>,
    #[auth_based]
    pub payment_method: Option<api_enums::PaymentMethod>,
    #[auth_based]
    pub payment_method_data: Option<PaymentMethodDataResponse>,
    pub payment_token: Option<String>,
    pub error_code: Option<String>,
    pub error_message: Option<String>,
}

#[derive(Default, Debug, serde::Deserialize, serde::Serialize)]
pub struct PaymentsRedirectionResponse {
    pub redirect_url: String,
}

pub struct MandateValidationFields {
    pub recurring_details: Option<RecurringDetails>,
    pub confirm: Option<bool>,
    pub customer_id: Option<id_type::CustomerId>,
    pub mandate_data: Option<MandateData>,
    pub setup_future_usage: Option<api_enums::FutureUsage>,
    pub off_session: Option<bool>,
}

#[cfg(feature = "v1")]
impl From<&PaymentsRequest> for MandateValidationFields {
    fn from(req: &PaymentsRequest) -> Self {
        let recurring_details = req
            .mandate_id
            .clone()
            .map(RecurringDetails::MandateId)
            .or(req.recurring_details.clone());

        Self {
            recurring_details,
            confirm: req.confirm,
            customer_id: req
                .customer
                .as_ref()
                .map(|customer_details| &customer_details.id)
                .or(req.customer_id.as_ref())
                .map(ToOwned::to_owned),
            mandate_data: req.mandate_data.clone(),
            setup_future_usage: req.setup_future_usage,
            off_session: req.off_session,
        }
    }
}

impl From<&VerifyRequest> for MandateValidationFields {
    fn from(req: &VerifyRequest) -> Self {
        Self {
            recurring_details: None,
            confirm: Some(true),
            customer_id: req.customer_id.clone(),
            mandate_data: req.mandate_data.clone(),
            off_session: req.off_session,
            setup_future_usage: req.setup_future_usage,
        }
    }
}

// #[cfg(all(feature = "v2", feature = "payment_v2"))]
// impl From<PaymentsSessionRequest> for PaymentsSessionResponse {
//     fn from(item: PaymentsSessionRequest) -> Self {
//         let client_secret: Secret<String, pii::ClientSecret> = Secret::new(item.client_secret);
//         Self {
//             session_token: vec![],
//             payment_id: item.payment_id,
//             client_secret,
//         }
//     }
// }

#[cfg(feature = "v1")]
impl From<PaymentsSessionRequest> for PaymentsSessionResponse {
    fn from(item: PaymentsSessionRequest) -> Self {
        let client_secret: Secret<String, pii::ClientSecret> = Secret::new(item.client_secret);
        Self {
            session_token: vec![],
            payment_id: item.payment_id,
            client_secret,
        }
    }
}

#[cfg(feature = "v1")]
impl From<PaymentsStartRequest> for PaymentsRequest {
    fn from(item: PaymentsStartRequest) -> Self {
        Self {
            payment_id: Some(PaymentIdType::PaymentIntentId(item.payment_id)),
            merchant_id: Some(item.merchant_id),
            ..Default::default()
        }
    }
}

impl From<AdditionalCardInfo> for CardResponse {
    fn from(card: AdditionalCardInfo) -> Self {
        Self {
            last4: card.last4,
            card_type: card.card_type,
            card_network: card.card_network,
            card_issuer: card.card_issuer,
            card_issuing_country: card.card_issuing_country,
            card_isin: card.card_isin,
            card_extended_bin: card.card_extended_bin,
            card_exp_month: card.card_exp_month,
            card_exp_year: card.card_exp_year,
            card_holder_name: card.card_holder_name,
            payment_checks: card.payment_checks,
            authentication_data: card.authentication_data,
        }
    }
}

impl From<KlarnaSdkPaymentMethod> for PaylaterResponse {
    fn from(klarna_sdk: KlarnaSdkPaymentMethod) -> Self {
        Self {
            klarna_sdk: Some(KlarnaSdkPaymentMethodResponse {
                payment_type: klarna_sdk.payment_type,
            }),
        }
    }
}

impl From<AdditionalPaymentData> for PaymentMethodDataResponse {
    fn from(payment_method_data: AdditionalPaymentData) -> Self {
        match payment_method_data {
            AdditionalPaymentData::Card(card) => Self::Card(Box::new(CardResponse::from(*card))),
            AdditionalPaymentData::PayLater { klarna_sdk } => match klarna_sdk {
                Some(sdk) => Self::PayLater(Box::new(PaylaterResponse::from(sdk))),
                None => Self::PayLater(Box::new(PaylaterResponse { klarna_sdk: None })),
            },
            AdditionalPaymentData::Wallet {
                apple_pay,
                google_pay,
                samsung_pay,
            } => match (apple_pay, google_pay, samsung_pay) {
                (Some(apple_pay_pm), _, _) => Self::Wallet(Box::new(WalletResponse {
                    details: Some(WalletResponseData::ApplePay(Box::new(
                        additional_info::WalletAdditionalDataForCard {
                            last4: apple_pay_pm
                                .display_name
                                .clone()
                                .chars()
                                .rev()
                                .take(4)
                                .collect::<String>()
                                .chars()
                                .rev()
                                .collect::<String>(),
                            card_network: apple_pay_pm.network.clone(),
                            card_type: Some(apple_pay_pm.pm_type.clone()),
                        },
                    ))),
                })),
                (_, Some(google_pay_pm), _) => Self::Wallet(Box::new(WalletResponse {
                    details: Some(WalletResponseData::GooglePay(Box::new(google_pay_pm))),
                })),
                (_, _, Some(samsung_pay_pm)) => Self::Wallet(Box::new(WalletResponse {
                    details: Some(WalletResponseData::SamsungPay(Box::new(samsung_pay_pm))),
                })),
                _ => Self::Wallet(Box::new(WalletResponse { details: None })),
            },
            AdditionalPaymentData::BankRedirect { bank_name, details } => {
                Self::BankRedirect(Box::new(BankRedirectResponse { bank_name, details }))
            }
            AdditionalPaymentData::Crypto { details } => {
                Self::Crypto(Box::new(CryptoResponse { details }))
            }
            AdditionalPaymentData::BankDebit { details } => {
                Self::BankDebit(Box::new(BankDebitResponse { details }))
            }
            AdditionalPaymentData::MandatePayment {} => Self::MandatePayment {},
            AdditionalPaymentData::Reward {} => Self::Reward {},
            AdditionalPaymentData::RealTimePayment { details } => {
                Self::RealTimePayment(Box::new(RealTimePaymentDataResponse { details }))
            }
            AdditionalPaymentData::Upi { details } => Self::Upi(Box::new(UpiResponse { details })),
            AdditionalPaymentData::BankTransfer { details } => {
                Self::BankTransfer(Box::new(BankTransferResponse { details }))
            }
            AdditionalPaymentData::Voucher { details } => {
                Self::Voucher(Box::new(VoucherResponse { details }))
            }
            AdditionalPaymentData::GiftCard { details } => {
                Self::GiftCard(Box::new(GiftCardResponse { details }))
            }
            AdditionalPaymentData::CardRedirect { details } => {
                Self::CardRedirect(Box::new(CardRedirectResponse { details }))
            }
            AdditionalPaymentData::CardToken { details } => {
                Self::CardToken(Box::new(CardTokenResponse { details }))
            }
            AdditionalPaymentData::OpenBanking { details } => {
                Self::OpenBanking(Box::new(OpenBankingResponse { details }))
            }
            AdditionalPaymentData::MobilePayment { details } => {
                Self::MobilePayment(Box::new(MobilePaymentResponse { details }))
            }
        }
    }
}

#[derive(Debug, Clone, serde::Serialize)]
pub struct PgRedirectResponse {
    pub payment_id: id_type::PaymentId,
    pub status: api_enums::IntentStatus,
    pub gateway_id: String,
    pub customer_id: Option<id_type::CustomerId>,
    pub amount: Option<MinorUnit>,
}

#[cfg(feature = "v1")]
#[derive(Debug, serde::Serialize, PartialEq, Eq, serde::Deserialize)]
pub struct RedirectionResponse {
    pub return_url: String,
    pub params: Vec<(String, String)>,
    pub return_url_with_query_params: String,
    pub http_method: String,
    pub headers: Vec<(String, String)>,
}

#[cfg(feature = "v2")]
#[derive(Debug, serde::Serialize, PartialEq, Eq, serde::Deserialize)]
pub struct RedirectionResponse {
    pub return_url_with_query_params: String,
}

#[derive(Debug, serde::Deserialize)]
pub struct PaymentsResponseForm {
    pub transaction_id: String,
    // pub transaction_reference_id: String,
    pub merchant_id: id_type::MerchantId,
    pub order_id: String,
}

#[cfg(feature = "v1")]
#[derive(Default, Debug, serde::Deserialize, serde::Serialize, Clone, ToSchema)]
pub struct PaymentsRetrieveRequest {
    /// The type of ID (ex: payment intent id, payment attempt id or connector txn id)
    #[schema(value_type = String)]
    pub resource_id: PaymentIdType,
    /// The identifier for the Merchant Account.
    #[schema(value_type = Option<String>)]
    pub merchant_id: Option<id_type::MerchantId>,
    /// Decider to enable or disable the connector call for retrieve request
    pub force_sync: bool,
    /// Optional query parameters that might be specific to a connector or flow, passed through during the retrieve operation. Use with caution and refer to specific connector documentation if applicable.
    pub param: Option<String>,
    /// Optionally specifies the connector to be used for a 'force_sync' retrieve operation. If provided, Hyperswitch will attempt to sync the payment status from this specific connector.
    pub connector: Option<String>,
    /// Merchant connector details used to make payments.
    #[schema(value_type = Option<MerchantConnectorDetailsWrap>)]
    pub merchant_connector_details: Option<admin::MerchantConnectorDetailsWrap>,
    /// This is a token which expires after 15 minutes, used from the client to authenticate and create sessions from the SDK
    pub client_secret: Option<String>,
    /// If enabled provides list of captures linked to latest attempt
    pub expand_captures: Option<bool>,
    /// If enabled provides list of attempts linked to payment intent
    pub expand_attempts: Option<bool>,
    /// If enabled, provides whole connector response
    pub all_keys_required: Option<bool>,
}

#[derive(Debug, Default, PartialEq, serde::Deserialize, serde::Serialize, Clone, ToSchema)]
pub struct OrderDetailsWithAmount {
    /// Name of the product that is being purchased
    #[schema(max_length = 255, example = "shirt")]
    pub product_name: String,
    /// The quantity of the product to be purchased
    #[schema(example = 1)]
    pub quantity: u16,
    /// the amount per quantity of product
    #[schema(value_type = i64)]
    pub amount: MinorUnit,
    /// tax rate applicable to the product
    pub tax_rate: Option<f64>,
    /// total tax amount applicable to the product
    #[schema(value_type = Option<i64>)]
    pub total_tax_amount: Option<MinorUnit>,
    // Does the order includes shipping
    pub requires_shipping: Option<bool>,
    /// The image URL of the product
    pub product_img_link: Option<String>,
    /// ID of the product that is being purchased
    pub product_id: Option<String>,
    /// Category of the product that is being purchased
    pub category: Option<String>,
    /// Sub category of the product that is being purchased
    pub sub_category: Option<String>,
    /// Brand of the product that is being purchased
    pub brand: Option<String>,
    /// Type of the product that is being purchased
    pub product_type: Option<ProductType>,
    /// The tax code for the product
    pub product_tax_code: Option<String>,
}

impl masking::SerializableSecret for OrderDetailsWithAmount {}

#[derive(Default, Debug, Eq, PartialEq, serde::Deserialize, serde::Serialize, Clone, ToSchema)]
pub struct RedirectResponse {
    #[schema(value_type = Option<String>)]
    pub param: Option<Secret<String>>,
    #[schema(value_type = Option<Object>)]
    pub json_payload: Option<pii::SecretSerdeValue>,
}

#[cfg(feature = "v2")]
#[derive(Debug, serde::Deserialize, serde::Serialize, Clone, ToSchema)]
pub struct PaymentsSessionRequest {}

#[cfg(feature = "v1")]
#[derive(Debug, serde::Deserialize, serde::Serialize, Clone, ToSchema)]
pub struct PaymentsSessionRequest {
    /// The identifier for the payment
    #[schema(value_type = String)]
    pub payment_id: id_type::PaymentId,
    /// This is a token which expires after 15 minutes, used from the client to authenticate and create sessions from the SDK
    pub client_secret: String,
    /// The list of the supported wallets
    #[schema(value_type = Vec<PaymentMethodType>)]
    pub wallets: Vec<api_enums::PaymentMethodType>,
    /// Merchant connector details used to make payments.
    #[schema(value_type = Option<MerchantConnectorDetailsWrap>)]
    pub merchant_connector_details: Option<admin::MerchantConnectorDetailsWrap>,
}

#[derive(Debug, serde::Deserialize, serde::Serialize, Clone, ToSchema)]
#[serde(deny_unknown_fields)]
pub struct PaymentsUpdateMetadataRequest {
    /// The unique identifier for the payment
    #[serde(skip_deserializing)]
    #[schema(value_type = String)]
    pub payment_id: id_type::PaymentId,
    /// Metadata is useful for storing additional, unstructured information on an object.
    #[schema(value_type = Object, example = r#"{ "udf1": "some-value", "udf2": "some-value" }"#)]
    pub metadata: pii::SecretSerdeValue,
}

#[derive(Debug, serde::Serialize, Clone, ToSchema)]
pub struct PaymentsUpdateMetadataResponse {
    /// The identifier for the payment
    #[schema(value_type = String)]
    pub payment_id: id_type::PaymentId,
    /// Metadata is useful for storing additional, unstructured information on an object.
    #[schema(value_type = Option<Object>, example = r#"{ "udf1": "some-value", "udf2": "some-value" }"#)]
    pub metadata: Option<pii::SecretSerdeValue>,
}

#[derive(Debug, serde::Deserialize, serde::Serialize, Clone, ToSchema)]
pub struct PaymentsPostSessionTokensRequest {
    /// The unique identifier for the payment
    #[serde(skip_deserializing)]
    #[schema(value_type = String)]
    pub payment_id: id_type::PaymentId,
    /// It's a token used for client side verification.
    #[schema(value_type = String)]
    pub client_secret: Secret<String>,
    /// Payment method type
    #[schema(value_type = PaymentMethodType)]
    pub payment_method_type: api_enums::PaymentMethodType,
    /// The payment method that is to be used for the payment
    #[schema(value_type = PaymentMethod, example = "card")]
    pub payment_method: api_enums::PaymentMethod,
}

#[derive(Debug, serde::Serialize, Clone, ToSchema)]
pub struct PaymentsPostSessionTokensResponse {
    /// The identifier for the payment
    #[schema(value_type = String)]
    pub payment_id: id_type::PaymentId,
    /// Additional information required for redirection
    pub next_action: Option<NextActionData>,
    #[schema(value_type = IntentStatus, example = "failed", default = "requires_confirmation")]
    pub status: api_enums::IntentStatus,
}

#[derive(Debug, serde::Serialize, serde::Deserialize, Clone, ToSchema)]
pub struct PaymentsDynamicTaxCalculationRequest {
    /// The unique identifier for the payment
    #[serde(skip_deserializing)]
    #[schema(value_type = String)]
    pub payment_id: id_type::PaymentId,
    /// The shipping address for the payment
    pub shipping: Address,
    /// Client Secret
    #[schema(value_type = String)]
    pub client_secret: Secret<String>,
    /// Payment method type
    #[schema(value_type = PaymentMethodType)]
    pub payment_method_type: api_enums::PaymentMethodType,
    /// Session Id
    pub session_id: Option<String>,
}

#[derive(Debug, serde::Serialize, serde::Deserialize, Clone, ToSchema)]
pub struct PaymentsDynamicTaxCalculationResponse {
    /// The identifier for the payment
    #[schema(value_type = String)]
    pub payment_id: id_type::PaymentId,
    /// net amount = amount + order_tax_amount + shipping_cost
    pub net_amount: MinorUnit,
    /// order tax amount calculated by tax connectors
    pub order_tax_amount: Option<MinorUnit>,
    /// shipping cost for the order
    pub shipping_cost: Option<MinorUnit>,
    /// amount in Base Unit display format
    pub display_amount: DisplayAmountOnSdk,
}

#[derive(Debug, serde::Serialize, serde::Deserialize, Clone, ToSchema)]
pub struct DisplayAmountOnSdk {
    /// net amount = amount + order_tax_amount + shipping_cost
    #[schema(value_type = String)]
    pub net_amount: StringMajorUnit,
    /// order tax amount calculated by tax connectors
    #[schema(value_type = String)]
    pub order_tax_amount: Option<StringMajorUnit>,
    /// shipping cost for the order
    #[schema(value_type = String)]
    pub shipping_cost: Option<StringMajorUnit>,
}

#[derive(Debug, Clone, Eq, PartialEq, serde::Serialize, serde::Deserialize, ToSchema)]
pub struct GpayAllowedMethodsParameters {
    /// The list of allowed auth methods (ex: 3DS, No3DS, PAN_ONLY etc)
    pub allowed_auth_methods: Vec<String>,
    /// The list of allowed card networks (ex: AMEX,JCB etc)
    pub allowed_card_networks: Vec<String>,
    /// Is billing address required
    #[serde(skip_serializing_if = "Option::is_none")]
    pub billing_address_required: Option<bool>,
    /// Billing address parameters
    #[serde(skip_serializing_if = "Option::is_none")]
    pub billing_address_parameters: Option<GpayBillingAddressParameters>,
    /// Whether assurance details are required
    #[serde(skip_serializing_if = "Option::is_none")]
    pub assurance_details_required: Option<bool>,
}

#[derive(Debug, Clone, Eq, PartialEq, serde::Serialize, serde::Deserialize, ToSchema)]
pub struct GpayBillingAddressParameters {
    /// Is billing phone number required
    pub phone_number_required: bool,
    /// Billing address format
    pub format: GpayBillingAddressFormat,
}

#[derive(Debug, Clone, Eq, PartialEq, serde::Serialize, serde::Deserialize, ToSchema)]
pub enum GpayBillingAddressFormat {
    FULL,
    MIN,
}

#[derive(Debug, Clone, Eq, PartialEq, serde::Serialize, serde::Deserialize, ToSchema)]
pub struct GpayTokenParameters {
    /// The name of the connector
    #[serde(skip_serializing_if = "Option::is_none")]
    pub gateway: Option<String>,
    /// The merchant ID registered in the connector associated
    #[serde(skip_serializing_if = "Option::is_none")]
    pub gateway_merchant_id: Option<String>,
    #[serde(skip_serializing_if = "Option::is_none", rename = "stripe:version")]
    pub stripe_version: Option<String>,
    #[serde(
        skip_serializing_if = "Option::is_none",
        rename = "stripe:publishableKey"
    )]
    pub stripe_publishable_key: Option<String>,
    /// The protocol version for encryption
    #[serde(skip_serializing_if = "Option::is_none")]
    pub protocol_version: Option<String>,
    /// The public key provided by the merchant
    #[serde(skip_serializing_if = "Option::is_none")]
    #[schema(value_type = Option<String>)]
    pub public_key: Option<Secret<String>>,
}

#[derive(Debug, Clone, Eq, PartialEq, serde::Serialize, serde::Deserialize, ToSchema)]
pub struct GpayTokenizationSpecification {
    /// The token specification type(ex: PAYMENT_GATEWAY)
    #[serde(rename = "type")]
    pub token_specification_type: String,
    /// The parameters for the token specification Google Pay
    pub parameters: GpayTokenParameters,
}

#[derive(Debug, Clone, Eq, PartialEq, serde::Serialize, serde::Deserialize, ToSchema)]
pub struct GpayAllowedPaymentMethods {
    /// The type of payment method
    #[serde(rename = "type")]
    pub payment_method_type: String,
    /// The parameters Google Pay requires
    pub parameters: GpayAllowedMethodsParameters,
    /// The tokenization specification for Google Pay
    pub tokenization_specification: GpayTokenizationSpecification,
}

#[derive(Debug, Clone, Eq, PartialEq, serde::Serialize, serde::Deserialize, ToSchema)]
pub struct GpayTransactionInfo {
    /// The country code
    #[schema(value_type = CountryAlpha2, example = "US")]
    pub country_code: api_enums::CountryAlpha2,
    /// The currency code
    #[schema(value_type = Currency, example = "USD")]
    pub currency_code: api_enums::Currency,
    /// The total price status (ex: 'FINAL')
    pub total_price_status: String,
    /// The total price
    #[schema(value_type = String, example = "38.02")]
    pub total_price: StringMajorUnit,
}

#[derive(Debug, Clone, Eq, PartialEq, serde::Serialize, serde::Deserialize, ToSchema)]
pub struct GpayMerchantInfo {
    /// The merchant Identifier that needs to be passed while invoking Gpay SDK
    #[serde(skip_serializing_if = "Option::is_none")]
    pub merchant_id: Option<String>,
    /// The name of the merchant that needs to be displayed on Gpay PopUp
    pub merchant_name: String,
}

#[derive(Debug, Clone, serde::Serialize, serde::Deserialize)]
pub struct GpayMetaData {
    pub merchant_info: GpayMerchantInfo,
    pub allowed_payment_methods: Vec<GpayAllowedPaymentMethods>,
}

#[derive(Debug, Clone, serde::Serialize, serde::Deserialize)]
pub struct GpaySessionTokenData {
    #[serde(rename = "google_pay")]
    pub data: GpayMetaData,
}

#[derive(Debug, Clone, serde::Serialize, serde::Deserialize)]
pub struct PazeSessionTokenData {
    #[serde(rename = "paze")]
    pub data: PazeMetadata,
}

#[derive(Debug, Clone, serde::Serialize, serde::Deserialize)]
pub struct PazeMetadata {
    pub client_id: String,
    pub client_name: String,
    pub client_profile_id: String,
}

#[derive(Debug, Clone, serde::Serialize, serde::Deserialize)]
#[serde(rename_all = "snake_case")]
pub enum SamsungPayCombinedMetadata {
    // This is to support the Samsung Pay decryption flow with application credentials,
    // where the private key, certificates, or any other information required for decryption
    // will be obtained from the application configuration.
    ApplicationCredentials(SamsungPayApplicationCredentials),
    MerchantCredentials(SamsungPayMerchantCredentials),
}

#[derive(Debug, Clone, serde::Serialize, serde::Deserialize)]
pub struct SamsungPaySessionTokenData {
    #[serde(rename = "samsung_pay")]
    pub data: SamsungPayCombinedMetadata,
}

#[derive(Debug, Clone, serde::Serialize, serde::Deserialize)]
pub struct SamsungPayMerchantCredentials {
    pub service_id: String,
    pub merchant_display_name: String,
    pub merchant_business_country: api_enums::CountryAlpha2,
    pub allowed_brands: Vec<String>,
}

#[derive(Debug, Clone, serde::Serialize, serde::Deserialize)]
pub struct SamsungPayApplicationCredentials {
    pub merchant_display_name: String,
    pub merchant_business_country: api_enums::CountryAlpha2,
    pub allowed_brands: Vec<String>,
}

#[derive(Debug, Clone, serde::Serialize, serde::Deserialize)]
pub struct PaypalSdkMetaData {
    pub client_id: String,
}

#[derive(Debug, Clone, serde::Serialize, serde::Deserialize)]
pub struct PaypalSdkSessionTokenData {
    #[serde(rename = "paypal_sdk")]
    pub data: PaypalSdkMetaData,
}

#[derive(Debug, Clone, serde::Serialize, serde::Deserialize)]
#[serde(rename_all = "camelCase")]
pub struct ApplepaySessionRequest {
    pub merchant_identifier: String,
    pub display_name: String,
    pub initiative: String,
    pub initiative_context: String,
}

/// Some connectors like Apple Pay, Airwallex and Noon might require some additional information, find specific details in the child attributes below.
#[derive(Debug, Clone, serde::Serialize, serde::Deserialize, ToSchema)]
pub struct ConnectorMetadata {
    pub apple_pay: Option<ApplepayConnectorMetadataRequest>,
    pub airwallex: Option<AirwallexData>,
    pub noon: Option<NoonData>,
    pub braintree: Option<BraintreeData>,
    pub adyen: Option<AdyenConnectorMetadata>,
}

impl ConnectorMetadata {
    pub fn from_value(
        value: pii::SecretSerdeValue,
    ) -> common_utils::errors::CustomResult<Self, common_utils::errors::ParsingError> {
        value
            .parse_value::<Self>("ConnectorMetadata")
            .change_context(common_utils::errors::ParsingError::StructParseFailure(
                "Metadata",
            ))
    }
    pub fn get_apple_pay_certificates(self) -> Option<(Secret<String>, Secret<String>)> {
        self.apple_pay.and_then(|applepay_metadata| {
            applepay_metadata
                .session_token_data
                .map(|session_token_data| {
                    let SessionTokenInfo {
                        certificate,
                        certificate_keys,
                        ..
                    } = session_token_data;
                    (certificate, certificate_keys)
                })
        })
    }
}

#[derive(Debug, Clone, serde::Serialize, serde::Deserialize, ToSchema)]
pub struct AirwallexData {
    /// payload required by airwallex
    payload: Option<String>,
}
#[derive(Debug, Clone, serde::Serialize, serde::Deserialize, ToSchema)]
pub struct NoonData {
    /// Information about the order category that merchant wants to specify at connector level. (e.g. In Noon Payments it can take values like "pay", "food", or any other custom string set by the merchant in Noon's Dashboard)
    pub order_category: Option<String>,
}

#[derive(Debug, Clone, serde::Serialize, serde::Deserialize, ToSchema)]
pub struct BraintreeData {
    /// Information about the merchant_account_id that merchant wants to specify at connector level.
    #[schema(value_type = String)]
    pub merchant_account_id: Option<Secret<String>>,
    /// Information about the merchant_config_currency that merchant wants to specify at connector level.
    #[schema(value_type = String)]
    pub merchant_config_currency: Option<api_enums::Currency>,
}

#[derive(Debug, Clone, serde::Serialize, serde::Deserialize, ToSchema)]
pub struct AdyenConnectorMetadata {
    pub testing: AdyenTestingData,
}

#[derive(Debug, Clone, serde::Serialize, serde::Deserialize, ToSchema)]
pub struct AdyenTestingData {
    /// Holder name to be sent to Adyen for a card payment(CIT) or a generic payment(MIT). This value overrides the values for card.card_holder_name and applies during both CIT and MIT payment transactions.
    #[schema(value_type = String)]
    pub holder_name: Option<Secret<String>>,
}

#[derive(Debug, Clone, serde::Serialize, serde::Deserialize, ToSchema)]
pub struct ApplepayConnectorMetadataRequest {
    pub session_token_data: Option<SessionTokenInfo>,
}

#[derive(Debug, Clone, serde::Serialize, serde::Deserialize)]
pub struct ApplepaySessionTokenData {
    pub apple_pay: ApplePayMetadata,
}

#[derive(Debug, Clone, serde::Serialize, serde::Deserialize)]
pub struct ApplepayCombinedSessionTokenData {
    pub apple_pay_combined: ApplePayCombinedMetadata,
}

#[derive(Debug, Clone, serde::Serialize, serde::Deserialize)]
#[serde(rename_all = "snake_case")]
pub enum ApplepaySessionTokenMetadata {
    ApplePayCombined(ApplePayCombinedMetadata),
    ApplePay(ApplePayMetadata),
}

#[derive(Debug, Clone, serde::Serialize, serde::Deserialize)]
pub struct ApplePayMetadata {
    pub payment_request_data: PaymentRequestMetadata,
    pub session_token_data: SessionTokenInfo,
}

#[derive(Debug, Clone, serde::Serialize, serde::Deserialize)]
#[serde(rename_all = "snake_case")]
pub enum ApplePayCombinedMetadata {
    Simplified {
        payment_request_data: PaymentRequestMetadata,
        session_token_data: SessionTokenForSimplifiedApplePay,
    },
    Manual {
        payment_request_data: PaymentRequestMetadata,
        session_token_data: SessionTokenInfo,
    },
}

#[derive(Debug, Clone, serde::Serialize, serde::Deserialize)]
pub struct PaymentRequestMetadata {
    pub supported_networks: Vec<String>,
    pub merchant_capabilities: Vec<String>,
    pub label: String,
}

#[derive(Debug, Clone, serde::Serialize, serde::Deserialize, ToSchema)]
pub struct SessionTokenInfo {
    #[schema(value_type = String)]
    pub certificate: Secret<String>,
    #[schema(value_type = String)]
    pub certificate_keys: Secret<String>,
    pub merchant_identifier: String,
    pub display_name: String,
    pub initiative: ApplepayInitiative,
    pub initiative_context: Option<String>,
    #[schema(value_type = Option<CountryAlpha2>)]
    pub merchant_business_country: Option<api_enums::CountryAlpha2>,
    #[serde(flatten)]
    pub payment_processing_details_at: Option<PaymentProcessingDetailsAt>,
}

#[derive(Debug, Clone, serde::Serialize, serde::Deserialize, Display, ToSchema)]
#[serde(rename_all = "snake_case")]
pub enum ApplepayInitiative {
    Web,
    Ios,
}

#[derive(Debug, Clone, serde::Serialize, serde::Deserialize, ToSchema)]
#[serde(tag = "payment_processing_details_at")]
pub enum PaymentProcessingDetailsAt {
    Hyperswitch(PaymentProcessingDetails),
    Connector,
}

#[derive(Debug, Clone, serde::Serialize, serde::Deserialize, PartialEq, Eq, ToSchema)]
pub struct PaymentProcessingDetails {
    #[schema(value_type = String)]
    pub payment_processing_certificate: Secret<String>,
    #[schema(value_type = String)]
    pub payment_processing_certificate_key: Secret<String>,
}

#[derive(Debug, Clone, serde::Serialize, serde::Deserialize, ToSchema)]
pub struct SessionTokenForSimplifiedApplePay {
    pub initiative_context: String,
    #[schema(value_type = Option<CountryAlpha2>)]
    pub merchant_business_country: Option<api_enums::CountryAlpha2>,
}

#[derive(Debug, Clone, serde::Serialize, serde::Deserialize)]
pub struct GooglePayWalletDetails {
    pub google_pay: GooglePayDetails,
}

#[derive(Debug, Clone, serde::Serialize, serde::Deserialize)]
pub struct GooglePayDetails {
    pub provider_details: GooglePayProviderDetails,
    pub cards: GpayAllowedMethodsParameters,
}

// Google Pay Provider Details can of two types: GooglePayMerchantDetails or GooglePayHyperSwitchDetails
// GooglePayHyperSwitchDetails is not implemented yet
#[derive(Debug, Clone, serde::Serialize, serde::Deserialize)]
#[serde(untagged)]
pub enum GooglePayProviderDetails {
    GooglePayMerchantDetails(GooglePayMerchantDetails),
}

#[derive(Debug, Clone, serde::Serialize, serde::Deserialize)]
pub struct GooglePayMerchantDetails {
    pub merchant_info: GooglePayMerchantInfo,
}

#[derive(Debug, Clone, serde::Serialize, serde::Deserialize)]
pub struct GooglePayMerchantInfo {
    pub merchant_name: String,
    pub merchant_id: Option<String>,
    pub tokenization_specification: GooglePayTokenizationSpecification,
}

#[derive(Debug, Clone, serde::Serialize, serde::Deserialize)]
pub struct GooglePayTokenizationSpecification {
    #[serde(rename = "type")]
    pub tokenization_type: GooglePayTokenizationType,
    pub parameters: GooglePayTokenizationParameters,
}

#[derive(Debug, Clone, Copy, serde::Serialize, serde::Deserialize, strum::Display)]
#[serde(rename_all = "SCREAMING_SNAKE_CASE")]
#[strum(serialize_all = "SCREAMING_SNAKE_CASE")]
pub enum GooglePayTokenizationType {
    PaymentGateway,
    Direct,
}

#[derive(Debug, Clone, serde::Serialize, serde::Deserialize)]
pub struct GooglePayTokenizationParameters {
    pub gateway: Option<String>,
    pub public_key: Option<Secret<String>>,
    pub private_key: Option<Secret<String>>,
    pub recipient_id: Option<Secret<String>>,
    pub gateway_merchant_id: Option<Secret<String>>,
    pub stripe_publishable_key: Option<Secret<String>>,
    pub stripe_version: Option<Secret<String>>,
}

#[derive(Debug, Clone, Eq, PartialEq, serde::Serialize, ToSchema)]
#[serde(tag = "wallet_name")]
#[serde(rename_all = "snake_case")]
pub enum SessionToken {
    /// The session response structure for Google Pay
    GooglePay(Box<GpaySessionTokenResponse>),
    /// The session response structure for Samsung Pay
    SamsungPay(Box<SamsungPaySessionTokenResponse>),
    /// The session response structure for Klarna
    Klarna(Box<KlarnaSessionTokenResponse>),
    /// The session response structure for PayPal
    Paypal(Box<PaypalSessionTokenResponse>),
    /// The session response structure for Apple Pay
    ApplePay(Box<ApplepaySessionTokenResponse>),
    /// Session token for OpenBanking PIS flow
    OpenBanking(OpenBankingSessionToken),
    /// The session response structure for Paze
    Paze(Box<PazeSessionTokenResponse>),
    /// The sessions response structure for ClickToPay
    ClickToPay(Box<ClickToPaySessionResponse>),
    /// The session response structure for Amazon Pay
    AmazonPay(Box<AmazonPaySessionTokenResponse>),
    /// Whenever there is no session token response or an error in session response
    NoSessionTokenReceived,
}

#[derive(Debug, Clone, Eq, PartialEq, serde::Serialize, ToSchema)]
#[serde(rename_all = "snake_case")]
pub enum VaultSessionDetails {
    Vgs(VgsSessionDetails),
    HyperswitchVault(HyperswitchVaultSessionDetails),
}

#[derive(Debug, Clone, Eq, PartialEq, serde::Serialize, ToSchema)]
pub struct VgsSessionDetails {
    /// The identifier of the external vault
    #[schema(value_type = String)]
    pub external_vault_id: Secret<String>,
    /// The environment for the external vault initiation
    pub sdk_env: String,
}

#[derive(Debug, Clone, Eq, PartialEq, serde::Serialize, ToSchema)]
pub struct HyperswitchVaultSessionDetails {
    /// Session ID for Hyperswitch Vault
    #[schema(value_type = String)]
    pub payment_method_session_id: Secret<String>,
    /// Client secret for Hyperswitch Vault
    #[schema(value_type = String)]
    pub client_secret: Secret<String>,
    /// Publishable key for Hyperswitch Vault
    #[schema(value_type = String)]
    pub publishable_key: Secret<String>,
    /// Profile ID for Hyperswitch Vault
    #[schema(value_type = String)]
    pub profile_id: Secret<String>,
}

#[derive(Debug, Clone, Eq, PartialEq, serde::Serialize, ToSchema)]
#[serde(rename_all = "lowercase")]
pub struct PazeSessionTokenResponse {
    /// Paze Client ID
    pub client_id: String,
    /// Client Name to be displayed on the Paze screen
    pub client_name: String,
    /// Paze Client Profile ID
    pub client_profile_id: String,
    /// The transaction currency code
    #[schema(value_type = Currency, example = "USD")]
    pub transaction_currency_code: api_enums::Currency,
    /// The transaction amount
    #[schema(value_type = String, example = "38.02")]
    pub transaction_amount: StringMajorUnit,
    /// Email Address
    #[schema(max_length = 255, value_type = Option<String>, example = "johntest@test.com")]
    pub email_address: Option<Email>,
}

#[derive(Debug, Clone, Eq, PartialEq, serde::Serialize, ToSchema)]
#[serde(untagged)]
pub enum GpaySessionTokenResponse {
    /// Google pay response involving third party sdk
    ThirdPartyResponse(GooglePayThirdPartySdk),
    /// Google pay session response for non third party sdk
    GooglePaySession(GooglePaySessionResponse),
}

#[derive(Debug, Clone, Eq, PartialEq, serde::Serialize, ToSchema)]
#[serde(rename_all = "lowercase")]
pub struct GooglePayThirdPartySdk {
    /// Identifier for the delayed session response
    pub delayed_session_token: bool,
    /// The name of the connector
    pub connector: String,
    /// The next action for the sdk (ex: calling confirm or sync call)
    pub sdk_next_action: SdkNextAction,
}

#[derive(Debug, Clone, Eq, PartialEq, serde::Serialize, ToSchema)]
#[serde(rename_all = "lowercase")]
pub struct GooglePaySessionResponse {
    /// The merchant info
    pub merchant_info: GpayMerchantInfo,
    /// Is shipping address required
    pub shipping_address_required: bool,
    /// Is email required
    pub email_required: bool,
    /// Shipping address parameters
    pub shipping_address_parameters: GpayShippingAddressParameters,
    /// List of the allowed payment meythods
    pub allowed_payment_methods: Vec<GpayAllowedPaymentMethods>,
    /// The transaction info Google Pay requires
    pub transaction_info: GpayTransactionInfo,
    /// Identifier for the delayed session response
    pub delayed_session_token: bool,
    /// The name of the connector
    pub connector: String,
    /// The next action for the sdk (ex: calling confirm or sync call)
    pub sdk_next_action: SdkNextAction,
    /// Secrets for sdk display and payment
    pub secrets: Option<SecretInfoToInitiateSdk>,
}

#[derive(Debug, Clone, Eq, PartialEq, serde::Serialize, ToSchema)]
#[serde(rename_all = "lowercase")]
pub struct SamsungPaySessionTokenResponse {
    /// Samsung Pay API version
    pub version: String,
    /// Samsung Pay service ID to which session call needs to be made
    pub service_id: String,
    /// Order number of the transaction
    pub order_number: String,
    /// Field containing merchant information
    #[serde(rename = "merchant")]
    pub merchant_payment_information: SamsungPayMerchantPaymentInformation,
    /// Field containing the payment amount
    pub amount: SamsungPayAmountDetails,
    /// Payment protocol type
    pub protocol: SamsungPayProtocolType,
    /// List of supported card brands
    pub allowed_brands: Vec<String>,
    /// Is billing address required to be collected from wallet
    pub billing_address_required: bool,
    /// Is shipping address required to be collected from wallet
    pub shipping_address_required: bool,
}

#[derive(Debug, Clone, Eq, PartialEq, serde::Serialize, ToSchema)]
#[serde(rename_all = "SCREAMING_SNAKE_CASE")]
pub enum SamsungPayProtocolType {
    Protocol3ds,
}

#[derive(Debug, Clone, Eq, PartialEq, serde::Serialize, ToSchema)]
#[serde(rename_all = "lowercase")]
pub struct SamsungPayMerchantPaymentInformation {
    /// Merchant name, this will be displayed on the Samsung Pay screen
    pub name: String,
    /// Merchant domain that process payments, required for web payments
    pub url: Option<String>,
    /// Merchant country code
    #[schema(value_type = CountryAlpha2, example = "US")]
    pub country_code: api_enums::CountryAlpha2,
}

#[derive(Debug, Clone, Eq, PartialEq, serde::Serialize, ToSchema)]
#[serde(rename_all = "lowercase")]
pub struct SamsungPayAmountDetails {
    #[serde(rename = "option")]
    /// Amount format to be displayed
    pub amount_format: SamsungPayAmountFormat,
    /// The currency code
    #[schema(value_type = Currency, example = "USD")]
    pub currency_code: api_enums::Currency,
    /// The total amount of the transaction
    #[serde(rename = "total")]
    #[schema(value_type = String, example = "38.02")]
    pub total_amount: StringMajorUnit,
}

#[derive(Debug, Clone, Eq, PartialEq, serde::Serialize, ToSchema)]
#[serde(rename_all = "SCREAMING_SNAKE_CASE")]
pub enum SamsungPayAmountFormat {
    /// Display the total amount only
    FormatTotalPriceOnly,
    /// Display "Total (Estimated amount)" and total amount
    FormatTotalEstimatedAmount,
}

#[derive(Debug, Clone, Eq, PartialEq, serde::Serialize, ToSchema)]
#[serde(rename_all = "lowercase")]
pub struct GpayShippingAddressParameters {
    /// Is shipping phone number required
    pub phone_number_required: bool,
}

#[derive(Debug, Clone, Eq, PartialEq, serde::Serialize, ToSchema)]
#[serde(rename_all = "lowercase")]
pub struct KlarnaSessionTokenResponse {
    /// The session token for Klarna
    pub session_token: String,
    /// The identifier for the session
    pub session_id: String,
}

#[derive(Debug, Clone, Eq, PartialEq, serde::Serialize, ToSchema)]
#[serde(rename_all = "lowercase")]
pub struct PaypalSessionTokenResponse {
    /// Name of the connector
    pub connector: String,
    /// The session token for PayPal
    pub session_token: String,
    /// The next action for the sdk (ex: calling confirm or sync call)
    pub sdk_next_action: SdkNextAction,
}

#[derive(Debug, Clone, Eq, PartialEq, serde::Serialize, ToSchema)]
#[serde(rename_all = "lowercase")]
pub struct OpenBankingSessionToken {
    /// The session token for OpenBanking Connectors
    pub open_banking_session_token: String,
}

#[derive(Debug, Clone, Eq, PartialEq, serde::Serialize, ToSchema)]
#[serde(rename_all = "lowercase")]
pub struct ApplepaySessionTokenResponse {
    /// Session object for Apple Pay
    /// The session_token_data will be null for iOS devices because the Apple Pay session call is skipped, as there is no web domain involved
    #[serde(skip_serializing_if = "Option::is_none")]
    pub session_token_data: Option<ApplePaySessionResponse>,
    /// Payment request object for Apple Pay
    pub payment_request_data: Option<ApplePayPaymentRequest>,
    /// The session token is w.r.t this connector
    pub connector: String,
    /// Identifier for the delayed session response
    pub delayed_session_token: bool,
    /// The next action for the sdk (ex: calling confirm or sync call)
    pub sdk_next_action: SdkNextAction,
    /// The connector transaction id
    pub connector_reference_id: Option<String>,
    /// The public key id is to invoke third party sdk
    pub connector_sdk_public_key: Option<String>,
    /// The connector merchant id
    pub connector_merchant_id: Option<String>,
}

#[derive(Debug, Eq, PartialEq, serde::Serialize, Clone, ToSchema)]
pub struct SdkNextAction {
    /// The type of next action
    pub next_action: NextActionCall,
}

#[derive(Debug, Eq, PartialEq, serde::Serialize, serde::Deserialize, Clone, ToSchema)]
#[serde(rename_all = "snake_case")]
pub enum NextActionCall {
    /// The next action call is Post Session Tokens
    PostSessionTokens,
    /// The next action call is confirm
    Confirm,
    /// The next action call is sync
    Sync,
    /// The next action call is Complete Authorize
    CompleteAuthorize,
}

#[derive(Debug, Clone, Eq, PartialEq, serde::Serialize, ToSchema)]
#[serde(untagged)]
pub enum ApplePaySessionResponse {
    ///  We get this session response, when third party sdk is involved
    ThirdPartySdk(ThirdPartySdkSessionResponse),
    ///  We get this session response, when there is no involvement of third party sdk
    /// This is the common response most of the times
    NoThirdPartySdk(NoThirdPartySdkSessionResponse),
    /// This is for the empty session response
    NoSessionResponse(NullObject),
}

#[derive(Debug, Clone, Eq, PartialEq, serde::Serialize, ToSchema, serde::Deserialize)]
#[serde(rename_all(deserialize = "camelCase"))]
pub struct NoThirdPartySdkSessionResponse {
    /// Timestamp at which session is requested
    pub epoch_timestamp: u64,
    /// Timestamp at which session expires
    pub expires_at: u64,
    /// The identifier for the merchant session
    pub merchant_session_identifier: String,
    /// Apple pay generated unique ID (UUID) value
    pub nonce: String,
    /// The identifier for the merchant
    pub merchant_identifier: String,
    /// The domain name of the merchant which is registered in Apple Pay
    pub domain_name: String,
    /// The name to be displayed on Apple Pay button
    pub display_name: String,
    /// A string which represents the properties of a payment
    pub signature: String,
    /// The identifier for the operational analytics
    pub operational_analytics_identifier: String,
    /// The number of retries to get the session response
    pub retries: u8,
    /// The identifier for the connector transaction
    pub psp_id: String,
}

#[derive(Debug, Clone, Eq, PartialEq, serde::Serialize, ToSchema)]
pub struct ThirdPartySdkSessionResponse {
    pub secrets: SecretInfoToInitiateSdk,
}

#[derive(Debug, Clone, Eq, PartialEq, serde::Serialize, ToSchema, serde::Deserialize)]
pub struct SecretInfoToInitiateSdk {
    // Authorization secrets used by client to initiate sdk
    #[schema(value_type = String)]
    pub display: Secret<String>,
    // Authorization secrets used by client for payment
    #[schema(value_type = String)]
    pub payment: Secret<String>,
}

#[derive(Debug, Clone, Eq, PartialEq, serde::Serialize, ToSchema, serde::Deserialize)]
pub struct ApplePayPaymentRequest {
    /// The code for country
    #[schema(value_type = CountryAlpha2, example = "US")]
    pub country_code: api_enums::CountryAlpha2,
    /// The code for currency
    #[schema(value_type = Currency, example = "USD")]
    pub currency_code: api_enums::Currency,
    /// Represents the total for the payment.
    pub total: AmountInfo,
    /// The list of merchant capabilities(ex: whether capable of 3ds or no-3ds)
    pub merchant_capabilities: Option<Vec<String>>,
    /// The list of supported networks
    pub supported_networks: Option<Vec<String>>,
    pub merchant_identifier: Option<String>,
    /// The required billing contact fields for connector
    #[serde(skip_serializing_if = "Option::is_none")]
    pub required_billing_contact_fields: Option<ApplePayBillingContactFields>,
    #[serde(skip_serializing_if = "Option::is_none")]
    /// The required shipping contacht fields for connector
    pub required_shipping_contact_fields: Option<ApplePayShippingContactFields>,
    /// Recurring payment request for apple pay Merchant Token
    #[serde(skip_serializing_if = "Option::is_none")]
    pub recurring_payment_request: Option<ApplePayRecurringPaymentRequest>,
}

#[derive(Debug, Clone, Eq, PartialEq, serde::Deserialize, serde::Serialize, ToSchema)]
pub struct ApplePayRecurringPaymentRequest {
    /// A description of the recurring payment that Apple Pay displays to the user in the payment sheet
    pub payment_description: String,
    /// The regular billing cycle for the recurring payment, including start and end dates, an interval, and an interval count
    pub regular_billing: ApplePayRegularBillingRequest,
    /// A localized billing agreement that the payment sheet displays to the user before the user authorizes the payment
    #[serde(skip_serializing_if = "Option::is_none")]
    pub billing_agreement: Option<String>,
    /// A URL to a web page where the user can update or delete the payment method for the recurring payment
    #[schema(value_type = String, example = "https://hyperswitch.io")]
    pub management_u_r_l: common_utils::types::Url,
}

#[derive(Debug, Clone, Eq, PartialEq, serde::Deserialize, serde::Serialize, ToSchema)]
pub struct ApplePayRegularBillingRequest {
    /// The amount of the recurring payment
    #[schema(value_type = String, example = "38.02")]
    pub amount: StringMajorUnit,
    /// The label that Apple Pay displays to the user in the payment sheet with the recurring details
    pub label: String,
    /// The time that the payment occurs as part of a successful transaction
    pub payment_timing: ApplePayPaymentTiming,
    /// The date of the first payment
    #[serde(skip_serializing_if = "Option::is_none")]
    #[serde(with = "common_utils::custom_serde::iso8601::option")]
    pub recurring_payment_start_date: Option<PrimitiveDateTime>,
    /// The date of the final payment
    #[serde(skip_serializing_if = "Option::is_none")]
    #[serde(with = "common_utils::custom_serde::iso8601::option")]
    pub recurring_payment_end_date: Option<PrimitiveDateTime>,
    /// The amount of time — in calendar units, such as day, month, or year — that represents a fraction of the total payment interval
    #[serde(skip_serializing_if = "Option::is_none")]
    pub recurring_payment_interval_unit: Option<RecurringPaymentIntervalUnit>,
    /// The number of interval units that make up the total payment interval
    #[serde(skip_serializing_if = "Option::is_none")]
    pub recurring_payment_interval_count: Option<i32>,
}

#[derive(Debug, Clone, Eq, PartialEq, serde::Deserialize, serde::Serialize, ToSchema)]
#[serde(rename_all = "snake_case")]
pub enum ApplePayPaymentTiming {
    /// A value that specifies that the payment occurs when the transaction is complete
    Immediate,
    /// A value that specifies that the payment occurs on a regular basis
    Recurring,
}

#[derive(Debug, Clone, Eq, PartialEq, serde::Serialize, ToSchema, serde::Deserialize)]
pub struct ApplePayBillingContactFields(pub Vec<ApplePayAddressParameters>);
#[derive(Debug, Clone, Eq, PartialEq, serde::Serialize, ToSchema, serde::Deserialize)]
pub struct ApplePayShippingContactFields(pub Vec<ApplePayAddressParameters>);

#[derive(Debug, Clone, Eq, PartialEq, serde::Serialize, ToSchema, serde::Deserialize)]
#[serde(rename_all = "camelCase")]
pub enum ApplePayAddressParameters {
    PostalAddress,
    Phone,
    Email,
}

#[derive(Debug, Clone, Eq, PartialEq, serde::Serialize, ToSchema, serde::Deserialize)]
pub struct AmountInfo {
    /// The label must be the name of the merchant.
    pub label: String,
    /// A value that indicates whether the line item(Ex: total, tax, discount, or grand total) is final or pending.
    #[serde(rename = "type")]
    pub total_type: Option<String>,
    /// The total amount for the payment in majot unit string (Ex: 38.02)
    #[schema(value_type = String, example = "38.02")]
    pub amount: StringMajorUnit,
}

#[derive(Debug, Clone, serde::Deserialize)]
#[serde(rename_all = "camelCase")]
pub struct ApplepayErrorResponse {
    pub status_code: String,
    pub status_message: String,
}

#[derive(Debug, Clone, Eq, PartialEq, serde::Serialize, ToSchema)]
pub struct AmazonPaySessionTokenResponse {
    /// Amazon Pay merchant account identifier
    pub merchant_id: String,
    /// Ledger currency provided during registration for the given merchant identifier
    #[schema(example = "USD", value_type = Currency)]
    pub ledger_currency: common_enums::Currency,
    /// Amazon Pay store ID
    pub store_id: String,
    /// Payment flow for charging the buyer
    pub payment_intent: AmazonPayPaymentIntent,
    /// The total shipping costs
    #[schema(value_type = String)]
    pub total_shipping_amount: StringMajorUnit,
    /// The total tax amount for the order
    #[schema(value_type = String)]
    pub total_tax_amount: StringMajorUnit,
    /// The total amount for items in the cart
    #[schema(value_type = String)]
    pub total_base_amount: StringMajorUnit,
    /// The delivery options available for the provided address
    pub delivery_options: Vec<AmazonPayDeliveryOptions>,
}

#[derive(Debug, Clone, Eq, PartialEq, serde::Serialize, ToSchema)]
pub enum AmazonPayPaymentIntent {
    /// Create a Charge Permission to authorize and capture funds at a later time
    Confirm,
    /// Authorize funds immediately and capture at a later time
    Authorize,
    /// Authorize and capture funds immediately
    AuthorizeWithCapture,
}

#[derive(Debug, Clone, Eq, PartialEq, serde::Serialize, serde::Deserialize, ToSchema)]
pub struct AmazonPayDeliveryOptions {
    /// Delivery Option identifier
    pub id: String,
    /// Total delivery cost
    pub price: AmazonPayDeliveryPrice,
    /// Shipping method details
    pub shipping_method: AmazonPayShippingMethod,
    /// Specifies if this delivery option is the default
    pub is_default: bool,
}

#[derive(Debug, Clone, Eq, PartialEq, serde::Serialize, serde::Deserialize, ToSchema)]
pub struct AmazonPayDeliveryPrice {
    /// Transaction amount in MinorUnit
    pub amount: MinorUnit,
    #[serde(skip_deserializing)]
    /// Transaction amount in StringMajorUnit
    #[schema(value_type = String)]
    pub display_amount: StringMajorUnit,
    /// Transaction currency code in ISO 4217 format
    #[schema(example = "USD", value_type = Currency)]
    pub currency_code: common_enums::Currency,
}

#[derive(Debug, Clone, Eq, PartialEq, serde::Serialize, serde::Deserialize, ToSchema)]
pub struct AmazonPayShippingMethod {
    /// Name of the shipping method
    pub shipping_method_name: String,
    /// Code of the shipping method
    pub shipping_method_code: String,
}

impl AmazonPayDeliveryOptions {
    pub fn parse_delivery_options_request(
        delivery_options_request: &[serde_json::Value],
    ) -> Result<Vec<Self>, common_utils::errors::ParsingError> {
        delivery_options_request
            .iter()
            .map(|option| {
                serde_json::from_value(option.clone()).map_err(|_| {
                    common_utils::errors::ParsingError::StructParseFailure(
                        "AmazonPayDeliveryOptions",
                    )
                })
            })
            .collect()
    }

    pub fn validate_is_default_count(
        delivery_options: Vec<Self>,
    ) -> Result<(), error_stack::Report<ValidationError>> {
        let is_default_count = delivery_options
            .iter()
            .filter(|delivery_option| delivery_option.is_default)
            .count();

        if is_default_count != 1 {
            return Err(ValidationError::InvalidValue {
                message: "Amazon Pay Delivery Option".to_string(),
            })
            .attach_printable("Expected one default Amazon Pay Delivery Option");
        }

        Ok(())
    }

    pub fn validate_currency(
        currency_code: common_enums::Currency,
        amazonpay_supported_currencies: HashSet<common_enums::Currency>,
    ) -> Result<(), ValidationError> {
        if !amazonpay_supported_currencies.contains(&currency_code) {
            return Err(ValidationError::InvalidValue {
                message: format!("{:?} is not a supported currency.", currency_code),
            });
        }

        Ok(())
    }

    pub fn insert_display_amount(
        delivery_options: &mut Vec<Self>,
        currency_code: common_enums::Currency,
    ) -> Result<(), error_stack::Report<common_utils::errors::ParsingError>> {
        let required_amount_type = common_utils::types::StringMajorUnitForCore;
        for option in delivery_options {
            let display_amount = required_amount_type
                .convert(option.price.amount, currency_code)
                .change_context(common_utils::errors::ParsingError::I64ToStringConversionFailure)?;

            option.price.display_amount = display_amount;
        }

        Ok(())
    }
}

#[cfg(feature = "v1")]
#[derive(Default, Debug, serde::Serialize, Clone, ToSchema)]
pub struct PaymentsSessionResponse {
    /// The identifier for the payment
    #[schema(value_type = String)]
    pub payment_id: id_type::PaymentId,
    /// This is a token which expires after 15 minutes, used from the client to authenticate and create sessions from the SDK
    #[schema(value_type = String)]
    pub client_secret: Secret<String, pii::ClientSecret>,
    /// The list of session token object
    pub session_token: Vec<SessionToken>,
}

#[cfg(feature = "v2")]
#[derive(Debug, serde::Serialize, Clone, ToSchema)]
pub struct PaymentsSessionResponse {
    /// The identifier for the payment
    #[schema(value_type = String)]
    pub payment_id: id_type::GlobalPaymentId,
    /// The list of session token object
    pub session_token: Vec<SessionToken>,
    /// External vault session details
    pub vault_details: Option<VaultSessionDetails>,
}

#[cfg(feature = "v1")]
#[derive(Default, Debug, serde::Deserialize, serde::Serialize, Clone, ToSchema)]
pub struct PaymentRetrieveBody {
    /// The identifier for the Merchant Account.
    #[schema(value_type = Option<String>)]
    pub merchant_id: Option<id_type::MerchantId>,
    /// Decider to enable or disable the connector call for retrieve request
    pub force_sync: Option<bool>,
    /// This is a token which expires after 15 minutes, used from the client to authenticate and create sessions from the SDK
    pub client_secret: Option<String>,
    /// If enabled provides list of captures linked to latest attempt
    pub expand_captures: Option<bool>,
    /// If enabled provides list of attempts linked to payment intent
    pub expand_attempts: Option<bool>,
    /// If enabled, provides whole connector response
    pub all_keys_required: Option<bool>,
}

#[cfg(feature = "v1")]
#[derive(Default, Debug, serde::Deserialize, serde::Serialize, Clone, ToSchema)]
pub struct PaymentRetrieveBodyWithCredentials {
    /// The identifier for payment.
    pub payment_id: id_type::PaymentId,
    /// The identifier for the Merchant Account.
    #[schema(value_type = Option<String>)]
    pub merchant_id: Option<id_type::MerchantId>,
    /// Decider to enable or disable the connector call for retrieve request
    pub force_sync: Option<bool>,
    /// Merchant connector details used to make payments.
    pub merchant_connector_details: Option<admin::MerchantConnectorDetailsWrap>,
}

#[derive(Default, Debug, serde::Deserialize, serde::Serialize, Clone, ToSchema)]
pub struct PaymentsCompleteAuthorizeRequest {
    /// The unique identifier for the payment
    #[serde(skip_deserializing)]
    pub payment_id: id_type::PaymentId,
    /// The shipping address for the payment
    pub shipping: Option<Address>,
    /// Client Secret
    #[schema(value_type = String)]
    pub client_secret: Secret<String>,
    /// Indicates if 3DS method data was successfully completed or not
    pub threeds_method_comp_ind: Option<ThreeDsCompletionIndicator>,
}

#[derive(Default, Debug, serde::Deserialize, serde::Serialize, Clone, ToSchema)]
pub struct PaymentsCancelRequest {
    /// The identifier for the payment
    #[serde(skip)]
    pub payment_id: id_type::PaymentId,
    /// The reason for the payment cancel
    pub cancellation_reason: Option<String>,
    /// Merchant connector details used to make payments.
    #[schema(value_type = Option<MerchantConnectorDetailsWrap>, deprecated)]
    pub merchant_connector_details: Option<admin::MerchantConnectorDetailsWrap>,
}

#[derive(Default, Debug, serde::Serialize, serde::Deserialize, Clone, ToSchema)]
pub struct PaymentsIncrementalAuthorizationRequest {
    /// The identifier for the payment
    #[serde(skip)]
    pub payment_id: id_type::PaymentId,
    /// The total amount including previously authorized amount and additional amount
    #[schema(value_type = i64, example = 6540)]
    pub amount: MinorUnit,
    /// Reason for incremental authorization
    pub reason: Option<String>,
}

#[derive(Debug, serde::Serialize, serde::Deserialize, Clone, ToSchema)]
pub struct PaymentsExternalAuthenticationRequest {
    /// The identifier for the payment
    #[serde(skip)]
    pub payment_id: id_type::PaymentId,
    /// Client Secret
    #[schema(value_type = String)]
    pub client_secret: Secret<String>,
    /// SDK Information if request is from SDK
    pub sdk_information: Option<SdkInformation>,
    /// Device Channel indicating whether request is coming from App or Browser
    pub device_channel: DeviceChannel,
    /// Indicates if 3DS method data was successfully completed or not
    pub threeds_method_comp_ind: ThreeDsCompletionIndicator,
}

/// Indicates if 3DS method data was successfully completed or not
#[derive(Debug, serde::Serialize, serde::Deserialize, Clone, ToSchema)]
pub struct PaymentsManualUpdateRequest {
    /// The identifier for the payment
    #[serde(skip)]
    pub payment_id: id_type::PaymentId,
    /// The identifier for the payment attempt
    pub attempt_id: String,
    /// Merchant ID
    #[schema(value_type = String)]
    pub merchant_id: id_type::MerchantId,
    /// The status of the attempt
    pub attempt_status: Option<enums::AttemptStatus>,
    /// Error code of the connector
    pub error_code: Option<String>,
    /// Error message of the connector
    pub error_message: Option<String>,
    /// Error reason of the connector
    pub error_reason: Option<String>,
    /// A unique identifier for a payment provided by the connector
    pub connector_transaction_id: Option<String>,
}

#[derive(Debug, serde::Serialize, serde::Deserialize, Clone, ToSchema)]
pub struct PaymentsManualUpdateResponse {
    /// The identifier for the payment
    pub payment_id: id_type::PaymentId,
    /// The identifier for the payment attempt
    pub attempt_id: String,
    /// Merchant ID
    #[schema(value_type = String)]
    pub merchant_id: id_type::MerchantId,
    /// The status of the attempt
    pub attempt_status: enums::AttemptStatus,
    /// Error code of the connector
    pub error_code: Option<String>,
    /// Error message of the connector
    pub error_message: Option<String>,
    /// Error reason of the connector
    pub error_reason: Option<String>,
    /// A unique identifier for a payment provided by the connector
    pub connector_transaction_id: Option<String>,
}

#[derive(Debug, serde::Serialize, serde::Deserialize, Clone, ToSchema)]
/// Indicates if 3DS method data was successfully completed or not
pub enum ThreeDsCompletionIndicator {
    /// 3DS method successfully completed
    #[serde(rename = "Y")]
    Success,
    /// 3DS method was not successful
    #[serde(rename = "N")]
    Failure,
    /// 3DS method URL was unavailable
    #[serde(rename = "U")]
    NotAvailable,
}

/// Device Channel indicating whether request is coming from App or Browser
#[derive(Debug, serde::Serialize, serde::Deserialize, Clone, ToSchema, Eq, PartialEq)]
pub enum DeviceChannel {
    #[serde(rename = "APP")]
    App,
    #[serde(rename = "BRW")]
    Browser,
}

/// SDK Information if request is from SDK
#[derive(Default, Debug, serde::Serialize, serde::Deserialize, Clone, ToSchema)]
pub struct SdkInformation {
    /// Unique ID created on installations of the 3DS Requestor App on a Consumer Device
    pub sdk_app_id: String,
    /// JWE Object containing data encrypted by the SDK for the DS to decrypt
    pub sdk_enc_data: String,
    /// Public key component of the ephemeral key pair generated by the 3DS SDK
    pub sdk_ephem_pub_key: HashMap<String, String>,
    /// Unique transaction identifier assigned by the 3DS SDK
    pub sdk_trans_id: String,
    /// Identifies the vendor and version for the 3DS SDK that is integrated in a 3DS Requestor App
    pub sdk_reference_number: String,
    /// Indicates maximum amount of time in minutes
    pub sdk_max_timeout: u8,
    /// Indicates the type of 3DS SDK
    pub sdk_type: Option<SdkType>,
}

/// Enum representing the type of 3DS SDK.
#[derive(Serialize, Deserialize, Debug, Clone, ToSchema)]
pub enum SdkType {
    #[serde(rename = "01")]
    DefaultSdk,
    #[serde(rename = "02")]
    SplitSdk,
    #[serde(rename = "03")]
    LimitedSdk,
    #[serde(rename = "04")]
    BrowserSdk,
    #[serde(rename = "05")]
    ShellSdk,
}

#[cfg(feature = "v2")]
#[derive(Debug, serde::Serialize, serde::Deserialize, Clone, ToSchema)]
pub struct PaymentMethodsListRequest {}

#[cfg(feature = "v2")]
#[derive(Debug, serde::Serialize, ToSchema)]
pub struct PaymentMethodListResponseForPayments {
    /// The list of payment methods that are enabled for the business profile
    pub payment_methods_enabled: Vec<ResponsePaymentMethodTypesForPayments>,

    /// The list of payment methods that are saved by the given customer
    /// This field is only returned if the customer_id is provided in the request
    #[schema(value_type = Option<Vec<CustomerPaymentMethodResponseItem>>)]
    pub customer_payment_methods: Option<Vec<payment_methods::CustomerPaymentMethodResponseItem>>,
}

#[cfg(feature = "v2")]
#[derive(Debug, Clone, serde::Serialize, ToSchema, PartialEq)]
pub struct ResponsePaymentMethodTypesForPayments {
    /// The payment method type enabled
    #[schema(example = "pay_later", value_type = PaymentMethod)]
    pub payment_method_type: common_enums::PaymentMethod,

    /// The payment method subtype enabled
    #[schema(example = "klarna", value_type = PaymentMethodType)]
    pub payment_method_subtype: common_enums::PaymentMethodType,

    /// The payment experience for the payment method
    #[schema(value_type = Option<Vec<PaymentExperience>>)]
    pub payment_experience: Option<Vec<common_enums::PaymentExperience>>,

    /// payment method subtype specific information
    #[serde(flatten)]
    #[schema(value_type = Option<PaymentMethodSubtypeSpecificData>)]
    pub extra_information: Option<payment_methods::PaymentMethodSubtypeSpecificData>,

    /// Required fields for the payment_method_type.
    /// This is the union of all the required fields for the payment method type enabled in all the connectors.
    #[schema(value_type = Option<RequiredFieldInfo>)]
    pub required_fields: Option<Vec<payment_methods::RequiredFieldInfo>>,

    /// surcharge details for this payment method type if exists
    #[schema(value_type = Option<SurchargeDetailsResponse>)]
    pub surcharge_details: Option<payment_methods::SurchargeDetailsResponse>,
}

#[derive(Debug, serde::Serialize, serde::Deserialize, Clone, ToSchema)]
pub struct PaymentsExternalAuthenticationResponse {
    /// Indicates the transaction status
    #[serde(rename = "trans_status")]
    #[schema(value_type = TransactionStatus)]
    pub transaction_status: common_enums::TransactionStatus,
    /// Access Server URL to be used for challenge submission
    pub acs_url: Option<String>,
    /// Challenge request which should be sent to acs_url
    pub challenge_request: Option<String>,
    /// Unique identifier assigned by the EMVCo(Europay, Mastercard and Visa)
    pub acs_reference_number: Option<String>,
    /// Unique identifier assigned by the ACS to identify a single transaction
    pub acs_trans_id: Option<String>,
    /// Unique identifier assigned by the 3DS Server to identify a single transaction
    pub three_dsserver_trans_id: Option<String>,
    /// Contains the JWS object created by the ACS for the ARes(Authentication Response) message
    pub acs_signed_content: Option<String>,
    /// Three DS Requestor URL
    pub three_ds_requestor_url: String,
    /// Merchant app declaring their URL within the CReq message so that the Authentication app can call the Merchant app after OOB authentication has occurred
    pub three_ds_requestor_app_url: Option<String>,
}

#[derive(Default, Debug, serde::Deserialize, serde::Serialize, Clone, ToSchema)]
pub struct PaymentsApproveRequest {
    /// The identifier for the payment
    #[serde(skip)]
    pub payment_id: id_type::PaymentId,
}

#[derive(Default, Debug, serde::Deserialize, serde::Serialize, Clone, ToSchema)]
pub struct PaymentsRejectRequest {
    /// The identifier for the payment
    #[serde(skip)]
    pub payment_id: id_type::PaymentId,
}

#[derive(Default, Debug, serde::Deserialize, serde::Serialize, Clone)]
pub struct PaymentsStartRequest {
    /// Unique identifier for the payment. This ensures idempotency for multiple payments
    /// that have been done by a single merchant. This field is auto generated and is returned in the API response.
    pub payment_id: id_type::PaymentId,
    /// The identifier for the Merchant Account.
    pub merchant_id: id_type::MerchantId,
    /// The identifier for the payment transaction
    pub attempt_id: String,
}

/// additional data that might be required by hyperswitch
#[cfg(feature = "v2")]
#[derive(Debug, Default, Clone, serde::Deserialize, serde::Serialize, ToSchema)]
pub struct FeatureMetadata {
    /// Redirection response coming in request as metadata field only for redirection scenarios
    #[schema(value_type = Option<RedirectResponse>)]
    pub redirect_response: Option<RedirectResponse>,
    /// Additional tags to be used for global search
    #[schema(value_type = Option<Vec<String>>)]
    pub search_tags: Option<Vec<HashedString<WithType>>>,
    /// Recurring payment details required for apple pay Merchant Token
    pub apple_pay_recurring_details: Option<ApplePayRecurringDetails>,
    /// revenue recovery data for payment intent
    pub revenue_recovery: Option<PaymentRevenueRecoveryMetadata>,
}

#[cfg(feature = "v2")]
impl FeatureMetadata {
    pub fn get_retry_count(&self) -> Option<u16> {
        self.revenue_recovery
            .as_ref()
            .map(|metadata| metadata.total_retry_count)
    }

    pub fn set_payment_revenue_recovery_metadata_using_api(
        self,
        payment_revenue_recovery_metadata: PaymentRevenueRecoveryMetadata,
    ) -> Self {
        Self {
            redirect_response: self.redirect_response,
            search_tags: self.search_tags,
            apple_pay_recurring_details: self.apple_pay_recurring_details,
            revenue_recovery: Some(payment_revenue_recovery_metadata),
        }
    }
}

/// additional data that might be required by hyperswitch
#[cfg(feature = "v1")]
#[derive(Debug, Clone, serde::Deserialize, serde::Serialize, ToSchema)]
pub struct FeatureMetadata {
    /// Redirection response coming in request as metadata field only for redirection scenarios
    #[schema(value_type = Option<RedirectResponse>)]
    pub redirect_response: Option<RedirectResponse>,
    /// Additional tags to be used for global search
    #[schema(value_type = Option<Vec<String>>)]
    pub search_tags: Option<Vec<HashedString<WithType>>>,
    /// Recurring payment details required for apple pay Merchant Token
    pub apple_pay_recurring_details: Option<ApplePayRecurringDetails>,
}

#[derive(Debug, Clone, serde::Deserialize, serde::Serialize, ToSchema)]
pub struct ApplePayRecurringDetails {
    /// A description of the recurring payment that Apple Pay displays to the user in the payment sheet
    pub payment_description: String,
    /// The regular billing cycle for the recurring payment, including start and end dates, an interval, and an interval count
    pub regular_billing: ApplePayRegularBillingDetails,
    /// A localized billing agreement that the payment sheet displays to the user before the user authorizes the payment
    pub billing_agreement: Option<String>,
    /// A URL to a web page where the user can update or delete the payment method for the recurring payment
    #[schema(value_type = String, example = "https://hyperswitch.io")]
    pub management_url: common_utils::types::Url,
}

#[derive(Debug, Clone, serde::Deserialize, serde::Serialize, ToSchema)]
pub struct ApplePayRegularBillingDetails {
    /// The label that Apple Pay displays to the user in the payment sheet with the recurring details
    pub label: String,
    /// The date of the first payment
    #[schema(example = "2023-09-10T23:59:59Z")]
    #[serde(default, with = "common_utils::custom_serde::iso8601::option")]
    pub recurring_payment_start_date: Option<PrimitiveDateTime>,
    /// The date of the final payment
    #[schema(example = "2023-09-10T23:59:59Z")]
    #[serde(default, with = "common_utils::custom_serde::iso8601::option")]
    pub recurring_payment_end_date: Option<PrimitiveDateTime>,
    /// The amount of time — in calendar units, such as day, month, or year — that represents a fraction of the total payment interval
    pub recurring_payment_interval_unit: Option<RecurringPaymentIntervalUnit>,
    /// The number of interval units that make up the total payment interval
    pub recurring_payment_interval_count: Option<i32>,
}

#[derive(Debug, Clone, Eq, PartialEq, serde::Deserialize, serde::Serialize, ToSchema)]
#[serde(rename_all = "snake_case")]
pub enum RecurringPaymentIntervalUnit {
    Year,
    Month,
    Day,
    Hour,
    Minute,
}

///frm message is an object sent inside the payments response...when frm is invoked, its value is Some(...), else its None
#[derive(Clone, Debug, serde::Deserialize, serde::Serialize, PartialEq, ToSchema)]
pub struct FrmMessage {
    pub frm_name: String,
    pub frm_transaction_id: Option<String>,
    pub frm_transaction_type: Option<String>,
    pub frm_status: Option<String>,
    pub frm_score: Option<i32>,
    pub frm_reason: Option<serde_json::Value>,
    pub frm_error: Option<String>,
}

#[cfg(feature = "v2")]
mod payment_id_type {
    use std::{borrow::Cow, fmt};

    use serde::{
        de::{self, Visitor},
        Deserializer,
    };

    use super::PaymentIdType;

    struct PaymentIdVisitor;
    struct OptionalPaymentIdVisitor;

    impl Visitor<'_> for PaymentIdVisitor {
        type Value = PaymentIdType;

        fn expecting(&self, formatter: &mut fmt::Formatter<'_>) -> fmt::Result {
            formatter.write_str("payment id")
        }

        fn visit_str<E>(self, value: &str) -> Result<Self::Value, E>
        where
            E: de::Error,
        {
            common_utils::id_type::GlobalPaymentId::try_from(Cow::Owned(value.to_string()))
                .map_err(de::Error::custom)
                .map(PaymentIdType::PaymentIntentId)
        }
    }

    impl<'de> Visitor<'de> for OptionalPaymentIdVisitor {
        type Value = Option<PaymentIdType>;

        fn expecting(&self, formatter: &mut fmt::Formatter<'_>) -> fmt::Result {
            formatter.write_str("payment id")
        }

        fn visit_some<D>(self, deserializer: D) -> Result<Self::Value, D::Error>
        where
            D: Deserializer<'de>,
        {
            deserializer.deserialize_any(PaymentIdVisitor).map(Some)
        }

        fn visit_none<E>(self) -> Result<Self::Value, E>
        where
            E: de::Error,
        {
            Ok(None)
        }

        fn visit_unit<E>(self) -> Result<Self::Value, E>
        where
            E: de::Error,
        {
            Ok(None)
        }
    }

    #[allow(dead_code)]
    pub(crate) fn deserialize<'a, D>(deserializer: D) -> Result<PaymentIdType, D::Error>
    where
        D: Deserializer<'a>,
    {
        deserializer.deserialize_any(PaymentIdVisitor)
    }

    #[allow(dead_code)]
    pub(crate) fn deserialize_option<'a, D>(
        deserializer: D,
    ) -> Result<Option<PaymentIdType>, D::Error>
    where
        D: Deserializer<'a>,
    {
        deserializer.deserialize_option(OptionalPaymentIdVisitor)
    }
}

#[cfg(feature = "v1")]
mod payment_id_type {
    use std::{borrow::Cow, fmt};

    use serde::{
        de::{self, Visitor},
        Deserializer,
    };

    use super::PaymentIdType;

    struct PaymentIdVisitor;
    struct OptionalPaymentIdVisitor;

    impl Visitor<'_> for PaymentIdVisitor {
        type Value = PaymentIdType;

        fn expecting(&self, formatter: &mut fmt::Formatter<'_>) -> fmt::Result {
            formatter.write_str("payment id")
        }

        fn visit_str<E>(self, value: &str) -> Result<Self::Value, E>
        where
            E: de::Error,
        {
            common_utils::id_type::PaymentId::try_from(Cow::Owned(value.to_string()))
                .map_err(de::Error::custom)
                .map(PaymentIdType::PaymentIntentId)
        }
    }

    impl<'de> Visitor<'de> for OptionalPaymentIdVisitor {
        type Value = Option<PaymentIdType>;

        fn expecting(&self, formatter: &mut fmt::Formatter<'_>) -> fmt::Result {
            formatter.write_str("payment id")
        }

        fn visit_some<D>(self, deserializer: D) -> Result<Self::Value, D::Error>
        where
            D: Deserializer<'de>,
        {
            deserializer.deserialize_any(PaymentIdVisitor).map(Some)
        }

        fn visit_none<E>(self) -> Result<Self::Value, E>
        where
            E: de::Error,
        {
            Ok(None)
        }

        fn visit_unit<E>(self) -> Result<Self::Value, E>
        where
            E: de::Error,
        {
            Ok(None)
        }
    }

    #[allow(dead_code)]
    pub(crate) fn deserialize<'a, D>(deserializer: D) -> Result<PaymentIdType, D::Error>
    where
        D: Deserializer<'a>,
    {
        deserializer.deserialize_any(PaymentIdVisitor)
    }

    pub(crate) fn deserialize_option<'a, D>(
        deserializer: D,
    ) -> Result<Option<PaymentIdType>, D::Error>
    where
        D: Deserializer<'a>,
    {
        deserializer.deserialize_option(OptionalPaymentIdVisitor)
    }
}

pub mod amount {
    use serde::de;

    use super::Amount;
    struct AmountVisitor;
    struct OptionalAmountVisitor;
    use crate::payments::MinorUnit;

    // This is defined to provide guarded deserialization of amount
    // which itself handles zero and non-zero values internally
    impl de::Visitor<'_> for AmountVisitor {
        type Value = Amount;

        fn expecting(&self, formatter: &mut std::fmt::Formatter<'_>) -> std::fmt::Result {
            write!(formatter, "amount as integer")
        }

        fn visit_u64<E>(self, v: u64) -> Result<Self::Value, E>
        where
            E: de::Error,
        {
            let v = i64::try_from(v).map_err(|_| {
                E::custom(format!(
                    "invalid value `{v}`, expected an integer between 0 and {}",
                    i64::MAX
                ))
            })?;
            self.visit_i64(v)
        }

        fn visit_i64<E>(self, v: i64) -> Result<Self::Value, E>
        where
            E: de::Error,
        {
            if v.is_negative() {
                return Err(E::custom(format!(
                    "invalid value `{v}`, expected a positive integer"
                )));
            }
            Ok(Amount::from(MinorUnit::new(v)))
        }
    }

    impl<'de> de::Visitor<'de> for OptionalAmountVisitor {
        type Value = Option<Amount>;

        fn expecting(&self, formatter: &mut std::fmt::Formatter<'_>) -> std::fmt::Result {
            write!(formatter, "option of amount (as integer)")
        }

        fn visit_some<D>(self, deserializer: D) -> Result<Self::Value, D::Error>
        where
            D: serde::Deserializer<'de>,
        {
            deserializer.deserialize_i64(AmountVisitor).map(Some)
        }

        fn visit_none<E>(self) -> Result<Self::Value, E>
        where
            E: de::Error,
        {
            Ok(None)
        }
    }

    #[allow(dead_code)]
    pub(crate) fn deserialize<'de, D>(deserializer: D) -> Result<Amount, D::Error>
    where
        D: de::Deserializer<'de>,
    {
        deserializer.deserialize_any(AmountVisitor)
    }
    pub(crate) fn deserialize_option<'de, D>(deserializer: D) -> Result<Option<Amount>, D::Error>
    where
        D: de::Deserializer<'de>,
    {
        deserializer.deserialize_option(OptionalAmountVisitor)
    }
}

#[cfg(test)]
mod tests {
    #![allow(clippy::unwrap_used)]
    use super::*;

    #[test]
    fn test_mandate_type() {
        let mandate_type = MandateType::default();
        assert_eq!(
            serde_json::to_string(&mandate_type).unwrap(),
            r#"{"multi_use":null}"#
        )
    }
}

#[derive(Default, Debug, serde::Deserialize, Clone, ToSchema, serde::Serialize)]
pub struct RetrievePaymentLinkRequest {
    /// It's a token used for client side verification.
    pub client_secret: Option<String>,
}

#[derive(Clone, Debug, serde::Serialize, PartialEq, ToSchema)]
pub struct PaymentLinkResponse {
    /// URL for rendering the open payment link
    pub link: String,
    /// URL for rendering the secure payment link
    pub secure_link: Option<String>,
    /// Identifier for the payment link
    pub payment_link_id: String,
}

#[derive(Clone, Debug, serde::Serialize, ToSchema)]
pub struct RetrievePaymentLinkResponse {
    /// Identifier for Payment Link
    pub payment_link_id: String,
    /// Identifier for Merchant
    #[schema(value_type = String)]
    pub merchant_id: id_type::MerchantId,
    /// Open payment link (without any security checks and listing SPMs)
    pub link_to_pay: String,
    /// The payment amount. Amount for the payment in the lowest denomination of the currency
    #[schema(value_type = i64, example = 6540)]
    pub amount: MinorUnit,
    /// Date and time of Payment Link creation
    #[serde(with = "common_utils::custom_serde::iso8601")]
    pub created_at: PrimitiveDateTime,
    /// Date and time of Expiration for Payment Link
    #[serde(with = "common_utils::custom_serde::iso8601::option")]
    pub expiry: Option<PrimitiveDateTime>,
    /// Description for Payment Link
    pub description: Option<String>,
    /// Status Of the Payment Link
    pub status: PaymentLinkStatus,
    #[schema(value_type = Option<Currency>)]
    pub currency: Option<api_enums::Currency>,
    /// Secure payment link (with security checks and listing saved payment methods)
    pub secure_link: Option<String>,
}

#[derive(Clone, Debug, serde::Deserialize, ToSchema, serde::Serialize)]
pub struct PaymentLinkInitiateRequest {
    #[schema(value_type = String)]
    pub merchant_id: id_type::MerchantId,
    #[schema(value_type = String)]
    pub payment_id: id_type::PaymentId,
}

#[derive(Debug, serde::Serialize)]
#[serde(untagged)]
pub enum PaymentLinkData {
    PaymentLinkDetails(Box<PaymentLinkDetails>),
    PaymentLinkStatusDetails(Box<PaymentLinkStatusDetails>),
}

#[derive(Debug, serde::Serialize, Clone)]
pub struct PaymentLinkDetails {
    pub amount: StringMajorUnit,
    pub currency: api_enums::Currency,
    pub pub_key: String,
    pub client_secret: String,
    pub payment_id: id_type::PaymentId,
    #[serde(with = "common_utils::custom_serde::iso8601")]
    pub session_expiry: PrimitiveDateTime,
    pub merchant_logo: String,
    pub return_url: String,
    pub merchant_name: String,
    pub order_details: Option<Vec<OrderDetailsWithStringAmount>>,
    pub max_items_visible_after_collapse: i8,
    pub theme: String,
    pub merchant_description: Option<String>,
    pub sdk_layout: String,
    pub display_sdk_only: bool,
    pub hide_card_nickname_field: bool,
    pub show_card_form_by_default: bool,
    pub locale: Option<String>,
    pub transaction_details: Option<Vec<admin::PaymentLinkTransactionDetails>>,
    pub background_image: Option<admin::PaymentLinkBackgroundImageConfig>,
    pub details_layout: Option<api_enums::PaymentLinkDetailsLayout>,
    pub branding_visibility: Option<bool>,
    pub payment_button_text: Option<String>,
    pub skip_status_screen: Option<bool>,
    pub custom_message_for_card_terms: Option<String>,
    pub payment_button_colour: Option<String>,
    pub payment_button_text_colour: Option<String>,
    pub background_colour: Option<String>,
    pub sdk_ui_rules: Option<HashMap<String, HashMap<String, String>>>,
    pub status: api_enums::IntentStatus,
    pub enable_button_only_on_form_ready: bool,
    pub payment_form_header_text: Option<String>,
    pub payment_form_label_type: Option<api_enums::PaymentLinkSdkLabelType>,
    pub show_card_terms: Option<api_enums::PaymentLinkShowSdkTerms>,
    pub is_setup_mandate_flow: Option<bool>,
    pub capture_method: Option<common_enums::CaptureMethod>,
    pub setup_future_usage_applied: Option<common_enums::FutureUsage>,
    pub color_icon_card_cvc_error: Option<String>,
}

#[derive(Debug, serde::Serialize, Clone)]
pub struct SecurePaymentLinkDetails {
    pub enabled_saved_payment_method: bool,
    pub hide_card_nickname_field: bool,
    pub show_card_form_by_default: bool,
    #[serde(flatten)]
    pub payment_link_details: PaymentLinkDetails,
    pub payment_button_text: Option<String>,
    pub skip_status_screen: Option<bool>,
    pub custom_message_for_card_terms: Option<String>,
    pub payment_button_colour: Option<String>,
    pub payment_button_text_colour: Option<String>,
    pub background_colour: Option<String>,
    pub sdk_ui_rules: Option<HashMap<String, HashMap<String, String>>>,
    pub enable_button_only_on_form_ready: bool,
    pub payment_form_header_text: Option<String>,
    pub payment_form_label_type: Option<api_enums::PaymentLinkSdkLabelType>,
    pub show_card_terms: Option<api_enums::PaymentLinkShowSdkTerms>,
    pub color_icon_card_cvc_error: Option<String>,
}

#[derive(Debug, serde::Serialize)]
pub struct PaymentLinkStatusDetails {
    pub amount: StringMajorUnit,
    pub currency: api_enums::Currency,
    pub payment_id: id_type::PaymentId,
    pub merchant_logo: String,
    pub merchant_name: String,
    #[serde(with = "common_utils::custom_serde::iso8601")]
    pub created: PrimitiveDateTime,
    pub status: PaymentLinkStatusWrap,
    pub error_code: Option<String>,
    pub error_message: Option<String>,
    pub redirect: bool,
    pub theme: String,
    pub return_url: String,
    pub locale: Option<String>,
    pub transaction_details: Option<Vec<admin::PaymentLinkTransactionDetails>>,
    pub unified_code: Option<String>,
    pub unified_message: Option<String>,
    pub capture_method: Option<common_enums::CaptureMethod>,
    pub setup_future_usage_applied: Option<common_enums::FutureUsage>,
}

#[derive(Clone, Debug, serde::Deserialize, ToSchema, serde::Serialize)]
#[serde(deny_unknown_fields)]
pub struct PaymentLinkListConstraints {
    /// limit on the number of objects to return
    pub limit: Option<i64>,

    /// The time at which payment link is created
    #[schema(example = "2022-09-10T10:11:12Z")]
    #[serde(default, with = "common_utils::custom_serde::iso8601::option")]
    pub created: Option<PrimitiveDateTime>,

    /// Time less than the payment link created time
    #[schema(example = "2022-09-10T10:11:12Z")]
    #[serde(
        default,
        with = "common_utils::custom_serde::iso8601::option",
        rename = "created.lt"
    )]
    pub created_lt: Option<PrimitiveDateTime>,

    /// Time greater than the payment link created time
    #[schema(example = "2022-09-10T10:11:12Z")]
    #[serde(
        default,
        with = "common_utils::custom_serde::iso8601::option",
        rename = "created.gt"
    )]
    pub created_gt: Option<PrimitiveDateTime>,

    /// Time less than or equals to the payment link created time
    #[schema(example = "2022-09-10T10:11:12Z")]
    #[serde(
        default,
        with = "common_utils::custom_serde::iso8601::option",
        rename = "created.lte"
    )]
    pub created_lte: Option<PrimitiveDateTime>,

    /// Time greater than or equals to the payment link created time
    #[schema(example = "2022-09-10T10:11:12Z")]
    #[serde(default, with = "common_utils::custom_serde::iso8601::option")]
    #[serde(rename = "created.gte")]
    pub created_gte: Option<PrimitiveDateTime>,
}

#[derive(Clone, Debug, serde::Serialize, ToSchema)]
pub struct PaymentLinkListResponse {
    /// The number of payment links included in the list
    pub size: usize,
    // The list of payment link response objects
    pub data: Vec<PaymentLinkResponse>,
}

/// Configure a custom payment link for the particular payment
#[derive(Clone, Debug, serde::Deserialize, serde::Serialize, PartialEq, ToSchema)]
pub struct PaymentCreatePaymentLinkConfig {
    #[serde(flatten)]
    #[schema(value_type = Option<PaymentLinkConfigRequest>)]
    /// Theme config for the particular payment
    pub theme_config: admin::PaymentLinkConfigRequest,
}

#[derive(Debug, Default, Eq, PartialEq, serde::Deserialize, serde::Serialize, Clone, ToSchema)]
pub struct OrderDetailsWithStringAmount {
    /// Name of the product that is being purchased
    #[schema(max_length = 255, example = "shirt")]
    pub product_name: String,
    /// The quantity of the product to be purchased
    #[schema(example = 1)]
    pub quantity: u16,
    /// the amount per quantity of product
    pub amount: StringMajorUnit,
    /// Product Image link
    pub product_img_link: Option<String>,
}

/// Status Of the Payment Link
#[derive(PartialEq, Debug, Clone, serde::Serialize, serde::Deserialize, ToSchema)]
#[serde(rename_all = "snake_case")]
pub enum PaymentLinkStatus {
    Active,
    Expired,
}

#[derive(PartialEq, Debug, Clone, serde::Serialize, serde::Deserialize, ToSchema)]
#[serde(rename_all = "snake_case")]
#[serde(untagged)]
pub enum PaymentLinkStatusWrap {
    PaymentLinkStatus(PaymentLinkStatus),
    IntentStatus(api_enums::IntentStatus),
}

#[derive(Debug, Default, serde::Deserialize, serde::Serialize, Clone, ToSchema)]
pub struct ExtendedCardInfoResponse {
    // Encrypted customer payment method data
    pub payload: String,
}

#[derive(Debug, Clone, Eq, PartialEq, serde::Serialize, ToSchema)]
pub struct ClickToPaySessionResponse {
    pub dpa_id: String,
    pub dpa_name: String,
    pub locale: String,
    #[schema(value_type = Vec<CardNetwork>, example = "[Visa, Mastercard]")]
    pub card_brands: HashSet<api_enums::CardNetwork>,
    pub acquirer_bin: String,
    pub acquirer_merchant_id: String,
    pub merchant_category_code: String,
    pub merchant_country_code: String,
    #[schema(value_type = String, example = "38.02")]
    pub transaction_amount: StringMajorUnit,
    #[schema(value_type = Currency)]
    pub transaction_currency_code: common_enums::Currency,
    #[schema(value_type = Option<String>, max_length = 255, example = "9123456789")]
    pub phone_number: Option<Secret<String>>,
    #[schema(max_length = 255, value_type = Option<String>, example = "johntest@test.com")]
    pub email: Option<Email>,
    pub phone_country_code: Option<String>,
    /// provider Eg: Visa, Mastercard
    #[schema(value_type = Option<CtpServiceProvider>)]
    pub provider: Option<api_enums::CtpServiceProvider>,
    pub dpa_client_id: Option<String>,
}

#[cfg(feature = "v1")]
#[cfg(test)]
mod payments_request_api_contract {
    #![allow(clippy::unwrap_used)]
    #![allow(clippy::panic)]
    use std::str::FromStr;

    use super::*;

    #[test]
    fn test_successful_card_deser() {
        let payments_request = r#"
        {
            "amount": 6540,
            "currency": "USD",
            "payment_method": "card",
            "payment_method_data": {
                "card": {
                    "card_number": "4242424242424242",
                    "card_exp_month": "10",
                    "card_exp_year": "25",
                    "card_holder_name": "joseph Doe",
                    "card_cvc": "123"
                }
            }
        }
        "#;

        let expected_card_number_string = "4242424242424242";
        let expected_card_number = CardNumber::from_str(expected_card_number_string).unwrap();

        let payments_request = serde_json::from_str::<PaymentsRequest>(payments_request);
        assert!(payments_request.is_ok());

        if let Some(PaymentMethodData::Card(card_data)) = payments_request
            .unwrap()
            .payment_method_data
            .unwrap()
            .payment_method_data
        {
            assert_eq!(card_data.card_number, expected_card_number);
        } else {
            panic!("Received unexpected response")
        }
    }

    #[test]
    fn test_successful_payment_method_reward() {
        let payments_request = r#"
        {
            "amount": 6540,
            "currency": "USD",
            "payment_method": "reward",
            "payment_method_data": "reward",
            "payment_method_type": "evoucher"
        }
        "#;

        let payments_request = serde_json::from_str::<PaymentsRequest>(payments_request);
        assert!(payments_request.is_ok());
        assert_eq!(
            payments_request
                .unwrap()
                .payment_method_data
                .unwrap()
                .payment_method_data,
            Some(PaymentMethodData::Reward)
        );
    }

    #[test]
    fn test_payment_method_data_with_payment_method_billing() {
        let payments_request = r#"
        {
            "amount": 6540,
            "currency": "USD",
            "payment_method_data": {
                "billing": {
                    "address": {
                        "line1": "1467",
                        "line2": "Harrison Street",
                        "city": "San Fransico",
                        "state": "California",
                        "zip": "94122",
                        "country": "US",
                        "first_name": "Narayan",
                        "last_name": "Bhat"
                    }
                }
            }
        }
        "#;

        let payments_request = serde_json::from_str::<PaymentsRequest>(payments_request);
        assert!(payments_request.is_ok());
        assert!(payments_request
            .unwrap()
            .payment_method_data
            .unwrap()
            .billing
            .is_some());
    }
}

#[cfg(test)]
mod payments_response_api_contract {
    #![allow(clippy::unwrap_used)]
    use super::*;

    #[derive(Debug, serde::Serialize)]
    struct TestPaymentsResponse {
        #[serde(serialize_with = "serialize_payment_method_data_response")]
        payment_method_data: Option<PaymentMethodDataResponseWithBilling>,
    }

    #[test]
    fn test_reward_payment_response() {
        let payment_method_response_with_billing = PaymentMethodDataResponseWithBilling {
            payment_method_data: Some(PaymentMethodDataResponse::Reward {}),
            billing: None,
        };

        let payments_response = TestPaymentsResponse {
            payment_method_data: Some(payment_method_response_with_billing),
        };

        let expected_response = r#"{"payment_method_data":"reward"}"#;

        let stringified_payments_response = payments_response.encode_to_string_of_json();
        assert_eq!(stringified_payments_response.unwrap(), expected_response);
    }
}

/// Set of tests to extract billing details from payment method data
/// These are required for backwards compatibility
#[cfg(test)]
mod billing_from_payment_method_data {
    #![allow(clippy::unwrap_used)]
    use common_enums::CountryAlpha2;
    use masking::ExposeOptionInterface;

    use super::*;

    const TEST_COUNTRY: CountryAlpha2 = CountryAlpha2::US;
    const TEST_FIRST_NAME: &str = "John";
    const TEST_LAST_NAME: &str = "Wheat Dough";
    const TEST_FULL_NAME: &str = "John Wheat Dough";
    const TEST_FIRST_NAME_SINGLE: &str = "John";

    #[test]
    fn test_wallet_payment_method_data_paypal() {
        let test_email: Email = Email::try_from("example@example.com".to_string()).unwrap();

        let paypal_wallet_payment_method_data =
            PaymentMethodData::Wallet(WalletData::PaypalRedirect(PaypalRedirection {
                email: Some(test_email.clone()),
            }));

        let billing_address = paypal_wallet_payment_method_data
            .get_billing_address()
            .unwrap();

        assert_eq!(billing_address.email.unwrap(), test_email);

        assert!(billing_address.address.is_none());
        assert!(billing_address.phone.is_none());
    }

    #[test]
    fn test_bank_redirect_payment_method_data_eps() {
        let test_email = Email::try_from("example@example.com".to_string()).unwrap();
        let test_first_name = Secret::new(String::from("Chaser"));

        let bank_redirect_billing = BankRedirectBilling {
            billing_name: Some(test_first_name.clone()),
            email: Some(test_email.clone()),
        };

        let eps_bank_redirect_payment_method_data =
            PaymentMethodData::BankRedirect(BankRedirectData::Eps {
                billing_details: Some(bank_redirect_billing),
                bank_name: None,
                country: Some(TEST_COUNTRY),
            });

        let billing_address = eps_bank_redirect_payment_method_data
            .get_billing_address()
            .unwrap();

        let address_details = billing_address.address.unwrap();

        assert_eq!(billing_address.email.unwrap(), test_email);
        assert_eq!(address_details.country.unwrap(), TEST_COUNTRY);
        assert_eq!(address_details.first_name.unwrap(), test_first_name);
        assert!(billing_address.phone.is_none());
    }

    #[test]
    fn test_paylater_payment_method_data_klarna() {
        let test_email: Email = Email::try_from("example@example.com".to_string()).unwrap();

        let klarna_paylater_payment_method_data =
            PaymentMethodData::PayLater(PayLaterData::KlarnaRedirect {
                billing_email: Some(test_email.clone()),
                billing_country: Some(TEST_COUNTRY),
            });

        let billing_address = klarna_paylater_payment_method_data
            .get_billing_address()
            .unwrap();

        assert_eq!(billing_address.email.unwrap(), test_email);
        assert_eq!(
            billing_address.address.unwrap().country.unwrap(),
            TEST_COUNTRY
        );
        assert!(billing_address.phone.is_none());
    }

    #[test]
    fn test_bank_debit_payment_method_data_ach() {
        let test_email = Email::try_from("example@example.com".to_string()).unwrap();
        let test_first_name = Secret::new(String::from("Chaser"));

        let bank_redirect_billing = BankDebitBilling {
            name: Some(test_first_name.clone()),
            address: None,
            email: Some(test_email.clone()),
        };

        let ach_bank_debit_payment_method_data =
            PaymentMethodData::BankDebit(BankDebitData::AchBankDebit {
                billing_details: Some(bank_redirect_billing),
                account_number: Secret::new("1234".to_string()),
                routing_number: Secret::new("1235".to_string()),
                card_holder_name: None,
                bank_account_holder_name: None,
                bank_name: None,
                bank_type: None,
                bank_holder_type: None,
            });

        let billing_address = ach_bank_debit_payment_method_data
            .get_billing_address()
            .unwrap();

        let address_details = billing_address.address.unwrap();

        assert_eq!(billing_address.email.unwrap(), test_email);
        assert_eq!(address_details.first_name.unwrap(), test_first_name);
        assert!(billing_address.phone.is_none());
    }

    #[test]
    fn test_card_payment_method_data() {
        let card_payment_method_data = PaymentMethodData::Card(Card {
            card_holder_name: Some(Secret::new(TEST_FIRST_NAME_SINGLE.into())),
            ..Default::default()
        });

        let billing_address = card_payment_method_data.get_billing_address();

        let billing_address = billing_address.unwrap();

        assert_eq!(
            billing_address.address.unwrap().first_name.expose_option(),
            Some(TEST_FIRST_NAME_SINGLE.into())
        );
    }

    #[test]
    fn test_card_payment_method_data_empty() {
        let card_payment_method_data = PaymentMethodData::Card(Card::default());

        let billing_address = card_payment_method_data.get_billing_address();

        assert!(billing_address.is_none());
    }

    #[test]
    fn test_card_payment_method_data_full_name() {
        let card_payment_method_data = PaymentMethodData::Card(Card {
            card_holder_name: Some(Secret::new(TEST_FULL_NAME.into())),
            ..Default::default()
        });

        let billing_details = card_payment_method_data.get_billing_address().unwrap();
        let billing_address = billing_details.address.unwrap();

        assert_eq!(
            billing_address.first_name.expose_option(),
            Some(TEST_FIRST_NAME.into())
        );

        assert_eq!(
            billing_address.last_name.expose_option(),
            Some(TEST_LAST_NAME.into())
        );
    }

    #[test]
    fn test_card_payment_method_data_empty_string() {
        let card_payment_method_data = PaymentMethodData::Card(Card {
            card_holder_name: Some(Secret::new("".to_string())),
            ..Default::default()
        });

        let billing_details = card_payment_method_data.get_billing_address();

        assert!(billing_details.is_none());
    }
}

#[cfg(feature = "v2")]
#[derive(Debug, Clone, Serialize, Deserialize, ToSchema)]
pub struct PaymentRevenueRecoveryMetadata {
    /// Total number of billing connector + recovery retries for a payment intent.
    #[schema(value_type = u16,example = "1")]
    pub total_retry_count: u16,
    /// Flag for the payment connector's call
    pub payment_connector_transmission: Option<PaymentConnectorTransmission>,
    /// Billing Connector Id to update the invoices
    #[schema(value_type = String, example = "mca_1234567890")]
    pub billing_connector_id: id_type::MerchantConnectorAccountId,
    /// Payment Connector Id to retry the payments
    #[schema(value_type = String, example = "mca_1234567890")]
    pub active_attempt_payment_connector_id: id_type::MerchantConnectorAccountId,
    /// Billing Connector Payment Details
    #[schema(value_type = BillingConnectorPaymentDetails)]
    pub billing_connector_payment_details: BillingConnectorPaymentDetails,
    /// Payment Method Type
    #[schema(example = "pay_later", value_type = PaymentMethod)]
    pub payment_method_type: common_enums::PaymentMethod,
    /// PaymentMethod Subtype
    #[schema(example = "klarna", value_type = PaymentMethodType)]
    pub payment_method_subtype: common_enums::PaymentMethodType,
    /// The name of the payment connector through which the payment attempt was made.
    #[schema(value_type = Connector, example = "stripe")]
    pub connector: common_enums::connector_enums::Connector,
    #[schema(value_type = BillingConnectorPaymentMethodDetails)]
    /// Extra Payment Method Details that are needed to be stored
    pub billing_connector_payment_method_details: Option<BillingConnectorPaymentMethodDetails>,
    /// Invoice Next billing time
    #[serde(default, with = "common_utils::custom_serde::iso8601::option")]
    pub invoice_next_billing_time: Option<PrimitiveDateTime>,
    /// First Payment Attempt Payment Gateway Error Code
    #[schema(value_type = Option<String>, example = "card_declined")]
    pub first_payment_attempt_pg_error_code: Option<String>,
    /// First Payment Attempt Network Error Code
    #[schema(value_type = Option<String>, example = "05")]
    pub first_payment_attempt_network_decline_code: Option<String>,
    /// First Payment Attempt Network Advice Code
    #[schema(value_type = Option<String>, example = "02")]
    pub first_payment_attempt_network_advice_code: Option<String>,
}

#[cfg(feature = "v2")]
#[derive(Debug, Clone, PartialEq, Deserialize, Serialize, ToSchema)]
#[serde(rename_all = "snake_case", tag = "type", content = "value")]
pub enum BillingConnectorPaymentMethodDetails {
    Card(BillingConnectorAdditionalCardInfo),
}

#[cfg(feature = "v2")]
#[derive(Debug, Clone, PartialEq, Deserialize, Serialize, ToSchema)]
pub struct BillingConnectorAdditionalCardInfo {
    #[schema(value_type = CardNetwork, example = "Visa")]
    /// Card Network
    pub card_network: Option<common_enums::enums::CardNetwork>,
    #[schema(value_type = Option<String>, example = "JP MORGAN CHASE")]
    /// Card Issuer
    pub card_issuer: Option<String>,
}

#[cfg(feature = "v2")]
impl PaymentRevenueRecoveryMetadata {
    pub fn set_payment_transmission_field_for_api_request(
        &mut self,
        payment_connector_transmission: PaymentConnectorTransmission,
    ) {
        self.payment_connector_transmission = Some(payment_connector_transmission);
    }
    pub fn get_payment_token_for_api_request(&self) -> mandates::ProcessorPaymentToken {
        mandates::ProcessorPaymentToken {
            processor_payment_token: self
                .billing_connector_payment_details
                .payment_processor_token
                .clone(),
            merchant_connector_id: Some(self.active_attempt_payment_connector_id.clone()),
        }
    }
    pub fn get_merchant_connector_id_for_api_request(&self) -> id_type::MerchantConnectorAccountId {
        self.active_attempt_payment_connector_id.clone()
    }
}

#[derive(Debug, Clone, Serialize, Deserialize, ToSchema)]
#[cfg(feature = "v2")]
pub struct BillingConnectorPaymentDetails {
    /// Payment Processor Token to process the Revenue Recovery Payment
    pub payment_processor_token: String,
    /// Billing Connector's Customer Id
    pub connector_customer_id: String,
}

// Serialize is required because the api event requires Serialize to be implemented
#[derive(Debug, serde::Serialize, serde::Deserialize, Clone, ToSchema)]
#[serde(deny_unknown_fields)]
#[cfg(feature = "v2")]
pub struct PaymentsAttemptRecordRequest {
    /// The amount details for the payment attempt.
    pub amount_details: PaymentAttemptAmountDetails,

    #[schema(value_type = AttemptStatus, example = "charged")]
    pub status: enums::AttemptStatus,

    /// The billing details of the payment attempt. This address will be used for invoicing.
    pub billing: Option<Address>,

    /// The shipping address for the payment attempt.
    pub shipping: Option<Address>,

    /// Error details provided by the billing processor.
    pub error: Option<RecordAttemptErrorDetails>,

    /// A description for the payment attempt.
    #[schema(example = "It's my first payment request", value_type = Option<String>)]
    pub description: Option<common_utils::types::Description>,

    /// A unique identifier for a payment provided by the connector.
    pub connector_transaction_id: Option<common_utils::types::ConnectorTransactionId>,

    /// The payment method type used for payment attempt.
    #[schema(value_type = PaymentMethod, example = "bank_transfer")]
    pub payment_method_type: api_enums::PaymentMethod,

    /// The name of the payment connector through which the payment attempt was made.
    #[schema(value_type = Option<Connector>, example = "stripe")]
    pub connector: Option<common_enums::connector_enums::Connector>,

    /// Billing connector id to update the invoices.
    #[schema(value_type = String, example = "mca_1234567890")]
    pub billing_connector_id: id_type::MerchantConnectorAccountId,

    /// Billing connector id to update the invoices.
    #[schema(value_type = String, example = "mca_1234567890")]
    pub payment_merchant_connector_id: Option<id_type::MerchantConnectorAccountId>,

    /// The payment method subtype to be used for the payment. This should match with the `payment_method_data` provided
    #[schema(value_type = PaymentMethodType, example = "apple_pay")]
    pub payment_method_subtype: api_enums::PaymentMethodType,

    /// The payment instrument data to be used for the payment attempt.
    pub payment_method_data: Option<PaymentMethodDataRequest>,

    /// Metadata is useful for storing additional, unstructured information on an object.
    #[schema(value_type = Option<Object>, example = r#"{ "udf1": "some-value", "udf2": "some-value" }"#)]
    pub metadata: Option<pii::SecretSerdeValue>,

    /// Additional data that might be required by hyperswitch based on the requested features by the merchants.
    pub feature_metadata: Option<PaymentAttemptFeatureMetadata>,

    /// The time at which payment attempt was created.
    #[schema(example = "2022-09-10T10:11:12Z")]
    #[serde(default, with = "common_utils::custom_serde::iso8601::option")]
    pub transaction_created_at: Option<PrimitiveDateTime>,

    /// payment method token at payment processor end.
    #[schema(value_type = String, example = "1234567890")]
    pub processor_payment_method_token: String,

    /// customer id at payment connector for which mandate is attached.
    #[schema(value_type = String, example = "cust_12345")]
    pub connector_customer_id: String,

    /// Number of attempts made for invoice
    #[schema(value_type = Option<u16>, example = 1)]
    pub retry_count: Option<u16>,

    /// Next Billing time of the Invoice
    #[schema(example = "2022-09-10T10:11:12Z")]
    #[serde(default, with = "common_utils::custom_serde::iso8601::option")]
    pub invoice_next_billing_time: Option<PrimitiveDateTime>,

    /// source where the payment was triggered by
    #[schema(value_type = TriggeredBy, example = "internal" )]
    pub triggered_by: common_enums::TriggeredBy,

    #[schema(value_type = CardNetwork, example = "Visa" )]
    /// card_network
    pub card_network: Option<common_enums::CardNetwork>,

    #[schema(example = "Chase")]
    /// Card Issuer
    pub card_issuer: Option<String>,
}

/// Error details for the payment
#[cfg(feature = "v2")]
#[derive(Debug, serde::Serialize, serde::Deserialize, Clone, ToSchema)]
pub struct RecordAttemptErrorDetails {
    /// error code sent by billing connector.
    pub code: String,
    /// error message sent by billing connector.
    pub message: String,
    /// This field can be returned for both approved and refused Mastercard payments.
    /// This code provides additional information about the type of transaction or the reason why the payment failed.
    /// If the payment failed, the network advice code gives guidance on if and when you can retry the payment.
    pub network_advice_code: Option<String>,
    /// For card errors resulting from a card issuer decline, a brand specific 2, 3, or 4 digit code which indicates the reason the authorization failed.
    pub network_decline_code: Option<String>,
    /// A string indicating how to proceed with an network error if payment gateway provide one. This is used to understand the network error code better.
    pub network_error_message: Option<String>,
}

#[derive(Debug, Clone, Eq, PartialEq, ToSchema)]
pub struct NullObject;

impl Serialize for NullObject {
    fn serialize<S>(&self, serializer: S) -> Result<S::Ok, S::Error>
    where
        S: Serializer,
    {
        serializer.serialize_none()
    }
}

#[cfg(test)]
mod null_object_test {
    use serde_json;

    use super::*;

    #[allow(clippy::unwrap_used)]
    #[test]
    fn test_null_object_serialization() {
        let null_object = NullObject;
        let serialized = serde_json::to_string(&null_object).unwrap();
        assert_eq!(serialized, "null");
    }
}<|MERGE_RESOLUTION|>--- conflicted
+++ resolved
@@ -2647,15 +2647,11 @@
         match self {
             Self::AliPayQr(_) | Self::AliPayRedirect(_) => api_enums::PaymentMethodType::AliPay,
             Self::AliPayHkRedirect(_) => api_enums::PaymentMethodType::AliPayHk,
-<<<<<<< HEAD
             Self::AmazonPay(_) | Self::AmazonPayRedirect(_) => {
                 api_enums::PaymentMethodType::AmazonPay
             }
-=======
-            Self::AmazonPayRedirect(_) => api_enums::PaymentMethodType::AmazonPay,
             Self::Skrill(_) => api_enums::PaymentMethodType::Skrill,
             Self::Paysera(_) => api_enums::PaymentMethodType::Paysera,
->>>>>>> 00168496
             Self::MomoRedirect(_) => api_enums::PaymentMethodType::Momo,
             Self::KakaoPayRedirect(_) => api_enums::PaymentMethodType::KakaoPay,
             Self::GoPayRedirect(_) => api_enums::PaymentMethodType::GoPay,
