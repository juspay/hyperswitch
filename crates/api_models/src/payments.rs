--- conflicted
+++ resolved
@@ -5407,11 +5407,8 @@
     pub merchant_description: Option<String>,
     pub sdk_layout: String,
     pub display_sdk_only: bool,
-<<<<<<< HEAD
+    pub locale: Option<String>,
     pub transaction_details: Option<String>,
-=======
-    pub locale: Option<String>,
->>>>>>> 73247220
 }
 
 #[derive(Debug, serde::Serialize, Clone)]
@@ -5436,11 +5433,8 @@
     pub redirect: bool,
     pub theme: String,
     pub return_url: String,
-<<<<<<< HEAD
+    pub locale: Option<String>,
     pub transaction_details: Option<String>,
-=======
-    pub locale: Option<String>,
->>>>>>> 73247220
 }
 
 #[derive(Clone, Debug, serde::Deserialize, ToSchema, serde::Serialize)]
