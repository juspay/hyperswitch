use std::{
    collections::{HashMap, HashSet},
    fmt,
    num::NonZeroI64,
};
pub mod additional_info;
pub mod trait_impls;
use cards::CardNumber;
#[cfg(feature = "v2")]
use common_enums::enums::PaymentConnectorTransmission;
use common_enums::ProductType;
use common_utils::{
    consts::default_payments_list_limit,
    crypto,
    errors::ValidationError,
    ext_traits::{ConfigExt, Encode, ValueExt},
    hashing::HashedString,
    id_type,
    pii::{self, Email},
    types::{
        ExtendedAuthorizationAppliedBool, MinorUnit, RequestExtendedAuthorizationBool,
        StringMajorUnit,
    },
};
use error_stack::ResultExt;
use masking::{PeekInterface, Secret, WithType};
use router_derive::Setter;
use serde::{de, ser::Serializer, Deserialize, Deserializer, Serialize};
use strum::Display;
use time::{Date, PrimitiveDateTime};
use url::Url;
use utoipa::ToSchema;

#[cfg(feature = "v1")]
use crate::ephemeral_key::EphemeralKeyCreateResponse;
#[cfg(feature = "v2")]
use crate::mandates::ProcessorPaymentToken;
#[cfg(feature = "v2")]
use crate::payment_methods;
use crate::{
    admin::{self, MerchantConnectorInfo},
    disputes, enums as api_enums,
    mandates::RecurringDetails,
    refunds, ValidateFieldAndGet,
};

#[derive(Clone, Copy, Debug, Eq, PartialEq)]
pub enum PaymentOp {
    Create,
    Update,
    Confirm,
}

use crate::enums;
#[derive(serde::Deserialize)]
pub struct BankData {
    pub payment_method_type: api_enums::PaymentMethodType,
    pub code_information: Vec<BankCodeInformation>,
}

#[derive(serde::Deserialize)]
pub struct BankCodeInformation {
    pub bank_name: common_enums::BankNames,
    pub connector_codes: Vec<ConnectorCode>,
}

#[derive(serde::Deserialize)]
pub struct ConnectorCode {
    pub connector: api_enums::Connector,
    pub code: String,
}

#[derive(Debug, Clone, serde::Serialize, serde::Deserialize, ToSchema, PartialEq, Eq)]
pub struct BankCodeResponse {
    #[schema(value_type = Vec<BankNames>)]
    pub bank_name: Vec<common_enums::BankNames>,
    pub eligible_connectors: Vec<String>,
}

/// Passing this object creates a new customer or attaches an existing customer to the payment
#[derive(Debug, serde::Deserialize, serde::Serialize, Clone, ToSchema, PartialEq)]
pub struct CustomerDetails {
    /// The identifier for the customer.
    #[schema(value_type = String, max_length = 64, min_length = 1, example = "cus_y3oqhf46pyzuxjbcn2giaqnb44")]
    pub id: id_type::CustomerId,

    /// The customer's name
    #[schema(max_length = 255, value_type = Option<String>, example = "John Doe")]
    pub name: Option<Secret<String>>,

    /// The customer's email address
    #[schema(max_length = 255, value_type = Option<String>, example = "johntest@test.com")]
    pub email: Option<Email>,

    /// The customer's phone number
    #[schema(value_type = Option<String>, max_length = 10, example = "9123456789")]
    pub phone: Option<Secret<String>>,

    /// The country code for the customer's phone number
    #[schema(max_length = 2, example = "+1")]
    pub phone_country_code: Option<String>,
}

#[cfg(feature = "v1")]
/// Details of customer attached to this payment
#[derive(
    Debug, Default, serde::Serialize, serde::Deserialize, Clone, ToSchema, PartialEq, Setter,
)]
pub struct CustomerDetailsResponse {
    /// The identifier for the customer.
    #[schema(value_type = Option<String>, max_length = 64, min_length = 1, example = "cus_y3oqhf46pyzuxjbcn2giaqnb44")]
    pub id: Option<id_type::CustomerId>,

    /// The customer's name
    #[schema(max_length = 255, value_type = Option<String>, example = "John Doe")]
    pub name: Option<Secret<String>>,

    /// The customer's email address
    #[schema(max_length = 255, value_type = Option<String>, example = "johntest@test.com")]
    pub email: Option<Email>,

    /// The customer's phone number
    #[schema(value_type = Option<String>, max_length = 10, example = "9123456789")]
    pub phone: Option<Secret<String>>,

    /// The country code for the customer's phone number
    #[schema(max_length = 2, example = "+1")]
    pub phone_country_code: Option<String>,
}

#[cfg(feature = "v2")]
/// Details of customer attached to this payment
#[derive(Debug, serde::Serialize, serde::Deserialize, Clone, ToSchema, PartialEq, Setter)]
pub struct CustomerDetailsResponse {
    /// The customer's name
    #[schema(max_length = 255, value_type = Option<String>, example = "John Doe")]
    pub name: Option<Secret<String>>,

    /// The customer's email address
    #[schema(max_length = 255, value_type = Option<String>, example = "johntest@test.com")]
    pub email: Option<Email>,

    /// The customer's phone number
    #[schema(value_type = Option<String>, max_length = 10, example = "9123456789")]
    pub phone: Option<Secret<String>>,

    /// The country code for the customer's phone number
    #[schema(max_length = 2, example = "+1")]
    pub phone_country_code: Option<String>,
}

// Serialize is required because the api event requires Serialize to be implemented
#[derive(Debug, serde::Serialize, serde::Deserialize, Clone, ToSchema)]
#[serde(deny_unknown_fields)]
#[cfg(feature = "v2")]
pub struct PaymentsCreateIntentRequest {
    /// The amount details for the payment
    pub amount_details: AmountDetails,

    /// Unique identifier for the payment. This ensures idempotency for multiple payments
    /// that have been done by a single merchant.
    #[schema(
        value_type = Option<String>,
        min_length = 30,
        max_length = 30,
        example = "pay_mbabizu24mvu3mela5njyhpit4"
    )]
    pub merchant_reference_id: Option<id_type::PaymentReferenceId>,

    /// The routing algorithm id to be used for the payment
    #[schema(value_type = Option<String>)]
    pub routing_algorithm_id: Option<id_type::RoutingId>,

    #[schema(value_type = Option<CaptureMethod>, example = "automatic")]
    pub capture_method: Option<api_enums::CaptureMethod>,

    #[schema(value_type = Option<AuthenticationType>, example = "no_three_ds", default = "no_three_ds")]
    pub authentication_type: Option<api_enums::AuthenticationType>,

    /// The billing details of the payment. This address will be used for invoicing.
    pub billing: Option<Address>,

    /// The shipping address for the payment
    pub shipping: Option<Address>,

    /// The identifier for the customer
    #[schema(
        min_length = 32,
        max_length = 64,
        example = "12345_cus_01926c58bc6e77c09e809964e72af8c8",
        value_type = String
    )]
    pub customer_id: Option<id_type::GlobalCustomerId>,

    /// Set to `present` to indicate that the customer is in your checkout flow during this payment, and therefore is able to authenticate. This parameter should be `absent` when merchant's doing merchant initiated payments and customer is not present while doing the payment.
    #[schema(example = "present", value_type = Option<PresenceOfCustomerDuringPayment>)]
    pub customer_present: Option<common_enums::PresenceOfCustomerDuringPayment>,

    /// A description for the payment
    #[schema(example = "It's my first payment request", value_type = Option<String>)]
    pub description: Option<common_utils::types::Description>,

    /// The URL to which you want the user to be redirected after the completion of the payment operation
    #[schema(value_type = Option<String>, example = "https://hyperswitch.io")]
    pub return_url: Option<common_utils::types::Url>,

    #[schema(value_type = Option<FutureUsage>, example = "off_session")]
    pub setup_future_usage: Option<api_enums::FutureUsage>,

    /// Apply MIT exemption for a payment
    #[schema(value_type = Option<MitExemptionRequest>)]
    pub apply_mit_exemption: Option<common_enums::MitExemptionRequest>,

    /// For non-card charges, you can use this value as the complete description that appears on your customers’ statements. Must contain at least one letter, maximum 22 characters.
    #[schema(max_length = 22, example = "Hyperswitch Router", value_type = Option<String>)]
    pub statement_descriptor: Option<common_utils::types::StatementDescriptor>,

    /// Use this object to capture the details about the different products for which the payment is being made. The sum of amount across different products here should be equal to the overall payment amount
    #[schema(value_type = Option<Vec<OrderDetailsWithAmount>>, example = r#"[{
        "product_name": "Apple iPhone 16",
        "quantity": 1,
        "amount" : 69000
        "product_img_link" : "https://dummy-img-link.com"
    }]"#)]
    pub order_details: Option<Vec<OrderDetailsWithAmount>>,

    /// Use this parameter to restrict the Payment Method Types to show for a given PaymentIntent
    #[schema(value_type = Option<Vec<PaymentMethodType>>)]
    pub allowed_payment_method_types: Option<Vec<api_enums::PaymentMethodType>>,

    /// Metadata is useful for storing additional, unstructured information on an object.
    #[schema(value_type = Option<Object>, example = r#"{ "udf1": "some-value", "udf2": "some-value" }"#)]
    pub metadata: Option<pii::SecretSerdeValue>,

    /// Some connectors like Apple pay, Airwallex and Noon might require some additional information, find specific details in the child attributes below.
    pub connector_metadata: Option<ConnectorMetadata>,

    /// Additional data that might be required by hyperswitch based on the requested features by the merchants.
    pub feature_metadata: Option<FeatureMetadata>,

    /// Whether to generate the payment link for this payment or not (if applicable)
    #[schema(value_type = Option<EnablePaymentLinkRequest>)]
    pub payment_link_enabled: Option<common_enums::EnablePaymentLinkRequest>,

    /// Configure a custom payment link for the particular payment
    #[schema(value_type = Option<PaymentLinkConfigRequest>)]
    pub payment_link_config: Option<admin::PaymentLinkConfigRequest>,

    ///Request an incremental authorization, i.e., increase the authorized amount on a confirmed payment before you capture it.
    #[schema(value_type = Option<RequestIncrementalAuthorization>)]
    pub request_incremental_authorization: Option<common_enums::RequestIncrementalAuthorization>,

    ///Will be used to expire client secret after certain amount of time to be supplied in seconds, if not sent it will be taken from profile config
    ///(900) for 15 mins
    #[schema(example = 900)]
    pub session_expiry: Option<u32>,

    /// Additional data related to some frm(Fraud Risk Management) connectors
    #[schema(value_type = Option<Object>, example = r#"{ "coverage_request" : "fraud", "fulfillment_method" : "delivery" }"#)]
    pub frm_metadata: Option<pii::SecretSerdeValue>,

    /// Whether to perform external authentication (if applicable)
    #[schema(value_type = Option<External3dsAuthenticationRequest>)]
    pub request_external_three_ds_authentication:
        Option<common_enums::External3dsAuthenticationRequest>,
}

#[cfg(feature = "v2")]
impl PaymentsCreateIntentRequest {
    pub fn get_feature_metadata_as_value(
        &self,
    ) -> common_utils::errors::CustomResult<
        Option<pii::SecretSerdeValue>,
        common_utils::errors::ParsingError,
    > {
        Ok(self
            .feature_metadata
            .as_ref()
            .map(Encode::encode_to_value)
            .transpose()?
            .map(Secret::new))
    }

    pub fn get_connector_metadata_as_value(
        &self,
    ) -> common_utils::errors::CustomResult<
        Option<pii::SecretSerdeValue>,
        common_utils::errors::ParsingError,
    > {
        Ok(self
            .connector_metadata
            .as_ref()
            .map(Encode::encode_to_value)
            .transpose()?
            .map(Secret::new))
    }

    pub fn get_allowed_payment_method_types_as_value(
        &self,
    ) -> common_utils::errors::CustomResult<
        Option<pii::SecretSerdeValue>,
        common_utils::errors::ParsingError,
    > {
        Ok(self
            .allowed_payment_method_types
            .as_ref()
            .map(Encode::encode_to_value)
            .transpose()?
            .map(Secret::new))
    }

    pub fn get_order_details_as_value(
        &self,
    ) -> common_utils::errors::CustomResult<
        Option<Vec<pii::SecretSerdeValue>>,
        common_utils::errors::ParsingError,
    > {
        self.order_details
            .as_ref()
            .map(|od| {
                od.iter()
                    .map(|order| order.encode_to_value().map(Secret::new))
                    .collect::<Result<Vec<_>, _>>()
            })
            .transpose()
    }
}

// This struct is only used internally, not visible in API Reference
#[derive(Debug, Clone, serde::Serialize, serde::Deserialize)]
#[cfg(feature = "v2")]
pub struct PaymentsGetIntentRequest {
    pub id: id_type::GlobalPaymentId,
}

#[derive(Debug, serde::Serialize, serde::Deserialize, Clone, ToSchema)]
#[serde(deny_unknown_fields)]
#[cfg(feature = "v2")]
pub struct PaymentsUpdateIntentRequest {
    pub amount_details: Option<AmountDetailsUpdate>,

    /// The routing algorithm id to be used for the payment
    #[schema(value_type = Option<String>)]
    pub routing_algorithm_id: Option<id_type::RoutingId>,

    #[schema(value_type = Option<CaptureMethod>, example = "automatic")]
    pub capture_method: Option<api_enums::CaptureMethod>,

    #[schema(value_type = Option<AuthenticationType>, example = "no_three_ds", default = "no_three_ds")]
    pub authentication_type: Option<api_enums::AuthenticationType>,

    /// The billing details of the payment. This address will be used for invoicing.
    pub billing: Option<Address>,

    /// The shipping address for the payment
    pub shipping: Option<Address>,

    /// Set to `present` to indicate that the customer is in your checkout flow during this payment, and therefore is able to authenticate. This parameter should be `absent` when merchant's doing merchant initiated payments and customer is not present while doing the payment.
    #[schema(example = "present", value_type = Option<PresenceOfCustomerDuringPayment>)]
    pub customer_present: Option<common_enums::PresenceOfCustomerDuringPayment>,

    /// A description for the payment
    #[schema(example = "It's my first payment request", value_type = Option<String>)]
    pub description: Option<common_utils::types::Description>,

    /// The URL to which you want the user to be redirected after the completion of the payment operation
    #[schema(value_type = Option<String>, example = "https://hyperswitch.io")]
    pub return_url: Option<common_utils::types::Url>,

    #[schema(value_type = Option<FutureUsage>, example = "off_session")]
    pub setup_future_usage: Option<api_enums::FutureUsage>,

    /// Apply MIT exemption for a payment
    #[schema(value_type = Option<MitExemptionRequest>)]
    pub apply_mit_exemption: Option<common_enums::MitExemptionRequest>,

    /// For non-card charges, you can use this value as the complete description that appears on your customers’ statements. Must contain at least one letter, maximum 22 characters.
    #[schema(max_length = 22, example = "Hyperswitch Router", value_type = Option<String>)]
    pub statement_descriptor: Option<common_utils::types::StatementDescriptor>,

    /// Use this object to capture the details about the different products for which the payment is being made. The sum of amount across different products here should be equal to the overall payment amount
    #[schema(value_type = Option<Vec<OrderDetailsWithAmount>>, example = r#"[{
        "product_name": "Apple iPhone 16",
        "quantity": 1,
        "amount" : 69000
        "product_img_link" : "https://dummy-img-link.com"
    }]"#)]
    pub order_details: Option<Vec<OrderDetailsWithAmount>>,

    /// Use this parameter to restrict the Payment Method Types to show for a given PaymentIntent
    #[schema(value_type = Option<Vec<PaymentMethodType>>)]
    pub allowed_payment_method_types: Option<Vec<api_enums::PaymentMethodType>>,

    /// Metadata is useful for storing additional, unstructured information on an object. This metadata will override the metadata that was passed in payments
    #[schema(value_type = Option<Object>, example = r#"{ "udf1": "some-value", "udf2": "some-value" }"#)]
    pub metadata: Option<pii::SecretSerdeValue>,

    /// Some connectors like Apple pay, Airwallex and Noon might require some additional information, find specific details in the child attributes below.
    #[schema(value_type = Option<ConnectorMetadata>)]
    pub connector_metadata: Option<pii::SecretSerdeValue>,

    /// Additional data that might be required by hyperswitch based on the requested features by the merchants.
    #[schema(value_type = Option<FeatureMetadata>)]
    pub feature_metadata: Option<FeatureMetadata>,

    /// Configure a custom payment link for the particular payment
    #[schema(value_type = Option<PaymentLinkConfigRequest>)]
    pub payment_link_config: Option<admin::PaymentLinkConfigRequest>,

    /// Request an incremental authorization, i.e., increase the authorized amount on a confirmed payment before you capture it.
    #[schema(value_type = Option<RequestIncrementalAuthorization>)]
    pub request_incremental_authorization: Option<common_enums::RequestIncrementalAuthorization>,

    /// Will be used to expire client secret after certain amount of time to be supplied in seconds, if not sent it will be taken from profile config
    ///(900) for 15 mins
    #[schema(value_type = Option<u32>, example = 900)]
    pub session_expiry: Option<u32>,

    /// Additional data related to some frm(Fraud Risk Management) connectors
    #[schema(value_type = Option<Object>, example = r#"{ "coverage_request" : "fraud", "fulfillment_method" : "delivery" }"#)]
    pub frm_metadata: Option<pii::SecretSerdeValue>,

    /// Whether to perform external authentication (if applicable)
    #[schema(value_type = Option<External3dsAuthenticationRequest>)]
    pub request_external_three_ds_authentication:
        Option<common_enums::External3dsAuthenticationRequest>,

    #[schema(value_type = Option<UpdateActiveAttempt>)]
    /// Whether to set / unset the active attempt id
    pub set_active_attempt_id: Option<api_enums::UpdateActiveAttempt>,
}

#[cfg(feature = "v2")]
impl PaymentsUpdateIntentRequest {
    pub fn update_feature_metadata_and_active_attempt_with_api(
        feature_metadata: FeatureMetadata,
        set_active_attempt_id: api_enums::UpdateActiveAttempt,
    ) -> Self {
        Self {
            feature_metadata: Some(feature_metadata),
            set_active_attempt_id: Some(set_active_attempt_id),
            amount_details: None,
            routing_algorithm_id: None,
            capture_method: None,
            authentication_type: None,
            billing: None,
            shipping: None,
            customer_present: None,
            description: None,
            return_url: None,
            setup_future_usage: None,
            apply_mit_exemption: None,
            statement_descriptor: None,
            order_details: None,
            allowed_payment_method_types: None,
            metadata: None,
            connector_metadata: None,
            payment_link_config: None,
            request_incremental_authorization: None,
            session_expiry: None,
            frm_metadata: None,
            request_external_three_ds_authentication: None,
        }
    }
}

#[derive(Debug, serde::Serialize, Clone, ToSchema)]
#[serde(deny_unknown_fields)]
#[cfg(feature = "v2")]
pub struct PaymentsIntentResponse {
    /// Global Payment Id for the payment
    #[schema(value_type = String)]
    pub id: id_type::GlobalPaymentId,

    /// The status of the payment
    #[schema(value_type = IntentStatus, example = "succeeded")]
    pub status: common_enums::IntentStatus,

    /// The amount details for the payment
    pub amount_details: AmountDetailsResponse,

    /// It's a token used for client side verification.
    #[schema(value_type = String, example = "pay_U42c409qyHwOkWo3vK60_secret_el9ksDkiB8hi6j9N78yo")]
    pub client_secret: common_utils::types::ClientSecret,

    /// The identifier for the profile. This is inferred from the `x-profile-id` header
    #[schema(value_type = String)]
    pub profile_id: id_type::ProfileId,

    /// Unique identifier for the payment. This ensures idempotency for multiple payments
    /// that have been done by a single merchant.
    #[schema(
        value_type = Option<String>,
        min_length = 30,
        max_length = 30,
        example = "pay_mbabizu24mvu3mela5njyhpit4"
    )]
    pub merchant_reference_id: Option<id_type::PaymentReferenceId>,

    /// The routing algorithm id to be used for the payment
    #[schema(value_type = Option<String>)]
    pub routing_algorithm_id: Option<id_type::RoutingId>,

    #[schema(value_type = CaptureMethod, example = "automatic")]
    pub capture_method: api_enums::CaptureMethod,

    /// The authentication type for the payment
    #[schema(value_type = Option<AuthenticationType>, example = "no_three_ds")]
    pub authentication_type: Option<api_enums::AuthenticationType>,

    /// The billing details of the payment. This address will be used for invoicing.
    #[schema(value_type = Option<Address>)]
    pub billing: Option<Address>,

    /// The shipping address for the payment
    #[schema(value_type = Option<Address>)]
    pub shipping: Option<Address>,

    /// The identifier for the customer
    #[schema(
        min_length = 32,
        max_length = 64,
        example = "12345_cus_01926c58bc6e77c09e809964e72af8c8",
        value_type = String
    )]
    pub customer_id: Option<id_type::GlobalCustomerId>,

    /// Set to `present` to indicate that the customer is in your checkout flow during this payment, and therefore is able to authenticate. This parameter should be `absent` when merchant's doing merchant initiated payments and customer is not present while doing the payment.
    #[schema(example = "present", value_type = PresenceOfCustomerDuringPayment)]
    pub customer_present: common_enums::PresenceOfCustomerDuringPayment,

    /// A description for the payment
    #[schema(example = "It's my first payment request", value_type = Option<String>)]
    pub description: Option<common_utils::types::Description>,

    /// The URL to which you want the user to be redirected after the completion of the payment operation
    #[schema(value_type = Option<String>, example = "https://hyperswitch.io")]
    pub return_url: Option<common_utils::types::Url>,

    #[schema(value_type = FutureUsage, example = "off_session")]
    pub setup_future_usage: api_enums::FutureUsage,

    /// Apply MIT exemption for a payment
    #[schema(value_type = MitExemptionRequest)]
    pub apply_mit_exemption: common_enums::MitExemptionRequest,

    /// For non-card charges, you can use this value as the complete description that appears on your customers’ statements. Must contain at least one letter, maximum 22 characters.
    #[schema(max_length = 22, example = "Hyperswitch Router", value_type = Option<String>)]
    pub statement_descriptor: Option<common_utils::types::StatementDescriptor>,

    /// Use this object to capture the details about the different products for which the payment is being made. The sum of amount across different products here should be equal to the overall payment amount
    #[schema(value_type = Option<Vec<OrderDetailsWithAmount>>, example = r#"[{
        "product_name": "Apple iPhone 16",
        "quantity": 1,
        "amount" : 69000
        "product_img_link" : "https://dummy-img-link.com"
    }]"#)]
    pub order_details: Option<Vec<OrderDetailsWithAmount>>,

    /// Use this parameter to restrict the Payment Method Types to show for a given PaymentIntent
    #[schema(value_type = Option<Vec<PaymentMethodType>>)]
    pub allowed_payment_method_types: Option<Vec<api_enums::PaymentMethodType>>,

    /// Metadata is useful for storing additional, unstructured information on an object.
    #[schema(value_type = Option<Object>, example = r#"{ "udf1": "some-value", "udf2": "some-value" }"#)]
    pub metadata: Option<pii::SecretSerdeValue>,

    /// Some connectors like Apple pay, Airwallex and Noon might require some additional information, find specific details in the child attributes below.
    #[schema(value_type = Option<ConnectorMetadata>)]
    pub connector_metadata: Option<pii::SecretSerdeValue>,

    /// Additional data that might be required by hyperswitch based on the requested features by the merchants.
    #[schema(value_type = Option<FeatureMetadata>)]
    pub feature_metadata: Option<FeatureMetadata>,

    /// Whether to generate the payment link for this payment or not (if applicable)
    #[schema(value_type = EnablePaymentLinkRequest)]
    pub payment_link_enabled: common_enums::EnablePaymentLinkRequest,

    /// Configure a custom payment link for the particular payment
    #[schema(value_type = Option<PaymentLinkConfigRequest>)]
    pub payment_link_config: Option<admin::PaymentLinkConfigRequest>,

    ///Request an incremental authorization, i.e., increase the authorized amount on a confirmed payment before you capture it.
    #[schema(value_type = RequestIncrementalAuthorization)]
    pub request_incremental_authorization: common_enums::RequestIncrementalAuthorization,

    ///Will be used to expire client secret after certain amount of time to be supplied in seconds
    #[serde(with = "common_utils::custom_serde::iso8601")]
    pub expires_on: PrimitiveDateTime,

    /// Additional data related to some frm(Fraud Risk Management) connectors
    #[schema(value_type = Option<Object>, example = r#"{ "coverage_request" : "fraud", "fulfillment_method" : "delivery" }"#)]
    pub frm_metadata: Option<pii::SecretSerdeValue>,

    /// Whether to perform external authentication (if applicable)
    #[schema(value_type = External3dsAuthenticationRequest)]
    pub request_external_three_ds_authentication: common_enums::External3dsAuthenticationRequest,
}

#[cfg(feature = "v2")]
#[derive(Clone, Debug, PartialEq, serde::Serialize, serde::Deserialize, ToSchema)]
pub struct AmountDetails {
    /// The payment amount. Amount for the payment in the lowest denomination of the currency, (i.e) in cents for USD denomination, in yen for JPY denomination etc. E.g., Pass 100 to charge $1.00 and 1 for 1¥ since ¥ is a zero-decimal currency. Read more about [the Decimal and Non-Decimal Currencies](https://github.com/juspay/hyperswitch/wiki/Decimal-and-Non%E2%80%90Decimal-Currencies)
    #[schema(value_type = u64, example = 6540)]
    #[serde(default, deserialize_with = "amount::deserialize")]
    order_amount: Amount,
    /// The currency of the order
    #[schema(example = "USD", value_type = Currency)]
    currency: common_enums::Currency,
    /// The shipping cost of the order. This has to be collected from the merchant
    shipping_cost: Option<MinorUnit>,
    /// Tax amount related to the order. This will be calculated by the external tax provider
    order_tax_amount: Option<MinorUnit>,
    /// The action to whether calculate tax by calling external tax provider or not
    #[serde(default)]
    #[schema(value_type = TaxCalculationOverride)]
    skip_external_tax_calculation: common_enums::TaxCalculationOverride,
    /// The action to whether calculate surcharge or not
    #[serde(default)]
    #[schema(value_type = SurchargeCalculationOverride)]
    skip_surcharge_calculation: common_enums::SurchargeCalculationOverride,
    /// The surcharge amount to be added to the order, collected from the merchant
    surcharge_amount: Option<MinorUnit>,
    /// tax on surcharge amount
    tax_on_surcharge: Option<MinorUnit>,
}

#[cfg(feature = "v2")]
impl AmountDetails {
    pub fn new_for_zero_auth_payment(currency: common_enums::Currency) -> Self {
        Self {
            order_amount: Amount::Zero,
            currency,
            shipping_cost: None,
            order_tax_amount: None,
            skip_external_tax_calculation: common_enums::TaxCalculationOverride::Skip,
            skip_surcharge_calculation: common_enums::SurchargeCalculationOverride::Skip,
            surcharge_amount: None,
            tax_on_surcharge: None,
        }
    }
}

#[cfg(feature = "v2")]
#[derive(Clone, Debug, PartialEq, serde::Serialize, serde::Deserialize, ToSchema)]
pub struct AmountDetailsUpdate {
    /// The payment amount. Amount for the payment in the lowest denomination of the currency, (i.e) in cents for USD denomination, in yen for JPY denomination etc. E.g., Pass 100 to charge $1.00 and 1 for 1¥ since ¥ is a zero-decimal currency. Read more about [the Decimal and Non-Decimal Currencies](https://github.com/juspay/hyperswitch/wiki/Decimal-and-Non%E2%80%90Decimal-Currencies)
    #[schema(value_type = Option<u64>, example = 6540)]
    #[serde(default, deserialize_with = "amount::deserialize_option")]
    order_amount: Option<Amount>,
    /// The currency of the order
    #[schema(example = "USD", value_type = Option<Currency>)]
    currency: Option<common_enums::Currency>,
    /// The shipping cost of the order. This has to be collected from the merchant
    shipping_cost: Option<MinorUnit>,
    /// Tax amount related to the order. This will be calculated by the external tax provider
    order_tax_amount: Option<MinorUnit>,
    /// The action to whether calculate tax by calling external tax provider or not
    #[schema(value_type = Option<TaxCalculationOverride>)]
    skip_external_tax_calculation: Option<common_enums::TaxCalculationOverride>,
    /// The action to whether calculate surcharge or not
    #[schema(value_type = Option<SurchargeCalculationOverride>)]
    skip_surcharge_calculation: Option<common_enums::SurchargeCalculationOverride>,
    /// The surcharge amount to be added to the order, collected from the merchant
    surcharge_amount: Option<MinorUnit>,
    /// tax on surcharge amount
    tax_on_surcharge: Option<MinorUnit>,
}

#[cfg(feature = "v2")]
pub struct AmountDetailsSetter {
    pub order_amount: Amount,
    pub currency: common_enums::Currency,
    pub shipping_cost: Option<MinorUnit>,
    pub order_tax_amount: Option<MinorUnit>,
    pub skip_external_tax_calculation: common_enums::TaxCalculationOverride,
    pub skip_surcharge_calculation: common_enums::SurchargeCalculationOverride,
    pub surcharge_amount: Option<MinorUnit>,
    pub tax_on_surcharge: Option<MinorUnit>,
}

#[cfg(feature = "v2")]
#[derive(Clone, Debug, PartialEq, serde::Serialize, ToSchema)]
pub struct AmountDetailsResponse {
    /// The payment amount. Amount for the payment in the lowest denomination of the currency, (i.e) in cents for USD denomination, in yen for JPY denomination etc. E.g., Pass 100 to charge $1.00 and 1 for 1¥ since ¥ is a zero-decimal currency. Read more about [the Decimal and Non-Decimal Currencies](https://github.com/juspay/hyperswitch/wiki/Decimal-and-Non%E2%80%90Decimal-Currencies)
    #[schema(value_type = u64, example = 6540)]
    pub order_amount: MinorUnit,
    /// The currency of the order
    #[schema(example = "USD", value_type = Currency)]
    pub currency: common_enums::Currency,
    /// The shipping cost of the order. This has to be collected from the merchant
    pub shipping_cost: Option<MinorUnit>,
    /// Tax amount related to the order. This will be calculated by the external tax provider
    pub order_tax_amount: Option<MinorUnit>,
    /// The action to whether calculate tax by calling external tax provider or not
    #[schema(value_type = TaxCalculationOverride)]
    pub external_tax_calculation: common_enums::TaxCalculationOverride,
    /// The action to whether calculate surcharge or not
    #[schema(value_type = SurchargeCalculationOverride)]
    pub surcharge_calculation: common_enums::SurchargeCalculationOverride,
    /// The surcharge amount to be added to the order, collected from the merchant
    pub surcharge_amount: Option<MinorUnit>,
    /// tax on surcharge amount
    pub tax_on_surcharge: Option<MinorUnit>,
}

#[cfg(feature = "v2")]
#[derive(Clone, Debug, PartialEq, serde::Serialize, ToSchema)]
pub struct PaymentAmountDetailsResponse {
    /// The payment amount. Amount for the payment in the lowest denomination of the currency, (i.e) in cents for USD denomination, in yen for JPY denomination etc. E.g., Pass 100 to charge $1.00 and 1 for 1¥ since ¥ is a zero-decimal currency. Read more about [the Decimal and Non-Decimal Currencies](https://github.com/juspay/hyperswitch/wiki/Decimal-and-Non%E2%80%90Decimal-Currencies)
    #[schema(value_type = u64, example = 6540)]
    #[serde(default, deserialize_with = "amount::deserialize")]
    pub order_amount: MinorUnit,
    /// The currency of the order
    #[schema(example = "USD", value_type = Currency)]
    pub currency: common_enums::Currency,
    /// The shipping cost of the order. This has to be collected from the merchant
    pub shipping_cost: Option<MinorUnit>,
    /// Tax amount related to the order. This will be calculated by the external tax provider
    pub order_tax_amount: Option<MinorUnit>,
    /// The action to whether calculate tax by calling external tax provider or not
    #[schema(value_type = TaxCalculationOverride)]
    pub external_tax_calculation: common_enums::TaxCalculationOverride,
    /// The action to whether calculate surcharge or not
    #[schema(value_type = SurchargeCalculationOverride)]
    pub surcharge_calculation: common_enums::SurchargeCalculationOverride,
    /// The surcharge amount to be added to the order, collected from the merchant
    pub surcharge_amount: Option<MinorUnit>,
    /// tax on surcharge amount
    pub tax_on_surcharge: Option<MinorUnit>,
    /// The total amount of the order including tax, surcharge and shipping cost
    pub net_amount: MinorUnit,
    /// The amount that was requested to be captured for this payment
    pub amount_to_capture: Option<MinorUnit>,
    /// The amount that can be captured on the payment. Either in one go or through multiple captures.
    /// This is applicable in case the capture method was either `manual` or `manual_multiple`
    pub amount_capturable: MinorUnit,
    /// The amount that was captured for this payment. This is the sum of all the captures done on this payment
    pub amount_captured: Option<MinorUnit>,
}

#[cfg(feature = "v2")]
#[derive(Clone, Debug, PartialEq, serde::Serialize, serde::Deserialize, ToSchema)]

pub struct PaymentAttemptAmountDetails {
    /// The total amount of the order including tax, surcharge and shipping cost
    pub net_amount: MinorUnit,
    /// The amount that was requested to be captured for this payment
    pub amount_to_capture: Option<MinorUnit>,
    /// Surcharge amount for the payment attempt.
    /// This is either derived by surcharge rules, or sent by the merchant
    pub surcharge_amount: Option<MinorUnit>,
    /// Tax amount for the payment attempt
    /// This is either derived by surcharge rules, or sent by the merchant
    pub tax_on_surcharge: Option<MinorUnit>,
    /// The total amount that can be captured for this payment attempt.
    pub amount_capturable: MinorUnit,
    /// Shipping cost for the payment attempt.
    /// Shipping cost for the payment attempt.
    pub shipping_cost: Option<MinorUnit>,
    /// Tax amount for the order.
    /// This is either derived by calling an external tax processor, or sent by the merchant
    pub order_tax_amount: Option<MinorUnit>,
}

#[cfg(feature = "v2")]
impl AmountDetails {
    pub fn new(amount_details_setter: AmountDetailsSetter) -> Self {
        Self {
            order_amount: amount_details_setter.order_amount,
            currency: amount_details_setter.currency,
            shipping_cost: amount_details_setter.shipping_cost,
            order_tax_amount: amount_details_setter.order_tax_amount,
            skip_external_tax_calculation: amount_details_setter.skip_external_tax_calculation,
            skip_surcharge_calculation: amount_details_setter.skip_surcharge_calculation,
            surcharge_amount: amount_details_setter.surcharge_amount,
            tax_on_surcharge: amount_details_setter.tax_on_surcharge,
        }
    }
    pub fn order_amount(&self) -> Amount {
        self.order_amount
    }
    pub fn currency(&self) -> common_enums::Currency {
        self.currency
    }
    pub fn shipping_cost(&self) -> Option<MinorUnit> {
        self.shipping_cost
    }
    pub fn order_tax_amount(&self) -> Option<MinorUnit> {
        self.order_tax_amount
    }
    pub fn skip_external_tax_calculation(&self) -> common_enums::TaxCalculationOverride {
        self.skip_external_tax_calculation
    }
    pub fn skip_surcharge_calculation(&self) -> common_enums::SurchargeCalculationOverride {
        self.skip_surcharge_calculation
    }
    pub fn surcharge_amount(&self) -> Option<MinorUnit> {
        self.surcharge_amount
    }
    pub fn tax_on_surcharge(&self) -> Option<MinorUnit> {
        self.tax_on_surcharge
    }
}

#[cfg(feature = "v2")]
impl AmountDetailsUpdate {
    pub fn order_amount(&self) -> Option<Amount> {
        self.order_amount
    }
    pub fn currency(&self) -> Option<common_enums::Currency> {
        self.currency
    }
    pub fn shipping_cost(&self) -> Option<MinorUnit> {
        self.shipping_cost
    }
    pub fn order_tax_amount(&self) -> Option<MinorUnit> {
        self.order_tax_amount
    }
    pub fn skip_external_tax_calculation(&self) -> Option<common_enums::TaxCalculationOverride> {
        self.skip_external_tax_calculation
    }
    pub fn skip_surcharge_calculation(&self) -> Option<common_enums::SurchargeCalculationOverride> {
        self.skip_surcharge_calculation
    }
    pub fn surcharge_amount(&self) -> Option<MinorUnit> {
        self.surcharge_amount
    }
    pub fn tax_on_surcharge(&self) -> Option<MinorUnit> {
        self.tax_on_surcharge
    }
}
#[cfg(feature = "v1")]
#[derive(
    Default,
    Debug,
    serde::Deserialize,
    serde::Serialize,
    Clone,
    ToSchema,
    router_derive::PolymorphicSchema,
)]
#[generate_schemas(PaymentsCreateRequest, PaymentsUpdateRequest, PaymentsConfirmRequest)]
#[serde(deny_unknown_fields)]
pub struct PaymentsRequest {
    /// The payment amount. Amount for the payment in the lowest denomination of the currency, (i.e) in cents for USD denomination, in yen for JPY denomination etc. E.g., Pass 100 to charge $1.00 and 1 for 1¥ since ¥ is a zero-decimal currency. Read more about [the Decimal and Non-Decimal Currencies](https://github.com/juspay/hyperswitch/wiki/Decimal-and-Non%E2%80%90Decimal-Currencies)
    #[schema(value_type = Option<u64>, example = 6540)]
    #[serde(default, deserialize_with = "amount::deserialize_option")]
    #[mandatory_in(PaymentsCreateRequest = u64)]
    // Makes the field mandatory in PaymentsCreateRequest
    pub amount: Option<Amount>,

    /// Total tax amount applicable to the order
    #[schema(value_type = Option<i64>, example = 6540)]
    pub order_tax_amount: Option<MinorUnit>,

    /// The three letter ISO currency code in uppercase. Eg: 'USD' to charge US Dollars
    #[schema(example = "USD", value_type = Option<Currency>)]
    #[mandatory_in(PaymentsCreateRequest = Currency)]
    pub currency: Option<api_enums::Currency>,

    /// The Amount to be captured / debited from the users payment method. It shall be in lowest denomination of the currency. (i.e) in cents for USD denomination, in paisa for INR denomination etc., If not provided, the default amount_to_capture will be the payment amount. Also, it must be less than or equal to the original payment account.
    #[schema(value_type = Option<i64>, example = 6540)]
    pub amount_to_capture: Option<MinorUnit>,

    /// The shipping cost for the payment. This is required for tax calculation in some regions.
    #[schema(value_type = Option<i64>, example = 6540)]
    pub shipping_cost: Option<MinorUnit>,

    /// Unique identifier for the payment. This ensures idempotency for multiple payments
    /// that have been done by a single merchant. The value for this field can be specified in the request, it will be auto generated otherwise and returned in the API response.
    #[schema(
        value_type = Option<String>,
        min_length = 30,
        max_length = 30,
        example = "pay_mbabizu24mvu3mela5njyhpit4"
    )]
    #[serde(default, deserialize_with = "payment_id_type::deserialize_option")]
    pub payment_id: Option<PaymentIdType>,

    /// This is an identifier for the merchant account. This is inferred from the API key
    /// provided during the request
    #[schema(max_length = 255, example = "merchant_1668273825", value_type = Option<String>)]
    #[remove_in(PaymentsUpdateRequest, PaymentsCreateRequest, PaymentsConfirmRequest)]
    pub merchant_id: Option<id_type::MerchantId>,

    /// Details of the routing configuration for that payment
    #[schema(value_type = Option<StraightThroughAlgorithm>, example = json!({
        "type": "single",
        "data": {"connector": "stripe", "merchant_connector_id": "mca_123"}
    }))]
    pub routing: Option<serde_json::Value>,

    /// This allows to manually select a connector with which the payment can go through.
    #[schema(value_type = Option<Vec<Connector>>, max_length = 255, example = json!(["stripe", "adyen"]))]
    pub connector: Option<Vec<api_enums::Connector>>,

    #[schema(value_type = Option<CaptureMethod>, example = "automatic")]
    pub capture_method: Option<api_enums::CaptureMethod>,

    #[schema(value_type = Option<AuthenticationType>, example = "no_three_ds", default = "three_ds")]
    pub authentication_type: Option<api_enums::AuthenticationType>,

    /// The billing details of the payment. This address will be used for invoicing.
    pub billing: Option<Address>,

    /// A timestamp (ISO 8601 code) that determines when the payment should be captured.
    /// Providing this field will automatically set `capture` to true
    #[schema(example = "2022-09-10T10:11:12Z")]
    #[serde(default, with = "common_utils::custom_serde::iso8601::option")]
    #[remove_in(PaymentsUpdateRequest, PaymentsCreateRequest, PaymentsConfirmRequest)]
    pub capture_on: Option<PrimitiveDateTime>,

    /// Whether to confirm the payment (if applicable). It can be used to completely process a payment by attaching a payment method, setting `confirm=true` and `capture_method = automatic` in the *Payments/Create API* request itself.
    #[schema(default = false, example = true)]
    pub confirm: Option<bool>,

    /// Passing this object creates a new customer or attaches an existing customer to the payment
    pub customer: Option<CustomerDetails>,

    /// The identifier for the customer
    #[schema(value_type = Option<String>, max_length = 64, min_length = 1, example = "cus_y3oqhf46pyzuxjbcn2giaqnb44")]
    pub customer_id: Option<id_type::CustomerId>,

    /// The customer's email address.
    /// This field will be deprecated soon, use the customer object instead
    #[schema(max_length = 255, value_type = Option<String>, example = "johntest@test.com", deprecated)]
    #[remove_in(PaymentsUpdateRequest, PaymentsCreateRequest, PaymentsConfirmRequest)]
    pub email: Option<Email>,

    /// The customer's name.
    /// This field will be deprecated soon, use the customer object instead.
    #[schema(value_type = Option<String>, max_length = 255, example = "John Test", deprecated)]
    #[remove_in(PaymentsUpdateRequest, PaymentsCreateRequest, PaymentsConfirmRequest)]
    pub name: Option<Secret<String>>,

    /// The customer's phone number
    /// This field will be deprecated soon, use the customer object instead
    #[schema(value_type = Option<String>, max_length = 255, example = "9123456789", deprecated)]
    #[remove_in(PaymentsUpdateRequest, PaymentsCreateRequest, PaymentsConfirmRequest)]
    pub phone: Option<Secret<String>>,

    /// The country code for the customer phone number
    /// This field will be deprecated soon, use the customer object instead
    #[schema(max_length = 255, example = "+1", deprecated)]
    #[remove_in(PaymentsUpdateRequest, PaymentsCreateRequest, PaymentsConfirmRequest)]
    pub phone_country_code: Option<String>,

    /// Set to true to indicate that the customer is not in your checkout flow during this payment, and therefore is unable to authenticate. This parameter is intended for scenarios where you collect card details and charge them later. When making a recurring payment by passing a mandate_id, this parameter is mandatory
    #[schema(example = true)]
    pub off_session: Option<bool>,

    /// A description for the payment
    #[schema(example = "It's my first payment request")]
    pub description: Option<String>,

    /// The URL to which you want the user to be redirected after the completion of the payment operation
    #[schema(value_type = Option<String>, example = "https://hyperswitch.io")]
    pub return_url: Option<Url>,

    #[schema(value_type = Option<FutureUsage>, example = "off_session")]
    pub setup_future_usage: Option<api_enums::FutureUsage>,

    #[schema(example = "bank_transfer")]
    #[serde(with = "payment_method_data_serde", default)]
    pub payment_method_data: Option<PaymentMethodDataRequest>,

    #[schema(value_type = Option<PaymentMethod>, example = "card")]
    pub payment_method: Option<api_enums::PaymentMethod>,

    /// As Hyperswitch tokenises the sensitive details about the payments method, it provides the payment_token as a reference to a stored payment method, ensuring that the sensitive details are not exposed in any manner.
    #[schema(example = "187282ab-40ef-47a9-9206-5099ba31e432")]
    pub payment_token: Option<String>,

    /// This is used along with the payment_token field while collecting during saved card payments. This field will be deprecated soon, use the payment_method_data.card_token object instead
    #[schema(value_type = Option<String>, deprecated)]
    #[remove_in(PaymentsUpdateRequest, PaymentsCreateRequest, PaymentsConfirmRequest)]
    pub card_cvc: Option<Secret<String>>,

    /// The shipping address for the payment
    pub shipping: Option<Address>,

    /// For non-card charges, you can use this value as the complete description that appears on your customers’ statements. Must contain at least one letter, maximum 22 characters.
    #[schema(max_length = 255, example = "Hyperswitch Router")]
    pub statement_descriptor_name: Option<String>,

    /// Provides information about a card payment that customers see on their statements. Concatenated with the prefix (shortened descriptor) or statement descriptor that’s set on the account to form the complete statement descriptor. Maximum 22 characters for the concatenated descriptor.
    #[schema(max_length = 255, example = "Payment for shoes purchase")]
    pub statement_descriptor_suffix: Option<String>,

    /// Use this object to capture the details about the different products for which the payment is being made. The sum of amount across different products here should be equal to the overall payment amount
    #[schema(value_type = Option<Vec<OrderDetailsWithAmount>>, example = r#"[{
        "product_name": "Apple iPhone 16",
        "quantity": 1,
        "amount" : 69000
        "product_img_link" : "https://dummy-img-link.com"
    }]"#)]
    pub order_details: Option<Vec<OrderDetailsWithAmount>>,

    /// It's a token used for client side verification.
    #[schema(example = "pay_U42c409qyHwOkWo3vK60_secret_el9ksDkiB8hi6j9N78yo")]
    #[remove_in(PaymentsUpdateRequest, PaymentsCreateRequest)]
    pub client_secret: Option<String>,

    /// Passing this object during payments creates a mandate. The mandate_type sub object is passed by the server.
    pub mandate_data: Option<MandateData>,

    /// This "CustomerAcceptance" object is passed during Payments-Confirm request, it enlists the type, time, and mode of acceptance properties related to an acceptance done by the customer. The customer_acceptance sub object is usually passed by the SDK or client.
    #[schema(value_type = Option<CustomerAcceptance>)]
    pub customer_acceptance: Option<CustomerAcceptance>,

    /// A unique identifier to link the payment to a mandate. To do Recurring payments after a mandate has been created, pass the mandate_id instead of payment_method_data
    #[schema(max_length = 255, example = "mandate_iwer89rnjef349dni3")]
    #[remove_in(PaymentsUpdateRequest)]
    pub mandate_id: Option<String>,

    /// Additional details required by 3DS 2.0
    #[schema(value_type = Option<BrowserInformation>, example = r#"{
        "user_agent": "Mozilla/5.0 (Windows NT 10.0; Win64; x64) AppleWebKit/537.36 (KHTML, like Gecko) Chrome/70.0.3538.110 Safari/537.36",
        "accept_header": "text/html,application/xhtml+xml,application/xml;q=0.9,image/webp,image/apng,*/*;q=0.8",
        "language": "nl-NL",
        "color_depth": 24,
        "screen_height": 723,
        "screen_width": 1536,
        "time_zone": 0,
        "java_enabled": true,
        "java_script_enabled":true
    }"#)]
    pub browser_info: Option<serde_json::Value>,

    /// To indicate the type of payment experience that the payment method would go through
    #[schema(value_type = Option<PaymentExperience>, example = "redirect_to_url")]
    pub payment_experience: Option<api_enums::PaymentExperience>,

    /// Can be used to specify the Payment Method Type
    #[schema(value_type = Option<PaymentMethodType>, example = "google_pay")]
    pub payment_method_type: Option<api_enums::PaymentMethodType>,

    /// Business country of the merchant for this payment.
    /// To be deprecated soon. Pass the profile_id instead
    #[schema(value_type = Option<CountryAlpha2>, example = "US")]
    #[remove_in(PaymentsUpdateRequest, PaymentsConfirmRequest)]
    pub business_country: Option<api_enums::CountryAlpha2>,

    /// Business label of the merchant for this payment.
    /// To be deprecated soon. Pass the profile_id instead
    #[schema(example = "food")]
    #[remove_in(PaymentsUpdateRequest, PaymentsConfirmRequest)]
    pub business_label: Option<String>,

    #[schema(value_type = Option<MerchantConnectorDetailsWrap>)]
    pub merchant_connector_details: Option<admin::MerchantConnectorDetailsWrap>,

    /// Use this parameter to restrict the Payment Method Types to show for a given PaymentIntent
    #[schema(value_type = Option<Vec<PaymentMethodType>>)]
    pub allowed_payment_method_types: Option<Vec<api_enums::PaymentMethodType>>,

    /// Business sub label for the payment
    #[remove_in(PaymentsUpdateRequest, PaymentsConfirmRequest, PaymentsCreateRequest)]
    pub business_sub_label: Option<String>,

    /// Denotes the retry action
    #[schema(value_type = Option<RetryAction>)]
    #[remove_in(PaymentsCreateRequest)]
    pub retry_action: Option<api_enums::RetryAction>,

    /// You can specify up to 50 keys, with key names up to 40 characters long and values up to 500 characters long. Metadata is useful for storing additional, structured information on an object.
    #[schema(value_type = Option<Object>, example = r#"{ "udf1": "some-value", "udf2": "some-value" }"#)]
    pub metadata: Option<serde_json::Value>,

    /// Some connectors like Apple pay, Airwallex and Noon might require some additional information, find specific details in the child attributes below.
    pub connector_metadata: Option<ConnectorMetadata>,

    /// Additional data that might be required by hyperswitch based on the requested features by the merchants.
    #[remove_in(PaymentsUpdateRequest, PaymentsCreateRequest, PaymentsConfirmRequest)]
    pub feature_metadata: Option<FeatureMetadata>,

    /// Whether to generate the payment link for this payment or not (if applicable)
    #[schema(default = false, example = true)]
    pub payment_link: Option<bool>,

    #[schema(value_type = Option<PaymentCreatePaymentLinkConfig>)]
    pub payment_link_config: Option<PaymentCreatePaymentLinkConfig>,

    /// Custom payment link config id set at business profile, send only if business_specific_configs is configured
    pub payment_link_config_id: Option<String>,

    /// The business profile to be used for this payment, if not passed the default business profile associated with the merchant account will be used. It is mandatory in case multiple business profiles have been set up.
    #[remove_in(PaymentsUpdateRequest, PaymentsConfirmRequest)]
    #[schema(value_type = Option<String>)]
    pub profile_id: Option<id_type::ProfileId>,

    #[remove_in(PaymentsConfirmRequest)]
    #[schema(value_type = Option<RequestSurchargeDetails>)]
    pub surcharge_details: Option<RequestSurchargeDetails>,

    /// The type of the payment that differentiates between normal and various types of mandate payments
    #[schema(value_type = Option<PaymentType>)]
    pub payment_type: Option<api_enums::PaymentType>,

    ///Request an incremental authorization, i.e., increase the authorized amount on a confirmed payment before you capture it.
    pub request_incremental_authorization: Option<bool>,

    ///Will be used to expire client secret after certain amount of time to be supplied in seconds
    ///(900) for 15 mins
    #[schema(example = 900)]
    pub session_expiry: Option<u32>,

    /// Additional data related to some frm(Fraud Risk Management) connectors
    #[schema(value_type = Option<Object>, example = r#"{ "coverage_request" : "fraud", "fulfillment_method" : "delivery" }"#)]
    pub frm_metadata: Option<pii::SecretSerdeValue>,

    /// Whether to perform external authentication (if applicable)
    #[schema(example = true)]
    pub request_external_three_ds_authentication: Option<bool>,

    /// Details required for recurring payment
    pub recurring_details: Option<RecurringDetails>,

    /// Fee information to be charged on the payment being collected
    #[schema(value_type = Option<SplitPaymentsRequest>)]
    pub split_payments: Option<common_types::payments::SplitPaymentsRequest>,

    /// Optional boolean value to extent authorization period of this payment
    ///
    /// capture method must be manual or manual_multiple
    #[schema(value_type = Option<bool>, default = false)]
    pub request_extended_authorization: Option<RequestExtendedAuthorizationBool>,

    /// Merchant's identifier for the payment/invoice. This will be sent to the connector
    /// if the connector provides support to accept multiple reference ids.
    /// In case the connector supports only one reference id, Hyperswitch's Payment ID will be sent as reference.
    #[schema(
        value_type = Option<String>,
        max_length = 255,
        example = "Custom_Order_id_123"
    )]
    pub merchant_order_reference_id: Option<String>,

    /// Whether to calculate tax for this payment intent
    pub skip_external_tax_calculation: Option<bool>,

    /// Choose what kind of sca exemption is required for this payment
    #[schema(value_type = Option<ScaExemptionType>)]
    pub psd2_sca_exemption_type: Option<api_enums::ScaExemptionType>,

    /// Service details for click to pay external authentication
    #[schema(value_type = Option<CtpServiceDetails>)]
    pub ctp_service_details: Option<CtpServiceDetails>,
}

#[derive(Clone, Debug, PartialEq, serde::Serialize, serde::Deserialize, ToSchema)]
pub struct CtpServiceDetails {
    /// merchant transaction id
    pub merchant_transaction_id: Option<String>,
    /// network transaction correlation id
    pub correlation_id: Option<String>,
    /// session transaction flow id
    pub x_src_flow_id: Option<String>,
    /// provider Eg: Visa, Mastercard
    pub provider: Option<String>,
}

#[cfg(feature = "v1")]
/// Checks if the inner values of two options are equal
/// Returns true if values are not equal, returns false in other cases
fn are_optional_values_invalid<T: PartialEq>(
    first_option: Option<&T>,
    second_option: Option<&T>,
) -> bool {
    match (first_option, second_option) {
        (Some(first_option), Some(second_option)) => first_option != second_option,
        _ => false,
    }
}

#[cfg(feature = "v1")]
impl PaymentsRequest {
    /// Get the customer id
    ///
    /// First check the id for `customer.id`
    /// If not present, check for `customer_id` at the root level
    pub fn get_customer_id(&self) -> Option<&id_type::CustomerId> {
        self.customer_id
            .as_ref()
            .or(self.customer.as_ref().map(|customer| &customer.id))
    }

    pub fn validate_and_get_request_extended_authorization(
        &self,
    ) -> common_utils::errors::CustomResult<Option<RequestExtendedAuthorizationBool>, ValidationError>
    {
        self.request_extended_authorization
            .as_ref()
            .map(|request_extended_authorization| {
                request_extended_authorization.validate_field_and_get(self)
            })
            .transpose()
    }

    /// Checks if the customer details are passed in both places
    /// If they are passed in both places, check for both the values to be equal
    /// Or else, return the field which has inconsistent data
    pub fn validate_customer_details_in_request(&self) -> Option<Vec<&str>> {
        if let Some(CustomerDetails {
            id,
            name,
            email,
            phone,
            phone_country_code,
        }) = self.customer.as_ref()
        {
            let invalid_fields = [
                are_optional_values_invalid(self.customer_id.as_ref(), Some(id))
                    .then_some("customer_id and customer.id"),
                are_optional_values_invalid(self.email.as_ref(), email.as_ref())
                    .then_some("email and customer.email"),
                are_optional_values_invalid(self.name.as_ref(), name.as_ref())
                    .then_some("name and customer.name"),
                are_optional_values_invalid(self.phone.as_ref(), phone.as_ref())
                    .then_some("phone and customer.phone"),
                are_optional_values_invalid(
                    self.phone_country_code.as_ref(),
                    phone_country_code.as_ref(),
                )
                .then_some("phone_country_code and customer.phone_country_code"),
            ]
            .into_iter()
            .flatten()
            .collect::<Vec<_>>();

            if invalid_fields.is_empty() {
                None
            } else {
                Some(invalid_fields)
            }
        } else {
            None
        }
    }

    pub fn get_feature_metadata_as_value(
        &self,
    ) -> common_utils::errors::CustomResult<
        Option<serde_json::Value>,
        common_utils::errors::ParsingError,
    > {
        self.feature_metadata
            .as_ref()
            .map(Encode::encode_to_value)
            .transpose()
    }

    pub fn get_connector_metadata_as_value(
        &self,
    ) -> common_utils::errors::CustomResult<
        Option<serde_json::Value>,
        common_utils::errors::ParsingError,
    > {
        self.connector_metadata
            .as_ref()
            .map(Encode::encode_to_value)
            .transpose()
    }

    pub fn get_allowed_payment_method_types_as_value(
        &self,
    ) -> common_utils::errors::CustomResult<
        Option<serde_json::Value>,
        common_utils::errors::ParsingError,
    > {
        self.allowed_payment_method_types
            .as_ref()
            .map(Encode::encode_to_value)
            .transpose()
    }

    pub fn get_order_details_as_value(
        &self,
    ) -> common_utils::errors::CustomResult<
        Option<Vec<pii::SecretSerdeValue>>,
        common_utils::errors::ParsingError,
    > {
        self.order_details
            .as_ref()
            .map(|od| {
                od.iter()
                    .map(|order| order.encode_to_value().map(Secret::new))
                    .collect::<Result<Vec<_>, _>>()
            })
            .transpose()
    }
}

#[cfg(feature = "v1")]
#[cfg(test)]
mod payments_request_test {
    use common_utils::generate_customer_id_of_default_length;

    use super::*;

    #[test]
    fn test_valid_case_where_customer_details_are_passed_only_once() {
        let customer_id = generate_customer_id_of_default_length();
        let payments_request = PaymentsRequest {
            customer_id: Some(customer_id),
            ..Default::default()
        };

        assert!(payments_request
            .validate_customer_details_in_request()
            .is_none());
    }

    #[test]
    fn test_valid_case_where_customer_id_is_passed_in_both_places() {
        let customer_id = generate_customer_id_of_default_length();

        let customer_object = CustomerDetails {
            id: customer_id.clone(),
            name: None,
            email: None,
            phone: None,
            phone_country_code: None,
        };

        let payments_request = PaymentsRequest {
            customer_id: Some(customer_id),
            customer: Some(customer_object),
            ..Default::default()
        };

        assert!(payments_request
            .validate_customer_details_in_request()
            .is_none());
    }

    #[test]
    fn test_invalid_case_where_customer_id_is_passed_in_both_places() {
        let customer_id = generate_customer_id_of_default_length();
        let another_customer_id = generate_customer_id_of_default_length();

        let customer_object = CustomerDetails {
            id: customer_id.clone(),
            name: None,
            email: None,
            phone: None,
            phone_country_code: None,
        };

        let payments_request = PaymentsRequest {
            customer_id: Some(another_customer_id),
            customer: Some(customer_object),
            ..Default::default()
        };

        assert_eq!(
            payments_request.validate_customer_details_in_request(),
            Some(vec!["customer_id and customer.id"])
        );
    }
}

/// Details of surcharge applied on this payment, if applicable
#[derive(
    Default, Debug, Clone, serde::Serialize, serde::Deserialize, Copy, ToSchema, PartialEq,
)]
pub struct RequestSurchargeDetails {
    #[schema(value_type = i64, example = 6540)]
    pub surcharge_amount: MinorUnit,
    pub tax_amount: Option<MinorUnit>,
}

// for v2 use the type from common_utils::types
#[cfg(feature = "v1")]
/// Browser information to be used for 3DS 2.0
#[derive(ToSchema, Debug, serde::Deserialize, serde::Serialize)]
pub struct BrowserInformation {
    /// Color depth supported by the browser
    pub color_depth: Option<u8>,

    /// Whether java is enabled in the browser
    pub java_enabled: Option<bool>,

    /// Whether javascript is enabled in the browser
    pub java_script_enabled: Option<bool>,

    /// Language supported
    pub language: Option<String>,

    /// The screen height in pixels
    pub screen_height: Option<u32>,

    /// The screen width in pixels
    pub screen_width: Option<u32>,

    /// Time zone of the client
    pub time_zone: Option<i32>,

    /// Ip address of the client
    #[schema(value_type = Option<String>)]
    pub ip_address: Option<std::net::IpAddr>,

    /// List of headers that are accepted
    #[schema(
        example = "text/html,application/xhtml+xml,application/xml;q=0.9,image/webp,image/apng,*/*;q=0.8"
    )]
    pub accept_header: Option<String>,

    /// User-agent of the browser
    pub user_agent: Option<String>,

    /// The os type of the client device
    pub os_type: Option<String>,

    /// The os version of the client device
    pub os_version: Option<String>,

    /// The device model of the client
    pub device_model: Option<String>,
}

impl RequestSurchargeDetails {
    pub fn is_surcharge_zero(&self) -> bool {
        self.surcharge_amount == MinorUnit::new(0)
            && self.tax_amount.unwrap_or_default() == MinorUnit::new(0)
    }
    pub fn get_total_surcharge_amount(&self) -> MinorUnit {
        self.surcharge_amount + self.tax_amount.unwrap_or_default()
    }

    pub fn get_surcharge_amount(&self) -> MinorUnit {
        self.surcharge_amount
    }

    pub fn get_tax_amount(&self) -> Option<MinorUnit> {
        self.tax_amount
    }
}

#[cfg(feature = "v1")]
#[derive(Debug, serde::Serialize, Clone, PartialEq, ToSchema, router_derive::PolymorphicSchema)]
pub struct PaymentAttemptResponse {
    /// Unique identifier for the attempt
    pub attempt_id: String,
    /// The status of the attempt
    #[schema(value_type = AttemptStatus, example = "charged")]
    pub status: enums::AttemptStatus,
    /// The payment attempt amount. Amount for the payment in lowest denomination of the currency. (i.e) in cents for USD denomination, in paisa for INR denomination etc.,
    #[schema(value_type = i64, example = 6540)]
    pub amount: MinorUnit,
    /// The payment attempt tax_amount.
    #[schema(value_type = Option<i64>, example = 6540)]
    pub order_tax_amount: Option<MinorUnit>,
    /// The currency of the amount of the payment attempt
    #[schema(value_type = Option<Currency>, example = "USD")]
    pub currency: Option<enums::Currency>,
    /// The connector used for the payment
    pub connector: Option<String>,
    /// If there was an error while calling the connector, the error message is received here
    pub error_message: Option<String>,
    /// The payment method that is to be used
    #[schema(value_type = Option<PaymentMethod>, example = "bank_transfer")]
    pub payment_method: Option<enums::PaymentMethod>,
    /// A unique identifier for a payment provided by the connector
    pub connector_transaction_id: Option<String>,
    /// This is the instruction for capture/ debit the money from the users' card. On the other hand authorization refers to blocking the amount on the users' payment method.
    #[schema(value_type = Option<CaptureMethod>, example = "scheduled")]
    pub capture_method: Option<enums::CaptureMethod>,
    /// The transaction authentication can be set to undergo payer authentication. By default, the authentication will be marked as NO_THREE_DS
    #[schema(value_type = Option<AuthenticationType>, example = "no_three_ds", default = "three_ds")]
    pub authentication_type: Option<enums::AuthenticationType>,
    /// Time at which the payment attempt was created
    #[schema(value_type = PrimitiveDateTime, example = "2022-09-10T10:11:12Z")]
    #[serde(with = "common_utils::custom_serde::iso8601")]
    pub created_at: PrimitiveDateTime,
    /// Time at which the payment attempt was last modified
    #[schema(value_type = PrimitiveDateTime, example = "2022-09-10T10:11:12Z")]
    #[serde(with = "common_utils::custom_serde::iso8601")]
    pub modified_at: PrimitiveDateTime,
    /// If the payment was cancelled the reason will be provided here
    pub cancellation_reason: Option<String>,
    /// A unique identifier to link the payment to a mandate, can be use instead of payment_method_data
    pub mandate_id: Option<String>,
    /// If there was an error while calling the connectors the error code is received here
    pub error_code: Option<String>,
    /// Provide a reference to a stored payment method
    pub payment_token: Option<String>,
    /// Additional data related to some connectors
    pub connector_metadata: Option<serde_json::Value>,
    /// Payment Experience for the current payment
    #[schema(value_type = Option<PaymentExperience>, example = "redirect_to_url")]
    pub payment_experience: Option<enums::PaymentExperience>,
    /// Payment Method Type
    #[schema(value_type = Option<PaymentMethodType>, example = "google_pay")]
    pub payment_method_type: Option<enums::PaymentMethodType>,
    /// Reference to the payment at connector side
    #[schema(value_type = Option<String>, example = "993672945374576J")]
    pub reference_id: Option<String>,
    /// (This field is not live yet)Error code unified across the connectors is received here if there was an error while calling connector
    pub unified_code: Option<String>,
    /// (This field is not live yet)Error message unified across the connectors is received here if there was an error while calling connector
    pub unified_message: Option<String>,
    /// Value passed in X-CLIENT-SOURCE header during payments confirm request by the client
    pub client_source: Option<String>,
    /// Value passed in X-CLIENT-VERSION header during payments confirm request by the client
    pub client_version: Option<String>,
}

#[cfg(feature = "v2")]
#[derive(Debug, serde::Serialize, Clone, PartialEq, ToSchema, router_derive::PolymorphicSchema)]
pub struct PaymentAttemptResponse {
    /// The global identifier for the payment attempt
    #[schema(value_type = String)]
    pub id: id_type::GlobalAttemptId,
    /// /// The status of the attempt
    #[schema(value_type = AttemptStatus, example = "charged")]
    pub status: enums::AttemptStatus,
    /// Amount related information for this payment and attempt
    pub amount: PaymentAttemptAmountDetails,
    /// Name of the connector that was used for the payment attempt.
    #[schema(example = "stripe")]
    pub connector: Option<String>,

    /// Error details for the payment if any
    pub error: Option<ErrorDetails>,

    /// The transaction authentication can be set to undergo payer authentication. By default, the authentication will be marked as NO_THREE_DS, as the 3DS method helps with more robust payer authentication
    #[schema(value_type = AuthenticationType, example = "no_three_ds", default = "three_ds")]
    pub authentication_type: api_enums::AuthenticationType,

    /// Date and time of Payment attempt creation
    #[serde(with = "common_utils::custom_serde::iso8601")]
    pub created_at: PrimitiveDateTime,

    /// Time at which the payment attempt was last modified
    #[serde(with = "common_utils::custom_serde::iso8601")]
    pub modified_at: PrimitiveDateTime,

    /// The reason for the cancellation of the payment attempt. Some connectors will have strict rules regarding the values this can have
    /// Cancellation reason will be validated at the connector level when building the request
    pub cancellation_reason: Option<String>,

    /// Payment token is the token used for temporary use in case the payment method is stored in vault
    #[schema(example = "187282ab-40ef-47a9-9206-5099ba31e432")]
    pub payment_token: Option<String>,

    /// Additional data related to some connectors
    #[schema(value_type = Option<ConnectorMetadata>)]
    pub connector_metadata: Option<pii::SecretSerdeValue>,

    /// Payment Experience for the current payment
    #[schema(value_type = Option<PaymentExperience>, example = "redirect_to_url")]
    pub payment_experience: Option<enums::PaymentExperience>,

    /// Payment method type for the payment attempt
    #[schema(value_type = Option<PaymentMethod>, example = "wallet")]
    pub payment_method_type: common_enums::PaymentMethod,

    /// reference(Identifier) to the payment at connector side
    #[schema(value_type = Option<String>, example = "993672945374576J")]
    pub connector_reference_id: Option<String>,

    /// The payment method subtype for the payment attempt.
    #[schema(value_type = Option<PaymentMethodType>, example = "apple_pay")]
    pub payment_method_subtype: Option<api_enums::PaymentMethodType>,

    /// A unique identifier for a payment provided by the connector
    #[schema(value_type = String)]
    pub connector_payment_id: Option<common_utils::types::ConnectorTransactionId>,

    /// Identifier for Payment Method used for the payment attempt
    #[schema(value_type = Option<String>, example = "12345_pm_01926c58bc6e77c09e809964e72af8c8")]
    pub payment_method_id: Option<id_type::GlobalPaymentMethodId>,

    /// Value passed in X-CLIENT-SOURCE header during payments confirm request by the client
    pub client_source: Option<String>,
    /// Value passed in X-CLIENT-VERSION header during payments confirm request by the client
    pub client_version: Option<String>,

    /// Additional data that might be required by hyperswitch, to enable some specific features.
    pub feature_metadata: Option<PaymentAttemptFeatureMetadata>,
}

#[cfg(feature = "v2")]
#[derive(Clone, Debug, serde::Deserialize, serde::Serialize, PartialEq, ToSchema)]
pub struct PaymentAttemptFeatureMetadata {
    /// Revenue recovery metadata that might be required by hyperswitch.
    pub revenue_recovery: Option<PaymentAttemptRevenueRecoveryData>,
}

#[cfg(feature = "v2")]
#[derive(Clone, Debug, serde::Deserialize, serde::Serialize, PartialEq, ToSchema)]
pub struct PaymentAttemptRevenueRecoveryData {
    /// Flag to find out whether an attempt was created by external or internal system.
    #[schema(value_type = Option<TriggeredBy>, example = "internal")]
    pub attempt_triggered_by: common_enums::TriggeredBy,
}

#[derive(
    Default, Debug, serde::Serialize, Clone, PartialEq, ToSchema, router_derive::PolymorphicSchema,
)]
pub struct CaptureResponse {
    /// Unique identifier for the capture
    pub capture_id: String,
    /// The status of the capture
    #[schema(value_type = CaptureStatus, example = "charged")]
    pub status: enums::CaptureStatus,
    /// The capture amount. Amount for the payment in lowest denomination of the currency. (i.e) in cents for USD denomination, in paisa for INR denomination etc.,
    #[schema(value_type = i64, example = 6540)]
    pub amount: MinorUnit,
    /// The currency of the amount of the capture
    #[schema(value_type = Option<Currency>, example = "USD")]
    pub currency: Option<enums::Currency>,
    /// The connector used for the payment
    pub connector: String,
    /// Unique identifier for the parent attempt on which this capture is made
    pub authorized_attempt_id: String,
    /// A unique identifier for this capture provided by the connector
    pub connector_capture_id: Option<String>,
    /// Sequence number of this capture, in the series of captures made for the parent attempt
    pub capture_sequence: i16,
    /// If there was an error while calling the connector the error message is received here
    pub error_message: Option<String>,
    /// If there was an error while calling the connectors the code is received here
    pub error_code: Option<String>,
    /// If there was an error while calling the connectors the reason is received here
    pub error_reason: Option<String>,
    /// Reference to the capture at connector side
    pub reference_id: Option<String>,
}

#[derive(Default, Debug, serde::Deserialize, serde::Serialize, Clone, Copy, PartialEq, Eq)]
pub enum Amount {
    Value(NonZeroI64),
    #[default]
    Zero,
}

impl From<Amount> for MinorUnit {
    fn from(amount: Amount) -> Self {
        match amount {
            Amount::Value(val) => Self::new(val.get()),
            Amount::Zero => Self::new(0),
        }
    }
}

impl From<MinorUnit> for Amount {
    fn from(minor_unit: MinorUnit) -> Self {
        match minor_unit.get_amount_as_i64() {
            0 => Self::Zero,
            val => NonZeroI64::new(val).map_or(Self::Zero, Self::Value),
        }
    }
}
#[derive(Default, Debug, serde::Deserialize, serde::Serialize, Clone)]
#[serde(deny_unknown_fields)]
pub struct PaymentsRedirectRequest {
    pub payment_id: id_type::PaymentId,
    pub merchant_id: id_type::MerchantId,
    pub connector: String,
    pub param: String,
}

#[derive(Default, Debug, serde::Deserialize, serde::Serialize, Clone)]
#[serde(deny_unknown_fields)]
pub struct VerifyRequest {
    // The merchant_id is generated through api key
    // and is later passed in the struct
    pub merchant_id: Option<String>,
    pub customer_id: Option<id_type::CustomerId>,
    pub email: Option<Email>,
    pub name: Option<Secret<String>>,
    pub phone: Option<Secret<String>>,
    pub phone_country_code: Option<String>,
    pub payment_method: Option<api_enums::PaymentMethod>,
    pub payment_method_data: Option<PaymentMethodData>,
    pub payment_token: Option<String>,
    pub mandate_data: Option<MandateData>,
    pub setup_future_usage: Option<api_enums::FutureUsage>,
    pub off_session: Option<bool>,
    pub client_secret: Option<String>,
    pub merchant_connector_details: Option<admin::MerchantConnectorDetailsWrap>,
}

#[derive(Debug, Clone, serde::Serialize, serde::Deserialize, Eq, PartialEq, Copy)]
#[serde(rename_all = "snake_case")]
pub enum MandateTransactionType {
    NewMandateTransaction,
    RecurringMandateTransaction,
}

#[derive(Default, Eq, PartialEq, Debug, serde::Deserialize, serde::Serialize, Clone)]
pub struct MandateIds {
    pub mandate_id: Option<String>,
    pub mandate_reference_id: Option<MandateReferenceId>,
}

impl MandateIds {
    pub fn is_network_transaction_id_flow(&self) -> bool {
        matches!(
            self.mandate_reference_id,
            Some(MandateReferenceId::NetworkMandateId(_))
        )
    }
}

#[derive(Eq, PartialEq, Debug, serde::Deserialize, serde::Serialize, Clone)]
pub enum MandateReferenceId {
    ConnectorMandateId(ConnectorMandateReferenceId), // mandate_id send by connector
    NetworkMandateId(String), // network_txns_id send by Issuer to connector, Used for PG agnostic mandate txns along with card data
    NetworkTokenWithNTI(NetworkTokenWithNTIRef), // network_txns_id send by Issuer to connector, Used for PG agnostic mandate txns along with network token data
}

#[derive(Debug, serde::Deserialize, serde::Serialize, Clone, Eq, PartialEq)]
pub struct NetworkTokenWithNTIRef {
    pub network_transaction_id: String,
    pub token_exp_month: Option<Secret<String>>,
    pub token_exp_year: Option<Secret<String>>,
}

#[derive(Debug, serde::Deserialize, serde::Serialize, Clone, Eq, PartialEq)]
pub struct ConnectorMandateReferenceId {
    connector_mandate_id: Option<String>,
    payment_method_id: Option<String>,
    update_history: Option<Vec<UpdateHistory>>,
    mandate_metadata: Option<pii::SecretSerdeValue>,
    connector_mandate_request_reference_id: Option<String>,
}

impl ConnectorMandateReferenceId {
    pub fn new(
        connector_mandate_id: Option<String>,
        payment_method_id: Option<String>,
        update_history: Option<Vec<UpdateHistory>>,
        mandate_metadata: Option<pii::SecretSerdeValue>,
        connector_mandate_request_reference_id: Option<String>,
    ) -> Self {
        Self {
            connector_mandate_id,
            payment_method_id,
            update_history,
            mandate_metadata,
            connector_mandate_request_reference_id,
        }
    }

    pub fn get_connector_mandate_id(&self) -> Option<String> {
        self.connector_mandate_id.clone()
    }
    pub fn get_payment_method_id(&self) -> Option<String> {
        self.payment_method_id.clone()
    }
    pub fn get_mandate_metadata(&self) -> Option<pii::SecretSerdeValue> {
        self.mandate_metadata.clone()
    }
    pub fn get_connector_mandate_request_reference_id(&self) -> Option<String> {
        self.connector_mandate_request_reference_id.clone()
    }

    pub fn update(
        &mut self,
        connector_mandate_id: Option<String>,
        payment_method_id: Option<String>,
        update_history: Option<Vec<UpdateHistory>>,
        mandate_metadata: Option<pii::SecretSerdeValue>,
        connector_mandate_request_reference_id: Option<String>,
    ) {
        self.connector_mandate_id = connector_mandate_id.or(self.connector_mandate_id.clone());
        self.payment_method_id = payment_method_id.or(self.payment_method_id.clone());
        self.update_history = update_history.or(self.update_history.clone());
        self.mandate_metadata = mandate_metadata.or(self.mandate_metadata.clone());
        self.connector_mandate_request_reference_id = connector_mandate_request_reference_id
            .or(self.connector_mandate_request_reference_id.clone());
    }
}
#[derive(serde::Serialize, serde::Deserialize, Debug, Clone, Eq, PartialEq)]
pub struct UpdateHistory {
    pub connector_mandate_id: Option<String>,
    pub payment_method_id: String,
    pub original_payment_id: Option<id_type::PaymentId>,
}

impl MandateIds {
    pub fn new(mandate_id: String) -> Self {
        Self {
            mandate_id: Some(mandate_id),
            mandate_reference_id: None,
        }
    }
}

/// Passing this object during payments creates a mandate. The mandate_type sub object is passed by the server.
// The fields on this struct are optional, as we want to allow the merchant to provide partial
// information about creating mandates
#[derive(Default, Eq, PartialEq, Debug, serde::Deserialize, serde::Serialize, Clone, ToSchema)]
#[serde(deny_unknown_fields)]
pub struct MandateData {
    /// A way to update the mandate's payment method details
    pub update_mandate_id: Option<String>,
    /// A consent from the customer to store the payment method
    pub customer_acceptance: Option<CustomerAcceptance>,
    /// A way to select the type of mandate used
    pub mandate_type: Option<MandateType>,
}

#[derive(Clone, Eq, PartialEq, Copy, Debug, Default, serde::Serialize, serde::Deserialize)]
pub struct SingleUseMandate {
    pub amount: MinorUnit,
    pub currency: api_enums::Currency,
}

#[derive(Clone, Eq, PartialEq, Debug, Default, ToSchema, serde::Serialize, serde::Deserialize)]
pub struct MandateAmountData {
    /// The maximum amount to be debited for the mandate transaction
    #[schema(value_type = i64, example = 6540)]
    pub amount: MinorUnit,
    /// The currency for the transaction
    #[schema(value_type = Currency, example = "USD")]
    pub currency: api_enums::Currency,
    /// Specifying start date of the mandate
    #[schema(example = "2022-09-10T00:00:00Z")]
    #[serde(default, with = "common_utils::custom_serde::iso8601::option")]
    pub start_date: Option<PrimitiveDateTime>,
    /// Specifying end date of the mandate
    #[schema(example = "2023-09-10T23:59:59Z")]
    #[serde(default, with = "common_utils::custom_serde::iso8601::option")]
    pub end_date: Option<PrimitiveDateTime>,
    /// Additional details required by mandate
    #[schema(value_type = Option<Object>, example = r#"{
        "frequency": "DAILY"
    }"#)]
    pub metadata: Option<pii::SecretSerdeValue>,
}

#[derive(Eq, PartialEq, Debug, serde::Deserialize, serde::Serialize, Clone, ToSchema)]
#[serde(rename_all = "snake_case")]
pub enum MandateType {
    /// If the mandate should only be valid for 1 off-session use
    SingleUse(MandateAmountData),
    /// If the mandate should be valid for multiple debits
    MultiUse(Option<MandateAmountData>),
}

impl Default for MandateType {
    fn default() -> Self {
        Self::MultiUse(None)
    }
}

/// This "CustomerAcceptance" object is passed during Payments-Confirm request, it enlists the type, time, and mode of acceptance properties related to an acceptance done by the customer. The customer_acceptance sub object is usually passed by the SDK or client.
#[derive(Default, Eq, PartialEq, Debug, serde::Deserialize, serde::Serialize, Clone, ToSchema)]
#[serde(deny_unknown_fields)]
pub struct CustomerAcceptance {
    /// Type of acceptance provided by the
    #[schema(example = "online")]
    pub acceptance_type: AcceptanceType,
    /// Specifying when the customer acceptance was provided
    #[schema(example = "2022-09-10T10:11:12Z")]
    #[serde(default, with = "common_utils::custom_serde::iso8601::option")]
    pub accepted_at: Option<PrimitiveDateTime>,
    /// Information required for online mandate generation
    pub online: Option<OnlineMandate>,
}

#[derive(Default, Debug, serde::Deserialize, serde::Serialize, PartialEq, Eq, Clone, ToSchema)]
#[serde(rename_all = "lowercase")]
/// This is used to indicate if the mandate was accepted online or offline
pub enum AcceptanceType {
    Online,
    #[default]
    Offline,
}

#[derive(Default, Eq, PartialEq, Debug, serde::Deserialize, serde::Serialize, Clone, ToSchema)]
#[serde(deny_unknown_fields)]
pub struct OnlineMandate {
    /// Ip address of the customer machine from which the mandate was created
    #[schema(value_type = String, example = "123.32.25.123")]
    pub ip_address: Option<Secret<String, pii::IpAddress>>,
    /// The user-agent of the customer's browser
    pub user_agent: String,
}

#[derive(Default, Eq, PartialEq, Clone, Debug, serde::Deserialize, serde::Serialize, ToSchema)]
pub struct Card {
    /// The card number
    #[schema(value_type = String, example = "4242424242424242")]
    pub card_number: CardNumber,

    /// The card's expiry month
    #[schema(value_type = String, example = "24")]
    pub card_exp_month: Secret<String>,

    /// The card's expiry year
    #[schema(value_type = String, example = "24")]
    pub card_exp_year: Secret<String>,

    /// The card holder's name
    #[schema(value_type = String, example = "John Test")]
    pub card_holder_name: Option<Secret<String>>,

    /// The CVC number for the card
    #[schema(value_type = String, example = "242")]
    pub card_cvc: Secret<String>,

    /// The name of the issuer of card
    #[schema(example = "chase")]
    pub card_issuer: Option<String>,

    /// The card network for the card
    #[schema(value_type = Option<CardNetwork>, example = "Visa")]
    pub card_network: Option<api_enums::CardNetwork>,

    #[schema(example = "CREDIT")]
    pub card_type: Option<String>,

    #[schema(example = "INDIA")]
    pub card_issuing_country: Option<String>,

    #[schema(example = "JP_AMEX")]
    pub bank_code: Option<String>,
    /// The card holder's nick name
    #[schema(value_type = Option<String>, example = "John Test")]
    pub nick_name: Option<Secret<String>>,
}

#[cfg(feature = "v2")]
impl TryFrom<payment_methods::CardDetail> for Card {
    type Error = error_stack::Report<ValidationError>;

    fn try_from(value: payment_methods::CardDetail) -> Result<Self, Self::Error> {
        use common_utils::ext_traits::OptionExt;

        let payment_methods::CardDetail {
            card_number,
            card_exp_month,
            card_exp_year,
            card_holder_name,
            nick_name,
            card_network,
            card_issuer,
            card_cvc,
            ..
        } = value;

        let card_cvc = card_cvc.get_required_value("card_cvc")?;

        Ok(Self {
            card_number,
            card_exp_month,
            card_exp_year,
            card_holder_name,
            card_cvc,
            card_issuer,
            card_network,
            card_type: None,
            card_issuing_country: None,
            bank_code: None,
            nick_name,
        })
    }
}

#[derive(Default, Eq, PartialEq, Clone, Debug, serde::Deserialize, serde::Serialize, ToSchema)]
pub struct ExtendedCardInfo {
    /// The card number
    #[schema(value_type = String, example = "4242424242424242")]
    pub card_number: CardNumber,

    /// The card's expiry month
    #[schema(value_type = String, example = "24")]
    pub card_exp_month: Secret<String>,

    /// The card's expiry year
    #[schema(value_type = String, example = "24")]
    pub card_exp_year: Secret<String>,

    /// The card holder's name
    #[schema(value_type = String, example = "John Test")]
    pub card_holder_name: Option<Secret<String>>,

    /// The CVC number for the card
    #[schema(value_type = String, example = "242")]
    pub card_cvc: Secret<String>,

    /// The name of the issuer of card
    #[schema(example = "chase")]
    pub card_issuer: Option<String>,

    /// The card network for the card
    #[schema(value_type = Option<CardNetwork>, example = "Visa")]
    pub card_network: Option<api_enums::CardNetwork>,

    #[schema(example = "CREDIT")]
    pub card_type: Option<String>,

    #[schema(example = "INDIA")]
    pub card_issuing_country: Option<String>,

    #[schema(example = "JP_AMEX")]
    pub bank_code: Option<String>,
}

impl From<Card> for ExtendedCardInfo {
    fn from(value: Card) -> Self {
        Self {
            card_number: value.card_number,
            card_exp_month: value.card_exp_month,
            card_exp_year: value.card_exp_year,
            card_holder_name: value.card_holder_name,
            card_cvc: value.card_cvc,
            card_issuer: value.card_issuer,
            card_network: value.card_network,
            card_type: value.card_type,
            card_issuing_country: value.card_issuing_country,
            bank_code: value.bank_code,
        }
    }
}

impl GetAddressFromPaymentMethodData for Card {
    fn get_billing_address(&self) -> Option<Address> {
        // Create billing address if first_name is some or if it is not ""
        self.card_holder_name
            .as_ref()
            .filter(|card_holder_name| !card_holder_name.is_empty_after_trim())
            .map(|card_holder_name| {
                // Split the `card_holder_name` into `first_name` and `last_name` based on the
                // first occurrence of ' '. For example
                // John Wheat Dough
                // first_name -> John
                // last_name -> Wheat Dough
                card_holder_name.peek().split_whitespace()
            })
            .map(|mut card_holder_name_iter| {
                let first_name = card_holder_name_iter
                    .next()
                    .map(ToOwned::to_owned)
                    .map(Secret::new);

                let last_name = card_holder_name_iter.collect::<Vec<_>>().join(" ");
                let last_name = if last_name.is_empty_after_trim() {
                    None
                } else {
                    Some(Secret::new(last_name))
                };

                AddressDetails {
                    first_name,
                    last_name,
                    ..Default::default()
                }
            })
            .map(|address_details| Address {
                address: Some(address_details),
                phone: None,
                email: None,
            })
    }
}

impl Card {
    fn apply_additional_card_info(
        &self,
        additional_card_info: AdditionalCardInfo,
    ) -> Result<Self, error_stack::Report<ValidationError>> {
        Ok(Self {
            card_number: self.card_number.clone(),
            card_exp_month: self.card_exp_month.clone(),
            card_exp_year: self.card_exp_year.clone(),
            card_holder_name: self.card_holder_name.clone(),
            card_cvc: self.card_cvc.clone(),
            card_issuer: self
                .card_issuer
                .clone()
                .or(additional_card_info.card_issuer),
            card_network: self
                .card_network
                .clone()
                .or(additional_card_info.card_network.clone()),
            card_type: self.card_type.clone().or(additional_card_info.card_type),
            card_issuing_country: self
                .card_issuing_country
                .clone()
                .or(additional_card_info.card_issuing_country),
            bank_code: self.bank_code.clone().or(additional_card_info.bank_code),
            nick_name: self.nick_name.clone(),
        })
    }
}

#[derive(Eq, PartialEq, Debug, serde::Deserialize, serde::Serialize, Clone, ToSchema, Default)]
#[serde(rename_all = "snake_case")]
pub struct CardToken {
    /// The card holder's name
    #[schema(value_type = String, example = "John Test")]
    pub card_holder_name: Option<Secret<String>>,

    /// The CVC number for the card
    #[schema(value_type = Option<String>)]
    pub card_cvc: Option<Secret<String>>,
}

#[derive(Eq, PartialEq, Clone, Debug, serde::Deserialize, serde::Serialize, ToSchema)]
#[serde(rename_all = "snake_case")]
pub enum CardRedirectData {
    Knet {},
    Benefit {},
    MomoAtm {},
    CardRedirect {},
}

#[derive(Eq, PartialEq, Clone, Debug, serde::Deserialize, serde::Serialize, ToSchema)]
#[serde(rename_all = "snake_case")]
pub enum PayLaterData {
    /// For KlarnaRedirect as PayLater Option
    KlarnaRedirect {
        /// The billing email
        #[schema(value_type = Option<String>)]
        billing_email: Option<Email>,
        // The billing country code
        #[schema(value_type = Option<CountryAlpha2>, example = "US")]
        billing_country: Option<api_enums::CountryAlpha2>,
    },
    /// For Klarna Sdk as PayLater Option
    KlarnaSdk {
        /// The token for the sdk workflow
        token: String,
    },
    /// For Affirm redirect as PayLater Option
    AffirmRedirect {},
    /// For AfterpayClearpay redirect as PayLater Option
    AfterpayClearpayRedirect {
        /// The billing email
        #[schema(value_type = Option<String>)]
        billing_email: Option<Email>,
        /// The billing name
        #[schema(value_type = Option<String>)]
        billing_name: Option<Secret<String>>,
    },
    /// For PayBright Redirect as PayLater Option
    PayBrightRedirect {},
    /// For WalleyRedirect as PayLater Option
    WalleyRedirect {},
    /// For Alma Redirection as PayLater Option
    AlmaRedirect {},
    AtomeRedirect {},
}

impl GetAddressFromPaymentMethodData for PayLaterData {
    fn get_billing_address(&self) -> Option<Address> {
        match self {
            Self::KlarnaRedirect {
                billing_email,
                billing_country,
            } => {
                let address_details = AddressDetails {
                    country: *billing_country,
                    ..AddressDetails::default()
                };

                Some(Address {
                    address: Some(address_details),
                    email: billing_email.clone(),
                    phone: None,
                })
            }
            Self::AfterpayClearpayRedirect {
                billing_email,
                billing_name,
            } => {
                let address_details = AddressDetails {
                    first_name: billing_name.clone(),
                    ..AddressDetails::default()
                };

                Some(Address {
                    address: Some(address_details),
                    email: billing_email.clone(),
                    phone: None,
                })
            }
            Self::PayBrightRedirect {}
            | Self::WalleyRedirect {}
            | Self::AlmaRedirect {}
            | Self::KlarnaSdk { .. }
            | Self::AffirmRedirect {}
            | Self::AtomeRedirect {} => None,
        }
    }
}

#[derive(serde::Deserialize, serde::Serialize, Debug, Clone, ToSchema, Eq, PartialEq)]
#[serde(rename_all = "snake_case")]
pub enum BankDebitData {
    /// Payment Method data for Ach bank debit
    AchBankDebit {
        /// Billing details for bank debit
        billing_details: Option<BankDebitBilling>,
        /// Account number for ach bank debit payment
        #[schema(value_type = String, example = "000123456789")]
        account_number: Secret<String>,
        /// Routing number for ach bank debit payment
        #[schema(value_type = String, example = "110000000")]
        routing_number: Secret<String>,

        #[schema(value_type = String, example = "John Test")]
        card_holder_name: Option<Secret<String>>,

        #[schema(value_type = String, example = "John Doe")]
        bank_account_holder_name: Option<Secret<String>>,

        #[schema(value_type = String, example = "ACH")]
        bank_name: Option<common_enums::BankNames>,

        #[schema(value_type = String, example = "Checking")]
        bank_type: Option<common_enums::BankType>,

        #[schema(value_type = String, example = "Personal")]
        bank_holder_type: Option<common_enums::BankHolderType>,
    },
    SepaBankDebit {
        /// Billing details for bank debit
        billing_details: Option<BankDebitBilling>,
        /// International bank account number (iban) for SEPA
        #[schema(value_type = String, example = "DE89370400440532013000")]
        iban: Secret<String>,
        /// Owner name for bank debit
        #[schema(value_type = String, example = "A. Schneider")]
        bank_account_holder_name: Option<Secret<String>>,
    },
    BecsBankDebit {
        /// Billing details for bank debit
        billing_details: Option<BankDebitBilling>,
        /// Account number for Becs payment method
        #[schema(value_type = String, example = "000123456")]
        account_number: Secret<String>,
        /// Bank-State-Branch (bsb) number
        #[schema(value_type = String, example = "000000")]
        bsb_number: Secret<String>,
        /// Owner name for bank debit
        #[schema(value_type = Option<String>, example = "A. Schneider")]
        bank_account_holder_name: Option<Secret<String>>,
    },
    BacsBankDebit {
        /// Billing details for bank debit
        billing_details: Option<BankDebitBilling>,
        /// Account number for Bacs payment method
        #[schema(value_type = String, example = "00012345")]
        account_number: Secret<String>,
        /// Sort code for Bacs payment method
        #[schema(value_type = String, example = "108800")]
        sort_code: Secret<String>,
        /// holder name for bank debit
        #[schema(value_type = String, example = "A. Schneider")]
        bank_account_holder_name: Option<Secret<String>>,
    },
}

impl GetAddressFromPaymentMethodData for BankDebitData {
    fn get_billing_address(&self) -> Option<Address> {
        fn get_billing_address_inner(
            bank_debit_billing: Option<&BankDebitBilling>,
            bank_account_holder_name: Option<&Secret<String>>,
        ) -> Option<Address> {
            // We will always have address here
            let mut address = bank_debit_billing
                .and_then(GetAddressFromPaymentMethodData::get_billing_address)?;

            // Prefer `account_holder_name` over `name`
            address.address.as_mut().map(|address| {
                address.first_name = bank_account_holder_name
                    .or(address.first_name.as_ref())
                    .cloned();
            });

            Some(address)
        }

        match self {
            Self::AchBankDebit {
                billing_details,
                bank_account_holder_name,
                ..
            }
            | Self::SepaBankDebit {
                billing_details,
                bank_account_holder_name,
                ..
            }
            | Self::BecsBankDebit {
                billing_details,
                bank_account_holder_name,
                ..
            }
            | Self::BacsBankDebit {
                billing_details,
                bank_account_holder_name,
                ..
            } => get_billing_address_inner(
                billing_details.as_ref(),
                bank_account_holder_name.as_ref(),
            ),
        }
    }
}

#[cfg(feature = "v1")]
/// Custom serializer and deserializer for PaymentMethodData
mod payment_method_data_serde {

    use super::*;

    /// Deserialize `reward` payment_method as string for backwards compatibility
    /// The api contract would be
    /// ```json
    /// {
    ///   "payment_method": "reward",
    ///   "payment_method_type": "evoucher",
    ///   "payment_method_data": "reward",
    /// }
    /// ```
    ///
    /// For other payment methods, use the provided deserializer
    /// ```json
    /// "payment_method_data": {
    ///   "card": {
    ///     "card_number": "4242424242424242",
    ///     "card_exp_month": "10",
    ///     "card_exp_year": "25",
    ///     "card_holder_name": "joseph Doe",
    ///     "card_cvc": "123"
    ///    }
    /// }
    /// ```
    pub fn deserialize<'de, D>(
        deserializer: D,
    ) -> Result<Option<PaymentMethodDataRequest>, D::Error>
    where
        D: Deserializer<'de>,
    {
        #[derive(serde::Deserialize, Debug)]
        #[serde(untagged)]
        enum __Inner {
            RewardString(String),
            OptionalPaymentMethod(serde_json::Value),
        }

        // This struct is an intermediate representation
        // This is required in order to catch deserialization errors when deserializing `payment_method_data`
        // The #[serde(flatten)] attribute applied on `payment_method_data` discards
        // any of the error when deserializing and deserializes to an option instead
        #[derive(serde::Deserialize, Debug)]
        struct __InnerPaymentMethodData {
            billing: Option<Address>,
            #[serde(flatten)]
            payment_method_data: Option<serde_json::Value>,
        }

        let deserialize_to_inner = __Inner::deserialize(deserializer)?;

        match deserialize_to_inner {
            __Inner::OptionalPaymentMethod(value) => {
                let parsed_value = serde_json::from_value::<__InnerPaymentMethodData>(value)
                    .map_err(|serde_json_error| de::Error::custom(serde_json_error.to_string()))?;

                let payment_method_data = if let Some(payment_method_data_value) =
                    parsed_value.payment_method_data
                {
                    // Even though no data is passed, the flatten serde_json::Value is deserialized as Some(Object {})
                    if let serde_json::Value::Object(ref inner_map) = payment_method_data_value {
                        if inner_map.is_empty() {
                            None
                        } else {
                            let payment_method_data = serde_json::from_value::<PaymentMethodData>(
                                payment_method_data_value,
                            )
                            .map_err(|serde_json_error| {
                                de::Error::custom(serde_json_error.to_string())
                            })?;
                            let address_details = parsed_value
                                .billing
                                .as_ref()
                                .and_then(|billing| billing.address.clone());
                            match (payment_method_data.clone(), address_details.as_ref()) {
                                (
                                    PaymentMethodData::Card(ref mut card),
                                    Some(billing_address_details),
                                ) => {
                                    if card.card_holder_name.is_none() {
                                        card.card_holder_name =
                                            billing_address_details.get_optional_full_name();
                                    }
                                    Some(PaymentMethodData::Card(card.clone()))
                                }
                                _ => Some(payment_method_data),
                            }
                        }
                    } else {
                        Err(de::Error::custom("Expected a map for payment_method_data"))?
                    }
                } else {
                    None
                };

                Ok(Some(PaymentMethodDataRequest {
                    payment_method_data,
                    billing: parsed_value.billing,
                }))
            }
            __Inner::RewardString(inner_string) => {
                let payment_method_data = match inner_string.as_str() {
                    "reward" => PaymentMethodData::Reward,
                    _ => Err(de::Error::custom("Invalid Variant"))?,
                };

                Ok(Some(PaymentMethodDataRequest {
                    payment_method_data: Some(payment_method_data),
                    billing: None,
                }))
            }
        }
    }

    pub fn serialize<S>(
        payment_method_data_request: &Option<PaymentMethodDataRequest>,
        serializer: S,
    ) -> Result<S::Ok, S::Error>
    where
        S: Serializer,
    {
        if let Some(payment_method_data_request) = payment_method_data_request {
            if let Some(payment_method_data) =
                payment_method_data_request.payment_method_data.as_ref()
            {
                match payment_method_data {
                    PaymentMethodData::Reward => serializer.serialize_str("reward"),
                    PaymentMethodData::CardRedirect(_)
                    | PaymentMethodData::BankDebit(_)
                    | PaymentMethodData::BankRedirect(_)
                    | PaymentMethodData::BankTransfer(_)
                    | PaymentMethodData::RealTimePayment(_)
                    | PaymentMethodData::MobilePayment(_)
                    | PaymentMethodData::CardToken(_)
                    | PaymentMethodData::Crypto(_)
                    | PaymentMethodData::GiftCard(_)
                    | PaymentMethodData::PayLater(_)
                    | PaymentMethodData::Upi(_)
                    | PaymentMethodData::Voucher(_)
                    | PaymentMethodData::Card(_)
                    | PaymentMethodData::MandatePayment
                    | PaymentMethodData::OpenBanking(_)
                    | PaymentMethodData::Wallet(_) => {
                        payment_method_data_request.serialize(serializer)
                    }
                }
            } else {
                payment_method_data_request.serialize(serializer)
            }
        } else {
            serializer.serialize_none()
        }
    }
}

/// The payment method information provided for making a payment
#[derive(Debug, Clone, serde::Deserialize, serde::Serialize, ToSchema, Eq, PartialEq)]
pub struct PaymentMethodDataRequest {
    /// This field is optional because, in case of saved cards we pass the payment_token
    /// There might be cases where we don't need to pass the payment_method_data and pass only payment method billing details
    /// We have flattened it because to maintain backwards compatibility with the old API contract
    #[serde(flatten)]
    pub payment_method_data: Option<PaymentMethodData>,
    /// billing details for the payment method.
    /// This billing details will be passed to the processor as billing address.
    /// If not passed, then payment.billing will be considered
    pub billing: Option<Address>,
}

#[derive(Debug, Clone, serde::Deserialize, serde::Serialize, ToSchema, Eq, PartialEq)]
#[serde(rename_all = "snake_case")]
pub enum PaymentMethodData {
    #[schema(title = "Card")]
    Card(Card),
    #[schema(title = "CardRedirect")]
    CardRedirect(CardRedirectData),
    #[schema(title = "Wallet")]
    Wallet(WalletData),
    #[schema(title = "PayLater")]
    PayLater(PayLaterData),
    #[schema(title = "BankRedirect")]
    BankRedirect(BankRedirectData),
    #[schema(title = "BankDebit")]
    BankDebit(BankDebitData),
    #[schema(title = "BankTransfer")]
    BankTransfer(Box<BankTransferData>),
    #[schema(title = "RealTimePayment")]
    RealTimePayment(Box<RealTimePaymentData>),
    #[schema(title = "Crypto")]
    Crypto(CryptoData),
    #[schema(title = "MandatePayment")]
    MandatePayment,
    #[schema(title = "Reward")]
    Reward,
    #[schema(title = "Upi")]
    Upi(UpiData),
    #[schema(title = "Voucher")]
    Voucher(VoucherData),
    #[schema(title = "GiftCard")]
    GiftCard(Box<GiftCardData>),
    #[schema(title = "CardToken")]
    CardToken(CardToken),
    #[schema(title = "OpenBanking")]
    OpenBanking(OpenBankingData),
    #[schema(title = "MobilePayment")]
    MobilePayment(MobilePaymentData),
}

pub trait GetAddressFromPaymentMethodData {
    fn get_billing_address(&self) -> Option<Address>;
}

impl GetAddressFromPaymentMethodData for PaymentMethodData {
    fn get_billing_address(&self) -> Option<Address> {
        match self {
            Self::Card(card_data) => card_data.get_billing_address(),
            Self::CardRedirect(_) => None,
            Self::Wallet(wallet_data) => wallet_data.get_billing_address(),
            Self::PayLater(pay_later) => pay_later.get_billing_address(),
            Self::BankRedirect(bank_redirect_data) => bank_redirect_data.get_billing_address(),
            Self::BankDebit(bank_debit_data) => bank_debit_data.get_billing_address(),
            Self::BankTransfer(bank_transfer_data) => bank_transfer_data.get_billing_address(),
            Self::Voucher(voucher_data) => voucher_data.get_billing_address(),
            Self::Crypto(_)
            | Self::Reward
            | Self::RealTimePayment(_)
            | Self::Upi(_)
            | Self::GiftCard(_)
            | Self::CardToken(_)
            | Self::OpenBanking(_)
            | Self::MandatePayment
            | Self::MobilePayment(_) => None,
        }
    }
}

impl PaymentMethodData {
    pub fn apply_additional_payment_data(
        &self,
        additional_payment_data: AdditionalPaymentData,
    ) -> Result<Self, error_stack::Report<ValidationError>> {
        if let AdditionalPaymentData::Card(additional_card_info) = additional_payment_data {
            match self {
                Self::Card(card) => Ok(Self::Card(
                    card.apply_additional_card_info(*additional_card_info)?,
                )),
                _ => Ok(self.to_owned()),
            }
        } else {
            Ok(self.to_owned())
        }
    }

    pub fn get_payment_method(&self) -> Option<api_enums::PaymentMethod> {
        match self {
            Self::Card(_) => Some(api_enums::PaymentMethod::Card),
            Self::CardRedirect(_) => Some(api_enums::PaymentMethod::CardRedirect),
            Self::Wallet(_) => Some(api_enums::PaymentMethod::Wallet),
            Self::PayLater(_) => Some(api_enums::PaymentMethod::PayLater),
            Self::BankRedirect(_) => Some(api_enums::PaymentMethod::BankRedirect),
            Self::BankDebit(_) => Some(api_enums::PaymentMethod::BankDebit),
            Self::BankTransfer(_) => Some(api_enums::PaymentMethod::BankTransfer),
            Self::RealTimePayment(_) => Some(api_enums::PaymentMethod::RealTimePayment),
            Self::Crypto(_) => Some(api_enums::PaymentMethod::Crypto),
            Self::Reward => Some(api_enums::PaymentMethod::Reward),
            Self::Upi(_) => Some(api_enums::PaymentMethod::Upi),
            Self::Voucher(_) => Some(api_enums::PaymentMethod::Voucher),
            Self::GiftCard(_) => Some(api_enums::PaymentMethod::GiftCard),
            Self::OpenBanking(_) => Some(api_enums::PaymentMethod::OpenBanking),
            Self::MobilePayment(_) => Some(api_enums::PaymentMethod::MobilePayment),
            Self::CardToken(_) | Self::MandatePayment => None,
        }
    }
}

pub trait GetPaymentMethodType {
    fn get_payment_method_type(&self) -> api_enums::PaymentMethodType;
}

impl GetPaymentMethodType for CardRedirectData {
    fn get_payment_method_type(&self) -> api_enums::PaymentMethodType {
        match self {
            Self::Knet {} => api_enums::PaymentMethodType::Knet,
            Self::Benefit {} => api_enums::PaymentMethodType::Benefit,
            Self::MomoAtm {} => api_enums::PaymentMethodType::MomoAtm,
            Self::CardRedirect {} => api_enums::PaymentMethodType::CardRedirect,
        }
    }
}

impl GetPaymentMethodType for MobilePaymentData {
    fn get_payment_method_type(&self) -> api_enums::PaymentMethodType {
        match self {
            Self::DirectCarrierBilling { .. } => api_enums::PaymentMethodType::DirectCarrierBilling,
        }
    }
}

impl GetPaymentMethodType for WalletData {
    fn get_payment_method_type(&self) -> api_enums::PaymentMethodType {
        match self {
            Self::AliPayQr(_) | Self::AliPayRedirect(_) => api_enums::PaymentMethodType::AliPay,
            Self::AliPayHkRedirect(_) => api_enums::PaymentMethodType::AliPayHk,
            Self::AmazonPayRedirect(_) => api_enums::PaymentMethodType::AmazonPay,
            Self::MomoRedirect(_) => api_enums::PaymentMethodType::Momo,
            Self::KakaoPayRedirect(_) => api_enums::PaymentMethodType::KakaoPay,
            Self::GoPayRedirect(_) => api_enums::PaymentMethodType::GoPay,
            Self::GcashRedirect(_) => api_enums::PaymentMethodType::Gcash,
            Self::ApplePay(_) | Self::ApplePayRedirect(_) | Self::ApplePayThirdPartySdk(_) => {
                api_enums::PaymentMethodType::ApplePay
            }
            Self::DanaRedirect {} => api_enums::PaymentMethodType::Dana,
            Self::GooglePay(_) | Self::GooglePayRedirect(_) | Self::GooglePayThirdPartySdk(_) => {
                api_enums::PaymentMethodType::GooglePay
            }
            Self::MbWayRedirect(_) => api_enums::PaymentMethodType::MbWay,
            Self::MobilePayRedirect(_) => api_enums::PaymentMethodType::MobilePay,
            Self::PaypalRedirect(_) | Self::PaypalSdk(_) => api_enums::PaymentMethodType::Paypal,
            Self::Paze(_) => api_enums::PaymentMethodType::Paze,
            Self::SamsungPay(_) => api_enums::PaymentMethodType::SamsungPay,
            Self::TwintRedirect {} => api_enums::PaymentMethodType::Twint,
            Self::VippsRedirect {} => api_enums::PaymentMethodType::Vipps,
            Self::TouchNGoRedirect(_) => api_enums::PaymentMethodType::TouchNGo,
            Self::WeChatPayRedirect(_) | Self::WeChatPayQr(_) => {
                api_enums::PaymentMethodType::WeChatPay
            }
            Self::CashappQr(_) => api_enums::PaymentMethodType::Cashapp,
            Self::SwishQr(_) => api_enums::PaymentMethodType::Swish,
            Self::Mifinity(_) => api_enums::PaymentMethodType::Mifinity,
        }
    }
}

impl GetPaymentMethodType for PayLaterData {
    fn get_payment_method_type(&self) -> api_enums::PaymentMethodType {
        match self {
            Self::KlarnaRedirect { .. } => api_enums::PaymentMethodType::Klarna,
            Self::KlarnaSdk { .. } => api_enums::PaymentMethodType::Klarna,
            Self::AffirmRedirect {} => api_enums::PaymentMethodType::Affirm,
            Self::AfterpayClearpayRedirect { .. } => api_enums::PaymentMethodType::AfterpayClearpay,
            Self::PayBrightRedirect {} => api_enums::PaymentMethodType::PayBright,
            Self::WalleyRedirect {} => api_enums::PaymentMethodType::Walley,
            Self::AlmaRedirect {} => api_enums::PaymentMethodType::Alma,
            Self::AtomeRedirect {} => api_enums::PaymentMethodType::Atome,
        }
    }
}

impl GetPaymentMethodType for OpenBankingData {
    fn get_payment_method_type(&self) -> api_enums::PaymentMethodType {
        match self {
            Self::OpenBankingPIS {} => api_enums::PaymentMethodType::OpenBankingPIS,
        }
    }
}

impl GetPaymentMethodType for BankRedirectData {
    fn get_payment_method_type(&self) -> api_enums::PaymentMethodType {
        match self {
            Self::BancontactCard { .. } => api_enums::PaymentMethodType::BancontactCard,
            Self::Bizum {} => api_enums::PaymentMethodType::Bizum,
            Self::Blik { .. } => api_enums::PaymentMethodType::Blik,
            Self::Eft { .. } => api_enums::PaymentMethodType::Eft,
            Self::Eps { .. } => api_enums::PaymentMethodType::Eps,
            Self::Giropay { .. } => api_enums::PaymentMethodType::Giropay,
            Self::Ideal { .. } => api_enums::PaymentMethodType::Ideal,
            Self::Interac { .. } => api_enums::PaymentMethodType::Interac,
            Self::OnlineBankingCzechRepublic { .. } => {
                api_enums::PaymentMethodType::OnlineBankingCzechRepublic
            }
            Self::OnlineBankingFinland { .. } => api_enums::PaymentMethodType::OnlineBankingFinland,
            Self::OnlineBankingPoland { .. } => api_enums::PaymentMethodType::OnlineBankingPoland,
            Self::OnlineBankingSlovakia { .. } => {
                api_enums::PaymentMethodType::OnlineBankingSlovakia
            }
            Self::OpenBankingUk { .. } => api_enums::PaymentMethodType::OpenBankingUk,
            Self::Przelewy24 { .. } => api_enums::PaymentMethodType::Przelewy24,
            Self::Sofort { .. } => api_enums::PaymentMethodType::Sofort,
            Self::Trustly { .. } => api_enums::PaymentMethodType::Trustly,
            Self::OnlineBankingFpx { .. } => api_enums::PaymentMethodType::OnlineBankingFpx,
            Self::OnlineBankingThailand { .. } => {
                api_enums::PaymentMethodType::OnlineBankingThailand
            }
            Self::LocalBankRedirect { .. } => api_enums::PaymentMethodType::LocalBankRedirect,
        }
    }
}

impl GetPaymentMethodType for BankDebitData {
    fn get_payment_method_type(&self) -> api_enums::PaymentMethodType {
        match self {
            Self::AchBankDebit { .. } => api_enums::PaymentMethodType::Ach,
            Self::SepaBankDebit { .. } => api_enums::PaymentMethodType::Sepa,
            Self::BecsBankDebit { .. } => api_enums::PaymentMethodType::Becs,
            Self::BacsBankDebit { .. } => api_enums::PaymentMethodType::Bacs,
        }
    }
}

impl GetPaymentMethodType for BankTransferData {
    fn get_payment_method_type(&self) -> api_enums::PaymentMethodType {
        match self {
            Self::AchBankTransfer { .. } => api_enums::PaymentMethodType::Ach,
            Self::SepaBankTransfer { .. } => api_enums::PaymentMethodType::Sepa,
            Self::BacsBankTransfer { .. } => api_enums::PaymentMethodType::Bacs,
            Self::MultibancoBankTransfer { .. } => api_enums::PaymentMethodType::Multibanco,
            Self::PermataBankTransfer { .. } => api_enums::PaymentMethodType::PermataBankTransfer,
            Self::BcaBankTransfer { .. } => api_enums::PaymentMethodType::BcaBankTransfer,
            Self::BniVaBankTransfer { .. } => api_enums::PaymentMethodType::BniVa,
            Self::BriVaBankTransfer { .. } => api_enums::PaymentMethodType::BriVa,
            Self::CimbVaBankTransfer { .. } => api_enums::PaymentMethodType::CimbVa,
            Self::DanamonVaBankTransfer { .. } => api_enums::PaymentMethodType::DanamonVa,
            Self::MandiriVaBankTransfer { .. } => api_enums::PaymentMethodType::MandiriVa,
            Self::Pix { .. } => api_enums::PaymentMethodType::Pix,
            Self::Pse {} => api_enums::PaymentMethodType::Pse,
            Self::LocalBankTransfer { .. } => api_enums::PaymentMethodType::LocalBankTransfer,
        }
    }
}

impl GetPaymentMethodType for CryptoData {
    fn get_payment_method_type(&self) -> api_enums::PaymentMethodType {
        api_enums::PaymentMethodType::CryptoCurrency
    }
}

impl GetPaymentMethodType for RealTimePaymentData {
    fn get_payment_method_type(&self) -> api_enums::PaymentMethodType {
        match self {
            Self::Fps {} => api_enums::PaymentMethodType::Fps,
            Self::DuitNow {} => api_enums::PaymentMethodType::DuitNow,
            Self::PromptPay {} => api_enums::PaymentMethodType::PromptPay,
            Self::VietQr {} => api_enums::PaymentMethodType::VietQr,
        }
    }
}

impl GetPaymentMethodType for UpiData {
    fn get_payment_method_type(&self) -> api_enums::PaymentMethodType {
        match self {
            Self::UpiCollect(_) => api_enums::PaymentMethodType::UpiCollect,
            Self::UpiIntent(_) => api_enums::PaymentMethodType::UpiIntent,
        }
    }
}
impl GetPaymentMethodType for VoucherData {
    fn get_payment_method_type(&self) -> api_enums::PaymentMethodType {
        match self {
            Self::Boleto(_) => api_enums::PaymentMethodType::Boleto,
            Self::Efecty => api_enums::PaymentMethodType::Efecty,
            Self::PagoEfectivo => api_enums::PaymentMethodType::PagoEfectivo,
            Self::RedCompra => api_enums::PaymentMethodType::RedCompra,
            Self::RedPagos => api_enums::PaymentMethodType::RedPagos,
            Self::Alfamart(_) => api_enums::PaymentMethodType::Alfamart,
            Self::Indomaret(_) => api_enums::PaymentMethodType::Indomaret,
            Self::Oxxo => api_enums::PaymentMethodType::Oxxo,
            Self::SevenEleven(_) => api_enums::PaymentMethodType::SevenEleven,
            Self::Lawson(_) => api_enums::PaymentMethodType::Lawson,
            Self::MiniStop(_) => api_enums::PaymentMethodType::MiniStop,
            Self::FamilyMart(_) => api_enums::PaymentMethodType::FamilyMart,
            Self::Seicomart(_) => api_enums::PaymentMethodType::Seicomart,
            Self::PayEasy(_) => api_enums::PaymentMethodType::PayEasy,
        }
    }
}
impl GetPaymentMethodType for GiftCardData {
    fn get_payment_method_type(&self) -> api_enums::PaymentMethodType {
        match self {
            Self::Givex(_) => api_enums::PaymentMethodType::Givex,
            Self::PaySafeCard {} => api_enums::PaymentMethodType::PaySafeCard,
        }
    }
}

#[derive(serde::Deserialize, serde::Serialize, Debug, Clone, ToSchema, Eq, PartialEq)]
#[serde(rename_all = "snake_case")]
pub enum GiftCardData {
    Givex(GiftCardDetails),
    PaySafeCard {},
}

#[derive(serde::Deserialize, serde::Serialize, Debug, Clone, ToSchema, Eq, PartialEq)]
#[serde(rename_all = "snake_case")]
pub struct GiftCardDetails {
    /// The gift card number
    #[schema(value_type = String)]
    pub number: Secret<String>,
    /// The card verification code.
    #[schema(value_type = String)]
    pub cvc: Secret<String>,
}

#[derive(Default, Eq, PartialEq, Clone, Debug, serde::Deserialize, serde::Serialize, ToSchema)]
#[serde(rename_all = "snake_case")]
pub struct AdditionalCardInfo {
    /// The name of issuer of the card
    pub card_issuer: Option<String>,

    /// Card network of the card
    pub card_network: Option<api_enums::CardNetwork>,

    /// Card type, can be either `credit` or `debit`
    pub card_type: Option<String>,

    pub card_issuing_country: Option<String>,
    pub bank_code: Option<String>,

    /// Last 4 digits of the card number
    pub last4: Option<String>,

    /// The ISIN of the card
    pub card_isin: Option<String>,

    /// Extended bin of card, contains the first 8 digits of card number
    pub card_extended_bin: Option<String>,

    pub card_exp_month: Option<Secret<String>>,

    pub card_exp_year: Option<Secret<String>>,

    pub card_holder_name: Option<Secret<String>>,

    /// Additional payment checks done on the cvv and billing address by the processors.
    /// This is a free form field and the structure varies from processor to processor
    pub payment_checks: Option<serde_json::Value>,

    /// Details about the threeds environment.
    /// This is a free form field and the structure varies from processor to processor
    pub authentication_data: Option<serde_json::Value>,
}

#[derive(Debug, Clone, Eq, PartialEq, serde::Deserialize, serde::Serialize)]
#[serde(rename_all = "snake_case")]
pub enum AdditionalPaymentData {
    Card(Box<AdditionalCardInfo>),
    BankRedirect {
        bank_name: Option<common_enums::BankNames>,
        #[serde(flatten)]
        details: Option<additional_info::BankRedirectDetails>,
    },
    Wallet {
        apple_pay: Option<ApplepayPaymentMethod>,
        google_pay: Option<additional_info::WalletAdditionalDataForCard>,
        samsung_pay: Option<additional_info::WalletAdditionalDataForCard>,
    },
    PayLater {
        klarna_sdk: Option<KlarnaSdkPaymentMethod>,
    },
    BankTransfer {
        #[serde(flatten)]
        details: Option<additional_info::BankTransferAdditionalData>,
    },
    Crypto {
        #[serde(flatten)]
        details: Option<CryptoData>,
    },
    BankDebit {
        #[serde(flatten)]
        details: Option<additional_info::BankDebitAdditionalData>,
    },
    MandatePayment {},
    Reward {},
    RealTimePayment {
        #[serde(flatten)]
        details: Option<RealTimePaymentData>,
    },
    Upi {
        #[serde(flatten)]
        details: Option<additional_info::UpiAdditionalData>,
    },
    GiftCard {
        #[serde(flatten)]
        details: Option<additional_info::GiftCardAdditionalData>,
    },
    Voucher {
        #[serde(flatten)]
        details: Option<VoucherData>,
    },
    CardRedirect {
        #[serde(flatten)]
        details: Option<CardRedirectData>,
    },
    CardToken {
        #[serde(flatten)]
        details: Option<additional_info::CardTokenAdditionalData>,
    },
    OpenBanking {
        #[serde(flatten)]
        details: Option<OpenBankingData>,
    },
    MobilePayment {
        #[serde(flatten)]
        details: Option<MobilePaymentData>,
    },
}

#[derive(Debug, Clone, Eq, PartialEq, serde::Deserialize, serde::Serialize)]
pub struct KlarnaSdkPaymentMethod {
    pub payment_type: Option<String>,
}

#[derive(Debug, Clone, Eq, PartialEq, serde::Deserialize, serde::Serialize, ToSchema)]
#[serde(rename_all = "snake_case")]
pub enum BankRedirectData {
    BancontactCard {
        /// The card number
        #[schema(value_type = String, example = "4242424242424242")]
        card_number: Option<CardNumber>,
        /// The card's expiry month
        #[schema(value_type = String, example = "24")]
        card_exp_month: Option<Secret<String>>,

        /// The card's expiry year
        #[schema(value_type = String, example = "24")]
        card_exp_year: Option<Secret<String>>,

        /// The card holder's name
        #[schema(value_type = String, example = "John Test")]
        card_holder_name: Option<Secret<String>>,

        //Required by Stripes
        billing_details: Option<BankRedirectBilling>,
    },
    Bizum {},
    Blik {
        // Blik Code
        blik_code: Option<String>,
    },
    Eps {
        /// The billing details for bank redirection
        billing_details: Option<BankRedirectBilling>,

        /// The hyperswitch bank code for eps
        #[schema(value_type = BankNames, example = "triodos_bank")]
        bank_name: Option<common_enums::BankNames>,

        /// The country for bank payment
        #[schema(value_type = CountryAlpha2, example = "US")]
        country: Option<api_enums::CountryAlpha2>,
    },
    Giropay {
        /// The billing details for bank redirection
        billing_details: Option<BankRedirectBilling>,

        #[schema(value_type = Option<String>)]
        /// Bank account bic code
        bank_account_bic: Option<Secret<String>>,

        /// Bank account iban
        #[schema(value_type = Option<String>)]
        bank_account_iban: Option<Secret<String>>,

        /// The country for bank payment
        #[schema(value_type = CountryAlpha2, example = "US")]
        country: Option<api_enums::CountryAlpha2>,
    },
    Ideal {
        /// The billing details for bank redirection
        billing_details: Option<BankRedirectBilling>,

        /// The hyperswitch bank code for ideal
        #[schema(value_type = BankNames, example = "abn_amro")]
        bank_name: Option<common_enums::BankNames>,

        /// The country for bank payment
        #[schema(value_type = CountryAlpha2, example = "US")]
        country: Option<api_enums::CountryAlpha2>,
    },
    Interac {
        /// The country for bank payment
        #[schema(value_type = Option<CountryAlpha2>, example = "US")]
        country: Option<api_enums::CountryAlpha2>,

        #[schema(value_type = Option<String>, example = "john.doe@example.com")]
        email: Option<Email>,
    },
    OnlineBankingCzechRepublic {
        // Issuer banks
        #[schema(value_type = BankNames)]
        issuer: common_enums::BankNames,
    },
    OnlineBankingFinland {
        // Shopper Email
        #[schema(value_type = Option<String>)]
        email: Option<Email>,
    },
    OnlineBankingPoland {
        // Issuer banks
        #[schema(value_type = BankNames)]
        issuer: common_enums::BankNames,
    },
    OnlineBankingSlovakia {
        // Issuer value corresponds to the bank
        #[schema(value_type = BankNames)]
        issuer: common_enums::BankNames,
    },
    OpenBankingUk {
        // Issuer banks
        #[schema(value_type = BankNames)]
        issuer: Option<common_enums::BankNames>,
        /// The country for bank payment
        #[schema(value_type = CountryAlpha2, example = "US")]
        country: Option<api_enums::CountryAlpha2>,
    },
    Przelewy24 {
        //Issuer banks
        #[schema(value_type = Option<BankNames>)]
        bank_name: Option<common_enums::BankNames>,

        // The billing details for bank redirect
        billing_details: Option<BankRedirectBilling>,
    },
    Sofort {
        /// The billing details for bank redirection
        billing_details: Option<BankRedirectBilling>,

        /// The country for bank payment
        #[schema(value_type = CountryAlpha2, example = "US")]
        country: Option<api_enums::CountryAlpha2>,

        /// The preferred language
        #[schema(example = "en")]
        preferred_language: Option<String>,
    },
    Trustly {
        /// The country for bank payment
        #[schema(value_type = CountryAlpha2, example = "US")]
        country: api_enums::CountryAlpha2,
    },
    OnlineBankingFpx {
        // Issuer banks
        #[schema(value_type = BankNames)]
        issuer: common_enums::BankNames,
    },
    OnlineBankingThailand {
        #[schema(value_type = BankNames)]
        issuer: common_enums::BankNames,
    },
    LocalBankRedirect {},
    Eft {
        /// The preferred eft provider
        #[schema(example = "ozow")]
        provider: String,
    },
}

impl GetAddressFromPaymentMethodData for BankRedirectData {
    fn get_billing_address(&self) -> Option<Address> {
        let get_billing_address_inner = |bank_redirect_billing: Option<&BankRedirectBilling>,
                                         billing_country: Option<&common_enums::CountryAlpha2>,
                                         billing_email: Option<&Email>|
         -> Option<Address> {
            let address = bank_redirect_billing
                .and_then(GetAddressFromPaymentMethodData::get_billing_address);

            let address = match (address, billing_country) {
                (Some(mut address), Some(billing_country)) => {
                    address
                        .address
                        .as_mut()
                        .map(|address| address.country = Some(*billing_country));

                    Some(address)
                }
                (Some(address), None) => Some(address),
                (None, Some(billing_country)) => Some(Address {
                    address: Some(AddressDetails {
                        country: Some(*billing_country),
                        ..AddressDetails::default()
                    }),
                    phone: None,
                    email: None,
                }),
                (None, None) => None,
            };

            match (address, billing_email) {
                (Some(mut address), Some(email)) => {
                    address.email = Some(email.clone());
                    Some(address)
                }
                (Some(address), None) => Some(address),
                (None, Some(billing_email)) => Some(Address {
                    address: None,
                    phone: None,
                    email: Some(billing_email.clone()),
                }),
                (None, None) => None,
            }
        };

        match self {
            Self::BancontactCard {
                billing_details,
                card_holder_name,
                ..
            } => {
                let address = get_billing_address_inner(billing_details.as_ref(), None, None);

                if let Some(mut address) = address {
                    address.address.as_mut().map(|address| {
                        address.first_name = card_holder_name
                            .as_ref()
                            .or(address.first_name.as_ref())
                            .cloned();
                    });

                    Some(address)
                } else {
                    Some(Address {
                        address: Some(AddressDetails {
                            first_name: card_holder_name.clone(),
                            ..AddressDetails::default()
                        }),
                        phone: None,
                        email: None,
                    })
                }
            }
            Self::Eps {
                billing_details,
                country,
                ..
            }
            | Self::Giropay {
                billing_details,
                country,
                ..
            }
            | Self::Ideal {
                billing_details,
                country,
                ..
            }
            | Self::Sofort {
                billing_details,
                country,
                ..
            } => get_billing_address_inner(billing_details.as_ref(), country.as_ref(), None),
            Self::Interac { country, email } => {
                get_billing_address_inner(None, country.as_ref(), email.as_ref())
            }
            Self::OnlineBankingFinland { email } => {
                get_billing_address_inner(None, None, email.as_ref())
            }
            Self::OpenBankingUk { country, .. } => {
                get_billing_address_inner(None, country.as_ref(), None)
            }
            Self::Przelewy24 {
                billing_details, ..
            } => get_billing_address_inner(billing_details.as_ref(), None, None),
            Self::Trustly { country } => get_billing_address_inner(None, Some(country), None),
            Self::OnlineBankingFpx { .. }
            | Self::LocalBankRedirect {}
            | Self::OnlineBankingThailand { .. }
            | Self::Bizum {}
            | Self::OnlineBankingPoland { .. }
            | Self::OnlineBankingSlovakia { .. }
            | Self::OnlineBankingCzechRepublic { .. }
            | Self::Blik { .. }
            | Self::Eft { .. } => None,
        }
    }
}

#[derive(Debug, Clone, Eq, PartialEq, serde::Serialize, serde::Deserialize, ToSchema)]
pub struct AlfamartVoucherData {
    /// The billing first name for Alfamart
    #[schema(value_type = Option<String>, example = "Jane")]
    pub first_name: Option<Secret<String>>,
    /// The billing second name for Alfamart
    #[schema(value_type = Option<String>, example = "Doe")]
    pub last_name: Option<Secret<String>>,
    /// The Email ID for Alfamart
    #[schema(value_type = Option<String>, example = "example@me.com")]
    pub email: Option<Email>,
}

#[derive(Debug, Clone, Eq, PartialEq, serde::Serialize, serde::Deserialize, ToSchema)]
pub struct IndomaretVoucherData {
    /// The billing first name for Alfamart
    #[schema(value_type = Option<String>, example = "Jane")]
    pub first_name: Option<Secret<String>>,
    /// The billing second name for Alfamart
    #[schema(value_type = Option<String>, example = "Doe")]
    pub last_name: Option<Secret<String>>,
    /// The Email ID for Alfamart
    #[schema(value_type = Option<String>, example = "example@me.com")]
    pub email: Option<Email>,
}

#[derive(Debug, Clone, Eq, PartialEq, serde::Serialize, serde::Deserialize, ToSchema)]
pub struct JCSVoucherData {
    /// The billing first name for Japanese convenience stores
    #[schema(value_type = Option<String>, example = "Jane")]
    pub first_name: Option<Secret<String>>,
    /// The billing second name Japanese convenience stores
    #[schema(value_type = Option<String>, example = "Doe")]
    pub last_name: Option<Secret<String>>,
    /// The Email ID for Japanese convenience stores
    #[schema(value_type = Option<String>, example = "example@me.com")]
    pub email: Option<Email>,
    /// The telephone number for Japanese convenience stores
    #[schema(value_type = Option<String>, example = "9123456789")]
    pub phone_number: Option<String>,
}

#[derive(Debug, Clone, Eq, PartialEq, serde::Deserialize, serde::Serialize, ToSchema)]
pub struct AchBillingDetails {
    /// The Email ID for ACH billing
    #[schema(value_type = Option<String>, example = "example@me.com")]
    pub email: Option<Email>,
}

#[derive(Debug, Clone, Eq, PartialEq, serde::Deserialize, serde::Serialize, ToSchema)]
pub struct DokuBillingDetails {
    /// The billing first name for Doku
    #[schema(value_type = Option<String>, example = "Jane")]
    pub first_name: Option<Secret<String>>,
    /// The billing second name for Doku
    #[schema(value_type = Option<String>, example = "Doe")]
    pub last_name: Option<Secret<String>>,
    /// The Email ID for Doku billing
    #[schema(value_type = Option<String>, example = "example@me.com")]
    pub email: Option<Email>,
}

#[derive(Debug, Clone, Eq, PartialEq, serde::Deserialize, serde::Serialize, ToSchema)]
pub struct MultibancoBillingDetails {
    #[schema(value_type = Option<String>, example = "example@me.com")]
    pub email: Option<Email>,
}

#[derive(Debug, Clone, Eq, PartialEq, serde::Deserialize, serde::Serialize, ToSchema)]
pub struct SepaAndBacsBillingDetails {
    /// The Email ID for SEPA and BACS billing
    #[schema(value_type = Option<String>, example = "example@me.com")]
    pub email: Option<Email>,
    /// The billing name for SEPA and BACS billing
    #[schema(value_type = Option<String>, example = "Jane Doe")]
    pub name: Option<Secret<String>>,
}

#[derive(Debug, Clone, Eq, PartialEq, serde::Deserialize, serde::Serialize, ToSchema)]
#[serde(rename_all = "snake_case")]
pub struct CryptoData {
    pub pay_currency: Option<String>,
    pub network: Option<String>,
}

#[derive(Debug, Clone, Eq, PartialEq, serde::Deserialize, serde::Serialize, ToSchema)]
#[serde(rename_all = "snake_case")]
pub enum UpiData {
    UpiCollect(UpiCollectData),
    UpiIntent(UpiIntentData),
}

#[derive(Debug, Clone, Eq, PartialEq, serde::Deserialize, serde::Serialize, ToSchema)]
#[serde(rename_all = "snake_case")]
pub struct UpiCollectData {
    #[schema(value_type = Option<String>, example = "successtest@iata")]
    pub vpa_id: Option<Secret<String, pii::UpiVpaMaskingStrategy>>,
}

#[derive(Debug, Clone, Eq, PartialEq, serde::Deserialize, serde::Serialize, ToSchema)]
pub struct UpiIntentData {}

#[derive(Debug, Clone, Eq, PartialEq, serde::Deserialize, serde::Serialize, ToSchema)]
pub struct SofortBilling {
    /// The country associated with the billing
    #[schema(value_type = CountryAlpha2, example = "US")]
    pub billing_country: String,
}

#[derive(Debug, Clone, Eq, PartialEq, serde::Deserialize, serde::Serialize, ToSchema)]
pub struct BankRedirectBilling {
    /// The name for which billing is issued
    #[schema(value_type = String, example = "John Doe")]
    pub billing_name: Option<Secret<String>>,
    /// The billing email for bank redirect
    #[schema(value_type = String, example = "example@example.com")]
    pub email: Option<Email>,
}

impl GetAddressFromPaymentMethodData for BankRedirectBilling {
    fn get_billing_address(&self) -> Option<Address> {
        let address_details = self
            .billing_name
            .as_ref()
            .map(|billing_name| AddressDetails {
                first_name: Some(billing_name.clone()),
                ..AddressDetails::default()
            });

        if address_details.is_some() || self.email.is_some() {
            Some(Address {
                address: address_details,
                phone: None,
                email: self.email.clone(),
            })
        } else {
            None
        }
    }
}

#[derive(Eq, PartialEq, Clone, Debug, serde::Deserialize, serde::Serialize, ToSchema)]
#[serde(rename_all = "snake_case")]
pub enum BankTransferData {
    AchBankTransfer {
        /// The billing details for ACH Bank Transfer
        billing_details: Option<AchBillingDetails>,
    },
    SepaBankTransfer {
        /// The billing details for SEPA
        billing_details: Option<SepaAndBacsBillingDetails>,

        /// The two-letter ISO country code for SEPA and BACS
        #[schema(value_type = CountryAlpha2, example = "US")]
        country: Option<api_enums::CountryAlpha2>,
    },
    BacsBankTransfer {
        /// The billing details for SEPA
        billing_details: Option<SepaAndBacsBillingDetails>,
    },
    MultibancoBankTransfer {
        /// The billing details for Multibanco
        billing_details: Option<MultibancoBillingDetails>,
    },
    PermataBankTransfer {
        /// The billing details for Permata Bank Transfer
        billing_details: Option<DokuBillingDetails>,
    },
    BcaBankTransfer {
        /// The billing details for BCA Bank Transfer
        billing_details: Option<DokuBillingDetails>,
    },
    BniVaBankTransfer {
        /// The billing details for BniVa Bank Transfer
        billing_details: Option<DokuBillingDetails>,
    },
    BriVaBankTransfer {
        /// The billing details for BniVa Bank Transfer
        billing_details: Option<DokuBillingDetails>,
    },
    CimbVaBankTransfer {
        /// The billing details for BniVa Bank Transfer
        billing_details: Option<DokuBillingDetails>,
    },
    DanamonVaBankTransfer {
        /// The billing details for BniVa Bank Transfer
        billing_details: Option<DokuBillingDetails>,
    },
    MandiriVaBankTransfer {
        /// The billing details for BniVa Bank Transfer
        billing_details: Option<DokuBillingDetails>,
    },
    Pix {
        /// Unique key for pix transfer
        #[schema(value_type = Option<String>, example = "a1f4102e-a446-4a57-bcce-6fa48899c1d1")]
        pix_key: Option<Secret<String>>,
        /// CPF is a Brazilian tax identification number
        #[schema(value_type = Option<String>, example = "10599054689")]
        cpf: Option<Secret<String>>,
        /// CNPJ is a Brazilian company tax identification number
        #[schema(value_type = Option<String>, example = "74469027417312")]
        cnpj: Option<Secret<String>>,
    },
    Pse {},
    LocalBankTransfer {
        bank_code: Option<String>,
    },
}

#[derive(Eq, PartialEq, Clone, Debug, serde::Deserialize, serde::Serialize, ToSchema)]
#[serde(rename_all = "snake_case")]
pub enum RealTimePaymentData {
    Fps {},
    DuitNow {},
    PromptPay {},
    VietQr {},
}

impl GetAddressFromPaymentMethodData for BankTransferData {
    fn get_billing_address(&self) -> Option<Address> {
        match self {
            Self::AchBankTransfer { billing_details } => {
                billing_details.as_ref().map(|details| Address {
                    address: None,
                    phone: None,
                    email: details.email.clone(),
                })
            }
            Self::SepaBankTransfer {
                billing_details,
                country,
            } => billing_details.as_ref().map(|details| Address {
                address: Some(AddressDetails {
                    country: *country,
                    first_name: details.name.clone(),
                    ..AddressDetails::default()
                }),
                phone: None,
                email: details.email.clone(),
            }),
            Self::BacsBankTransfer { billing_details } => {
                billing_details.as_ref().map(|details| Address {
                    address: Some(AddressDetails {
                        first_name: details.name.clone(),
                        ..AddressDetails::default()
                    }),
                    phone: None,
                    email: details.email.clone(),
                })
            }
            Self::MultibancoBankTransfer { billing_details } => {
                billing_details.as_ref().map(|details| Address {
                    address: None,
                    phone: None,
                    email: details.email.clone(),
                })
            }
            Self::PermataBankTransfer { billing_details }
            | Self::BcaBankTransfer { billing_details }
            | Self::BniVaBankTransfer { billing_details }
            | Self::BriVaBankTransfer { billing_details }
            | Self::CimbVaBankTransfer { billing_details }
            | Self::DanamonVaBankTransfer { billing_details }
            | Self::MandiriVaBankTransfer { billing_details } => {
                billing_details.as_ref().map(|details| Address {
                    address: Some(AddressDetails {
                        first_name: details.first_name.clone(),
                        last_name: details.last_name.clone(),
                        ..AddressDetails::default()
                    }),
                    phone: None,
                    email: details.email.clone(),
                })
            }
            Self::LocalBankTransfer { .. } | Self::Pix { .. } | Self::Pse {} => None,
        }
    }
}

#[derive(serde::Deserialize, serde::Serialize, Debug, Clone, ToSchema, Eq, PartialEq)]
pub struct BankDebitBilling {
    /// The billing name for bank debits
    #[schema(value_type = Option<String>, example = "John Doe")]
    pub name: Option<Secret<String>>,
    /// The billing email for bank debits
    #[schema(value_type = Option<String>, example = "example@example.com")]
    pub email: Option<Email>,
    /// The billing address for bank debits
    pub address: Option<AddressDetails>,
}

impl GetAddressFromPaymentMethodData for BankDebitBilling {
    fn get_billing_address(&self) -> Option<Address> {
        let address = if let Some(mut address) = self.address.clone() {
            address.first_name = self.name.clone().or(address.first_name);
            Address {
                address: Some(address),
                email: self.email.clone(),
                phone: None,
            }
        } else {
            Address {
                address: Some(AddressDetails {
                    first_name: self.name.clone(),
                    ..AddressDetails::default()
                }),
                email: self.email.clone(),
                phone: None,
            }
        };

        Some(address)
    }
}

#[derive(Eq, PartialEq, Clone, Debug, serde::Deserialize, serde::Serialize, ToSchema)]
#[serde(rename_all = "snake_case")]
pub enum WalletData {
    /// The wallet data for Ali Pay QrCode
    AliPayQr(Box<AliPayQr>),
    /// The wallet data for Ali Pay redirect
    AliPayRedirect(AliPayRedirection),
    /// The wallet data for Ali Pay HK redirect
    AliPayHkRedirect(AliPayHkRedirection),
    /// The wallet data for Amazon Pay redirect
    AmazonPayRedirect(AmazonPayRedirectData),
    /// The wallet data for Momo redirect
    MomoRedirect(MomoRedirection),
    /// The wallet data for KakaoPay redirect
    KakaoPayRedirect(KakaoPayRedirection),
    /// The wallet data for GoPay redirect
    GoPayRedirect(GoPayRedirection),
    /// The wallet data for Gcash redirect
    GcashRedirect(GcashRedirection),
    /// The wallet data for Apple pay
    ApplePay(ApplePayWalletData),
    /// Wallet data for apple pay redirect flow
    ApplePayRedirect(Box<ApplePayRedirectData>),
    /// Wallet data for apple pay third party sdk flow
    ApplePayThirdPartySdk(Box<ApplePayThirdPartySdkData>),
    /// Wallet data for DANA redirect flow
    DanaRedirect {},
    /// The wallet data for Google pay
    GooglePay(GooglePayWalletData),
    /// Wallet data for google pay redirect flow
    GooglePayRedirect(Box<GooglePayRedirectData>),
    /// Wallet data for Google pay third party sdk flow
    GooglePayThirdPartySdk(Box<GooglePayThirdPartySdkData>),
    MbWayRedirect(Box<MbWayRedirection>),
    /// The wallet data for MobilePay redirect
    MobilePayRedirect(Box<MobilePayRedirection>),
    /// This is for paypal redirection
    PaypalRedirect(PaypalRedirection),
    /// The wallet data for Paypal
    PaypalSdk(PayPalWalletData),
    /// The wallet data for Paze
    Paze(PazeWalletData),
    /// The wallet data for Samsung Pay
    SamsungPay(Box<SamsungPayWalletData>),
    /// Wallet data for Twint Redirection
    TwintRedirect {},
    /// Wallet data for Vipps Redirection
    VippsRedirect {},
    /// The wallet data for Touch n Go Redirection
    TouchNGoRedirect(Box<TouchNGoRedirection>),
    /// The wallet data for WeChat Pay Redirection
    WeChatPayRedirect(Box<WeChatPayRedirection>),
    /// The wallet data for WeChat Pay Display QrCode
    WeChatPayQr(Box<WeChatPayQr>),
    /// The wallet data for Cashapp Qr
    CashappQr(Box<CashappQr>),
    // The wallet data for Swish
    SwishQr(SwishQrData),
    // The wallet data for Mifinity Ewallet
    Mifinity(MifinityData),
}

impl GetAddressFromPaymentMethodData for WalletData {
    fn get_billing_address(&self) -> Option<Address> {
        match self {
            Self::MbWayRedirect(mb_way_redirect) => {
                let phone = PhoneDetails {
                    // Portuguese country code, this payment method is applicable only in portugal
                    country_code: Some("+351".into()),
                    number: mb_way_redirect.telephone_number.clone(),
                };

                Some(Address {
                    phone: Some(phone),
                    address: None,
                    email: None,
                })
            }
            Self::MobilePayRedirect(_) => None,
            Self::PaypalRedirect(paypal_redirect) => {
                paypal_redirect.email.clone().map(|email| Address {
                    email: Some(email),
                    address: None,
                    phone: None,
                })
            }
            Self::Mifinity(_)
            | Self::AliPayQr(_)
            | Self::AliPayRedirect(_)
            | Self::AliPayHkRedirect(_)
            | Self::MomoRedirect(_)
            | Self::KakaoPayRedirect(_)
            | Self::GoPayRedirect(_)
            | Self::GcashRedirect(_)
            | Self::AmazonPayRedirect(_)
            | Self::ApplePay(_)
            | Self::ApplePayRedirect(_)
            | Self::ApplePayThirdPartySdk(_)
            | Self::DanaRedirect {}
            | Self::GooglePay(_)
            | Self::GooglePayRedirect(_)
            | Self::GooglePayThirdPartySdk(_)
            | Self::PaypalSdk(_)
            | Self::Paze(_)
            | Self::SamsungPay(_)
            | Self::TwintRedirect {}
            | Self::VippsRedirect {}
            | Self::TouchNGoRedirect(_)
            | Self::WeChatPayRedirect(_)
            | Self::WeChatPayQr(_)
            | Self::CashappQr(_)
            | Self::SwishQr(_) => None,
        }
    }
}

#[derive(Eq, PartialEq, Clone, Debug, serde::Deserialize, serde::Serialize, ToSchema)]
#[serde(rename_all = "snake_case")]
pub struct PazeWalletData {
    #[schema(value_type = String)]
    pub complete_response: Secret<String>,
}

#[derive(Eq, PartialEq, Clone, Debug, serde::Deserialize, serde::Serialize, ToSchema)]
#[serde(rename_all = "snake_case")]
pub struct SamsungPayWalletData {
    pub payment_credential: SamsungPayWalletCredentials,
}

#[derive(Eq, PartialEq, Clone, Debug, serde::Deserialize, serde::Serialize, ToSchema)]
#[serde(rename_all = "snake_case", untagged)]
pub enum SamsungPayWalletCredentials {
    SamsungPayWalletDataForWeb(SamsungPayWebWalletData),
    SamsungPayWalletDataForApp(SamsungPayAppWalletData),
}

impl From<SamsungPayCardBrand> for common_enums::SamsungPayCardBrand {
    fn from(samsung_pay_card_brand: SamsungPayCardBrand) -> Self {
        match samsung_pay_card_brand {
            SamsungPayCardBrand::Visa => Self::Visa,
            SamsungPayCardBrand::MasterCard => Self::MasterCard,
            SamsungPayCardBrand::Amex => Self::Amex,
            SamsungPayCardBrand::Discover => Self::Discover,
            SamsungPayCardBrand::Unknown => Self::Unknown,
        }
    }
}

#[derive(Eq, PartialEq, Clone, Debug, serde::Deserialize, serde::Serialize, ToSchema)]
#[serde(rename_all = "snake_case")]
pub struct SamsungPayAppWalletData {
    /// Samsung Pay token data
    #[serde(rename = "3_d_s")]
    pub token_data: SamsungPayTokenData,
    /// Brand of the payment card
    pub payment_card_brand: SamsungPayCardBrand,
    /// Currency type of the payment
    pub payment_currency_type: String,
    /// Last 4 digits of the device specific card number
    pub payment_last4_dpan: Option<String>,
    /// Last 4 digits of the card number
    pub payment_last4_fpan: String,
    /// Merchant reference id that was passed in the session call request
    pub merchant_ref: Option<String>,
    /// Specifies authentication method used
    pub method: Option<String>,
    /// Value if credential is enabled for recurring payment
    pub recurring_payment: Option<bool>,
}

#[derive(Eq, PartialEq, Clone, Debug, serde::Deserialize, serde::Serialize, ToSchema)]
#[serde(rename_all = "snake_case")]
pub struct SamsungPayWebWalletData {
    /// Specifies authentication method used
    pub method: Option<String>,
    /// Value if credential is enabled for recurring payment
    pub recurring_payment: Option<bool>,
    /// Brand of the payment card
    pub card_brand: SamsungPayCardBrand,
    /// Last 4 digits of the card number
    #[serde(rename = "card_last4digits")]
    pub card_last_four_digits: String,
    /// Samsung Pay token data
    #[serde(rename = "3_d_s")]
    pub token_data: SamsungPayTokenData,
}

#[derive(Eq, PartialEq, Clone, Debug, serde::Deserialize, serde::Serialize, ToSchema)]
#[serde(rename_all = "snake_case")]
pub struct SamsungPayTokenData {
    /// 3DS type used by Samsung Pay
    #[serde(rename = "type")]
    pub three_ds_type: Option<String>,
    /// 3DS version used by Samsung Pay
    pub version: String,
    /// Samsung Pay encrypted payment credential data
    #[schema(value_type = String)]
    pub data: Secret<String>,
}

#[derive(Eq, PartialEq, Clone, Debug, serde::Deserialize, serde::Serialize, ToSchema)]
#[serde(rename_all = "lowercase")]
pub enum SamsungPayCardBrand {
    #[serde(alias = "VI")]
    Visa,
    #[serde(alias = "MC")]
    MasterCard,
    #[serde(alias = "AX")]
    Amex,
    #[serde(alias = "DC")]
    Discover,
    #[serde(other)]
    Unknown,
}

#[derive(Eq, PartialEq, Clone, Debug, serde::Deserialize, serde::Serialize, ToSchema)]
#[serde(rename_all = "snake_case")]
pub enum OpenBankingData {
    #[serde(rename = "open_banking_pis")]
    OpenBankingPIS {},
}

#[derive(Eq, PartialEq, Clone, Debug, serde::Deserialize, serde::Serialize, ToSchema)]
#[serde(rename_all = "snake_case")]
pub enum MobilePaymentData {
    DirectCarrierBilling {
        /// The phone number of the user
        #[schema(value_type = String, example = "1234567890")]
        msisdn: String,
        /// Unique user id
        #[schema(value_type = Option<String>, example = "02iacdYXGI9CnyJdoN8c7")]
        client_uid: Option<String>,
    },
}

#[derive(Eq, PartialEq, Clone, Debug, serde::Deserialize, serde::Serialize, ToSchema)]
#[serde(rename_all = "snake_case")]
pub struct GooglePayWalletData {
    /// The type of payment method
    #[serde(rename = "type")]
    pub pm_type: String,
    /// User-facing message to describe the payment method that funds this transaction.
    pub description: String,
    /// The information of the payment method
    pub info: GooglePayPaymentMethodInfo,
    /// The tokenization data of Google pay
    pub tokenization_data: GpayTokenizationData,
}

#[derive(Eq, PartialEq, Clone, Debug, serde::Deserialize, serde::Serialize, ToSchema)]
pub struct ApplePayRedirectData {}

#[derive(Eq, PartialEq, Clone, Debug, serde::Deserialize, serde::Serialize, ToSchema)]
pub struct AmazonPayRedirectData {}

#[derive(Eq, PartialEq, Clone, Debug, serde::Deserialize, serde::Serialize, ToSchema)]
pub struct GooglePayRedirectData {}

#[derive(Eq, PartialEq, Clone, Debug, serde::Deserialize, serde::Serialize, ToSchema)]
pub struct GooglePayThirdPartySdkData {}

#[derive(Eq, PartialEq, Clone, Debug, serde::Deserialize, serde::Serialize, ToSchema)]
pub struct ApplePayThirdPartySdkData {}

#[derive(Eq, PartialEq, Clone, Debug, serde::Deserialize, serde::Serialize, ToSchema)]
pub struct WeChatPayRedirection {}

#[derive(Eq, PartialEq, Clone, Debug, serde::Deserialize, serde::Serialize, ToSchema)]
pub struct WeChatPay {}

#[derive(Eq, PartialEq, Clone, Debug, serde::Deserialize, serde::Serialize, ToSchema)]
pub struct WeChatPayQr {}

#[derive(Eq, PartialEq, Clone, Debug, serde::Deserialize, serde::Serialize, ToSchema)]
pub struct CashappQr {}

#[derive(Eq, PartialEq, Clone, Debug, serde::Deserialize, serde::Serialize, ToSchema)]
pub struct PaypalRedirection {
    /// paypal's email address
    #[schema(max_length = 255, value_type = Option<String>, example = "johntest@test.com")]
    pub email: Option<Email>,
}

#[derive(Eq, PartialEq, Clone, Debug, serde::Deserialize, serde::Serialize, ToSchema)]
pub struct AliPayQr {}

#[derive(Eq, PartialEq, Clone, Debug, serde::Deserialize, serde::Serialize, ToSchema)]
pub struct AliPayRedirection {}

#[derive(Eq, PartialEq, Clone, Debug, serde::Deserialize, serde::Serialize, ToSchema)]
pub struct AliPayHkRedirection {}

#[derive(Eq, PartialEq, Clone, Debug, serde::Deserialize, serde::Serialize, ToSchema)]
pub struct MomoRedirection {}

#[derive(Eq, PartialEq, Clone, Debug, serde::Deserialize, serde::Serialize, ToSchema)]
pub struct KakaoPayRedirection {}

#[derive(Eq, PartialEq, Clone, Debug, serde::Deserialize, serde::Serialize, ToSchema)]
pub struct GoPayRedirection {}

#[derive(Eq, PartialEq, Clone, Debug, serde::Deserialize, serde::Serialize, ToSchema)]
pub struct GcashRedirection {}

#[derive(Eq, PartialEq, Clone, Debug, serde::Deserialize, serde::Serialize, ToSchema)]
pub struct MobilePayRedirection {}

#[derive(Eq, PartialEq, Clone, Debug, serde::Deserialize, serde::Serialize, ToSchema)]
pub struct MbWayRedirection {
    /// Telephone number of the shopper. Should be Portuguese phone number.
    #[schema(value_type = String)]
    pub telephone_number: Option<Secret<String>>,
}

#[derive(Eq, PartialEq, Clone, Debug, serde::Deserialize, serde::Serialize, ToSchema)]
#[serde(rename_all = "snake_case")]
pub struct GooglePayPaymentMethodInfo {
    /// The name of the card network
    pub card_network: String,
    /// The details of the card
    pub card_details: String,
    //assurance_details of the card
    pub assurance_details: Option<GooglePayAssuranceDetails>,
}

#[derive(Eq, PartialEq, Clone, Debug, serde::Deserialize, serde::Serialize, ToSchema)]
#[serde(rename_all = "snake_case")]
pub struct GooglePayAssuranceDetails {
    ///indicates that Cardholder possession validation has been performed
    pub card_holder_authenticated: bool,
    /// indicates that identification and verifications (ID&V) was performed
    pub account_verified: bool,
}

#[derive(Eq, PartialEq, Clone, Debug, serde::Deserialize, serde::Serialize, ToSchema)]
pub struct PayPalWalletData {
    /// Token generated for the Apple pay
    pub token: String,
}

#[derive(Eq, PartialEq, Clone, Debug, serde::Deserialize, serde::Serialize, ToSchema)]
pub struct TouchNGoRedirection {}

#[derive(Eq, PartialEq, Clone, Debug, serde::Deserialize, serde::Serialize, ToSchema)]
pub struct SwishQrData {}

#[derive(Eq, PartialEq, Clone, Debug, serde::Deserialize, serde::Serialize, ToSchema)]
pub struct MifinityData {
    #[schema(value_type = Date)]
    pub date_of_birth: Secret<Date>,
    pub language_preference: Option<String>,
}

#[derive(Eq, PartialEq, Clone, Debug, serde::Deserialize, serde::Serialize, ToSchema)]
pub struct GpayTokenizationData {
    /// The type of the token
    #[serde(rename = "type")]
    pub token_type: String,
    /// Token generated for the wallet
    pub token: String,
}

#[derive(Eq, PartialEq, Clone, Debug, serde::Deserialize, serde::Serialize, ToSchema)]
pub struct ApplePayWalletData {
    /// The payment data of Apple pay
    pub payment_data: String,
    /// The payment method of Apple pay
    pub payment_method: ApplepayPaymentMethod,
    /// The unique identifier for the transaction
    pub transaction_identifier: String,
}

#[derive(Eq, PartialEq, Clone, Debug, serde::Deserialize, serde::Serialize, ToSchema)]
pub struct ApplepayPaymentMethod {
    /// The name to be displayed on Apple Pay button
    pub display_name: String,
    /// The network of the Apple pay payment method
    pub network: String,
    /// The type of the payment method
    #[serde(rename = "type")]
    pub pm_type: String,
}

#[derive(Eq, PartialEq, Clone, Debug, serde::Serialize, serde::Deserialize, ToSchema)]
pub struct CardResponse {
    pub last4: Option<String>,
    pub card_type: Option<String>,
    #[schema(value_type = Option<CardNetwork>, example = "Visa")]
    pub card_network: Option<api_enums::CardNetwork>,
    pub card_issuer: Option<String>,
    pub card_issuing_country: Option<String>,
    pub card_isin: Option<String>,
    pub card_extended_bin: Option<String>,
    #[schema(value_type = Option<String>)]
    pub card_exp_month: Option<Secret<String>>,
    #[schema(value_type = Option<String>)]
    pub card_exp_year: Option<Secret<String>>,
    #[schema(value_type = Option<String>)]
    pub card_holder_name: Option<Secret<String>>,
    pub payment_checks: Option<serde_json::Value>,
    pub authentication_data: Option<serde_json::Value>,
}

#[derive(Debug, Clone, Eq, PartialEq, serde::Serialize, serde::Deserialize, ToSchema)]
#[serde(rename_all = "snake_case")]
pub struct RewardData {
    /// The merchant ID with which we have to call the connector
    #[schema(value_type = String)]
    pub merchant_id: id_type::MerchantId,
}

#[derive(Debug, Clone, Eq, PartialEq, serde::Serialize, serde::Deserialize, ToSchema)]
pub struct BoletoVoucherData {
    /// The shopper's social security number
    #[schema(value_type = Option<String>)]
    pub social_security_number: Option<Secret<String>>,
}

#[derive(Debug, Clone, Eq, PartialEq, serde::Serialize, serde::Deserialize, ToSchema)]
#[serde(rename_all = "snake_case")]
pub enum VoucherData {
    Boleto(Box<BoletoVoucherData>),
    Efecty,
    PagoEfectivo,
    RedCompra,
    RedPagos,
    Alfamart(Box<AlfamartVoucherData>),
    Indomaret(Box<IndomaretVoucherData>),
    Oxxo,
    SevenEleven(Box<JCSVoucherData>),
    Lawson(Box<JCSVoucherData>),
    MiniStop(Box<JCSVoucherData>),
    FamilyMart(Box<JCSVoucherData>),
    Seicomart(Box<JCSVoucherData>),
    PayEasy(Box<JCSVoucherData>),
}

impl GetAddressFromPaymentMethodData for VoucherData {
    fn get_billing_address(&self) -> Option<Address> {
        match self {
            Self::Alfamart(voucher_data) => Some(Address {
                address: Some(AddressDetails {
                    first_name: voucher_data.first_name.clone(),
                    last_name: voucher_data.last_name.clone(),
                    ..AddressDetails::default()
                }),
                phone: None,
                email: voucher_data.email.clone(),
            }),
            Self::Indomaret(voucher_data) => Some(Address {
                address: Some(AddressDetails {
                    first_name: voucher_data.first_name.clone(),
                    last_name: voucher_data.last_name.clone(),
                    ..AddressDetails::default()
                }),
                phone: None,
                email: voucher_data.email.clone(),
            }),
            Self::Lawson(voucher_data)
            | Self::MiniStop(voucher_data)
            | Self::FamilyMart(voucher_data)
            | Self::Seicomart(voucher_data)
            | Self::PayEasy(voucher_data)
            | Self::SevenEleven(voucher_data) => Some(Address {
                address: Some(AddressDetails {
                    first_name: voucher_data.first_name.clone(),
                    last_name: voucher_data.last_name.clone(),
                    ..AddressDetails::default()
                }),
                phone: Some(PhoneDetails {
                    number: voucher_data.phone_number.clone().map(Secret::new),
                    country_code: None,
                }),
                email: voucher_data.email.clone(),
            }),
            Self::Boleto(_)
            | Self::Efecty
            | Self::PagoEfectivo
            | Self::RedCompra
            | Self::RedPagos
            | Self::Oxxo => None,
        }
    }
}

/// Use custom serializer to provide backwards compatible response for `reward` payment_method_data
pub fn serialize_payment_method_data_response<S>(
    payment_method_data_response: &Option<PaymentMethodDataResponseWithBilling>,
    serializer: S,
) -> Result<S::Ok, S::Error>
where
    S: Serializer,
{
    if let Some(payment_method_data_response) = payment_method_data_response {
        if let Some(payment_method_data) = payment_method_data_response.payment_method_data.as_ref()
        {
            match payment_method_data {
                PaymentMethodDataResponse::Reward {} => serializer.serialize_str("reward"),
                PaymentMethodDataResponse::BankDebit(_)
                | PaymentMethodDataResponse::BankRedirect(_)
                | PaymentMethodDataResponse::Card(_)
                | PaymentMethodDataResponse::CardRedirect(_)
                | PaymentMethodDataResponse::CardToken(_)
                | PaymentMethodDataResponse::Crypto(_)
                | PaymentMethodDataResponse::MandatePayment {}
                | PaymentMethodDataResponse::GiftCard(_)
                | PaymentMethodDataResponse::PayLater(_)
                | PaymentMethodDataResponse::RealTimePayment(_)
                | PaymentMethodDataResponse::MobilePayment(_)
                | PaymentMethodDataResponse::Upi(_)
                | PaymentMethodDataResponse::Wallet(_)
                | PaymentMethodDataResponse::BankTransfer(_)
                | PaymentMethodDataResponse::OpenBanking(_)
                | PaymentMethodDataResponse::Voucher(_) => {
                    payment_method_data_response.serialize(serializer)
                }
            }
        } else {
            // Can serialize directly because there is no `payment_method_data`
            payment_method_data_response.serialize(serializer)
        }
    } else {
        serializer.serialize_none()
    }
}

#[derive(Debug, Clone, Eq, PartialEq, serde::Serialize, serde::Deserialize, ToSchema)]
#[serde(rename_all = "snake_case")]
pub enum PaymentMethodDataResponse {
    Card(Box<CardResponse>),
    BankTransfer(Box<BankTransferResponse>),
    Wallet(Box<WalletResponse>),
    PayLater(Box<PaylaterResponse>),
    BankRedirect(Box<BankRedirectResponse>),
    Crypto(Box<CryptoResponse>),
    BankDebit(Box<BankDebitResponse>),
    MandatePayment {},
    Reward {},
    RealTimePayment(Box<RealTimePaymentDataResponse>),
    Upi(Box<UpiResponse>),
    Voucher(Box<VoucherResponse>),
    GiftCard(Box<GiftCardResponse>),
    CardRedirect(Box<CardRedirectResponse>),
    CardToken(Box<CardTokenResponse>),
    OpenBanking(Box<OpenBankingResponse>),
    MobilePayment(Box<MobilePaymentResponse>),
}

#[derive(Eq, PartialEq, Clone, Debug, serde::Serialize, serde::Deserialize, ToSchema)]
pub struct BankDebitResponse {
    #[serde(flatten)]
    #[schema(value_type = Option<BankDebitAdditionalData>)]
    details: Option<additional_info::BankDebitAdditionalData>,
}

#[derive(Eq, PartialEq, Clone, Debug, serde::Deserialize, serde::Serialize, ToSchema)]
#[serde(rename_all = "snake_case", tag = "type")]
pub struct BankRedirectResponse {
    /// Name of the bank
    #[schema(value_type = Option<BankNames>)]
    pub bank_name: Option<common_enums::BankNames>,
    #[serde(flatten)]
    #[schema(value_type = Option<BankRedirectDetails>)]
    pub details: Option<additional_info::BankRedirectDetails>,
}

#[derive(Eq, PartialEq, Clone, Debug, serde::Serialize, serde::Deserialize, ToSchema)]
pub struct BankTransferResponse {
    #[serde(flatten)]
    #[schema(value_type = Option<BankTransferAdditionalData>)]
    details: Option<additional_info::BankTransferAdditionalData>,
}

#[derive(Eq, PartialEq, Clone, Debug, serde::Serialize, serde::Deserialize, ToSchema)]
pub struct CardRedirectResponse {
    #[serde(flatten)]
    details: Option<CardRedirectData>,
}

#[derive(Eq, PartialEq, Clone, Debug, serde::Serialize, serde::Deserialize, ToSchema)]
pub struct CardTokenResponse {
    #[serde(flatten)]
    #[schema(value_type = Option<CardTokenAdditionalData>)]
    details: Option<additional_info::CardTokenAdditionalData>,
}

#[derive(Eq, PartialEq, Clone, Debug, serde::Serialize, serde::Deserialize, ToSchema)]
pub struct CryptoResponse {
    #[serde(flatten)]
    details: Option<CryptoData>,
}

#[derive(Eq, PartialEq, Clone, Debug, serde::Serialize, serde::Deserialize, ToSchema)]
pub struct GiftCardResponse {
    #[serde(flatten)]
    #[schema(value_type = Option<GiftCardAdditionalData>)]
    details: Option<additional_info::GiftCardAdditionalData>,
}

#[derive(Eq, PartialEq, Clone, Debug, serde::Serialize, serde::Deserialize, ToSchema)]
pub struct OpenBankingResponse {
    #[serde(flatten)]
    details: Option<OpenBankingData>,
}

#[derive(Eq, PartialEq, Clone, Debug, serde::Serialize, serde::Deserialize, ToSchema)]
pub struct MobilePaymentResponse {
    #[serde(flatten)]
    details: Option<MobilePaymentData>,
}

#[derive(Eq, PartialEq, Clone, Debug, serde::Serialize, serde::Deserialize, ToSchema)]
pub struct RealTimePaymentDataResponse {
    #[serde(flatten)]
    details: Option<RealTimePaymentData>,
}

#[derive(Eq, PartialEq, Clone, Debug, serde::Serialize, serde::Deserialize, ToSchema)]
pub struct UpiResponse {
    #[serde(flatten)]
    #[schema(value_type = Option<UpiAdditionalData>)]
    details: Option<additional_info::UpiAdditionalData>,
}

#[derive(Eq, PartialEq, Clone, Debug, serde::Serialize, serde::Deserialize, ToSchema)]
pub struct VoucherResponse {
    #[serde(flatten)]
    details: Option<VoucherData>,
}

#[derive(Eq, PartialEq, Clone, Debug, serde::Serialize, serde::Deserialize, ToSchema)]
pub struct PaylaterResponse {
    klarna_sdk: Option<KlarnaSdkPaymentMethodResponse>,
}

#[derive(Eq, PartialEq, Clone, Debug, serde::Serialize, serde::Deserialize, ToSchema)]
pub struct WalletResponse {
    #[serde(flatten)]
    details: Option<WalletResponseData>,
}

/// Hyperswitch supports SDK integration with Apple Pay and Google Pay wallets. For other wallets, we integrate with their respective connectors, redirecting the customer to the connector for wallet payments. As a result, we don’t receive any payment method data in the confirm call for payments made through other wallets.
#[derive(Debug, Clone, Eq, PartialEq, serde::Deserialize, serde::Serialize, ToSchema)]
#[serde(rename_all = "snake_case")]
pub enum WalletResponseData {
    #[schema(value_type = WalletAdditionalDataForCard)]
    ApplePay(Box<additional_info::WalletAdditionalDataForCard>),
    #[schema(value_type = WalletAdditionalDataForCard)]
    GooglePay(Box<additional_info::WalletAdditionalDataForCard>),
    #[schema(value_type = WalletAdditionalDataForCard)]
    SamsungPay(Box<additional_info::WalletAdditionalDataForCard>),
}

#[derive(Debug, Clone, Eq, PartialEq, serde::Deserialize, serde::Serialize, ToSchema)]
pub struct KlarnaSdkPaymentMethodResponse {
    pub payment_type: Option<String>,
}

#[derive(Debug, Clone, Eq, PartialEq, serde::Deserialize, ToSchema, serde::Serialize)]
pub struct PaymentMethodDataResponseWithBilling {
    // The struct is flattened in order to provide backwards compatibility
    #[serde(flatten)]
    pub payment_method_data: Option<PaymentMethodDataResponse>,
    pub billing: Option<Address>,
}

#[derive(Debug, Clone, PartialEq, Eq, serde::Serialize, serde::Deserialize, ToSchema)]
#[cfg(feature = "v1")]
pub enum PaymentIdType {
    /// The identifier for payment intent
    PaymentIntentId(id_type::PaymentId),
    /// The identifier for connector transaction
    ConnectorTransactionId(String),
    /// The identifier for payment attempt
    PaymentAttemptId(String),
    /// The identifier for preprocessing step
    PreprocessingId(String),
}

#[derive(Debug, Clone, PartialEq, Eq, serde::Serialize, serde::Deserialize, ToSchema)]
#[cfg(feature = "v2")]
pub enum PaymentIdType {
    /// The identifier for payment intent
    PaymentIntentId(id_type::GlobalPaymentId),
    /// The identifier for connector transaction
    ConnectorTransactionId(String),
    /// The identifier for payment attempt
    PaymentAttemptId(String),
    /// The identifier for preprocessing step
    PreprocessingId(String),
}

#[cfg(feature = "v1")]
impl fmt::Display for PaymentIdType {
    fn fmt(&self, f: &mut fmt::Formatter<'_>) -> fmt::Result {
        match self {
            Self::PaymentIntentId(payment_id) => {
                write!(
                    f,
                    "payment_intent_id = \"{}\"",
                    payment_id.get_string_repr()
                )
            }
            Self::ConnectorTransactionId(connector_transaction_id) => write!(
                f,
                "connector_transaction_id = \"{connector_transaction_id}\""
            ),
            Self::PaymentAttemptId(payment_attempt_id) => {
                write!(f, "payment_attempt_id = \"{payment_attempt_id}\"")
            }
            Self::PreprocessingId(preprocessing_id) => {
                write!(f, "preprocessing_id = \"{preprocessing_id}\"")
            }
        }
    }
}

#[cfg(feature = "v1")]
impl Default for PaymentIdType {
    fn default() -> Self {
        Self::PaymentIntentId(Default::default())
    }
}

#[derive(Default, Clone, Debug, Eq, PartialEq, ToSchema, serde::Deserialize, serde::Serialize)]
#[serde(deny_unknown_fields)]
pub struct Address {
    /// Provide the address details
    pub address: Option<AddressDetails>,

    pub phone: Option<PhoneDetails>,

    #[schema(value_type = Option<String>)]
    pub email: Option<Email>,
}

impl masking::SerializableSecret for Address {}

impl Address {
    /// Unify the address, giving priority to `self` when details are present in both
    pub fn unify_address(self, other: Option<&Self>) -> Self {
        let other_address_details = other.and_then(|address| address.address.as_ref());
        Self {
            address: self
                .address
                .map(|address| address.unify_address_details(other_address_details))
                .or(other_address_details.cloned()),
            email: self.email.or(other.and_then(|other| other.email.clone())),
            phone: self.phone.or(other.and_then(|other| other.phone.clone())),
        }
    }
}

// used by customers also, could be moved outside
/// Address details
#[derive(Clone, Default, Debug, Eq, serde::Deserialize, serde::Serialize, PartialEq, ToSchema)]
#[serde(deny_unknown_fields)]
pub struct AddressDetails {
    /// The address city
    #[schema(max_length = 50, example = "New York")]
    pub city: Option<String>,

    /// The two-letter ISO country code for the address
    #[schema(value_type = Option<CountryAlpha2>, example = "US")]
    pub country: Option<api_enums::CountryAlpha2>,

    /// The first line of the address
    #[schema(value_type = Option<String>, max_length = 200, example = "123, King Street")]
    pub line1: Option<Secret<String>>,

    /// The second line of the address
    #[schema(value_type = Option<String>, max_length = 50, example = "Powelson Avenue")]
    pub line2: Option<Secret<String>>,

    /// The third line of the address
    #[schema(value_type = Option<String>, max_length = 50, example = "Bridgewater")]
    pub line3: Option<Secret<String>>,

    /// The zip/postal code for the address
    #[schema(value_type = Option<String>, max_length = 50, example = "08807")]
    pub zip: Option<Secret<String>>,

    /// The address state
    #[schema(value_type = Option<String>, example = "New York")]
    pub state: Option<Secret<String>>,

    /// The first name for the address
    #[schema(value_type = Option<String>, max_length = 255, example = "John")]
    pub first_name: Option<Secret<String>>,

    /// The last name for the address
    #[schema(value_type = Option<String>, max_length = 255, example = "Doe")]
    pub last_name: Option<Secret<String>>,
}

impl AddressDetails {
    pub fn get_optional_full_name(&self) -> Option<Secret<String>> {
        match (self.first_name.as_ref(), self.last_name.as_ref()) {
            (Some(first_name), Some(last_name)) => Some(Secret::new(format!(
                "{} {}",
                first_name.peek(),
                last_name.peek()
            ))),
            (Some(name), None) | (None, Some(name)) => Some(name.to_owned()),
            _ => None,
        }
    }

    pub fn unify_address_details(self, other: Option<&Self>) -> Self {
        if let Some(other) = other {
            let (first_name, last_name) = if self
                .first_name
                .as_ref()
                .is_some_and(|first_name| !first_name.is_empty_after_trim())
            {
                (self.first_name, self.last_name)
            } else {
                (other.first_name.clone(), other.last_name.clone())
            };

            Self {
                first_name,
                last_name,
                city: self.city.or(other.city.clone()),
                country: self.country.or(other.country),
                line1: self.line1.or(other.line1.clone()),
                line2: self.line2.or(other.line2.clone()),
                line3: self.line3.or(other.line3.clone()),
                zip: self.zip.or(other.zip.clone()),
                state: self.state.or(other.state.clone()),
            }
        } else {
            self
        }
    }
}

pub struct AddressDetailsWithPhone {
    pub address: Option<AddressDetails>,
    pub phone_number: Option<Secret<String>>,
    pub email: Option<Email>,
}

pub struct EncryptableAddressDetails {
    pub line1: crypto::OptionalEncryptableSecretString,
    pub line2: crypto::OptionalEncryptableSecretString,
    pub line3: crypto::OptionalEncryptableSecretString,
    pub state: crypto::OptionalEncryptableSecretString,
    pub zip: crypto::OptionalEncryptableSecretString,
    pub first_name: crypto::OptionalEncryptableSecretString,
    pub last_name: crypto::OptionalEncryptableSecretString,
    pub phone_number: crypto::OptionalEncryptableSecretString,
    pub email: crypto::OptionalEncryptableEmail,
}

#[derive(Debug, Clone, Default, Eq, PartialEq, ToSchema, serde::Deserialize, serde::Serialize)]
pub struct PhoneDetails {
    /// The contact number
    #[schema(value_type = Option<String>, example = "9123456789")]
    pub number: Option<Secret<String>>,
    /// The country code attached to the number
    #[schema(example = "+1")]
    pub country_code: Option<String>,
}

#[cfg(feature = "v1")]
#[derive(Debug, Clone, Default, Eq, PartialEq, serde::Deserialize, serde::Serialize, ToSchema)]
pub struct PaymentsCaptureRequest {
    /// The unique identifier for the payment
    #[serde(skip_deserializing)]
    pub payment_id: id_type::PaymentId,
    /// The unique identifier for the merchant
    #[schema(value_type = Option<String>)]
    pub merchant_id: Option<id_type::MerchantId>,
    /// The Amount to be captured/ debited from the user's payment method. If not passed the full amount will be captured.
    #[schema(value_type = i64, example = 6540)]
    pub amount_to_capture: Option<MinorUnit>,
    /// Decider to refund the uncaptured amount
    pub refund_uncaptured_amount: Option<bool>,
    /// Provides information about a card payment that customers see on their statements.
    pub statement_descriptor_suffix: Option<String>,
    /// Concatenated with the statement descriptor suffix that’s set on the account to form the complete statement descriptor.
    pub statement_descriptor_prefix: Option<String>,
    /// Merchant connector details used to make payments.
    #[schema(value_type = Option<MerchantConnectorDetailsWrap>, deprecated)]
    pub merchant_connector_details: Option<admin::MerchantConnectorDetailsWrap>,
}

#[cfg(feature = "v2")]
#[derive(Debug, Clone, Default, Eq, PartialEq, serde::Deserialize, serde::Serialize, ToSchema)]
pub struct PaymentsCaptureRequest {
    /// The Amount to be captured/ debited from the user's payment method. If not passed the full amount will be captured.
    #[schema(value_type = Option<i64>, example = 6540)]
    pub amount_to_capture: Option<MinorUnit>,
}

#[cfg(feature = "v2")]
#[derive(Debug, Clone, serde::Serialize, ToSchema)]
pub struct PaymentsCaptureResponse {
    /// The unique identifier for the payment
    pub id: id_type::GlobalPaymentId,

    /// Status of the payment
    #[schema(value_type = IntentStatus, example = "succeeded")]
    pub status: common_enums::IntentStatus,

    /// Amount details related to the payment
    pub amount: PaymentAmountDetailsResponse,
}

#[derive(Default, Clone, Debug, Eq, PartialEq, serde::Serialize)]
pub struct UrlDetails {
    pub url: String,
    pub method: String,
}
#[derive(Default, Clone, Debug, Eq, PartialEq, serde::Serialize)]
pub struct AuthenticationForStartResponse {
    pub authentication: UrlDetails,
}
#[derive(Clone, Debug, Eq, PartialEq, serde::Serialize, ToSchema)]
#[serde(rename_all = "snake_case")]
pub enum NextActionType {
    RedirectToUrl,
    DisplayQrCode,
    InvokeSdkClient,
    TriggerApi,
    DisplayBankTransferInformation,
    DisplayWaitScreen,
    CollectOtp,
}

#[derive(Clone, Debug, Eq, PartialEq, serde::Serialize, ToSchema)]
#[serde(tag = "type", rename_all = "snake_case")]
pub enum NextActionData {
    /// Contains the url for redirection flow
    #[cfg(feature = "v1")]
    RedirectToUrl {
        redirect_to_url: String,
    },
    /// Contains the url for redirection flow
    #[cfg(feature = "v2")]
    RedirectToUrl {
        #[schema(value_type = String)]
        redirect_to_url: Url,
    },
    /// Informs the next steps for bank transfer and also contains the charges details (ex: amount received, amount charged etc)
    DisplayBankTransferInformation {
        bank_transfer_steps_and_charges_details: BankTransferNextStepsData,
    },
    /// Contains third party sdk session token response
    ThirdPartySdkSessionToken {
        session_token: Option<SessionToken>,
    },
    /// Contains url for Qr code image, this qr code has to be shown in sdk
    QrCodeInformation {
        #[schema(value_type = String)]
        /// Hyperswitch generated image data source url
        image_data_url: Option<Url>,
        display_to_timestamp: Option<i64>,
        #[schema(value_type = String)]
        /// The url for Qr code given by the connector
        qr_code_url: Option<Url>,
        display_text: Option<String>,
        border_color: Option<String>,
    },
    /// Contains url to fetch Qr code data
    FetchQrCodeInformation {
        #[schema(value_type = String)]
        qr_code_fetch_url: Url,
    },
    /// Contains the download url and the reference number for transaction
    DisplayVoucherInformation {
        #[schema(value_type = String)]
        voucher_details: VoucherNextStepData,
    },
    /// Contains duration for displaying a wait screen, wait screen with timer is displayed by sdk
    WaitScreenInformation {
        display_from_timestamp: i128,
        display_to_timestamp: Option<i128>,
    },
    /// Contains the information regarding three_ds_method_data submission, three_ds authentication, and authorization flows
    ThreeDsInvoke {
        three_ds_data: ThreeDsData,
    },
    InvokeSdkClient {
        next_action_data: SdkNextActionData,
    },
    /// Contains consent to collect otp for mobile payment
    CollectOtp {
        consent_data_required: MobilePaymentConsent,
    },
}

#[derive(Clone, Debug, Eq, PartialEq, serde::Serialize, ToSchema)]
pub struct ThreeDsData {
    /// ThreeDS authentication url - to initiate authentication
    pub three_ds_authentication_url: String,
    /// ThreeDS authorize url - to complete the payment authorization after authentication
    pub three_ds_authorize_url: String,
    /// ThreeDS method details
    pub three_ds_method_details: ThreeDsMethodData,
    /// Poll config for a connector
    pub poll_config: PollConfigResponse,
    /// Message Version
    pub message_version: Option<String>,
    /// Directory Server ID
    pub directory_server_id: Option<String>,
}

#[derive(Clone, Debug, Eq, PartialEq, serde::Serialize, ToSchema)]
#[serde(tag = "three_ds_method_key")]
pub enum ThreeDsMethodData {
    #[serde(rename = "threeDSMethodData")]
    AcsThreeDsMethodData {
        /// Whether ThreeDS method data submission is required
        three_ds_method_data_submission: bool,
        /// ThreeDS method data
        three_ds_method_data: Option<String>,
        /// ThreeDS method url
        three_ds_method_url: Option<String>,
    },
}

#[derive(Clone, Debug, Eq, PartialEq, serde::Serialize, ToSchema)]
pub struct PollConfigResponse {
    /// Poll Id
    pub poll_id: String,
    /// Interval of the poll
    pub delay_in_secs: i8,
    /// Frequency of the poll
    pub frequency: i8,
}

#[derive(Clone, Debug, serde::Serialize, serde::Deserialize)]
#[serde(rename_all = "snake_case")]
#[serde(untagged)]
// the enum order shouldn't be changed as this is being used during serialization and deserialization
pub enum QrCodeInformation {
    QrCodeUrl {
        image_data_url: Url,
        qr_code_url: Url,
        display_to_timestamp: Option<i64>,
    },
    QrDataUrl {
        image_data_url: Url,
        display_to_timestamp: Option<i64>,
    },
    QrCodeImageUrl {
        qr_code_url: Url,
        display_to_timestamp: Option<i64>,
    },
    QrColorDataUrl {
        color_image_data_url: Url,
        display_to_timestamp: Option<i64>,
        display_text: Option<String>,
        border_color: Option<String>,
    },
}

#[derive(Clone, Debug, serde::Serialize, serde::Deserialize, Eq, PartialEq, ToSchema)]
#[serde(rename_all = "snake_case")]
pub struct SdkNextActionData {
    pub next_action: NextActionCall,
    pub order_id: Option<String>,
}

#[derive(Clone, Debug, Eq, PartialEq, serde::Serialize, serde::Deserialize, ToSchema)]
pub struct FetchQrCodeInformation {
    pub qr_code_fetch_url: Url,
}

#[derive(Clone, Debug, Eq, PartialEq, serde::Serialize, serde::Deserialize, ToSchema)]
pub struct BankTransferNextStepsData {
    /// The instructions for performing a bank transfer
    #[serde(flatten)]
    pub bank_transfer_instructions: BankTransferInstructions,
    /// The details received by the receiver
    pub receiver: Option<ReceiverDetails>,
}

#[derive(Clone, Debug, Eq, PartialEq, serde::Serialize, serde::Deserialize, ToSchema)]
pub struct VoucherNextStepData {
    /// Voucher expiry date and time
    pub expires_at: Option<i64>,
    /// Reference number required for the transaction
    pub reference: String,
    /// Url to download the payment instruction
    pub download_url: Option<Url>,
    /// Url to payment instruction page
    pub instructions_url: Option<Url>,
}

#[derive(Clone, Debug, Eq, PartialEq, serde::Serialize, serde::Deserialize, ToSchema)]
pub struct MobilePaymentNextStepData {
    /// is consent details required to be shown by sdk
    pub consent_data_required: MobilePaymentConsent,
}

#[derive(Clone, Debug, Eq, PartialEq, serde::Serialize, serde::Deserialize, ToSchema)]
#[serde(rename_all = "snake_case")]
pub enum MobilePaymentConsent {
    ConsentRequired,
    ConsentNotRequired,
    ConsentOptional,
}

#[derive(Clone, Debug, serde::Deserialize, serde::Serialize)]
pub struct QrCodeNextStepsInstruction {
    pub image_data_url: Url,
    pub display_to_timestamp: Option<i64>,
    pub qr_code_url: Option<Url>,
}

#[derive(Clone, Debug, serde::Deserialize)]
pub struct WaitScreenInstructions {
    pub display_from_timestamp: i128,
    pub display_to_timestamp: Option<i128>,
}

#[derive(Clone, Debug, Eq, PartialEq, serde::Serialize, serde::Deserialize, ToSchema)]
#[serde(rename_all = "snake_case")]
pub enum BankTransferInstructions {
    /// The instructions for Doku bank transactions
    DokuBankTransferInstructions(Box<DokuBankTransferInstructions>),
    /// The credit transfer for ACH transactions
    AchCreditTransfer(Box<AchTransfer>),
    /// The instructions for SEPA bank transactions
    SepaBankInstructions(Box<SepaBankTransferInstructions>),
    /// The instructions for BACS bank transactions
    BacsBankInstructions(Box<BacsBankTransferInstructions>),
    /// The instructions for Multibanco bank transactions
    Multibanco(Box<MultibancoTransferInstructions>),
}

#[derive(Clone, Debug, Eq, PartialEq, serde::Deserialize, serde::Serialize, ToSchema)]
pub struct SepaBankTransferInstructions {
    #[schema(value_type = String, example = "Jane Doe")]
    pub account_holder_name: Secret<String>,
    #[schema(value_type = String, example = "9123456789")]
    pub bic: Secret<String>,
    pub country: String,
    #[schema(value_type = String, example = "123456789")]
    pub iban: Secret<String>,
    #[schema(value_type = String, example = "U2PVVSEV4V9Y")]
    pub reference: Secret<String>,
}

#[derive(Clone, Debug, Eq, PartialEq, serde::Deserialize, serde::Serialize, ToSchema)]
pub struct BacsBankTransferInstructions {
    #[schema(value_type = String, example = "Jane Doe")]
    pub account_holder_name: Secret<String>,
    #[schema(value_type = String, example = "10244123908")]
    pub account_number: Secret<String>,
    #[schema(value_type = String, example = "012")]
    pub sort_code: Secret<String>,
}

#[derive(Clone, Debug, Eq, PartialEq, serde::Serialize, serde::Deserialize, ToSchema)]
pub struct MultibancoTransferInstructions {
    #[schema(value_type = String, example = "122385736258")]
    pub reference: Secret<String>,
    #[schema(value_type = String, example = "12345")]
    pub entity: String,
}

#[derive(Clone, Debug, Eq, PartialEq, serde::Serialize, serde::Deserialize, ToSchema)]
pub struct DokuBankTransferInstructions {
    #[schema(value_type = String, example = "1707091200000")]
    pub expires_at: Option<i64>,
    #[schema(value_type = String, example = "122385736258")]
    pub reference: Secret<String>,
    #[schema(value_type = String)]
    pub instructions_url: Option<Url>,
}

#[derive(Clone, Debug, Eq, PartialEq, serde::Serialize, serde::Deserialize, ToSchema)]
pub struct AchTransfer {
    #[schema(value_type = String, example = "122385736258")]
    pub account_number: Secret<String>,
    pub bank_name: String,
    #[schema(value_type = String, example = "012")]
    pub routing_number: Secret<String>,
    #[schema(value_type = String, example = "234")]
    pub swift_code: Secret<String>,
}

#[derive(Clone, Debug, Eq, PartialEq, serde::Serialize, serde::Deserialize, ToSchema)]
pub struct ReceiverDetails {
    /// The amount received by receiver
    amount_received: i64,
    /// The amount charged by ACH
    amount_charged: Option<i64>,
    /// The amount remaining to be sent via ACH
    amount_remaining: Option<i64>,
}

#[cfg(feature = "v1")]
#[derive(Clone, Debug, PartialEq, serde::Serialize, ToSchema, router_derive::PolymorphicSchema)]
#[generate_schemas(PaymentsCreateResponseOpenApi)]
pub struct PaymentsResponse {
    /// Unique identifier for the payment. This ensures idempotency for multiple payments
    /// that have been done by a single merchant.
    #[schema(
        min_length = 30,
        max_length = 30,
        example = "pay_mbabizu24mvu3mela5njyhpit4",
        value_type = String,
    )]
    pub payment_id: id_type::PaymentId,

    /// This is an identifier for the merchant account. This is inferred from the API key
    /// provided during the request
    #[schema(max_length = 255, example = "merchant_1668273825", value_type = String)]
    pub merchant_id: id_type::MerchantId,

    #[schema(value_type = IntentStatus, example = "failed", default = "requires_confirmation")]
    pub status: api_enums::IntentStatus,

    /// The payment amount. Amount for the payment in lowest denomination of the currency. (i.e) in cents for USD denomination, in paisa for INR denomination etc.,
    #[schema(value_type = i64, example = 6540)]
    pub amount: MinorUnit,

    /// The payment net amount. net_amount = amount + surcharge_details.surcharge_amount + surcharge_details.tax_amount + shipping_cost + order_tax_amount,
    /// If no surcharge_details, shipping_cost, order_tax_amount, net_amount = amount
    #[schema(value_type = i64, example = 6540)]
    pub net_amount: MinorUnit,

    /// The shipping cost for the payment.
    #[schema(value_type = Option<i64>, example = 6540)]
    pub shipping_cost: Option<MinorUnit>,

    /// The maximum amount that could be captured from the payment
    #[schema(value_type = i64, minimum = 100, example = 6540)]
    pub amount_capturable: MinorUnit,

    /// The amount which is already captured from the payment, this helps in the cases where merchants can't capture all capturable amount at once.
    #[schema(value_type = Option<i64>, example = 6540)]
    pub amount_received: Option<MinorUnit>,

    /// The connector used for the payment
    #[schema(example = "stripe")]
    pub connector: Option<String>,

    /// It's a token used for client side verification.
    #[schema(value_type = Option<String>, example = "pay_U42c409qyHwOkWo3vK60_secret_el9ksDkiB8hi6j9N78yo")]
    pub client_secret: Option<Secret<String>>,

    /// Time when the payment was created
    #[schema(example = "2022-09-10T10:11:12Z")]
    #[serde(with = "common_utils::custom_serde::iso8601::option")]
    pub created: Option<PrimitiveDateTime>,

    /// The currency of the amount of the payment
    #[schema(value_type = Currency, example = "USD")]
    pub currency: String,

    /// The identifier for the customer object. If not provided the customer ID will be autogenerated.
    /// This field will be deprecated soon. Please refer to `customer.id`
    #[schema(
        max_length = 64,
        min_length = 1,
        example = "cus_y3oqhf46pyzuxjbcn2giaqnb44",
        deprecated,
        value_type = Option<String>,
    )]
    pub customer_id: Option<id_type::CustomerId>,

    pub customer: Option<CustomerDetailsResponse>,

    /// A description of the payment
    #[schema(example = "It's my first payment request")]
    pub description: Option<String>,

    /// List of refunds that happened on this intent, as same payment intent can have multiple refund requests depending on the nature of order
    #[schema(value_type = Option<Vec<RefundResponse>>)]
    pub refunds: Option<Vec<refunds::RefundResponse>>,

    /// List of disputes that happened on this intent
    #[schema(value_type = Option<Vec<DisputeResponsePaymentsRetrieve>>)]
    pub disputes: Option<Vec<disputes::DisputeResponsePaymentsRetrieve>>,

    /// List of attempts that happened on this intent
    #[schema(value_type = Option<Vec<PaymentAttemptResponse>>)]
    #[serde(skip_serializing_if = "Option::is_none")]
    pub attempts: Option<Vec<PaymentAttemptResponse>>,

    /// List of captures done on latest attempt
    #[schema(value_type = Option<Vec<CaptureResponse>>)]
    #[serde(skip_serializing_if = "Option::is_none")]
    pub captures: Option<Vec<CaptureResponse>>,

    /// A unique identifier to link the payment to a mandate, can be used instead of payment_method_data, in case of setting up recurring payments
    #[schema(max_length = 255, example = "mandate_iwer89rnjef349dni3")]
    pub mandate_id: Option<String>,

    /// Provided mandate information for creating a mandate
    pub mandate_data: Option<MandateData>,

    /// Indicates that you intend to make future payments with this Payment’s payment method. Providing this parameter will attach the payment method to the Customer, if present, after the Payment is confirmed and any required actions from the user are complete.
    #[schema(value_type = Option<FutureUsage>, example = "off_session")]
    pub setup_future_usage: Option<api_enums::FutureUsage>,

    /// Set to true to indicate that the customer is not in your checkout flow during this payment, and therefore is unable to authenticate. This parameter is intended for scenarios where you collect card details and charge them later. This parameter can only be used with confirm=true.
    #[schema(example = true)]
    pub off_session: Option<bool>,

    /// A timestamp (ISO 8601 code) that determines when the payment should be captured.
    /// Providing this field will automatically set `capture` to true
    #[schema(example = "2022-09-10T10:11:12Z")]
    #[serde(with = "common_utils::custom_serde::iso8601::option")]
    #[remove_in(PaymentsCreateResponseOpenApi)]
    pub capture_on: Option<PrimitiveDateTime>,

    /// This is the instruction for capture/ debit the money from the users' card. On the other hand authorization refers to blocking the amount on the users' payment method.
    #[schema(value_type = Option<CaptureMethod>, example = "automatic")]
    pub capture_method: Option<api_enums::CaptureMethod>,

    /// The payment method that is to be used
    #[schema(value_type = PaymentMethod, example = "bank_transfer")]
    pub payment_method: Option<api_enums::PaymentMethod>,

    /// The payment method information provided for making a payment
    #[schema(value_type = Option<PaymentMethodDataResponseWithBilling>, example = "bank_transfer")]
    #[serde(serialize_with = "serialize_payment_method_data_response")]
    pub payment_method_data: Option<PaymentMethodDataResponseWithBilling>,

    /// Provide a reference to a stored payment method
    #[schema(example = "187282ab-40ef-47a9-9206-5099ba31e432")]
    pub payment_token: Option<String>,

    /// The shipping address for the payment
    pub shipping: Option<Address>,

    /// The billing address for the payment
    pub billing: Option<Address>,

    /// Information about the product , quantity and amount for connectors. (e.g. Klarna)
    #[schema(value_type = Option<Vec<OrderDetailsWithAmount>>, example = r#"[{
        "product_name": "gillete creme",
        "quantity": 15,
        "amount" : 900
    }]"#)]
    pub order_details: Option<Vec<pii::SecretSerdeValue>>,

    /// description: The customer's email address
    /// This field will be deprecated soon. Please refer to `customer.email` object
    #[schema(max_length = 255, value_type = Option<String>, example = "johntest@test.com", deprecated)]
    pub email: crypto::OptionalEncryptableEmail,

    /// description: The customer's name
    /// This field will be deprecated soon. Please refer to `customer.name` object
    #[schema(value_type = Option<String>, max_length = 255, example = "John Test", deprecated)]
    pub name: crypto::OptionalEncryptableName,

    /// The customer's phone number
    /// This field will be deprecated soon. Please refer to `customer.phone` object
    #[schema(value_type = Option<String>, max_length = 255, example = "9123456789", deprecated)]
    pub phone: crypto::OptionalEncryptablePhone,

    /// The URL to redirect after the completion of the operation
    #[schema(example = "https://hyperswitch.io")]
    pub return_url: Option<String>,

    /// The transaction authentication can be set to undergo payer authentication. By default, the authentication will be marked as NO_THREE_DS, as the 3DS method helps with more robust payer authentication
    #[schema(value_type = Option<AuthenticationType>, example = "no_three_ds", default = "three_ds")]
    pub authentication_type: Option<api_enums::AuthenticationType>,

    /// For non-card charges, you can use this value as the complete description that appears on your customers’ statements. Must contain at least one letter, maximum 22 characters.
    #[schema(max_length = 255, example = "Hyperswitch Router")]
    pub statement_descriptor_name: Option<String>,

    /// Provides information about a card payment that customers see on their statements. Concatenated with the prefix (shortened descriptor) or statement descriptor that’s set on the account to form the complete statement descriptor. Maximum 255 characters for the concatenated descriptor.
    #[schema(max_length = 255, example = "Payment for shoes purchase")]
    pub statement_descriptor_suffix: Option<String>,

    /// Additional information required for redirection
    pub next_action: Option<NextActionData>,

    /// If the payment was cancelled the reason will be provided here
    pub cancellation_reason: Option<String>,

    /// If there was an error while calling the connectors the code is received here
    #[schema(example = "E0001")]
    pub error_code: Option<String>,

    /// If there was an error while calling the connector the error message is received here
    #[schema(example = "Failed while verifying the card")]
    pub error_message: Option<String>,

    /// error code unified across the connectors is received here if there was an error while calling connector
    #[remove_in(PaymentsCreateResponseOpenApi)]
    pub unified_code: Option<String>,

    /// error message unified across the connectors is received here if there was an error while calling connector
    #[remove_in(PaymentsCreateResponseOpenApi)]
    pub unified_message: Option<String>,

    /// Payment Experience for the current payment
    #[schema(value_type = Option<PaymentExperience>, example = "redirect_to_url")]
    pub payment_experience: Option<api_enums::PaymentExperience>,

    /// Can be used to specify the Payment Method Type
    #[schema(value_type = Option<PaymentMethodType>, example = "gpay")]
    pub payment_method_type: Option<api_enums::PaymentMethodType>,

    /// The connector used for this payment along with the country and business details
    #[schema(example = "stripe_US_food")]
    pub connector_label: Option<String>,

    /// The business country of merchant for this payment
    #[schema(value_type = Option<CountryAlpha2>, example = "US")]
    pub business_country: Option<api_enums::CountryAlpha2>,

    /// The business label of merchant for this payment
    pub business_label: Option<String>,

    /// The business_sub_label for this payment
    pub business_sub_label: Option<String>,

    /// Allowed Payment Method Types for a given PaymentIntent
    #[schema(value_type = Option<Vec<PaymentMethodType>>)]
    pub allowed_payment_method_types: Option<serde_json::Value>,

    /// ephemeral_key for the customer_id mentioned
    pub ephemeral_key: Option<EphemeralKeyCreateResponse>,

    /// If true the payment can be retried with same or different payment method which means the confirm call can be made again.
    pub manual_retry_allowed: Option<bool>,

    /// A unique identifier for a payment provided by the connector
    #[schema(value_type = Option<String>, example = "993672945374576J")]
    pub connector_transaction_id: Option<String>,

    /// Frm message contains information about the frm response
    pub frm_message: Option<FrmMessage>,

    /// You can specify up to 50 keys, with key names up to 40 characters long and values up to 500 characters long. Metadata is useful for storing additional, structured information on an object.
    #[schema(value_type = Option<Object>, example = r#"{ "udf1": "some-value", "udf2": "some-value" }"#)]
    pub metadata: Option<serde_json::Value>,

    /// Additional data related to some connectors
    #[schema(value_type = Option<ConnectorMetadata>)]
    pub connector_metadata: Option<serde_json::Value>, // This is Value because it is fetched from DB and before putting in DB the type is validated

    /// Additional data that might be required by hyperswitch, to enable some specific features.
    #[schema(value_type = Option<FeatureMetadata>)]
    pub feature_metadata: Option<serde_json::Value>, // This is Value because it is fetched from DB and before putting in DB the type is validated

    /// reference(Identifier) to the payment at connector side
    #[schema(value_type = Option<String>, example = "993672945374576J")]
    pub reference_id: Option<String>,

    /// Details for Payment link
    pub payment_link: Option<PaymentLinkResponse>,
    /// The business profile that is associated with this payment
    #[schema(value_type = Option<String>)]
    pub profile_id: Option<id_type::ProfileId>,

    /// Details of surcharge applied on this payment
    pub surcharge_details: Option<RequestSurchargeDetails>,

    /// Total number of attempts associated with this payment
    pub attempt_count: i16,

    /// Denotes the action(approve or reject) taken by merchant in case of manual review. Manual review can occur when the transaction is marked as risky by the frm_processor, payment processor or when there is underpayment/over payment incase of crypto payment
    pub merchant_decision: Option<String>,

    /// Identifier of the connector ( merchant connector account ) which was chosen to make the payment
    #[schema(value_type = Option<String>)]
    pub merchant_connector_id: Option<id_type::MerchantConnectorAccountId>,

    /// If true, incremental authorization can be performed on this payment, in case the funds authorized initially fall short.
    pub incremental_authorization_allowed: Option<bool>,

    /// Total number of authorizations happened in an incremental_authorization payment
    pub authorization_count: Option<i32>,

    /// List of incremental authorizations happened to the payment
    pub incremental_authorizations: Option<Vec<IncrementalAuthorizationResponse>>,

    /// Details of external authentication
    pub external_authentication_details: Option<ExternalAuthenticationDetailsResponse>,

    /// Flag indicating if external 3ds authentication is made or not
    pub external_3ds_authentication_attempted: Option<bool>,

    /// Date Time for expiry of the payment
    #[schema(example = "2022-09-10T10:11:12Z")]
    #[serde(default, with = "common_utils::custom_serde::iso8601::option")]
    pub expires_on: Option<PrimitiveDateTime>,

    /// Payment Fingerprint, to identify a particular card.
    /// It is a 20 character long alphanumeric code.
    pub fingerprint: Option<String>,

    #[schema(value_type = Option<BrowserInformation>)]
    /// The browser information used for this payment
    pub browser_info: Option<serde_json::Value>,

    /// Identifier for Payment Method used for the payment
    pub payment_method_id: Option<String>,

    /// Payment Method Status, refers to the status of the payment method used for this payment.
    #[schema(value_type = Option<PaymentMethodStatus>)]
    pub payment_method_status: Option<common_enums::PaymentMethodStatus>,

    /// Date time at which payment was updated
    #[schema(example = "2022-09-10T10:11:12Z")]
    #[serde(default, with = "common_utils::custom_serde::iso8601::option")]
    pub updated: Option<PrimitiveDateTime>,

    /// Fee information to be charged on the payment being collected
    #[schema(value_type = Option<ConnectorChargeResponseData>)]
    pub split_payments: Option<common_types::payments::ConnectorChargeResponseData>,

    /// You can specify up to 50 keys, with key names up to 40 characters long and values up to 500 characters long. FRM Metadata is useful for storing additional, structured information on an object related to FRM.
    #[schema(value_type = Option<Object>, example = r#"{ "fulfillment_method" : "deliver", "coverage_request" : "fraud" }"#)]
    pub frm_metadata: Option<pii::SecretSerdeValue>,

    /// flag that indicates if extended authorization is applied on this payment or not
    #[schema(value_type = Option<bool>)]
    pub extended_authorization_applied: Option<ExtendedAuthorizationAppliedBool>,

    /// date and time after which this payment cannot be captured
    #[serde(default, with = "common_utils::custom_serde::iso8601::option")]
    pub capture_before: Option<PrimitiveDateTime>,

    /// Merchant's identifier for the payment/invoice. This will be sent to the connector
    /// if the connector provides support to accept multiple reference ids.
    /// In case the connector supports only one reference id, Hyperswitch's Payment ID will be sent as reference.
    #[schema(
        value_type = Option<String>,
        max_length = 255,
        example = "Custom_Order_id_123"
    )]
    pub merchant_order_reference_id: Option<String>,
    /// order tax amount calculated by tax connectors
    pub order_tax_amount: Option<MinorUnit>,

    /// Connector Identifier for the payment method
    pub connector_mandate_id: Option<String>,

    /// Method through which card was discovered
    #[schema(value_type = Option<CardDiscovery>, example = "manual")]
    pub card_discovery: Option<enums::CardDiscovery>,

    /// Error code received from the issuer in case of failed payments
    pub issuer_error_code: Option<String>,

    /// Error message received from the issuer in case of failed payments
    pub issuer_error_message: Option<String>,
}

#[cfg(feature = "v2")]
#[derive(Clone, Debug, serde::Serialize, ToSchema)]
pub struct PaymentsListResponseItem {
    /// Unique identifier for the payment
    #[schema(
        min_length = 32,
        max_length = 64,
        example = "12345_pay_01926c58bc6e77c09e809964e72af8c8",
        value_type = String,
    )]
    pub id: id_type::GlobalPaymentId,

    /// This is an identifier for the merchant account. This is inferred from the API key
    /// provided during the request
    #[schema(max_length = 255, example = "merchant_1668273825", value_type = String)]
    pub merchant_id: id_type::MerchantId,

    /// The business profile that is associated with this payment
    #[schema(value_type = String)]
    pub profile_id: id_type::ProfileId,

    /// The identifier for the customer
    #[schema(
        min_length = 32,
        max_length = 64,
        example = "12345_cus_01926c58bc6e77c09e809964e72af8c8",
        value_type = Option<String>
    )]
    pub customer_id: Option<id_type::GlobalCustomerId>,

    /// Identifier for Payment Method used for the payment
    #[schema(value_type = Option<String>)]
    pub payment_method_id: Option<id_type::GlobalPaymentMethodId>,

    /// Status of the payment
    #[schema(value_type = IntentStatus, example = "failed", default = "requires_confirmation")]
    pub status: api_enums::IntentStatus,

    /// Amount related information for this payment and attempt
    pub amount: PaymentAmountDetailsResponse,

    /// Time when the payment was created
    #[schema(example = "2022-09-10T10:11:12Z")]
    #[serde(with = "common_utils::custom_serde::iso8601")]
    pub created: PrimitiveDateTime,

    /// The payment method type for this payment attempt
    #[schema(value_type = Option<PaymentMethod>, example = "wallet")]
    pub payment_method_type: Option<api_enums::PaymentMethod>,

    #[schema(value_type = Option<PaymentMethodType>, example = "apple_pay")]
    pub payment_method_subtype: Option<api_enums::PaymentMethodType>,

    /// The connector used for the payment
    #[schema(value_type = Option<Connector>, example = "stripe")]
    pub connector: Option<String>,

    /// Identifier of the connector ( merchant connector account ) which was chosen to make the payment
    #[schema(value_type = Option<String>)]
    pub merchant_connector_id: Option<id_type::MerchantConnectorAccountId>,

    /// Details of the customer
    pub customer: Option<CustomerDetailsResponse>,

    /// The reference id for the order in the merchant's system. This value can be passed by the merchant.
    #[schema(value_type = Option<String>)]
    pub merchant_reference_id: Option<id_type::PaymentReferenceId>,

    /// A unique identifier for a payment provided by the connector
    #[schema(value_type = Option<String>, example = "993672945374576J")]
    pub connector_payment_id: Option<String>,

    /// Reference to the capture at connector side
    pub connector_response_reference_id: Option<String>,

    /// Metadata is useful for storing additional, unstructured information on an object.
    #[schema(value_type = Option<Object>, example = r#"{ "udf1": "some-value", "udf2": "some-value" }"#)]
    pub metadata: Option<Secret<serde_json::Value>>,

    /// A description of the payment
    #[schema(example = "It's my first payment request")]
    pub description: Option<String>,

    /// The transaction authentication can be set to undergo payer authentication. By default, the authentication will be marked as NO_THREE_DS
    #[schema(value_type = Option<AuthenticationType>, example = "no_three_ds", default = "three_ds")]
    pub authentication_type: Option<api_enums::AuthenticationType>,

    /// This is the instruction for capture/ debit the money from the users' card. On the other hand authorization refers to blocking the amount on the users' payment method.
    #[schema(value_type = Option<CaptureMethod>, example = "automatic")]
    pub capture_method: Option<api_enums::CaptureMethod>,

    /// Indicates that you intend to make future payments with this Payment’s payment method. Providing this parameter will attach the payment method to the Customer, if present, after the Payment is confirmed and any required actions from the user are complete.
    #[schema(value_type = Option<FutureUsage>, example = "off_session")]
    pub setup_future_usage: Option<api_enums::FutureUsage>,

    /// Total number of attempts associated with this payment
    pub attempt_count: i16,

    /// Error details for the payment if any
    pub error: Option<ErrorDetails>,

    /// If the payment was cancelled the reason will be provided here
    pub cancellation_reason: Option<String>,

    /// Information about the product , quantity and amount for connectors. (e.g. Klarna)
    #[schema(value_type = Option<Vec<OrderDetailsWithAmount>>, example = r#"[{
        "product_name": "gillete creme",
        "quantity": 15,
        "amount" : 900
    }]"#)]
    pub order_details: Option<Vec<Secret<OrderDetailsWithAmount>>>,

    /// The URL to redirect after the completion of the operation
    #[schema(value_type = String, example = "https://hyperswitch.io")]
    pub return_url: Option<common_utils::types::Url>,

    /// For non-card charges, you can use this value as the complete description that appears on your customers’ statements. Must contain at least one letter, maximum 22 characters.
    #[schema(value_type = Option<String>, max_length = 255, example = "Hyperswitch Router")]
    pub statement_descriptor: Option<common_utils::types::StatementDescriptor>,

    /// Allowed Payment Method Types for a given PaymentIntent
    #[schema(value_type = Option<Vec<PaymentMethodType>>)]
    pub allowed_payment_method_types: Option<Vec<common_enums::PaymentMethodType>>,

    /// Total number of authorizations happened in an incremental_authorization payment
    pub authorization_count: Option<i32>,

    /// Date time at which payment was updated
    #[schema(example = "2022-09-10T10:11:12Z")]
    #[serde(default, with = "common_utils::custom_serde::iso8601::option")]
    pub modified_at: Option<PrimitiveDateTime>,
}

// Serialize is implemented because, this will be serialized in the api events.
// Usually request types should not have serialize implemented.
//
/// Request for Payment Intent Confirm
#[cfg(feature = "v2")]
#[derive(Debug, serde::Deserialize, serde::Serialize, ToSchema)]
#[serde(deny_unknown_fields)]
pub struct PaymentsConfirmIntentRequest {
    /// The URL to which you want the user to be redirected after the completion of the payment operation
    /// If this url is not passed, the url configured in the business profile will be used
    #[schema(value_type = Option<String>, example = "https://hyperswitch.io")]
    pub return_url: Option<common_utils::types::Url>,

    /// The payment instrument data to be used for the payment
    pub payment_method_data: PaymentMethodDataRequest,

    /// The payment method type to be used for the payment. This should match with the `payment_method_data` provided
    #[schema(value_type = PaymentMethod, example = "card")]
    pub payment_method_type: api_enums::PaymentMethod,

    /// The payment method subtype to be used for the payment. This should match with the `payment_method_data` provided
    #[schema(value_type = PaymentMethodType, example = "apple_pay")]
    pub payment_method_subtype: api_enums::PaymentMethodType,

    /// The shipping address for the payment. This will override the shipping address provided in the create-intent request
    pub shipping: Option<Address>,

    /// This "CustomerAcceptance" object is passed during Payments-Confirm request, it enlists the type, time, and mode of acceptance properties related to an acceptance done by the customer. The customer_acceptance sub object is usually passed by the SDK or client.
    #[schema(value_type = Option<CustomerAcceptance>)]
    pub customer_acceptance: Option<CustomerAcceptance>,

    /// Additional details required by 3DS 2.0
    #[schema(value_type = Option<BrowserInformation>)]
    pub browser_info: Option<common_utils::types::BrowserInformation>,

    /// The payment_method_id to be associated with the payment
    #[schema(value_type = Option<String>)]
    pub payment_method_id: Option<id_type::GlobalPaymentMethodId>,
}

#[cfg(feature = "v2")]
#[derive(Debug, serde::Deserialize, serde::Serialize, ToSchema)]
#[serde(deny_unknown_fields)]
pub struct ProxyPaymentsRequest {
    /// The URL to which you want the user to be redirected after the completion of the payment operation
    /// If this url is not passed, the url configured in the business profile will be used
    #[schema(value_type = Option<String>, example = "https://hyperswitch.io")]
    pub return_url: Option<common_utils::types::Url>,

    pub amount: AmountDetails,

    pub recurring_details: ProcessorPaymentToken,

    pub shipping: Option<Address>,

    /// Additional details required by 3DS 2.0
    #[schema(value_type = Option<BrowserInformation>)]
    pub browser_info: Option<common_utils::types::BrowserInformation>,

    #[schema(example = "stripe")]
    pub connector: String,

    #[schema(value_type = String)]
    pub merchant_connector_id: id_type::MerchantConnectorAccountId,
}

// This struct contains the union of fields in `PaymentsCreateIntentRequest` and
// `PaymentsConfirmIntentRequest`
#[derive(Clone, Debug, serde::Serialize, serde::Deserialize, ToSchema)]
#[serde(deny_unknown_fields)]
#[cfg(feature = "v2")]
pub struct PaymentsRequest {
    /// The amount details for the payment
    pub amount_details: AmountDetails,

    /// Unique identifier for the payment. This ensures idempotency for multiple payments
    /// that have been done by a single merchant.
    #[schema(
        value_type = Option<String>,
        min_length = 30,
        max_length = 30,
        example = "pay_mbabizu24mvu3mela5njyhpit4"
    )]
    pub merchant_reference_id: Option<id_type::PaymentReferenceId>,

    /// The routing algorithm id to be used for the payment
    #[schema(value_type = Option<String>)]
    pub routing_algorithm_id: Option<id_type::RoutingId>,

    #[schema(value_type = Option<CaptureMethod>, example = "automatic")]
    pub capture_method: Option<api_enums::CaptureMethod>,

    #[schema(value_type = Option<AuthenticationType>, example = "no_three_ds", default = "no_three_ds")]
    pub authentication_type: Option<api_enums::AuthenticationType>,

    /// The billing details of the payment. This address will be used for invoicing.
    pub billing: Option<Address>,

    /// The shipping address for the payment
    pub shipping: Option<Address>,

    /// The identifier for the customer
    #[schema(
        min_length = 32,
        max_length = 64,
        example = "12345_cus_01926c58bc6e77c09e809964e72af8c8",
        value_type = String
    )]
    pub customer_id: Option<id_type::GlobalCustomerId>,

    /// Set to `present` to indicate that the customer is in your checkout flow during this payment, and therefore is able to authenticate. This parameter should be `absent` when merchant's doing merchant initiated payments and customer is not present while doing the payment.
    #[schema(example = "present", value_type = Option<PresenceOfCustomerDuringPayment>)]
    pub customer_present: Option<common_enums::PresenceOfCustomerDuringPayment>,

    /// A description for the payment
    #[schema(example = "It's my first payment request", value_type = Option<String>)]
    pub description: Option<common_utils::types::Description>,

    /// The URL to which you want the user to be redirected after the completion of the payment operation
    #[schema(value_type = Option<String>, example = "https://hyperswitch.io")]
    pub return_url: Option<common_utils::types::Url>,

    #[schema(value_type = Option<FutureUsage>, example = "off_session")]
    pub setup_future_usage: Option<api_enums::FutureUsage>,

    /// Apply MIT exemption for a payment
    #[schema(value_type = Option<MitExemptionRequest>)]
    pub apply_mit_exemption: Option<common_enums::MitExemptionRequest>,

    /// For non-card charges, you can use this value as the complete description that appears on your customers’ statements. Must contain at least one letter, maximum 22 characters.
    #[schema(max_length = 22, example = "Hyperswitch Router", value_type = Option<String>)]
    pub statement_descriptor: Option<common_utils::types::StatementDescriptor>,

    /// Use this object to capture the details about the different products for which the payment is being made. The sum of amount across different products here should be equal to the overall payment amount
    #[schema(value_type = Option<Vec<OrderDetailsWithAmount>>, example = r#"[{
        "product_name": "Apple iPhone 16",
        "quantity": 1,
        "amount" : 69000
        "product_img_link" : "https://dummy-img-link.com"
    }]"#)]
    pub order_details: Option<Vec<OrderDetailsWithAmount>>,

    /// Use this parameter to restrict the Payment Method Types to show for a given PaymentIntent
    #[schema(value_type = Option<Vec<PaymentMethodType>>)]
    pub allowed_payment_method_types: Option<Vec<api_enums::PaymentMethodType>>,

    /// Metadata is useful for storing additional, unstructured information on an object.
    #[schema(value_type = Option<Object>, example = r#"{ "udf1": "some-value", "udf2": "some-value" }"#)]
    pub metadata: Option<pii::SecretSerdeValue>,

    /// Some connectors like Apple pay, Airwallex and Noon might require some additional information, find specific details in the child attributes below.
    pub connector_metadata: Option<ConnectorMetadata>,

    /// Additional data that might be required by hyperswitch based on the requested features by the merchants.
    pub feature_metadata: Option<FeatureMetadata>,

    /// Whether to generate the payment link for this payment or not (if applicable)
    #[schema(value_type = Option<EnablePaymentLinkRequest>)]
    pub payment_link_enabled: Option<common_enums::EnablePaymentLinkRequest>,

    /// Configure a custom payment link for the particular payment
    #[schema(value_type = Option<PaymentLinkConfigRequest>)]
    pub payment_link_config: Option<admin::PaymentLinkConfigRequest>,

    ///Request an incremental authorization, i.e., increase the authorized amount on a confirmed payment before you capture it.
    #[schema(value_type = Option<RequestIncrementalAuthorization>)]
    pub request_incremental_authorization: Option<common_enums::RequestIncrementalAuthorization>,

    ///Will be used to expire client secret after certain amount of time to be supplied in seconds, if not sent it will be taken from profile config
    ///(900) for 15 mins
    #[schema(example = 900)]
    pub session_expiry: Option<u32>,

    /// Additional data related to some frm(Fraud Risk Management) connectors
    #[schema(value_type = Option<Object>, example = r#"{ "coverage_request" : "fraud", "fulfillment_method" : "delivery" }"#)]
    pub frm_metadata: Option<pii::SecretSerdeValue>,

    /// Whether to perform external authentication (if applicable)
    #[schema(value_type = Option<External3dsAuthenticationRequest>)]
    pub request_external_three_ds_authentication:
        Option<common_enums::External3dsAuthenticationRequest>,

    /// The payment instrument data to be used for the payment
    pub payment_method_data: PaymentMethodDataRequest,

    /// The payment method type to be used for the payment. This should match with the `payment_method_data` provided
    #[schema(value_type = PaymentMethod, example = "card")]
    pub payment_method_type: api_enums::PaymentMethod,

    /// The payment method subtype to be used for the payment. This should match with the `payment_method_data` provided
    #[schema(value_type = PaymentMethodType, example = "apple_pay")]
    pub payment_method_subtype: api_enums::PaymentMethodType,

    /// This "CustomerAcceptance" object is passed during Payments-Confirm request, it enlists the type, time, and mode of acceptance properties related to an acceptance done by the customer. The customer_acceptance sub object is usually passed by the SDK or client.
    #[schema(value_type = Option<CustomerAcceptance>)]
    pub customer_acceptance: Option<CustomerAcceptance>,

    /// Additional details required by 3DS 2.0
    #[schema(value_type = Option<BrowserInformation>)]
    pub browser_info: Option<common_utils::types::BrowserInformation>,

    /// The payment_method_id to be associated with the payment
    #[schema(value_type = Option<String>)]
    pub payment_method_id: Option<id_type::GlobalPaymentMethodId>,
}

#[cfg(feature = "v2")]
impl From<&PaymentsRequest> for PaymentsCreateIntentRequest {
    fn from(request: &PaymentsRequest) -> Self {
        Self {
            amount_details: request.amount_details.clone(),
            merchant_reference_id: request.merchant_reference_id.clone(),
            routing_algorithm_id: request.routing_algorithm_id.clone(),
            capture_method: request.capture_method,
            authentication_type: request.authentication_type,
            billing: request.billing.clone(),
            shipping: request.shipping.clone(),
            customer_id: request.customer_id.clone(),
            customer_present: request.customer_present.clone(),
            description: request.description.clone(),
            return_url: request.return_url.clone(),
            setup_future_usage: request.setup_future_usage,
            apply_mit_exemption: request.apply_mit_exemption.clone(),
            statement_descriptor: request.statement_descriptor.clone(),
            order_details: request.order_details.clone(),
            allowed_payment_method_types: request.allowed_payment_method_types.clone(),
            metadata: request.metadata.clone(),
            connector_metadata: request.connector_metadata.clone(),
            feature_metadata: request.feature_metadata.clone(),
            payment_link_enabled: request.payment_link_enabled.clone(),
            payment_link_config: request.payment_link_config.clone(),
            request_incremental_authorization: request.request_incremental_authorization,
            session_expiry: request.session_expiry,
            frm_metadata: request.frm_metadata.clone(),
            request_external_three_ds_authentication: request
                .request_external_three_ds_authentication
                .clone(),
        }
    }
}

#[cfg(feature = "v2")]
impl From<&PaymentsRequest> for PaymentsConfirmIntentRequest {
    fn from(request: &PaymentsRequest) -> Self {
        Self {
            return_url: request.return_url.clone(),
            payment_method_data: request.payment_method_data.clone(),
            payment_method_type: request.payment_method_type,
            payment_method_subtype: request.payment_method_subtype,
            shipping: request.shipping.clone(),
            customer_acceptance: request.customer_acceptance.clone(),
            browser_info: request.browser_info.clone(),
            payment_method_id: request.payment_method_id.clone(),
        }
    }
}

// Serialize is implemented because, this will be serialized in the api events.
// Usually request types should not have serialize implemented.
//
/// Request for Payment Status
#[cfg(feature = "v2")]
#[derive(Debug, serde::Deserialize, serde::Serialize, ToSchema)]
pub struct PaymentsRetrieveRequest {
    /// A boolean used to indicate if the payment status should be fetched from the connector
    /// If this is set to true, the status will be fetched from the connector
    #[serde(default)]
    pub force_sync: bool,
    /// A boolean used to indicate if all the attempts needs to be fetched for the intent.
    /// If this is set to true, attempts list will be available in the response.
    #[serde(default)]
    pub expand_attempts: bool,
    /// These are the query params that are sent in case of redirect response.
    /// These can be ingested by the connector to take necessary actions.
    pub param: Option<String>,
}

/// Error details for the payment
#[cfg(feature = "v2")]
#[derive(Debug, serde::Serialize, serde::Deserialize, Clone, PartialEq, ToSchema)]
pub struct ErrorDetails {
    /// The error code
    pub code: String,
    /// The error message
    pub message: String,
    /// The unified error code across all connectors.
    /// This can be relied upon for taking decisions based on the error.
    pub unified_code: Option<String>,
    /// The unified error message across all connectors.
    /// If there is a translation available, this will have the translated message
    pub unified_message: Option<String>,
}

/// Token information that can be used to initiate transactions by the merchant.
#[cfg(feature = "v2")]
#[derive(Debug, Serialize, ToSchema)]
pub struct ConnectorTokenDetails {
    /// A token that can be used to make payments directly with the connector.
    #[schema(example = "pm_9UhMqBMEOooRIvJFFdeW")]
    pub token: String,

    /// The reference id sent to the connector when creating the token
    pub connector_token_request_reference_id: Option<String>,
}

/// Response for Payment Intent Confirm
/// Few fields should be expandable, we need not return these in the normal response
/// But when explicitly requested for expanded objects, these can be returned
/// For example
/// shipping, billing, customer, payment_method
#[cfg(feature = "v2")]
#[derive(Debug, serde::Serialize, ToSchema)]
pub struct PaymentsResponse {
    /// Unique identifier for the payment. This ensures idempotency for multiple payments
    /// that have been done by a single merchant.
    #[schema(
        min_length = 32,
        max_length = 64,
        example = "12345_pay_01926c58bc6e77c09e809964e72af8c8",
        value_type = String,
    )]
    pub id: id_type::GlobalPaymentId,

    #[schema(value_type = IntentStatus, example = "succeeded")]
    pub status: api_enums::IntentStatus,

    /// Amount related information for this payment and attempt
    pub amount: PaymentAmountDetailsResponse,

    /// The identifier for the customer
    #[schema(
        min_length = 32,
        max_length = 64,
        example = "12345_cus_01926c58bc6e77c09e809964e72af8c8",
        value_type = String
    )]
    pub customer_id: Option<id_type::GlobalCustomerId>,

    /// The connector used for the payment
    #[schema(example = "stripe")]
    pub connector: Option<String>,

    /// It's a token used for client side verification.
    #[schema(value_type = String)]
    pub client_secret: common_utils::types::ClientSecret,

    /// Time when the payment was created
    #[schema(example = "2022-09-10T10:11:12Z")]
    #[serde(with = "common_utils::custom_serde::iso8601")]
    pub created: PrimitiveDateTime,

    /// The payment method information provided for making a payment
    #[schema(value_type = Option<PaymentMethodDataResponseWithBilling>)]
    #[serde(serialize_with = "serialize_payment_method_data_response")]
    pub payment_method_data: Option<PaymentMethodDataResponseWithBilling>,

    /// The payment method type for this payment attempt
    #[schema(value_type = Option<PaymentMethod>, example = "wallet")]
    pub payment_method_type: Option<api_enums::PaymentMethod>,

    #[schema(value_type = Option<PaymentMethodType>, example = "apple_pay")]
    pub payment_method_subtype: Option<api_enums::PaymentMethodType>,

    /// A unique identifier for a payment provided by the connector
    #[schema(value_type = Option<String>, example = "993672945374576J")]
    pub connector_transaction_id: Option<String>,

    /// reference(Identifier) to the payment at connector side
    #[schema(value_type = Option<String>, example = "993672945374576J")]
    pub connector_reference_id: Option<String>,

    /// Identifier of the connector ( merchant connector account ) which was chosen to make the payment
    #[schema(value_type = Option<String>)]
    pub merchant_connector_id: Option<id_type::MerchantConnectorAccountId>,

    /// The browser information used for this payment
    #[schema(value_type = Option<BrowserInformation>)]
    pub browser_info: Option<common_utils::types::BrowserInformation>,

    /// Error details for the payment if any
    pub error: Option<ErrorDetails>,

    /// The shipping address associated with the payment intent
    pub shipping: Option<Address>,

    /// The billing address associated with the payment intent
    pub billing: Option<Address>,

    /// List of payment attempts associated with payment intent
    pub attempts: Option<Vec<PaymentAttemptResponse>>,

    /// Connector token information that can be used to make payments directly by the merchant.
    pub connector_token_details: Option<ConnectorTokenDetails>,

    /// The payment_method_id associated with the payment
    #[schema(value_type = Option<String>)]
    pub payment_method_id: Option<id_type::GlobalPaymentMethodId>,

    /// Additional information required for redirection
    pub next_action: Option<NextActionData>,

    /// The url to which user must be redirected to after completion of the purchase
    #[schema(value_type = Option<String>)]
    pub return_url: Option<common_utils::types::Url>,

    /// The authentication type that was requested for this order
    #[schema(value_type = Option<AuthenticationType>, example = "no_three_ds", default = "no_three_ds")]
    pub authentication_type: Option<api_enums::AuthenticationType>,

    /// The authentication type that was appliced for this order
    /// This depeneds on the 3DS rules configured, If not a default authentication type will be applied
    #[schema(value_type = Option<AuthenticationType>, example = "no_three_ds", default = "no_three_ds")]
    pub authentication_type_applied: Option<api_enums::AuthenticationType>,
}

#[cfg(feature = "v2")]
impl PaymentsResponse {
    pub fn find_attempt_in_attempts_list_using_connector_transaction_id(
        self,
        connector_transaction_id: &common_utils::types::ConnectorTransactionId,
    ) -> Option<PaymentAttemptResponse> {
        self.attempts
            .as_ref()
            .and_then(|attempts| {
                attempts.iter().find(|attempt| {
                    attempt
                        .connector_payment_id
                        .as_ref()
                        .is_some_and(|txn_id| txn_id == connector_transaction_id)
                })
            })
            .cloned()
    }
}

#[derive(Debug, serde::Deserialize, serde::Serialize, Clone)]
#[cfg(feature = "v2")]
pub struct PaymentStartRedirectionRequest {
    /// Global Payment ID
    pub id: id_type::GlobalPaymentId,
}

#[derive(Debug, serde::Deserialize, serde::Serialize, Clone)]
#[cfg(feature = "v2")]
pub struct PaymentStartRedirectionParams {
    /// The identifier for the Merchant Account.
    pub publishable_key: String,
    /// The identifier for business profile
    pub profile_id: id_type::ProfileId,
}

/// Details of external authentication
#[derive(Setter, Clone, Default, Debug, PartialEq, serde::Serialize, ToSchema)]
pub struct ExternalAuthenticationDetailsResponse {
    /// Authentication Type - Challenge / Frictionless
    #[schema(value_type = Option<DecoupledAuthenticationType>)]
    pub authentication_flow: Option<enums::DecoupledAuthenticationType>,
    /// Electronic Commerce Indicator (eci)
    pub electronic_commerce_indicator: Option<String>,
    /// Authentication Status
    #[schema(value_type = AuthenticationStatus)]
    pub status: enums::AuthenticationStatus,
    /// DS Transaction ID
    pub ds_transaction_id: Option<String>,
    /// Message Version
    pub version: Option<String>,
    /// Error Code
    pub error_code: Option<String>,
    /// Error Message
    pub error_message: Option<String>,
}

#[cfg(feature = "v1")]
#[derive(Clone, Debug, serde::Deserialize, ToSchema, serde::Serialize)]
#[serde(deny_unknown_fields)]
pub struct PaymentListConstraints {
    /// The identifier for customer
    #[schema(
        max_length = 64,
        min_length = 1,
        example = "cus_y3oqhf46pyzuxjbcn2giaqnb44",
        value_type = Option<String>,
    )]
    pub customer_id: Option<id_type::CustomerId>,

    /// A cursor for use in pagination, fetch the next list after some object
    #[schema(example = "pay_fafa124123", value_type = Option<String>)]
    pub starting_after: Option<id_type::PaymentId>,

    /// A cursor for use in pagination, fetch the previous list before some object
    #[schema(example = "pay_fafa124123", value_type = Option<String>)]
    pub ending_before: Option<id_type::PaymentId>,

    /// limit on the number of objects to return
    #[schema(default = 10, maximum = 100)]
    #[serde(default = "default_payments_list_limit")]
    pub limit: u32,

    /// The time at which payment is created
    #[schema(example = "2022-09-10T10:11:12Z")]
    #[serde(default, with = "common_utils::custom_serde::iso8601::option")]
    pub created: Option<PrimitiveDateTime>,

    /// Time less than the payment created time
    #[schema(example = "2022-09-10T10:11:12Z")]
    #[serde(
        default,
        with = "common_utils::custom_serde::iso8601::option",
        rename = "created.lt"
    )]
    pub created_lt: Option<PrimitiveDateTime>,

    /// Time greater than the payment created time
    #[schema(example = "2022-09-10T10:11:12Z")]
    #[serde(
        default,
        with = "common_utils::custom_serde::iso8601::option",
        rename = "created.gt"
    )]
    pub created_gt: Option<PrimitiveDateTime>,

    /// Time less than or equals to the payment created time
    #[schema(example = "2022-09-10T10:11:12Z")]
    #[serde(
        default,
        with = "common_utils::custom_serde::iso8601::option",
        rename = "created.lte"
    )]
    pub created_lte: Option<PrimitiveDateTime>,

    /// Time greater than or equals to the payment created time
    #[schema(example = "2022-09-10T10:11:12Z")]
    #[serde(default, with = "common_utils::custom_serde::iso8601::option")]
    #[serde(rename = "created.gte")]
    pub created_gte: Option<PrimitiveDateTime>,
}

#[cfg(feature = "v2")]
#[derive(Clone, Debug, serde::Deserialize, serde::Serialize, utoipa::IntoParams)]
#[serde(deny_unknown_fields)]
pub struct PaymentListConstraints {
    /// The identifier for payment
    #[param(example = "pay_fafa124123", value_type = Option<String>)]
    pub payment_id: Option<id_type::GlobalPaymentId>,

    /// The identifier for business profile
    #[param(example = "pay_fafa124123", value_type = Option<String>)]
    pub profile_id: Option<id_type::ProfileId>,

    /// The identifier for customer
    #[param(
        max_length = 64,
        min_length = 1,
        example = "cus_y3oqhf46pyzuxjbcn2giaqnb44",
        value_type = Option<String>,
    )]
    pub customer_id: Option<id_type::GlobalCustomerId>,

    /// A cursor for use in pagination, fetch the next list after some object
    #[param(example = "pay_fafa124123", value_type = Option<String>)]
    pub starting_after: Option<id_type::GlobalPaymentId>,

    /// A cursor for use in pagination, fetch the previous list before some object
    #[param(example = "pay_fafa124123", value_type = Option<String>)]
    pub ending_before: Option<id_type::GlobalPaymentId>,

    /// limit on the number of objects to return
    #[param(default = 10, maximum = 100)]
    #[serde(default = "default_payments_list_limit")]
    pub limit: u32,

    /// The starting point within a list of objects
    pub offset: Option<u32>,

    /// The time at which payment is created
    #[param(example = "2022-09-10T10:11:12Z")]
    #[serde(default, with = "common_utils::custom_serde::iso8601::option")]
    pub created: Option<PrimitiveDateTime>,

    /// Time less than the payment created time
    #[param(example = "2022-09-10T10:11:12Z")]
    #[serde(
        default,
        with = "common_utils::custom_serde::iso8601::option",
        rename = "created.lt"
    )]
    pub created_lt: Option<PrimitiveDateTime>,

    /// Time greater than the payment created time
    #[param(example = "2022-09-10T10:11:12Z")]
    #[serde(
        default,
        with = "common_utils::custom_serde::iso8601::option",
        rename = "created.gt"
    )]
    pub created_gt: Option<PrimitiveDateTime>,

    /// Time less than or equals to the payment created time
    #[param(example = "2022-09-10T10:11:12Z")]
    #[serde(
        default,
        with = "common_utils::custom_serde::iso8601::option",
        rename = "created.lte"
    )]
    pub created_lte: Option<PrimitiveDateTime>,

    /// Time greater than or equals to the payment created time
    #[param(example = "2022-09-10T10:11:12Z")]
    #[serde(default, with = "common_utils::custom_serde::iso8601::option")]
    #[serde(rename = "created.gte")]
    pub created_gte: Option<PrimitiveDateTime>,

    /// The start amount to filter list of transactions which are greater than or equal to the start amount
    pub start_amount: Option<i64>,
    /// The end amount to filter list of transactions which are less than or equal to the end amount
    pub end_amount: Option<i64>,
    /// The connector to filter payments list
    #[param(value_type = Option<Connector>)]
    pub connector: Option<api_enums::Connector>,
    /// The currency to filter payments list
    #[param(value_type = Option<Currency>)]
    pub currency: Option<enums::Currency>,
    /// The payment status to filter payments list
    #[param(value_type = Option<IntentStatus>)]
    pub status: Option<enums::IntentStatus>,
    /// The payment method type to filter payments list
    #[param(value_type = Option<PaymentMethod>)]
    pub payment_method_type: Option<enums::PaymentMethod>,
    /// The payment method subtype to filter payments list
    #[param(value_type = Option<PaymentMethodType>)]
    pub payment_method_subtype: Option<enums::PaymentMethodType>,
    /// The authentication type to filter payments list
    #[param(value_type = Option<AuthenticationType>)]
    pub authentication_type: Option<enums::AuthenticationType>,
    /// The merchant connector id to filter payments list
    #[param(value_type = Option<String>)]
    pub merchant_connector_id: Option<id_type::MerchantConnectorAccountId>,
    /// The field on which the payments list should be sorted
    #[serde(default)]
    pub order_on: SortOn,
    /// The order in which payments list should be sorted
    #[serde(default)]
    pub order_by: SortBy,
    /// The card networks to filter payments list
    #[param(value_type = Option<CardNetwork>)]
    pub card_network: Option<enums::CardNetwork>,
    /// The identifier for merchant order reference id
    pub merchant_order_reference_id: Option<String>,
}

#[cfg(feature = "v2")]
impl PaymentListConstraints {
    pub fn has_no_attempt_filters(&self) -> bool {
        self.connector.is_none()
            && self.payment_method_type.is_none()
            && self.payment_method_subtype.is_none()
            && self.authentication_type.is_none()
            && self.merchant_connector_id.is_none()
            && self.card_network.is_none()
    }
}

#[cfg(feature = "v1")]
#[derive(Clone, Debug, serde::Serialize, ToSchema)]
pub struct PaymentListResponse {
    /// The number of payments included in the list
    pub size: usize,
    // The list of payments response objects
    pub data: Vec<PaymentsResponse>,
}

#[cfg(feature = "v2")]
#[derive(Clone, Debug, serde::Serialize, ToSchema)]
pub struct PaymentListResponse {
    /// The number of payments included in the current response
    pub count: usize,
    /// The total number of available payments for given constraints
    pub total_count: i64,
    /// The list of payments response objects
    pub data: Vec<PaymentsListResponseItem>,
}
#[derive(Setter, Clone, Default, Debug, PartialEq, serde::Serialize, ToSchema)]
pub struct IncrementalAuthorizationResponse {
    /// The unique identifier of authorization
    pub authorization_id: String,
    /// Amount the authorization has been made for
    #[schema(value_type = i64, example = 6540)]
    pub amount: MinorUnit,
    #[schema(value_type= AuthorizationStatus)]
    /// The status of the authorization
    pub status: common_enums::AuthorizationStatus,
    /// Error code sent by the connector for authorization
    pub error_code: Option<String>,
    /// Error message sent by the connector for authorization
    pub error_message: Option<String>,
    /// Previously authorized amount for the payment
    pub previously_authorized_amount: MinorUnit,
}

#[cfg(feature = "v1")]
#[derive(Clone, Debug, serde::Serialize)]
pub struct PaymentListResponseV2 {
    /// The number of payments included in the list for given constraints
    pub count: usize,
    /// The total number of available payments for given constraints
    pub total_count: i64,
    /// The list of payments response objects
    pub data: Vec<PaymentsResponse>,
}

#[cfg(feature = "v1")]
#[derive(Clone, Debug, serde::Deserialize, serde::Serialize)]
pub struct PaymentListFilterConstraints {
    /// The identifier for payment
    pub payment_id: Option<id_type::PaymentId>,
    /// The identifier for business profile
    pub profile_id: Option<id_type::ProfileId>,
    /// The identifier for customer
    pub customer_id: Option<id_type::CustomerId>,
    /// The limit on the number of objects. The default limit is 10 and max limit is 20
    #[serde(default = "default_payments_list_limit")]
    pub limit: u32,
    /// The starting point within a list of objects
    pub offset: Option<u32>,
    /// The amount to filter payments list
    pub amount_filter: Option<AmountFilter>,
    /// The time range for which objects are needed. TimeRange has two fields start_time and end_time from which objects can be filtered as per required scenarios (created_at, time less than, greater than etc).
    #[serde(flatten)]
    pub time_range: Option<common_utils::types::TimeRange>,
    /// The list of connectors to filter payments list
    pub connector: Option<Vec<api_enums::Connector>>,
    /// The list of currencies to filter payments list
    pub currency: Option<Vec<enums::Currency>>,
    /// The list of payment status to filter payments list
    pub status: Option<Vec<enums::IntentStatus>>,
    /// The list of payment methods to filter payments list
    pub payment_method: Option<Vec<enums::PaymentMethod>>,
    /// The list of payment method types to filter payments list
    pub payment_method_type: Option<Vec<enums::PaymentMethodType>>,
    /// The list of authentication types to filter payments list
    pub authentication_type: Option<Vec<enums::AuthenticationType>>,
    /// The list of merchant connector ids to filter payments list for selected label
    pub merchant_connector_id: Option<Vec<id_type::MerchantConnectorAccountId>>,
    /// The order in which payments list should be sorted
    #[serde(default)]
    pub order: Order,
    /// The List of all the card networks to filter payments list
    pub card_network: Option<Vec<enums::CardNetwork>>,
    /// The identifier for merchant order reference id
    pub merchant_order_reference_id: Option<String>,
    /// Indicates the method by which a card is discovered during a payment
    pub card_discovery: Option<Vec<enums::CardDiscovery>>,
}

#[cfg(feature = "v1")]
impl PaymentListFilterConstraints {
    pub fn has_no_attempt_filters(&self) -> bool {
        self.connector.is_none()
            && self.payment_method.is_none()
            && self.payment_method_type.is_none()
            && self.authentication_type.is_none()
            && self.merchant_connector_id.is_none()
            && self.card_network.is_none()
            && self.card_discovery.is_none()
    }
}

#[derive(Clone, Debug, serde::Serialize)]
pub struct PaymentListFilters {
    /// The list of available connector filters
    pub connector: Vec<String>,
    /// The list of available currency filters
    pub currency: Vec<enums::Currency>,
    /// The list of available payment status filters
    pub status: Vec<enums::IntentStatus>,
    /// The list of available payment method filters
    pub payment_method: Vec<enums::PaymentMethod>,
    /// The list of available payment method types
    pub payment_method_type: Vec<enums::PaymentMethodType>,
    /// The list of available authentication types
    pub authentication_type: Vec<enums::AuthenticationType>,
}

#[derive(Clone, Debug, serde::Serialize)]
pub struct PaymentListFiltersV2 {
    /// The list of available connector filters
    pub connector: HashMap<String, Vec<MerchantConnectorInfo>>,
    /// The list of available currency filters
    pub currency: Vec<enums::Currency>,
    /// The list of available payment status filters
    pub status: Vec<enums::IntentStatus>,
    /// The list payment method and their corresponding types
    pub payment_method: HashMap<enums::PaymentMethod, HashSet<enums::PaymentMethodType>>,
    /// The list of available authentication types
    pub authentication_type: Vec<enums::AuthenticationType>,
    /// The list of available card networks
    pub card_network: Vec<enums::CardNetwork>,
    /// The list of available Card discovery methods
    pub card_discovery: Vec<enums::CardDiscovery>,
}

#[derive(Clone, Debug, serde::Serialize)]
pub struct PaymentsAggregateResponse {
    /// The list of intent status with their count
    pub status_with_count: HashMap<enums::IntentStatus, i64>,
}

#[derive(Clone, Debug, Eq, PartialEq, serde::Deserialize, serde::Serialize, ToSchema)]
pub struct AmountFilter {
    /// The start amount to filter list of transactions which are greater than or equal to the start amount
    pub start_amount: Option<i64>,
    /// The end amount to filter list of transactions which are less than or equal to the end amount
    pub end_amount: Option<i64>,
}

#[derive(Clone, Debug, Default, Eq, PartialEq, serde::Deserialize, serde::Serialize, ToSchema)]
pub struct Order {
    /// The field to sort, such as Amount or Created etc.
    pub on: SortOn,
    /// The order in which to sort the items, either Ascending or Descending
    pub by: SortBy,
}

#[derive(Clone, Debug, Default, Eq, PartialEq, serde::Deserialize, serde::Serialize, ToSchema)]
#[serde(rename_all = "snake_case")]
pub enum SortOn {
    /// Sort by the amount field
    Amount,
    /// Sort by the created_at field
    #[default]
    Created,
}

#[derive(Clone, Debug, Default, Eq, PartialEq, serde::Deserialize, serde::Serialize, ToSchema)]
#[serde(rename_all = "snake_case")]
pub enum SortBy {
    /// Sort in ascending order
    Asc,
    /// Sort in descending order
    #[default]
    Desc,
}

#[derive(Setter, Clone, Default, Debug, PartialEq, serde::Serialize)]
pub struct VerifyResponse {
    pub verify_id: Option<id_type::PaymentId>,
    pub merchant_id: Option<id_type::MerchantId>,
    // pub status: enums::VerifyStatus,
    pub client_secret: Option<Secret<String>>,
    pub customer_id: Option<id_type::CustomerId>,
    pub email: crypto::OptionalEncryptableEmail,
    pub name: crypto::OptionalEncryptableName,
    pub phone: crypto::OptionalEncryptablePhone,
    pub mandate_id: Option<String>,
    #[auth_based]
    pub payment_method: Option<api_enums::PaymentMethod>,
    #[auth_based]
    pub payment_method_data: Option<PaymentMethodDataResponse>,
    pub payment_token: Option<String>,
    pub error_code: Option<String>,
    pub error_message: Option<String>,
}

#[derive(Default, Debug, serde::Deserialize, serde::Serialize)]
pub struct PaymentsRedirectionResponse {
    pub redirect_url: String,
}

pub struct MandateValidationFields {
    pub recurring_details: Option<RecurringDetails>,
    pub confirm: Option<bool>,
    pub customer_id: Option<id_type::CustomerId>,
    pub mandate_data: Option<MandateData>,
    pub setup_future_usage: Option<api_enums::FutureUsage>,
    pub off_session: Option<bool>,
}

#[cfg(feature = "v1")]
impl From<&PaymentsRequest> for MandateValidationFields {
    fn from(req: &PaymentsRequest) -> Self {
        let recurring_details = req
            .mandate_id
            .clone()
            .map(RecurringDetails::MandateId)
            .or(req.recurring_details.clone());

        Self {
            recurring_details,
            confirm: req.confirm,
            customer_id: req
                .customer
                .as_ref()
                .map(|customer_details| &customer_details.id)
                .or(req.customer_id.as_ref())
                .map(ToOwned::to_owned),
            mandate_data: req.mandate_data.clone(),
            setup_future_usage: req.setup_future_usage,
            off_session: req.off_session,
        }
    }
}

impl From<&VerifyRequest> for MandateValidationFields {
    fn from(req: &VerifyRequest) -> Self {
        Self {
            recurring_details: None,
            confirm: Some(true),
            customer_id: req.customer_id.clone(),
            mandate_data: req.mandate_data.clone(),
            off_session: req.off_session,
            setup_future_usage: req.setup_future_usage,
        }
    }
}

// #[cfg(all(feature = "v2", feature = "payment_v2"))]
// impl From<PaymentsSessionRequest> for PaymentsSessionResponse {
//     fn from(item: PaymentsSessionRequest) -> Self {
//         let client_secret: Secret<String, pii::ClientSecret> = Secret::new(item.client_secret);
//         Self {
//             session_token: vec![],
//             payment_id: item.payment_id,
//             client_secret,
//         }
//     }
// }

#[cfg(feature = "v1")]
impl From<PaymentsSessionRequest> for PaymentsSessionResponse {
    fn from(item: PaymentsSessionRequest) -> Self {
        let client_secret: Secret<String, pii::ClientSecret> = Secret::new(item.client_secret);
        Self {
            session_token: vec![],
            payment_id: item.payment_id,
            client_secret,
        }
    }
}

#[cfg(feature = "v1")]
impl From<PaymentsStartRequest> for PaymentsRequest {
    fn from(item: PaymentsStartRequest) -> Self {
        Self {
            payment_id: Some(PaymentIdType::PaymentIntentId(item.payment_id)),
            merchant_id: Some(item.merchant_id),
            ..Default::default()
        }
    }
}

impl From<AdditionalCardInfo> for CardResponse {
    fn from(card: AdditionalCardInfo) -> Self {
        Self {
            last4: card.last4,
            card_type: card.card_type,
            card_network: card.card_network,
            card_issuer: card.card_issuer,
            card_issuing_country: card.card_issuing_country,
            card_isin: card.card_isin,
            card_extended_bin: card.card_extended_bin,
            card_exp_month: card.card_exp_month,
            card_exp_year: card.card_exp_year,
            card_holder_name: card.card_holder_name,
            payment_checks: card.payment_checks,
            authentication_data: card.authentication_data,
        }
    }
}

impl From<KlarnaSdkPaymentMethod> for PaylaterResponse {
    fn from(klarna_sdk: KlarnaSdkPaymentMethod) -> Self {
        Self {
            klarna_sdk: Some(KlarnaSdkPaymentMethodResponse {
                payment_type: klarna_sdk.payment_type,
            }),
        }
    }
}

impl From<AdditionalPaymentData> for PaymentMethodDataResponse {
    fn from(payment_method_data: AdditionalPaymentData) -> Self {
        match payment_method_data {
            AdditionalPaymentData::Card(card) => Self::Card(Box::new(CardResponse::from(*card))),
            AdditionalPaymentData::PayLater { klarna_sdk } => match klarna_sdk {
                Some(sdk) => Self::PayLater(Box::new(PaylaterResponse::from(sdk))),
                None => Self::PayLater(Box::new(PaylaterResponse { klarna_sdk: None })),
            },
            AdditionalPaymentData::Wallet {
                apple_pay,
                google_pay,
                samsung_pay,
            } => match (apple_pay, google_pay, samsung_pay) {
                (Some(apple_pay_pm), _, _) => Self::Wallet(Box::new(WalletResponse {
                    details: Some(WalletResponseData::ApplePay(Box::new(
                        additional_info::WalletAdditionalDataForCard {
                            last4: apple_pay_pm
                                .display_name
                                .clone()
                                .chars()
                                .rev()
                                .take(4)
                                .collect::<String>()
                                .chars()
                                .rev()
                                .collect::<String>(),
                            card_network: apple_pay_pm.network.clone(),
                            card_type: Some(apple_pay_pm.pm_type.clone()),
                        },
                    ))),
                })),
                (_, Some(google_pay_pm), _) => Self::Wallet(Box::new(WalletResponse {
                    details: Some(WalletResponseData::GooglePay(Box::new(google_pay_pm))),
                })),
                (_, _, Some(samsung_pay_pm)) => Self::Wallet(Box::new(WalletResponse {
                    details: Some(WalletResponseData::SamsungPay(Box::new(samsung_pay_pm))),
                })),
                _ => Self::Wallet(Box::new(WalletResponse { details: None })),
            },
            AdditionalPaymentData::BankRedirect { bank_name, details } => {
                Self::BankRedirect(Box::new(BankRedirectResponse { bank_name, details }))
            }
            AdditionalPaymentData::Crypto { details } => {
                Self::Crypto(Box::new(CryptoResponse { details }))
            }
            AdditionalPaymentData::BankDebit { details } => {
                Self::BankDebit(Box::new(BankDebitResponse { details }))
            }
            AdditionalPaymentData::MandatePayment {} => Self::MandatePayment {},
            AdditionalPaymentData::Reward {} => Self::Reward {},
            AdditionalPaymentData::RealTimePayment { details } => {
                Self::RealTimePayment(Box::new(RealTimePaymentDataResponse { details }))
            }
            AdditionalPaymentData::Upi { details } => Self::Upi(Box::new(UpiResponse { details })),
            AdditionalPaymentData::BankTransfer { details } => {
                Self::BankTransfer(Box::new(BankTransferResponse { details }))
            }
            AdditionalPaymentData::Voucher { details } => {
                Self::Voucher(Box::new(VoucherResponse { details }))
            }
            AdditionalPaymentData::GiftCard { details } => {
                Self::GiftCard(Box::new(GiftCardResponse { details }))
            }
            AdditionalPaymentData::CardRedirect { details } => {
                Self::CardRedirect(Box::new(CardRedirectResponse { details }))
            }
            AdditionalPaymentData::CardToken { details } => {
                Self::CardToken(Box::new(CardTokenResponse { details }))
            }
            AdditionalPaymentData::OpenBanking { details } => {
                Self::OpenBanking(Box::new(OpenBankingResponse { details }))
            }
            AdditionalPaymentData::MobilePayment { details } => {
                Self::MobilePayment(Box::new(MobilePaymentResponse { details }))
            }
        }
    }
}

#[derive(Debug, Clone, serde::Serialize)]
pub struct PgRedirectResponse {
    pub payment_id: id_type::PaymentId,
    pub status: api_enums::IntentStatus,
    pub gateway_id: String,
    pub customer_id: Option<id_type::CustomerId>,
    pub amount: Option<MinorUnit>,
}

#[cfg(feature = "v1")]
#[derive(Debug, serde::Serialize, PartialEq, Eq, serde::Deserialize)]
pub struct RedirectionResponse {
    pub return_url: String,
    pub params: Vec<(String, String)>,
    pub return_url_with_query_params: String,
    pub http_method: String,
    pub headers: Vec<(String, String)>,
}

#[cfg(feature = "v2")]
#[derive(Debug, serde::Serialize, PartialEq, Eq, serde::Deserialize)]
pub struct RedirectionResponse {
    pub return_url_with_query_params: String,
}

#[derive(Debug, serde::Deserialize)]
pub struct PaymentsResponseForm {
    pub transaction_id: String,
    // pub transaction_reference_id: String,
    pub merchant_id: id_type::MerchantId,
    pub order_id: String,
}

#[cfg(feature = "v1")]
#[derive(Default, Debug, serde::Deserialize, serde::Serialize, Clone, ToSchema)]
pub struct PaymentsRetrieveRequest {
    /// The type of ID (ex: payment intent id, payment attempt id or connector txn id)
    #[schema(value_type = String)]
    pub resource_id: PaymentIdType,
    /// The identifier for the Merchant Account.
    #[schema(value_type = Option<String>)]
    pub merchant_id: Option<id_type::MerchantId>,
    /// Decider to enable or disable the connector call for retrieve request
    pub force_sync: bool,
    /// The parameters passed to a retrieve request
    pub param: Option<String>,
    /// The name of the connector
    pub connector: Option<String>,
    /// Merchant connector details used to make payments.
    #[schema(value_type = Option<MerchantConnectorDetailsWrap>)]
    pub merchant_connector_details: Option<admin::MerchantConnectorDetailsWrap>,
    /// This is a token which expires after 15 minutes, used from the client to authenticate and create sessions from the SDK
    pub client_secret: Option<String>,
    /// If enabled provides list of captures linked to latest attempt
    pub expand_captures: Option<bool>,
    /// If enabled provides list of attempts linked to payment intent
    pub expand_attempts: Option<bool>,
}

#[derive(Debug, Default, PartialEq, serde::Deserialize, serde::Serialize, Clone, ToSchema)]
pub struct OrderDetailsWithAmount {
    /// Name of the product that is being purchased
    #[schema(max_length = 255, example = "shirt")]
    pub product_name: String,
    /// The quantity of the product to be purchased
    #[schema(example = 1)]
    pub quantity: u16,
    /// the amount per quantity of product
    #[schema(value_type = i64)]
    pub amount: MinorUnit,
    /// tax rate applicable to the product
    pub tax_rate: Option<f64>,
    /// total tax amount applicable to the product
    #[schema(value_type = Option<i64>)]
    pub total_tax_amount: Option<MinorUnit>,
    // Does the order includes shipping
    pub requires_shipping: Option<bool>,
    /// The image URL of the product
    pub product_img_link: Option<String>,
    /// ID of the product that is being purchased
    pub product_id: Option<String>,
    /// Category of the product that is being purchased
    pub category: Option<String>,
    /// Sub category of the product that is being purchased
    pub sub_category: Option<String>,
    /// Brand of the product that is being purchased
    pub brand: Option<String>,
    /// Type of the product that is being purchased
    pub product_type: Option<ProductType>,
    /// The tax code for the product
    pub product_tax_code: Option<String>,
}

impl masking::SerializableSecret for OrderDetailsWithAmount {}

#[derive(Default, Debug, Eq, PartialEq, serde::Deserialize, serde::Serialize, Clone, ToSchema)]
pub struct RedirectResponse {
    #[schema(value_type = Option<String>)]
    pub param: Option<Secret<String>>,
    #[schema(value_type = Option<Object>)]
    pub json_payload: Option<pii::SecretSerdeValue>,
}

#[cfg(feature = "v2")]
#[derive(Debug, serde::Deserialize, serde::Serialize, Clone, ToSchema)]
pub struct PaymentsSessionRequest {}

#[cfg(feature = "v1")]
#[derive(Debug, serde::Deserialize, serde::Serialize, Clone, ToSchema)]
pub struct PaymentsSessionRequest {
    /// The identifier for the payment
    #[schema(value_type = String)]
    pub payment_id: id_type::PaymentId,
    /// This is a token which expires after 15 minutes, used from the client to authenticate and create sessions from the SDK
    pub client_secret: String,
    /// The list of the supported wallets
    #[schema(value_type = Vec<PaymentMethodType>)]
    pub wallets: Vec<api_enums::PaymentMethodType>,
    /// Merchant connector details used to make payments.
    #[schema(value_type = Option<MerchantConnectorDetailsWrap>)]
    pub merchant_connector_details: Option<admin::MerchantConnectorDetailsWrap>,
}

#[derive(Debug, serde::Deserialize, serde::Serialize, Clone, ToSchema)]
pub struct PaymentsPostSessionTokensRequest {
    /// The unique identifier for the payment
    #[serde(skip_deserializing)]
    #[schema(value_type = String)]
    pub payment_id: id_type::PaymentId,
    /// It's a token used for client side verification.
    #[schema(value_type = String)]
    pub client_secret: Secret<String>,
    /// Payment method type
    #[schema(value_type = PaymentMethodType)]
    pub payment_method_type: api_enums::PaymentMethodType,
    /// The payment method that is to be used for the payment
    #[schema(value_type = PaymentMethod, example = "card")]
    pub payment_method: api_enums::PaymentMethod,
}

#[derive(Debug, serde::Serialize, Clone, ToSchema)]
pub struct PaymentsPostSessionTokensResponse {
    /// The identifier for the payment
    #[schema(value_type = String)]
    pub payment_id: id_type::PaymentId,
    /// Additional information required for redirection
    pub next_action: Option<NextActionData>,
    #[schema(value_type = IntentStatus, example = "failed", default = "requires_confirmation")]
    pub status: api_enums::IntentStatus,
}

#[derive(Debug, serde::Serialize, serde::Deserialize, Clone, ToSchema)]
pub struct PaymentsDynamicTaxCalculationRequest {
    /// The unique identifier for the payment
    #[serde(skip_deserializing)]
    #[schema(value_type = String)]
    pub payment_id: id_type::PaymentId,
    /// The shipping address for the payment
    pub shipping: Address,
    /// Client Secret
    #[schema(value_type = String)]
    pub client_secret: Secret<String>,
    /// Payment method type
    #[schema(value_type = PaymentMethodType)]
    pub payment_method_type: api_enums::PaymentMethodType,
    /// Session Id
    pub session_id: Option<String>,
}

#[derive(Debug, serde::Serialize, serde::Deserialize, Clone, ToSchema)]
pub struct PaymentsDynamicTaxCalculationResponse {
    /// The identifier for the payment
    #[schema(value_type = String)]
    pub payment_id: id_type::PaymentId,
    /// net amount = amount + order_tax_amount + shipping_cost
    pub net_amount: MinorUnit,
    /// order tax amount calculated by tax connectors
    pub order_tax_amount: Option<MinorUnit>,
    /// shipping cost for the order
    pub shipping_cost: Option<MinorUnit>,
    /// amount in Base Unit display format
    pub display_amount: DisplayAmountOnSdk,
}

#[derive(Debug, serde::Serialize, serde::Deserialize, Clone, ToSchema)]
pub struct DisplayAmountOnSdk {
    /// net amount = amount + order_tax_amount + shipping_cost
    #[schema(value_type = String)]
    pub net_amount: StringMajorUnit,
    /// order tax amount calculated by tax connectors
    #[schema(value_type = String)]
    pub order_tax_amount: Option<StringMajorUnit>,
    /// shipping cost for the order
    #[schema(value_type = String)]
    pub shipping_cost: Option<StringMajorUnit>,
}

#[derive(Debug, Clone, Eq, PartialEq, serde::Serialize, serde::Deserialize, ToSchema)]
pub struct GpayAllowedMethodsParameters {
    /// The list of allowed auth methods (ex: 3DS, No3DS, PAN_ONLY etc)
    pub allowed_auth_methods: Vec<String>,
    /// The list of allowed card networks (ex: AMEX,JCB etc)
    pub allowed_card_networks: Vec<String>,
    /// Is billing address required
    #[serde(skip_serializing_if = "Option::is_none")]
    pub billing_address_required: Option<bool>,
    /// Billing address parameters
    #[serde(skip_serializing_if = "Option::is_none")]
    pub billing_address_parameters: Option<GpayBillingAddressParameters>,
    /// Whether assurance details are required
    #[serde(skip_serializing_if = "Option::is_none")]
    pub assurance_details_required: Option<bool>,
}

#[derive(Debug, Clone, Eq, PartialEq, serde::Serialize, serde::Deserialize, ToSchema)]
pub struct GpayBillingAddressParameters {
    /// Is billing phone number required
    pub phone_number_required: bool,
    /// Billing address format
    pub format: GpayBillingAddressFormat,
}

#[derive(Debug, Clone, Eq, PartialEq, serde::Serialize, serde::Deserialize, ToSchema)]
pub enum GpayBillingAddressFormat {
    FULL,
    MIN,
}

#[derive(Debug, Clone, Eq, PartialEq, serde::Serialize, serde::Deserialize, ToSchema)]
pub struct GpayTokenParameters {
    /// The name of the connector
    #[serde(skip_serializing_if = "Option::is_none")]
    pub gateway: Option<String>,
    /// The merchant ID registered in the connector associated
    #[serde(skip_serializing_if = "Option::is_none")]
    pub gateway_merchant_id: Option<String>,
    #[serde(skip_serializing_if = "Option::is_none", rename = "stripe:version")]
    pub stripe_version: Option<String>,
    #[serde(
        skip_serializing_if = "Option::is_none",
        rename = "stripe:publishableKey"
    )]
    pub stripe_publishable_key: Option<String>,
    /// The protocol version for encryption
    #[serde(skip_serializing_if = "Option::is_none")]
    pub protocol_version: Option<String>,
    /// The public key provided by the merchant
    #[serde(skip_serializing_if = "Option::is_none")]
    #[schema(value_type = Option<String>)]
    pub public_key: Option<Secret<String>>,
}

#[derive(Debug, Clone, Eq, PartialEq, serde::Serialize, serde::Deserialize, ToSchema)]
pub struct GpayTokenizationSpecification {
    /// The token specification type(ex: PAYMENT_GATEWAY)
    #[serde(rename = "type")]
    pub token_specification_type: String,
    /// The parameters for the token specification Google Pay
    pub parameters: GpayTokenParameters,
}

#[derive(Debug, Clone, Eq, PartialEq, serde::Serialize, serde::Deserialize, ToSchema)]
pub struct GpayAllowedPaymentMethods {
    /// The type of payment method
    #[serde(rename = "type")]
    pub payment_method_type: String,
    /// The parameters Google Pay requires
    pub parameters: GpayAllowedMethodsParameters,
    /// The tokenization specification for Google Pay
    pub tokenization_specification: GpayTokenizationSpecification,
}

#[derive(Debug, Clone, Eq, PartialEq, serde::Serialize, serde::Deserialize, ToSchema)]
pub struct GpayTransactionInfo {
    /// The country code
    #[schema(value_type = CountryAlpha2, example = "US")]
    pub country_code: api_enums::CountryAlpha2,
    /// The currency code
    #[schema(value_type = Currency, example = "USD")]
    pub currency_code: api_enums::Currency,
    /// The total price status (ex: 'FINAL')
    pub total_price_status: String,
    /// The total price
    #[schema(value_type = String, example = "38.02")]
    pub total_price: StringMajorUnit,
}

#[derive(Debug, Clone, Eq, PartialEq, serde::Serialize, serde::Deserialize, ToSchema)]
pub struct GpayMerchantInfo {
    /// The merchant Identifier that needs to be passed while invoking Gpay SDK
    #[serde(skip_serializing_if = "Option::is_none")]
    pub merchant_id: Option<String>,
    /// The name of the merchant that needs to be displayed on Gpay PopUp
    pub merchant_name: String,
}

#[derive(Debug, Clone, serde::Serialize, serde::Deserialize)]
pub struct GpayMetaData {
    pub merchant_info: GpayMerchantInfo,
    pub allowed_payment_methods: Vec<GpayAllowedPaymentMethods>,
}

#[derive(Debug, Clone, serde::Serialize, serde::Deserialize)]
pub struct GpaySessionTokenData {
    #[serde(rename = "google_pay")]
    pub data: GpayMetaData,
}

#[derive(Debug, Clone, serde::Serialize, serde::Deserialize)]
pub struct PazeSessionTokenData {
    #[serde(rename = "paze")]
    pub data: PazeMetadata,
}

#[derive(Debug, Clone, serde::Serialize, serde::Deserialize)]
pub struct PazeMetadata {
    pub client_id: String,
    pub client_name: String,
    pub client_profile_id: String,
}

#[derive(Debug, Clone, serde::Serialize, serde::Deserialize)]
#[serde(rename_all = "snake_case")]
pub enum SamsungPayCombinedMetadata {
    // This is to support the Samsung Pay decryption flow with application credentials,
    // where the private key, certificates, or any other information required for decryption
    // will be obtained from the application configuration.
    ApplicationCredentials(SamsungPayApplicationCredentials),
    MerchantCredentials(SamsungPayMerchantCredentials),
}

#[derive(Debug, Clone, serde::Serialize, serde::Deserialize)]
pub struct SamsungPaySessionTokenData {
    #[serde(rename = "samsung_pay")]
    pub data: SamsungPayCombinedMetadata,
}

#[derive(Debug, Clone, serde::Serialize, serde::Deserialize)]
pub struct SamsungPayMerchantCredentials {
    pub service_id: String,
    pub merchant_display_name: String,
    pub merchant_business_country: api_enums::CountryAlpha2,
    pub allowed_brands: Vec<String>,
}

#[derive(Debug, Clone, serde::Serialize, serde::Deserialize)]
pub struct SamsungPayApplicationCredentials {
    pub merchant_display_name: String,
    pub merchant_business_country: api_enums::CountryAlpha2,
    pub allowed_brands: Vec<String>,
}

#[derive(Debug, Clone, serde::Serialize, serde::Deserialize)]
pub struct PaypalSdkMetaData {
    pub client_id: String,
}

#[derive(Debug, Clone, serde::Serialize, serde::Deserialize)]
pub struct PaypalSdkSessionTokenData {
    #[serde(rename = "paypal_sdk")]
    pub data: PaypalSdkMetaData,
}

#[derive(Debug, Clone, serde::Serialize, serde::Deserialize)]
#[serde(rename_all = "camelCase")]
pub struct ApplepaySessionRequest {
    pub merchant_identifier: String,
    pub display_name: String,
    pub initiative: String,
    pub initiative_context: String,
}

/// Some connectors like Apple Pay, Airwallex and Noon might require some additional information, find specific details in the child attributes below.
#[derive(Debug, Clone, serde::Serialize, serde::Deserialize, ToSchema)]
pub struct ConnectorMetadata {
    pub apple_pay: Option<ApplepayConnectorMetadataRequest>,
    pub airwallex: Option<AirwallexData>,
    pub noon: Option<NoonData>,
    pub braintree: Option<BraintreeData>,
}

impl ConnectorMetadata {
    pub fn from_value(
        value: pii::SecretSerdeValue,
    ) -> common_utils::errors::CustomResult<Self, common_utils::errors::ParsingError> {
        value
            .parse_value::<Self>("ConnectorMetadata")
            .change_context(common_utils::errors::ParsingError::StructParseFailure(
                "Metadata",
            ))
    }
    pub fn get_apple_pay_certificates(self) -> Option<(Secret<String>, Secret<String>)> {
        self.apple_pay.and_then(|applepay_metadata| {
            applepay_metadata
                .session_token_data
                .map(|session_token_data| {
                    let SessionTokenInfo {
                        certificate,
                        certificate_keys,
                        ..
                    } = session_token_data;
                    (certificate, certificate_keys)
                })
        })
    }
}

#[derive(Debug, Clone, serde::Serialize, serde::Deserialize, ToSchema)]
pub struct AirwallexData {
    /// payload required by airwallex
    payload: Option<String>,
}

#[derive(Debug, Clone, serde::Serialize, serde::Deserialize, ToSchema)]
pub struct NoonData {
    /// Information about the order category that merchant wants to specify at connector level. (e.g. In Noon Payments it can take values like "pay", "food", or any other custom string set by the merchant in Noon's Dashboard)
    pub order_category: Option<String>,
}

#[derive(Debug, Clone, serde::Serialize, serde::Deserialize, ToSchema)]
pub struct BraintreeData {
    /// Information about the merchant_account_id that merchant wants to specify at connector level.
    #[schema(value_type = String)]
    pub merchant_account_id: Option<Secret<String>>,
    /// Information about the merchant_config_currency that merchant wants to specify at connector level.
    #[schema(value_type = String)]
    pub merchant_config_currency: Option<api_enums::Currency>,
}

#[derive(Debug, Clone, serde::Serialize, serde::Deserialize, ToSchema)]
pub struct ApplepayConnectorMetadataRequest {
    pub session_token_data: Option<SessionTokenInfo>,
}

#[derive(Debug, Clone, serde::Serialize, serde::Deserialize)]
pub struct ApplepaySessionTokenData {
    pub apple_pay: ApplePayMetadata,
}

#[derive(Debug, Clone, serde::Serialize, serde::Deserialize)]
pub struct ApplepayCombinedSessionTokenData {
    pub apple_pay_combined: ApplePayCombinedMetadata,
}

#[derive(Debug, Clone, serde::Serialize, serde::Deserialize)]
#[serde(rename_all = "snake_case")]
pub enum ApplepaySessionTokenMetadata {
    ApplePayCombined(ApplePayCombinedMetadata),
    ApplePay(ApplePayMetadata),
}

#[derive(Debug, Clone, serde::Serialize, serde::Deserialize)]
pub struct ApplePayMetadata {
    pub payment_request_data: PaymentRequestMetadata,
    pub session_token_data: SessionTokenInfo,
}

#[derive(Debug, Clone, serde::Serialize, serde::Deserialize)]
#[serde(rename_all = "snake_case")]
pub enum ApplePayCombinedMetadata {
    Simplified {
        payment_request_data: PaymentRequestMetadata,
        session_token_data: SessionTokenForSimplifiedApplePay,
    },
    Manual {
        payment_request_data: PaymentRequestMetadata,
        session_token_data: SessionTokenInfo,
    },
}

#[derive(Debug, Clone, serde::Serialize, serde::Deserialize)]
pub struct PaymentRequestMetadata {
    pub supported_networks: Vec<String>,
    pub merchant_capabilities: Vec<String>,
    pub label: String,
}

#[derive(Debug, Clone, serde::Serialize, serde::Deserialize, ToSchema)]
pub struct SessionTokenInfo {
    #[schema(value_type = String)]
    pub certificate: Secret<String>,
    #[schema(value_type = String)]
    pub certificate_keys: Secret<String>,
    pub merchant_identifier: String,
    pub display_name: String,
    pub initiative: ApplepayInitiative,
    pub initiative_context: Option<String>,
    #[schema(value_type = Option<CountryAlpha2>)]
    pub merchant_business_country: Option<api_enums::CountryAlpha2>,
    #[serde(flatten)]
    pub payment_processing_details_at: Option<PaymentProcessingDetailsAt>,
}

#[derive(Debug, Clone, serde::Serialize, serde::Deserialize, Display, ToSchema)]
#[serde(rename_all = "snake_case")]
pub enum ApplepayInitiative {
    Web,
    Ios,
}

#[derive(Debug, Clone, serde::Serialize, serde::Deserialize, ToSchema)]
#[serde(tag = "payment_processing_details_at")]
pub enum PaymentProcessingDetailsAt {
    Hyperswitch(PaymentProcessingDetails),
    Connector,
}

#[derive(Debug, Clone, serde::Serialize, serde::Deserialize, PartialEq, Eq, ToSchema)]
pub struct PaymentProcessingDetails {
    #[schema(value_type = String)]
    pub payment_processing_certificate: Secret<String>,
    #[schema(value_type = String)]
    pub payment_processing_certificate_key: Secret<String>,
}

#[derive(Debug, Clone, serde::Serialize, serde::Deserialize, ToSchema)]
pub struct SessionTokenForSimplifiedApplePay {
    pub initiative_context: String,
    #[schema(value_type = Option<CountryAlpha2>)]
    pub merchant_business_country: Option<api_enums::CountryAlpha2>,
}

#[derive(Debug, Clone, serde::Serialize, serde::Deserialize)]
pub struct GooglePayWalletDetails {
    pub google_pay: GooglePayDetails,
}

#[derive(Debug, Clone, serde::Serialize, serde::Deserialize)]
pub struct GooglePayDetails {
    pub provider_details: GooglePayProviderDetails,
    pub cards: GpayAllowedMethodsParameters,
}

// Google Pay Provider Details can of two types: GooglePayMerchantDetails or GooglePayHyperSwitchDetails
// GooglePayHyperSwitchDetails is not implemented yet
#[derive(Debug, Clone, serde::Serialize, serde::Deserialize)]
#[serde(untagged)]
pub enum GooglePayProviderDetails {
    GooglePayMerchantDetails(GooglePayMerchantDetails),
}

#[derive(Debug, Clone, serde::Serialize, serde::Deserialize)]
pub struct GooglePayMerchantDetails {
    pub merchant_info: GooglePayMerchantInfo,
}

#[derive(Debug, Clone, serde::Serialize, serde::Deserialize)]
pub struct GooglePayMerchantInfo {
    pub merchant_name: String,
    pub merchant_id: Option<String>,
    pub tokenization_specification: GooglePayTokenizationSpecification,
}

#[derive(Debug, Clone, serde::Serialize, serde::Deserialize)]
pub struct GooglePayTokenizationSpecification {
    #[serde(rename = "type")]
    pub tokenization_type: GooglePayTokenizationType,
    pub parameters: GooglePayTokenizationParameters,
}

#[derive(Debug, Clone, Copy, serde::Serialize, serde::Deserialize, strum::Display)]
#[serde(rename_all = "SCREAMING_SNAKE_CASE")]
#[strum(serialize_all = "SCREAMING_SNAKE_CASE")]
pub enum GooglePayTokenizationType {
    PaymentGateway,
    Direct,
}

#[derive(Debug, Clone, serde::Serialize, serde::Deserialize)]
pub struct GooglePayTokenizationParameters {
    pub gateway: Option<String>,
    pub public_key: Option<Secret<String>>,
    pub private_key: Option<Secret<String>>,
    pub recipient_id: Option<Secret<String>>,
    pub gateway_merchant_id: Option<Secret<String>>,
    pub stripe_publishable_key: Option<Secret<String>>,
    pub stripe_version: Option<Secret<String>>,
}

#[derive(Debug, Clone, Eq, PartialEq, serde::Serialize, ToSchema)]
#[serde(tag = "wallet_name")]
#[serde(rename_all = "snake_case")]
pub enum SessionToken {
    /// The session response structure for Google Pay
    GooglePay(Box<GpaySessionTokenResponse>),
    /// The session response structure for Samsung Pay
    SamsungPay(Box<SamsungPaySessionTokenResponse>),
    /// The session response structure for Klarna
    Klarna(Box<KlarnaSessionTokenResponse>),
    /// The session response structure for PayPal
    Paypal(Box<PaypalSessionTokenResponse>),
    /// The session response structure for Apple Pay
    ApplePay(Box<ApplepaySessionTokenResponse>),
    /// Session token for OpenBanking PIS flow
    OpenBanking(OpenBankingSessionToken),
    /// The session response structure for Paze
    Paze(Box<PazeSessionTokenResponse>),
    /// The sessions response structure for ClickToPay
    ClickToPay(Box<ClickToPaySessionResponse>),
    /// Whenever there is no session token response or an error in session response
    NoSessionTokenReceived,
}

#[derive(Debug, Clone, Eq, PartialEq, serde::Serialize, ToSchema)]
#[serde(rename_all = "lowercase")]
pub struct PazeSessionTokenResponse {
    /// Paze Client ID
    pub client_id: String,
    /// Client Name to be displayed on the Paze screen
    pub client_name: String,
    /// Paze Client Profile ID
    pub client_profile_id: String,
    /// The transaction currency code
    #[schema(value_type = Currency, example = "USD")]
    pub transaction_currency_code: api_enums::Currency,
    /// The transaction amount
    #[schema(value_type = String, example = "38.02")]
    pub transaction_amount: StringMajorUnit,
    /// Email Address
    #[schema(max_length = 255, value_type = Option<String>, example = "johntest@test.com")]
    pub email_address: Option<Email>,
}

#[derive(Debug, Clone, Eq, PartialEq, serde::Serialize, ToSchema)]
#[serde(untagged)]
pub enum GpaySessionTokenResponse {
    /// Google pay response involving third party sdk
    ThirdPartyResponse(GooglePayThirdPartySdk),
    /// Google pay session response for non third party sdk
    GooglePaySession(GooglePaySessionResponse),
}

#[derive(Debug, Clone, Eq, PartialEq, serde::Serialize, ToSchema)]
#[serde(rename_all = "lowercase")]
pub struct GooglePayThirdPartySdk {
    /// Identifier for the delayed session response
    pub delayed_session_token: bool,
    /// The name of the connector
    pub connector: String,
    /// The next action for the sdk (ex: calling confirm or sync call)
    pub sdk_next_action: SdkNextAction,
}

#[derive(Debug, Clone, Eq, PartialEq, serde::Serialize, ToSchema)]
#[serde(rename_all = "lowercase")]
pub struct GooglePaySessionResponse {
    /// The merchant info
    pub merchant_info: GpayMerchantInfo,
    /// Is shipping address required
    pub shipping_address_required: bool,
    /// Is email required
    pub email_required: bool,
    /// Shipping address parameters
    pub shipping_address_parameters: GpayShippingAddressParameters,
    /// List of the allowed payment meythods
    pub allowed_payment_methods: Vec<GpayAllowedPaymentMethods>,
    /// The transaction info Google Pay requires
    pub transaction_info: GpayTransactionInfo,
    /// Identifier for the delayed session response
    pub delayed_session_token: bool,
    /// The name of the connector
    pub connector: String,
    /// The next action for the sdk (ex: calling confirm or sync call)
    pub sdk_next_action: SdkNextAction,
    /// Secrets for sdk display and payment
    pub secrets: Option<SecretInfoToInitiateSdk>,
}

#[derive(Debug, Clone, Eq, PartialEq, serde::Serialize, ToSchema)]
#[serde(rename_all = "lowercase")]
pub struct SamsungPaySessionTokenResponse {
    /// Samsung Pay API version
    pub version: String,
    /// Samsung Pay service ID to which session call needs to be made
    pub service_id: String,
    /// Order number of the transaction
    pub order_number: String,
    /// Field containing merchant information
    #[serde(rename = "merchant")]
    pub merchant_payment_information: SamsungPayMerchantPaymentInformation,
    /// Field containing the payment amount
    pub amount: SamsungPayAmountDetails,
    /// Payment protocol type
    pub protocol: SamsungPayProtocolType,
    /// List of supported card brands
    pub allowed_brands: Vec<String>,
    /// Is billing address required to be collected from wallet
    pub billing_address_required: bool,
    /// Is shipping address required to be collected from wallet
    pub shipping_address_required: bool,
}

#[derive(Debug, Clone, Eq, PartialEq, serde::Serialize, ToSchema)]
#[serde(rename_all = "SCREAMING_SNAKE_CASE")]
pub enum SamsungPayProtocolType {
    Protocol3ds,
}

#[derive(Debug, Clone, Eq, PartialEq, serde::Serialize, ToSchema)]
#[serde(rename_all = "lowercase")]
pub struct SamsungPayMerchantPaymentInformation {
    /// Merchant name, this will be displayed on the Samsung Pay screen
    pub name: String,
    /// Merchant domain that process payments, required for web payments
    pub url: Option<String>,
    /// Merchant country code
    #[schema(value_type = CountryAlpha2, example = "US")]
    pub country_code: api_enums::CountryAlpha2,
}

#[derive(Debug, Clone, Eq, PartialEq, serde::Serialize, ToSchema)]
#[serde(rename_all = "lowercase")]
pub struct SamsungPayAmountDetails {
    #[serde(rename = "option")]
    /// Amount format to be displayed
    pub amount_format: SamsungPayAmountFormat,
    /// The currency code
    #[schema(value_type = Currency, example = "USD")]
    pub currency_code: api_enums::Currency,
    /// The total amount of the transaction
    #[serde(rename = "total")]
    #[schema(value_type = String, example = "38.02")]
    pub total_amount: StringMajorUnit,
}

#[derive(Debug, Clone, Eq, PartialEq, serde::Serialize, ToSchema)]
#[serde(rename_all = "SCREAMING_SNAKE_CASE")]
pub enum SamsungPayAmountFormat {
    /// Display the total amount only
    FormatTotalPriceOnly,
    /// Display "Total (Estimated amount)" and total amount
    FormatTotalEstimatedAmount,
}

#[derive(Debug, Clone, Eq, PartialEq, serde::Serialize, ToSchema)]
#[serde(rename_all = "lowercase")]
pub struct GpayShippingAddressParameters {
    /// Is shipping phone number required
    pub phone_number_required: bool,
}

#[derive(Debug, Clone, Eq, PartialEq, serde::Serialize, ToSchema)]
#[serde(rename_all = "lowercase")]
pub struct KlarnaSessionTokenResponse {
    /// The session token for Klarna
    pub session_token: String,
    /// The identifier for the session
    pub session_id: String,
}

#[derive(Debug, Clone, Eq, PartialEq, serde::Serialize, ToSchema)]
#[serde(rename_all = "lowercase")]
pub struct PaypalSessionTokenResponse {
    /// Name of the connector
    pub connector: String,
    /// The session token for PayPal
    pub session_token: String,
    /// The next action for the sdk (ex: calling confirm or sync call)
    pub sdk_next_action: SdkNextAction,
}

#[derive(Debug, Clone, Eq, PartialEq, serde::Serialize, ToSchema)]
#[serde(rename_all = "lowercase")]
pub struct OpenBankingSessionToken {
    /// The session token for OpenBanking Connectors
    pub open_banking_session_token: String,
}

#[derive(Debug, Clone, Eq, PartialEq, serde::Serialize, ToSchema)]
#[serde(rename_all = "lowercase")]
pub struct ApplepaySessionTokenResponse {
    /// Session object for Apple Pay
    /// The session_token_data will be null for iOS devices because the Apple Pay session call is skipped, as there is no web domain involved
    #[serde(skip_serializing_if = "Option::is_none")]
    pub session_token_data: Option<ApplePaySessionResponse>,
    /// Payment request object for Apple Pay
    pub payment_request_data: Option<ApplePayPaymentRequest>,
    /// The session token is w.r.t this connector
    pub connector: String,
    /// Identifier for the delayed session response
    pub delayed_session_token: bool,
    /// The next action for the sdk (ex: calling confirm or sync call)
    pub sdk_next_action: SdkNextAction,
    /// The connector transaction id
    pub connector_reference_id: Option<String>,
    /// The public key id is to invoke third party sdk
    pub connector_sdk_public_key: Option<String>,
    /// The connector merchant id
    pub connector_merchant_id: Option<String>,
}

#[derive(Debug, Eq, PartialEq, serde::Serialize, Clone, ToSchema)]
pub struct SdkNextAction {
    /// The type of next action
    pub next_action: NextActionCall,
}

#[derive(Debug, Eq, PartialEq, serde::Serialize, serde::Deserialize, Clone, ToSchema)]
#[serde(rename_all = "snake_case")]
pub enum NextActionCall {
    /// The next action call is Post Session Tokens
    PostSessionTokens,
    /// The next action call is confirm
    Confirm,
    /// The next action call is sync
    Sync,
    /// The next action call is Complete Authorize
    CompleteAuthorize,
}

#[derive(Debug, Clone, Eq, PartialEq, serde::Serialize, ToSchema)]
#[serde(untagged)]
pub enum ApplePaySessionResponse {
    ///  We get this session response, when third party sdk is involved
    ThirdPartySdk(ThirdPartySdkSessionResponse),
    ///  We get this session response, when there is no involvement of third party sdk
    /// This is the common response most of the times
    NoThirdPartySdk(NoThirdPartySdkSessionResponse),
    /// This is for the empty session response
    NoSessionResponse,
}

#[derive(Debug, Clone, Eq, PartialEq, serde::Serialize, ToSchema, serde::Deserialize)]
#[serde(rename_all(deserialize = "camelCase"))]
pub struct NoThirdPartySdkSessionResponse {
    /// Timestamp at which session is requested
    pub epoch_timestamp: u64,
    /// Timestamp at which session expires
    pub expires_at: u64,
    /// The identifier for the merchant session
    pub merchant_session_identifier: String,
    /// Apple pay generated unique ID (UUID) value
    pub nonce: String,
    /// The identifier for the merchant
    pub merchant_identifier: String,
    /// The domain name of the merchant which is registered in Apple Pay
    pub domain_name: String,
    /// The name to be displayed on Apple Pay button
    pub display_name: String,
    /// A string which represents the properties of a payment
    pub signature: String,
    /// The identifier for the operational analytics
    pub operational_analytics_identifier: String,
    /// The number of retries to get the session response
    pub retries: u8,
    /// The identifier for the connector transaction
    pub psp_id: String,
}

#[derive(Debug, Clone, Eq, PartialEq, serde::Serialize, ToSchema)]
pub struct ThirdPartySdkSessionResponse {
    pub secrets: SecretInfoToInitiateSdk,
}

#[derive(Debug, Clone, Eq, PartialEq, serde::Serialize, ToSchema, serde::Deserialize)]
pub struct SecretInfoToInitiateSdk {
    // Authorization secrets used by client to initiate sdk
    #[schema(value_type = String)]
    pub display: Secret<String>,
    // Authorization secrets used by client for payment
    #[schema(value_type = String)]
    pub payment: Secret<String>,
}

#[derive(Debug, Clone, Eq, PartialEq, serde::Serialize, ToSchema, serde::Deserialize)]
pub struct ApplePayPaymentRequest {
    /// The code for country
    #[schema(value_type = CountryAlpha2, example = "US")]
    pub country_code: api_enums::CountryAlpha2,
    /// The code for currency
    #[schema(value_type = Currency, example = "USD")]
    pub currency_code: api_enums::Currency,
    /// Represents the total for the payment.
    pub total: AmountInfo,
    /// The list of merchant capabilities(ex: whether capable of 3ds or no-3ds)
    pub merchant_capabilities: Option<Vec<String>>,
    /// The list of supported networks
    pub supported_networks: Option<Vec<String>>,
    pub merchant_identifier: Option<String>,
    /// The required billing contact fields for connector
    #[serde(skip_serializing_if = "Option::is_none")]
    pub required_billing_contact_fields: Option<ApplePayBillingContactFields>,
    #[serde(skip_serializing_if = "Option::is_none")]
    /// The required shipping contacht fields for connector
    pub required_shipping_contact_fields: Option<ApplePayShippingContactFields>,
    /// Recurring payment request for apple pay Merchant Token
    #[serde(skip_serializing_if = "Option::is_none")]
    pub recurring_payment_request: Option<ApplePayRecurringPaymentRequest>,
}

#[derive(Debug, Clone, Eq, PartialEq, serde::Deserialize, serde::Serialize, ToSchema)]
pub struct ApplePayRecurringPaymentRequest {
    /// A description of the recurring payment that Apple Pay displays to the user in the payment sheet
    pub payment_description: String,
    /// The regular billing cycle for the recurring payment, including start and end dates, an interval, and an interval count
    pub regular_billing: ApplePayRegularBillingRequest,
    /// A localized billing agreement that the payment sheet displays to the user before the user authorizes the payment
    #[serde(skip_serializing_if = "Option::is_none")]
    pub billing_agreement: Option<String>,
    /// A URL to a web page where the user can update or delete the payment method for the recurring payment
    #[schema(value_type = String, example = "https://hyperswitch.io")]
    pub management_u_r_l: common_utils::types::Url,
}

#[derive(Debug, Clone, Eq, PartialEq, serde::Deserialize, serde::Serialize, ToSchema)]
pub struct ApplePayRegularBillingRequest {
    /// The amount of the recurring payment
    #[schema(value_type = String, example = "38.02")]
    pub amount: StringMajorUnit,
    /// The label that Apple Pay displays to the user in the payment sheet with the recurring details
    pub label: String,
    /// The time that the payment occurs as part of a successful transaction
    pub payment_timing: ApplePayPaymentTiming,
    /// The date of the first payment
    #[serde(skip_serializing_if = "Option::is_none")]
    #[serde(with = "common_utils::custom_serde::iso8601::option")]
    pub recurring_payment_start_date: Option<PrimitiveDateTime>,
    /// The date of the final payment
    #[serde(skip_serializing_if = "Option::is_none")]
    #[serde(with = "common_utils::custom_serde::iso8601::option")]
    pub recurring_payment_end_date: Option<PrimitiveDateTime>,
    /// The amount of time — in calendar units, such as day, month, or year — that represents a fraction of the total payment interval
    #[serde(skip_serializing_if = "Option::is_none")]
    pub recurring_payment_interval_unit: Option<RecurringPaymentIntervalUnit>,
    /// The number of interval units that make up the total payment interval
    #[serde(skip_serializing_if = "Option::is_none")]
    pub recurring_payment_interval_count: Option<i32>,
}

#[derive(Debug, Clone, Eq, PartialEq, serde::Deserialize, serde::Serialize, ToSchema)]
#[serde(rename_all = "snake_case")]
pub enum ApplePayPaymentTiming {
    /// A value that specifies that the payment occurs when the transaction is complete
    Immediate,
    /// A value that specifies that the payment occurs on a regular basis
    Recurring,
}

#[derive(Debug, Clone, Eq, PartialEq, serde::Serialize, ToSchema, serde::Deserialize)]
pub struct ApplePayBillingContactFields(pub Vec<ApplePayAddressParameters>);
#[derive(Debug, Clone, Eq, PartialEq, serde::Serialize, ToSchema, serde::Deserialize)]
pub struct ApplePayShippingContactFields(pub Vec<ApplePayAddressParameters>);

#[derive(Debug, Clone, Eq, PartialEq, serde::Serialize, ToSchema, serde::Deserialize)]
#[serde(rename_all = "camelCase")]
pub enum ApplePayAddressParameters {
    PostalAddress,
    Phone,
    Email,
}

#[derive(Debug, Clone, Eq, PartialEq, serde::Serialize, ToSchema, serde::Deserialize)]
pub struct AmountInfo {
    /// The label must be the name of the merchant.
    pub label: String,
    /// A value that indicates whether the line item(Ex: total, tax, discount, or grand total) is final or pending.
    #[serde(rename = "type")]
    pub total_type: Option<String>,
    /// The total amount for the payment in majot unit string (Ex: 38.02)
    #[schema(value_type = String, example = "38.02")]
    pub amount: StringMajorUnit,
}

#[derive(Debug, Clone, serde::Deserialize)]
#[serde(rename_all = "camelCase")]
pub struct ApplepayErrorResponse {
    pub status_code: String,
    pub status_message: String,
}

#[cfg(feature = "v1")]
#[derive(Default, Debug, serde::Serialize, Clone, ToSchema)]
pub struct PaymentsSessionResponse {
    /// The identifier for the payment
    #[schema(value_type = String)]
    pub payment_id: id_type::PaymentId,
    /// This is a token which expires after 15 minutes, used from the client to authenticate and create sessions from the SDK
    #[schema(value_type = String)]
    pub client_secret: Secret<String, pii::ClientSecret>,
    /// The list of session token object
    pub session_token: Vec<SessionToken>,
}

#[cfg(feature = "v2")]
#[derive(Debug, serde::Serialize, Clone, ToSchema)]
pub struct PaymentsSessionResponse {
    /// The identifier for the payment
    #[schema(value_type = String)]
    pub payment_id: id_type::GlobalPaymentId,
    /// The list of session token object
    pub session_token: Vec<SessionToken>,
}

#[derive(Default, Debug, serde::Deserialize, serde::Serialize, Clone, ToSchema)]
pub struct PaymentRetrieveBody {
    /// The identifier for the Merchant Account.
    #[schema(value_type = Option<String>)]
    pub merchant_id: Option<id_type::MerchantId>,
    /// Decider to enable or disable the connector call for retrieve request
    pub force_sync: Option<bool>,
    /// This is a token which expires after 15 minutes, used from the client to authenticate and create sessions from the SDK
    pub client_secret: Option<String>,
    /// If enabled provides list of captures linked to latest attempt
    pub expand_captures: Option<bool>,
    /// If enabled provides list of attempts linked to payment intent
    pub expand_attempts: Option<bool>,
}

#[derive(Default, Debug, serde::Deserialize, serde::Serialize, Clone, ToSchema)]
pub struct PaymentRetrieveBodyWithCredentials {
    /// The identifier for payment.
    pub payment_id: id_type::PaymentId,
    /// The identifier for the Merchant Account.
    #[schema(value_type = Option<String>)]
    pub merchant_id: Option<id_type::MerchantId>,
    /// Decider to enable or disable the connector call for retrieve request
    pub force_sync: Option<bool>,
    /// Merchant connector details used to make payments.
    pub merchant_connector_details: Option<admin::MerchantConnectorDetailsWrap>,
}

#[derive(Default, Debug, serde::Deserialize, serde::Serialize, Clone, ToSchema)]
pub struct PaymentsCompleteAuthorizeRequest {
    /// The unique identifier for the payment
    #[serde(skip_deserializing)]
    pub payment_id: id_type::PaymentId,
    /// The shipping address for the payment
    pub shipping: Option<Address>,
    /// Client Secret
    #[schema(value_type = String)]
    pub client_secret: Secret<String>,
}

#[derive(Default, Debug, serde::Deserialize, serde::Serialize, Clone, ToSchema)]
pub struct PaymentsCancelRequest {
    /// The identifier for the payment
    #[serde(skip)]
    pub payment_id: id_type::PaymentId,
    /// The reason for the payment cancel
    pub cancellation_reason: Option<String>,
    /// Merchant connector details used to make payments.
    #[schema(value_type = Option<MerchantConnectorDetailsWrap>, deprecated)]
    pub merchant_connector_details: Option<admin::MerchantConnectorDetailsWrap>,
}

#[derive(Default, Debug, serde::Serialize, serde::Deserialize, Clone, ToSchema)]
pub struct PaymentsIncrementalAuthorizationRequest {
    /// The identifier for the payment
    #[serde(skip)]
    pub payment_id: id_type::PaymentId,
    /// The total amount including previously authorized amount and additional amount
    #[schema(value_type = i64, example = 6540)]
    pub amount: MinorUnit,
    /// Reason for incremental authorization
    pub reason: Option<String>,
}

#[derive(Debug, serde::Serialize, serde::Deserialize, Clone, ToSchema)]
pub struct PaymentsExternalAuthenticationRequest {
    /// The identifier for the payment
    #[serde(skip)]
    pub payment_id: id_type::PaymentId,
    /// Client Secret
    #[schema(value_type = String)]
    pub client_secret: Secret<String>,
    /// SDK Information if request is from SDK
    pub sdk_information: Option<SdkInformation>,
    /// Device Channel indicating whether request is coming from App or Browser
    pub device_channel: DeviceChannel,
    /// Indicates if 3DS method data was successfully completed or not
    pub threeds_method_comp_ind: ThreeDsCompletionIndicator,
}

/// Indicates if 3DS method data was successfully completed or not
#[derive(Debug, serde::Serialize, serde::Deserialize, Clone, ToSchema)]
pub struct PaymentsManualUpdateRequest {
    /// The identifier for the payment
    #[serde(skip)]
    pub payment_id: id_type::PaymentId,
    /// The identifier for the payment attempt
    pub attempt_id: String,
    /// Merchant ID
    #[schema(value_type = String)]
    pub merchant_id: id_type::MerchantId,
    /// The status of the attempt
    pub attempt_status: Option<enums::AttemptStatus>,
    /// Error code of the connector
    pub error_code: Option<String>,
    /// Error message of the connector
    pub error_message: Option<String>,
    /// Error reason of the connector
    pub error_reason: Option<String>,
    /// A unique identifier for a payment provided by the connector
    pub connector_transaction_id: Option<String>,
}

#[derive(Debug, serde::Serialize, serde::Deserialize, Clone, ToSchema)]
pub struct PaymentsManualUpdateResponse {
    /// The identifier for the payment
    pub payment_id: id_type::PaymentId,
    /// The identifier for the payment attempt
    pub attempt_id: String,
    /// Merchant ID
    #[schema(value_type = String)]
    pub merchant_id: id_type::MerchantId,
    /// The status of the attempt
    pub attempt_status: enums::AttemptStatus,
    /// Error code of the connector
    pub error_code: Option<String>,
    /// Error message of the connector
    pub error_message: Option<String>,
    /// Error reason of the connector
    pub error_reason: Option<String>,
    /// A unique identifier for a payment provided by the connector
    pub connector_transaction_id: Option<String>,
}

#[derive(Debug, serde::Serialize, serde::Deserialize, Clone, ToSchema)]
pub enum ThreeDsCompletionIndicator {
    /// 3DS method successfully completed
    #[serde(rename = "Y")]
    Success,
    /// 3DS method was not successful
    #[serde(rename = "N")]
    Failure,
    /// 3DS method URL was unavailable
    #[serde(rename = "U")]
    NotAvailable,
}

/// Device Channel indicating whether request is coming from App or Browser
#[derive(Debug, serde::Serialize, serde::Deserialize, Clone, ToSchema, Eq, PartialEq)]
pub enum DeviceChannel {
    #[serde(rename = "APP")]
    App,
    #[serde(rename = "BRW")]
    Browser,
}

/// SDK Information if request is from SDK
#[derive(Default, Debug, serde::Serialize, serde::Deserialize, Clone, ToSchema)]
pub struct SdkInformation {
    /// Unique ID created on installations of the 3DS Requestor App on a Consumer Device
    pub sdk_app_id: String,
    /// JWE Object containing data encrypted by the SDK for the DS to decrypt
    pub sdk_enc_data: String,
    /// Public key component of the ephemeral key pair generated by the 3DS SDK
    pub sdk_ephem_pub_key: HashMap<String, String>,
    /// Unique transaction identifier assigned by the 3DS SDK
    pub sdk_trans_id: String,
    /// Identifies the vendor and version for the 3DS SDK that is integrated in a 3DS Requestor App
    pub sdk_reference_number: String,
    /// Indicates maximum amount of time in minutes
    pub sdk_max_timeout: u8,
    /// Indicates the type of 3DS SDK
    pub sdk_type: Option<SdkType>,
}

/// Enum representing the type of 3DS SDK.
#[derive(Serialize, Deserialize, Debug, Clone, ToSchema)]
pub enum SdkType {
    #[serde(rename = "01")]
    DefaultSdk,
    #[serde(rename = "02")]
    SplitSdk,
    #[serde(rename = "03")]
    LimitedSdk,
    #[serde(rename = "04")]
    BrowserSdk,
    #[serde(rename = "05")]
    ShellSdk,
}

#[cfg(feature = "v2")]
#[derive(Debug, serde::Serialize, serde::Deserialize, Clone, ToSchema)]
pub struct PaymentMethodsListRequest {}

#[cfg(feature = "v2")]
#[derive(Debug, serde::Serialize, ToSchema)]
pub struct PaymentMethodListResponseForPayments {
    /// The list of payment methods that are enabled for the business profile
    pub payment_methods_enabled: Vec<ResponsePaymentMethodTypesForPayments>,

    /// The list of payment methods that are saved by the given customer
    /// This field is only returned if the customer_id is provided in the request
    #[schema(value_type = Option<Vec<CustomerPaymentMethod>>)]
    pub customer_payment_methods: Option<Vec<payment_methods::CustomerPaymentMethod>>,
}

#[cfg(all(feature = "v2", feature = "payment_methods_v2"))]
#[derive(Debug, Clone, serde::Serialize, ToSchema, PartialEq)]
pub struct ResponsePaymentMethodTypesForPayments {
    /// The payment method type enabled
    #[schema(example = "pay_later", value_type = PaymentMethod)]
    pub payment_method_type: common_enums::PaymentMethod,

    /// The payment method subtype enabled
    #[schema(example = "klarna", value_type = PaymentMethodType)]
    pub payment_method_subtype: common_enums::PaymentMethodType,

    /// payment method subtype specific information
    #[serde(flatten)]
    #[schema(value_type = Option<PaymentMethodSubtypeSpecificData>)]
    pub extra_information: Option<payment_methods::PaymentMethodSubtypeSpecificData>,

    /// Required fields for the payment_method_type.
    /// This is the union of all the required fields for the payment method type enabled in all the connectors.
    #[schema(value_type = Option<RequiredFieldInfo>)]
    pub required_fields: Option<Vec<payment_methods::RequiredFieldInfo>>,

    /// surcharge details for this payment method type if exists
    #[schema(value_type = Option<SurchargeDetailsResponse>)]
    pub surcharge_details: Option<payment_methods::SurchargeDetailsResponse>,
}

#[derive(Debug, serde::Serialize, serde::Deserialize, Clone, ToSchema)]
pub struct PaymentsExternalAuthenticationResponse {
    /// Indicates the transaction status
    #[serde(rename = "trans_status")]
    #[schema(value_type = TransactionStatus)]
    pub transaction_status: common_enums::TransactionStatus,
    /// Access Server URL to be used for challenge submission
    pub acs_url: Option<String>,
    /// Challenge request which should be sent to acs_url
    pub challenge_request: Option<String>,
    /// Unique identifier assigned by the EMVCo(Europay, Mastercard and Visa)
    pub acs_reference_number: Option<String>,
    /// Unique identifier assigned by the ACS to identify a single transaction
    pub acs_trans_id: Option<String>,
    /// Unique identifier assigned by the 3DS Server to identify a single transaction
    pub three_dsserver_trans_id: Option<String>,
    /// Contains the JWS object created by the ACS for the ARes(Authentication Response) message
    pub acs_signed_content: Option<String>,
    /// Three DS Requestor URL
    pub three_ds_requestor_url: String,
}

#[derive(Default, Debug, serde::Deserialize, serde::Serialize, Clone, ToSchema)]
pub struct PaymentsApproveRequest {
    /// The identifier for the payment
    #[serde(skip)]
    pub payment_id: id_type::PaymentId,
}

#[derive(Default, Debug, serde::Deserialize, serde::Serialize, Clone, ToSchema)]
pub struct PaymentsRejectRequest {
    /// The identifier for the payment
    #[serde(skip)]
    pub payment_id: id_type::PaymentId,
}

#[derive(Default, Debug, serde::Deserialize, serde::Serialize, Clone)]
pub struct PaymentsStartRequest {
    /// Unique identifier for the payment. This ensures idempotency for multiple payments
    /// that have been done by a single merchant. This field is auto generated and is returned in the API response.
    pub payment_id: id_type::PaymentId,
    /// The identifier for the Merchant Account.
    pub merchant_id: id_type::MerchantId,
    /// The identifier for the payment transaction
    pub attempt_id: String,
}

/// additional data that might be required by hyperswitch
#[cfg(feature = "v2")]
#[derive(Debug, Default, Clone, serde::Deserialize, serde::Serialize, ToSchema)]
pub struct FeatureMetadata {
    /// Redirection response coming in request as metadata field only for redirection scenarios
    #[schema(value_type = Option<RedirectResponse>)]
    pub redirect_response: Option<RedirectResponse>,
    /// Additional tags to be used for global search
    #[schema(value_type = Option<Vec<String>>)]
    pub search_tags: Option<Vec<HashedString<WithType>>>,
    /// Recurring payment details required for apple pay Merchant Token
    pub apple_pay_recurring_details: Option<ApplePayRecurringDetails>,
    /// revenue recovery data for payment intent
    pub payment_revenue_recovery_metadata: Option<PaymentRevenueRecoveryMetadata>,
}

#[cfg(feature = "v2")]
impl FeatureMetadata {
    pub fn get_retry_count(&self) -> Option<u16> {
        self.payment_revenue_recovery_metadata
            .as_ref()
            .map(|metadata| metadata.total_retry_count)
    }

    pub fn set_payment_revenue_recovery_metadata_using_api(
        self,
        payment_revenue_recovery_metadata: PaymentRevenueRecoveryMetadata,
    ) -> Self {
        Self {
            redirect_response: self.redirect_response,
            search_tags: self.search_tags,
            apple_pay_recurring_details: self.apple_pay_recurring_details,
            payment_revenue_recovery_metadata: Some(payment_revenue_recovery_metadata),
        }
    }
}

/// additional data that might be required by hyperswitch
#[cfg(feature = "v1")]
#[derive(Debug, Clone, serde::Deserialize, serde::Serialize, ToSchema)]
pub struct FeatureMetadata {
    /// Redirection response coming in request as metadata field only for redirection scenarios
    #[schema(value_type = Option<RedirectResponse>)]
    pub redirect_response: Option<RedirectResponse>,
    /// Additional tags to be used for global search
    #[schema(value_type = Option<Vec<String>>)]
    pub search_tags: Option<Vec<HashedString<WithType>>>,
    /// Recurring payment details required for apple pay Merchant Token
    pub apple_pay_recurring_details: Option<ApplePayRecurringDetails>,
}

#[derive(Debug, Clone, serde::Deserialize, serde::Serialize, ToSchema)]
pub struct ApplePayRecurringDetails {
    /// A description of the recurring payment that Apple Pay displays to the user in the payment sheet
    pub payment_description: String,
    /// The regular billing cycle for the recurring payment, including start and end dates, an interval, and an interval count
    pub regular_billing: ApplePayRegularBillingDetails,
    /// A localized billing agreement that the payment sheet displays to the user before the user authorizes the payment
    pub billing_agreement: Option<String>,
    /// A URL to a web page where the user can update or delete the payment method for the recurring payment
    #[schema(value_type = String, example = "https://hyperswitch.io")]
    pub management_url: common_utils::types::Url,
}

#[derive(Debug, Clone, serde::Deserialize, serde::Serialize, ToSchema)]
pub struct ApplePayRegularBillingDetails {
    /// The label that Apple Pay displays to the user in the payment sheet with the recurring details
    pub label: String,
    /// The date of the first payment
    #[schema(example = "2023-09-10T23:59:59Z")]
    #[serde(default, with = "common_utils::custom_serde::iso8601::option")]
    pub recurring_payment_start_date: Option<PrimitiveDateTime>,
    /// The date of the final payment
    #[schema(example = "2023-09-10T23:59:59Z")]
    #[serde(default, with = "common_utils::custom_serde::iso8601::option")]
    pub recurring_payment_end_date: Option<PrimitiveDateTime>,
    /// The amount of time — in calendar units, such as day, month, or year — that represents a fraction of the total payment interval
    pub recurring_payment_interval_unit: Option<RecurringPaymentIntervalUnit>,
    /// The number of interval units that make up the total payment interval
    pub recurring_payment_interval_count: Option<i32>,
}

#[derive(Debug, Clone, Eq, PartialEq, serde::Deserialize, serde::Serialize, ToSchema)]
#[serde(rename_all = "snake_case")]
pub enum RecurringPaymentIntervalUnit {
    Year,
    Month,
    Day,
    Hour,
    Minute,
}

///frm message is an object sent inside the payments response...when frm is invoked, its value is Some(...), else its None
#[derive(Clone, Debug, serde::Deserialize, serde::Serialize, PartialEq, ToSchema)]
pub struct FrmMessage {
    pub frm_name: String,
    pub frm_transaction_id: Option<String>,
    pub frm_transaction_type: Option<String>,
    pub frm_status: Option<String>,
    pub frm_score: Option<i32>,
    pub frm_reason: Option<serde_json::Value>,
    pub frm_error: Option<String>,
}

#[cfg(feature = "v2")]
mod payment_id_type {
    use std::{borrow::Cow, fmt};

    use serde::{
        de::{self, Visitor},
        Deserializer,
    };

    use super::PaymentIdType;

    struct PaymentIdVisitor;
    struct OptionalPaymentIdVisitor;

    impl Visitor<'_> for PaymentIdVisitor {
        type Value = PaymentIdType;

        fn expecting(&self, formatter: &mut fmt::Formatter<'_>) -> fmt::Result {
            formatter.write_str("payment id")
        }

        fn visit_str<E>(self, value: &str) -> Result<Self::Value, E>
        where
            E: de::Error,
        {
            common_utils::id_type::GlobalPaymentId::try_from(Cow::Owned(value.to_string()))
                .map_err(de::Error::custom)
                .map(PaymentIdType::PaymentIntentId)
        }
    }

    impl<'de> Visitor<'de> for OptionalPaymentIdVisitor {
        type Value = Option<PaymentIdType>;

        fn expecting(&self, formatter: &mut fmt::Formatter<'_>) -> fmt::Result {
            formatter.write_str("payment id")
        }

        fn visit_some<D>(self, deserializer: D) -> Result<Self::Value, D::Error>
        where
            D: Deserializer<'de>,
        {
            deserializer.deserialize_any(PaymentIdVisitor).map(Some)
        }

        fn visit_none<E>(self) -> Result<Self::Value, E>
        where
            E: de::Error,
        {
            Ok(None)
        }

        fn visit_unit<E>(self) -> Result<Self::Value, E>
        where
            E: de::Error,
        {
            Ok(None)
        }
    }

    #[allow(dead_code)]
    pub(crate) fn deserialize<'a, D>(deserializer: D) -> Result<PaymentIdType, D::Error>
    where
        D: Deserializer<'a>,
    {
        deserializer.deserialize_any(PaymentIdVisitor)
    }

    pub(crate) fn deserialize_option<'a, D>(
        deserializer: D,
    ) -> Result<Option<PaymentIdType>, D::Error>
    where
        D: Deserializer<'a>,
    {
        deserializer.deserialize_option(OptionalPaymentIdVisitor)
    }
}

#[cfg(feature = "v1")]
mod payment_id_type {
    use std::{borrow::Cow, fmt};

    use serde::{
        de::{self, Visitor},
        Deserializer,
    };

    use super::PaymentIdType;

    struct PaymentIdVisitor;
    struct OptionalPaymentIdVisitor;

    impl Visitor<'_> for PaymentIdVisitor {
        type Value = PaymentIdType;

        fn expecting(&self, formatter: &mut fmt::Formatter<'_>) -> fmt::Result {
            formatter.write_str("payment id")
        }

        fn visit_str<E>(self, value: &str) -> Result<Self::Value, E>
        where
            E: de::Error,
        {
            common_utils::id_type::PaymentId::try_from(Cow::Owned(value.to_string()))
                .map_err(de::Error::custom)
                .map(PaymentIdType::PaymentIntentId)
        }
    }

    impl<'de> Visitor<'de> for OptionalPaymentIdVisitor {
        type Value = Option<PaymentIdType>;

        fn expecting(&self, formatter: &mut fmt::Formatter<'_>) -> fmt::Result {
            formatter.write_str("payment id")
        }

        fn visit_some<D>(self, deserializer: D) -> Result<Self::Value, D::Error>
        where
            D: Deserializer<'de>,
        {
            deserializer.deserialize_any(PaymentIdVisitor).map(Some)
        }

        fn visit_none<E>(self) -> Result<Self::Value, E>
        where
            E: de::Error,
        {
            Ok(None)
        }

        fn visit_unit<E>(self) -> Result<Self::Value, E>
        where
            E: de::Error,
        {
            Ok(None)
        }
    }

    #[allow(dead_code)]
    pub(crate) fn deserialize<'a, D>(deserializer: D) -> Result<PaymentIdType, D::Error>
    where
        D: Deserializer<'a>,
    {
        deserializer.deserialize_any(PaymentIdVisitor)
    }

    pub(crate) fn deserialize_option<'a, D>(
        deserializer: D,
    ) -> Result<Option<PaymentIdType>, D::Error>
    where
        D: Deserializer<'a>,
    {
        deserializer.deserialize_option(OptionalPaymentIdVisitor)
    }
}

pub mod amount {
    use serde::de;

    use super::Amount;
    struct AmountVisitor;
    struct OptionalAmountVisitor;
    use crate::payments::MinorUnit;

    // This is defined to provide guarded deserialization of amount
    // which itself handles zero and non-zero values internally
    impl de::Visitor<'_> for AmountVisitor {
        type Value = Amount;

        fn expecting(&self, formatter: &mut std::fmt::Formatter<'_>) -> std::fmt::Result {
            write!(formatter, "amount as integer")
        }

        fn visit_u64<E>(self, v: u64) -> Result<Self::Value, E>
        where
            E: de::Error,
        {
            let v = i64::try_from(v).map_err(|_| {
                E::custom(format!(
                    "invalid value `{v}`, expected an integer between 0 and {}",
                    i64::MAX
                ))
            })?;
            self.visit_i64(v)
        }

        fn visit_i64<E>(self, v: i64) -> Result<Self::Value, E>
        where
            E: de::Error,
        {
            if v.is_negative() {
                return Err(E::custom(format!(
                    "invalid value `{v}`, expected a positive integer"
                )));
            }
            Ok(Amount::from(MinorUnit::new(v)))
        }
    }

    impl<'de> de::Visitor<'de> for OptionalAmountVisitor {
        type Value = Option<Amount>;

        fn expecting(&self, formatter: &mut std::fmt::Formatter<'_>) -> std::fmt::Result {
            write!(formatter, "option of amount (as integer)")
        }

        fn visit_some<D>(self, deserializer: D) -> Result<Self::Value, D::Error>
        where
            D: serde::Deserializer<'de>,
        {
            deserializer.deserialize_i64(AmountVisitor).map(Some)
        }

        fn visit_none<E>(self) -> Result<Self::Value, E>
        where
            E: de::Error,
        {
            Ok(None)
        }
    }

    #[allow(dead_code)]
    pub(crate) fn deserialize<'de, D>(deserializer: D) -> Result<Amount, D::Error>
    where
        D: de::Deserializer<'de>,
    {
        deserializer.deserialize_any(AmountVisitor)
    }
    pub(crate) fn deserialize_option<'de, D>(deserializer: D) -> Result<Option<Amount>, D::Error>
    where
        D: de::Deserializer<'de>,
    {
        deserializer.deserialize_option(OptionalAmountVisitor)
    }
}

#[cfg(test)]
mod tests {
    #![allow(clippy::unwrap_used)]
    use super::*;

    #[test]
    fn test_mandate_type() {
        let mandate_type = MandateType::default();
        assert_eq!(
            serde_json::to_string(&mandate_type).unwrap(),
            r#"{"multi_use":null}"#
        )
    }
}

#[derive(Default, Debug, serde::Deserialize, Clone, ToSchema, serde::Serialize)]
pub struct RetrievePaymentLinkRequest {
    /// It's a token used for client side verification.
    pub client_secret: Option<String>,
}

#[derive(Clone, Debug, serde::Serialize, PartialEq, ToSchema)]
pub struct PaymentLinkResponse {
    /// URL for rendering the open payment link
    pub link: String,
    /// URL for rendering the secure payment link
    pub secure_link: Option<String>,
    /// Identifier for the payment link
    pub payment_link_id: String,
}

#[derive(Clone, Debug, serde::Serialize, ToSchema)]
pub struct RetrievePaymentLinkResponse {
    /// Identifier for Payment Link
    pub payment_link_id: String,
    /// Identifier for Merchant
    #[schema(value_type = String)]
    pub merchant_id: id_type::MerchantId,
    /// Open payment link (without any security checks and listing SPMs)
    pub link_to_pay: String,
    /// The payment amount. Amount for the payment in the lowest denomination of the currency
    #[schema(value_type = i64, example = 6540)]
    pub amount: MinorUnit,
    /// Date and time of Payment Link creation
    #[serde(with = "common_utils::custom_serde::iso8601")]
    pub created_at: PrimitiveDateTime,
    /// Date and time of Expiration for Payment Link
    #[serde(with = "common_utils::custom_serde::iso8601::option")]
    pub expiry: Option<PrimitiveDateTime>,
    /// Description for Payment Link
    pub description: Option<String>,
    /// Status Of the Payment Link
    pub status: PaymentLinkStatus,
    #[schema(value_type = Option<Currency>)]
    pub currency: Option<api_enums::Currency>,
    /// Secure payment link (with security checks and listing saved payment methods)
    pub secure_link: Option<String>,
}

#[derive(Clone, Debug, serde::Deserialize, ToSchema, serde::Serialize)]
pub struct PaymentLinkInitiateRequest {
    #[schema(value_type = String)]
    pub merchant_id: id_type::MerchantId,
    #[schema(value_type = String)]
    pub payment_id: id_type::PaymentId,
}

#[derive(Debug, serde::Serialize)]
#[serde(untagged)]
pub enum PaymentLinkData {
    PaymentLinkDetails(Box<PaymentLinkDetails>),
    PaymentLinkStatusDetails(Box<PaymentLinkStatusDetails>),
}

#[derive(Debug, serde::Serialize, Clone)]
pub struct PaymentLinkDetails {
    pub amount: StringMajorUnit,
    pub currency: api_enums::Currency,
    pub pub_key: String,
    pub client_secret: String,
    pub payment_id: id_type::PaymentId,
    #[serde(with = "common_utils::custom_serde::iso8601")]
    pub session_expiry: PrimitiveDateTime,
    pub merchant_logo: String,
    pub return_url: String,
    pub merchant_name: String,
    pub order_details: Option<Vec<OrderDetailsWithStringAmount>>,
    pub max_items_visible_after_collapse: i8,
    pub theme: String,
    pub merchant_description: Option<String>,
    pub sdk_layout: String,
    pub display_sdk_only: bool,
    pub hide_card_nickname_field: bool,
    pub show_card_form_by_default: bool,
    pub locale: Option<String>,
    pub transaction_details: Option<Vec<admin::PaymentLinkTransactionDetails>>,
    pub background_image: Option<admin::PaymentLinkBackgroundImageConfig>,
    pub details_layout: Option<api_enums::PaymentLinkDetailsLayout>,
    pub branding_visibility: Option<bool>,
    pub payment_button_text: Option<String>,
    pub skip_status_screen: Option<bool>,
    pub custom_message_for_card_terms: Option<String>,
    pub payment_button_colour: Option<String>,
    pub payment_button_text_colour: Option<String>,
    pub background_colour: Option<String>,
    pub sdk_ui_rules: Option<HashMap<String, HashMap<String, String>>>,
    pub payment_link_ui_rules: Option<HashMap<String, HashMap<String, String>>>,
<<<<<<< HEAD
    pub status: api_enums::IntentStatus,
=======
    pub enable_button_only_on_form_ready: bool,
>>>>>>> a87471c4
}

#[derive(Debug, serde::Serialize, Clone)]
pub struct SecurePaymentLinkDetails {
    pub enabled_saved_payment_method: bool,
    pub hide_card_nickname_field: bool,
    pub show_card_form_by_default: bool,
    #[serde(flatten)]
    pub payment_link_details: PaymentLinkDetails,
    pub payment_button_text: Option<String>,
    pub skip_status_screen: Option<bool>,
    pub custom_message_for_card_terms: Option<String>,
    pub payment_button_colour: Option<String>,
    pub payment_button_text_colour: Option<String>,
    pub background_colour: Option<String>,
    pub sdk_ui_rules: Option<HashMap<String, HashMap<String, String>>>,
    pub payment_link_ui_rules: Option<HashMap<String, HashMap<String, String>>>,
    pub enable_button_only_on_form_ready: bool,
}

#[derive(Debug, serde::Serialize)]
pub struct PaymentLinkStatusDetails {
    pub amount: StringMajorUnit,
    pub currency: api_enums::Currency,
    pub payment_id: id_type::PaymentId,
    pub merchant_logo: String,
    pub merchant_name: String,
    #[serde(with = "common_utils::custom_serde::iso8601")]
    pub created: PrimitiveDateTime,
    pub status: PaymentLinkStatusWrap,
    pub error_code: Option<String>,
    pub error_message: Option<String>,
    pub redirect: bool,
    pub theme: String,
    pub return_url: String,
    pub locale: Option<String>,
    pub transaction_details: Option<Vec<admin::PaymentLinkTransactionDetails>>,
    pub unified_code: Option<String>,
    pub unified_message: Option<String>,
}

#[derive(Clone, Debug, serde::Deserialize, ToSchema, serde::Serialize)]
#[serde(deny_unknown_fields)]
pub struct PaymentLinkListConstraints {
    /// limit on the number of objects to return
    pub limit: Option<i64>,

    /// The time at which payment link is created
    #[schema(example = "2022-09-10T10:11:12Z")]
    #[serde(default, with = "common_utils::custom_serde::iso8601::option")]
    pub created: Option<PrimitiveDateTime>,

    /// Time less than the payment link created time
    #[schema(example = "2022-09-10T10:11:12Z")]
    #[serde(
        default,
        with = "common_utils::custom_serde::iso8601::option",
        rename = "created.lt"
    )]
    pub created_lt: Option<PrimitiveDateTime>,

    /// Time greater than the payment link created time
    #[schema(example = "2022-09-10T10:11:12Z")]
    #[serde(
        default,
        with = "common_utils::custom_serde::iso8601::option",
        rename = "created.gt"
    )]
    pub created_gt: Option<PrimitiveDateTime>,

    /// Time less than or equals to the payment link created time
    #[schema(example = "2022-09-10T10:11:12Z")]
    #[serde(
        default,
        with = "common_utils::custom_serde::iso8601::option",
        rename = "created.lte"
    )]
    pub created_lte: Option<PrimitiveDateTime>,

    /// Time greater than or equals to the payment link created time
    #[schema(example = "2022-09-10T10:11:12Z")]
    #[serde(default, with = "common_utils::custom_serde::iso8601::option")]
    #[serde(rename = "created.gte")]
    pub created_gte: Option<PrimitiveDateTime>,
}

#[derive(Clone, Debug, serde::Serialize, ToSchema)]
pub struct PaymentLinkListResponse {
    /// The number of payment links included in the list
    pub size: usize,
    // The list of payment link response objects
    pub data: Vec<PaymentLinkResponse>,
}

/// Configure a custom payment link for the particular payment
#[derive(Clone, Debug, serde::Deserialize, serde::Serialize, PartialEq, ToSchema)]
pub struct PaymentCreatePaymentLinkConfig {
    #[serde(flatten)]
    #[schema(value_type = Option<PaymentLinkConfigRequest>)]
    /// Theme config for the particular payment
    pub theme_config: admin::PaymentLinkConfigRequest,
}

#[derive(Debug, Default, Eq, PartialEq, serde::Deserialize, serde::Serialize, Clone, ToSchema)]
pub struct OrderDetailsWithStringAmount {
    /// Name of the product that is being purchased
    #[schema(max_length = 255, example = "shirt")]
    pub product_name: String,
    /// The quantity of the product to be purchased
    #[schema(example = 1)]
    pub quantity: u16,
    /// the amount per quantity of product
    pub amount: StringMajorUnit,
    /// Product Image link
    pub product_img_link: Option<String>,
}

/// Status Of the Payment Link
#[derive(PartialEq, Debug, Clone, serde::Serialize, serde::Deserialize, ToSchema)]
#[serde(rename_all = "snake_case")]
pub enum PaymentLinkStatus {
    Active,
    Expired,
}

#[derive(PartialEq, Debug, Clone, serde::Serialize, serde::Deserialize, ToSchema)]
#[serde(rename_all = "snake_case")]
#[serde(untagged)]
pub enum PaymentLinkStatusWrap {
    PaymentLinkStatus(PaymentLinkStatus),
    IntentStatus(api_enums::IntentStatus),
}

#[derive(Debug, Default, serde::Deserialize, serde::Serialize, Clone, ToSchema)]
pub struct ExtendedCardInfoResponse {
    // Encrypted customer payment method data
    pub payload: String,
}

#[derive(Debug, Clone, Eq, PartialEq, serde::Serialize, ToSchema)]
pub struct ClickToPaySessionResponse {
    pub dpa_id: String,
    pub dpa_name: String,
    pub locale: String,
    pub card_brands: Vec<String>,
    pub acquirer_bin: String,
    pub acquirer_merchant_id: String,
    pub merchant_category_code: String,
    pub merchant_country_code: String,
    #[schema(value_type = String, example = "38.02")]
    pub transaction_amount: StringMajorUnit,
    #[schema(value_type = Currency)]
    pub transaction_currency_code: common_enums::Currency,
    #[schema(value_type = Option<String>, max_length = 255, example = "9123456789")]
    pub phone_number: Option<Secret<String>>,
    #[schema(max_length = 255, value_type = Option<String>, example = "johntest@test.com")]
    pub email: Option<Email>,
    pub phone_country_code: Option<String>,
}

#[cfg(feature = "v1")]
#[cfg(test)]
mod payments_request_api_contract {
    #![allow(clippy::unwrap_used)]
    #![allow(clippy::panic)]
    use std::str::FromStr;

    use super::*;

    #[test]
    fn test_successful_card_deser() {
        let payments_request = r#"
        {
            "amount": 6540,
            "currency": "USD",
            "payment_method": "card",
            "payment_method_data": {
                "card": {
                    "card_number": "4242424242424242",
                    "card_exp_month": "10",
                    "card_exp_year": "25",
                    "card_holder_name": "joseph Doe",
                    "card_cvc": "123"
                }
            }
        }
        "#;

        let expected_card_number_string = "4242424242424242";
        let expected_card_number = CardNumber::from_str(expected_card_number_string).unwrap();

        let payments_request = serde_json::from_str::<PaymentsRequest>(payments_request);
        assert!(payments_request.is_ok());

        if let Some(PaymentMethodData::Card(card_data)) = payments_request
            .unwrap()
            .payment_method_data
            .unwrap()
            .payment_method_data
        {
            assert_eq!(card_data.card_number, expected_card_number);
        } else {
            panic!("Received unexpected response")
        }
    }

    #[test]
    fn test_successful_payment_method_reward() {
        let payments_request = r#"
        {
            "amount": 6540,
            "currency": "USD",
            "payment_method": "reward",
            "payment_method_data": "reward",
            "payment_method_type": "evoucher"
        }
        "#;

        let payments_request = serde_json::from_str::<PaymentsRequest>(payments_request);
        assert!(payments_request.is_ok());
        assert_eq!(
            payments_request
                .unwrap()
                .payment_method_data
                .unwrap()
                .payment_method_data,
            Some(PaymentMethodData::Reward)
        );
    }

    #[test]
    fn test_payment_method_data_with_payment_method_billing() {
        let payments_request = r#"
        {
            "amount": 6540,
            "currency": "USD",
            "payment_method_data": {
                "billing": {
                    "address": {
                        "line1": "1467",
                        "line2": "Harrison Street",
                        "city": "San Fransico",
                        "state": "California",
                        "zip": "94122",
                        "country": "US",
                        "first_name": "Narayan",
                        "last_name": "Bhat"
                    }
                }
            }
        }
        "#;

        let payments_request = serde_json::from_str::<PaymentsRequest>(payments_request);
        assert!(payments_request.is_ok());
        assert!(payments_request
            .unwrap()
            .payment_method_data
            .unwrap()
            .billing
            .is_some());
    }
}

#[cfg(test)]
mod payments_response_api_contract {
    #![allow(clippy::unwrap_used)]
    use super::*;

    #[derive(Debug, serde::Serialize)]
    struct TestPaymentsResponse {
        #[serde(serialize_with = "serialize_payment_method_data_response")]
        payment_method_data: Option<PaymentMethodDataResponseWithBilling>,
    }

    #[test]
    fn test_reward_payment_response() {
        let payment_method_response_with_billing = PaymentMethodDataResponseWithBilling {
            payment_method_data: Some(PaymentMethodDataResponse::Reward {}),
            billing: None,
        };

        let payments_response = TestPaymentsResponse {
            payment_method_data: Some(payment_method_response_with_billing),
        };

        let expected_response = r#"{"payment_method_data":"reward"}"#;

        let stringified_payments_response = payments_response.encode_to_string_of_json();
        assert_eq!(stringified_payments_response.unwrap(), expected_response);
    }
}

/// Set of tests to extract billing details from payment method data
/// These are required for backwards compatibility
#[cfg(test)]
mod billing_from_payment_method_data {
    #![allow(clippy::unwrap_used)]
    use common_enums::CountryAlpha2;
    use masking::ExposeOptionInterface;

    use super::*;

    const TEST_COUNTRY: CountryAlpha2 = CountryAlpha2::US;
    const TEST_FIRST_NAME: &str = "John";
    const TEST_LAST_NAME: &str = "Wheat Dough";
    const TEST_FULL_NAME: &str = "John Wheat Dough";
    const TEST_FIRST_NAME_SINGLE: &str = "John";

    #[test]
    fn test_wallet_payment_method_data_paypal() {
        let test_email: Email = Email::try_from("example@example.com".to_string()).unwrap();

        let paypal_wallet_payment_method_data =
            PaymentMethodData::Wallet(WalletData::PaypalRedirect(PaypalRedirection {
                email: Some(test_email.clone()),
            }));

        let billing_address = paypal_wallet_payment_method_data
            .get_billing_address()
            .unwrap();

        assert_eq!(billing_address.email.unwrap(), test_email);

        assert!(billing_address.address.is_none());
        assert!(billing_address.phone.is_none());
    }

    #[test]
    fn test_bank_redirect_payment_method_data_eps() {
        let test_email = Email::try_from("example@example.com".to_string()).unwrap();
        let test_first_name = Secret::new(String::from("Chaser"));

        let bank_redirect_billing = BankRedirectBilling {
            billing_name: Some(test_first_name.clone()),
            email: Some(test_email.clone()),
        };

        let eps_bank_redirect_payment_method_data =
            PaymentMethodData::BankRedirect(BankRedirectData::Eps {
                billing_details: Some(bank_redirect_billing),
                bank_name: None,
                country: Some(TEST_COUNTRY),
            });

        let billing_address = eps_bank_redirect_payment_method_data
            .get_billing_address()
            .unwrap();

        let address_details = billing_address.address.unwrap();

        assert_eq!(billing_address.email.unwrap(), test_email);
        assert_eq!(address_details.country.unwrap(), TEST_COUNTRY);
        assert_eq!(address_details.first_name.unwrap(), test_first_name);
        assert!(billing_address.phone.is_none());
    }

    #[test]
    fn test_paylater_payment_method_data_klarna() {
        let test_email: Email = Email::try_from("example@example.com".to_string()).unwrap();

        let klarna_paylater_payment_method_data =
            PaymentMethodData::PayLater(PayLaterData::KlarnaRedirect {
                billing_email: Some(test_email.clone()),
                billing_country: Some(TEST_COUNTRY),
            });

        let billing_address = klarna_paylater_payment_method_data
            .get_billing_address()
            .unwrap();

        assert_eq!(billing_address.email.unwrap(), test_email);
        assert_eq!(
            billing_address.address.unwrap().country.unwrap(),
            TEST_COUNTRY
        );
        assert!(billing_address.phone.is_none());
    }

    #[test]
    fn test_bank_debit_payment_method_data_ach() {
        let test_email = Email::try_from("example@example.com".to_string()).unwrap();
        let test_first_name = Secret::new(String::from("Chaser"));

        let bank_redirect_billing = BankDebitBilling {
            name: Some(test_first_name.clone()),
            address: None,
            email: Some(test_email.clone()),
        };

        let ach_bank_debit_payment_method_data =
            PaymentMethodData::BankDebit(BankDebitData::AchBankDebit {
                billing_details: Some(bank_redirect_billing),
                account_number: Secret::new("1234".to_string()),
                routing_number: Secret::new("1235".to_string()),
                card_holder_name: None,
                bank_account_holder_name: None,
                bank_name: None,
                bank_type: None,
                bank_holder_type: None,
            });

        let billing_address = ach_bank_debit_payment_method_data
            .get_billing_address()
            .unwrap();

        let address_details = billing_address.address.unwrap();

        assert_eq!(billing_address.email.unwrap(), test_email);
        assert_eq!(address_details.first_name.unwrap(), test_first_name);
        assert!(billing_address.phone.is_none());
    }

    #[test]
    fn test_card_payment_method_data() {
        let card_payment_method_data = PaymentMethodData::Card(Card {
            card_holder_name: Some(Secret::new(TEST_FIRST_NAME_SINGLE.into())),
            ..Default::default()
        });

        let billing_address = card_payment_method_data.get_billing_address();

        let billing_address = billing_address.unwrap();

        assert_eq!(
            billing_address.address.unwrap().first_name.expose_option(),
            Some(TEST_FIRST_NAME_SINGLE.into())
        );
    }

    #[test]
    fn test_card_payment_method_data_empty() {
        let card_payment_method_data = PaymentMethodData::Card(Card::default());

        let billing_address = card_payment_method_data.get_billing_address();

        assert!(billing_address.is_none());
    }

    #[test]
    fn test_card_payment_method_data_full_name() {
        let card_payment_method_data = PaymentMethodData::Card(Card {
            card_holder_name: Some(Secret::new(TEST_FULL_NAME.into())),
            ..Default::default()
        });

        let billing_details = card_payment_method_data.get_billing_address().unwrap();
        let billing_address = billing_details.address.unwrap();

        assert_eq!(
            billing_address.first_name.expose_option(),
            Some(TEST_FIRST_NAME.into())
        );

        assert_eq!(
            billing_address.last_name.expose_option(),
            Some(TEST_LAST_NAME.into())
        );
    }

    #[test]
    fn test_card_payment_method_data_empty_string() {
        let card_payment_method_data = PaymentMethodData::Card(Card {
            card_holder_name: Some(Secret::new("".to_string())),
            ..Default::default()
        });

        let billing_details = card_payment_method_data.get_billing_address();

        assert!(billing_details.is_none());
    }
}

#[cfg(feature = "v2")]
#[derive(Debug, Clone, Serialize, Deserialize, ToSchema)]
pub struct PaymentRevenueRecoveryMetadata {
    /// Total number of billing connector + recovery retries for a payment intent.
    #[schema(value_type = u16,example = "1")]
    pub total_retry_count: u16,
    /// Flag for the payment connector's call
    pub payment_connector_transmission: PaymentConnectorTransmission,
    /// Billing Connector Id to update the invoices
    #[schema(value_type = String, example = "mca_1234567890")]
    pub billing_connector_id: id_type::MerchantConnectorAccountId,
    /// Payment Connector Id to retry the payments
    #[schema(value_type = String, example = "mca_1234567890")]
    pub active_attempt_payment_connector_id: id_type::MerchantConnectorAccountId,
    /// Billing Connector Payment Details
    #[schema(value_type = BillingConnectorPaymentDetails)]
    pub billing_connector_payment_details: BillingConnectorPaymentDetails,
    /// Payment Method Type
    #[schema(example = "pay_later", value_type = PaymentMethod)]
    pub payment_method_type: common_enums::PaymentMethod,
    /// PaymentMethod Subtype
    #[schema(example = "klarna", value_type = PaymentMethodType)]
    pub payment_method_subtype: common_enums::PaymentMethodType,
    /// The name of the payment connector through which the payment attempt was made.
    #[schema(value_type = Connector, example = "stripe")]
    pub connector: common_enums::connector_enums::Connector,
}
#[cfg(feature = "v2")]
impl PaymentRevenueRecoveryMetadata {
    pub fn set_payment_transmission_field_for_api_request(
        &mut self,
        payment_connector_transmission: PaymentConnectorTransmission,
    ) {
        self.payment_connector_transmission = payment_connector_transmission;
    }
    pub fn get_payment_token_for_api_request(&self) -> ProcessorPaymentToken {
        ProcessorPaymentToken {
            processor_payment_token: self
                .billing_connector_payment_details
                .payment_processor_token
                .clone(),
            merchant_connector_id: Some(self.active_attempt_payment_connector_id.clone()),
        }
    }
    pub fn get_merchant_connector_id_for_api_request(&self) -> id_type::MerchantConnectorAccountId {
        self.active_attempt_payment_connector_id.clone()
    }
}

#[derive(Debug, Clone, Serialize, Deserialize, ToSchema)]
#[cfg(feature = "v2")]
pub struct BillingConnectorPaymentDetails {
    /// Payment Processor Token to process the Revenue Recovery Payment
    pub payment_processor_token: String,
    /// Billing Connector's Customer Id
    pub connector_customer_id: String,
}

// Serialize is required because the api event requires Serialize to be implemented
#[derive(Debug, serde::Serialize, serde::Deserialize, Clone, ToSchema)]
#[serde(deny_unknown_fields)]
#[cfg(feature = "v2")]
pub struct PaymentsAttemptRecordRequest {
    /// The amount details for the payment attempt.
    pub amount_details: PaymentAttemptAmountDetails,

    #[schema(value_type = AttemptStatus, example = "charged")]
    pub status: enums::AttemptStatus,

    /// The billing details of the payment attempt. This address will be used for invoicing.
    pub billing: Option<Address>,

    /// The shipping address for the payment attempt.
    pub shipping: Option<Address>,

    /// Error details provided by the billing processor.
    pub error: Option<RecordAttemptErrorDetails>,

    /// A description for the payment attempt.
    #[schema(example = "It's my first payment request", value_type = Option<String>)]
    pub description: Option<common_utils::types::Description>,

    /// A unique identifier for a payment provided by the connector.
    pub connector_transaction_id: Option<common_utils::types::ConnectorTransactionId>,

    /// The payment method type used for payment attempt.
    #[schema(value_type = PaymentMethod, example = "bank_transfer")]
    pub payment_method_type: api_enums::PaymentMethod,

    /// The name of the payment connector through which the payment attempt was made.
    #[schema(value_type = Option<Connector>, example = "stripe")]
    pub connector: Option<common_enums::connector_enums::Connector>,

    /// Billing connector id to update the invoices.
    #[schema(value_type = String, example = "mca_1234567890")]
    pub billing_connector_id: id_type::MerchantConnectorAccountId,

    /// Billing connector id to update the invoices.
    #[schema(value_type = String, example = "mca_1234567890")]
    pub payment_merchant_connector_id: Option<id_type::MerchantConnectorAccountId>,

    /// The payment method subtype to be used for the payment. This should match with the `payment_method_data` provided
    #[schema(value_type = PaymentMethodType, example = "apple_pay")]
    pub payment_method_subtype: api_enums::PaymentMethodType,

    /// The payment instrument data to be used for the payment attempt.
    pub payment_method_data: Option<PaymentMethodDataRequest>,

    /// Metadata is useful for storing additional, unstructured information on an object.
    #[schema(value_type = Option<Object>, example = r#"{ "udf1": "some-value", "udf2": "some-value" }"#)]
    pub metadata: Option<pii::SecretSerdeValue>,

    /// Additional data that might be required by hyperswitch based on the requested features by the merchants.
    pub feature_metadata: Option<PaymentAttemptFeatureMetadata>,

    /// The time at which payment attempt was created.
    #[schema(example = "2022-09-10T10:11:12Z")]
    #[serde(default, with = "common_utils::custom_serde::iso8601::option")]
    pub transaction_created_at: Option<PrimitiveDateTime>,

    /// payment method token at payment processor end.
    #[schema(value_type = String, example = "1234567890")]
    pub processor_payment_method_token: String,

    /// customer id at payment connector for which mandate is attached.
    #[schema(value_type = String, example = "cust_12345")]
    pub connector_customer_id: String,
}

/// Error details for the payment
#[cfg(feature = "v2")]
#[derive(Debug, serde::Serialize, serde::Deserialize, Clone, ToSchema)]
pub struct RecordAttemptErrorDetails {
    /// error code sent by billing connector.
    pub code: String,
    /// error message sent by billing connector.
    pub message: String,
}<|MERGE_RESOLUTION|>--- conflicted
+++ resolved
@@ -7944,11 +7944,8 @@
     pub background_colour: Option<String>,
     pub sdk_ui_rules: Option<HashMap<String, HashMap<String, String>>>,
     pub payment_link_ui_rules: Option<HashMap<String, HashMap<String, String>>>,
-<<<<<<< HEAD
     pub status: api_enums::IntentStatus,
-=======
     pub enable_button_only_on_form_ready: bool,
->>>>>>> a87471c4
 }
 
 #[derive(Debug, serde::Serialize, Clone)]
