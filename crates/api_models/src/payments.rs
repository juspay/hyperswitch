use std::{
    collections::{HashMap, HashSet},
    fmt,
    num::NonZeroI64,
};
pub mod additional_info;
use cards::CardNumber;
use common_utils::{
    consts::default_payments_list_limit,
    crypto,
    ext_traits::{ConfigExt, Encode, ValueExt},
    hashing::HashedString,
    id_type,
    pii::{self, Email, EmailStrategy},
    types::{keymanager::ToEncryptable, MinorUnit, StringMajorUnit},
};
use error_stack::ResultExt;
use masking::{ExposeInterface, PeekInterface, Secret, SwitchStrategy, WithType};
use router_derive::Setter;
use rustc_hash::FxHashMap;
use serde::{
    de::{self, Unexpected, Visitor},
    ser::Serializer,
    Deserialize, Deserializer, Serialize,
};
use strum::Display;
use time::{Date, PrimitiveDateTime};
use url::Url;
use utoipa::ToSchema;

use crate::{
    admin::{self, MerchantConnectorInfo},
    disputes, enums as api_enums,
    ephemeral_key::EphemeralKeyCreateResponse,
    mandates::RecurringDetails,
    refunds,
};

#[derive(Clone, Copy, Debug, Eq, PartialEq)]
pub enum PaymentOp {
    Create,
    Update,
    Confirm,
}

use crate::enums;
#[derive(serde::Deserialize)]
pub struct BankData {
    pub payment_method_type: api_enums::PaymentMethodType,
    pub code_information: Vec<BankCodeInformation>,
}

#[derive(serde::Deserialize)]
pub struct BankCodeInformation {
    pub bank_name: common_enums::BankNames,
    pub connector_codes: Vec<ConnectorCode>,
}

#[derive(serde::Deserialize)]
pub struct ConnectorCode {
    pub connector: api_enums::Connector,
    pub code: String,
}

#[derive(Debug, Clone, serde::Serialize, serde::Deserialize, ToSchema, PartialEq, Eq)]
pub struct BankCodeResponse {
    pub bank_name: Vec<common_enums::BankNames>,
    pub eligible_connectors: Vec<String>,
}

#[derive(Debug, PartialEq, Clone)]
pub struct ClientSecret {
    pub payment_id: common_utils::id_type::PaymentId,
    pub secret: String,
}

impl ClientSecret {
    pub fn get_client_secret(&self) -> String {
        format!(
            "{}_secret_{}",
            self.payment_id.get_string_repr(),
            self.secret
        )
    }
}

impl<'de> Deserialize<'de> for ClientSecret {
    fn deserialize<D>(deserializer: D) -> Result<Self, D::Error>
    where
        D: Deserializer<'de>,
    {
        struct ClientSecretVisitor;

        impl<'de> Visitor<'de> for ClientSecretVisitor {
            type Value = ClientSecret;

            fn expecting(&self, formatter: &mut fmt::Formatter<'_>) -> fmt::Result {
                formatter.write_str("a string in the format '{payment_id}_secret_{secret}'")
            }

            fn visit_str<E>(self, value: &str) -> Result<ClientSecret, E>
            where
                E: de::Error,
            {
                let (payment_id, secret) = value.rsplit_once("_secret_").ok_or_else(|| {
                    E::invalid_value(Unexpected::Str(value), &"a string with '_secret_'")
                })?;

                let payment_id =
                    id_type::PaymentId::try_from(std::borrow::Cow::Owned(payment_id.to_owned()))
                        .map_err(serde::de::Error::custom)?;

                Ok(ClientSecret {
                    payment_id: payment_id,
                    secret: secret.to_owned(),
                })
            }
        }

        deserializer.deserialize_str(ClientSecretVisitor)
    }
}

impl Serialize for ClientSecret {
    fn serialize<S>(&self, serializer: S) -> Result<S::Ok, S::Error>
    where
        S: Serializer,
    {
        let combined = format!(
            "{}_secret_{}",
            self.payment_id.get_string_repr(),
            self.secret
        );
        serializer.serialize_str(&combined)
    }
}

#[cfg(test)]
mod client_secret_tests {
    #![allow(clippy::expect_used)]

    use serde_json;

    use super::*;

    #[test]
    fn test_serialize_client_secret() {
        let client_secret1 = ClientSecret {
            payment_id: common_utils::id_type::PaymentId::try_from(std::borrow::Cow::Borrowed(
                "pay_3TgelAms4RQec8xSStjF",
            ))
            .unwrap(),
            secret: "fc34taHLw1ekPgNh92qr".to_string(),
        };
        let client_secret2 = ClientSecret {
            payment_id: common_utils::id_type::PaymentId::try_from(std::borrow::Cow::Borrowed(
                "pay_3Tgel__Ams4RQ_secret_ec8xSStjF",
            ))
            .unwrap(),
            secret: "fc34taHLw1ekPgNh92qr".to_string(),
        };

        let expected_str1 = r#""pay_3TgelAms4RQec8xSStjF_secret_fc34taHLw1ekPgNh92qr""#;
        let expected_str2 = r#""pay_3Tgel__Ams4RQ_secret_ec8xSStjF_secret_fc34taHLw1ekPgNh92qr""#;

        let actual_str1 =
            serde_json::to_string(&client_secret1).expect("Failed to serialize client_secret1");
        let actual_str2 =
            serde_json::to_string(&client_secret2).expect("Failed to serialize client_secret2");

        assert_eq!(expected_str1, actual_str1);
        assert_eq!(expected_str2, actual_str2);
    }

    #[test]
    fn test_deserialize_client_secret() {
        let client_secret_str1 = r#""pay_3TgelAms4RQec8xSStjF_secret_fc34taHLw1ekPgNh92qr""#;
        let client_secret_str2 =
            r#""pay_3Tgel__Ams4RQ_secret_ec8xSStjF_secret_fc34taHLw1ekPgNh92qr""#;
        let client_secret_str3 =
            r#""pay_3Tgel__Ams4RQ_secret_ec8xSStjF_secret__secret_fc34taHLw1ekPgNh92qr""#;

        let expected1 = ClientSecret {
            payment_id: common_utils::id_type::PaymentId::try_from(std::borrow::Cow::Borrowed(
                "pay_3TgelAms4RQec8xSStjF",
            ))
            .unwrap(),
            secret: "fc34taHLw1ekPgNh92qr".to_string(),
        };
        let expected2 = ClientSecret {
            payment_id: common_utils::id_type::PaymentId::try_from(std::borrow::Cow::Borrowed(
                "pay_3Tgel__Ams4RQ_secret_ec8xSStjF",
            ))
            .unwrap(),
            secret: "fc34taHLw1ekPgNh92qr".to_string(),
        };
        let expected3 = ClientSecret {
            payment_id: common_utils::id_type::PaymentId::try_from(std::borrow::Cow::Borrowed(
                "pay_3Tgel__Ams4RQ_secret_ec8xSStjF_secret_",
            ))
            .unwrap(),
            secret: "fc34taHLw1ekPgNh92qr".to_string(),
        };

        let actual1: ClientSecret = serde_json::from_str(client_secret_str1)
            .expect("Failed to deserialize client_secret_str1");
        let actual2: ClientSecret = serde_json::from_str(client_secret_str2)
            .expect("Failed to deserialize client_secret_str2");
        let actual3: ClientSecret = serde_json::from_str(client_secret_str3)
            .expect("Failed to deserialize client_secret_str3");

        assert_eq!(expected1, actual1);
        assert_eq!(expected2, actual2);
        assert_eq!(expected3, actual3);
    }
}

/// Passing this object creates a new customer or attaches an existing customer to the payment
#[derive(Debug, serde::Deserialize, serde::Serialize, Clone, ToSchema, PartialEq)]
pub struct CustomerDetails {
    /// The identifier for the customer.
    #[schema(value_type = String, max_length = 64, min_length = 1, example = "cus_y3oqhf46pyzuxjbcn2giaqnb44")]
    pub id: id_type::CustomerId,

    /// The customer's name
    #[schema(max_length = 255, value_type = Option<String>, example = "John Doe")]
    pub name: Option<Secret<String>>,

    /// The customer's email address
    #[schema(max_length = 255, value_type = Option<String>, example = "johntest@test.com")]
    pub email: Option<Email>,

    /// The customer's phone number
    #[schema(value_type = Option<String>, max_length = 10, example = "9123456789")]
    pub phone: Option<Secret<String>>,

    /// The country code for the customer's phone number
    #[schema(max_length = 2, example = "+1")]
    pub phone_country_code: Option<String>,
}

/// Details of customer attached to this payment
#[derive(
    Debug, Default, serde::Serialize, serde::Deserialize, Clone, ToSchema, PartialEq, Setter,
)]
pub struct CustomerDetailsResponse {
    /// The identifier for the customer.
    #[schema(value_type = Option<String>, max_length = 64, min_length = 1, example = "cus_y3oqhf46pyzuxjbcn2giaqnb44")]
    pub id: Option<id_type::CustomerId>,

    /// The customer's name
    #[schema(max_length = 255, value_type = Option<String>, example = "John Doe")]
    pub name: Option<Secret<String>>,

    /// The customer's email address
    #[schema(max_length = 255, value_type = Option<String>, example = "johntest@test.com")]
    pub email: Option<Email>,

    /// The customer's phone number
    #[schema(value_type = Option<String>, max_length = 10, example = "9123456789")]
    pub phone: Option<Secret<String>>,

    /// The country code for the customer's phone number
    #[schema(max_length = 2, example = "+1")]
    pub phone_country_code: Option<String>,
}

#[derive(
    Default,
    Debug,
    serde::Deserialize,
    serde::Serialize,
    Clone,
    ToSchema,
    router_derive::PolymorphicSchema,
)]
#[generate_schemas(PaymentsCreateRequest, PaymentsUpdateRequest, PaymentsConfirmRequest)]
#[serde(deny_unknown_fields)]
pub struct PaymentsRequest {
    /// The payment amount. Amount for the payment in the lowest denomination of the currency, (i.e) in cents for USD denomination, in yen for JPY denomination etc. E.g., Pass 100 to charge $1.00 and ¥100 since ¥ is a zero-decimal currency
    #[schema(value_type = Option<u64>, example = 6540)]
    #[serde(default, deserialize_with = "amount::deserialize_option")]
    #[mandatory_in(PaymentsCreateRequest = u64)]
    // Makes the field mandatory in PaymentsCreateRequest
    pub amount: Option<Amount>,

    /// The three letter ISO currency code in uppercase. Eg: 'USD' to charge US Dollars
    #[schema(example = "USD", value_type = Option<Currency>)]
    #[mandatory_in(PaymentsCreateRequest = Currency)]
    pub currency: Option<api_enums::Currency>,

    /// The Amount to be captured / debited from the users payment method. It shall be in lowest denomination of the currency. (i.e) in cents for USD denomination, in paisa for INR denomination etc., If not provided, the default amount_to_capture will be the payment amount. Also, it must be less than or equal to the original payment account.
    #[schema(value_type = Option<i64>, example = 6540)]
    pub amount_to_capture: Option<MinorUnit>,

    /// Unique identifier for the payment. This ensures idempotency for multiple payments
    /// that have been done by a single merchant. The value for this field can be specified in the request, it will be auto generated otherwise and returned in the API response.
    #[schema(
        value_type = Option<String>,
        min_length = 30,
        max_length = 30,
        example = "pay_mbabizu24mvu3mela5njyhpit4"
    )]
    #[serde(default, deserialize_with = "payment_id_type::deserialize_option")]
    pub payment_id: Option<PaymentIdType>,

    /// This is an identifier for the merchant account. This is inferred from the API key
    /// provided during the request
    #[schema(max_length = 255, example = "merchant_1668273825", value_type = Option<String>)]
    #[remove_in(PaymentsUpdateRequest, PaymentsCreateRequest, PaymentsConfirmRequest)]
    pub merchant_id: Option<id_type::MerchantId>,

    /// Details of the routing configuration for that payment
    #[schema(value_type = Option<StraightThroughAlgorithm>, example = json!({
        "type": "single",
        "data": {"connector": "stripe", "merchant_connector_id": "mca_123"}
    }))]
    pub routing: Option<serde_json::Value>,

    /// This allows to manually select a connector with which the payment can go through.
    #[schema(value_type = Option<Vec<Connector>>, max_length = 255, example = json!(["stripe", "adyen"]))]
    pub connector: Option<Vec<api_enums::Connector>>,

    #[schema(value_type = Option<CaptureMethod>, example = "automatic")]
    pub capture_method: Option<api_enums::CaptureMethod>,

    #[schema(value_type = Option<AuthenticationType>, example = "no_three_ds", default = "three_ds")]
    pub authentication_type: Option<api_enums::AuthenticationType>,

    /// The billing details of the payment. This address will be used for invoicing.
    pub billing: Option<Address>,

    /// A timestamp (ISO 8601 code) that determines when the payment should be captured.
    /// Providing this field will automatically set `capture` to true
    #[schema(example = "2022-09-10T10:11:12Z")]
    #[serde(default, with = "common_utils::custom_serde::iso8601::option")]
    #[remove_in(PaymentsUpdateRequest, PaymentsCreateRequest, PaymentsConfirmRequest)]
    pub capture_on: Option<PrimitiveDateTime>,

    /// Whether to confirm the payment (if applicable). It can be used to completely process a payment by attaching a payment method, setting `confirm=true` and `capture_method = automatic` in the *Payments/Create API* request itself.
    #[schema(default = false, example = true)]
    pub confirm: Option<bool>,

    /// Passing this object creates a new customer or attaches an existing customer to the payment
    pub customer: Option<CustomerDetails>,

    /// The identifier for the customer
    #[schema(value_type = Option<String>, max_length = 64, min_length = 1, example = "cus_y3oqhf46pyzuxjbcn2giaqnb44")]
    pub customer_id: Option<id_type::CustomerId>,

    /// The customer's email address.
    /// This field will be deprecated soon, use the customer object instead
    #[schema(max_length = 255, value_type = Option<String>, example = "johntest@test.com", deprecated)]
    #[remove_in(PaymentsUpdateRequest, PaymentsCreateRequest, PaymentsConfirmRequest)]
    pub email: Option<Email>,

    /// The customer's name.
    /// This field will be deprecated soon, use the customer object instead.
    #[schema(value_type = Option<String>, max_length = 255, example = "John Test", deprecated)]
    #[remove_in(PaymentsUpdateRequest, PaymentsCreateRequest, PaymentsConfirmRequest)]
    pub name: Option<Secret<String>>,

    /// The customer's phone number
    /// This field will be deprecated soon, use the customer object instead
    #[schema(value_type = Option<String>, max_length = 255, example = "9123456789", deprecated)]
    #[remove_in(PaymentsUpdateRequest, PaymentsCreateRequest, PaymentsConfirmRequest)]
    pub phone: Option<Secret<String>>,

    /// The country code for the customer phone number
    /// This field will be deprecated soon, use the customer object instead
    #[schema(max_length = 255, example = "+1", deprecated)]
    #[remove_in(PaymentsUpdateRequest, PaymentsCreateRequest, PaymentsConfirmRequest)]
    pub phone_country_code: Option<String>,

    /// Set to true to indicate that the customer is not in your checkout flow during this payment, and therefore is unable to authenticate. This parameter is intended for scenarios where you collect card details and charge them later. When making a recurring payment by passing a mandate_id, this parameter is mandatory
    #[schema(example = true)]
    pub off_session: Option<bool>,

    /// A description for the payment
    #[schema(example = "It's my first payment request")]
    pub description: Option<String>,

    /// The URL to which you want the user to be redirected after the completion of the payment operation
    #[schema(value_type = Option<String>, example = "https://hyperswitch.io")]
    pub return_url: Option<Url>,

    #[schema(value_type = Option<FutureUsage>, example = "off_session")]
    pub setup_future_usage: Option<api_enums::FutureUsage>,

    #[schema(example = "bank_transfer")]
    #[serde(with = "payment_method_data_serde", default)]
    pub payment_method_data: Option<PaymentMethodDataRequest>,

    #[schema(value_type = Option<PaymentMethod>, example = "card")]
    pub payment_method: Option<api_enums::PaymentMethod>,

    /// As Hyperswitch tokenises the sensitive details about the payments method, it provides the payment_token as a reference to a stored payment method, ensuring that the sensitive details are not exposed in any manner.
    #[schema(example = "187282ab-40ef-47a9-9206-5099ba31e432")]
    pub payment_token: Option<String>,

    /// This is used along with the payment_token field while collecting during saved card payments. This field will be deprecated soon, use the payment_method_data.card_token object instead
    #[schema(value_type = Option<String>, deprecated)]
    #[remove_in(PaymentsUpdateRequest, PaymentsCreateRequest, PaymentsConfirmRequest)]
    pub card_cvc: Option<Secret<String>>,

    /// The shipping address for the payment
    pub shipping: Option<Address>,

    /// For non-card charges, you can use this value as the complete description that appears on your customers’ statements. Must contain at least one letter, maximum 22 characters.
    #[schema(max_length = 255, example = "Hyperswitch Router")]
    pub statement_descriptor_name: Option<String>,

    /// Provides information about a card payment that customers see on their statements. Concatenated with the prefix (shortened descriptor) or statement descriptor that’s set on the account to form the complete statement descriptor. Maximum 22 characters for the concatenated descriptor.
    #[schema(max_length = 255, example = "Payment for shoes purchase")]
    pub statement_descriptor_suffix: Option<String>,

    /// Use this object to capture the details about the different products for which the payment is being made. The sum of amount across different products here should be equal to the overall payment amount
    #[schema(value_type = Option<Vec<OrderDetailsWithAmount>>, example = r#"[{
        "product_name": "Apple iPhone 16",
        "quantity": 1,
        "amount" : 69000
        "product_img_link" : "https://dummy-img-link.com"
    }]"#)]
    pub order_details: Option<Vec<OrderDetailsWithAmount>>,

    /// It's a token used for client side verification.
    #[schema(example = "pay_U42c409qyHwOkWo3vK60_secret_el9ksDkiB8hi6j9N78yo")]
    #[remove_in(PaymentsUpdateRequest, PaymentsCreateRequest)]
    pub client_secret: Option<String>,

    /// Passing this object during payments creates a mandate. The mandate_type sub object is passed by the server.
    pub mandate_data: Option<MandateData>,

    /// This "CustomerAcceptance" object is passed during Payments-Confirm request, it enlists the type, time, and mode of acceptance properties related to an acceptance done by the customer. The customer_acceptance sub object is usually passed by the SDK or client.
    #[schema(value_type = Option<CustomerAcceptance>)]
    pub customer_acceptance: Option<CustomerAcceptance>,

    /// A unique identifier to link the payment to a mandate. To do Recurring payments after a mandate has been created, pass the mandate_id instead of payment_method_data
    #[schema(max_length = 255, example = "mandate_iwer89rnjef349dni3")]
    #[remove_in(PaymentsUpdateRequest)]
    pub mandate_id: Option<String>,

    /// Additional details required by 3DS 2.0
    #[schema(value_type = Option<BrowserInformation>, example = r#"{
        "user_agent": "Mozilla/5.0 (Windows NT 10.0; Win64; x64) AppleWebKit/537.36 (KHTML, like Gecko) Chrome/70.0.3538.110 Safari/537.36",
        "accept_header": "text/html,application/xhtml+xml,application/xml;q=0.9,image/webp,image/apng,*/*;q=0.8",
        "language": "nl-NL",
        "color_depth": 24,
        "screen_height": 723,
        "screen_width": 1536,
        "time_zone": 0,
        "java_enabled": true,
        "java_script_enabled":true
    }"#)]
    pub browser_info: Option<serde_json::Value>,

    /// To indicate the type of payment experience that the payment method would go through
    #[schema(value_type = Option<PaymentExperience>, example = "redirect_to_url")]
    pub payment_experience: Option<api_enums::PaymentExperience>,

    /// Can be used to specify the Payment Method Type
    #[schema(value_type = Option<PaymentMethodType>, example = "google_pay")]
    pub payment_method_type: Option<api_enums::PaymentMethodType>,

    /// Business country of the merchant for this payment.
    /// To be deprecated soon. Pass the profile_id instead
    #[schema(value_type = Option<CountryAlpha2>, example = "US")]
    #[remove_in(PaymentsUpdateRequest, PaymentsConfirmRequest)]
    pub business_country: Option<api_enums::CountryAlpha2>,

    /// Business label of the merchant for this payment.
    /// To be deprecated soon. Pass the profile_id instead
    #[schema(example = "food")]
    #[remove_in(PaymentsUpdateRequest, PaymentsConfirmRequest)]
    pub business_label: Option<String>,

    #[schema(value_type = Option<MerchantConnectorDetailsWrap>)]
    pub merchant_connector_details: Option<admin::MerchantConnectorDetailsWrap>,

    /// Use this parameter to restrict the Payment Method Types to show for a given PaymentIntent
    #[schema(value_type = Option<Vec<PaymentMethodType>>)]
    pub allowed_payment_method_types: Option<Vec<api_enums::PaymentMethodType>>,

    /// Business sub label for the payment
    #[remove_in(PaymentsUpdateRequest, PaymentsConfirmRequest, PaymentsCreateRequest)]
    pub business_sub_label: Option<String>,

    /// Denotes the retry action
    #[schema(value_type = Option<RetryAction>)]
    #[remove_in(PaymentsCreateRequest)]
    pub retry_action: Option<api_enums::RetryAction>,

    /// You can specify up to 50 keys, with key names up to 40 characters long and values up to 500 characters long. Metadata is useful for storing additional, structured information on an object.
    #[schema(value_type = Option<Object>, example = r#"{ "udf1": "some-value", "udf2": "some-value" }"#)]
    pub metadata: Option<serde_json::Value>,

    /// Some connectors like Apple pay, Airwallex and Noon might require some additional information, find specific details in the child attributes below.
    pub connector_metadata: Option<ConnectorMetadata>,

    /// Additional data that might be required by hyperswitch based on the requested features by the merchants.
    #[remove_in(PaymentsUpdateRequest, PaymentsCreateRequest, PaymentsConfirmRequest)]
    pub feature_metadata: Option<FeatureMetadata>,

    /// Whether to generate the payment link for this payment or not (if applicable)
    #[schema(default = false, example = true)]
    pub payment_link: Option<bool>,

    #[schema(value_type = Option<PaymentCreatePaymentLinkConfig>)]
    pub payment_link_config: Option<PaymentCreatePaymentLinkConfig>,

    /// Custom payment link config id set at business profile, send only if business_specific_configs is configured
    pub payment_link_config_id: Option<String>,

    /// The business profile to be used for this payment, if not passed the default business profile associated with the merchant account will be used. It is mandatory in case multiple business profiles have been set up.
    #[remove_in(PaymentsUpdateRequest, PaymentsConfirmRequest)]
    #[schema(value_type = Option<String>)]
    pub profile_id: Option<id_type::ProfileId>,

    #[remove_in(PaymentsConfirmRequest)]
    #[schema(value_type = Option<RequestSurchargeDetails>)]
    pub surcharge_details: Option<RequestSurchargeDetails>,

    /// The type of the payment that differentiates between normal and various types of mandate payments
    #[schema(value_type = Option<PaymentType>)]
    pub payment_type: Option<api_enums::PaymentType>,

    ///Request an incremental authorization, i.e., increase the authorized amount on a confirmed payment before you capture it.
    pub request_incremental_authorization: Option<bool>,

    ///Will be used to expire client secret after certain amount of time to be supplied in seconds
    ///(900) for 15 mins
    #[schema(example = 900)]
    pub session_expiry: Option<u32>,

    /// Additional data related to some frm(Fraud Risk Management) connectors
    #[schema(value_type = Option<Object>, example = r#"{ "coverage_request" : "fraud", "fulfillment_method" : "delivery" }"#)]
    pub frm_metadata: Option<pii::SecretSerdeValue>,

    /// Whether to perform external authentication (if applicable)
    #[schema(example = true)]
    pub request_external_three_ds_authentication: Option<bool>,

    /// Details required for recurring payment
    pub recurring_details: Option<RecurringDetails>,

    /// Fee information to be charged on the payment being collected
    pub charges: Option<PaymentChargeRequest>,

    /// Merchant's identifier for the payment/invoice. This will be sent to the connector
    /// if the connector provides support to accept multiple reference ids.
    /// In case the connector supports only one reference id, Hyperswitch's Payment ID will be sent as reference.
    #[schema(
        value_type = Option<String>,
        max_length = 255,
        example = "Custom_Order_id_123"
    )]
    pub merchant_order_reference_id: Option<String>,
}

/// Checks if the inner values of two options are equal
/// Returns true if values are not equal, returns false in other cases
fn are_optional_values_invalid<T: PartialEq>(
    first_option: Option<&T>,
    second_option: Option<&T>,
) -> bool {
    match (first_option, second_option) {
        (Some(first_option), Some(second_option)) => first_option != second_option,
        _ => false,
    }
}

impl PaymentsRequest {
    /// Get the customer id
    ///
    /// First check the id for `customer.id`
    /// If not present, check for `customer_id` at the root level
    pub fn get_customer_id(&self) -> Option<&id_type::CustomerId> {
        self.customer_id
            .as_ref()
            .or(self.customer.as_ref().map(|customer| &customer.id))
    }

    /// Checks if the customer details are passed in both places
    /// If they are passed in both places, check for both the values to be equal
    /// Or else, return the field which has inconsistent data
    pub fn validate_customer_details_in_request(&self) -> Option<Vec<&str>> {
        if let Some(CustomerDetails {
            id,
            name,
            email,
            phone,
            phone_country_code,
        }) = self.customer.as_ref()
        {
            let invalid_fields = [
                are_optional_values_invalid(self.customer_id.as_ref(), Some(id))
                    .then_some("customer_id and customer.id"),
                are_optional_values_invalid(self.email.as_ref(), email.as_ref())
                    .then_some("email and customer.email"),
                are_optional_values_invalid(self.name.as_ref(), name.as_ref())
                    .then_some("name and customer.name"),
                are_optional_values_invalid(self.phone.as_ref(), phone.as_ref())
                    .then_some("phone and customer.phone"),
                are_optional_values_invalid(
                    self.phone_country_code.as_ref(),
                    phone_country_code.as_ref(),
                )
                .then_some("phone_country_code and customer.phone_country_code"),
            ]
            .into_iter()
            .flatten()
            .collect::<Vec<_>>();

            if invalid_fields.is_empty() {
                None
            } else {
                Some(invalid_fields)
            }
        } else {
            None
        }
    }
}

#[cfg(test)]
mod payments_request_test {
    use common_utils::generate_customer_id_of_default_length;

    use super::*;

    #[test]
    fn test_valid_case_where_customer_details_are_passed_only_once() {
        let customer_id = generate_customer_id_of_default_length();
        let payments_request = PaymentsRequest {
            customer_id: Some(customer_id),
            ..Default::default()
        };

        assert!(payments_request
            .validate_customer_details_in_request()
            .is_none());
    }

    #[test]
    fn test_valid_case_where_customer_id_is_passed_in_both_places() {
        let customer_id = generate_customer_id_of_default_length();

        let customer_object = CustomerDetails {
            id: customer_id.clone(),
            name: None,
            email: None,
            phone: None,
            phone_country_code: None,
        };

        let payments_request = PaymentsRequest {
            customer_id: Some(customer_id),
            customer: Some(customer_object),
            ..Default::default()
        };

        assert!(payments_request
            .validate_customer_details_in_request()
            .is_none());
    }

    #[test]
    fn test_invalid_case_where_customer_id_is_passed_in_both_places() {
        let customer_id = generate_customer_id_of_default_length();
        let another_customer_id = generate_customer_id_of_default_length();

        let customer_object = CustomerDetails {
            id: customer_id.clone(),
            name: None,
            email: None,
            phone: None,
            phone_country_code: None,
        };

        let payments_request = PaymentsRequest {
            customer_id: Some(another_customer_id),
            customer: Some(customer_object),
            ..Default::default()
        };

        assert_eq!(
            payments_request.validate_customer_details_in_request(),
            Some(vec!["customer_id and customer.id"])
        );
    }
}

/// Fee information to be charged on the payment being collected
#[derive(Debug, serde::Deserialize, serde::Serialize, Clone, ToSchema)]
#[serde(rename_all = "snake_case")]
pub struct PaymentChargeRequest {
    /// Stripe's charge type
    #[schema(value_type = PaymentChargeType, example = "direct")]
    pub charge_type: api_enums::PaymentChargeType,

    /// Platform fees to be collected on the payment
    #[schema(value_type = i64, example = 6540)]
    pub fees: MinorUnit,

    /// Identifier for the reseller's account to send the funds to
    pub transfer_account_id: String,
}

impl PaymentsRequest {
    pub fn get_total_capturable_amount(&self) -> Option<MinorUnit> {
        let surcharge_amount = self
            .surcharge_details
            .map(|surcharge_details| surcharge_details.get_total_surcharge_amount())
            .unwrap_or_default();
        self.amount
            .map(|amount| MinorUnit::from(amount) + surcharge_amount)
    }
}

/// Details of surcharge applied on this payment, if applicable
#[derive(
    Default, Debug, Clone, serde::Serialize, serde::Deserialize, Copy, ToSchema, PartialEq,
)]
pub struct RequestSurchargeDetails {
    #[schema(value_type = i64, example = 6540)]
    pub surcharge_amount: MinorUnit,
    pub tax_amount: Option<MinorUnit>,
}

/// Browser information to be used for 3DS 2.0
#[derive(ToSchema)]
pub struct BrowserInformation {
    /// Color depth supported by the browser
    pub color_depth: Option<u8>,

    /// Whether java is enabled in the browser
    pub java_enabled: Option<bool>,

    /// Whether javascript is enabled in the browser
    pub java_script_enabled: Option<bool>,

    /// Language supported
    pub language: Option<String>,

    /// The screen height in pixels
    pub screen_height: Option<u32>,

    /// The screen width in pixels
    pub screen_width: Option<u32>,

    /// Time zone of the client
    pub time_zone: Option<i32>,

    /// Ip address of the client
    #[schema(value_type = Option<String>)]
    pub ip_address: Option<std::net::IpAddr>,

    /// List of headers that are accepted
    #[schema(
        example = "text/html,application/xhtml+xml,application/xml;q=0.9,image/webp,image/apng,*/*;q=0.8"
    )]
    pub accept_header: Option<String>,

    /// User-agent of the browser
    pub user_agent: Option<String>,
}

impl RequestSurchargeDetails {
    pub fn is_surcharge_zero(&self) -> bool {
        self.surcharge_amount == MinorUnit::new(0)
            && self.tax_amount.unwrap_or_default() == MinorUnit::new(0)
    }
    pub fn get_total_surcharge_amount(&self) -> MinorUnit {
        self.surcharge_amount + self.tax_amount.unwrap_or_default()
    }
}

#[derive(Default, Debug, Clone)]
pub struct HeaderPayload {
    pub payment_confirm_source: Option<api_enums::PaymentSource>,
    pub client_source: Option<String>,
    pub client_version: Option<String>,
    pub x_hs_latency: Option<bool>,
    pub browser_name: Option<api_enums::BrowserName>,
    pub x_client_platform: Option<api_enums::ClientPlatform>,
    pub x_merchant_domain: Option<String>,
    pub locale: Option<String>,
}

impl HeaderPayload {
    pub fn with_source(payment_confirm_source: api_enums::PaymentSource) -> Self {
        Self {
            payment_confirm_source: Some(payment_confirm_source),
            ..Default::default()
        }
    }
}

#[derive(Debug, serde::Serialize, Clone, PartialEq, ToSchema, router_derive::PolymorphicSchema)]
pub struct PaymentAttemptResponse {
    /// Unique identifier for the attempt
    pub attempt_id: String,
    /// The status of the attempt
    #[schema(value_type = AttemptStatus, example = "charged")]
    pub status: enums::AttemptStatus,
    /// The payment attempt amount. Amount for the payment in lowest denomination of the currency. (i.e) in cents for USD denomination, in paisa for INR denomination etc.,
    #[schema(value_type = i64, example = 6540)]
    pub amount: MinorUnit,
    /// The currency of the amount of the payment attempt
    #[schema(value_type = Option<Currency>, example = "USD")]
    pub currency: Option<enums::Currency>,
    /// The connector used for the payment
    pub connector: Option<String>,
    /// If there was an error while calling the connector, the error message is received here
    pub error_message: Option<String>,
    /// The payment method that is to be used
    #[schema(value_type = Option<PaymentMethod>, example = "bank_transfer")]
    pub payment_method: Option<enums::PaymentMethod>,
    /// A unique identifier for a payment provided by the connector
    pub connector_transaction_id: Option<String>,
    /// This is the instruction for capture/ debit the money from the users' card. On the other hand authorization refers to blocking the amount on the users' payment method.
    #[schema(value_type = Option<CaptureMethod>, example = "scheduled")]
    pub capture_method: Option<enums::CaptureMethod>,
    /// The transaction authentication can be set to undergo payer authentication. By default, the authentication will be marked as NO_THREE_DS
    #[schema(value_type = Option<AuthenticationType>, example = "no_three_ds", default = "three_ds")]
    pub authentication_type: Option<enums::AuthenticationType>,
    /// Time at which the payment attempt was created
    #[schema(value_type = PrimitiveDateTime, example = "2022-09-10T10:11:12Z")]
    #[serde(with = "common_utils::custom_serde::iso8601")]
    pub created_at: PrimitiveDateTime,
    /// Time at which the payment attempt was last modified
    #[schema(value_type = PrimitiveDateTime, example = "2022-09-10T10:11:12Z")]
    #[serde(with = "common_utils::custom_serde::iso8601")]
    pub modified_at: PrimitiveDateTime,
    /// If the payment was cancelled the reason will be provided here
    pub cancellation_reason: Option<String>,
    /// A unique identifier to link the payment to a mandate, can be use instead of payment_method_data
    pub mandate_id: Option<String>,
    /// If there was an error while calling the connectors the error code is received here
    pub error_code: Option<String>,
    /// Provide a reference to a stored payment method
    pub payment_token: Option<String>,
    /// Additional data related to some connectors
    pub connector_metadata: Option<serde_json::Value>,
    /// Payment Experience for the current payment
    #[schema(value_type = Option<PaymentExperience>, example = "redirect_to_url")]
    pub payment_experience: Option<enums::PaymentExperience>,
    /// Payment Method Type
    #[schema(value_type = Option<PaymentMethodType>, example = "google_pay")]
    pub payment_method_type: Option<enums::PaymentMethodType>,
    /// Reference to the payment at connector side
    #[schema(value_type = Option<String>, example = "993672945374576J")]
    pub reference_id: Option<String>,
    /// (This field is not live yet)Error code unified across the connectors is received here if there was an error while calling connector
    pub unified_code: Option<String>,
    /// (This field is not live yet)Error message unified across the connectors is received here if there was an error while calling connector
    pub unified_message: Option<String>,
    /// Value passed in X-CLIENT-SOURCE header during payments confirm request by the client
    pub client_source: Option<String>,
    /// Value passed in X-CLIENT-VERSION header during payments confirm request by the client
    pub client_version: Option<String>,
}

#[derive(
    Default, Debug, serde::Serialize, Clone, PartialEq, ToSchema, router_derive::PolymorphicSchema,
)]
pub struct CaptureResponse {
    /// Unique identifier for the capture
    pub capture_id: String,
    /// The status of the capture
    #[schema(value_type = CaptureStatus, example = "charged")]
    pub status: enums::CaptureStatus,
    /// The capture amount. Amount for the payment in lowest denomination of the currency. (i.e) in cents for USD denomination, in paisa for INR denomination etc.,
    #[schema(value_type = i64, example = 6540)]
    pub amount: MinorUnit,
    /// The currency of the amount of the capture
    #[schema(value_type = Option<Currency>, example = "USD")]
    pub currency: Option<enums::Currency>,
    /// The connector used for the payment
    pub connector: String,
    /// Unique identifier for the parent attempt on which this capture is made
    pub authorized_attempt_id: String,
    /// A unique identifier for this capture provided by the connector
    pub connector_capture_id: Option<String>,
    /// Sequence number of this capture, in the series of captures made for the parent attempt
    pub capture_sequence: i16,
    /// If there was an error while calling the connector the error message is received here
    pub error_message: Option<String>,
    /// If there was an error while calling the connectors the code is received here
    pub error_code: Option<String>,
    /// If there was an error while calling the connectors the reason is received here
    pub error_reason: Option<String>,
    /// Reference to the capture at connector side
    pub reference_id: Option<String>,
}

impl PaymentsRequest {
    pub fn get_feature_metadata_as_value(
        &self,
    ) -> common_utils::errors::CustomResult<
        Option<serde_json::Value>,
        common_utils::errors::ParsingError,
    > {
        self.feature_metadata
            .as_ref()
            .map(Encode::encode_to_value)
            .transpose()
    }

    pub fn get_connector_metadata_as_value(
        &self,
    ) -> common_utils::errors::CustomResult<
        Option<serde_json::Value>,
        common_utils::errors::ParsingError,
    > {
        self.connector_metadata
            .as_ref()
            .map(Encode::encode_to_value)
            .transpose()
    }

    pub fn get_allowed_payment_method_types_as_value(
        &self,
    ) -> common_utils::errors::CustomResult<
        Option<serde_json::Value>,
        common_utils::errors::ParsingError,
    > {
        self.allowed_payment_method_types
            .as_ref()
            .map(Encode::encode_to_value)
            .transpose()
    }

    pub fn get_order_details_as_value(
        &self,
    ) -> common_utils::errors::CustomResult<
        Option<Vec<pii::SecretSerdeValue>>,
        common_utils::errors::ParsingError,
    > {
        self.order_details
            .as_ref()
            .map(|od| {
                od.iter()
                    .map(|order| order.encode_to_value().map(Secret::new))
                    .collect::<Result<Vec<_>, _>>()
            })
            .transpose()
    }
}

#[derive(Default, Debug, serde::Deserialize, serde::Serialize, Clone, Copy, PartialEq, Eq)]
pub enum Amount {
    Value(NonZeroI64),
    #[default]
    Zero,
}

impl From<Amount> for MinorUnit {
    fn from(amount: Amount) -> Self {
        match amount {
            Amount::Value(val) => Self::new(val.get()),
            Amount::Zero => Self::new(0),
        }
    }
}

impl From<MinorUnit> for Amount {
    fn from(minor_unit: MinorUnit) -> Self {
        match minor_unit.get_amount_as_i64() {
            0 => Self::Zero,
            val => NonZeroI64::new(val).map_or(Self::Zero, Self::Value),
        }
    }
}
#[derive(Default, Debug, serde::Deserialize, serde::Serialize, Clone)]
#[serde(deny_unknown_fields)]
pub struct PaymentsRedirectRequest {
    pub payment_id: common_utils::id_type::PaymentId,
    pub merchant_id: id_type::MerchantId,
    pub connector: String,
    pub param: String,
}

#[derive(Default, Debug, serde::Deserialize, serde::Serialize, Clone)]
#[serde(deny_unknown_fields)]
pub struct VerifyRequest {
    // The merchant_id is generated through api key
    // and is later passed in the struct
    pub merchant_id: Option<String>,
    pub customer_id: Option<id_type::CustomerId>,
    pub email: Option<Email>,
    pub name: Option<Secret<String>>,
    pub phone: Option<Secret<String>>,
    pub phone_country_code: Option<String>,
    pub payment_method: Option<api_enums::PaymentMethod>,
    pub payment_method_data: Option<PaymentMethodData>,
    pub payment_token: Option<String>,
    pub mandate_data: Option<MandateData>,
    pub setup_future_usage: Option<api_enums::FutureUsage>,
    pub off_session: Option<bool>,
    pub client_secret: Option<String>,
    pub merchant_connector_details: Option<admin::MerchantConnectorDetailsWrap>,
}

#[derive(Debug, Clone, serde::Serialize, serde::Deserialize)]
#[serde(rename_all = "snake_case")]
pub enum MandateTransactionType {
    NewMandateTransaction,
    RecurringMandateTransaction,
}

#[derive(Default, Eq, PartialEq, Debug, serde::Deserialize, serde::Serialize, Clone)]
pub struct MandateIds {
    pub mandate_id: Option<String>,
    pub mandate_reference_id: Option<MandateReferenceId>,
}

#[derive(Eq, PartialEq, Debug, serde::Deserialize, serde::Serialize, Clone)]
pub enum MandateReferenceId {
    ConnectorMandateId(ConnectorMandateReferenceId), // mandate_id send by connector
    NetworkMandateId(String), // network_txns_id send by Issuer to connector, Used for PG agnostic mandate txns
}

#[derive(Debug, serde::Deserialize, serde::Serialize, Clone, Eq, PartialEq)]
pub struct ConnectorMandateReferenceId {
    pub connector_mandate_id: Option<String>,
    pub payment_method_id: Option<String>,
    pub update_history: Option<Vec<UpdateHistory>>,
}

#[derive(serde::Serialize, serde::Deserialize, Debug, Clone, Eq, PartialEq)]
pub struct UpdateHistory {
    pub connector_mandate_id: Option<String>,
    pub payment_method_id: String,
    pub original_payment_id: Option<common_utils::id_type::PaymentId>,
}

impl MandateIds {
    pub fn new(mandate_id: String) -> Self {
        Self {
            mandate_id: Some(mandate_id),
            mandate_reference_id: None,
        }
    }
}

/// Passing this object during payments creates a mandate. The mandate_type sub object is passed by the server.
// The fields on this struct are optional, as we want to allow the merchant to provide partial
// information about creating mandates
#[derive(Default, Eq, PartialEq, Debug, serde::Deserialize, serde::Serialize, Clone, ToSchema)]
#[serde(deny_unknown_fields)]
pub struct MandateData {
    /// A way to update the mandate's payment method details
    pub update_mandate_id: Option<String>,
    /// A concent from the customer to store the payment method
    pub customer_acceptance: Option<CustomerAcceptance>,
    /// A way to select the type of mandate used
    pub mandate_type: Option<MandateType>,
}

#[derive(Clone, Eq, PartialEq, Copy, Debug, Default, serde::Serialize, serde::Deserialize)]
pub struct SingleUseMandate {
    pub amount: MinorUnit,
    pub currency: api_enums::Currency,
}

#[derive(Clone, Eq, PartialEq, Debug, Default, ToSchema, serde::Serialize, serde::Deserialize)]
pub struct MandateAmountData {
    /// The maximum amount to be debited for the mandate transaction
    #[schema(value_type = i64, example = 6540)]
    pub amount: MinorUnit,
    /// The currency for the transaction
    #[schema(value_type = Currency, example = "USD")]
    pub currency: api_enums::Currency,
    /// Specifying start date of the mandate
    #[schema(example = "2022-09-10T00:00:00Z")]
    #[serde(default, with = "common_utils::custom_serde::iso8601::option")]
    pub start_date: Option<PrimitiveDateTime>,
    /// Specifying end date of the mandate
    #[schema(example = "2023-09-10T23:59:59Z")]
    #[serde(default, with = "common_utils::custom_serde::iso8601::option")]
    pub end_date: Option<PrimitiveDateTime>,
    /// Additional details required by mandate
    #[schema(value_type = Option<Object>, example = r#"{
        "frequency": "DAILY"
    }"#)]
    pub metadata: Option<pii::SecretSerdeValue>,
}

#[derive(Eq, PartialEq, Debug, serde::Deserialize, serde::Serialize, Clone, ToSchema)]
#[serde(rename_all = "snake_case")]
pub enum MandateType {
    /// If the mandate should only be valid for 1 off-session use
    SingleUse(MandateAmountData),
    /// If the mandate should be valid for multiple debits
    MultiUse(Option<MandateAmountData>),
}

impl Default for MandateType {
    fn default() -> Self {
        Self::MultiUse(None)
    }
}

/// This "CustomerAcceptance" object is passed during Payments-Confirm request, it enlists the type, time, and mode of acceptance properties related to an acceptance done by the customer. The customer_acceptance sub object is usually passed by the SDK or client.
#[derive(Default, Eq, PartialEq, Debug, serde::Deserialize, serde::Serialize, Clone, ToSchema)]
#[serde(deny_unknown_fields)]
pub struct CustomerAcceptance {
    /// Type of acceptance provided by the
    #[schema(example = "online")]
    pub acceptance_type: AcceptanceType,
    /// Specifying when the customer acceptance was provided
    #[schema(example = "2022-09-10T10:11:12Z")]
    #[serde(default, with = "common_utils::custom_serde::iso8601::option")]
    pub accepted_at: Option<PrimitiveDateTime>,
    /// Information required for online mandate generation
    pub online: Option<OnlineMandate>,
}

#[derive(Default, Debug, serde::Deserialize, serde::Serialize, PartialEq, Eq, Clone, ToSchema)]
#[serde(rename_all = "lowercase")]
/// This is used to indicate if the mandate was accepted online or offline
pub enum AcceptanceType {
    Online,
    #[default]
    Offline,
}

#[derive(Default, Eq, PartialEq, Debug, serde::Deserialize, serde::Serialize, Clone, ToSchema)]
#[serde(deny_unknown_fields)]
pub struct OnlineMandate {
    /// Ip address of the customer machine from which the mandate was created
    #[schema(value_type = String, example = "123.32.25.123")]
    pub ip_address: Option<Secret<String, pii::IpAddress>>,
    /// The user-agent of the customer's browser
    pub user_agent: String,
}

#[derive(Default, Eq, PartialEq, Clone, Debug, serde::Deserialize, serde::Serialize, ToSchema)]
pub struct Card {
    /// The card number
    #[schema(value_type = String, example = "4242424242424242")]
    pub card_number: CardNumber,

    /// The card's expiry month
    #[schema(value_type = String, example = "24")]
    pub card_exp_month: Secret<String>,

    /// The card's expiry year
    #[schema(value_type = String, example = "24")]
    pub card_exp_year: Secret<String>,

    /// The card holder's name
    #[schema(value_type = String, example = "John Test")]
    pub card_holder_name: Option<Secret<String>>,

    /// The CVC number for the card
    #[schema(value_type = String, example = "242")]
    pub card_cvc: Secret<String>,

    /// The name of the issuer of card
    #[schema(example = "chase")]
    pub card_issuer: Option<String>,

    /// The card network for the card
    #[schema(value_type = Option<CardNetwork>, example = "Visa")]
    pub card_network: Option<api_enums::CardNetwork>,

    #[schema(example = "CREDIT")]
    pub card_type: Option<String>,

    #[schema(example = "INDIA")]
    pub card_issuing_country: Option<String>,

    #[schema(example = "JP_AMEX")]
    pub bank_code: Option<String>,
    /// The card holder's nick name
    #[schema(value_type = Option<String>, example = "John Test")]
    pub nick_name: Option<Secret<String>>,
}

#[derive(Default, Eq, PartialEq, Clone, Debug, serde::Deserialize, serde::Serialize, ToSchema)]
pub struct ExtendedCardInfo {
    /// The card number
    #[schema(value_type = String, example = "4242424242424242")]
    pub card_number: CardNumber,

    /// The card's expiry month
    #[schema(value_type = String, example = "24")]
    pub card_exp_month: Secret<String>,

    /// The card's expiry year
    #[schema(value_type = String, example = "24")]
    pub card_exp_year: Secret<String>,

    /// The card holder's name
    #[schema(value_type = String, example = "John Test")]
    pub card_holder_name: Option<Secret<String>>,

    /// The CVC number for the card
    #[schema(value_type = String, example = "242")]
    pub card_cvc: Secret<String>,

    /// The name of the issuer of card
    #[schema(example = "chase")]
    pub card_issuer: Option<String>,

    /// The card network for the card
    #[schema(value_type = Option<CardNetwork>, example = "Visa")]
    pub card_network: Option<api_enums::CardNetwork>,

    #[schema(example = "CREDIT")]
    pub card_type: Option<String>,

    #[schema(example = "INDIA")]
    pub card_issuing_country: Option<String>,

    #[schema(example = "JP_AMEX")]
    pub bank_code: Option<String>,
}

impl From<Card> for ExtendedCardInfo {
    fn from(value: Card) -> Self {
        Self {
            card_number: value.card_number,
            card_exp_month: value.card_exp_month,
            card_exp_year: value.card_exp_year,
            card_holder_name: value.card_holder_name,
            card_cvc: value.card_cvc,
            card_issuer: value.card_issuer,
            card_network: value.card_network,
            card_type: value.card_type,
            card_issuing_country: value.card_issuing_country,
            bank_code: value.bank_code,
        }
    }
}

impl GetAddressFromPaymentMethodData for Card {
    fn get_billing_address(&self) -> Option<Address> {
        // Create billing address if first_name is some or if it is not ""
        self.card_holder_name
            .as_ref()
            .filter(|card_holder_name| !card_holder_name.is_empty_after_trim())
            .map(|card_holder_name| {
                // Split the `card_holder_name` into `first_name` and `last_name` based on the
                // first occurrence of ' '. For example
                // John Wheat Dough
                // first_name -> John
                // last_name -> Wheat Dough
                card_holder_name.peek().split_whitespace()
            })
            .map(|mut card_holder_name_iter| {
                let first_name = card_holder_name_iter
                    .next()
                    .map(ToOwned::to_owned)
                    .map(Secret::new);

                let last_name = card_holder_name_iter.collect::<Vec<_>>().join(" ");
                let last_name = if last_name.is_empty_after_trim() {
                    None
                } else {
                    Some(Secret::new(last_name))
                };

                AddressDetails {
                    first_name,
                    last_name,
                    ..Default::default()
                }
            })
            .map(|address_details| Address {
                address: Some(address_details),
                phone: None,
                email: None,
            })
    }
}

impl Card {
    fn apply_additional_card_info(&self, additional_card_info: AdditionalCardInfo) -> Self {
        Self {
            card_number: self.card_number.clone(),
            card_exp_month: self.card_exp_month.clone(),
            card_exp_year: self.card_exp_year.clone(),
            card_holder_name: self.card_holder_name.clone(),
            card_cvc: self.card_cvc.clone(),
            card_issuer: self
                .card_issuer
                .clone()
                .or(additional_card_info.card_issuer),
            card_network: self
                .card_network
                .clone()
                .or(additional_card_info.card_network),
            card_type: self.card_type.clone().or(additional_card_info.card_type),
            card_issuing_country: self
                .card_issuing_country
                .clone()
                .or(additional_card_info.card_issuing_country),
            bank_code: self.bank_code.clone().or(additional_card_info.bank_code),
            nick_name: self.nick_name.clone(),
        }
    }
}

#[derive(Eq, PartialEq, Debug, serde::Deserialize, serde::Serialize, Clone, ToSchema, Default)]
#[serde(rename_all = "snake_case")]
pub struct CardToken {
    /// The card holder's name
    #[schema(value_type = String, example = "John Test")]
    pub card_holder_name: Option<Secret<String>>,

    /// The CVC number for the card
    #[schema(value_type = Option<String>)]
    pub card_cvc: Option<Secret<String>>,
}

#[derive(Eq, PartialEq, Clone, Debug, serde::Deserialize, serde::Serialize, ToSchema)]
#[serde(rename_all = "snake_case")]
pub enum CardRedirectData {
    Knet {},
    Benefit {},
    MomoAtm {},
    CardRedirect {},
}

#[derive(Eq, PartialEq, Clone, Debug, serde::Deserialize, serde::Serialize, ToSchema)]
#[serde(rename_all = "snake_case")]
pub enum PayLaterData {
    /// For KlarnaRedirect as PayLater Option
    KlarnaRedirect {
        /// The billing email
        #[schema(value_type = Option<String>)]
        billing_email: Option<Email>,
        // The billing country code
        #[schema(value_type = Option<CountryAlpha2>, example = "US")]
        billing_country: Option<api_enums::CountryAlpha2>,
    },
    /// For Klarna Sdk as PayLater Option
    KlarnaSdk {
        /// The token for the sdk workflow
        token: String,
    },
    /// For Affirm redirect as PayLater Option
    AffirmRedirect {},
    /// For AfterpayClearpay redirect as PayLater Option
    AfterpayClearpayRedirect {
        /// The billing email
        #[schema(value_type = Option<String>)]
        billing_email: Option<Email>,
        /// The billing name
        #[schema(value_type = Option<String>)]
        billing_name: Option<Secret<String>>,
    },
    /// For PayBright Redirect as PayLater Option
    PayBrightRedirect {},
    /// For WalleyRedirect as PayLater Option
    WalleyRedirect {},
    /// For Alma Redirection as PayLater Option
    AlmaRedirect {},
    AtomeRedirect {},
}

impl GetAddressFromPaymentMethodData for PayLaterData {
    fn get_billing_address(&self) -> Option<Address> {
        match self {
            Self::KlarnaRedirect {
                billing_email,
                billing_country,
            } => {
                let address_details = AddressDetails {
                    country: *billing_country,
                    ..AddressDetails::default()
                };

                Some(Address {
                    address: Some(address_details),
                    email: billing_email.clone(),
                    phone: None,
                })
            }
            Self::AfterpayClearpayRedirect {
                billing_email,
                billing_name,
            } => {
                let address_details = AddressDetails {
                    first_name: billing_name.clone(),
                    ..AddressDetails::default()
                };

                Some(Address {
                    address: Some(address_details),
                    email: billing_email.clone(),
                    phone: None,
                })
            }
            Self::PayBrightRedirect {}
            | Self::WalleyRedirect {}
            | Self::AlmaRedirect {}
            | Self::KlarnaSdk { .. }
            | Self::AffirmRedirect {}
            | Self::AtomeRedirect {} => None,
        }
    }
}

#[derive(serde::Deserialize, serde::Serialize, Debug, Clone, ToSchema, Eq, PartialEq)]
#[serde(rename_all = "snake_case")]
pub enum BankDebitData {
    /// Payment Method data for Ach bank debit
    AchBankDebit {
        /// Billing details for bank debit
        billing_details: Option<BankDebitBilling>,
        /// Account number for ach bank debit payment
        #[schema(value_type = String, example = "000123456789")]
        account_number: Secret<String>,
        /// Routing number for ach bank debit payment
        #[schema(value_type = String, example = "110000000")]
        routing_number: Secret<String>,

        #[schema(value_type = String, example = "John Test")]
        card_holder_name: Option<Secret<String>>,

        #[schema(value_type = String, example = "John Doe")]
        bank_account_holder_name: Option<Secret<String>>,

        #[schema(value_type = String, example = "ACH")]
        bank_name: Option<common_enums::BankNames>,

        #[schema(value_type = String, example = "Checking")]
        bank_type: Option<common_enums::BankType>,

        #[schema(value_type = String, example = "Personal")]
        bank_holder_type: Option<common_enums::BankHolderType>,
    },
    SepaBankDebit {
        /// Billing details for bank debit
        billing_details: Option<BankDebitBilling>,
        /// International bank account number (iban) for SEPA
        #[schema(value_type = String, example = "DE89370400440532013000")]
        iban: Secret<String>,
        /// Owner name for bank debit
        #[schema(value_type = String, example = "A. Schneider")]
        bank_account_holder_name: Option<Secret<String>>,
    },
    BecsBankDebit {
        /// Billing details for bank debit
        billing_details: Option<BankDebitBilling>,
        /// Account number for Becs payment method
        #[schema(value_type = String, example = "000123456")]
        account_number: Secret<String>,
        /// Bank-State-Branch (bsb) number
        #[schema(value_type = String, example = "000000")]
        bsb_number: Secret<String>,
        /// Owner name for bank debit
        #[schema(value_type = Option<String>, example = "A. Schneider")]
        bank_account_holder_name: Option<Secret<String>>,
    },
    BacsBankDebit {
        /// Billing details for bank debit
        billing_details: Option<BankDebitBilling>,
        /// Account number for Bacs payment method
        #[schema(value_type = String, example = "00012345")]
        account_number: Secret<String>,
        /// Sort code for Bacs payment method
        #[schema(value_type = String, example = "108800")]
        sort_code: Secret<String>,
        /// holder name for bank debit
        #[schema(value_type = String, example = "A. Schneider")]
        bank_account_holder_name: Option<Secret<String>>,
    },
}

impl GetAddressFromPaymentMethodData for BankDebitData {
    fn get_billing_address(&self) -> Option<Address> {
        fn get_billing_address_inner(
            bank_debit_billing: Option<&BankDebitBilling>,
            bank_account_holder_name: Option<&Secret<String>>,
        ) -> Option<Address> {
            // We will always have address here
            let mut address = bank_debit_billing
                .and_then(GetAddressFromPaymentMethodData::get_billing_address)?;

            // Prefer `account_holder_name` over `name`
            address.address.as_mut().map(|address| {
                address.first_name = bank_account_holder_name
                    .or(address.first_name.as_ref())
                    .cloned();
            });

            Some(address)
        }

        match self {
            Self::AchBankDebit {
                billing_details,
                bank_account_holder_name,
                ..
            }
            | Self::SepaBankDebit {
                billing_details,
                bank_account_holder_name,
                ..
            }
            | Self::BecsBankDebit {
                billing_details,
                bank_account_holder_name,
                ..
            }
            | Self::BacsBankDebit {
                billing_details,
                bank_account_holder_name,
                ..
            } => get_billing_address_inner(
                billing_details.as_ref(),
                bank_account_holder_name.as_ref(),
            ),
        }
    }
}

/// Custom serializer and deserializer for PaymentMethodData
mod payment_method_data_serde {

    use super::*;

    /// Deserialize `reward` payment_method as string for backwards compatibility
    /// The api contract would be
    /// ```json
    /// {
    ///   "payment_method": "reward",
    ///   "payment_method_type": "evoucher",
    ///   "payment_method_data": "reward",
    /// }
    /// ```
    ///
    /// For other payment methods, use the provided deserializer
    /// ```json
    /// "payment_method_data": {
    ///   "card": {
    ///     "card_number": "4242424242424242",
    ///     "card_exp_month": "10",
    ///     "card_exp_year": "25",
    ///     "card_holder_name": "joseph Doe",
    ///     "card_cvc": "123"
    ///    }
    /// }
    /// ```
    pub fn deserialize<'de, D>(
        deserializer: D,
    ) -> Result<Option<PaymentMethodDataRequest>, D::Error>
    where
        D: Deserializer<'de>,
    {
        #[derive(serde::Deserialize, Debug)]
        #[serde(untagged)]
        enum __Inner {
            RewardString(String),
            OptionalPaymentMethod(serde_json::Value),
        }

        // This struct is an intermediate representation
        // This is required in order to catch deserialization errors when deserializing `payment_method_data`
        // The #[serde(flatten)] attribute applied on `payment_method_data` discards
        // any of the error when deserializing and deserializes to an option instead
        #[derive(serde::Deserialize, Debug)]
        struct __InnerPaymentMethodData {
            billing: Option<Address>,
            #[serde(flatten)]
            payment_method_data: Option<serde_json::Value>,
        }

        let deserialize_to_inner = __Inner::deserialize(deserializer)?;

        match deserialize_to_inner {
            __Inner::OptionalPaymentMethod(value) => {
                let parsed_value = serde_json::from_value::<__InnerPaymentMethodData>(value)
                    .map_err(|serde_json_error| de::Error::custom(serde_json_error.to_string()))?;

                let payment_method_data = if let Some(payment_method_data_value) =
                    parsed_value.payment_method_data
                {
                    // Even though no data is passed, the flatten serde_json::Value is deserialized as Some(Object {})
                    if let serde_json::Value::Object(ref inner_map) = payment_method_data_value {
                        if inner_map.is_empty() {
                            None
                        } else {
                            Some(
                                serde_json::from_value::<PaymentMethodData>(
                                    payment_method_data_value,
                                )
                                .map_err(|serde_json_error| {
                                    de::Error::custom(serde_json_error.to_string())
                                })?,
                            )
                        }
                    } else {
                        Err(de::Error::custom("Expected a map for payment_method_data"))?
                    }
                } else {
                    None
                };

                Ok(Some(PaymentMethodDataRequest {
                    payment_method_data,
                    billing: parsed_value.billing,
                }))
            }
            __Inner::RewardString(inner_string) => {
                let payment_method_data = match inner_string.as_str() {
                    "reward" => PaymentMethodData::Reward,
                    _ => Err(de::Error::custom("Invalid Variant"))?,
                };

                Ok(Some(PaymentMethodDataRequest {
                    payment_method_data: Some(payment_method_data),
                    billing: None,
                }))
            }
        }
    }

    pub fn serialize<S>(
        payment_method_data_request: &Option<PaymentMethodDataRequest>,
        serializer: S,
    ) -> Result<S::Ok, S::Error>
    where
        S: Serializer,
    {
        if let Some(payment_method_data_request) = payment_method_data_request {
            if let Some(payment_method_data) =
                payment_method_data_request.payment_method_data.as_ref()
            {
                match payment_method_data {
                    PaymentMethodData::Reward => serializer.serialize_str("reward"),
                    PaymentMethodData::CardRedirect(_)
                    | PaymentMethodData::BankDebit(_)
                    | PaymentMethodData::BankRedirect(_)
                    | PaymentMethodData::BankTransfer(_)
                    | PaymentMethodData::RealTimePayment(_)
                    | PaymentMethodData::CardToken(_)
                    | PaymentMethodData::Crypto(_)
                    | PaymentMethodData::GiftCard(_)
                    | PaymentMethodData::PayLater(_)
                    | PaymentMethodData::Upi(_)
                    | PaymentMethodData::Voucher(_)
                    | PaymentMethodData::Card(_)
                    | PaymentMethodData::MandatePayment
                    | PaymentMethodData::OpenBanking(_)
                    | PaymentMethodData::Wallet(_) => {
                        payment_method_data_request.serialize(serializer)
                    }
                }
            } else {
                payment_method_data_request.serialize(serializer)
            }
        } else {
            serializer.serialize_none()
        }
    }
}

/// The payment method information provided for making a payment
#[derive(Debug, Clone, serde::Deserialize, serde::Serialize, ToSchema, Eq, PartialEq)]
pub struct PaymentMethodDataRequest {
    #[serde(flatten)]
    pub payment_method_data: Option<PaymentMethodData>,
    /// billing details for the payment method.
    /// This billing details will be passed to the processor as billing address.
    /// If not passed, then payment.billing will be considered
    pub billing: Option<Address>,
}

#[derive(Debug, Clone, serde::Deserialize, serde::Serialize, ToSchema, Eq, PartialEq)]
#[serde(rename_all = "snake_case")]
pub enum PaymentMethodData {
    #[schema(title = "Card")]
    Card(Card),
    #[schema(title = "CardRedirect")]
    CardRedirect(CardRedirectData),
    #[schema(title = "Wallet")]
    Wallet(WalletData),
    #[schema(title = "PayLater")]
    PayLater(PayLaterData),
    #[schema(title = "BankRedirect")]
    BankRedirect(BankRedirectData),
    #[schema(title = "BankDebit")]
    BankDebit(BankDebitData),
    #[schema(title = "BankTransfer")]
    BankTransfer(Box<BankTransferData>),
    #[schema(title = "RealTimePayment")]
    RealTimePayment(Box<RealTimePaymentData>),
    #[schema(title = "Crypto")]
    Crypto(CryptoData),
    #[schema(title = "MandatePayment")]
    MandatePayment,
    #[schema(title = "Reward")]
    Reward,
    #[schema(title = "Upi")]
    Upi(UpiData),
    #[schema(title = "Voucher")]
    Voucher(VoucherData),
    #[schema(title = "GiftCard")]
    GiftCard(Box<GiftCardData>),
    #[schema(title = "CardToken")]
    CardToken(CardToken),
    #[schema(title = "OpenBanking")]
    OpenBanking(OpenBankingData),
}

pub trait GetAddressFromPaymentMethodData {
    fn get_billing_address(&self) -> Option<Address>;
}

impl GetAddressFromPaymentMethodData for PaymentMethodData {
    fn get_billing_address(&self) -> Option<Address> {
        match self {
            Self::Card(card_data) => card_data.get_billing_address(),
            Self::CardRedirect(_) => None,
            Self::Wallet(wallet_data) => wallet_data.get_billing_address(),
            Self::PayLater(pay_later) => pay_later.get_billing_address(),
            Self::BankRedirect(bank_redirect_data) => bank_redirect_data.get_billing_address(),
            Self::BankDebit(bank_debit_data) => bank_debit_data.get_billing_address(),
            Self::BankTransfer(bank_transfer_data) => bank_transfer_data.get_billing_address(),
            Self::Voucher(voucher_data) => voucher_data.get_billing_address(),
            Self::Crypto(_)
            | Self::Reward
            | Self::RealTimePayment(_)
            | Self::Upi(_)
            | Self::GiftCard(_)
            | Self::CardToken(_)
            | Self::OpenBanking(_)
            | Self::MandatePayment => None,
        }
    }
}

impl PaymentMethodData {
    pub fn apply_additional_payment_data(
        &self,
        additional_payment_data: AdditionalPaymentData,
    ) -> Self {
        if let AdditionalPaymentData::Card(additional_card_info) = additional_payment_data {
            match self {
                Self::Card(card) => {
                    Self::Card(card.apply_additional_card_info(*additional_card_info))
                }
                _ => self.to_owned(),
            }
        } else {
            self.to_owned()
        }
    }

    pub fn get_payment_method(&self) -> Option<api_enums::PaymentMethod> {
        match self {
            Self::Card(_) => Some(api_enums::PaymentMethod::Card),
            Self::CardRedirect(_) => Some(api_enums::PaymentMethod::CardRedirect),
            Self::Wallet(_) => Some(api_enums::PaymentMethod::Wallet),
            Self::PayLater(_) => Some(api_enums::PaymentMethod::PayLater),
            Self::BankRedirect(_) => Some(api_enums::PaymentMethod::BankRedirect),
            Self::BankDebit(_) => Some(api_enums::PaymentMethod::BankDebit),
            Self::BankTransfer(_) => Some(api_enums::PaymentMethod::BankTransfer),
            Self::RealTimePayment(_) => Some(api_enums::PaymentMethod::RealTimePayment),
            Self::Crypto(_) => Some(api_enums::PaymentMethod::Crypto),
            Self::Reward => Some(api_enums::PaymentMethod::Reward),
            Self::Upi(_) => Some(api_enums::PaymentMethod::Upi),
            Self::Voucher(_) => Some(api_enums::PaymentMethod::Voucher),
            Self::GiftCard(_) => Some(api_enums::PaymentMethod::GiftCard),
            Self::OpenBanking(_) => Some(api_enums::PaymentMethod::OpenBanking),
            Self::CardToken(_) | Self::MandatePayment => None,
        }
    }
}

pub trait GetPaymentMethodType {
    fn get_payment_method_type(&self) -> api_enums::PaymentMethodType;
}

impl GetPaymentMethodType for CardRedirectData {
    fn get_payment_method_type(&self) -> api_enums::PaymentMethodType {
        match self {
            Self::Knet {} => api_enums::PaymentMethodType::Knet,
            Self::Benefit {} => api_enums::PaymentMethodType::Benefit,
            Self::MomoAtm {} => api_enums::PaymentMethodType::MomoAtm,
            Self::CardRedirect {} => api_enums::PaymentMethodType::CardRedirect,
        }
    }
}

impl GetPaymentMethodType for WalletData {
    fn get_payment_method_type(&self) -> api_enums::PaymentMethodType {
        match self {
            Self::AliPayQr(_) | Self::AliPayRedirect(_) => api_enums::PaymentMethodType::AliPay,
            Self::AliPayHkRedirect(_) => api_enums::PaymentMethodType::AliPayHk,
            Self::MomoRedirect(_) => api_enums::PaymentMethodType::Momo,
            Self::KakaoPayRedirect(_) => api_enums::PaymentMethodType::KakaoPay,
            Self::GoPayRedirect(_) => api_enums::PaymentMethodType::GoPay,
            Self::GcashRedirect(_) => api_enums::PaymentMethodType::Gcash,
            Self::ApplePay(_) | Self::ApplePayRedirect(_) | Self::ApplePayThirdPartySdk(_) => {
                api_enums::PaymentMethodType::ApplePay
            }
            Self::DanaRedirect {} => api_enums::PaymentMethodType::Dana,
            Self::GooglePay(_) | Self::GooglePayRedirect(_) | Self::GooglePayThirdPartySdk(_) => {
                api_enums::PaymentMethodType::GooglePay
            }
            Self::MbWayRedirect(_) => api_enums::PaymentMethodType::MbWay,
            Self::MobilePayRedirect(_) => api_enums::PaymentMethodType::MobilePay,
            Self::PaypalRedirect(_) | Self::PaypalSdk(_) => api_enums::PaymentMethodType::Paypal,
            Self::SamsungPay(_) => api_enums::PaymentMethodType::SamsungPay,
            Self::TwintRedirect {} => api_enums::PaymentMethodType::Twint,
            Self::VippsRedirect {} => api_enums::PaymentMethodType::Vipps,
            Self::TouchNGoRedirect(_) => api_enums::PaymentMethodType::TouchNGo,
            Self::WeChatPayRedirect(_) | Self::WeChatPayQr(_) => {
                api_enums::PaymentMethodType::WeChatPay
            }
            Self::CashappQr(_) => api_enums::PaymentMethodType::Cashapp,
            Self::SwishQr(_) => api_enums::PaymentMethodType::Swish,
            Self::Mifinity(_) => api_enums::PaymentMethodType::Mifinity,
        }
    }
}

impl GetPaymentMethodType for PayLaterData {
    fn get_payment_method_type(&self) -> api_enums::PaymentMethodType {
        match self {
            Self::KlarnaRedirect { .. } => api_enums::PaymentMethodType::Klarna,
            Self::KlarnaSdk { .. } => api_enums::PaymentMethodType::Klarna,
            Self::AffirmRedirect {} => api_enums::PaymentMethodType::Affirm,
            Self::AfterpayClearpayRedirect { .. } => api_enums::PaymentMethodType::AfterpayClearpay,
            Self::PayBrightRedirect {} => api_enums::PaymentMethodType::PayBright,
            Self::WalleyRedirect {} => api_enums::PaymentMethodType::Walley,
            Self::AlmaRedirect {} => api_enums::PaymentMethodType::Alma,
            Self::AtomeRedirect {} => api_enums::PaymentMethodType::Atome,
        }
    }
}

impl GetPaymentMethodType for OpenBankingData {
    fn get_payment_method_type(&self) -> api_enums::PaymentMethodType {
        match self {
            Self::OpenBankingPIS {} => api_enums::PaymentMethodType::OpenBankingPIS,
        }
    }
}

impl GetPaymentMethodType for BankRedirectData {
    fn get_payment_method_type(&self) -> api_enums::PaymentMethodType {
        match self {
            Self::BancontactCard { .. } => api_enums::PaymentMethodType::BancontactCard,
            Self::Bizum {} => api_enums::PaymentMethodType::Bizum,
            Self::Blik { .. } => api_enums::PaymentMethodType::Blik,
            Self::Eps { .. } => api_enums::PaymentMethodType::Eps,
            Self::Giropay { .. } => api_enums::PaymentMethodType::Giropay,
            Self::Ideal { .. } => api_enums::PaymentMethodType::Ideal,
            Self::Interac { .. } => api_enums::PaymentMethodType::Interac,
            Self::OnlineBankingCzechRepublic { .. } => {
                api_enums::PaymentMethodType::OnlineBankingCzechRepublic
            }
            Self::OnlineBankingFinland { .. } => api_enums::PaymentMethodType::OnlineBankingFinland,
            Self::OnlineBankingPoland { .. } => api_enums::PaymentMethodType::OnlineBankingPoland,
            Self::OnlineBankingSlovakia { .. } => {
                api_enums::PaymentMethodType::OnlineBankingSlovakia
            }
            Self::OpenBankingUk { .. } => api_enums::PaymentMethodType::OpenBankingUk,
            Self::Przelewy24 { .. } => api_enums::PaymentMethodType::Przelewy24,
            Self::Sofort { .. } => api_enums::PaymentMethodType::Sofort,
            Self::Trustly { .. } => api_enums::PaymentMethodType::Trustly,
            Self::OnlineBankingFpx { .. } => api_enums::PaymentMethodType::OnlineBankingFpx,
            Self::OnlineBankingThailand { .. } => {
                api_enums::PaymentMethodType::OnlineBankingThailand
            }
            Self::LocalBankRedirect { .. } => api_enums::PaymentMethodType::LocalBankRedirect,
        }
    }
}

impl GetPaymentMethodType for BankDebitData {
    fn get_payment_method_type(&self) -> api_enums::PaymentMethodType {
        match self {
            Self::AchBankDebit { .. } => api_enums::PaymentMethodType::Ach,
            Self::SepaBankDebit { .. } => api_enums::PaymentMethodType::Sepa,
            Self::BecsBankDebit { .. } => api_enums::PaymentMethodType::Becs,
            Self::BacsBankDebit { .. } => api_enums::PaymentMethodType::Bacs,
        }
    }
}

impl GetPaymentMethodType for BankTransferData {
    fn get_payment_method_type(&self) -> api_enums::PaymentMethodType {
        match self {
            Self::AchBankTransfer { .. } => api_enums::PaymentMethodType::Ach,
            Self::SepaBankTransfer { .. } => api_enums::PaymentMethodType::Sepa,
            Self::BacsBankTransfer { .. } => api_enums::PaymentMethodType::Bacs,
            Self::MultibancoBankTransfer { .. } => api_enums::PaymentMethodType::Multibanco,
            Self::PermataBankTransfer { .. } => api_enums::PaymentMethodType::PermataBankTransfer,
            Self::BcaBankTransfer { .. } => api_enums::PaymentMethodType::BcaBankTransfer,
            Self::BniVaBankTransfer { .. } => api_enums::PaymentMethodType::BniVa,
            Self::BriVaBankTransfer { .. } => api_enums::PaymentMethodType::BriVa,
            Self::CimbVaBankTransfer { .. } => api_enums::PaymentMethodType::CimbVa,
            Self::DanamonVaBankTransfer { .. } => api_enums::PaymentMethodType::DanamonVa,
            Self::MandiriVaBankTransfer { .. } => api_enums::PaymentMethodType::MandiriVa,
            Self::Pix { .. } => api_enums::PaymentMethodType::Pix,
            Self::Pse {} => api_enums::PaymentMethodType::Pse,
            Self::LocalBankTransfer { .. } => api_enums::PaymentMethodType::LocalBankTransfer,
        }
    }
}

impl GetPaymentMethodType for CryptoData {
    fn get_payment_method_type(&self) -> api_enums::PaymentMethodType {
        api_enums::PaymentMethodType::CryptoCurrency
    }
}

impl GetPaymentMethodType for RealTimePaymentData {
    fn get_payment_method_type(&self) -> api_enums::PaymentMethodType {
        match self {
            Self::Fps {} => api_enums::PaymentMethodType::Fps,
            Self::DuitNow {} => api_enums::PaymentMethodType::DuitNow,
            Self::PromptPay {} => api_enums::PaymentMethodType::PromptPay,
            Self::VietQr {} => api_enums::PaymentMethodType::VietQr,
        }
    }
}

impl GetPaymentMethodType for UpiData {
    fn get_payment_method_type(&self) -> api_enums::PaymentMethodType {
        match self {
            Self::UpiCollect(_) => api_enums::PaymentMethodType::UpiCollect,
            Self::UpiIntent(_) => api_enums::PaymentMethodType::UpiIntent,
        }
    }
}
impl GetPaymentMethodType for VoucherData {
    fn get_payment_method_type(&self) -> api_enums::PaymentMethodType {
        match self {
            Self::Boleto(_) => api_enums::PaymentMethodType::Boleto,
            Self::Efecty => api_enums::PaymentMethodType::Efecty,
            Self::PagoEfectivo => api_enums::PaymentMethodType::PagoEfectivo,
            Self::RedCompra => api_enums::PaymentMethodType::RedCompra,
            Self::RedPagos => api_enums::PaymentMethodType::RedPagos,
            Self::Alfamart(_) => api_enums::PaymentMethodType::Alfamart,
            Self::Indomaret(_) => api_enums::PaymentMethodType::Indomaret,
            Self::Oxxo => api_enums::PaymentMethodType::Oxxo,
            Self::SevenEleven(_) => api_enums::PaymentMethodType::SevenEleven,
            Self::Lawson(_) => api_enums::PaymentMethodType::Lawson,
            Self::MiniStop(_) => api_enums::PaymentMethodType::MiniStop,
            Self::FamilyMart(_) => api_enums::PaymentMethodType::FamilyMart,
            Self::Seicomart(_) => api_enums::PaymentMethodType::Seicomart,
            Self::PayEasy(_) => api_enums::PaymentMethodType::PayEasy,
        }
    }
}
impl GetPaymentMethodType for GiftCardData {
    fn get_payment_method_type(&self) -> api_enums::PaymentMethodType {
        match self {
            Self::Givex(_) => api_enums::PaymentMethodType::Givex,
            Self::PaySafeCard {} => api_enums::PaymentMethodType::PaySafeCard,
        }
    }
}

#[derive(serde::Deserialize, serde::Serialize, Debug, Clone, ToSchema, Eq, PartialEq)]
#[serde(rename_all = "snake_case")]
pub enum GiftCardData {
    Givex(GiftCardDetails),
    PaySafeCard {},
}

#[derive(serde::Deserialize, serde::Serialize, Debug, Clone, ToSchema, Eq, PartialEq)]
#[serde(rename_all = "snake_case")]
pub struct GiftCardDetails {
    /// The gift card number
    #[schema(value_type = String)]
    pub number: Secret<String>,
    /// The card verification code.
    #[schema(value_type = String)]
    pub cvc: Secret<String>,
}

#[derive(Default, Eq, PartialEq, Clone, Debug, serde::Deserialize, serde::Serialize, ToSchema)]
#[serde(rename_all = "snake_case")]
pub struct AdditionalCardInfo {
    /// The name of issuer of the card
    pub card_issuer: Option<String>,

    /// Card network of the card
    pub card_network: Option<api_enums::CardNetwork>,

    /// Card type, can be either `credit` or `debit`
    pub card_type: Option<String>,

    pub card_issuing_country: Option<String>,
    pub bank_code: Option<String>,

    /// Last 4 digits of the card number
    pub last4: Option<String>,

    /// The ISIN of the card
    pub card_isin: Option<String>,

    /// Extended bin of card, contains the first 8 digits of card number
    pub card_extended_bin: Option<String>,

    pub card_exp_month: Option<Secret<String>>,

    pub card_exp_year: Option<Secret<String>>,

    pub card_holder_name: Option<Secret<String>>,

    /// Additional payment checks done on the cvv and billing address by the processors.
    /// This is a free form field and the structure varies from processor to processor
    pub payment_checks: Option<serde_json::Value>,

    /// Details about the threeds environment.
    /// This is a free form field and the structure varies from processor to processor
    pub authentication_data: Option<serde_json::Value>,
}

#[derive(Debug, Clone, Eq, PartialEq, serde::Deserialize, serde::Serialize)]
#[serde(rename_all = "snake_case")]
pub enum AdditionalPaymentData {
    Card(Box<AdditionalCardInfo>),
    BankRedirect {
        bank_name: Option<common_enums::BankNames>,
        #[serde(flatten)]
        additional_details: Option<additional_info::BankRedirectDetails>,
    },
    Wallet {
        apple_pay: Option<ApplepayPaymentMethod>,
    },
    PayLater {
        klarna_sdk: Option<KlarnaSdkPaymentMethod>,
    },
    BankTransfer(additional_info::BankTransferAdditionalData),
    Crypto(CryptoData),
    BankDebit(additional_info::BankDebitAdditionalData),
    MandatePayment {},
    Reward {},
    RealTimePayment(RealTimePaymentData),
    Upi(additional_info::UpiAdditionalData),
    GiftCard(additional_info::GiftCardAdditionalData),
    Voucher(VoucherData),
    CardRedirect(CardRedirectData),
    CardToken(additional_info::CardTokenAdditionalData),
    OpenBanking(OpenBankingData),
}

#[derive(Debug, Clone, Eq, PartialEq, serde::Deserialize, serde::Serialize)]

pub struct KlarnaSdkPaymentMethod {
    pub payment_type: Option<String>,
}

#[derive(Debug, Clone, Eq, PartialEq, serde::Deserialize, serde::Serialize, ToSchema)]
#[serde(rename_all = "snake_case")]
pub enum BankRedirectData {
    BancontactCard {
        /// The card number
        #[schema(value_type = String, example = "4242424242424242")]
        card_number: Option<CardNumber>,
        /// The card's expiry month
        #[schema(value_type = String, example = "24")]
        card_exp_month: Option<Secret<String>>,

        /// The card's expiry year
        #[schema(value_type = String, example = "24")]
        card_exp_year: Option<Secret<String>>,

        /// The card holder's name
        #[schema(value_type = String, example = "John Test")]
        card_holder_name: Option<Secret<String>>,

        //Required by Stripes
        billing_details: Option<BankRedirectBilling>,
    },
    Bizum {},
    Blik {
        // Blik Code
        blik_code: Option<String>,
    },
    Eps {
        /// The billing details for bank redirection
        billing_details: Option<BankRedirectBilling>,

        /// The hyperswitch bank code for eps
        #[schema(value_type = BankNames, example = "triodos_bank")]
        bank_name: Option<common_enums::BankNames>,

        /// The country for bank payment
        #[schema(value_type = CountryAlpha2, example = "US")]
        country: Option<api_enums::CountryAlpha2>,
    },
    Giropay {
        /// The billing details for bank redirection
        billing_details: Option<BankRedirectBilling>,
        /// Bank account details for Giropay

        #[schema(value_type = Option<String>)]
        /// Bank account bic code
        bank_account_bic: Option<Secret<String>>,

        /// Bank account iban
        #[schema(value_type = Option<String>)]
        bank_account_iban: Option<Secret<String>>,

        /// The country for bank payment
        #[schema(value_type = CountryAlpha2, example = "US")]
        country: Option<api_enums::CountryAlpha2>,
    },
    Ideal {
        /// The billing details for bank redirection
        billing_details: Option<BankRedirectBilling>,

        /// The hyperswitch bank code for ideal
        #[schema(value_type = BankNames, example = "abn_amro")]
        bank_name: Option<common_enums::BankNames>,

        /// The country for bank payment
        #[schema(value_type = CountryAlpha2, example = "US")]
        country: Option<api_enums::CountryAlpha2>,
    },
    Interac {
        /// The country for bank payment
        #[schema(value_type = Option<CountryAlpha2>, example = "US")]
        country: Option<api_enums::CountryAlpha2>,

        #[schema(value_type = Option<String>, example = "john.doe@example.com")]
        email: Option<Email>,
    },
    OnlineBankingCzechRepublic {
        // Issuer banks
        #[schema(value_type = BankNames)]
        issuer: common_enums::BankNames,
    },
    OnlineBankingFinland {
        // Shopper Email
        #[schema(value_type = Option<String>)]
        email: Option<Email>,
    },
    OnlineBankingPoland {
        // Issuer banks
        #[schema(value_type = BankNames)]
        issuer: common_enums::BankNames,
    },
    OnlineBankingSlovakia {
        // Issuer value corresponds to the bank
        #[schema(value_type = BankNames)]
        issuer: common_enums::BankNames,
    },
    OpenBankingUk {
        // Issuer banks
        #[schema(value_type = BankNames)]
        issuer: Option<common_enums::BankNames>,
        /// The country for bank payment
        #[schema(value_type = CountryAlpha2, example = "US")]
        country: Option<api_enums::CountryAlpha2>,
    },
    Przelewy24 {
        //Issuer banks
        #[schema(value_type = Option<BankNames>)]
        bank_name: Option<common_enums::BankNames>,

        // The billing details for bank redirect
        billing_details: Option<BankRedirectBilling>,
    },
    Sofort {
        /// The billing details for bank redirection
        billing_details: Option<BankRedirectBilling>,

        /// The country for bank payment
        #[schema(value_type = CountryAlpha2, example = "US")]
        country: Option<api_enums::CountryAlpha2>,

        /// The preferred language
        #[schema(example = "en")]
        preferred_language: Option<String>,
    },
    Trustly {
        /// The country for bank payment
        #[schema(value_type = CountryAlpha2, example = "US")]
        country: api_enums::CountryAlpha2,
    },
    OnlineBankingFpx {
        // Issuer banks
        #[schema(value_type = BankNames)]
        issuer: common_enums::BankNames,
    },
    OnlineBankingThailand {
        #[schema(value_type = BankNames)]
        issuer: common_enums::BankNames,
    },
    LocalBankRedirect {},
}

impl GetAddressFromPaymentMethodData for BankRedirectData {
    fn get_billing_address(&self) -> Option<Address> {
        let get_billing_address_inner = |bank_redirect_billing: Option<&BankRedirectBilling>,
                                         billing_country: Option<&common_enums::CountryAlpha2>,
                                         billing_email: Option<&Email>|
         -> Option<Address> {
            let address = bank_redirect_billing
                .and_then(GetAddressFromPaymentMethodData::get_billing_address);

            let address = match (address, billing_country) {
                (Some(mut address), Some(billing_country)) => {
                    address
                        .address
                        .as_mut()
                        .map(|address| address.country = Some(*billing_country));

                    Some(address)
                }
                (Some(address), None) => Some(address),
                (None, Some(billing_country)) => Some(Address {
                    address: Some(AddressDetails {
                        country: Some(*billing_country),
                        ..AddressDetails::default()
                    }),
                    phone: None,
                    email: None,
                }),
                (None, None) => None,
            };

            match (address, billing_email) {
                (Some(mut address), Some(email)) => {
                    address.email = Some(email.clone());
                    Some(address)
                }
                (Some(address), None) => Some(address),
                (None, Some(billing_email)) => Some(Address {
                    address: None,
                    phone: None,
                    email: Some(billing_email.clone()),
                }),
                (None, None) => None,
            }
        };

        match self {
            Self::BancontactCard {
                billing_details,
                card_holder_name,
                ..
            } => {
                let address = get_billing_address_inner(billing_details.as_ref(), None, None);

                if let Some(mut address) = address {
                    address.address.as_mut().map(|address| {
                        address.first_name = card_holder_name
                            .as_ref()
                            .or(address.first_name.as_ref())
                            .cloned();
                    });

                    Some(address)
                } else {
                    Some(Address {
                        address: Some(AddressDetails {
                            first_name: card_holder_name.clone(),
                            ..AddressDetails::default()
                        }),
                        phone: None,
                        email: None,
                    })
                }
            }
            Self::Eps {
                billing_details,
                country,
                ..
            }
            | Self::Giropay {
                billing_details,
                country,
                ..
            }
            | Self::Ideal {
                billing_details,
                country,
                ..
            }
            | Self::Sofort {
                billing_details,
                country,
                ..
            } => get_billing_address_inner(billing_details.as_ref(), country.as_ref(), None),
            Self::Interac { country, email } => {
                get_billing_address_inner(None, country.as_ref(), email.as_ref())
            }
            Self::OnlineBankingFinland { email } => {
                get_billing_address_inner(None, None, email.as_ref())
            }
            Self::OpenBankingUk { country, .. } => {
                get_billing_address_inner(None, country.as_ref(), None)
            }
            Self::Przelewy24 {
                billing_details, ..
            } => get_billing_address_inner(billing_details.as_ref(), None, None),
            Self::Trustly { country } => get_billing_address_inner(None, Some(country), None),
            Self::OnlineBankingFpx { .. }
            | Self::LocalBankRedirect {}
            | Self::OnlineBankingThailand { .. }
            | Self::Bizum {}
            | Self::OnlineBankingPoland { .. }
            | Self::OnlineBankingSlovakia { .. }
            | Self::OnlineBankingCzechRepublic { .. }
            | Self::Blik { .. } => None,
        }
    }
}

#[derive(Debug, Clone, Eq, PartialEq, serde::Serialize, serde::Deserialize, ToSchema)]
pub struct AlfamartVoucherData {
    /// The billing first name for Alfamart
    #[schema(value_type = Option<String>, example = "Jane")]
    pub first_name: Option<Secret<String>>,
    /// The billing second name for Alfamart
    #[schema(value_type = Option<String>, example = "Doe")]
    pub last_name: Option<Secret<String>>,
    /// The Email ID for Alfamart
    #[schema(value_type = Option<String>, example = "example@me.com")]
    pub email: Option<Email>,
}

#[derive(Debug, Clone, Eq, PartialEq, serde::Serialize, serde::Deserialize, ToSchema)]
pub struct IndomaretVoucherData {
    /// The billing first name for Alfamart
    #[schema(value_type = Option<String>, example = "Jane")]
    pub first_name: Option<Secret<String>>,
    /// The billing second name for Alfamart
    #[schema(value_type = Option<String>, example = "Doe")]
    pub last_name: Option<Secret<String>>,
    /// The Email ID for Alfamart
    #[schema(value_type = Option<String>, example = "example@me.com")]
    pub email: Option<Email>,
}

#[derive(Debug, Clone, Eq, PartialEq, serde::Serialize, serde::Deserialize, ToSchema)]
pub struct JCSVoucherData {
    /// The billing first name for Japanese convenience stores
    #[schema(value_type = Option<String>, example = "Jane")]
    pub first_name: Option<Secret<String>>,
    /// The billing second name Japanese convenience stores
    #[schema(value_type = Option<String>, example = "Doe")]
    pub last_name: Option<Secret<String>>,
    /// The Email ID for Japanese convenience stores
    #[schema(value_type = Option<String>, example = "example@me.com")]
    pub email: Option<Email>,
    /// The telephone number for Japanese convenience stores
    #[schema(value_type = Option<String>, example = "9123456789")]
    pub phone_number: Option<String>,
}

#[derive(Debug, Clone, Eq, PartialEq, serde::Deserialize, serde::Serialize, ToSchema)]
pub struct AchBillingDetails {
    /// The Email ID for ACH billing
    #[schema(value_type = Option<String>, example = "example@me.com")]
    pub email: Option<Email>,
}

#[derive(Debug, Clone, Eq, PartialEq, serde::Deserialize, serde::Serialize, ToSchema)]
pub struct DokuBillingDetails {
    /// The billing first name for Doku
    #[schema(value_type = Option<String>, example = "Jane")]
    pub first_name: Option<Secret<String>>,
    /// The billing second name for Doku
    #[schema(value_type = Option<String>, example = "Doe")]
    pub last_name: Option<Secret<String>>,
    /// The Email ID for Doku billing
    #[schema(value_type = Option<String>, example = "example@me.com")]
    pub email: Option<Email>,
}

#[derive(Debug, Clone, Eq, PartialEq, serde::Deserialize, serde::Serialize, ToSchema)]
pub struct MultibancoBillingDetails {
    #[schema(value_type = Option<String>, example = "example@me.com")]
    pub email: Option<Email>,
}

#[derive(Debug, Clone, Eq, PartialEq, serde::Deserialize, serde::Serialize, ToSchema)]
pub struct SepaAndBacsBillingDetails {
    /// The Email ID for SEPA and BACS billing
    #[schema(value_type = Option<String>, example = "example@me.com")]
    pub email: Option<Email>,
    /// The billing name for SEPA and BACS billing
    #[schema(value_type = Option<String>, example = "Jane Doe")]
    pub name: Option<Secret<String>>,
}

#[derive(Debug, Clone, Eq, PartialEq, serde::Deserialize, serde::Serialize, ToSchema)]
#[serde(rename_all = "snake_case")]
pub struct CryptoData {
    pub pay_currency: Option<String>,
    pub network: Option<String>,
}

#[derive(Debug, Clone, Eq, PartialEq, serde::Deserialize, serde::Serialize, ToSchema)]
#[serde(rename_all = "snake_case")]
pub enum UpiData {
    UpiCollect(UpiCollectData),
    UpiIntent(UpiIntentData),
}

#[derive(Debug, Clone, Eq, PartialEq, serde::Deserialize, serde::Serialize, ToSchema)]
#[serde(rename_all = "snake_case")]
pub struct UpiCollectData {
    #[schema(value_type = Option<String>, example = "successtest@iata")]
    pub vpa_id: Option<Secret<String, pii::UpiVpaMaskingStrategy>>,
}

#[derive(Debug, Clone, Eq, PartialEq, serde::Deserialize, serde::Serialize, ToSchema)]
pub struct UpiIntentData {}

#[derive(Debug, Clone, Eq, PartialEq, serde::Deserialize, serde::Serialize, ToSchema)]
pub struct SofortBilling {
    /// The country associated with the billing
    #[schema(value_type = CountryAlpha2, example = "US")]
    pub billing_country: String,
}

#[derive(Debug, Clone, Eq, PartialEq, serde::Deserialize, serde::Serialize, ToSchema)]
pub struct BankRedirectBilling {
    /// The name for which billing is issued
    #[schema(value_type = String, example = "John Doe")]
    pub billing_name: Option<Secret<String>>,
    /// The billing email for bank redirect
    #[schema(value_type = String, example = "example@example.com")]
    pub email: Option<Email>,
}

impl GetAddressFromPaymentMethodData for BankRedirectBilling {
    fn get_billing_address(&self) -> Option<Address> {
        let address_details = self
            .billing_name
            .as_ref()
            .map(|billing_name| AddressDetails {
                first_name: Some(billing_name.clone()),
                ..AddressDetails::default()
            });

        if address_details.is_some() || self.email.is_some() {
            Some(Address {
                address: address_details,
                phone: None,
                email: self.email.clone(),
            })
        } else {
            None
        }
    }
}

#[derive(Eq, PartialEq, Clone, Debug, serde::Deserialize, serde::Serialize, ToSchema)]
#[serde(rename_all = "snake_case")]
pub enum BankTransferData {
    AchBankTransfer {
        /// The billing details for ACH Bank Transfer
        billing_details: Option<AchBillingDetails>,
    },
    SepaBankTransfer {
        /// The billing details for SEPA
        billing_details: Option<SepaAndBacsBillingDetails>,

        /// The two-letter ISO country code for SEPA and BACS
        #[schema(value_type = CountryAlpha2, example = "US")]
        country: Option<api_enums::CountryAlpha2>,
    },
    BacsBankTransfer {
        /// The billing details for SEPA
        billing_details: Option<SepaAndBacsBillingDetails>,
    },
    MultibancoBankTransfer {
        /// The billing details for Multibanco
        billing_details: Option<MultibancoBillingDetails>,
    },
    PermataBankTransfer {
        /// The billing details for Permata Bank Transfer
        billing_details: Option<DokuBillingDetails>,
    },
    BcaBankTransfer {
        /// The billing details for BCA Bank Transfer
        billing_details: Option<DokuBillingDetails>,
    },
    BniVaBankTransfer {
        /// The billing details for BniVa Bank Transfer
        billing_details: Option<DokuBillingDetails>,
    },
    BriVaBankTransfer {
        /// The billing details for BniVa Bank Transfer
        billing_details: Option<DokuBillingDetails>,
    },
    CimbVaBankTransfer {
        /// The billing details for BniVa Bank Transfer
        billing_details: Option<DokuBillingDetails>,
    },
    DanamonVaBankTransfer {
        /// The billing details for BniVa Bank Transfer
        billing_details: Option<DokuBillingDetails>,
    },
    MandiriVaBankTransfer {
        /// The billing details for BniVa Bank Transfer
        billing_details: Option<DokuBillingDetails>,
    },
    Pix {
        /// Unique key for pix transfer
        #[schema(value_type = Option<String>, example = "a1f4102e-a446-4a57-bcce-6fa48899c1d1")]
        pix_key: Option<Secret<String>>,
        /// CPF is a Brazilian tax identification number
        #[schema(value_type = Option<String>, example = "10599054689")]
        cpf: Option<Secret<String>>,
        /// CNPJ is a Brazilian company tax identification number
        #[schema(value_type = Option<String>, example = "74469027417312")]
        cnpj: Option<Secret<String>>,
    },
    Pse {},
    LocalBankTransfer {
        bank_code: Option<String>,
    },
}

#[derive(Eq, PartialEq, Clone, Debug, serde::Deserialize, serde::Serialize, ToSchema)]
#[serde(rename_all = "snake_case")]
pub enum RealTimePaymentData {
    Fps {},
    DuitNow {},
    PromptPay {},
    VietQr {},
}

impl GetAddressFromPaymentMethodData for BankTransferData {
    fn get_billing_address(&self) -> Option<Address> {
        match self {
            Self::AchBankTransfer { billing_details } => {
                billing_details.as_ref().map(|details| Address {
                    address: None,
                    phone: None,
                    email: details.email.clone(),
                })
            }
            Self::SepaBankTransfer {
                billing_details,
                country,
            } => billing_details.as_ref().map(|details| Address {
                address: Some(AddressDetails {
                    country: *country,
                    first_name: details.name.clone(),
                    ..AddressDetails::default()
                }),
                phone: None,
                email: details.email.clone(),
            }),
            Self::BacsBankTransfer { billing_details } => {
                billing_details.as_ref().map(|details| Address {
                    address: Some(AddressDetails {
                        first_name: details.name.clone(),
                        ..AddressDetails::default()
                    }),
                    phone: None,
                    email: details.email.clone(),
                })
            }
            Self::MultibancoBankTransfer { billing_details } => {
                billing_details.as_ref().map(|details| Address {
                    address: None,
                    phone: None,
                    email: details.email.clone(),
                })
            }
            Self::PermataBankTransfer { billing_details }
            | Self::BcaBankTransfer { billing_details }
            | Self::BniVaBankTransfer { billing_details }
            | Self::BriVaBankTransfer { billing_details }
            | Self::CimbVaBankTransfer { billing_details }
            | Self::DanamonVaBankTransfer { billing_details }
            | Self::MandiriVaBankTransfer { billing_details } => {
                billing_details.as_ref().map(|details| Address {
                    address: Some(AddressDetails {
                        first_name: details.first_name.clone(),
                        last_name: details.last_name.clone(),
                        ..AddressDetails::default()
                    }),
                    phone: None,
                    email: details.email.clone(),
                })
            }
            Self::LocalBankTransfer { .. } | Self::Pix { .. } | Self::Pse {} => None,
        }
    }
}

#[derive(serde::Deserialize, serde::Serialize, Debug, Clone, ToSchema, Eq, PartialEq)]
pub struct BankDebitBilling {
    /// The billing name for bank debits
    #[schema(value_type = Option<String>, example = "John Doe")]
    pub name: Option<Secret<String>>,
    /// The billing email for bank debits
    #[schema(value_type = Option<String>, example = "example@example.com")]
    pub email: Option<Email>,
    /// The billing address for bank debits
    pub address: Option<AddressDetails>,
}

impl GetAddressFromPaymentMethodData for BankDebitBilling {
    fn get_billing_address(&self) -> Option<Address> {
        let address = if let Some(mut address) = self.address.clone() {
            address.first_name = self.name.clone().or(address.first_name);
            Address {
                address: Some(address),
                email: self.email.clone(),
                phone: None,
            }
        } else {
            Address {
                address: Some(AddressDetails {
                    first_name: self.name.clone(),
                    ..AddressDetails::default()
                }),
                email: self.email.clone(),
                phone: None,
            }
        };

        Some(address)
    }
}

#[derive(Eq, PartialEq, Clone, Debug, serde::Deserialize, serde::Serialize, ToSchema)]
#[serde(rename_all = "snake_case")]
pub enum WalletData {
    /// The wallet data for Ali Pay QrCode
    AliPayQr(Box<AliPayQr>),
    /// The wallet data for Ali Pay redirect
    AliPayRedirect(AliPayRedirection),
    /// The wallet data for Ali Pay HK redirect
    AliPayHkRedirect(AliPayHkRedirection),
    /// The wallet data for Momo redirect
    MomoRedirect(MomoRedirection),
    /// The wallet data for KakaoPay redirect
    KakaoPayRedirect(KakaoPayRedirection),
    /// The wallet data for GoPay redirect
    GoPayRedirect(GoPayRedirection),
    /// The wallet data for Gcash redirect
    GcashRedirect(GcashRedirection),
    /// The wallet data for Apple pay
    ApplePay(ApplePayWalletData),
    /// Wallet data for apple pay redirect flow
    ApplePayRedirect(Box<ApplePayRedirectData>),
    /// Wallet data for apple pay third party sdk flow
    ApplePayThirdPartySdk(Box<ApplePayThirdPartySdkData>),
    /// Wallet data for DANA redirect flow
    DanaRedirect {},
    /// The wallet data for Google pay
    GooglePay(GooglePayWalletData),
    /// Wallet data for google pay redirect flow
    GooglePayRedirect(Box<GooglePayRedirectData>),
    /// Wallet data for Google pay third party sdk flow
    GooglePayThirdPartySdk(Box<GooglePayThirdPartySdkData>),
    MbWayRedirect(Box<MbWayRedirection>),
    /// The wallet data for MobilePay redirect
    MobilePayRedirect(Box<MobilePayRedirection>),
    /// This is for paypal redirection
    PaypalRedirect(PaypalRedirection),
    /// The wallet data for Paypal
    PaypalSdk(PayPalWalletData),
    /// The wallet data for Samsung Pay
    SamsungPay(Box<SamsungPayWalletData>),
    /// Wallet data for Twint Redirection
    TwintRedirect {},
    /// Wallet data for Vipps Redirection
    VippsRedirect {},
    /// The wallet data for Touch n Go Redirection
    TouchNGoRedirect(Box<TouchNGoRedirection>),
    /// The wallet data for WeChat Pay Redirection
    WeChatPayRedirect(Box<WeChatPayRedirection>),
    /// The wallet data for WeChat Pay Display QrCode
    WeChatPayQr(Box<WeChatPayQr>),
    /// The wallet data for Cashapp Qr
    CashappQr(Box<CashappQr>),
    // The wallet data for Swish
    SwishQr(SwishQrData),
    // The wallet data for Mifinity Ewallet
    Mifinity(MifinityData),
}

impl GetAddressFromPaymentMethodData for WalletData {
    fn get_billing_address(&self) -> Option<Address> {
        match self {
            Self::MbWayRedirect(mb_way_redirect) => {
                let phone = PhoneDetails {
                    // Portuguese country code, this payment method is applicable only in portugal
                    country_code: Some("+351".into()),
                    number: mb_way_redirect.telephone_number.clone(),
                };

                Some(Address {
                    phone: Some(phone),
                    address: None,
                    email: None,
                })
            }
            Self::MobilePayRedirect(_) => None,
            Self::PaypalRedirect(paypal_redirect) => {
                paypal_redirect.email.clone().map(|email| Address {
                    email: Some(email),
                    address: None,
                    phone: None,
                })
            }
            Self::Mifinity(_)
            | Self::AliPayQr(_)
            | Self::AliPayRedirect(_)
            | Self::AliPayHkRedirect(_)
            | Self::MomoRedirect(_)
            | Self::KakaoPayRedirect(_)
            | Self::GoPayRedirect(_)
            | Self::GcashRedirect(_)
            | Self::ApplePay(_)
            | Self::ApplePayRedirect(_)
            | Self::ApplePayThirdPartySdk(_)
            | Self::DanaRedirect {}
            | Self::GooglePay(_)
            | Self::GooglePayRedirect(_)
            | Self::GooglePayThirdPartySdk(_)
            | Self::PaypalSdk(_)
            | Self::SamsungPay(_)
            | Self::TwintRedirect {}
            | Self::VippsRedirect {}
            | Self::TouchNGoRedirect(_)
            | Self::WeChatPayRedirect(_)
            | Self::WeChatPayQr(_)
            | Self::CashappQr(_)
            | Self::SwishQr(_) => None,
        }
    }
}

#[derive(Eq, PartialEq, Clone, Debug, serde::Deserialize, serde::Serialize, ToSchema)]
#[serde(rename_all = "snake_case")]
pub struct SamsungPayWalletData {
    /// The encrypted payment token from Samsung
    #[schema(value_type = String)]
    pub token: Secret<String>,
}

#[derive(Eq, PartialEq, Clone, Debug, serde::Deserialize, serde::Serialize, ToSchema)]
#[serde(rename_all = "snake_case")]
pub enum OpenBankingData {
    #[serde(rename = "open_banking_pis")]
    OpenBankingPIS {},
}
#[derive(Eq, PartialEq, Clone, Debug, serde::Deserialize, serde::Serialize, ToSchema)]
#[serde(rename_all = "snake_case")]
pub struct GooglePayWalletData {
    /// The type of payment method
    #[serde(rename = "type")]
    pub pm_type: String,
    /// User-facing message to describe the payment method that funds this transaction.
    pub description: String,
    /// The information of the payment method
    pub info: GooglePayPaymentMethodInfo,
    /// The tokenization data of Google pay
    pub tokenization_data: GpayTokenizationData,
}

#[derive(Eq, PartialEq, Clone, Debug, serde::Deserialize, serde::Serialize, ToSchema)]
pub struct ApplePayRedirectData {}

#[derive(Eq, PartialEq, Clone, Debug, serde::Deserialize, serde::Serialize, ToSchema)]
pub struct GooglePayRedirectData {}

#[derive(Eq, PartialEq, Clone, Debug, serde::Deserialize, serde::Serialize, ToSchema)]
pub struct GooglePayThirdPartySdkData {}

#[derive(Eq, PartialEq, Clone, Debug, serde::Deserialize, serde::Serialize, ToSchema)]
pub struct ApplePayThirdPartySdkData {}

#[derive(Eq, PartialEq, Clone, Debug, serde::Deserialize, serde::Serialize, ToSchema)]
pub struct WeChatPayRedirection {}

#[derive(Eq, PartialEq, Clone, Debug, serde::Deserialize, serde::Serialize, ToSchema)]
pub struct WeChatPay {}

#[derive(Eq, PartialEq, Clone, Debug, serde::Deserialize, serde::Serialize, ToSchema)]
pub struct WeChatPayQr {}

#[derive(Eq, PartialEq, Clone, Debug, serde::Deserialize, serde::Serialize, ToSchema)]
pub struct CashappQr {}

#[derive(Eq, PartialEq, Clone, Debug, serde::Deserialize, serde::Serialize, ToSchema)]
pub struct PaypalRedirection {
    /// paypal's email address
    #[schema(max_length = 255, value_type = Option<String>, example = "johntest@test.com")]
    pub email: Option<Email>,
}

#[derive(Eq, PartialEq, Clone, Debug, serde::Deserialize, serde::Serialize, ToSchema)]
pub struct AliPayQr {}

#[derive(Eq, PartialEq, Clone, Debug, serde::Deserialize, serde::Serialize, ToSchema)]
pub struct AliPayRedirection {}

#[derive(Eq, PartialEq, Clone, Debug, serde::Deserialize, serde::Serialize, ToSchema)]
pub struct AliPayHkRedirection {}

#[derive(Eq, PartialEq, Clone, Debug, serde::Deserialize, serde::Serialize, ToSchema)]
pub struct MomoRedirection {}

#[derive(Eq, PartialEq, Clone, Debug, serde::Deserialize, serde::Serialize, ToSchema)]
pub struct KakaoPayRedirection {}

#[derive(Eq, PartialEq, Clone, Debug, serde::Deserialize, serde::Serialize, ToSchema)]
pub struct GoPayRedirection {}

#[derive(Eq, PartialEq, Clone, Debug, serde::Deserialize, serde::Serialize, ToSchema)]
pub struct GcashRedirection {}

#[derive(Eq, PartialEq, Clone, Debug, serde::Deserialize, serde::Serialize, ToSchema)]
pub struct MobilePayRedirection {}

#[derive(Eq, PartialEq, Clone, Debug, serde::Deserialize, serde::Serialize, ToSchema)]
pub struct MbWayRedirection {
    /// Telephone number of the shopper. Should be Portuguese phone number.
    #[schema(value_type = String)]
    pub telephone_number: Option<Secret<String>>,
}

#[derive(Eq, PartialEq, Clone, Debug, serde::Deserialize, serde::Serialize, ToSchema)]
#[serde(rename_all = "snake_case")]
pub struct GooglePayPaymentMethodInfo {
    /// The name of the card network
    pub card_network: String,
    /// The details of the card
    pub card_details: String,
    //assurance_details of the card
    pub assurance_details: Option<GooglePayAssuranceDetails>,
}

#[derive(Eq, PartialEq, Clone, Debug, serde::Deserialize, serde::Serialize, ToSchema)]
#[serde(rename_all = "snake_case")]
pub struct GooglePayAssuranceDetails {
    ///indicates that Cardholder possession validation has been performed
    pub card_holder_authenticated: bool,
    /// indicates that identification and verifications (ID&V) was performed
    pub account_verified: bool,
}

#[derive(Eq, PartialEq, Clone, Debug, serde::Deserialize, serde::Serialize, ToSchema)]
pub struct PayPalWalletData {
    /// Token generated for the Apple pay
    pub token: String,
}

#[derive(Eq, PartialEq, Clone, Debug, serde::Deserialize, serde::Serialize, ToSchema)]
pub struct TouchNGoRedirection {}

#[derive(Eq, PartialEq, Clone, Debug, serde::Deserialize, serde::Serialize, ToSchema)]
pub struct SwishQrData {}

#[derive(Eq, PartialEq, Clone, Debug, serde::Deserialize, serde::Serialize, ToSchema)]
pub struct MifinityData {
    #[schema(value_type = Date)]
    pub date_of_birth: Secret<Date>,
    pub language_preference: Option<String>,
}

#[derive(Eq, PartialEq, Clone, Debug, serde::Deserialize, serde::Serialize, ToSchema)]
pub struct GpayTokenizationData {
    /// The type of the token
    #[serde(rename = "type")]
    pub token_type: String,
    /// Token generated for the wallet
    pub token: String,
}

#[derive(Eq, PartialEq, Clone, Debug, serde::Deserialize, serde::Serialize, ToSchema)]
pub struct ApplePayWalletData {
    /// The payment data of Apple pay
    pub payment_data: String,
    /// The payment method of Apple pay
    pub payment_method: ApplepayPaymentMethod,
    /// The unique identifier for the transaction
    pub transaction_identifier: String,
}

#[derive(Eq, PartialEq, Clone, Debug, serde::Deserialize, serde::Serialize, ToSchema)]
pub struct ApplepayPaymentMethod {
    /// The name to be displayed on Apple Pay button
    pub display_name: String,
    /// The network of the Apple pay payment method
    pub network: String,
    /// The type of the payment method
    #[serde(rename = "type")]
    pub pm_type: String,
}

#[derive(Eq, PartialEq, Clone, Debug, serde::Serialize, serde::Deserialize, ToSchema)]
pub struct CardResponse {
    pub last4: Option<String>,
    pub card_type: Option<String>,
    #[schema(value_type = Option<CardNetwork>, example = "Visa")]
    pub card_network: Option<api_enums::CardNetwork>,
    pub card_issuer: Option<String>,
    pub card_issuing_country: Option<String>,
    pub card_isin: Option<String>,
    pub card_extended_bin: Option<String>,
    #[schema(value_type = Option<String>)]
    pub card_exp_month: Option<Secret<String>>,
    #[schema(value_type = Option<String>)]
    pub card_exp_year: Option<Secret<String>>,
    #[schema(value_type = Option<String>)]
    pub card_holder_name: Option<Secret<String>>,
    pub payment_checks: Option<serde_json::Value>,
    pub authentication_data: Option<serde_json::Value>,
}

#[derive(Debug, Clone, Eq, PartialEq, serde::Serialize, serde::Deserialize, ToSchema)]
#[serde(rename_all = "snake_case")]
pub struct RewardData {
    /// The merchant ID with which we have to call the connector
    #[schema(value_type = String)]
    pub merchant_id: id_type::MerchantId,
}

#[derive(Debug, Clone, Eq, PartialEq, serde::Serialize, serde::Deserialize, ToSchema)]
pub struct BoletoVoucherData {
    /// The shopper's social security number
    #[schema(value_type = Option<String>)]
    pub social_security_number: Option<Secret<String>>,
}

#[derive(Debug, Clone, Eq, PartialEq, serde::Serialize, serde::Deserialize, ToSchema)]
#[serde(rename_all = "snake_case")]
pub enum VoucherData {
    Boleto(Box<BoletoVoucherData>),
    Efecty,
    PagoEfectivo,
    RedCompra,
    RedPagos,
    Alfamart(Box<AlfamartVoucherData>),
    Indomaret(Box<IndomaretVoucherData>),
    Oxxo,
    SevenEleven(Box<JCSVoucherData>),
    Lawson(Box<JCSVoucherData>),
    MiniStop(Box<JCSVoucherData>),
    FamilyMart(Box<JCSVoucherData>),
    Seicomart(Box<JCSVoucherData>),
    PayEasy(Box<JCSVoucherData>),
}

impl GetAddressFromPaymentMethodData for VoucherData {
    fn get_billing_address(&self) -> Option<Address> {
        match self {
            Self::Alfamart(voucher_data) => Some(Address {
                address: Some(AddressDetails {
                    first_name: voucher_data.first_name.clone(),
                    last_name: voucher_data.last_name.clone(),
                    ..AddressDetails::default()
                }),
                phone: None,
                email: voucher_data.email.clone(),
            }),
            Self::Indomaret(voucher_data) => Some(Address {
                address: Some(AddressDetails {
                    first_name: voucher_data.first_name.clone(),
                    last_name: voucher_data.last_name.clone(),
                    ..AddressDetails::default()
                }),
                phone: None,
                email: voucher_data.email.clone(),
            }),
            Self::Lawson(voucher_data)
            | Self::MiniStop(voucher_data)
            | Self::FamilyMart(voucher_data)
            | Self::Seicomart(voucher_data)
            | Self::PayEasy(voucher_data)
            | Self::SevenEleven(voucher_data) => Some(Address {
                address: Some(AddressDetails {
                    first_name: voucher_data.first_name.clone(),
                    last_name: voucher_data.last_name.clone(),
                    ..AddressDetails::default()
                }),
                phone: Some(PhoneDetails {
                    number: voucher_data.phone_number.clone().map(Secret::new),
                    country_code: None,
                }),
                email: voucher_data.email.clone(),
            }),
            Self::Boleto(_)
            | Self::Efecty
            | Self::PagoEfectivo
            | Self::RedCompra
            | Self::RedPagos
            | Self::Oxxo => None,
        }
    }
}

/// Use custom serializer to provide backwards compatible response for `reward` payment_method_data
pub fn serialize_payment_method_data_response<S>(
    payment_method_data_response: &Option<PaymentMethodDataResponseWithBilling>,
    serializer: S,
) -> Result<S::Ok, S::Error>
where
    S: Serializer,
{
    if let Some(payment_method_data_response) = payment_method_data_response {
        if let Some(payment_method_data) = payment_method_data_response.payment_method_data.as_ref()
        {
            match payment_method_data {
                PaymentMethodDataResponse::Reward {} => serializer.serialize_str("reward"),
                PaymentMethodDataResponse::BankDebit(_)
                | PaymentMethodDataResponse::BankRedirect(_)
                | PaymentMethodDataResponse::Card(_)
                | PaymentMethodDataResponse::CardRedirect(_)
                | PaymentMethodDataResponse::CardToken(_)
                | PaymentMethodDataResponse::Crypto(_)
                | PaymentMethodDataResponse::MandatePayment {}
                | PaymentMethodDataResponse::GiftCard(_)
                | PaymentMethodDataResponse::PayLater(_)
                | PaymentMethodDataResponse::RealTimePayment(_)
                | PaymentMethodDataResponse::Upi(_)
                | PaymentMethodDataResponse::Wallet {}
                | PaymentMethodDataResponse::BankTransfer(_)
                | PaymentMethodDataResponse::OpenBanking(_)
                | PaymentMethodDataResponse::Voucher(_) => {
                    payment_method_data_response.serialize(serializer)
                }
            }
        } else {
            // Can serialize directly because there is no `payment_method_data`
            payment_method_data_response.serialize(serializer)
        }
    } else {
        serializer.serialize_none()
    }
}

#[derive(Debug, Clone, Eq, PartialEq, serde::Serialize, serde::Deserialize, ToSchema)]
#[serde(rename_all = "snake_case")]
pub enum PaymentMethodDataResponse {
    Card(Box<CardResponse>),
    #[schema(value_type = BankTransferAdditionalData)]
    BankTransfer(additional_info::BankTransferAdditionalData),
    Wallet {},
    PayLater(Box<PaylaterResponse>),
    #[schema(value_type = BankRedirectAdditionalData)]
    BankRedirect(additional_info::BankRedirectAdditionalData),
    Crypto(CryptoData),
    #[schema(value_type = BankDebitAdditionalData)]
    BankDebit(additional_info::BankDebitAdditionalData),
    MandatePayment {},
    Reward {},
    RealTimePayment(RealTimePaymentData),
    #[schema(value_type = UpiAdditionalData)]
    Upi(additional_info::UpiAdditionalData),
    Voucher(VoucherData),
    #[schema(value_type = GiftCardAdditionalData)]
    GiftCard(additional_info::GiftCardAdditionalData),
    CardRedirect(CardRedirectData),
    #[schema(value_type = CardTokenAdditionalData)]
    CardToken(additional_info::CardTokenAdditionalData),
    OpenBanking(OpenBankingData),
}

#[derive(Eq, PartialEq, Clone, Debug, serde::Serialize, serde::Deserialize, ToSchema)]
pub struct PaylaterResponse {
    klarna_sdk: Option<KlarnaSdkPaymentMethodResponse>,
}

#[derive(Debug, Clone, Eq, PartialEq, serde::Deserialize, serde::Serialize, ToSchema)]

pub struct KlarnaSdkPaymentMethodResponse {
    pub payment_type: Option<String>,
}

#[derive(Debug, Clone, Eq, PartialEq, serde::Deserialize, ToSchema, serde::Serialize)]
pub struct PaymentMethodDataResponseWithBilling {
    // The struct is flattened in order to provide backwards compatibility
    #[serde(flatten)]
    pub payment_method_data: Option<PaymentMethodDataResponse>,
    pub billing: Option<Address>,
}

#[derive(Debug, Clone, PartialEq, Eq, serde::Serialize, serde::Deserialize, ToSchema)]
pub enum PaymentIdType {
    /// The identifier for payment intent
    PaymentIntentId(id_type::PaymentId),
    /// The identifier for connector transaction
    ConnectorTransactionId(String),
    /// The identifier for payment attempt
    PaymentAttemptId(String),
    /// The identifier for preprocessing step
    PreprocessingId(String),
}

impl fmt::Display for PaymentIdType {
    fn fmt(&self, f: &mut fmt::Formatter<'_>) -> fmt::Result {
        match self {
            Self::PaymentIntentId(payment_id) => {
                write!(
                    f,
                    "payment_intent_id = \"{}\"",
                    payment_id.get_string_repr()
                )
            }
            Self::ConnectorTransactionId(connector_transaction_id) => write!(
                f,
                "connector_transaction_id = \"{connector_transaction_id}\""
            ),
            Self::PaymentAttemptId(payment_attempt_id) => {
                write!(f, "payment_attempt_id = \"{payment_attempt_id}\"")
            }
            Self::PreprocessingId(preprocessing_id) => {
                write!(f, "preprocessing_id = \"{preprocessing_id}\"")
            }
        }
    }
}

impl Default for PaymentIdType {
    fn default() -> Self {
        Self::PaymentIntentId(Default::default())
    }
}

#[derive(Default, Clone, Debug, Eq, PartialEq, ToSchema, serde::Deserialize, serde::Serialize)]
#[serde(deny_unknown_fields)]
pub struct Address {
    /// Provide the address details
    pub address: Option<AddressDetails>,

    pub phone: Option<PhoneDetails>,

    #[schema(value_type = Option<String>)]
    pub email: Option<Email>,
}

impl Address {
    /// Unify the address, giving priority to `self` when details are present in both
    pub fn unify_address(self, other: Option<&Self>) -> Self {
        let other_address_details = other.and_then(|address| address.address.as_ref());
        Self {
            address: self
                .address
                .map(|address| address.unify_address_details(other_address_details))
                .or(other_address_details.cloned()),
            email: self.email.or(other.and_then(|other| other.email.clone())),
            phone: self.phone.or(other.and_then(|other| other.phone.clone())),
        }
    }
}

// used by customers also, could be moved outside
/// Address details
#[derive(Clone, Default, Debug, Eq, serde::Deserialize, serde::Serialize, PartialEq, ToSchema)]
#[serde(deny_unknown_fields)]
pub struct AddressDetails {
    /// The address city
    #[schema(max_length = 50, example = "New York")]
    pub city: Option<String>,

    /// The two-letter ISO country code for the address
    #[schema(value_type = Option<CountryAlpha2>, example = "US")]
    pub country: Option<api_enums::CountryAlpha2>,

    /// The first line of the address
    #[schema(value_type = Option<String>, max_length = 200, example = "123, King Street")]
    pub line1: Option<Secret<String>>,

    /// The second line of the address
    #[schema(value_type = Option<String>, max_length = 50, example = "Powelson Avenue")]
    pub line2: Option<Secret<String>>,

    /// The third line of the address
    #[schema(value_type = Option<String>, max_length = 50, example = "Bridgewater")]
    pub line3: Option<Secret<String>>,

    /// The zip/postal code for the address
    #[schema(value_type = Option<String>, max_length = 50, example = "08807")]
    pub zip: Option<Secret<String>>,

    /// The address state
    #[schema(value_type = Option<String>, example = "New York")]
    pub state: Option<Secret<String>>,

    /// The first name for the address
    #[schema(value_type = Option<String>, max_length = 255, example = "John")]
    pub first_name: Option<Secret<String>>,

    /// The last name for the address
    #[schema(value_type = Option<String>, max_length = 255, example = "Doe")]
    pub last_name: Option<Secret<String>>,
}

impl AddressDetails {
    pub fn get_optional_full_name(&self) -> Option<Secret<String>> {
        match (self.first_name.as_ref(), self.last_name.as_ref()) {
            (Some(first_name), Some(last_name)) => Some(Secret::new(format!(
                "{} {}",
                first_name.peek(),
                last_name.peek()
            ))),
            (Some(name), None) | (None, Some(name)) => Some(name.to_owned()),
            _ => None,
        }
    }

    pub fn unify_address_details(self, other: Option<&Self>) -> Self {
        if let Some(other) = other {
            let (first_name, last_name) = if self
                .first_name
                .as_ref()
                .is_some_and(|first_name| !first_name.is_empty_after_trim())
            {
                (self.first_name, self.last_name)
            } else {
                (other.first_name.clone(), other.last_name.clone())
            };

            Self {
                first_name,
                last_name,
                city: self.city.or(other.city.clone()),
                country: self.country.or(other.country),
                line1: self.line1.or(other.line1.clone()),
                line2: self.line2.or(other.line2.clone()),
                line3: self.line3.or(other.line3.clone()),
                zip: self.zip.or(other.zip.clone()),
                state: self.state.or(other.state.clone()),
            }
        } else {
            self
        }
    }
}

pub struct AddressDetailsWithPhone {
    pub address: Option<AddressDetails>,
    pub phone_number: Option<Secret<String>>,
    pub email: Option<Email>,
}

pub struct EncryptableAddressDetails {
    pub line1: crypto::OptionalEncryptableSecretString,
    pub line2: crypto::OptionalEncryptableSecretString,
    pub line3: crypto::OptionalEncryptableSecretString,
    pub state: crypto::OptionalEncryptableSecretString,
    pub zip: crypto::OptionalEncryptableSecretString,
    pub first_name: crypto::OptionalEncryptableSecretString,
    pub last_name: crypto::OptionalEncryptableSecretString,
    pub phone_number: crypto::OptionalEncryptableSecretString,
    pub email: crypto::OptionalEncryptableEmail,
}

impl ToEncryptable<EncryptableAddressDetails, Secret<String>, Secret<String>>
    for AddressDetailsWithPhone
{
    fn from_encryptable(
        mut hashmap: FxHashMap<String, crypto::Encryptable<Secret<String>>>,
    ) -> common_utils::errors::CustomResult<
        EncryptableAddressDetails,
        common_utils::errors::ParsingError,
    > {
        Ok(EncryptableAddressDetails {
            line1: hashmap.remove("line1"),
            line2: hashmap.remove("line2"),
            line3: hashmap.remove("line3"),
            state: hashmap.remove("state"),
            zip: hashmap.remove("zip"),
            first_name: hashmap.remove("first_name"),
            last_name: hashmap.remove("last_name"),
            phone_number: hashmap.remove("phone_number"),
            email: hashmap.remove("email").map(|x| {
                let inner: Secret<String, EmailStrategy> = x.clone().into_inner().switch_strategy();
                crypto::Encryptable::new(inner, x.into_encrypted())
            }),
        })
    }

    fn to_encryptable(self) -> FxHashMap<String, Secret<String>> {
        let mut map = FxHashMap::with_capacity_and_hasher(9, Default::default());
        self.address.map(|address| {
            address.line1.map(|x| map.insert("line1".to_string(), x));
            address.line2.map(|x| map.insert("line2".to_string(), x));
            address.line3.map(|x| map.insert("line3".to_string(), x));
            address.state.map(|x| map.insert("state".to_string(), x));
            address.zip.map(|x| map.insert("zip".to_string(), x));
            address
                .first_name
                .map(|x| map.insert("first_name".to_string(), x));
            address
                .last_name
                .map(|x| map.insert("last_name".to_string(), x));
        });
        self.email
            .map(|x| map.insert("email".to_string(), x.expose().switch_strategy()));
        self.phone_number
            .map(|x| map.insert("phone_number".to_string(), x));
        map
    }
}

#[derive(Debug, Clone, Default, Eq, PartialEq, ToSchema, serde::Deserialize, serde::Serialize)]
pub struct PhoneDetails {
    /// The contact number
    #[schema(value_type = Option<String>, example = "9123456789")]
    pub number: Option<Secret<String>>,
    /// The country code attached to the number
    #[schema(example = "+1")]
    pub country_code: Option<String>,
}

#[derive(Debug, Clone, Default, Eq, PartialEq, serde::Deserialize, serde::Serialize, ToSchema)]
pub struct PaymentsCaptureRequest {
    /// The unique identifier for the payment
    #[serde(skip_deserializing)]
    pub payment_id: common_utils::id_type::PaymentId,
    /// The unique identifier for the merchant
    #[schema(value_type = Option<String>)]
    pub merchant_id: Option<id_type::MerchantId>,
    /// The Amount to be captured/ debited from the user's payment method.
    #[schema(value_type = i64, example = 6540)]
    pub amount_to_capture: Option<MinorUnit>,
    /// Decider to refund the uncaptured amount
    pub refund_uncaptured_amount: Option<bool>,
    /// Provides information about a card payment that customers see on their statements.
    pub statement_descriptor_suffix: Option<String>,
    /// Concatenated with the statement descriptor suffix that’s set on the account to form the complete statement descriptor.
    pub statement_descriptor_prefix: Option<String>,
    /// Merchant connector details used to make payments.
    #[schema(value_type = Option<MerchantConnectorDetailsWrap>, deprecated)]
    pub merchant_connector_details: Option<admin::MerchantConnectorDetailsWrap>,
}

#[derive(Default, Clone, Debug, Eq, PartialEq, serde::Serialize)]
pub struct UrlDetails {
    pub url: String,
    pub method: String,
}
#[derive(Default, Clone, Debug, Eq, PartialEq, serde::Serialize)]
pub struct AuthenticationForStartResponse {
    pub authentication: UrlDetails,
}
#[derive(Clone, Debug, Eq, PartialEq, serde::Serialize, ToSchema)]
#[serde(rename_all = "snake_case")]
pub enum NextActionType {
    RedirectToUrl,
    DisplayQrCode,
    InvokeSdkClient,
    TriggerApi,
    DisplayBankTransferInformation,
    DisplayWaitScreen,
}

#[derive(Clone, Debug, Eq, PartialEq, serde::Serialize, ToSchema)]
#[serde(tag = "type", rename_all = "snake_case")]
pub enum NextActionData {
    /// Contains the url for redirection flow
    RedirectToUrl {
        redirect_to_url: String,
    },
    /// Informs the next steps for bank transfer and also contains the charges details (ex: amount received, amount charged etc)
    DisplayBankTransferInformation {
        bank_transfer_steps_and_charges_details: BankTransferNextStepsData,
    },
    /// Contains third party sdk session token response
    ThirdPartySdkSessionToken {
        session_token: Option<SessionToken>,
    },
    /// Contains url for Qr code image, this qr code has to be shown in sdk
    QrCodeInformation {
        #[schema(value_type = String)]
        /// Hyperswitch generated image data source url
        image_data_url: Option<Url>,
        display_to_timestamp: Option<i64>,
        #[schema(value_type = String)]
        /// The url for Qr code given by the connector
        qr_code_url: Option<Url>,
    },
    /// Contains url to fetch Qr code data
    FetchQrCodeInformation {
        #[schema(value_type = String)]
        qr_code_fetch_url: Url,
    },
    /// Contains the download url and the reference number for transaction
    DisplayVoucherInformation {
        #[schema(value_type = String)]
        voucher_details: VoucherNextStepData,
    },
    /// Contains duration for displaying a wait screen, wait screen with timer is displayed by sdk
    WaitScreenInformation {
        display_from_timestamp: i128,
        display_to_timestamp: Option<i128>,
    },
    /// Contains the information regarding three_ds_method_data submission, three_ds authentication, and authorization flows
    ThreeDsInvoke {
        three_ds_data: ThreeDsData,
    },
    InvokeSdkClient {
        next_action_data: SdkNextActionData,
    },
}

#[derive(Clone, Debug, Eq, PartialEq, serde::Serialize, ToSchema)]
pub struct ThreeDsData {
    /// ThreeDS authentication url - to initiate authentication
    pub three_ds_authentication_url: String,
    /// ThreeDS authorize url - to complete the payment authorization after authentication
    pub three_ds_authorize_url: String,
    /// ThreeDS method details
    pub three_ds_method_details: ThreeDsMethodData,
    /// Poll config for a connector
    pub poll_config: PollConfigResponse,
    /// Message Version
    pub message_version: Option<String>,
    /// Directory Server ID
    pub directory_server_id: Option<String>,
}

#[derive(Clone, Debug, Eq, PartialEq, serde::Serialize, ToSchema)]
#[serde(tag = "three_ds_method_key")]
pub enum ThreeDsMethodData {
    #[serde(rename = "threeDSMethodData")]
    AcsThreeDsMethodData {
        /// Whether ThreeDS method data submission is required
        three_ds_method_data_submission: bool,
        /// ThreeDS method data
        three_ds_method_data: Option<String>,
        /// ThreeDS method url
        three_ds_method_url: Option<String>,
    },
}

#[derive(Clone, Debug, Eq, PartialEq, serde::Serialize, ToSchema)]
pub struct PollConfigResponse {
    /// Poll Id
    pub poll_id: String,
    /// Interval of the poll
    pub delay_in_secs: i8,
    /// Frequency of the poll
    pub frequency: i8,
}

#[derive(Clone, Debug, serde::Serialize, serde::Deserialize)]
#[serde(rename_all = "snake_case")]
#[serde(untagged)]
// the enum order shouldn't be changed as this is being used during serialization and deserialization
pub enum QrCodeInformation {
    QrCodeUrl {
        image_data_url: Url,
        qr_code_url: Url,
        display_to_timestamp: Option<i64>,
    },
    QrDataUrl {
        image_data_url: Url,
        display_to_timestamp: Option<i64>,
    },
    QrCodeImageUrl {
        qr_code_url: Url,
        display_to_timestamp: Option<i64>,
    },
}

#[derive(Clone, Debug, serde::Serialize, serde::Deserialize, Eq, PartialEq, ToSchema)]
#[serde(rename_all = "snake_case")]
pub struct SdkNextActionData {
    pub next_action: NextActionCall,
}

#[derive(Clone, Debug, Eq, PartialEq, serde::Serialize, serde::Deserialize, ToSchema)]
pub struct FetchQrCodeInformation {
    pub qr_code_fetch_url: Url,
}

#[derive(Clone, Debug, Eq, PartialEq, serde::Serialize, serde::Deserialize, ToSchema)]
pub struct BankTransferNextStepsData {
    /// The instructions for performing a bank transfer
    #[serde(flatten)]
    pub bank_transfer_instructions: BankTransferInstructions,
    /// The details received by the receiver
    pub receiver: Option<ReceiverDetails>,
}

#[derive(Clone, Debug, Eq, PartialEq, serde::Serialize, serde::Deserialize, ToSchema)]
pub struct VoucherNextStepData {
    /// Voucher expiry date and time
    pub expires_at: Option<i64>,
    /// Reference number required for the transaction
    pub reference: String,
    /// Url to download the payment instruction
    pub download_url: Option<Url>,
    /// Url to payment instruction page
    pub instructions_url: Option<Url>,
}

#[derive(Clone, Debug, serde::Deserialize, serde::Serialize)]
pub struct QrCodeNextStepsInstruction {
    pub image_data_url: Url,
    pub display_to_timestamp: Option<i64>,
    pub qr_code_url: Option<Url>,
}

#[derive(Clone, Debug, serde::Deserialize)]
pub struct WaitScreenInstructions {
    pub display_from_timestamp: i128,
    pub display_to_timestamp: Option<i128>,
}

#[derive(Clone, Debug, Eq, PartialEq, serde::Serialize, serde::Deserialize, ToSchema)]
#[serde(rename_all = "snake_case")]
pub enum BankTransferInstructions {
    /// The instructions for Doku bank transactions
    DokuBankTransferInstructions(Box<DokuBankTransferInstructions>),
    /// The credit transfer for ACH transactions
    AchCreditTransfer(Box<AchTransfer>),
    /// The instructions for SEPA bank transactions
    SepaBankInstructions(Box<SepaBankTransferInstructions>),
    /// The instructions for BACS bank transactions
    BacsBankInstructions(Box<BacsBankTransferInstructions>),
    /// The instructions for Multibanco bank transactions
    Multibanco(Box<MultibancoTransferInstructions>),
}

#[derive(Clone, Debug, Eq, PartialEq, serde::Deserialize, serde::Serialize, ToSchema)]
pub struct SepaBankTransferInstructions {
    #[schema(value_type = String, example = "Jane Doe")]
    pub account_holder_name: Secret<String>,
    #[schema(value_type = String, example = "9123456789")]
    pub bic: Secret<String>,
    pub country: String,
    #[schema(value_type = String, example = "123456789")]
    pub iban: Secret<String>,
}

#[derive(Clone, Debug, Eq, PartialEq, serde::Deserialize, serde::Serialize, ToSchema)]
pub struct BacsBankTransferInstructions {
    #[schema(value_type = String, example = "Jane Doe")]
    pub account_holder_name: Secret<String>,
    #[schema(value_type = String, example = "10244123908")]
    pub account_number: Secret<String>,
    #[schema(value_type = String, example = "012")]
    pub sort_code: Secret<String>,
}

#[derive(Clone, Debug, Eq, PartialEq, serde::Serialize, serde::Deserialize, ToSchema)]
pub struct MultibancoTransferInstructions {
    #[schema(value_type = String, example = "122385736258")]
    pub reference: Secret<String>,
    #[schema(value_type = String, example = "12345")]
    pub entity: String,
}

#[derive(Clone, Debug, Eq, PartialEq, serde::Serialize, serde::Deserialize, ToSchema)]
pub struct DokuBankTransferInstructions {
    #[schema(value_type = String, example = "1707091200000")]
    pub expires_at: Option<i64>,
    #[schema(value_type = String, example = "122385736258")]
    pub reference: Secret<String>,
    #[schema(value_type = String)]
    pub instructions_url: Option<Url>,
}

#[derive(Clone, Debug, Eq, PartialEq, serde::Serialize, serde::Deserialize, ToSchema)]
pub struct AchTransfer {
    #[schema(value_type = String, example = "122385736258")]
    pub account_number: Secret<String>,
    pub bank_name: String,
    #[schema(value_type = String, example = "012")]
    pub routing_number: Secret<String>,
    #[schema(value_type = String, example = "234")]
    pub swift_code: Secret<String>,
}

#[derive(Clone, Debug, Eq, PartialEq, serde::Serialize, serde::Deserialize, ToSchema)]
pub struct ReceiverDetails {
    /// The amount received by receiver
    amount_received: i64,
    /// The amount charged by ACH
    amount_charged: Option<i64>,
    /// The amount remaining to be sent via ACH
    amount_remaining: Option<i64>,
}

#[derive(Clone, Debug, PartialEq, serde::Serialize, ToSchema, router_derive::PolymorphicSchema)]
#[generate_schemas(PaymentsCreateResponseOpenApi)]

pub struct PaymentsResponse {
    /// Unique identifier for the payment. This ensures idempotency for multiple payments
    /// that have been done by a single merchant.
    #[schema(
        min_length = 30,
        max_length = 30,
        example = "pay_mbabizu24mvu3mela5njyhpit4"
    )]
<<<<<<< HEAD
    pub payment_id: Option<common_utils::id_type::PaymentId>,
=======
    pub payment_id: String,
>>>>>>> 716d76c5

    /// This is an identifier for the merchant account. This is inferred from the API key
    /// provided during the request
    #[schema(max_length = 255, example = "merchant_1668273825", value_type = String)]
    pub merchant_id: id_type::MerchantId,

    #[schema(value_type = IntentStatus, example = "failed", default = "requires_confirmation")]
    pub status: api_enums::IntentStatus,

    /// The payment amount. Amount for the payment in lowest denomination of the currency. (i.e) in cents for USD denomination, in paisa for INR denomination etc.,
    #[schema(value_type = i64, example = 6540)]
    pub amount: MinorUnit,

    /// The payment net amount. net_amount = amount + surcharge_details.surcharge_amount + surcharge_details.tax_amount,
    /// If no surcharge_details, net_amount = amount
    #[schema(value_type = i64, example = 6540)]
    pub net_amount: MinorUnit,

    /// The maximum amount that could be captured from the payment
    #[schema(value_type = i64, minimum = 100, example = 6540)]
    pub amount_capturable: MinorUnit,

    /// The amount which is already captured from the payment, this helps in the cases where merchants can't capture all capturable amount at once.
    #[schema(value_type = Option<i64>, example = 6540)]
    pub amount_received: Option<MinorUnit>,

    /// The connector used for the payment
    #[schema(example = "stripe")]
    pub connector: Option<String>,

    /// It's a token used for client side verification.
    #[schema(value_type = Option<String>, example = "pay_U42c409qyHwOkWo3vK60_secret_el9ksDkiB8hi6j9N78yo")]
    pub client_secret: Option<Secret<String>>,

    /// Time when the payment was created
    #[schema(example = "2022-09-10T10:11:12Z")]
    #[serde(with = "common_utils::custom_serde::iso8601::option")]
    pub created: Option<PrimitiveDateTime>,

    /// The currency of the amount of the payment
    #[schema(value_type = Currency, example = "USD")]
    pub currency: String,

    /// The identifier for the customer object. If not provided the customer ID will be autogenerated.
    /// This field will be deprecated soon. Please refer to `customer.id`
    #[schema(
        max_length = 64,
        min_length = 1,
        example = "cus_y3oqhf46pyzuxjbcn2giaqnb44",
        deprecated,
        value_type = Option<String>,
    )]
    pub customer_id: Option<id_type::CustomerId>,

    pub customer: Option<CustomerDetailsResponse>,

    /// A description of the payment
    #[schema(example = "It's my first payment request")]
    pub description: Option<String>,

    /// List of refunds that happened on this intent, as same payment intent can have multiple refund requests depending on the nature of order
    #[schema(value_type = Option<Vec<RefundResponse>>)]
    pub refunds: Option<Vec<refunds::RefundResponse>>,

    /// List of disputes that happened on this intent
    #[schema(value_type = Option<Vec<DisputeResponsePaymentsRetrieve>>)]
    pub disputes: Option<Vec<disputes::DisputeResponsePaymentsRetrieve>>,

    /// List of attempts that happened on this intent
    #[schema(value_type = Option<Vec<PaymentAttemptResponse>>)]
    #[serde(skip_serializing_if = "Option::is_none")]
    pub attempts: Option<Vec<PaymentAttemptResponse>>,

    /// List of captures done on latest attempt
    #[schema(value_type = Option<Vec<CaptureResponse>>)]
    #[serde(skip_serializing_if = "Option::is_none")]
    pub captures: Option<Vec<CaptureResponse>>,

    /// A unique identifier to link the payment to a mandate, can be used instead of payment_method_data, in case of setting up recurring payments
    #[schema(max_length = 255, example = "mandate_iwer89rnjef349dni3")]
    pub mandate_id: Option<String>,

    /// Provided mandate information for creating a mandate
    pub mandate_data: Option<MandateData>,

    /// Indicates that you intend to make future payments with this Payment’s payment method. Providing this parameter will attach the payment method to the Customer, if present, after the Payment is confirmed and any required actions from the user are complete.
    #[schema(value_type = Option<FutureUsage>, example = "off_session")]
    pub setup_future_usage: Option<api_enums::FutureUsage>,

    /// Set to true to indicate that the customer is not in your checkout flow during this payment, and therefore is unable to authenticate. This parameter is intended for scenarios where you collect card details and charge them later. This parameter can only be used with confirm=true.
    #[schema(example = true)]
    pub off_session: Option<bool>,

    /// A timestamp (ISO 8601 code) that determines when the payment should be captured.
    /// Providing this field will automatically set `capture` to true
    #[schema(example = "2022-09-10T10:11:12Z")]
    #[serde(with = "common_utils::custom_serde::iso8601::option")]
    #[remove_in(PaymentsCreateResponseOpenApi)]
    pub capture_on: Option<PrimitiveDateTime>,

    /// This is the instruction for capture/ debit the money from the users' card. On the other hand authorization refers to blocking the amount on the users' payment method.
    #[schema(value_type = Option<CaptureMethod>, example = "automatic")]
    pub capture_method: Option<api_enums::CaptureMethod>,

    /// The payment method that is to be used
    #[schema(value_type = PaymentMethod, example = "bank_transfer")]
    pub payment_method: Option<api_enums::PaymentMethod>,

    /// The payment method information provided for making a payment
    #[schema(value_type = Option<PaymentMethodDataResponseWithBilling>, example = "bank_transfer")]
    #[serde(serialize_with = "serialize_payment_method_data_response")]
    pub payment_method_data: Option<PaymentMethodDataResponseWithBilling>,

    /// Provide a reference to a stored payment method
    #[schema(example = "187282ab-40ef-47a9-9206-5099ba31e432")]
    pub payment_token: Option<String>,

    /// The shipping address for the payment
    pub shipping: Option<Address>,

    /// The billing address for the payment
    pub billing: Option<Address>,

    /// Information about the product , quantity and amount for connectors. (e.g. Klarna)
    #[schema(value_type = Option<Vec<OrderDetailsWithAmount>>, example = r#"[{
        "product_name": "gillete creme",
        "quantity": 15,
        "amount" : 900
    }]"#)]
    pub order_details: Option<Vec<pii::SecretSerdeValue>>,

    /// description: The customer's email address
    /// This field will be deprecated soon. Please refer to `customer.email` object
    #[schema(max_length = 255, value_type = Option<String>, example = "johntest@test.com", deprecated)]
    pub email: crypto::OptionalEncryptableEmail,

    /// description: The customer's name
    /// This field will be deprecated soon. Please refer to `customer.name` object
    #[schema(value_type = Option<String>, max_length = 255, example = "John Test", deprecated)]
    pub name: crypto::OptionalEncryptableName,

    /// The customer's phone number
    /// This field will be deprecated soon. Please refer to `customer.phone` object
    #[schema(value_type = Option<String>, max_length = 255, example = "9123456789", deprecated)]
    pub phone: crypto::OptionalEncryptablePhone,

    /// The URL to redirect after the completion of the operation
    #[schema(example = "https://hyperswitch.io")]
    pub return_url: Option<String>,

    /// The transaction authentication can be set to undergo payer authentication. By default, the authentication will be marked as NO_THREE_DS, as the 3DS method helps with more robust payer authentication
    #[schema(value_type = Option<AuthenticationType>, example = "no_three_ds", default = "three_ds")]
    pub authentication_type: Option<api_enums::AuthenticationType>,

    /// For non-card charges, you can use this value as the complete description that appears on your customers’ statements. Must contain at least one letter, maximum 22 characters.
    #[schema(max_length = 255, example = "Hyperswitch Router")]
    pub statement_descriptor_name: Option<String>,

    /// Provides information about a card payment that customers see on their statements. Concatenated with the prefix (shortened descriptor) or statement descriptor that’s set on the account to form the complete statement descriptor. Maximum 255 characters for the concatenated descriptor.
    #[schema(max_length = 255, example = "Payment for shoes purchase")]
    pub statement_descriptor_suffix: Option<String>,

    /// Additional information required for redirection
    pub next_action: Option<NextActionData>,

    /// If the payment was cancelled the reason will be provided here
    pub cancellation_reason: Option<String>,

    /// If there was an error while calling the connectors the code is received here
    #[schema(example = "E0001")]
    pub error_code: Option<String>,

    /// If there was an error while calling the connector the error message is received here
    #[schema(example = "Failed while verifying the card")]
    pub error_message: Option<String>,

    /// error code unified across the connectors is received here if there was an error while calling connector
    #[remove_in(PaymentsCreateResponseOpenApi)]
    pub unified_code: Option<String>,

    /// error message unified across the connectors is received here if there was an error while calling connector
    #[remove_in(PaymentsCreateResponseOpenApi)]
    pub unified_message: Option<String>,

    /// Payment Experience for the current payment
    #[schema(value_type = Option<PaymentExperience>, example = "redirect_to_url")]
    pub payment_experience: Option<api_enums::PaymentExperience>,

    /// Can be used to specify the Payment Method Type
    #[schema(value_type = Option<PaymentMethodType>, example = "gpay")]
    pub payment_method_type: Option<api_enums::PaymentMethodType>,

    /// The connector used for this payment along with the country and business details
    #[schema(example = "stripe_US_food")]
    pub connector_label: Option<String>,

    /// The business country of merchant for this payment
    #[schema(value_type = Option<CountryAlpha2>, example = "US")]
    pub business_country: Option<api_enums::CountryAlpha2>,

    /// The business label of merchant for this payment
    pub business_label: Option<String>,

    /// The business_sub_label for this payment
    pub business_sub_label: Option<String>,

    /// Allowed Payment Method Types for a given PaymentIntent
    #[schema(value_type = Option<Vec<PaymentMethodType>>)]
    pub allowed_payment_method_types: Option<serde_json::Value>,

    /// ephemeral_key for the customer_id mentioned
    pub ephemeral_key: Option<EphemeralKeyCreateResponse>,

    /// If true the payment can be retried with same or different payment method which means the confirm call can be made again.
    pub manual_retry_allowed: Option<bool>,

    /// A unique identifier for a payment provided by the connector
    #[schema(value_type = Option<String>, example = "993672945374576J")]
    pub connector_transaction_id: Option<String>,

    /// Frm message contains information about the frm response
    pub frm_message: Option<FrmMessage>,

    /// You can specify up to 50 keys, with key names up to 40 characters long and values up to 500 characters long. Metadata is useful for storing additional, structured information on an object.
    #[schema(value_type = Option<Object>, example = r#"{ "udf1": "some-value", "udf2": "some-value" }"#)]
    pub metadata: Option<serde_json::Value>,

    /// Additional data related to some connectors
    #[schema(value_type = Option<ConnectorMetadata>)]
    pub connector_metadata: Option<serde_json::Value>, // This is Value because it is fetched from DB and before putting in DB the type is validated

    /// Additional data that might be required by hyperswitch, to enable some specific features.
    #[schema(value_type = Option<FeatureMetadata>)]
    pub feature_metadata: Option<serde_json::Value>, // This is Value because it is fetched from DB and before putting in DB the type is validated

    /// reference(Identifier) to the payment at connector side
    #[schema(value_type = Option<String>, example = "993672945374576J")]
    pub reference_id: Option<String>,

    /// Details for Payment link
    pub payment_link: Option<PaymentLinkResponse>,
    /// The business profile that is associated with this payment
    #[schema(value_type = Option<String>)]
    pub profile_id: Option<id_type::ProfileId>,

    /// Details of surcharge applied on this payment
    pub surcharge_details: Option<RequestSurchargeDetails>,

    /// Total number of attempts associated with this payment
    pub attempt_count: i16,

    /// Denotes the action(approve or reject) taken by merchant in case of manual review. Manual review can occur when the transaction is marked as risky by the frm_processor, payment processor or when there is underpayment/over payment incase of crypto payment
    pub merchant_decision: Option<String>,

    /// Identifier of the connector ( merchant connector account ) which was chosen to make the payment
    pub merchant_connector_id: Option<String>,

    /// If true, incremental authorization can be performed on this payment, in case the funds authorized initially fall short.
    pub incremental_authorization_allowed: Option<bool>,

    /// Total number of authorizations happened in an incremental_authorization payment
    pub authorization_count: Option<i32>,

    /// List of incremental authorizations happened to the payment
    pub incremental_authorizations: Option<Vec<IncrementalAuthorizationResponse>>,

    /// Details of external authentication
    pub external_authentication_details: Option<ExternalAuthenticationDetailsResponse>,

    /// Flag indicating if external 3ds authentication is made or not
    pub external_3ds_authentication_attempted: Option<bool>,

    /// Date Time for expiry of the payment
    #[schema(example = "2022-09-10T10:11:12Z")]
    #[serde(default, with = "common_utils::custom_serde::iso8601::option")]
    pub expires_on: Option<PrimitiveDateTime>,

    /// Payment Fingerprint, to identify a particular card.
    /// It is a 20 character long alphanumeric code.
    pub fingerprint: Option<String>,

    #[schema(value_type = Option<BrowserInformation>)]
    /// The browser information used for this payment
    pub browser_info: Option<serde_json::Value>,

    /// Identifier for Payment Method used for the payment
    pub payment_method_id: Option<String>,

    /// Payment Method Status, refers to the status of the payment method used for this payment.
    #[schema(value_type = Option<PaymentMethodStatus>)]
    pub payment_method_status: Option<common_enums::PaymentMethodStatus>,

    /// Date time at which payment was updated
    #[schema(example = "2022-09-10T10:11:12Z")]
    #[serde(default, with = "common_utils::custom_serde::iso8601::option")]
    pub updated: Option<PrimitiveDateTime>,

    /// Fee information to be charged on the payment being collected
    pub charges: Option<PaymentChargeResponse>,

    /// You can specify up to 50 keys, with key names up to 40 characters long and values up to 500 characters long. FRM Metadata is useful for storing additional, structured information on an object related to FRM.
    #[schema(value_type = Option<Object>, example = r#"{ "fulfillment_method" : "deliver", "coverage_request" : "fraud" }"#)]
    pub frm_metadata: Option<pii::SecretSerdeValue>,

    /// Merchant's identifier for the payment/invoice. This will be sent to the connector
    /// if the connector provides support to accept multiple reference ids.
    /// In case the connector supports only one reference id, Hyperswitch's Payment ID will be sent as reference.
    #[schema(
        value_type = Option<String>,
        max_length = 255,
        example = "Custom_Order_id_123"
    )]
    pub merchant_order_reference_id: Option<String>,
}

/// Fee information to be charged on the payment being collected
#[derive(Setter, Clone, Default, Debug, PartialEq, serde::Serialize, ToSchema)]
pub struct PaymentChargeResponse {
    /// Identifier for charge created for the payment
    pub charge_id: Option<String>,

    /// Type of charge (connector specific)
    #[schema(value_type = PaymentChargeType, example = "direct")]
    pub charge_type: api_enums::PaymentChargeType,

    /// Platform fees collected on the payment
    #[schema(value_type = i64, example = 6540)]
    pub application_fees: MinorUnit,

    /// Identifier for the reseller's account where the funds were transferred
    pub transfer_account_id: String,
}

/// Details of external authentication
#[derive(Setter, Clone, Default, Debug, PartialEq, serde::Serialize, ToSchema)]
pub struct ExternalAuthenticationDetailsResponse {
    /// Authentication Type - Challenge / Frictionless
    #[schema(value_type = Option<DecoupledAuthenticationType>)]
    pub authentication_flow: Option<enums::DecoupledAuthenticationType>,
    /// Electronic Commerce Indicator (eci)
    pub electronic_commerce_indicator: Option<String>,
    /// Authentication Status
    #[schema(value_type = AuthenticationStatus)]
    pub status: enums::AuthenticationStatus,
    /// DS Transaction ID
    pub ds_transaction_id: Option<String>,
    /// Message Version
    pub version: Option<String>,
    /// Error Code
    pub error_code: Option<String>,
    /// Error Message
    pub error_message: Option<String>,
}

#[derive(Clone, Debug, serde::Deserialize, ToSchema, serde::Serialize)]
#[serde(deny_unknown_fields)]
pub struct PaymentListConstraints {
    /// The identifier for customer
    #[schema(
        max_length = 64,
        min_length = 1,
        example = "cus_y3oqhf46pyzuxjbcn2giaqnb44",
        value_type = Option<String>,
    )]
    pub customer_id: Option<id_type::CustomerId>,

    /// A cursor for use in pagination, fetch the next list after some object
    #[schema(example = "pay_fafa124123")]
    pub starting_after: Option<common_utils::id_type::PaymentId>,

    /// A cursor for use in pagination, fetch the previous list before some object
    #[schema(example = "pay_fafa124123")]
    pub ending_before: Option<common_utils::id_type::PaymentId>,

    /// limit on the number of objects to return
    #[schema(default = 10, maximum = 100)]
    #[serde(default = "default_payments_list_limit")]
    pub limit: u32,

    /// The time at which payment is created
    #[schema(example = "2022-09-10T10:11:12Z")]
    #[serde(default, with = "common_utils::custom_serde::iso8601::option")]
    pub created: Option<PrimitiveDateTime>,

    /// Time less than the payment created time
    #[schema(example = "2022-09-10T10:11:12Z")]
    #[serde(
        default,
        with = "common_utils::custom_serde::iso8601::option",
        rename = "created.lt"
    )]
    pub created_lt: Option<PrimitiveDateTime>,

    /// Time greater than the payment created time
    #[schema(example = "2022-09-10T10:11:12Z")]
    #[serde(
        default,
        with = "common_utils::custom_serde::iso8601::option",
        rename = "created.gt"
    )]
    pub created_gt: Option<PrimitiveDateTime>,

    /// Time less than or equals to the payment created time
    #[schema(example = "2022-09-10T10:11:12Z")]
    #[serde(
        default,
        with = "common_utils::custom_serde::iso8601::option",
        rename = "created.lte"
    )]
    pub created_lte: Option<PrimitiveDateTime>,

    /// Time greater than or equals to the payment created time
    #[schema(example = "2022-09-10T10:11:12Z")]
    #[serde(default, with = "common_utils::custom_serde::iso8601::option")]
    #[serde(rename = "created.gte")]
    pub created_gte: Option<PrimitiveDateTime>,
}

#[derive(Clone, Debug, serde::Serialize, ToSchema)]
pub struct PaymentListResponse {
    /// The number of payments included in the list
    pub size: usize,
    // The list of payments response objects
    pub data: Vec<PaymentsResponse>,
}

#[derive(Setter, Clone, Default, Debug, PartialEq, serde::Serialize, ToSchema)]
pub struct IncrementalAuthorizationResponse {
    /// The unique identifier of authorization
    pub authorization_id: String,
    /// Amount the authorization has been made for
    #[schema(value_type = i64, example = 6540)]
    pub amount: MinorUnit,
    #[schema(value_type= AuthorizationStatus)]
    /// The status of the authorization
    pub status: common_enums::AuthorizationStatus,
    /// Error code sent by the connector for authorization
    pub error_code: Option<String>,
    /// Error message sent by the connector for authorization
    pub error_message: Option<String>,
    /// Previously authorized amount for the payment
    pub previously_authorized_amount: MinorUnit,
}

#[derive(Clone, Debug, serde::Serialize)]
pub struct PaymentListResponseV2 {
    /// The number of payments included in the list for given constraints
    pub count: usize,
    /// The total number of available payments for given constraints
    pub total_count: i64,
    /// The list of payments response objects
    pub data: Vec<PaymentsResponse>,
}

#[derive(Clone, Debug, serde::Deserialize, serde::Serialize)]
pub struct PaymentListFilterConstraints {
    /// The identifier for payment
    pub payment_id: Option<common_utils::id_type::PaymentId>,
    /// The identifier for business profile
    pub profile_id: Option<id_type::ProfileId>,
    /// The identifier for customer
    pub customer_id: Option<id_type::CustomerId>,
    /// The limit on the number of objects. The default limit is 10 and max limit is 20
    #[serde(default = "default_payments_list_limit")]
    pub limit: u32,
    /// The starting point within a list of objects
    pub offset: Option<u32>,
    /// The amount to filter payments list
    pub amount_filter: Option<AmountFilter>,
    /// The time range for which objects are needed. TimeRange has two fields start_time and end_time from which objects can be filtered as per required scenarios (created_at, time less than, greater than etc).
    #[serde(flatten)]
    pub time_range: Option<TimeRange>,
    /// The list of connectors to filter payments list
    pub connector: Option<Vec<api_enums::Connector>>,
    /// The list of currencies to filter payments list
    pub currency: Option<Vec<enums::Currency>>,
    /// The list of payment status to filter payments list
    pub status: Option<Vec<enums::IntentStatus>>,
    /// The list of payment methods to filter payments list
    pub payment_method: Option<Vec<enums::PaymentMethod>>,
    /// The list of payment method types to filter payments list
    pub payment_method_type: Option<Vec<enums::PaymentMethodType>>,
    /// The list of authentication types to filter payments list
    pub authentication_type: Option<Vec<enums::AuthenticationType>>,
    /// The list of merchant connector ids to filter payments list for selected label
    pub merchant_connector_id: Option<Vec<String>>,
    /// The order in which payments list should be sorted
    #[serde(default)]
    pub order: Order,
}
#[derive(Clone, Debug, serde::Serialize)]
pub struct PaymentListFilters {
    /// The list of available connector filters
    pub connector: Vec<String>,
    /// The list of available currency filters
    pub currency: Vec<enums::Currency>,
    /// The list of available payment status filters
    pub status: Vec<enums::IntentStatus>,
    /// The list of available payment method filters
    pub payment_method: Vec<enums::PaymentMethod>,
    /// The list of available payment method types
    pub payment_method_type: Vec<enums::PaymentMethodType>,
    /// The list of available authentication types
    pub authentication_type: Vec<enums::AuthenticationType>,
}

#[derive(Clone, Debug, serde::Serialize)]
pub struct PaymentListFiltersV2 {
    /// The list of available connector filters
    pub connector: HashMap<String, Vec<MerchantConnectorInfo>>,
    /// The list of available currency filters
    pub currency: Vec<enums::Currency>,
    /// The list of available payment status filters
    pub status: Vec<enums::IntentStatus>,
    /// The list payment method and their corresponding types
    pub payment_method: HashMap<enums::PaymentMethod, HashSet<enums::PaymentMethodType>>,
    /// The list of available authentication types
    pub authentication_type: Vec<enums::AuthenticationType>,
}

#[derive(Clone, Debug, serde::Serialize)]
pub struct PaymentsAggregateResponse {
    /// The list of intent status with their count
    pub status_with_count: HashMap<enums::IntentStatus, i64>,
}

#[derive(Clone, Debug, Eq, PartialEq, serde::Deserialize, serde::Serialize, ToSchema)]
pub struct AmountFilter {
    /// The start amount to filter list of transactions which are greater than or equal to the start amount
    pub start_amount: Option<i64>,
    /// The end amount to filter list of transactions which are less than or equal to the end amount
    pub end_amount: Option<i64>,
}

#[derive(Clone, Debug, Default, Eq, PartialEq, serde::Deserialize, serde::Serialize, ToSchema)]
pub struct Order {
    /// The field to sort, such as Amount or Created etc.
    pub on: SortOn,
    /// The order in which to sort the items, either Ascending or Descending
    pub by: SortBy,
}

#[derive(Clone, Debug, Default, Eq, PartialEq, serde::Deserialize, serde::Serialize, ToSchema)]
#[serde(rename_all = "snake_case")]
pub enum SortOn {
    /// Sort by the amount field
    Amount,
    /// Sort by the created_at field
    #[default]
    Created,
}

#[derive(Clone, Debug, Default, Eq, PartialEq, serde::Deserialize, serde::Serialize, ToSchema)]
#[serde(rename_all = "snake_case")]
pub enum SortBy {
    /// Sort in ascending order
    Asc,
    /// Sort in descending order
    #[default]
    Desc,
}

#[derive(
    Debug, Clone, Copy, serde::Serialize, serde::Deserialize, PartialEq, Eq, Hash, ToSchema,
)]
pub struct TimeRange {
    /// The start time to filter payments list or to get list of filters. To get list of filters start time is needed to be passed
    #[serde(with = "common_utils::custom_serde::iso8601")]
    #[serde(alias = "startTime")]
    pub start_time: PrimitiveDateTime,
    /// The end time to filter payments list or to get list of filters. If not passed the default time is now
    #[serde(default, with = "common_utils::custom_serde::iso8601::option")]
    #[serde(alias = "endTime")]
    pub end_time: Option<PrimitiveDateTime>,
}

#[derive(Setter, Clone, Default, Debug, PartialEq, serde::Serialize)]
pub struct VerifyResponse {
    pub verify_id: Option<id_type::PaymentId>,
    pub merchant_id: Option<id_type::MerchantId>,
    // pub status: enums::VerifyStatus,
    pub client_secret: Option<Secret<String>>,
    pub customer_id: Option<id_type::CustomerId>,
    pub email: crypto::OptionalEncryptableEmail,
    pub name: crypto::OptionalEncryptableName,
    pub phone: crypto::OptionalEncryptablePhone,
    pub mandate_id: Option<String>,
    #[auth_based]
    pub payment_method: Option<api_enums::PaymentMethod>,
    #[auth_based]
    pub payment_method_data: Option<PaymentMethodDataResponse>,
    pub payment_token: Option<String>,
    pub error_code: Option<String>,
    pub error_message: Option<String>,
}

#[derive(Default, Debug, serde::Deserialize, serde::Serialize)]
pub struct PaymentsRedirectionResponse {
    pub redirect_url: String,
}

pub struct MandateValidationFields {
    pub recurring_details: Option<RecurringDetails>,
    pub confirm: Option<bool>,
    pub customer_id: Option<id_type::CustomerId>,
    pub mandate_data: Option<MandateData>,
    pub setup_future_usage: Option<api_enums::FutureUsage>,
    pub off_session: Option<bool>,
}

impl From<&PaymentsRequest> for MandateValidationFields {
    fn from(req: &PaymentsRequest) -> Self {
        let recurring_details = req
            .mandate_id
            .clone()
            .map(RecurringDetails::MandateId)
            .or(req.recurring_details.clone());

        Self {
            recurring_details,
            confirm: req.confirm,
            customer_id: req
                .customer
                .as_ref()
                .map(|customer_details| &customer_details.id)
                .or(req.customer_id.as_ref())
                .map(ToOwned::to_owned),
            mandate_data: req.mandate_data.clone(),
            setup_future_usage: req.setup_future_usage,
            off_session: req.off_session,
        }
    }
}

impl From<&VerifyRequest> for MandateValidationFields {
    fn from(req: &VerifyRequest) -> Self {
        Self {
            recurring_details: None,
            confirm: Some(true),
            customer_id: req.customer_id.clone(),
            mandate_data: req.mandate_data.clone(),
            off_session: req.off_session,
            setup_future_usage: req.setup_future_usage,
        }
    }
}

impl From<PaymentsSessionRequest> for PaymentsSessionResponse {
    fn from(item: PaymentsSessionRequest) -> Self {
        let client_secret: Secret<String, pii::ClientSecret> = Secret::new(item.client_secret);
        Self {
            session_token: vec![],
            payment_id: item.payment_id,
            client_secret,
        }
    }
}

impl From<PaymentsStartRequest> for PaymentsRequest {
    fn from(item: PaymentsStartRequest) -> Self {
        Self {
            payment_id: Some(PaymentIdType::PaymentIntentId(item.payment_id)),
            merchant_id: Some(item.merchant_id),
            ..Default::default()
        }
    }
}

impl From<AdditionalCardInfo> for CardResponse {
    fn from(card: AdditionalCardInfo) -> Self {
        Self {
            last4: card.last4,
            card_type: card.card_type,
            card_network: card.card_network,
            card_issuer: card.card_issuer,
            card_issuing_country: card.card_issuing_country,
            card_isin: card.card_isin,
            card_extended_bin: card.card_extended_bin,
            card_exp_month: card.card_exp_month,
            card_exp_year: card.card_exp_year,
            card_holder_name: card.card_holder_name,
            payment_checks: card.payment_checks,
            authentication_data: card.authentication_data,
        }
    }
}

impl From<KlarnaSdkPaymentMethod> for PaylaterResponse {
    fn from(klarna_sdk: KlarnaSdkPaymentMethod) -> Self {
        Self {
            klarna_sdk: Some(KlarnaSdkPaymentMethodResponse {
                payment_type: klarna_sdk.payment_type,
            }),
        }
    }
}

impl From<AdditionalPaymentData> for PaymentMethodDataResponse {
    fn from(payment_method_data: AdditionalPaymentData) -> Self {
        match payment_method_data {
            AdditionalPaymentData::Card(card) => Self::Card(Box::new(CardResponse::from(*card))),
            AdditionalPaymentData::PayLater { klarna_sdk } => match klarna_sdk {
                Some(sdk) => Self::PayLater(Box::new(PaylaterResponse::from(sdk))),
                None => Self::PayLater(Box::new(PaylaterResponse { klarna_sdk: None })),
            },
            AdditionalPaymentData::Wallet { .. } => Self::Wallet {},
            AdditionalPaymentData::BankRedirect {
                bank_name,
                additional_details,
            } => Self::BankRedirect(additional_info::BankRedirectAdditionalData {
                bank_name,
                additional_details,
            }),
            AdditionalPaymentData::Crypto(crypto) => Self::Crypto(crypto),
            AdditionalPaymentData::BankDebit(bank_debit) => Self::BankDebit(bank_debit),
            AdditionalPaymentData::MandatePayment {} => Self::MandatePayment {},
            AdditionalPaymentData::Reward {} => Self::Reward {},
            AdditionalPaymentData::RealTimePayment(realtime_payment) => {
                Self::RealTimePayment(realtime_payment)
            }
            AdditionalPaymentData::Upi(upi) => Self::Upi(upi),
            AdditionalPaymentData::BankTransfer(bank_transfer) => Self::BankTransfer(bank_transfer),
            AdditionalPaymentData::Voucher(voucher) => Self::Voucher(voucher),
            AdditionalPaymentData::GiftCard(gift_card) => Self::GiftCard(gift_card),
            AdditionalPaymentData::CardRedirect(card_redirect) => Self::CardRedirect(card_redirect),
            AdditionalPaymentData::CardToken(card_token) => Self::CardToken(card_token),
            AdditionalPaymentData::OpenBanking(open_banking) => Self::OpenBanking(open_banking),
        }
    }
}

#[derive(Debug, Clone, serde::Serialize)]
pub struct PgRedirectResponse {
    pub payment_id: common_utils::id_type::PaymentId,
    pub status: api_enums::IntentStatus,
    pub gateway_id: String,
    pub customer_id: Option<id_type::CustomerId>,
    pub amount: Option<MinorUnit>,
}

#[derive(Debug, serde::Serialize, PartialEq, Eq, serde::Deserialize)]
pub struct RedirectionResponse {
    pub return_url: String,
    pub params: Vec<(String, String)>,
    pub return_url_with_query_params: String,
    pub http_method: String,
    pub headers: Vec<(String, String)>,
}

#[derive(Debug, serde::Deserialize)]
pub struct PaymentsResponseForm {
    pub transaction_id: String,
    // pub transaction_reference_id: String,
    pub merchant_id: id_type::MerchantId,
    pub order_id: String,
}

#[derive(Default, Debug, serde::Deserialize, serde::Serialize, Clone, ToSchema)]
pub struct PaymentsRetrieveRequest {
    /// The type of ID (ex: payment intent id, payment attempt id or connector txn id)
    pub resource_id: PaymentIdType,
    /// The identifier for the Merchant Account.
    #[schema(value_type = Option<String>)]
    pub merchant_id: Option<id_type::MerchantId>,
    /// Decider to enable or disable the connector call for retrieve request
    pub force_sync: bool,
    /// The parameters passed to a retrieve request
    pub param: Option<String>,
    /// The name of the connector
    pub connector: Option<String>,
    /// Merchant connector details used to make payments.
    #[schema(value_type = Option<MerchantConnectorDetailsWrap>)]
    pub merchant_connector_details: Option<admin::MerchantConnectorDetailsWrap>,
    /// This is a token which expires after 15 minutes, used from the client to authenticate and create sessions from the SDK
    pub client_secret: Option<String>,
    /// If enabled provides list of captures linked to latest attempt
    pub expand_captures: Option<bool>,
    /// If enabled provides list of attempts linked to payment intent
    pub expand_attempts: Option<bool>,
}

#[derive(Debug, Default, Eq, PartialEq, serde::Deserialize, serde::Serialize, Clone, ToSchema)]
pub struct OrderDetailsWithAmount {
    /// Name of the product that is being purchased
    #[schema(max_length = 255, example = "shirt")]
    pub product_name: String,
    /// The quantity of the product to be purchased
    #[schema(example = 1)]
    pub quantity: u16,
    /// the amount per quantity of product
    pub amount: i64,
    // Does the order includes shipping
    pub requires_shipping: Option<bool>,
    /// The image URL of the product
    pub product_img_link: Option<String>,
    /// ID of the product that is being purchased
    pub product_id: Option<String>,
    /// Category of the product that is being purchased
    pub category: Option<String>,
    /// Sub category of the product that is being purchased
    pub sub_category: Option<String>,
    /// Brand of the product that is being purchased
    pub brand: Option<String>,
    /// Type of the product that is being purchased
    pub product_type: Option<ProductType>,
}

#[derive(Debug, Default, Eq, PartialEq, serde::Deserialize, serde::Serialize, Clone, ToSchema)]
#[serde(rename_all = "snake_case")]
pub enum ProductType {
    #[default]
    Physical,
    Digital,
    Travel,
    Ride,
    Event,
    Accommodation,
}

#[derive(Debug, Default, Eq, PartialEq, serde::Deserialize, serde::Serialize, Clone, ToSchema)]
pub struct OrderDetails {
    /// Name of the product that is being purchased
    #[schema(max_length = 255, example = "shirt")]
    pub product_name: String,
    /// The quantity of the product to be purchased
    #[schema(example = 1)]
    pub quantity: u16,
    // Does the order include shipping
    pub requires_shipping: Option<bool>,
    /// The image URL of the product
    pub product_img_link: Option<String>,
    /// ID of the product that is being purchased
    pub product_id: Option<String>,
    /// Category of the product that is being purchased
    pub category: Option<String>,
    /// Sub category of the product that is being purchased
    pub sub_category: Option<String>,
    /// Brand of the product that is being purchased
    pub brand: Option<String>,
    /// Type of the product that is being purchased
    pub product_type: Option<ProductType>,
}

#[derive(Default, Debug, Eq, PartialEq, serde::Deserialize, serde::Serialize, Clone, ToSchema)]
pub struct RedirectResponse {
    #[schema(value_type = Option<String>)]
    pub param: Option<Secret<String>>,
    #[schema(value_type = Option<Object>)]
    pub json_payload: Option<pii::SecretSerdeValue>,
}

#[derive(Debug, serde::Deserialize, serde::Serialize, Clone, ToSchema)]
pub struct PaymentsSessionRequest {
    /// The identifier for the payment
    pub payment_id: common_utils::id_type::PaymentId,
    /// This is a token which expires after 15 minutes, used from the client to authenticate and create sessions from the SDK
    pub client_secret: String,
    /// The list of the supported wallets
    #[schema(value_type = Vec<PaymentMethodType>)]
    pub wallets: Vec<api_enums::PaymentMethodType>,
    /// Merchant connector details used to make payments.
    #[schema(value_type = Option<MerchantConnectorDetailsWrap>)]
    pub merchant_connector_details: Option<admin::MerchantConnectorDetailsWrap>,
}

#[derive(Debug, Clone, Eq, PartialEq, serde::Serialize, serde::Deserialize, ToSchema)]
pub struct GpayAllowedMethodsParameters {
    /// The list of allowed auth methods (ex: 3DS, No3DS, PAN_ONLY etc)
    pub allowed_auth_methods: Vec<String>,
    /// The list of allowed card networks (ex: AMEX,JCB etc)
    pub allowed_card_networks: Vec<String>,
    /// Is billing address required
    #[serde(skip_serializing_if = "Option::is_none")]
    pub billing_address_required: Option<bool>,
    /// Billing address parameters
    #[serde(skip_serializing_if = "Option::is_none")]
    pub billing_address_parameters: Option<GpayBillingAddressParameters>,
    /// Whether assurance details are required
    #[serde(skip_serializing_if = "Option::is_none")]
    pub assurance_details_required: Option<bool>,
}

#[derive(Debug, Clone, Eq, PartialEq, serde::Serialize, serde::Deserialize, ToSchema)]
pub struct GpayBillingAddressParameters {
    /// Is billing phone number required
    pub phone_number_required: bool,
    /// Billing address format
    pub format: GpayBillingAddressFormat,
}

#[derive(Debug, Clone, Eq, PartialEq, serde::Serialize, serde::Deserialize, ToSchema)]
pub enum GpayBillingAddressFormat {
    FULL,
    MIN,
}

#[derive(Debug, Clone, Eq, PartialEq, serde::Serialize, serde::Deserialize, ToSchema)]
pub struct GpayTokenParameters {
    /// The name of the connector
    pub gateway: String,
    /// The merchant ID registered in the connector associated
    #[serde(skip_serializing_if = "Option::is_none")]
    pub gateway_merchant_id: Option<String>,
    #[serde(skip_serializing_if = "Option::is_none", rename = "stripe:version")]
    pub stripe_version: Option<String>,
    #[serde(
        skip_serializing_if = "Option::is_none",
        rename = "stripe:publishableKey"
    )]
    pub stripe_publishable_key: Option<String>,
}

#[derive(Debug, Clone, Eq, PartialEq, serde::Serialize, serde::Deserialize, ToSchema)]
pub struct GpayTokenizationSpecification {
    /// The token specification type(ex: PAYMENT_GATEWAY)
    #[serde(rename = "type")]
    pub token_specification_type: String,
    /// The parameters for the token specification Google Pay
    pub parameters: GpayTokenParameters,
}

#[derive(Debug, Clone, Eq, PartialEq, serde::Serialize, serde::Deserialize, ToSchema)]
pub struct GpayAllowedPaymentMethods {
    /// The type of payment method
    #[serde(rename = "type")]
    pub payment_method_type: String,
    /// The parameters Google Pay requires
    pub parameters: GpayAllowedMethodsParameters,
    /// The tokenization specification for Google Pay
    pub tokenization_specification: GpayTokenizationSpecification,
}

#[derive(Debug, Clone, Eq, PartialEq, serde::Serialize, serde::Deserialize, ToSchema)]
pub struct GpayTransactionInfo {
    /// The country code
    #[schema(value_type = CountryAlpha2, example = "US")]
    pub country_code: api_enums::CountryAlpha2,
    /// The currency code
    #[schema(value_type = Currency, example = "USD")]
    pub currency_code: api_enums::Currency,
    /// The total price status (ex: 'FINAL')
    pub total_price_status: String,
    /// The total price
    #[schema(value_type = String, example = "38.02")]
    pub total_price: StringMajorUnit,
}

#[derive(Debug, Clone, Eq, PartialEq, serde::Serialize, serde::Deserialize, ToSchema)]
pub struct GpayMerchantInfo {
    /// The merchant Identifier that needs to be passed while invoking Gpay SDK
    #[serde(skip_serializing_if = "Option::is_none")]
    pub merchant_id: Option<String>,
    /// The name of the merchant that needs to be displayed on Gpay PopUp
    pub merchant_name: String,
}

#[derive(Debug, Clone, serde::Serialize, serde::Deserialize)]
pub struct GpayMetaData {
    pub merchant_info: GpayMerchantInfo,
    pub allowed_payment_methods: Vec<GpayAllowedPaymentMethods>,
}

#[derive(Debug, Clone, serde::Serialize, serde::Deserialize)]
pub struct GpaySessionTokenData {
    #[serde(rename = "google_pay")]
    pub data: GpayMetaData,
}

#[derive(Debug, Clone, serde::Serialize, serde::Deserialize)]
pub struct PaypalSdkMetaData {
    pub client_id: String,
}

#[derive(Debug, Clone, serde::Serialize, serde::Deserialize)]
pub struct PaypalSdkSessionTokenData {
    #[serde(rename = "paypal_sdk")]
    pub data: PaypalSdkMetaData,
}

#[derive(Debug, Clone, serde::Serialize, serde::Deserialize)]
#[serde(rename_all = "camelCase")]
pub struct ApplepaySessionRequest {
    pub merchant_identifier: String,
    pub display_name: String,
    pub initiative: String,
    pub initiative_context: String,
}

/// Some connectors like Apple Pay, Airwallex and Noon might require some additional information, find specific details in the child attributes below.
#[derive(Debug, Clone, serde::Serialize, serde::Deserialize, ToSchema)]
pub struct ConnectorMetadata {
    pub apple_pay: Option<ApplepayConnectorMetadataRequest>,
    pub airwallex: Option<AirwallexData>,
    pub noon: Option<NoonData>,
}

impl ConnectorMetadata {
    pub fn from_value(
        value: pii::SecretSerdeValue,
    ) -> common_utils::errors::CustomResult<Self, common_utils::errors::ParsingError> {
        value
            .parse_value::<Self>("ConnectorMetadata")
            .change_context(common_utils::errors::ParsingError::StructParseFailure(
                "Metadata",
            ))
    }
    pub fn get_apple_pay_certificates(self) -> Option<(Secret<String>, Secret<String>)> {
        self.apple_pay.and_then(|applepay_metadata| {
            applepay_metadata
                .session_token_data
                .map(|session_token_data| {
                    let SessionTokenInfo {
                        certificate,
                        certificate_keys,
                        ..
                    } = session_token_data;
                    (certificate, certificate_keys)
                })
        })
    }
}

#[derive(Debug, Clone, serde::Serialize, serde::Deserialize, ToSchema)]
pub struct AirwallexData {
    /// payload required by airwallex
    payload: Option<String>,
}

#[derive(Debug, Clone, serde::Serialize, serde::Deserialize, ToSchema)]
pub struct NoonData {
    /// Information about the order category that merchant wants to specify at connector level. (e.g. In Noon Payments it can take values like "pay", "food", or any other custom string set by the merchant in Noon's Dashboard)
    pub order_category: Option<String>,
}

#[derive(Debug, Clone, serde::Serialize, serde::Deserialize, ToSchema)]
pub struct ApplepayConnectorMetadataRequest {
    pub session_token_data: Option<SessionTokenInfo>,
}

#[derive(Debug, Clone, serde::Serialize, serde::Deserialize)]
pub struct ApplepaySessionTokenData {
    pub apple_pay: ApplePayMetadata,
}

#[derive(Debug, Clone, serde::Serialize, serde::Deserialize)]
pub struct ApplepayCombinedSessionTokenData {
    pub apple_pay_combined: ApplePayCombinedMetadata,
}

#[derive(Debug, Clone, serde::Serialize, serde::Deserialize)]
#[serde(rename_all = "snake_case")]
pub enum ApplepaySessionTokenMetadata {
    ApplePayCombined(ApplePayCombinedMetadata),
    ApplePay(ApplePayMetadata),
}

#[derive(Debug, Clone, serde::Serialize, serde::Deserialize)]
pub struct ApplePayMetadata {
    pub payment_request_data: PaymentRequestMetadata,
    pub session_token_data: SessionTokenInfo,
}

#[derive(Debug, Clone, serde::Serialize, serde::Deserialize)]
#[serde(rename_all = "snake_case")]
pub enum ApplePayCombinedMetadata {
    Simplified {
        payment_request_data: PaymentRequestMetadata,
        session_token_data: SessionTokenForSimplifiedApplePay,
    },
    Manual {
        payment_request_data: PaymentRequestMetadata,
        session_token_data: SessionTokenInfo,
    },
}

#[derive(Debug, Clone, serde::Serialize, serde::Deserialize)]
pub struct PaymentRequestMetadata {
    pub supported_networks: Vec<String>,
    pub merchant_capabilities: Vec<String>,
    pub label: String,
}

#[derive(Debug, Clone, serde::Serialize, serde::Deserialize, ToSchema)]
pub struct SessionTokenInfo {
    #[schema(value_type = String)]
    pub certificate: Secret<String>,
    #[schema(value_type = String)]
    pub certificate_keys: Secret<String>,
    pub merchant_identifier: String,
    pub display_name: String,
    pub initiative: ApplepayInitiative,
    pub initiative_context: Option<String>,
    #[schema(value_type = Option<CountryAlpha2>)]
    pub merchant_business_country: Option<api_enums::CountryAlpha2>,
    #[serde(flatten)]
    pub payment_processing_details_at: Option<PaymentProcessingDetailsAt>,
}

#[derive(Debug, Clone, serde::Serialize, serde::Deserialize, Display, ToSchema)]
#[serde(rename_all = "snake_case")]
pub enum ApplepayInitiative {
    Web,
    Ios,
}

#[derive(Debug, Clone, serde::Serialize, serde::Deserialize, ToSchema)]
#[serde(tag = "payment_processing_details_at")]
pub enum PaymentProcessingDetailsAt {
    Hyperswitch(PaymentProcessingDetails),
    Connector,
}

#[derive(Debug, Clone, serde::Serialize, serde::Deserialize, PartialEq, Eq, ToSchema)]
pub struct PaymentProcessingDetails {
    #[schema(value_type = String)]
    pub payment_processing_certificate: Secret<String>,
    #[schema(value_type = String)]
    pub payment_processing_certificate_key: Secret<String>,
}

#[derive(Debug, Clone, serde::Serialize, serde::Deserialize, ToSchema)]
pub struct SessionTokenForSimplifiedApplePay {
    pub initiative_context: String,
    #[schema(value_type = Option<CountryAlpha2>)]
    pub merchant_business_country: Option<api_enums::CountryAlpha2>,
}

#[derive(Debug, Clone, Eq, PartialEq, serde::Serialize, ToSchema)]
#[serde(tag = "wallet_name")]
#[serde(rename_all = "snake_case")]
pub enum SessionToken {
    /// The session response structure for Google Pay
    GooglePay(Box<GpaySessionTokenResponse>),
    /// The session response structure for Klarna
    Klarna(Box<KlarnaSessionTokenResponse>),
    /// The session response structure for PayPal
    Paypal(Box<PaypalSessionTokenResponse>),
    /// The session response structure for Apple Pay
    ApplePay(Box<ApplepaySessionTokenResponse>),
    /// Session token for OpenBanking PIS flow
    OpenBanking(OpenBankingSessionToken),
    /// Whenever there is no session token response or an error in session response
    NoSessionTokenReceived,
}

#[derive(Debug, Clone, Eq, PartialEq, serde::Serialize, ToSchema)]
#[serde(untagged)]
pub enum GpaySessionTokenResponse {
    /// Google pay response involving third party sdk
    ThirdPartyResponse(GooglePayThirdPartySdk),
    /// Google pay session response for non third party sdk
    GooglePaySession(GooglePaySessionResponse),
}

#[derive(Debug, Clone, Eq, PartialEq, serde::Serialize, ToSchema)]
#[serde(rename_all = "lowercase")]
pub struct GooglePayThirdPartySdk {
    /// Identifier for the delayed session response
    pub delayed_session_token: bool,
    /// The name of the connector
    pub connector: String,
    /// The next action for the sdk (ex: calling confirm or sync call)
    pub sdk_next_action: SdkNextAction,
}

#[derive(Debug, Clone, Eq, PartialEq, serde::Serialize, ToSchema)]
#[serde(rename_all = "lowercase")]
pub struct GooglePaySessionResponse {
    /// The merchant info
    pub merchant_info: GpayMerchantInfo,
    /// Is shipping address required
    pub shipping_address_required: bool,
    /// Is email required
    pub email_required: bool,
    /// Shipping address parameters
    pub shipping_address_parameters: GpayShippingAddressParameters,
    /// List of the allowed payment meythods
    pub allowed_payment_methods: Vec<GpayAllowedPaymentMethods>,
    /// The transaction info Google Pay requires
    pub transaction_info: GpayTransactionInfo,
    /// Identifier for the delayed session response
    pub delayed_session_token: bool,
    /// The name of the connector
    pub connector: String,
    /// The next action for the sdk (ex: calling confirm or sync call)
    pub sdk_next_action: SdkNextAction,
    /// Secrets for sdk display and payment
    pub secrets: Option<SecretInfoToInitiateSdk>,
}

#[derive(Debug, Clone, Eq, PartialEq, serde::Serialize, ToSchema)]
#[serde(rename_all = "lowercase")]
pub struct GpayShippingAddressParameters {
    /// Is shipping phone number required
    pub phone_number_required: bool,
}

#[derive(Debug, Clone, Eq, PartialEq, serde::Serialize, ToSchema)]
#[serde(rename_all = "lowercase")]
pub struct KlarnaSessionTokenResponse {
    /// The session token for Klarna
    pub session_token: String,
    /// The identifier for the session
    pub session_id: String,
}

#[derive(Debug, Clone, Eq, PartialEq, serde::Serialize, ToSchema)]
#[serde(rename_all = "lowercase")]
pub struct PaypalSessionTokenResponse {
    /// Name of the connector
    pub connector: String,
    /// The session token for PayPal
    pub session_token: String,
    /// The next action for the sdk (ex: calling confirm or sync call)
    pub sdk_next_action: SdkNextAction,
}

#[derive(Debug, Clone, Eq, PartialEq, serde::Serialize, ToSchema)]
#[serde(rename_all = "lowercase")]
pub struct OpenBankingSessionToken {
    /// The session token for OpenBanking Connectors
    pub open_banking_session_token: String,
}

#[derive(Debug, Clone, Eq, PartialEq, serde::Serialize, ToSchema)]
#[serde(rename_all = "lowercase")]
pub struct ApplepaySessionTokenResponse {
    /// Session object for Apple Pay
    /// The session_token_data will be null for iOS devices because the Apple Pay session call is skipped, as there is no web domain involved
    #[serde(skip_serializing_if = "Option::is_none")]
    pub session_token_data: Option<ApplePaySessionResponse>,
    /// Payment request object for Apple Pay
    pub payment_request_data: Option<ApplePayPaymentRequest>,
    /// The session token is w.r.t this connector
    pub connector: String,
    /// Identifier for the delayed session response
    pub delayed_session_token: bool,
    /// The next action for the sdk (ex: calling confirm or sync call)
    pub sdk_next_action: SdkNextAction,
    /// The connector transaction id
    pub connector_reference_id: Option<String>,
    /// The public key id is to invoke third party sdk
    pub connector_sdk_public_key: Option<String>,
    /// The connector merchant id
    pub connector_merchant_id: Option<String>,
}

#[derive(Debug, Eq, PartialEq, serde::Serialize, Clone, ToSchema)]
pub struct SdkNextAction {
    /// The type of next action
    pub next_action: NextActionCall,
}

#[derive(Debug, Eq, PartialEq, serde::Serialize, serde::Deserialize, Clone, ToSchema)]
#[serde(rename_all = "snake_case")]
pub enum NextActionCall {
    /// The next action call is confirm
    Confirm,
    /// The next action call is sync
    Sync,
    /// The next action call is Complete Authorize
    CompleteAuthorize,
}

#[derive(Debug, Clone, Eq, PartialEq, serde::Serialize, ToSchema)]
#[serde(untagged)]
pub enum ApplePaySessionResponse {
    ///  We get this session response, when third party sdk is involved
    ThirdPartySdk(ThirdPartySdkSessionResponse),
    ///  We get this session response, when there is no involvement of third party sdk
    /// This is the common response most of the times
    NoThirdPartySdk(NoThirdPartySdkSessionResponse),
    /// This is for the empty session response
    NoSessionResponse,
}

#[derive(Debug, Clone, Eq, PartialEq, serde::Serialize, ToSchema, serde::Deserialize)]
#[serde(rename_all(deserialize = "camelCase"))]
pub struct NoThirdPartySdkSessionResponse {
    /// Timestamp at which session is requested
    pub epoch_timestamp: u64,
    /// Timestamp at which session expires
    pub expires_at: u64,
    /// The identifier for the merchant session
    pub merchant_session_identifier: String,
    /// Apple pay generated unique ID (UUID) value
    pub nonce: String,
    /// The identifier for the merchant
    pub merchant_identifier: String,
    /// The domain name of the merchant which is registered in Apple Pay
    pub domain_name: String,
    /// The name to be displayed on Apple Pay button
    pub display_name: String,
    /// A string which represents the properties of a payment
    pub signature: String,
    /// The identifier for the operational analytics
    pub operational_analytics_identifier: String,
    /// The number of retries to get the session response
    pub retries: u8,
    /// The identifier for the connector transaction
    pub psp_id: String,
}

#[derive(Debug, Clone, Eq, PartialEq, serde::Serialize, ToSchema)]
pub struct ThirdPartySdkSessionResponse {
    pub secrets: SecretInfoToInitiateSdk,
}

#[derive(Debug, Clone, Eq, PartialEq, serde::Serialize, ToSchema, serde::Deserialize)]
pub struct SecretInfoToInitiateSdk {
    // Authorization secrets used by client to initiate sdk
    #[schema(value_type = String)]
    pub display: Secret<String>,
    // Authorization secrets used by client for payment
    #[schema(value_type = String)]
    pub payment: Secret<String>,
}

#[derive(Debug, Clone, Eq, PartialEq, serde::Serialize, ToSchema, serde::Deserialize)]
pub struct ApplePayPaymentRequest {
    /// The code for country
    #[schema(value_type = CountryAlpha2, example = "US")]
    pub country_code: api_enums::CountryAlpha2,
    /// The code for currency
    #[schema(value_type = Currency, example = "USD")]
    pub currency_code: api_enums::Currency,
    /// Represents the total for the payment.
    pub total: AmountInfo,
    /// The list of merchant capabilities(ex: whether capable of 3ds or no-3ds)
    pub merchant_capabilities: Option<Vec<String>>,
    /// The list of supported networks
    pub supported_networks: Option<Vec<String>>,
    pub merchant_identifier: Option<String>,
    /// The required billing contact fields for connector
    #[serde(skip_serializing_if = "Option::is_none")]
    pub required_billing_contact_fields: Option<ApplePayBillingContactFields>,
    #[serde(skip_serializing_if = "Option::is_none")]
    /// The required shipping contacht fields for connector
    pub required_shipping_contact_fields: Option<ApplePayShippingContactFields>,
}

#[derive(Debug, Clone, Eq, PartialEq, serde::Serialize, ToSchema, serde::Deserialize)]
pub struct ApplePayBillingContactFields(pub Vec<ApplePayAddressParameters>);
#[derive(Debug, Clone, Eq, PartialEq, serde::Serialize, ToSchema, serde::Deserialize)]
pub struct ApplePayShippingContactFields(pub Vec<ApplePayAddressParameters>);

#[derive(Debug, Clone, Eq, PartialEq, serde::Serialize, ToSchema, serde::Deserialize)]
#[serde(rename_all = "camelCase")]
pub enum ApplePayAddressParameters {
    PostalAddress,
    Phone,
    Email,
}

#[derive(Debug, Clone, Eq, PartialEq, serde::Serialize, ToSchema, serde::Deserialize)]
pub struct AmountInfo {
    /// The label must be the name of the merchant.
    pub label: String,
    /// A value that indicates whether the line item(Ex: total, tax, discount, or grand total) is final or pending.
    #[serde(rename = "type")]
    pub total_type: Option<String>,
    /// The total amount for the payment in majot unit string (Ex: 38.02)
    #[schema(value_type = String, example = "38.02")]
    pub amount: StringMajorUnit,
}

#[derive(Debug, Clone, serde::Deserialize)]
#[serde(rename_all = "camelCase")]
pub struct ApplepayErrorResponse {
    pub status_code: String,
    pub status_message: String,
}

#[derive(Default, Debug, serde::Serialize, Clone, ToSchema)]
pub struct PaymentsSessionResponse {
    /// The identifier for the payment
    pub payment_id: common_utils::id_type::PaymentId,
    /// This is a token which expires after 15 minutes, used from the client to authenticate and create sessions from the SDK
    #[schema(value_type = String)]
    pub client_secret: Secret<String, pii::ClientSecret>,
    /// The list of session token object
    pub session_token: Vec<SessionToken>,
}

#[derive(Default, Debug, serde::Deserialize, serde::Serialize, Clone, ToSchema)]
pub struct PaymentRetrieveBody {
    /// The identifier for the Merchant Account.
    #[schema(value_type = Option<String>)]
    pub merchant_id: Option<id_type::MerchantId>,
    /// Decider to enable or disable the connector call for retrieve request
    pub force_sync: Option<bool>,
    /// This is a token which expires after 15 minutes, used from the client to authenticate and create sessions from the SDK
    pub client_secret: Option<String>,
    /// If enabled provides list of captures linked to latest attempt
    pub expand_captures: Option<bool>,
    /// If enabled provides list of attempts linked to payment intent
    pub expand_attempts: Option<bool>,
}

#[derive(Default, Debug, serde::Deserialize, serde::Serialize, Clone, ToSchema)]
pub struct PaymentRetrieveBodyWithCredentials {
    /// The identifier for payment.
    pub payment_id: common_utils::id_type::PaymentId,
    /// The identifier for the Merchant Account.
    #[schema(value_type = Option<String>)]
    pub merchant_id: Option<id_type::MerchantId>,
    /// Decider to enable or disable the connector call for retrieve request
    pub force_sync: Option<bool>,
    /// Merchant connector details used to make payments.
    pub merchant_connector_details: Option<admin::MerchantConnectorDetailsWrap>,
}

#[derive(Default, Debug, serde::Deserialize, serde::Serialize, Clone, ToSchema)]
pub struct PaymentsCompleteAuthorizeRequest {
    /// The unique identifier for the payment
    #[serde(skip_deserializing)]
    pub payment_id: common_utils::id_type::PaymentId,
    /// The shipping address for the payment
    pub shipping: Option<Address>,
    /// Client Secret
    #[schema(value_type = String)]
    pub client_secret: Secret<String>,
}

#[derive(Default, Debug, serde::Deserialize, serde::Serialize, Clone, ToSchema)]
pub struct PaymentsCancelRequest {
    /// The identifier for the payment
    #[serde(skip)]
    pub payment_id: common_utils::id_type::PaymentId,
    /// The reason for the payment cancel
    pub cancellation_reason: Option<String>,
    /// Merchant connector details used to make payments.
    #[schema(value_type = Option<MerchantConnectorDetailsWrap>, deprecated)]
    pub merchant_connector_details: Option<admin::MerchantConnectorDetailsWrap>,
}

#[derive(Default, Debug, serde::Serialize, serde::Deserialize, Clone, ToSchema)]
pub struct PaymentsIncrementalAuthorizationRequest {
    /// The identifier for the payment
    #[serde(skip)]
    pub payment_id: common_utils::id_type::PaymentId,
    /// The total amount including previously authorized amount and additional amount
    #[schema(value_type = i64, example = 6540)]
    pub amount: MinorUnit,
    /// Reason for incremental authorization
    pub reason: Option<String>,
}

#[derive(Debug, serde::Serialize, serde::Deserialize, Clone, ToSchema)]
pub struct PaymentsExternalAuthenticationRequest {
    /// The identifier for the payment
    #[serde(skip)]
    pub payment_id: common_utils::id_type::PaymentId,
    /// Client Secret
    #[schema(value_type = String)]
    pub client_secret: Secret<String>,
    /// SDK Information if request is from SDK
    pub sdk_information: Option<SdkInformation>,
    /// Device Channel indicating whether request is coming from App or Browser
    pub device_channel: DeviceChannel,
    /// Indicates if 3DS method data was successfully completed or not
    pub threeds_method_comp_ind: ThreeDsCompletionIndicator,
}

/// Indicates if 3DS method data was successfully completed or not
#[derive(Debug, serde::Serialize, serde::Deserialize, Clone, ToSchema)]
pub struct PaymentsManualUpdateRequest {
    /// The identifier for the payment
    #[serde(skip)]
    pub payment_id: common_utils::id_type::PaymentId,
    /// The identifier for the payment attempt
    pub attempt_id: String,
    /// Merchant ID
    #[schema(value_type = String)]
    pub merchant_id: id_type::MerchantId,
    /// The status of the attempt
    pub attempt_status: Option<enums::AttemptStatus>,
    /// Error code of the connector
    pub error_code: Option<String>,
    /// Error message of the connector
    pub error_message: Option<String>,
    /// Error reason of the connector
    pub error_reason: Option<String>,
    /// A unique identifier for a payment provided by the connector
    pub connector_transaction_id: Option<String>,
}

#[derive(Debug, serde::Serialize, serde::Deserialize, Clone, ToSchema)]
pub struct PaymentsManualUpdateResponse {
    /// The identifier for the payment
    pub payment_id: String,
    /// The identifier for the payment attempt
    pub attempt_id: String,
    /// Merchant ID
    #[schema(value_type = String)]
    pub merchant_id: id_type::MerchantId,
    /// The status of the attempt
    pub attempt_status: enums::AttemptStatus,
    /// Error code of the connector
    pub error_code: Option<String>,
    /// Error message of the connector
    pub error_message: Option<String>,
    /// Error reason of the connector
    pub error_reason: Option<String>,
    /// A unique identifier for a payment provided by the connector
    pub connector_transaction_id: Option<String>,
}

#[derive(Debug, serde::Serialize, serde::Deserialize, Clone, ToSchema)]
pub enum ThreeDsCompletionIndicator {
    /// 3DS method successfully completed
    #[serde(rename = "Y")]
    Success,
    /// 3DS method was not successful
    #[serde(rename = "N")]
    Failure,
    /// 3DS method URL was unavailable
    #[serde(rename = "U")]
    NotAvailable,
}

/// Device Channel indicating whether request is coming from App or Browser
#[derive(Debug, serde::Serialize, serde::Deserialize, Clone, ToSchema, Eq, PartialEq)]
pub enum DeviceChannel {
    #[serde(rename = "APP")]
    App,
    #[serde(rename = "BRW")]
    Browser,
}

/// SDK Information if request is from SDK
#[derive(Default, Debug, serde::Serialize, serde::Deserialize, Clone, ToSchema)]
pub struct SdkInformation {
    /// Unique ID created on installations of the 3DS Requestor App on a Consumer Device
    pub sdk_app_id: String,
    /// JWE Object containing data encrypted by the SDK for the DS to decrypt
    pub sdk_enc_data: String,
    /// Public key component of the ephemeral key pair generated by the 3DS SDK
    pub sdk_ephem_pub_key: HashMap<String, String>,
    /// Unique transaction identifier assigned by the 3DS SDK
    pub sdk_trans_id: String,
    /// Identifies the vendor and version for the 3DS SDK that is integrated in a 3DS Requestor App
    pub sdk_reference_number: String,
    /// Indicates maximum amount of time in minutes
    pub sdk_max_timeout: u8,
}

#[derive(Debug, serde::Serialize, serde::Deserialize, Clone, ToSchema)]
pub struct PaymentsExternalAuthenticationResponse {
    /// Indicates the transaction status
    #[serde(rename = "trans_status")]
    #[schema(value_type = TransactionStatus)]
    pub transaction_status: common_enums::TransactionStatus,
    /// Access Server URL to be used for challenge submission
    pub acs_url: Option<String>,
    /// Challenge request which should be sent to acs_url
    pub challenge_request: Option<String>,
    /// Unique identifier assigned by the EMVCo(Europay, Mastercard and Visa)
    pub acs_reference_number: Option<String>,
    /// Unique identifier assigned by the ACS to identify a single transaction
    pub acs_trans_id: Option<String>,
    /// Unique identifier assigned by the 3DS Server to identify a single transaction
    pub three_dsserver_trans_id: Option<String>,
    /// Contains the JWS object created by the ACS for the ARes(Authentication Response) message
    pub acs_signed_content: Option<String>,
    /// Three DS Requestor URL
    pub three_ds_requestor_url: String,
}

#[derive(Default, Debug, serde::Deserialize, serde::Serialize, Clone, ToSchema)]
pub struct PaymentsApproveRequest {
    /// The identifier for the payment
    #[serde(skip)]
    pub payment_id: common_utils::id_type::PaymentId,
}

#[derive(Default, Debug, serde::Deserialize, serde::Serialize, Clone, ToSchema)]
pub struct PaymentsRejectRequest {
    /// The identifier for the payment
    #[serde(skip)]
    pub payment_id: common_utils::id_type::PaymentId,
}

#[derive(Default, Debug, serde::Deserialize, serde::Serialize, ToSchema, Clone)]
pub struct PaymentsStartRequest {
    /// Unique identifier for the payment. This ensures idempotency for multiple payments
    /// that have been done by a single merchant. This field is auto generated and is returned in the API response.
    pub payment_id: common_utils::id_type::PaymentId,
    /// The identifier for the Merchant Account.
    #[schema(value_type = String)]
    pub merchant_id: id_type::MerchantId,
    /// The identifier for the payment transaction
    pub attempt_id: String,
}

/// additional data that might be required by hyperswitch
#[derive(Debug, Clone, serde::Deserialize, serde::Serialize, ToSchema)]
pub struct FeatureMetadata {
    /// Redirection response coming in request as metadata field only for redirection scenarios
    #[schema(value_type = Option<RedirectResponse>)]
    pub redirect_response: Option<RedirectResponse>,
    // TODO: Convert this to hashedstrings to avoid PII sensitive data
    /// Additional tags to be used for global search
    #[schema(value_type = Option<Vec<String>>)]
    pub search_tags: Option<Vec<HashedString<WithType>>>,
}

///frm message is an object sent inside the payments response...when frm is invoked, its value is Some(...), else its None
#[derive(Clone, Debug, serde::Deserialize, serde::Serialize, PartialEq, ToSchema)]
pub struct FrmMessage {
    pub frm_name: String,
    pub frm_transaction_id: Option<String>,
    pub frm_transaction_type: Option<String>,
    pub frm_status: Option<String>,
    pub frm_score: Option<i32>,
    pub frm_reason: Option<serde_json::Value>,
    pub frm_error: Option<String>,
}

mod payment_id_type {
    use std::{borrow::Cow, fmt};

    use serde::{
        de::{self, Visitor},
        Deserialize, Deserializer,
    };

    use super::PaymentIdType;

    struct PaymentIdVisitor;
    struct OptionalPaymentIdVisitor;

    impl<'de> Visitor<'de> for PaymentIdVisitor {
        type Value = PaymentIdType;

        fn expecting(&self, formatter: &mut fmt::Formatter<'_>) -> fmt::Result {
            formatter.write_str("payment id")
        }

        fn visit_str<E>(self, value: &str) -> Result<Self::Value, E>
        where
            E: de::Error,
        {
            common_utils::id_type::PaymentId::try_from(Cow::Owned(value.to_string()))
                .map_err(de::Error::custom)
                .map(PaymentIdType::PaymentIntentId)
        }
    }

    impl<'de> Visitor<'de> for OptionalPaymentIdVisitor {
        type Value = Option<PaymentIdType>;

        fn expecting(&self, formatter: &mut fmt::Formatter<'_>) -> fmt::Result {
            formatter.write_str("payment id")
        }

        fn visit_some<D>(self, deserializer: D) -> Result<Self::Value, D::Error>
        where
            D: Deserializer<'de>,
        {
            deserializer.deserialize_any(PaymentIdVisitor).map(Some)
        }

        fn visit_none<E>(self) -> Result<Self::Value, E>
        where
            E: de::Error,
        {
            Ok(None)
        }

        fn visit_unit<E>(self) -> Result<Self::Value, E>
        where
            E: de::Error,
        {
            Ok(None)
        }
    }

    #[allow(dead_code)]
    pub(crate) fn deserialize<'a, D>(deserializer: D) -> Result<PaymentIdType, D::Error>
    where
        D: Deserializer<'a>,
    {
        deserializer.deserialize_any(PaymentIdVisitor)
    }

    pub(crate) fn deserialize_option<'a, D>(
        deserializer: D,
    ) -> Result<Option<PaymentIdType>, D::Error>
    where
        D: Deserializer<'a>,
    {
        deserializer.deserialize_option(OptionalPaymentIdVisitor)
    }
}

pub mod amount {
    use serde::de;

    use super::Amount;
    struct AmountVisitor;
    struct OptionalAmountVisitor;
    use crate::payments::MinorUnit;

    // This is defined to provide guarded deserialization of amount
    // which itself handles zero and non-zero values internally
    impl<'de> de::Visitor<'de> for AmountVisitor {
        type Value = Amount;

        fn expecting(&self, formatter: &mut std::fmt::Formatter<'_>) -> std::fmt::Result {
            write!(formatter, "amount as integer")
        }

        fn visit_u64<E>(self, v: u64) -> Result<Self::Value, E>
        where
            E: de::Error,
        {
            let v = i64::try_from(v).map_err(|_| {
                E::custom(format!(
                    "invalid value `{v}`, expected an integer between 0 and {}",
                    i64::MAX
                ))
            })?;
            self.visit_i64(v)
        }

        fn visit_i64<E>(self, v: i64) -> Result<Self::Value, E>
        where
            E: de::Error,
        {
            if v.is_negative() {
                return Err(E::custom(format!(
                    "invalid value `{v}`, expected a positive integer"
                )));
            }
            Ok(Amount::from(MinorUnit::new(v)))
        }
    }

    impl<'de> de::Visitor<'de> for OptionalAmountVisitor {
        type Value = Option<Amount>;

        fn expecting(&self, formatter: &mut std::fmt::Formatter<'_>) -> std::fmt::Result {
            write!(formatter, "option of amount (as integer)")
        }

        fn visit_some<D>(self, deserializer: D) -> Result<Self::Value, D::Error>
        where
            D: serde::Deserializer<'de>,
        {
            deserializer.deserialize_i64(AmountVisitor).map(Some)
        }

        fn visit_none<E>(self) -> Result<Self::Value, E>
        where
            E: de::Error,
        {
            Ok(None)
        }
    }

    #[allow(dead_code)]
    pub(crate) fn deserialize<'de, D>(deserializer: D) -> Result<Amount, D::Error>
    where
        D: de::Deserializer<'de>,
    {
        deserializer.deserialize_any(AmountVisitor)
    }
    pub(crate) fn deserialize_option<'de, D>(deserializer: D) -> Result<Option<Amount>, D::Error>
    where
        D: de::Deserializer<'de>,
    {
        deserializer.deserialize_option(OptionalAmountVisitor)
    }
}

#[cfg(test)]
mod tests {
    #![allow(clippy::unwrap_used)]
    use super::*;

    #[test]
    fn test_mandate_type() {
        let mandate_type = MandateType::default();
        assert_eq!(
            serde_json::to_string(&mandate_type).unwrap(),
            r#"{"multi_use":null}"#
        )
    }
}

#[derive(Default, Debug, serde::Deserialize, Clone, ToSchema, serde::Serialize)]
pub struct RetrievePaymentLinkRequest {
    /// It's a token used for client side verification.
    pub client_secret: Option<String>,
}

#[derive(Clone, Debug, serde::Serialize, PartialEq, ToSchema)]
pub struct PaymentLinkResponse {
    /// URL for rendering the open payment link
    pub link: String,
    /// URL for rendering the secure payment link
    pub secure_link: Option<String>,
    /// Identifier for the payment link
    pub payment_link_id: String,
}

#[derive(Clone, Debug, serde::Serialize, ToSchema)]
pub struct RetrievePaymentLinkResponse {
    /// Identifier for Payment Link
    pub payment_link_id: String,
    /// Identifier for Merchant
    #[schema(value_type = String)]
    pub merchant_id: id_type::MerchantId,
    /// Open payment link (without any security checks and listing SPMs)
    pub link_to_pay: String,
    /// The payment amount. Amount for the payment in the lowest denomination of the currency
    #[schema(value_type = i64, example = 6540)]
    pub amount: MinorUnit,
    /// Date and time of Payment Link creation
    #[serde(with = "common_utils::custom_serde::iso8601")]
    pub created_at: PrimitiveDateTime,
    /// Date and time of Expiration for Payment Link
    #[serde(with = "common_utils::custom_serde::iso8601::option")]
    pub expiry: Option<PrimitiveDateTime>,
    /// Description for Payment Link
    pub description: Option<String>,
    /// Status Of the Payment Link
    pub status: PaymentLinkStatus,
    #[schema(value_type = Option<Currency>)]
    pub currency: Option<api_enums::Currency>,
    /// Secure payment link (with security checks and listing saved payment methods)
    pub secure_link: Option<String>,
}

#[derive(Clone, Debug, serde::Deserialize, ToSchema, serde::Serialize)]
pub struct PaymentLinkInitiateRequest {
    #[schema(value_type = String)]
    pub merchant_id: id_type::MerchantId,
    pub payment_id: common_utils::id_type::PaymentId,
}

#[derive(Debug, serde::Serialize)]
#[serde(untagged)]
pub enum PaymentLinkData {
    PaymentLinkDetails(Box<PaymentLinkDetails>),
    PaymentLinkStatusDetails(Box<PaymentLinkStatusDetails>),
}

#[derive(Debug, serde::Serialize, Clone)]
pub struct PaymentLinkDetails {
    pub amount: StringMajorUnit,
    pub currency: api_enums::Currency,
    pub pub_key: String,
    pub client_secret: String,
    pub payment_id: common_utils::id_type::PaymentId,
    #[serde(with = "common_utils::custom_serde::iso8601")]
    pub session_expiry: PrimitiveDateTime,
    pub merchant_logo: String,
    pub return_url: String,
    pub merchant_name: String,
    pub order_details: Option<Vec<OrderDetailsWithStringAmount>>,
    pub max_items_visible_after_collapse: i8,
    pub theme: String,
    pub merchant_description: Option<String>,
    pub sdk_layout: String,
    pub display_sdk_only: bool,
    pub locale: Option<String>,
    pub transaction_details: Option<String>,
}

#[derive(Debug, serde::Serialize, Clone)]
pub struct SecurePaymentLinkDetails {
    pub enabled_saved_payment_method: bool,
    #[serde(flatten)]
    pub payment_link_details: PaymentLinkDetails,
}

#[derive(Debug, serde::Serialize)]
pub struct PaymentLinkStatusDetails {
    pub amount: StringMajorUnit,
    pub currency: api_enums::Currency,
    pub payment_id: common_utils::id_type::PaymentId,
    pub merchant_logo: String,
    pub merchant_name: String,
    #[serde(with = "common_utils::custom_serde::iso8601")]
    pub created: PrimitiveDateTime,
    pub status: PaymentLinkStatusWrap,
    pub error_code: Option<String>,
    pub error_message: Option<String>,
    pub redirect: bool,
    pub theme: String,
    pub return_url: String,
    pub locale: Option<String>,
    pub transaction_details: Option<String>,
    pub unified_code: Option<String>,
    pub unified_message: Option<String>,
}

#[derive(Clone, Debug, serde::Deserialize, ToSchema, serde::Serialize)]
#[serde(deny_unknown_fields)]

pub struct PaymentLinkListConstraints {
    /// limit on the number of objects to return
    pub limit: Option<i64>,

    /// The time at which payment link is created
    #[schema(example = "2022-09-10T10:11:12Z")]
    #[serde(default, with = "common_utils::custom_serde::iso8601::option")]
    pub created: Option<PrimitiveDateTime>,

    /// Time less than the payment link created time
    #[schema(example = "2022-09-10T10:11:12Z")]
    #[serde(
        default,
        with = "common_utils::custom_serde::iso8601::option",
        rename = "created.lt"
    )]
    pub created_lt: Option<PrimitiveDateTime>,

    /// Time greater than the payment link created time
    #[schema(example = "2022-09-10T10:11:12Z")]
    #[serde(
        default,
        with = "common_utils::custom_serde::iso8601::option",
        rename = "created.gt"
    )]
    pub created_gt: Option<PrimitiveDateTime>,

    /// Time less than or equals to the payment link created time
    #[schema(example = "2022-09-10T10:11:12Z")]
    #[serde(
        default,
        with = "common_utils::custom_serde::iso8601::option",
        rename = "created.lte"
    )]
    pub created_lte: Option<PrimitiveDateTime>,

    /// Time greater than or equals to the payment link created time
    #[schema(example = "2022-09-10T10:11:12Z")]
    #[serde(default, with = "common_utils::custom_serde::iso8601::option")]
    #[serde(rename = "created.gte")]
    pub created_gte: Option<PrimitiveDateTime>,
}

#[derive(Clone, Debug, serde::Serialize, ToSchema)]
pub struct PaymentLinkListResponse {
    /// The number of payment links included in the list
    pub size: usize,
    // The list of payment link response objects
    pub data: Vec<PaymentLinkResponse>,
}

/// Configure a custom payment link for the particular payment
#[derive(Clone, Debug, serde::Deserialize, serde::Serialize, PartialEq, ToSchema)]
pub struct PaymentCreatePaymentLinkConfig {
    #[serde(flatten)]
    #[schema(value_type = Option<PaymentLinkConfigRequest>)]
    /// Theme config for the particular payment
    pub theme_config: admin::PaymentLinkConfigRequest,
}

#[derive(Debug, Default, Eq, PartialEq, serde::Deserialize, serde::Serialize, Clone, ToSchema)]
pub struct OrderDetailsWithStringAmount {
    /// Name of the product that is being purchased
    #[schema(max_length = 255, example = "shirt")]
    pub product_name: String,
    /// The quantity of the product to be purchased
    #[schema(example = 1)]
    pub quantity: u16,
    /// the amount per quantity of product
    pub amount: StringMajorUnit,
    /// Product Image link
    pub product_img_link: Option<String>,
}

/// Status Of the Payment Link
#[derive(PartialEq, Debug, Clone, serde::Serialize, serde::Deserialize, ToSchema)]
#[serde(rename_all = "snake_case")]
pub enum PaymentLinkStatus {
    Active,
    Expired,
}

#[derive(PartialEq, Debug, Clone, serde::Serialize, serde::Deserialize, ToSchema)]
#[serde(rename_all = "snake_case")]
#[serde(untagged)]
pub enum PaymentLinkStatusWrap {
    PaymentLinkStatus(PaymentLinkStatus),
    IntentStatus(api_enums::IntentStatus),
}

#[derive(Debug, Default, serde::Deserialize, serde::Serialize, Clone, ToSchema)]
pub struct ExtendedCardInfoResponse {
    // Encrypted customer payment method data
    pub payload: String,
}

#[cfg(test)]
mod payments_request_api_contract {
    #![allow(clippy::unwrap_used)]
    #![allow(clippy::panic)]
    use std::str::FromStr;

    use super::*;

    #[test]
    fn test_successful_card_deser() {
        let payments_request = r#"
        {
            "amount": 6540,
            "currency": "USD",
            "payment_method": "card",
            "payment_method_data": {
                "card": {
                    "card_number": "4242424242424242",
                    "card_exp_month": "10",
                    "card_exp_year": "25",
                    "card_holder_name": "joseph Doe",
                    "card_cvc": "123"
                }
            }
        }
        "#;

        let expected_card_number_string = "4242424242424242";
        let expected_card_number = CardNumber::from_str(expected_card_number_string).unwrap();

        let payments_request = serde_json::from_str::<PaymentsRequest>(payments_request);
        assert!(payments_request.is_ok());

        if let Some(PaymentMethodData::Card(card_data)) = payments_request
            .unwrap()
            .payment_method_data
            .unwrap()
            .payment_method_data
        {
            assert_eq!(card_data.card_number, expected_card_number);
        } else {
            panic!("Received unexpected response")
        }
    }

    #[test]
    fn test_successful_payment_method_reward() {
        let payments_request = r#"
        {
            "amount": 6540,
            "currency": "USD",
            "payment_method": "reward",
            "payment_method_data": "reward",
            "payment_method_type": "evoucher"
        }
        "#;

        let payments_request = serde_json::from_str::<PaymentsRequest>(payments_request);
        assert!(payments_request.is_ok());
        assert_eq!(
            payments_request
                .unwrap()
                .payment_method_data
                .unwrap()
                .payment_method_data,
            Some(PaymentMethodData::Reward)
        );
    }

    #[test]
    fn test_payment_method_data_with_payment_method_billing() {
        let payments_request = r#"
        {
            "amount": 6540,
            "currency": "USD",
            "payment_method_data": {
                "billing": {
                    "address": {
                        "line1": "1467",
                        "line2": "Harrison Street",
                        "city": "San Fransico",
                        "state": "California",
                        "zip": "94122",
                        "country": "US",
                        "first_name": "Narayan",
                        "last_name": "Bhat"
                    }
                }
            }
        }
        "#;

        let payments_request = serde_json::from_str::<PaymentsRequest>(payments_request);
        assert!(payments_request.is_ok());
        assert!(payments_request
            .unwrap()
            .payment_method_data
            .unwrap()
            .billing
            .is_some());
    }
}

#[cfg(test)]
mod payments_response_api_contract {
    #![allow(clippy::unwrap_used)]
    use super::*;

    #[derive(Debug, serde::Serialize)]
    struct TestPaymentsResponse {
        #[serde(serialize_with = "serialize_payment_method_data_response")]
        payment_method_data: Option<PaymentMethodDataResponseWithBilling>,
    }

    #[test]
    fn test_reward_payment_response() {
        let payment_method_response_with_billing = PaymentMethodDataResponseWithBilling {
            payment_method_data: Some(PaymentMethodDataResponse::Reward {}),
            billing: None,
        };

        let payments_response = TestPaymentsResponse {
            payment_method_data: Some(payment_method_response_with_billing),
        };

        let expected_response = r#"{"payment_method_data":"reward"}"#;

        let stringified_payments_response = payments_response.encode_to_string_of_json();
        assert_eq!(stringified_payments_response.unwrap(), expected_response);
    }
}

/// Set of tests to extract billing details from payment method data
/// These are required for backwards compatibility
#[cfg(test)]
mod billing_from_payment_method_data {
    #![allow(clippy::unwrap_used)]
    use common_enums::CountryAlpha2;
    use masking::ExposeOptionInterface;

    use super::*;

    const TEST_COUNTRY: CountryAlpha2 = CountryAlpha2::US;
    const TEST_FIRST_NAME: &str = "John";
    const TEST_LAST_NAME: &str = "Wheat Dough";
    const TEST_FULL_NAME: &str = "John Wheat Dough";
    const TEST_FIRST_NAME_SINGLE: &str = "John";

    #[test]
    fn test_wallet_payment_method_data_paypal() {
        let test_email: Email = Email::try_from("example@example.com".to_string()).unwrap();

        let paypal_wallet_payment_method_data =
            PaymentMethodData::Wallet(WalletData::PaypalRedirect(PaypalRedirection {
                email: Some(test_email.clone()),
            }));

        let billing_address = paypal_wallet_payment_method_data
            .get_billing_address()
            .unwrap();

        assert_eq!(billing_address.email.unwrap(), test_email);

        assert!(billing_address.address.is_none());
        assert!(billing_address.phone.is_none());
    }

    #[test]
    fn test_bank_redirect_payment_method_data_eps() {
        let test_email = Email::try_from("example@example.com".to_string()).unwrap();
        let test_first_name = Secret::new(String::from("Chaser"));

        let bank_redirect_billing = BankRedirectBilling {
            billing_name: Some(test_first_name.clone()),
            email: Some(test_email.clone()),
        };

        let eps_bank_redirect_payment_method_data =
            PaymentMethodData::BankRedirect(BankRedirectData::Eps {
                billing_details: Some(bank_redirect_billing),
                bank_name: None,
                country: Some(TEST_COUNTRY),
            });

        let billing_address = eps_bank_redirect_payment_method_data
            .get_billing_address()
            .unwrap();

        let address_details = billing_address.address.unwrap();

        assert_eq!(billing_address.email.unwrap(), test_email);
        assert_eq!(address_details.country.unwrap(), TEST_COUNTRY);
        assert_eq!(address_details.first_name.unwrap(), test_first_name);
        assert!(billing_address.phone.is_none());
    }

    #[test]
    fn test_paylater_payment_method_data_klarna() {
        let test_email: Email = Email::try_from("example@example.com".to_string()).unwrap();

        let klarna_paylater_payment_method_data =
            PaymentMethodData::PayLater(PayLaterData::KlarnaRedirect {
                billing_email: Some(test_email.clone()),
                billing_country: Some(TEST_COUNTRY),
            });

        let billing_address = klarna_paylater_payment_method_data
            .get_billing_address()
            .unwrap();

        assert_eq!(billing_address.email.unwrap(), test_email);
        assert_eq!(
            billing_address.address.unwrap().country.unwrap(),
            TEST_COUNTRY
        );
        assert!(billing_address.phone.is_none());
    }

    #[test]
    fn test_bank_debit_payment_method_data_ach() {
        let test_email = Email::try_from("example@example.com".to_string()).unwrap();
        let test_first_name = Secret::new(String::from("Chaser"));

        let bank_redirect_billing = BankDebitBilling {
            name: Some(test_first_name.clone()),
            address: None,
            email: Some(test_email.clone()),
        };

        let ach_bank_debit_payment_method_data =
            PaymentMethodData::BankDebit(BankDebitData::AchBankDebit {
                billing_details: Some(bank_redirect_billing),
                account_number: Secret::new("1234".to_string()),
                routing_number: Secret::new("1235".to_string()),
                card_holder_name: None,
                bank_account_holder_name: None,
                bank_name: None,
                bank_type: None,
                bank_holder_type: None,
            });

        let billing_address = ach_bank_debit_payment_method_data
            .get_billing_address()
            .unwrap();

        let address_details = billing_address.address.unwrap();

        assert_eq!(billing_address.email.unwrap(), test_email);
        assert_eq!(address_details.first_name.unwrap(), test_first_name);
        assert!(billing_address.phone.is_none());
    }

    #[test]
    fn test_card_payment_method_data() {
        let card_payment_method_data = PaymentMethodData::Card(Card {
            card_holder_name: Some(Secret::new(TEST_FIRST_NAME_SINGLE.into())),
            ..Default::default()
        });

        let billing_address = card_payment_method_data.get_billing_address();

        let billing_address = billing_address.unwrap();

        assert_eq!(
            billing_address.address.unwrap().first_name.expose_option(),
            Some(TEST_FIRST_NAME_SINGLE.into())
        );
    }

    #[test]
    fn test_card_payment_method_data_empty() {
        let card_payment_method_data = PaymentMethodData::Card(Card::default());

        let billing_address = card_payment_method_data.get_billing_address();

        assert!(billing_address.is_none());
    }

    #[test]
    fn test_card_payment_method_data_full_name() {
        let card_payment_method_data = PaymentMethodData::Card(Card {
            card_holder_name: Some(Secret::new(TEST_FULL_NAME.into())),
            ..Default::default()
        });

        let billing_details = card_payment_method_data.get_billing_address().unwrap();
        let billing_address = billing_details.address.unwrap();

        assert_eq!(
            billing_address.first_name.expose_option(),
            Some(TEST_FIRST_NAME.into())
        );

        assert_eq!(
            billing_address.last_name.expose_option(),
            Some(TEST_LAST_NAME.into())
        );
    }

    #[test]
    fn test_card_payment_method_data_empty_string() {
        let card_payment_method_data = PaymentMethodData::Card(Card {
            card_holder_name: Some(Secret::new("".to_string())),
            ..Default::default()
        });

        let billing_details = card_payment_method_data.get_billing_address();

        assert!(billing_details.is_none());
    }
}<|MERGE_RESOLUTION|>--- conflicted
+++ resolved
@@ -3596,11 +3596,7 @@
         max_length = 30,
         example = "pay_mbabizu24mvu3mela5njyhpit4"
     )]
-<<<<<<< HEAD
-    pub payment_id: Option<common_utils::id_type::PaymentId>,
-=======
-    pub payment_id: String,
->>>>>>> 716d76c5
+    pub payment_id: common_utils::id_type::PaymentId,
 
     /// This is an identifier for the merchant account. This is inferred from the API key
     /// provided during the request
