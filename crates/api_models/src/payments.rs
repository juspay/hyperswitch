use std::num::NonZeroI64;

use cards::CardNumber;
use common_utils::{
    crypto,
    ext_traits::Encode,
    pii::{self, Email},
};
use masking::{PeekInterface, Secret};
use router_derive::Setter;
use time::PrimitiveDateTime;
use url::Url;
use utoipa::ToSchema;

use crate::{
    admin, disputes, enums as api_enums, ephemeral_key::EphemeralKeyCreateResponse, refunds,
};

#[derive(Clone, Copy, Debug, Eq, PartialEq)]
pub enum PaymentOp {
    Create,
    Update,
    Confirm,
}

use crate::enums;
#[derive(serde::Deserialize)]
pub struct BankData {
    pub payment_method_type: api_enums::PaymentMethodType,
    pub code_information: Vec<BankCodeInformation>,
}

#[derive(serde::Deserialize)]
pub struct BankCodeInformation {
    pub bank_name: api_enums::BankNames,
    pub connector_codes: Vec<ConnectorCode>,
}

#[derive(serde::Deserialize)]
pub struct ConnectorCode {
    pub connector: api_enums::Connector,
    pub code: String,
}

#[derive(Debug, Clone, serde::Serialize, serde::Deserialize, ToSchema, PartialEq, Eq)]
pub struct BankCodeResponse {
    pub bank_name: Vec<api_enums::BankNames>,
    pub eligible_connectors: Vec<String>,
}

#[derive(Default, Debug, serde::Deserialize, serde::Serialize, Clone, ToSchema)]
pub struct CustomerDetails {
    /// The identifier for the customer.
    pub id: String,

    /// The customer's name
    #[schema(max_length = 255, value_type = Option<String>, example = "John Doe")]
    pub name: Option<Secret<String>>,

    /// The customer's email address
    #[schema(max_length = 255, value_type = Option<String>, example = "johntest@test.com")]
    pub email: Option<Email>,

    /// The customer's phone number
    #[schema(value_type = Option<String>, max_length = 10, example = "3141592653")]
    pub phone: Option<Secret<String>>,

    /// The country code for the customer's phone number
    #[schema(max_length = 2, example = "+1")]
    pub phone_country_code: Option<String>,
}

#[derive(
    Default,
    Debug,
    serde::Deserialize,
    serde::Serialize,
    Clone,
    ToSchema,
    router_derive::PolymorphicSchema,
)]
#[generate_schemas(PaymentsCreateRequest)]
#[serde(deny_unknown_fields)]
pub struct PaymentsRequest {
    /// Unique identifier for the payment. This ensures idempotency for multiple payments
    /// that have been done by a single merchant. This field is auto generated and is returned in the API response.
    #[schema(
        value_type = Option<String>,
        min_length = 30,
        max_length = 30,
        example = "pay_mbabizu24mvu3mela5njyhpit4"
    )]
    #[serde(default, deserialize_with = "payment_id_type::deserialize_option")]
    pub payment_id: Option<PaymentIdType>,

    /// This is an identifier for the merchant account. This is inferred from the API key
    /// provided during the request
    #[schema(max_length = 255, example = "merchant_1668273825")]
    pub merchant_id: Option<String>,

    /// The payment amount. Amount for the payment in lowest denomination of the currency. (i.e) in cents for USD denomination, in paisa for INR denomination etc.,
    #[schema(value_type = Option<u64>, example = 6540)]
    #[serde(default, deserialize_with = "amount::deserialize_option")]
    #[mandatory_in(PaymentsCreateRequest)]
    // Makes the field mandatory in PaymentsCreateRequest
    pub amount: Option<Amount>,

    #[schema(value_type = Option<RoutingAlgorithm>, example = json!({
        "type": "single",
        "data": "stripe"
    }))]
    pub routing: Option<serde_json::Value>,

    /// This allows the merchant to manually select a connector with which the payment can go through
    #[schema(value_type = Option<Vec<Connector>>, max_length = 255, example = json!(["stripe", "adyen"]))]
    pub connector: Option<Vec<api_enums::Connector>>,

    /// The currency of the payment request can be specified here
    #[schema(value_type = Option<Currency>, example = "USD")]
    #[mandatory_in(PaymentsCreateRequest)]
    pub currency: Option<api_enums::Currency>,

    /// This is the instruction for capture/ debit the money from the users' card. On the other hand authorization refers to blocking the amount on the users' payment method.
    #[schema(value_type = Option<CaptureMethod>, example = "PaymentProcessor")]
    pub capture_method: Option<api_enums::CaptureMethod>,

    /// The Amount to be captured/ debited from the users payment method. It shall be in lowest denomination of the currency. (i.e) in cents for USD denomination, in paisa for INR denomination etc.,
    /// If not provided, the default amount_to_capture will be the payment amount.
    #[schema(example = 6540)]
    pub amount_to_capture: Option<i64>,

    /// A timestamp (ISO 8601 code) that determines when the payment should be captured.
    /// Providing this field will automatically set `capture` to true
    #[schema(example = "2022-09-10T10:11:12Z")]
    #[serde(default, with = "common_utils::custom_serde::iso8601::option")]
    pub capture_on: Option<PrimitiveDateTime>,

    /// Whether to confirm the payment (if applicable)
    #[schema(default = false, example = true)]
    pub confirm: Option<bool>,

    /// The details of a customer for this payment
    /// This will create the customer if `customer.id` does not exist
    /// If customer id already exists, it will update the details of the customer
    pub customer: Option<CustomerDetails>,

    /// The identifier for the customer object.
    /// This field will be deprecated soon, use the customer object instead
    #[schema(max_length = 255, example = "cus_y3oqhf46pyzuxjbcn2giaqnb44")]
    pub customer_id: Option<String>,

    /// The customer's email address
    /// This field will be deprecated soon, use the customer object instead
    #[schema(max_length = 255, value_type = Option<String>, example = "johntest@test.com")]
    pub email: Option<Email>,

    /// description: The customer's name
    /// This field will be deprecated soon, use the customer object instead
    #[schema(value_type = Option<String>, max_length = 255, example = "John Test")]
    pub name: Option<Secret<String>>,

    /// The customer's phone number
    /// This field will be deprecated soon, use the customer object instead
    #[schema(value_type = Option<String>, max_length = 255, example = "3141592653")]
    pub phone: Option<Secret<String>>,

    /// The country code for the customer phone number
    /// This field will be deprecated soon, use the customer object instead
    #[schema(max_length = 255, example = "+1")]
    pub phone_country_code: Option<String>,

    /// Set to true to indicate that the customer is not in your checkout flow during this payment, and therefore is unable to authenticate. This parameter is intended for scenarios where you collect card details and charge them later. This parameter can only be used with `confirm: true`.
    #[schema(example = true)]
    pub off_session: Option<bool>,

    /// A description of the payment
    #[schema(example = "It's my first payment request")]
    pub description: Option<String>,

    /// The URL to redirect after the completion of the operation
    #[schema(value_type = Option<String>, example = "https://hyperswitch.io")]
    pub return_url: Option<Url>,
    /// Indicates that you intend to make future payments with this Payment’s payment method. Providing this parameter will attach the payment method to the Customer, if present, after the Payment is confirmed and any required actions from the user are complete.
    #[schema(value_type = Option<FutureUsage>, example = "off_session")]
    pub setup_future_usage: Option<api_enums::FutureUsage>,

    /// The transaction authentication can be set to undergo payer authentication.
    #[schema(value_type = Option<AuthenticationType>, example = "no_three_ds", default = "three_ds")]
    pub authentication_type: Option<api_enums::AuthenticationType>,

    /// The payment method information provided for making a payment
    #[schema(example = "bank_transfer")]
    pub payment_method_data: Option<PaymentMethodData>,

    /// The payment method that is to be used
    #[schema(value_type = Option<PaymentMethod>, example = "card")]
    pub payment_method: Option<api_enums::PaymentMethod>,

    /// Provide a reference to a stored payment method
    #[schema(example = "187282ab-40ef-47a9-9206-5099ba31e432")]
    pub payment_token: Option<String>,

    /// This is used when payment is to be confirmed and the card is not saved
    #[schema(value_type = Option<String>)]
    pub card_cvc: Option<Secret<String>>,

    /// The shipping address for the payment
    pub shipping: Option<Address>,

    /// The billing address for the payment
    pub billing: Option<Address>,

    /// For non-card charges, you can use this value as the complete description that appears on your customers’ statements. Must contain at least one letter, maximum 22 characters.
    #[schema(max_length = 255, example = "Hyperswitch Router")]
    pub statement_descriptor_name: Option<String>,

    /// Provides information about a card payment that customers see on their statements. Concatenated with the prefix (shortened descriptor) or statement descriptor that’s set on the account to form the complete statement descriptor. Maximum 22 characters for the concatenated descriptor.
    #[schema(max_length = 255, example = "Payment for shoes purchase")]
    pub statement_descriptor_suffix: Option<String>,

    /// Information about the product , quantity and amount for connectors. (e.g. Klarna)
    #[schema(value_type = Option<Vec<OrderDetailsWithAmount>>, example = r#"[{
        "product_name": "gillete creme",
        "quantity": 15,
        "amount" : 900
    }]"#)]
    pub order_details: Option<Vec<OrderDetailsWithAmount>>,

    /// It's a token used for client side verification.
    #[schema(example = "pay_U42c409qyHwOkWo3vK60_secret_el9ksDkiB8hi6j9N78yo")]
    pub client_secret: Option<String>,

    /// Provide mandate information for creating a mandate
    pub mandate_data: Option<MandateData>,

    /// A unique identifier to link the payment to a mandate, can be use instead of payment_method_data
    #[schema(max_length = 255, example = "mandate_iwer89rnjef349dni3")]
    pub mandate_id: Option<String>,

    /// Additional details required by 3DS 2.0
    #[schema(value_type = Option<Object>, example = r#"{
        "user_agent": "Mozilla/5.0 (Windows NT 10.0; Win64; x64) AppleWebKit/537.36 (KHTML, like Gecko) Chrome/70.0.3538.110 Safari/537.36",
        "accept_header": "text/html,application/xhtml+xml,application/xml;q=0.9,image/webp,image/apng,*/*;q=0.8",
        "language": "nl-NL",
        "color_depth": 24,
        "screen_height": 723,
        "screen_width": 1536,
        "time_zone": 0,
        "java_enabled": true,
        "java_script_enabled":true
    }"#)]
    pub browser_info: Option<serde_json::Value>,

    /// Payment Experience for the current payment
    #[schema(value_type = Option<PaymentExperience>, example = "redirect_to_url")]
    pub payment_experience: Option<api_enums::PaymentExperience>,

    /// Payment Method Type
    #[schema(value_type = Option<PaymentMethodType>, example = "google_pay")]
    pub payment_method_type: Option<api_enums::PaymentMethodType>,

    /// Business country of the merchant for this payment
    #[schema(value_type = Option<CountryAlpha2>, example = "US")]
    pub business_country: Option<api_enums::CountryAlpha2>,

    /// Business label of the merchant for this payment
    #[schema(example = "food")]
    pub business_label: Option<String>,

    /// Merchant connector details used to make payments.
    #[schema(value_type = Option<MerchantConnectorDetailsWrap>)]
    pub merchant_connector_details: Option<admin::MerchantConnectorDetailsWrap>,

    /// Allowed Payment Method Types for a given PaymentIntent
    #[schema(value_type = Option<Vec<PaymentMethodType>>)]
    pub allowed_payment_method_types: Option<Vec<api_enums::PaymentMethodType>>,

    /// Business sub label for the payment
    pub business_sub_label: Option<String>,

    /// Denotes the retry action
    #[schema(value_type = Option<RetryAction>)]
    pub retry_action: Option<api_enums::RetryAction>,

    /// You can specify up to 50 keys, with key names up to 40 characters long and values up to 500 characters long. Metadata is useful for storing additional, structured information on an object.
    #[schema(value_type = Option<Object>, example = r#"{ "udf1": "some-value", "udf2": "some-value" }"#)]
    pub metadata: Option<pii::SecretSerdeValue>,

    /// additional data related to some connectors
    pub connector_metadata: Option<ConnectorMetadata>,

    /// additional data that might be required by hyperswitch
    pub feature_metadata: Option<FeatureMetadata>,
}

#[derive(
    Default, Debug, serde::Serialize, Clone, PartialEq, ToSchema, router_derive::PolymorphicSchema,
)]
pub struct PaymentAttemptResponse {
    /// Unique identifier for the attempt
    pub attempt_id: String,
    /// The status of the attempt
    #[schema(value_type = AttemptStatus, example = "charged")]
    pub status: enums::AttemptStatus,
    /// The payment attempt amount. Amount for the payment in lowest denomination of the currency. (i.e) in cents for USD denomination, in paisa for INR denomination etc.,
    pub amount: i64,
    /// The currency of the amount of the payment attempt
    #[schema(value_type = Option<Currency>, example = "usd")]
    pub currency: Option<enums::Currency>,
    /// The connector used for the payment
    pub connector: Option<String>,
    /// If there was an error while calling the connector the error message is received here
    pub error_message: Option<String>,
    /// The payment method that is to be used
    #[schema(value_type = Option<PaymentMethod>, example = "bank_transfer")]
    pub payment_method: Option<enums::PaymentMethod>,
    /// A unique identifier for a payment provided by the connector
    pub connector_transaction_id: Option<String>,
    /// This is the instruction for capture/ debit the money from the users' card. On the other hand authorization refers to blocking the amount on the users' payment method.
    #[schema(value_type = Option<CaptureMethod>, example = "scheduled")]
    pub capture_method: Option<enums::CaptureMethod>,
    /// The transaction authentication can be set to undergo payer authentication. By default, the authentication will be marked as NO_THREE_DS
    #[schema(value_type = Option<AuthenticationType>, example = "no_three_ds", default = "three_ds")]
    pub authentication_type: Option<enums::AuthenticationType>,
    /// If the payment was cancelled the reason provided here
    pub cancellation_reason: Option<String>,
    /// A unique identifier to link the payment to a mandate, can be use instead of payment_method_data
    pub mandate_id: Option<String>,
    /// If there was an error while calling the connectors the code is received here
    pub error_code: Option<String>,
    /// Provide a reference to a stored payment method
    pub payment_token: Option<String>,
    /// additional data related to some connectors
    pub connector_metadata: Option<serde_json::Value>,
    /// Payment Experience for the current payment
    #[schema(value_type = Option<PaymentExperience>, example = "redirect_to_url")]
    pub payment_experience: Option<enums::PaymentExperience>,
    /// Payment Method Type
    #[schema(value_type = Option<PaymentMethodType>, example = "google_pay")]
    pub payment_method_type: Option<enums::PaymentMethodType>,
    /// reference to the payment at connector side
    #[schema(value_type = Option<String>, example = "993672945374576J")]
    pub reference_id: Option<String>,
}

impl PaymentsRequest {
    pub fn get_feature_metadata_as_value(
        &self,
    ) -> common_utils::errors::CustomResult<
        Option<serde_json::Value>,
        common_utils::errors::ParsingError,
    > {
        self.feature_metadata
            .as_ref()
            .map(Encode::<FeatureMetadata>::encode_to_value)
            .transpose()
    }

    pub fn get_connector_metadata_as_value(
        &self,
    ) -> common_utils::errors::CustomResult<
        Option<serde_json::Value>,
        common_utils::errors::ParsingError,
    > {
        self.connector_metadata
            .as_ref()
            .map(Encode::<ConnectorMetadata>::encode_to_value)
            .transpose()
    }

    pub fn get_allowed_payment_method_types_as_value(
        &self,
    ) -> common_utils::errors::CustomResult<
        Option<serde_json::Value>,
        common_utils::errors::ParsingError,
    > {
        self.allowed_payment_method_types
            .as_ref()
            .map(Encode::<Vec<api_enums::PaymentMethodType>>::encode_to_value)
            .transpose()
    }

    pub fn get_order_details_as_value(
        &self,
    ) -> common_utils::errors::CustomResult<
        Option<Vec<pii::SecretSerdeValue>>,
        common_utils::errors::ParsingError,
    > {
        self.order_details
            .as_ref()
            .map(|od| {
                od.iter()
                    .map(|order| {
                        Encode::<OrderDetailsWithAmount>::encode_to_value(order)
                            .map(masking::Secret::new)
                    })
                    .collect::<Result<Vec<_>, _>>()
            })
            .transpose()
    }
}

#[derive(Default, Debug, serde::Deserialize, serde::Serialize, Clone, Copy, PartialEq, Eq)]
pub enum Amount {
    Value(NonZeroI64),
    #[default]
    Zero,
}

impl From<Amount> for i64 {
    fn from(amount: Amount) -> Self {
        match amount {
            Amount::Value(val) => val.get(),
            Amount::Zero => 0,
        }
    }
}

impl From<i64> for Amount {
    fn from(val: i64) -> Self {
        NonZeroI64::new(val).map_or(Self::Zero, Amount::Value)
    }
}

#[derive(Default, Debug, serde::Deserialize, serde::Serialize, Clone)]
#[serde(deny_unknown_fields)]
pub struct PaymentsRedirectRequest {
    pub payment_id: String,
    pub merchant_id: String,
    pub connector: String,
    pub param: String,
}

#[derive(Default, Debug, serde::Deserialize, serde::Serialize, Clone)]
#[serde(deny_unknown_fields)]
pub struct VerifyRequest {
    // The merchant_id is generated through api key
    // and is later passed in the struct
    pub merchant_id: Option<String>,
    pub customer_id: Option<String>,
    pub email: Option<Email>,
    pub name: Option<Secret<String>>,
    pub phone: Option<Secret<String>>,
    pub phone_country_code: Option<String>,
    pub payment_method: Option<api_enums::PaymentMethod>,
    pub payment_method_data: Option<PaymentMethodData>,
    pub payment_token: Option<String>,
    pub mandate_data: Option<MandateData>,
    pub setup_future_usage: Option<api_enums::FutureUsage>,
    pub off_session: Option<bool>,
    pub client_secret: Option<String>,
    pub merchant_connector_details: Option<admin::MerchantConnectorDetailsWrap>,
}

#[derive(Debug, Clone, serde::Serialize, serde::Deserialize)]
#[serde(rename_all = "snake_case")]
pub enum MandateTransactionType {
    NewMandateTransaction,
    RecurringMandateTransaction,
}

#[derive(Default, Eq, PartialEq, Debug, serde::Deserialize, serde::Serialize, Clone)]
pub struct MandateIds {
    pub mandate_id: String,
    pub mandate_reference_id: Option<MandateReferenceId>,
}

#[derive(Eq, PartialEq, Debug, serde::Deserialize, serde::Serialize, Clone)]
pub enum MandateReferenceId {
    ConnectorMandateId(ConnectorMandateReferenceId), // mandate_id send by connector
    NetworkMandateId(String), // network_txns_id send by Issuer to connector, Used for PG agnostic mandate txns
}

#[derive(Eq, PartialEq, Debug, serde::Deserialize, serde::Serialize, Clone)]
pub struct ConnectorMandateReferenceId {
    pub connector_mandate_id: Option<String>,
    pub payment_method_id: Option<String>,
}

impl MandateIds {
    pub fn new(mandate_id: String) -> Self {
        Self {
            mandate_id,
            mandate_reference_id: None,
        }
    }
}

// The fields on this struct are optional, as we want to allow the merchant to provide partial
// information about creating mandates
#[derive(Default, Eq, PartialEq, Debug, serde::Deserialize, serde::Serialize, Clone, ToSchema)]
#[serde(deny_unknown_fields)]
pub struct MandateData {
    /// A concent from the customer to store the payment method
    pub customer_acceptance: Option<CustomerAcceptance>,
    /// A way to select the type of mandate used
    pub mandate_type: Option<MandateType>,
}

#[derive(Clone, Eq, PartialEq, Copy, Debug, Default, serde::Serialize, serde::Deserialize)]
pub struct SingleUseMandate {
    pub amount: i64,
    pub currency: api_enums::Currency,
}

#[derive(Clone, Eq, PartialEq, Debug, Default, ToSchema, serde::Serialize, serde::Deserialize)]
pub struct MandateAmountData {
    /// The maximum amount to be debited for the mandate transaction
    #[schema(example = 6540)]
    pub amount: i64,
    /// The currency for the transaction
    #[schema(value_type = Currency, example = "USD")]
    pub currency: api_enums::Currency,
    /// Specifying start date of the mandate
    #[schema(example = "2022-09-10T00:00:00Z")]
    #[serde(default, with = "common_utils::custom_serde::iso8601::option")]
    pub start_date: Option<PrimitiveDateTime>,
    /// Specifying end date of the mandate
    #[schema(example = "2023-09-10T23:59:59Z")]
    #[serde(default, with = "common_utils::custom_serde::iso8601::option")]
    pub end_date: Option<PrimitiveDateTime>,
    /// Additional details required by mandate
    #[schema(value_type = Option<Object>, example = r#"{
        "frequency": "DAILY"
    }"#)]
    pub metadata: Option<pii::SecretSerdeValue>,
}

#[derive(Eq, PartialEq, Debug, serde::Deserialize, serde::Serialize, Clone, ToSchema)]
#[serde(rename_all = "snake_case")]
pub enum MandateType {
    /// If the mandate should only be valid for 1 off-session use
    SingleUse(MandateAmountData),
    /// If the mandate should be valid for multiple debits
    MultiUse(Option<MandateAmountData>),
}

impl Default for MandateType {
    fn default() -> Self {
        Self::MultiUse(None)
    }
}

#[derive(Default, Eq, PartialEq, Debug, serde::Deserialize, serde::Serialize, Clone, ToSchema)]
#[serde(deny_unknown_fields)]
pub struct CustomerAcceptance {
    /// Type of acceptance provided by the
    #[schema(example = "online")]
    pub acceptance_type: AcceptanceType,
    /// Specifying when the customer acceptance was provided
    #[schema(example = "2022-09-10T10:11:12Z")]
    #[serde(default, with = "common_utils::custom_serde::iso8601::option")]
    pub accepted_at: Option<PrimitiveDateTime>,
    /// Information required for online mandate generation
    pub online: Option<OnlineMandate>,
}

#[derive(Default, Debug, serde::Deserialize, serde::Serialize, PartialEq, Eq, Clone, ToSchema)]
#[serde(rename_all = "lowercase")]
pub enum AcceptanceType {
    Online,
    #[default]
    Offline,
}

#[derive(Default, Eq, PartialEq, Debug, serde::Deserialize, serde::Serialize, Clone, ToSchema)]
#[serde(deny_unknown_fields)]
pub struct OnlineMandate {
    /// Ip address of the customer machine from which the mandate was created
    #[schema(value_type = String, example = "123.32.25.123")]
    pub ip_address: Option<Secret<String, pii::IpAddress>>,
    /// The user-agent of the customer's browser
    pub user_agent: String,
}

#[derive(Default, Eq, PartialEq, Clone, Debug, serde::Deserialize, serde::Serialize, ToSchema)]
pub struct Card {
    /// The card number
    #[schema(value_type = String, example = "4242424242424242")]
    pub card_number: CardNumber,

    /// The card's expiry month
    #[schema(value_type = String, example = "24")]
    pub card_exp_month: Secret<String>,

    /// The card's expiry year
    #[schema(value_type = String, example = "24")]
    pub card_exp_year: Secret<String>,

    /// The card holder's name
    #[schema(value_type = String, example = "John Test")]
    pub card_holder_name: Secret<String>,

    /// The CVC number for the card
    #[schema(value_type = String, example = "242")]
    pub card_cvc: Secret<String>,

    /// The name of the issuer of card
    #[schema(example = "chase")]
    pub card_issuer: Option<String>,

    /// The card network for the card
    #[schema(value_type = Option<CardNetwork>, example = "Visa")]
    pub card_network: Option<api_enums::CardNetwork>,

    #[schema(example = "CREDIT")]
    pub card_type: Option<String>,

    #[schema(example = "INDIA")]
    pub card_issuing_country: Option<String>,

    #[schema(example = "JP_AMEX")]
    pub bank_code: Option<String>,
    /// The card holder's nick name
    #[schema(value_type = Option<String>, example = "John Test")]
    pub nick_name: Option<Secret<String>>,
}

#[derive(Eq, PartialEq, Clone, Debug, serde::Deserialize, serde::Serialize, ToSchema)]
#[serde(rename_all = "snake_case")]
pub enum PayLaterData {
    /// For KlarnaRedirect as PayLater Option
    KlarnaRedirect {
        /// The billing email
        #[schema(value_type = String)]
        billing_email: Email,
        // The billing country code
        #[schema(value_type = CountryAlpha2, example = "US")]
        billing_country: api_enums::CountryAlpha2,
    },
    /// For Klarna Sdk as PayLater Option
    KlarnaSdk {
        /// The token for the sdk workflow
        token: String,
    },
    /// For Affirm redirect as PayLater Option
    AffirmRedirect {},
    /// For AfterpayClearpay redirect as PayLater Option
    AfterpayClearpayRedirect {
        /// The billing email
        #[schema(value_type = String)]
        billing_email: Email,
        /// The billing name
        #[schema(value_type = String)]
        billing_name: Secret<String>,
    },
    PayBrightRedirect {},
    WalleyRedirect {},
}

#[derive(serde::Deserialize, serde::Serialize, Debug, Clone, ToSchema, Eq, PartialEq)]
#[serde(rename_all = "snake_case")]
pub enum BankDebitData {
    /// Payment Method data for Ach bank debit
    AchBankDebit {
        /// Billing details for bank debit
        billing_details: BankDebitBilling,
        /// Account number for ach bank debit payment
        #[schema(value_type = String, example = "000123456789")]
        account_number: Secret<String>,
        /// Routing number for ach bank debit payment
        #[schema(value_type = String, example = "110000000")]
        routing_number: Secret<String>,

        #[schema(value_type = String, example = "John Test")]
        card_holder_name: Option<Secret<String>>,

        #[schema(value_type = String, example = "John Doe")]
        bank_account_holder_name: Option<Secret<String>>,
    },
    SepaBankDebit {
        /// Billing details for bank debit
        billing_details: BankDebitBilling,
        /// International bank account number (iban) for SEPA
        #[schema(value_type = String, example = "DE89370400440532013000")]
        iban: Secret<String>,
        /// Owner name for bank debit
        #[schema(value_type = String, example = "A. Schneider")]
        bank_account_holder_name: Option<Secret<String>>,
    },
    BecsBankDebit {
        /// Billing details for bank debit
        billing_details: BankDebitBilling,
        /// Account number for Becs payment method
        #[schema(value_type = String, example = "000123456")]
        account_number: Secret<String>,
        /// Bank-State-Branch (bsb) number
        #[schema(value_type = String, example = "000000")]
        bsb_number: Secret<String>,
    },
    BacsBankDebit {
        /// Billing details for bank debit
        billing_details: BankDebitBilling,
        /// Account number for Bacs payment method
        #[schema(value_type = String, example = "00012345")]
        account_number: Secret<String>,
        /// Sort code for Bacs payment method
        #[schema(value_type = String, example = "108800")]
        sort_code: Secret<String>,
        /// holder name for bank debit
        #[schema(value_type = String, example = "A. Schneider")]
        bank_account_holder_name: Option<Secret<String>>,
    },
}

#[derive(Debug, Clone, serde::Deserialize, serde::Serialize, ToSchema, Eq, PartialEq)]
#[serde(rename_all = "snake_case")]
pub enum PaymentMethodData {
    Card(Card),
    Wallet(WalletData),
    PayLater(PayLaterData),
    BankRedirect(BankRedirectData),
    BankDebit(BankDebitData),
    BankTransfer(Box<BankTransferData>),
    Crypto(CryptoData),
    MandatePayment,
    Reward(RewardData),
    Upi(UpiData),
}

#[derive(Debug, Clone, Eq, PartialEq, serde::Deserialize, serde::Serialize)]
#[serde(rename_all = "snake_case")]
pub enum AdditionalPaymentData {
    Card {
        card_issuer: Option<String>,
        card_network: Option<api_enums::CardNetwork>,
        card_type: Option<String>,
        card_issuing_country: Option<String>,
        bank_code: Option<String>,
    },
    BankRedirect {
        bank_name: Option<api_enums::BankNames>,
    },
    Wallet {},
    PayLater {},
    BankTransfer {},
    Crypto {},
    BankDebit {},
    MandatePayment {},
    Reward {},
    Upi {},
}

#[derive(Debug, Clone, Eq, PartialEq, serde::Deserialize, serde::Serialize, ToSchema)]
#[serde(rename_all = "snake_case")]
pub enum BankRedirectData {
    BancontactCard {
        /// The card number
        #[schema(value_type = String, example = "4242424242424242")]
        card_number: Option<CardNumber>,
        /// The card's expiry month
        #[schema(value_type = String, example = "24")]
        card_exp_month: Option<Secret<String>>,

        /// The card's expiry year
        #[schema(value_type = String, example = "24")]
        card_exp_year: Option<Secret<String>>,

        /// The card holder's name
        #[schema(value_type = String, example = "John Test")]
        card_holder_name: Option<Secret<String>>,

        //Required by Stripes
        billing_details: Option<BankRedirectBilling>,
    },
    Bizum {},
    Blik {
        // Blik Code
        blik_code: String,
    },
    Eps {
        /// The billing details for bank redirection
        billing_details: BankRedirectBilling,

        /// The hyperswitch bank code for eps
        #[schema(value_type = BankNames, example = "triodos_bank")]
        bank_name: Option<api_enums::BankNames>,
    },
    Giropay {
        /// The billing details for bank redirection
        billing_details: BankRedirectBilling,
        /// Bank account details for Giropay

        #[schema(value_type = Option<String>)]
        /// Bank account bic code
        bank_account_bic: Option<Secret<String>>,

        /// Bank account iban
        #[schema(value_type = Option<String>)]
        bank_account_iban: Option<Secret<String>>,
    },
    Ideal {
        /// The billing details for bank redirection
        billing_details: BankRedirectBilling,

        /// The hyperswitch bank code for ideal
        #[schema(value_type = BankNames, example = "abn_amro")]
        bank_name: Option<api_enums::BankNames>,
    },
    Interac {
        /// The country for bank payment
        #[schema(value_type = CountryAlpha2, example = "US")]
        country: api_enums::CountryAlpha2,

        #[schema(value_type = String, example = "john.doe@example.com")]
        email: Email,
    },
    OnlineBankingCzechRepublic {
        // Issuer banks
        #[schema(value_type = BankNames)]
        issuer: api_enums::BankNames,
    },
    OnlineBankingFinland {
        // Shopper Email
        #[schema(value_type = Option<String>)]
        email: Option<Email>,
    },
    OnlineBankingPoland {
        // Issuer banks
        #[schema(value_type = BankNames)]
        issuer: api_enums::BankNames,
    },
    OnlineBankingSlovakia {
        // Issuer value corresponds to the bank
        #[schema(value_type = BankNames)]
        issuer: api_enums::BankNames,
    },
    Przelewy24 {
        //Issuer banks
        #[schema(value_type = Option<BankNames>)]
        bank_name: Option<api_enums::BankNames>,

        // The billing details for bank redirect
        billing_details: BankRedirectBilling,
    },
    Sofort {
        /// The billing details for bank redirection
        billing_details: BankRedirectBilling,

        /// The country for bank payment
        #[schema(value_type = CountryAlpha2, example = "US")]
        country: api_enums::CountryAlpha2,

        /// The preferred language
        #[schema(example = "en")]
        preferred_language: String,
    },
    Swish {},
    Trustly {
        /// The country for bank payment
        #[schema(value_type = CountryAlpha2, example = "US")]
        country: api_enums::CountryAlpha2,
    },
}

#[derive(Debug, Clone, Eq, PartialEq, serde::Deserialize, serde::Serialize, ToSchema)]
pub struct AchBillingDetails {
    /// The Email ID for ACH billing
    #[schema(value_type = String, example = "example@me.com")]
    pub email: Email,
}

#[derive(Debug, Clone, Eq, PartialEq, serde::Deserialize, serde::Serialize, ToSchema)]
pub struct MultibancoBillingDetails {
    #[schema(value_type = String, example = "example@me.com")]
    pub email: Email,
}

#[derive(Debug, Clone, Eq, PartialEq, serde::Deserialize, serde::Serialize, ToSchema)]
pub struct SepaAndBacsBillingDetails {
    /// The Email ID for SEPA and BACS billing
    #[schema(value_type = String, example = "example@me.com")]
    pub email: Email,
    /// The billing name for SEPA and BACS billing
    #[schema(value_type = String, example = "Jane Doe")]
    pub name: Secret<String>,
}

#[derive(Debug, Clone, Eq, PartialEq, serde::Deserialize, serde::Serialize, ToSchema)]
#[serde(rename_all = "snake_case")]
pub struct CryptoData {
    pub pay_currency: Option<String>,
}

#[derive(Debug, Clone, Eq, PartialEq, serde::Deserialize, serde::Serialize, ToSchema)]
#[serde(rename_all = "snake_case")]
pub struct UpiData {
    #[schema(value_type = Option<String>, example = "successtest@iata")]
    pub vpa_id: Option<Secret<String>>,
}

#[derive(Debug, Clone, Eq, PartialEq, serde::Deserialize, serde::Serialize, ToSchema)]
pub struct SofortBilling {
    /// The country associated with the billing
    #[schema(value_type = CountryAlpha2, example = "US")]
    pub billing_country: String,
}

#[derive(Debug, Clone, Eq, PartialEq, serde::Deserialize, serde::Serialize, ToSchema)]
pub struct BankRedirectBilling {
    /// The name for which billing is issued
    #[schema(value_type = String, example = "John Doe")]
    pub billing_name: Option<Secret<String>>,
    /// The billing email for bank redirect
    #[schema(value_type = String, example = "example@example.com")]
    pub email: Option<Email>,
}

#[derive(Eq, PartialEq, Clone, Debug, serde::Deserialize, serde::Serialize, ToSchema)]
#[serde(rename_all = "snake_case")]
pub enum BankTransferData {
    AchBankTransfer {
        /// The billing details for ACH Bank Transfer
        billing_details: AchBillingDetails,
    },
    SepaBankTransfer {
        /// The billing details for SEPA
        billing_details: SepaAndBacsBillingDetails,

        /// The two-letter ISO country code for SEPA and BACS
        #[schema(value_type = CountryAlpha2, example = "US")]
        country: api_enums::CountryAlpha2,
    },
    BacsBankTransfer {
        /// The billing details for SEPA
        billing_details: SepaAndBacsBillingDetails,
    },
    MultibancoBankTransfer {
        /// The billing details for Multibanco
        billing_details: MultibancoBillingDetails,
    },
}

#[derive(serde::Deserialize, serde::Serialize, Debug, Clone, ToSchema, Eq, PartialEq)]
pub struct BankDebitBilling {
    /// The billing name for bank debits
    #[schema(value_type = String, example = "John Doe")]
    pub name: Secret<String>,
    /// The billing email for bank debits
    #[schema(value_type = String, example = "example@example.com")]
    pub email: Email,
    /// The billing address for bank debits
    pub address: Option<AddressDetails>,
}

#[derive(Eq, PartialEq, Clone, Debug, serde::Deserialize, serde::Serialize, ToSchema)]
#[serde(rename_all = "snake_case")]
pub enum WalletData {
    /// The wallet data for Ali Pay QrCode
    AliPayQr(Box<AliPayQr>),
    /// The wallet data for Ali Pay redirect
    AliPayRedirect(AliPayRedirection),
    /// The wallet data for Ali Pay HK redirect
    AliPayHkRedirect(AliPayHkRedirection),
    /// The wallet data for GoPay redirect
    GoPayRedirect(GoPayRedirection),
    /// The wallet data for Apple pay
    ApplePay(ApplePayWalletData),
    /// Wallet data for apple pay redirect flow
    ApplePayRedirect(Box<ApplePayRedirectData>),
    /// Wallet data for apple pay third party sdk flow
    ApplePayThirdPartySdk(Box<ApplePayThirdPartySdkData>),
    /// The wallet data for Google pay
    GooglePay(GooglePayWalletData),
    /// Wallet data for google pay redirect flow
    GooglePayRedirect(Box<GooglePayRedirectData>),
    /// Wallet data for Google pay third party sdk flow
    GooglePayThirdPartySdk(Box<GooglePayThirdPartySdkData>),
    MbWayRedirect(Box<MbWayRedirection>),
    /// The wallet data for MobilePay redirect
    MobilePayRedirect(Box<MobilePayRedirection>),
    /// This is for paypal redirection
    PaypalRedirect(PaypalRedirection),
    /// The wallet data for Paypal
    PaypalSdk(PayPalWalletData),
    /// The wallet data for Samsung Pay
    SamsungPay(Box<SamsungPayWalletData>),
    /// Wallet data for Twint Redirection
    TwintRedirect {},
<<<<<<< HEAD
    /// Wallet data for Vipps Redirection
    VippsRedirect {},
=======
>>>>>>> ec35d55d
    /// The wallet data for WeChat Pay Redirection
    WeChatPayRedirect(Box<WeChatPayRedirection>),
    /// The wallet data for WeChat Pay
    WeChatPay(Box<WeChatPay>),
    /// The wallet data for WeChat Pay Display QrCode
    WeChatPayQr(Box<WeChatPayQr>),
}

#[derive(Eq, PartialEq, Clone, Debug, serde::Deserialize, serde::Serialize, ToSchema)]
#[serde(rename_all = "snake_case")]
pub struct SamsungPayWalletData {
    /// The encrypted payment token from Samsung
    #[schema(value_type = String)]
    pub token: Secret<String>,
}

#[derive(Eq, PartialEq, Clone, Debug, serde::Deserialize, serde::Serialize, ToSchema)]
#[serde(rename_all = "snake_case")]
pub struct GooglePayWalletData {
    /// The type of payment method
    #[serde(rename = "type")]
    pub pm_type: String,
    /// User-facing message to describe the payment method that funds this transaction.
    pub description: String,
    /// The information of the payment method
    pub info: GooglePayPaymentMethodInfo,
    /// The tokenization data of Google pay
    pub tokenization_data: GpayTokenizationData,
}

#[derive(Eq, PartialEq, Clone, Debug, serde::Deserialize, serde::Serialize, ToSchema)]
pub struct ApplePayRedirectData {}

#[derive(Eq, PartialEq, Clone, Debug, serde::Deserialize, serde::Serialize, ToSchema)]
pub struct GooglePayRedirectData {}

#[derive(Eq, PartialEq, Clone, Debug, serde::Deserialize, serde::Serialize, ToSchema)]
pub struct GooglePayThirdPartySdkData {}

#[derive(Eq, PartialEq, Clone, Debug, serde::Deserialize, serde::Serialize, ToSchema)]
pub struct ApplePayThirdPartySdkData {}

#[derive(Eq, PartialEq, Clone, Debug, serde::Deserialize, serde::Serialize, ToSchema)]
pub struct WeChatPayRedirection {}

#[derive(Eq, PartialEq, Clone, Debug, serde::Deserialize, serde::Serialize, ToSchema)]
pub struct WeChatPay {}

#[derive(Eq, PartialEq, Clone, Debug, serde::Deserialize, serde::Serialize, ToSchema)]
pub struct WeChatPayQr {}

#[derive(Eq, PartialEq, Clone, Debug, serde::Deserialize, serde::Serialize, ToSchema)]
pub struct PaypalRedirection {}

#[derive(Eq, PartialEq, Clone, Debug, serde::Deserialize, serde::Serialize, ToSchema)]
pub struct AliPayQr {}

#[derive(Eq, PartialEq, Clone, Debug, serde::Deserialize, serde::Serialize, ToSchema)]
pub struct AliPayRedirection {}

#[derive(Eq, PartialEq, Clone, Debug, serde::Deserialize, serde::Serialize, ToSchema)]
pub struct AliPayHkRedirection {}

#[derive(Eq, PartialEq, Clone, Debug, serde::Deserialize, serde::Serialize, ToSchema)]
pub struct GoPayRedirection {}

#[derive(Eq, PartialEq, Clone, Debug, serde::Deserialize, serde::Serialize, ToSchema)]
pub struct MobilePayRedirection {}

#[derive(Eq, PartialEq, Clone, Debug, serde::Deserialize, serde::Serialize, ToSchema)]
pub struct MbWayRedirection {
    /// Telephone number of the shopper. Should be Portuguese phone number.
    #[schema(value_type = String)]
    pub telephone_number: Secret<String>,
}

#[derive(Eq, PartialEq, Clone, Debug, serde::Deserialize, serde::Serialize, ToSchema)]
#[serde(rename_all = "snake_case")]
pub struct GooglePayPaymentMethodInfo {
    /// The name of the card network
    pub card_network: String,
    /// The details of the card
    pub card_details: String,
}

#[derive(Eq, PartialEq, Clone, Debug, serde::Deserialize, serde::Serialize, ToSchema)]
pub struct PayPalWalletData {
    /// Token generated for the Apple pay
    pub token: String,
}

#[derive(Eq, PartialEq, Clone, Debug, serde::Deserialize, serde::Serialize, ToSchema)]
pub struct GpayTokenizationData {
    /// The type of the token
    #[serde(rename = "type")]
    pub token_type: String,
    /// Token generated for the wallet
    pub token: String,
}

#[derive(Eq, PartialEq, Clone, Debug, serde::Deserialize, serde::Serialize, ToSchema)]
pub struct ApplePayWalletData {
    /// The payment data of Apple pay
    pub payment_data: String,
    /// The payment method of Apple pay
    pub payment_method: ApplepayPaymentMethod,
    /// The unique identifier for the transaction
    pub transaction_identifier: String,
}

#[derive(Eq, PartialEq, Clone, Debug, serde::Deserialize, serde::Serialize, ToSchema)]
pub struct ApplepayPaymentMethod {
    /// The name to be displayed on Apple Pay button
    pub display_name: String,
    /// The network of the Apple pay payment method
    pub network: String,
    /// The type of the payment method
    #[serde(rename = "type")]
    pub pm_type: String,
}

#[derive(Eq, PartialEq, Clone, Debug, serde::Serialize)]
pub struct CardResponse {
    last4: String,
    exp_month: String,
    exp_year: String,
}

#[derive(Debug, Clone, Eq, PartialEq, serde::Serialize, serde::Deserialize, ToSchema)]
#[serde(rename_all = "snake_case")]
pub struct RewardData {
    /// The merchant ID with which we have to call the connector
    pub merchant_id: String,
}

#[derive(Debug, Clone, Eq, PartialEq, serde::Serialize)]
#[serde(rename_all = "snake_case")]
pub enum PaymentMethodDataResponse {
    #[serde(rename = "card")]
    Card(CardResponse),
    BankTransfer(BankTransferData),
    Wallet(WalletData),
    PayLater(PayLaterData),
    Paypal,
    BankRedirect(BankRedirectData),
    Crypto(CryptoData),
    BankDebit(BankDebitData),
    MandatePayment,
    Reward(RewardData),
    Upi(UpiData),
}

#[derive(Debug, Clone, PartialEq, Eq, serde::Serialize, serde::Deserialize, ToSchema)]
pub enum PaymentIdType {
    /// The identifier for payment intent
    PaymentIntentId(String),
    /// The identifier for connector transaction
    ConnectorTransactionId(String),
    /// The identifier for payment attempt
    PaymentAttemptId(String),
    /// The identifier for preprocessing step
    PreprocessingId(String),
}

impl std::fmt::Display for PaymentIdType {
    fn fmt(&self, f: &mut std::fmt::Formatter<'_>) -> std::fmt::Result {
        match self {
            Self::PaymentIntentId(payment_id) => {
                write!(f, "payment_intent_id = \"{payment_id}\"")
            }
            Self::ConnectorTransactionId(connector_transaction_id) => write!(
                f,
                "connector_transaction_id = \"{connector_transaction_id}\""
            ),
            Self::PaymentAttemptId(payment_attempt_id) => {
                write!(f, "payment_attempt_id = \"{payment_attempt_id}\"")
            }
            Self::PreprocessingId(preprocessing_id) => {
                write!(f, "preprocessing_id = \"{preprocessing_id}\"")
            }
        }
    }
}

impl Default for PaymentIdType {
    fn default() -> Self {
        Self::PaymentIntentId(Default::default())
    }
}

#[derive(Default, Clone, Debug, Eq, PartialEq, ToSchema, serde::Deserialize, serde::Serialize)]
#[serde(deny_unknown_fields)]
pub struct Address {
    /// Provide the address details
    pub address: Option<AddressDetails>,

    pub phone: Option<PhoneDetails>,
}

// used by customers also, could be moved outside
#[derive(Clone, Default, Debug, Eq, serde::Deserialize, serde::Serialize, PartialEq, ToSchema)]
#[serde(deny_unknown_fields)]
pub struct AddressDetails {
    /// The address city
    #[schema(max_length = 50, example = "New York")]
    pub city: Option<String>,

    /// The two-letter ISO country code for the address
    #[schema(value_type = Option<CountryAlpha2>, example = "US")]
    pub country: Option<api_enums::CountryAlpha2>,

    /// The first line of the address
    #[schema(value_type = Option<String>, max_length = 200, example = "123, King Street")]
    pub line1: Option<Secret<String>>,

    /// The second line of the address
    #[schema(value_type = Option<String>, max_length = 50, example = "Powelson Avenue")]
    pub line2: Option<Secret<String>>,

    /// The third line of the address
    #[schema(value_type = Option<String>, max_length = 50, example = "Bridgewater")]
    pub line3: Option<Secret<String>>,

    /// The zip/postal code for the address
    #[schema(value_type = Option<String>, max_length = 50, example = "08807")]
    pub zip: Option<Secret<String>>,

    /// The address state
    #[schema(value_type = Option<String>, example = "New York")]
    pub state: Option<Secret<String>>,

    /// The first name for the address
    #[schema(value_type = Option<String>, max_length = 255, example = "John")]
    pub first_name: Option<Secret<String>>,

    /// The last name for the address
    #[schema(value_type = Option<String>, max_length = 255, example = "Doe")]
    pub last_name: Option<Secret<String>>,
}

#[derive(Debug, Clone, Default, Eq, PartialEq, ToSchema, serde::Deserialize, serde::Serialize)]
pub struct PhoneDetails {
    /// The contact number
    #[schema(value_type = Option<String>, example = "9999999999")]
    pub number: Option<Secret<String>>,
    /// The country code attached to the number
    #[schema(example = "+1")]
    pub country_code: Option<String>,
}

#[derive(Debug, Clone, Default, Eq, PartialEq, serde::Deserialize, serde::Serialize, ToSchema)]
pub struct PaymentsCaptureRequest {
    /// The unique identifier for the payment
    pub payment_id: Option<String>,
    /// The unique identifier for the merchant
    pub merchant_id: Option<String>,
    /// The Amount to be captured/ debited from the user's payment method.
    pub amount_to_capture: Option<i64>,
    /// Decider to refund the uncaptured amount
    pub refund_uncaptured_amount: Option<bool>,
    /// Provides information about a card payment that customers see on their statements.
    pub statement_descriptor_suffix: Option<String>,
    /// Concatenated with the statement descriptor suffix that’s set on the account to form the complete statement descriptor.
    pub statement_descriptor_prefix: Option<String>,
    /// Merchant connector details used to make payments.
    #[schema(value_type = Option<MerchantConnectorDetailsWrap>)]
    pub merchant_connector_details: Option<admin::MerchantConnectorDetailsWrap>,
}

#[derive(Default, Clone, Debug, Eq, PartialEq, serde::Serialize)]
pub struct UrlDetails {
    pub url: String,
    pub method: String,
}
#[derive(Default, Clone, Debug, Eq, PartialEq, serde::Serialize)]
pub struct AuthenticationForStartResponse {
    pub authentication: UrlDetails,
}
#[derive(Clone, Debug, Eq, PartialEq, serde::Serialize, ToSchema)]
#[serde(rename_all = "snake_case")]
pub enum NextActionType {
    RedirectToUrl,
    DisplayQrCode,
    InvokeSdkClient,
    TriggerApi,
    DisplayBankTransferInformation,
}

#[derive(Clone, Debug, Eq, PartialEq, serde::Serialize, ToSchema)]
#[serde(tag = "type", rename_all = "snake_case")]
pub enum NextActionData {
    /// Contains the url for redirection flow
    RedirectToUrl { redirect_to_url: String },
    /// Informs the next steps for bank transfer and also contains the charges details (ex: amount received, amount charged etc)
    DisplayBankTransferInformation {
        bank_transfer_steps_and_charges_details: BankTransferNextStepsData,
    },
    /// Contains third party sdk session token response
    ThirdPartySdkSessionToken { session_token: Option<SessionToken> },
    /// Contains url for Qr code image, this qr code has to be shown in sdk
    QrCodeInformation {
        #[schema(value_type = String)]
        image_data_url: Url,
    },
}

#[derive(Clone, Debug, Eq, PartialEq, serde::Serialize, serde::Deserialize, ToSchema)]
pub struct BankTransferNextStepsData {
    /// The instructions for performing a bank transfer
    #[serde(flatten)]
    pub bank_transfer_instructions: BankTransferInstructions,
    /// The details received by the receiver
    pub receiver: ReceiverDetails,
}

#[derive(Clone, Debug, serde::Deserialize)]
pub struct QrCodeNextStepsInstruction {
    pub image_data_url: Url,
}

#[derive(Clone, Debug, Eq, PartialEq, serde::Serialize, serde::Deserialize, ToSchema)]
#[serde(rename_all = "snake_case")]
pub enum BankTransferInstructions {
    /// The credit transfer for ACH transactions
    AchCreditTransfer(Box<AchTransfer>),
    /// The instructions for SEPA bank transactions
    SepaBankInstructions(Box<SepaBankTransferInstructions>),
    /// The instructions for BACS bank transactions
    BacsBankInstructions(Box<BacsBankTransferInstructions>),
    /// The instructions for Multibanco bank transactions
    Multibanco(Box<MultibancoTransferInstructions>),
}

#[derive(Clone, Debug, Eq, PartialEq, serde::Deserialize, serde::Serialize, ToSchema)]
pub struct SepaBankTransferInstructions {
    #[schema(value_type = String, example = "Jane Doe")]
    pub account_holder_name: Secret<String>,
    #[schema(value_type = String, example = "1024419982")]
    pub bic: Secret<String>,
    pub country: String,
    #[schema(value_type = String, example = "123456789")]
    pub iban: Secret<String>,
}

#[derive(Clone, Debug, Eq, PartialEq, serde::Deserialize, serde::Serialize, ToSchema)]
pub struct BacsBankTransferInstructions {
    #[schema(value_type = String, example = "Jane Doe")]
    pub account_holder_name: Secret<String>,
    #[schema(value_type = String, example = "10244123908")]
    pub account_number: Secret<String>,
    #[schema(value_type = String, example = "012")]
    pub sort_code: Secret<String>,
}

#[derive(Clone, Debug, Eq, PartialEq, serde::Serialize, serde::Deserialize, ToSchema)]
pub struct MultibancoTransferInstructions {
    #[schema(value_type = String, example = "122385736258")]
    pub reference: Secret<String>,
    #[schema(value_type = String, example = "12345")]
    pub entity: String,
}

#[derive(Clone, Debug, Eq, PartialEq, serde::Serialize, serde::Deserialize, ToSchema)]
pub struct AchTransfer {
    #[schema(value_type = String, example = "122385736258")]
    pub account_number: Secret<String>,
    pub bank_name: String,
    #[schema(value_type = String, example = "012")]
    pub routing_number: Secret<String>,
    #[schema(value_type = String, example = "234")]
    pub swift_code: Secret<String>,
}

#[derive(Clone, Debug, Eq, PartialEq, serde::Serialize, serde::Deserialize, ToSchema)]
pub struct ReceiverDetails {
    /// The amount received by receiver
    amount_received: i64,
    /// The amount charged by ACH
    amount_charged: Option<i64>,
    /// The amount remaining to be sent via ACH
    amount_remaining: Option<i64>,
}

#[derive(Setter, Clone, Default, Debug, PartialEq, serde::Serialize, ToSchema)]
pub struct PaymentsResponse {
    /// Unique identifier for the payment. This ensures idempotency for multiple payments
    /// that have been done by a single merchant.
    #[schema(
        min_length = 30,
        max_length = 30,
        example = "pay_mbabizu24mvu3mela5njyhpit4"
    )]
    pub payment_id: Option<String>,

    /// This is an identifier for the merchant account. This is inferred from the API key
    /// provided during the request
    #[schema(max_length = 255, example = "merchant_1668273825")]
    pub merchant_id: Option<String>,

    /// The status of the current payment that was made
    #[schema(value_type = IntentStatus, example = "failed", default = "requires_confirmation")]
    pub status: api_enums::IntentStatus,

    /// The payment amount. Amount for the payment in lowest denomination of the currency. (i.e) in cents for USD denomination, in paisa for INR denomination etc.,
    #[schema(example = 100)]
    pub amount: i64,

    /// The maximum amount that could be captured from the payment
    #[schema(minimum = 100, example = 6540)]
    pub amount_capturable: Option<i64>,

    /// The amount which is already captured from the payment
    #[schema(minimum = 100, example = 6540)]
    pub amount_received: Option<i64>,

    /// The connector used for the payment
    #[schema(example = "stripe")]
    pub connector: Option<String>,

    /// It's a token used for client side verification.
    #[schema(value_type = Option<String>, example = "pay_U42c409qyHwOkWo3vK60_secret_el9ksDkiB8hi6j9N78yo")]
    pub client_secret: Option<Secret<String>>,

    /// Time when the payment was created
    #[schema(example = "2022-09-10T10:11:12Z")]
    #[serde(with = "common_utils::custom_serde::iso8601::option")]
    pub created: Option<PrimitiveDateTime>,

    /// The currency of the amount of the payment
    #[schema(value_type = Currency, example = "USD")]
    pub currency: String,

    /// The identifier for the customer object. If not provided the customer ID will be autogenerated.
    #[schema(max_length = 255, example = "cus_y3oqhf46pyzuxjbcn2giaqnb44")]
    pub customer_id: Option<String>,

    /// A description of the payment
    #[schema(example = "It's my first payment request")]
    pub description: Option<String>,

    /// List of refund that happened on this intent
    #[schema(value_type = Option<Vec<RefundResponse>>)]
    pub refunds: Option<Vec<refunds::RefundResponse>>,

    /// List of dispute that happened on this intent
    #[schema(value_type = Option<Vec<DisputeResponsePaymentsRetrieve>>)]
    pub disputes: Option<Vec<disputes::DisputeResponsePaymentsRetrieve>>,

    /// List of attempts that happened on this intent
    #[schema(value_type = Option<Vec<PaymentAttemptResponse>>)]
    #[serde(skip_serializing_if = "Option::is_none")]
    pub attempts: Option<Vec<PaymentAttemptResponse>>,

    /// A unique identifier to link the payment to a mandate, can be use instead of payment_method_data
    #[schema(max_length = 255, example = "mandate_iwer89rnjef349dni3")]
    pub mandate_id: Option<String>,

    /// Provided mandate information for creating a mandate
    #[auth_based]
    pub mandate_data: Option<MandateData>,

    /// Indicates that you intend to make future payments with this Payment’s payment method. Providing this parameter will attach the payment method to the Customer, if present, after the Payment is confirmed and any required actions from the user are complete.
    #[schema(value_type = Option<FutureUsage>, example = "off_session")]
    pub setup_future_usage: Option<api_enums::FutureUsage>,

    /// Set to true to indicate that the customer is not in your checkout flow during this payment, and therefore is unable to authenticate. This parameter is intended for scenarios where you collect card details and charge them later. This parameter can only be used with confirm=true.
    #[schema(example = true)]
    pub off_session: Option<bool>,

    /// A timestamp (ISO 8601 code) that determines when the payment should be captured.
    /// Providing this field will automatically set `capture` to true
    #[schema(example = "2022-09-10T10:11:12Z")]
    #[serde(with = "common_utils::custom_serde::iso8601::option")]
    pub capture_on: Option<PrimitiveDateTime>,

    /// This is the instruction for capture/ debit the money from the users' card. On the other hand authorization refers to blocking the amount on the users' payment method.
    #[schema(value_type = Option<CaptureMethod>, example = "PaymentProcessor")]
    pub capture_method: Option<api_enums::CaptureMethod>,

    /// The payment method that is to be used
    #[schema(value_type = PaymentMethodType, example = "bank_transfer")]
    #[auth_based]
    pub payment_method: Option<api_enums::PaymentMethod>,

    /// The payment method information provided for making a payment
    #[schema(value_type = Option<PaymentMethod>, example = "bank_transfer")]
    #[auth_based]
    pub payment_method_data: Option<PaymentMethodDataResponse>,

    /// Provide a reference to a stored payment method
    #[schema(example = "187282ab-40ef-47a9-9206-5099ba31e432")]
    pub payment_token: Option<String>,

    /// The shipping address for the payment
    pub shipping: Option<Address>,

    /// The billing address for the payment
    pub billing: Option<Address>,

    /// Information about the product , quantity and amount for connectors. (e.g. Klarna)
    #[schema(value_type = Option<Vec<OrderDetailsWithAmount>>, example = r#"[{
        "product_name": "gillete creme",
        "quantity": 15,
        "amount" : 900
    }]"#)]
    pub order_details: Option<Vec<pii::SecretSerdeValue>>,

    /// description: The customer's email address
    #[schema(max_length = 255, value_type = Option<String>, example = "johntest@test.com")]
    pub email: crypto::OptionalEncryptableEmail,

    /// description: The customer's name
    #[schema(value_type = Option<String>, max_length = 255, example = "John Test")]
    pub name: crypto::OptionalEncryptableName,

    /// The customer's phone number
    #[schema(value_type = Option<String>, max_length = 255, example = "3141592653")]
    pub phone: crypto::OptionalEncryptablePhone,

    /// The URL to redirect after the completion of the operation
    #[schema(example = "https://hyperswitch.io")]
    pub return_url: Option<String>,

    /// The transaction authentication can be set to undergo payer authentication. By default, the authentication will be marked as NO_THREE_DS
    #[schema(value_type = Option<AuthenticationType>, example = "no_three_ds", default = "three_ds")]
    pub authentication_type: Option<api_enums::AuthenticationType>,

    /// For non-card charges, you can use this value as the complete description that appears on your customers’ statements. Must contain at least one letter, maximum 22 characters.
    #[schema(max_length = 255, example = "Hyperswitch Router")]
    pub statement_descriptor_name: Option<String>,

    /// Provides information about a card payment that customers see on their statements. Concatenated with the prefix (shortened descriptor) or statement descriptor that’s set on the account to form the complete statement descriptor. Maximum 255 characters for the concatenated descriptor.
    #[schema(max_length = 255, example = "Payment for shoes purchase")]
    pub statement_descriptor_suffix: Option<String>,

    /// Additional information required for redirection
    pub next_action: Option<NextActionData>,

    /// If the payment was cancelled the reason provided here
    pub cancellation_reason: Option<String>,

    /// If there was an error while calling the connectors the code is received here
    #[schema(example = "E0001")]
    pub error_code: Option<String>,

    /// If there was an error while calling the connector the error message is received here
    #[schema(example = "Failed while verifying the card")]
    pub error_message: Option<String>,

    /// Payment Experience for the current payment
    #[schema(value_type = Option<PaymentExperience>, example = "redirect_to_url")]
    pub payment_experience: Option<api_enums::PaymentExperience>,

    /// Payment Method Type
    #[schema(value_type = Option<PaymentMethodType>, example = "gpay")]
    pub payment_method_type: Option<api_enums::PaymentMethodType>,

    /// The connector used for this payment along with the country and business details
    #[schema(example = "stripe_US_food")]
    pub connector_label: Option<String>,

    /// The business country of merchant for this payment
    #[schema(value_type = CountryAlpha2, example = "US")]
    pub business_country: api_enums::CountryAlpha2,

    /// The business label of merchant for this payment
    pub business_label: String,

    /// The business_sub_label for this payment
    pub business_sub_label: Option<String>,

    /// Allowed Payment Method Types for a given PaymentIntent
    #[schema(value_type = Option<Vec<PaymentMethodType>>)]
    pub allowed_payment_method_types: Option<serde_json::Value>,

    /// ephemeral_key for the customer_id mentioned
    pub ephemeral_key: Option<EphemeralKeyCreateResponse>,

    /// If true the payment can be retried with same or different payment method which means the confirm call can be made again.
    pub manual_retry_allowed: Option<bool>,

    /// A unique identifier for a payment provided by the connector
    #[schema(value_type = Option<String>, example = "993672945374576J")]
    pub connector_transaction_id: Option<String>,

    /// You can specify up to 50 keys, with key names up to 40 characters long and values up to 500 characters long. Metadata is useful for storing additional, structured information on an object.
    #[schema(value_type = Option<Object>, example = r#"{ "udf1": "some-value", "udf2": "some-value" }"#)]
    pub metadata: Option<pii::SecretSerdeValue>,

    /// additional data related to some connectors
    #[schema(value_type = Option<ConnectorMetadata>)]
    pub connector_metadata: Option<serde_json::Value>, // This is Value because it is fetched from DB and before putting in DB the type is validated

    /// additional data that might be required by hyperswitch
    #[schema(value_type = Option<FeatureMetadata>)]
    pub feature_metadata: Option<serde_json::Value>, // This is Value because it is fetched from DB and before putting in DB the type is validated

    /// reference to the payment at connector side
    #[schema(value_type = Option<String>, example = "993672945374576J")]
    pub reference_id: Option<String>,
}

#[derive(Clone, Debug, serde::Deserialize, ToSchema)]
#[serde(deny_unknown_fields)]
pub struct PaymentListConstraints {
    /// The identifier for customer
    #[schema(example = "cus_meowuwunwiuwiwqw")]
    pub customer_id: Option<String>,

    /// A cursor for use in pagination, fetch the next list after some object
    #[schema(example = "pay_fafa124123")]
    pub starting_after: Option<String>,

    /// A cursor for use in pagination, fetch the previous list before some object
    #[schema(example = "pay_fafa124123")]
    pub ending_before: Option<String>,

    /// limit on the number of objects to return
    #[schema(default = 10)]
    #[serde(default = "default_limit")]
    pub limit: i64,

    /// The time at which payment is created
    #[schema(example = "2022-09-10T10:11:12Z")]
    #[serde(default, with = "common_utils::custom_serde::iso8601::option")]
    pub created: Option<PrimitiveDateTime>,

    /// Time less than the payment created time
    #[schema(example = "2022-09-10T10:11:12Z")]
    #[serde(
        default,
        with = "common_utils::custom_serde::iso8601::option",
        rename = "created.lt"
    )]
    pub created_lt: Option<PrimitiveDateTime>,

    /// Time greater than the payment created time
    #[schema(example = "2022-09-10T10:11:12Z")]
    #[serde(
        default,
        with = "common_utils::custom_serde::iso8601::option",
        rename = "created.gt"
    )]
    pub created_gt: Option<PrimitiveDateTime>,

    /// Time less than or equals to the payment created time
    #[schema(example = "2022-09-10T10:11:12Z")]
    #[serde(
        default,
        with = "common_utils::custom_serde::iso8601::option",
        rename = "created.lte"
    )]
    pub created_lte: Option<PrimitiveDateTime>,

    /// Time greater than or equals to the payment created time
    #[schema(example = "2022-09-10T10:11:12Z")]
    #[serde(default, with = "common_utils::custom_serde::iso8601::option")]
    #[serde(rename = "created.gte")]
    pub created_gte: Option<PrimitiveDateTime>,
}

#[derive(Clone, Debug, serde::Serialize, ToSchema)]
pub struct PaymentListResponse {
    /// The number of payments included in the list
    pub size: usize,
    // The list of payments response objects
    pub data: Vec<PaymentsResponse>,
}

#[derive(Clone, Debug, serde::Serialize, ToSchema)]
pub struct PaymentListFilters {
    /// The list of available connector filters
    #[schema(value_type = Vec<api_enums::Connector>)]
    pub connector: Vec<String>,
    /// The list of available currency filters
    #[schema(value_type = Vec<Currency>)]
    pub currency: Vec<enums::Currency>,
    /// The list of available payment status filters
    #[schema(value_type = Vec<IntentStatus>)]
    pub status: Vec<enums::IntentStatus>,
    /// The list of available payment method filters
    #[schema(value_type = Vec<PaymentMethod>)]
    pub payment_method: Vec<enums::PaymentMethod>,
}

#[derive(
    Debug, Clone, Copy, serde::Serialize, serde::Deserialize, PartialEq, Eq, Hash, ToSchema,
)]
pub struct TimeRange {
    /// The start time to filter payments list or to get list of filters. To get list of filters start time is needed to be passed
    #[serde(with = "common_utils::custom_serde::iso8601")]
    pub start_time: PrimitiveDateTime,
    /// The end time to filter payments list or to get list of filters. If not passed the default time is now
    #[serde(default, with = "common_utils::custom_serde::iso8601::option")]
    pub end_time: Option<PrimitiveDateTime>,
}

#[derive(Setter, Clone, Default, Debug, PartialEq, serde::Serialize)]
pub struct VerifyResponse {
    pub verify_id: Option<String>,
    pub merchant_id: Option<String>,
    // pub status: enums::VerifyStatus,
    pub client_secret: Option<Secret<String>>,
    pub customer_id: Option<String>,
    pub email: crypto::OptionalEncryptableEmail,
    pub name: crypto::OptionalEncryptableName,
    pub phone: crypto::OptionalEncryptablePhone,
    pub mandate_id: Option<String>,
    #[auth_based]
    pub payment_method: Option<api_enums::PaymentMethod>,
    #[auth_based]
    pub payment_method_data: Option<PaymentMethodDataResponse>,
    pub payment_token: Option<String>,
    pub error_code: Option<String>,
    pub error_message: Option<String>,
}

fn default_limit() -> i64 {
    10
}

#[derive(Default, Debug, serde::Deserialize, serde::Serialize)]
pub struct PaymentsRedirectionResponse {
    pub redirect_url: String,
}

pub struct MandateValidationFields {
    pub mandate_id: Option<String>,
    pub confirm: Option<bool>,
    pub customer_id: Option<String>,
    pub mandate_data: Option<MandateData>,
    pub setup_future_usage: Option<api_enums::FutureUsage>,
    pub off_session: Option<bool>,
}

impl From<&PaymentsRequest> for MandateValidationFields {
    fn from(req: &PaymentsRequest) -> Self {
        Self {
            mandate_id: req.mandate_id.clone(),
            confirm: req.confirm,
            customer_id: req
                .customer
                .as_ref()
                .map(|customer_details| &customer_details.id)
                .or(req.customer_id.as_ref())
                .map(ToOwned::to_owned),
            mandate_data: req.mandate_data.clone(),
            setup_future_usage: req.setup_future_usage,
            off_session: req.off_session,
        }
    }
}

impl From<&VerifyRequest> for MandateValidationFields {
    fn from(req: &VerifyRequest) -> Self {
        Self {
            mandate_id: None,
            confirm: Some(true),
            customer_id: req.customer_id.clone(),
            mandate_data: req.mandate_data.clone(),
            off_session: req.off_session,
            setup_future_usage: req.setup_future_usage,
        }
    }
}

impl From<PaymentsSessionRequest> for PaymentsSessionResponse {
    fn from(item: PaymentsSessionRequest) -> Self {
        let client_secret: Secret<String, pii::ClientSecret> = Secret::new(item.client_secret);
        Self {
            session_token: vec![],
            payment_id: item.payment_id,
            client_secret,
        }
    }
}

impl From<PaymentsStartRequest> for PaymentsRequest {
    fn from(item: PaymentsStartRequest) -> Self {
        Self {
            payment_id: Some(PaymentIdType::PaymentIntentId(item.payment_id)),
            merchant_id: Some(item.merchant_id),
            ..Default::default()
        }
    }
}

impl From<Card> for CardResponse {
    fn from(card: Card) -> Self {
        let card_number_length = card.card_number.peek().clone().len();
        Self {
            last4: card.card_number.peek().clone()[card_number_length - 4..card_number_length]
                .to_string(),
            exp_month: card.card_exp_month.peek().clone(),
            exp_year: card.card_exp_year.peek().clone(),
        }
    }
}

impl From<PaymentMethodData> for PaymentMethodDataResponse {
    fn from(payment_method_data: PaymentMethodData) -> Self {
        match payment_method_data {
            PaymentMethodData::Card(card) => Self::Card(CardResponse::from(card)),
            PaymentMethodData::PayLater(pay_later_data) => Self::PayLater(pay_later_data),
            PaymentMethodData::Wallet(wallet_data) => Self::Wallet(wallet_data),
            PaymentMethodData::BankRedirect(bank_redirect_data) => {
                Self::BankRedirect(bank_redirect_data)
            }
            PaymentMethodData::BankTransfer(bank_transfer_data) => {
                Self::BankTransfer(*bank_transfer_data)
            }
            PaymentMethodData::Crypto(crpto_data) => Self::Crypto(crpto_data),
            PaymentMethodData::BankDebit(bank_debit_data) => Self::BankDebit(bank_debit_data),
            PaymentMethodData::MandatePayment => Self::MandatePayment,
            PaymentMethodData::Reward(reward_data) => Self::Reward(reward_data),
            PaymentMethodData::Upi(upi_data) => Self::Upi(upi_data),
        }
    }
}

#[derive(Debug, Clone, serde::Serialize)]
pub struct PgRedirectResponse {
    pub payment_id: String,
    pub status: api_enums::IntentStatus,
    pub gateway_id: String,
    pub customer_id: Option<String>,
    pub amount: Option<i64>,
}

#[derive(Debug, serde::Serialize, PartialEq, Eq, serde::Deserialize)]
pub struct RedirectionResponse {
    pub return_url: String,
    pub params: Vec<(String, String)>,
    pub return_url_with_query_params: String,
    pub http_method: String,
    pub headers: Vec<(String, String)>,
}

#[derive(Debug, serde::Deserialize)]
pub struct PaymentsResponseForm {
    pub transaction_id: String,
    // pub transaction_reference_id: String,
    pub merchant_id: String,
    pub order_id: String,
}

#[derive(Default, Debug, serde::Deserialize, serde::Serialize, Clone, ToSchema)]
pub struct PaymentsRetrieveRequest {
    /// The type of ID (ex: payment intent id, payment attempt id or connector txn id)
    pub resource_id: PaymentIdType,
    /// The identifier for the Merchant Account.
    pub merchant_id: Option<String>,
    /// Decider to enable or disable the connector call for retrieve request
    pub force_sync: bool,
    /// The parameters passed to a retrieve request
    pub param: Option<String>,
    /// The name of the connector
    pub connector: Option<String>,
    /// Merchant connector details used to make payments.
    #[schema(value_type = Option<MerchantConnectorDetailsWrap>)]
    pub merchant_connector_details: Option<admin::MerchantConnectorDetailsWrap>,
    /// This is a token which expires after 15 minutes, used from the client to authenticate and create sessions from the SDK
    pub client_secret: Option<String>,
    /// If enabled provides list of attempts linked to payment intent
    pub expand_attempts: Option<bool>,
}

#[derive(Debug, Default, Eq, PartialEq, serde::Deserialize, serde::Serialize, Clone, ToSchema)]
pub struct OrderDetailsWithAmount {
    /// Name of the product that is being purchased
    #[schema(max_length = 255, example = "shirt")]
    pub product_name: String,
    /// The quantity of the product to be purchased
    #[schema(example = 1)]
    pub quantity: u16,
    /// the amount per quantity of product
    pub amount: i64,
}

#[derive(Debug, Default, Eq, PartialEq, serde::Deserialize, serde::Serialize, Clone, ToSchema)]
pub struct OrderDetails {
    /// Name of the product that is being purchased
    #[schema(max_length = 255, example = "shirt")]
    pub product_name: String,
    /// The quantity of the product to be purchased
    #[schema(example = 1)]
    pub quantity: u16,
}

#[derive(Default, Debug, Eq, PartialEq, serde::Deserialize, serde::Serialize, Clone, ToSchema)]
pub struct RedirectResponse {
    #[schema(value_type = Option<String>)]
    pub param: Option<Secret<String>>,
    #[schema(value_type = Option<Object>)]
    pub json_payload: Option<pii::SecretSerdeValue>,
}

#[derive(Debug, serde::Deserialize, serde::Serialize, Clone, ToSchema)]
pub struct PaymentsSessionRequest {
    /// The identifier for the payment
    pub payment_id: String,
    /// This is a token which expires after 15 minutes, used from the client to authenticate and create sessions from the SDK
    pub client_secret: String,
    /// The list of the supported wallets
    #[schema(value_type = Vec<PaymentMethodType>)]
    pub wallets: Vec<api_enums::PaymentMethodType>,
    /// Merchant connector details used to make payments.
    #[schema(value_type = Option<MerchantConnectorDetailsWrap>)]
    pub merchant_connector_details: Option<admin::MerchantConnectorDetailsWrap>,
}

#[derive(Debug, Clone, Eq, PartialEq, serde::Serialize, serde::Deserialize, ToSchema)]
pub struct GpayAllowedMethodsParameters {
    /// The list of allowed auth methods (ex: 3DS, No3DS, PAN_ONLY etc)
    pub allowed_auth_methods: Vec<String>,
    /// The list of allowed card networks (ex: AMEX,JCB etc)
    pub allowed_card_networks: Vec<String>,
}

#[derive(Debug, Clone, Eq, PartialEq, serde::Serialize, serde::Deserialize, ToSchema)]
pub struct GpayTokenParameters {
    /// The name of the connector
    pub gateway: String,
    /// The merchant ID registered in the connector associated
    #[serde(skip_serializing_if = "Option::is_none")]
    pub gateway_merchant_id: Option<String>,
    #[serde(skip_serializing_if = "Option::is_none", rename = "stripe:version")]
    pub stripe_version: Option<String>,
    #[serde(
        skip_serializing_if = "Option::is_none",
        rename = "stripe:publishableKey"
    )]
    pub stripe_publishable_key: Option<String>,
}

#[derive(Debug, Clone, Eq, PartialEq, serde::Serialize, serde::Deserialize, ToSchema)]
pub struct GpayTokenizationSpecification {
    /// The token specification type(ex: PAYMENT_GATEWAY)
    #[serde(rename = "type")]
    pub token_specification_type: String,
    /// The parameters for the token specification Google Pay
    pub parameters: GpayTokenParameters,
}

#[derive(Debug, Clone, Eq, PartialEq, serde::Serialize, serde::Deserialize, ToSchema)]
pub struct GpayAllowedPaymentMethods {
    /// The type of payment method
    #[serde(rename = "type")]
    pub payment_method_type: String,
    /// The parameters Google Pay requires
    pub parameters: GpayAllowedMethodsParameters,
    /// The tokenization specification for Google Pay
    pub tokenization_specification: GpayTokenizationSpecification,
}

#[derive(Debug, Clone, Eq, PartialEq, serde::Serialize, serde::Deserialize, ToSchema)]
pub struct GpayTransactionInfo {
    /// The country code
    #[schema(value_type = CountryAlpha2, example = "US")]
    pub country_code: api_enums::CountryAlpha2,
    /// The currency code
    #[schema(value_type = Currency, example = "USD")]
    pub currency_code: api_enums::Currency,
    /// The total price status (ex: 'FINAL')
    pub total_price_status: String,
    /// The total price
    pub total_price: String,
}

#[derive(Debug, Clone, Eq, PartialEq, serde::Serialize, serde::Deserialize, ToSchema)]
pub struct GpayMerchantInfo {
    /// The name of the merchant
    pub merchant_name: String,
}

#[derive(Debug, Clone, serde::Serialize, serde::Deserialize)]
pub struct GpayMetaData {
    pub merchant_info: GpayMerchantInfo,
    pub allowed_payment_methods: Vec<GpayAllowedPaymentMethods>,
}

#[derive(Debug, Clone, serde::Serialize, serde::Deserialize)]
pub struct GpaySessionTokenData {
    #[serde(rename = "google_pay")]
    pub data: GpayMetaData,
}

#[derive(Debug, Clone, serde::Serialize, serde::Deserialize)]
#[serde(rename_all = "camelCase")]
pub struct ApplepaySessionRequest {
    pub merchant_identifier: String,
    pub display_name: String,
    pub initiative: String,
    pub initiative_context: String,
}

#[derive(Debug, Clone, serde::Serialize, serde::Deserialize, ToSchema)]
pub struct ConnectorMetadata {
    pub apple_pay: Option<ApplepayConnectorMetadataRequest>,
    pub airwallex: Option<AirwallexData>,
    pub noon: Option<NoonData>,
}

#[derive(Debug, Clone, serde::Serialize, serde::Deserialize, ToSchema)]
pub struct AirwallexData {
    /// payload required by airwallex
    payload: Option<String>,
}

#[derive(Debug, Clone, serde::Serialize, serde::Deserialize, ToSchema)]
pub struct NoonData {
    /// Information about the order category that merchant wants to specify at connector level. (e.g. In Noon Payments it can take values like "pay", "food", or any other custom string set by the merchant in Noon's Dashboard)
    pub order_category: Option<String>,
}

#[derive(Debug, Clone, serde::Serialize, serde::Deserialize, ToSchema)]
pub struct ApplepayConnectorMetadataRequest {
    pub session_token_data: Option<SessionTokenInfo>,
}

#[derive(Debug, Clone, serde::Serialize, serde::Deserialize)]
pub struct ApplepaySessionTokenData {
    #[serde(rename = "apple_pay")]
    pub data: ApplePayMetadata,
}

#[derive(Debug, Clone, serde::Serialize, serde::Deserialize)]
pub struct ApplePayMetadata {
    pub payment_request_data: PaymentRequestMetadata,
    pub session_token_data: SessionTokenInfo,
}

#[derive(Debug, Clone, serde::Serialize, serde::Deserialize)]
pub struct PaymentRequestMetadata {
    pub supported_networks: Vec<String>,
    pub merchant_capabilities: Vec<String>,
    pub label: String,
}

#[derive(Debug, Clone, serde::Serialize, serde::Deserialize, ToSchema)]
pub struct SessionTokenInfo {
    pub certificate: String,
    pub certificate_keys: String,
    pub merchant_identifier: String,
    pub display_name: String,
    pub initiative: String,
    pub initiative_context: String,
}

#[derive(Debug, Clone, Eq, PartialEq, serde::Serialize, ToSchema)]
#[serde(tag = "wallet_name")]
#[serde(rename_all = "snake_case")]
pub enum SessionToken {
    /// The session response structure for Google Pay
    GooglePay(Box<GpaySessionTokenResponse>),
    /// The session response structure for Klarna
    Klarna(Box<KlarnaSessionTokenResponse>),
    /// The session response structure for PayPal
    Paypal(Box<PaypalSessionTokenResponse>),
    /// The session response structure for Apple Pay
    ApplePay(Box<ApplepaySessionTokenResponse>),
    /// Whenever there is no session token response or an error in session response
    NoSessionTokenReceived,
}

#[derive(Debug, Clone, Eq, PartialEq, serde::Serialize, ToSchema)]
#[serde(untagged)]
pub enum GpaySessionTokenResponse {
    /// Google pay response involving third party sdk
    ThirdPartyResponse(GooglePayThirdPartySdk),
    /// Google pay session response for non third party sdk
    GooglePaySession(GooglePaySessionResponse),
}

#[derive(Debug, Clone, Eq, PartialEq, serde::Serialize, ToSchema)]
#[serde(rename_all = "lowercase")]
pub struct GooglePayThirdPartySdk {
    /// Identifier for the delayed session response
    pub delayed_session_token: bool,
    /// The name of the connector
    pub connector: String,
    /// The next action for the sdk (ex: calling confirm or sync call)
    pub sdk_next_action: SdkNextAction,
}

#[derive(Debug, Clone, Eq, PartialEq, serde::Serialize, ToSchema)]
#[serde(rename_all = "lowercase")]
pub struct GooglePaySessionResponse {
    /// The merchant info
    pub merchant_info: GpayMerchantInfo,
    /// List of the allowed payment meythods
    pub allowed_payment_methods: Vec<GpayAllowedPaymentMethods>,
    /// The transaction info Google Pay requires
    pub transaction_info: GpayTransactionInfo,
    /// Identifier for the delayed session response
    pub delayed_session_token: bool,
    /// The name of the connector
    pub connector: String,
    /// The next action for the sdk (ex: calling confirm or sync call)
    pub sdk_next_action: SdkNextAction,
    /// Secrets for sdk display and payment
    pub secrets: Option<SecretInfoToInitiateSdk>,
}

#[derive(Debug, Clone, Eq, PartialEq, serde::Serialize, ToSchema)]
#[serde(rename_all = "lowercase")]
pub struct KlarnaSessionTokenResponse {
    /// The session token for Klarna
    pub session_token: String,
    /// The identifier for the session
    pub session_id: String,
}

#[derive(Debug, Clone, Eq, PartialEq, serde::Serialize, ToSchema)]
#[serde(rename_all = "lowercase")]
pub struct PaypalSessionTokenResponse {
    /// The session token for PayPal
    pub session_token: String,
}

#[derive(Debug, Clone, Eq, PartialEq, serde::Serialize, ToSchema)]
#[serde(rename_all = "lowercase")]
pub struct ApplepaySessionTokenResponse {
    /// Session object for Apple Pay
    pub session_token_data: ApplePaySessionResponse,
    /// Payment request object for Apple Pay
    pub payment_request_data: Option<ApplePayPaymentRequest>,
    /// The session token is w.r.t this connector
    pub connector: String,
    /// Identifier for the delayed session response
    pub delayed_session_token: bool,
    /// The next action for the sdk (ex: calling confirm or sync call)
    pub sdk_next_action: SdkNextAction,
}

#[derive(Debug, Eq, PartialEq, serde::Serialize, Clone, ToSchema)]
pub struct SdkNextAction {
    /// The type of next action
    pub next_action: NextActionCall,
}

#[derive(Debug, Eq, PartialEq, serde::Serialize, Clone, ToSchema)]
#[serde(rename_all = "snake_case")]
pub enum NextActionCall {
    /// The next action call is confirm
    Confirm,
    /// The next action call is sync
    Sync,
}

#[derive(Debug, Clone, Eq, PartialEq, serde::Serialize, ToSchema)]
#[serde(untagged)]
pub enum ApplePaySessionResponse {
    ///  We get this session response, when third party sdk is involved
    ThirdPartySdk(ThirdPartySdkSessionResponse),
    ///  We get this session response, when there is no involvement of third party sdk
    /// This is the common response most of the times
    NoThirdPartySdk(NoThirdPartySdkSessionResponse),
    /// This is for the empty session response
    NoSessionResponse,
}

#[derive(Debug, Clone, Eq, PartialEq, serde::Serialize, ToSchema, serde::Deserialize)]
#[serde(rename_all(deserialize = "camelCase"))]
pub struct NoThirdPartySdkSessionResponse {
    /// Timestamp at which session is requested
    pub epoch_timestamp: u64,
    /// Timestamp at which session expires
    pub expires_at: u64,
    /// The identifier for the merchant session
    pub merchant_session_identifier: String,
    /// Apple pay generated unique ID (UUID) value
    pub nonce: String,
    /// The identifier for the merchant
    pub merchant_identifier: String,
    /// The domain name of the merchant which is registered in Apple Pay
    pub domain_name: String,
    /// The name to be displayed on Apple Pay button
    pub display_name: String,
    /// A string which represents the properties of a payment
    pub signature: String,
    /// The identifier for the operational analytics
    pub operational_analytics_identifier: String,
    /// The number of retries to get the session response
    pub retries: u8,
    /// The identifier for the connector transaction
    pub psp_id: String,
}

#[derive(Debug, Clone, Eq, PartialEq, serde::Serialize, ToSchema)]
pub struct ThirdPartySdkSessionResponse {
    pub secrets: SecretInfoToInitiateSdk,
}

#[derive(Debug, Clone, Eq, PartialEq, serde::Serialize, ToSchema, serde::Deserialize)]
pub struct SecretInfoToInitiateSdk {
    // Authorization secrets used by client to initiate sdk
    #[schema(value_type = String)]
    pub display: Secret<String>,
    // Authorization secrets used by client for payment
    #[schema(value_type = String)]
    pub payment: Secret<String>,
}

#[derive(Debug, Clone, Eq, PartialEq, serde::Serialize, ToSchema, serde::Deserialize)]
pub struct ApplePayPaymentRequest {
    /// The code for country
    #[schema(value_type = CountryAlpha2, example = "US")]
    pub country_code: api_enums::CountryAlpha2,
    /// The code for currency
    #[schema(value_type = Currency, example = "USD")]
    pub currency_code: api_enums::Currency,
    /// Represents the total for the payment.
    pub total: AmountInfo,
    /// The list of merchant capabilities(ex: whether capable of 3ds or no-3ds)
    pub merchant_capabilities: Vec<String>,
    /// The list of supported networks
    pub supported_networks: Vec<String>,
    pub merchant_identifier: Option<String>,
}

#[derive(Debug, Clone, Eq, PartialEq, serde::Serialize, ToSchema, serde::Deserialize)]
pub struct AmountInfo {
    /// The label must be the name of the merchant.
    pub label: String,
    /// A value that indicates whether the line item(Ex: total, tax, discount, or grand total) is final or pending.
    #[serde(rename = "type")]
    pub total_type: Option<String>,
    /// The total amount for the payment
    pub amount: String,
}

#[derive(Debug, Clone, serde::Deserialize)]
#[serde(rename_all = "camelCase")]
pub struct ApplepayErrorResponse {
    pub status_code: String,
    pub status_message: String,
}

#[derive(Default, Debug, serde::Serialize, Clone, ToSchema)]
pub struct PaymentsSessionResponse {
    /// The identifier for the payment
    pub payment_id: String,
    /// This is a token which expires after 15 minutes, used from the client to authenticate and create sessions from the SDK
    #[schema(value_type = String)]
    pub client_secret: Secret<String, pii::ClientSecret>,
    /// The list of session token object
    pub session_token: Vec<SessionToken>,
}

#[derive(Default, Debug, serde::Deserialize, serde::Serialize, Clone, ToSchema)]
pub struct PaymentRetrieveBody {
    /// The identifier for the Merchant Account.
    pub merchant_id: Option<String>,
    /// Decider to enable or disable the connector call for retrieve request
    pub force_sync: Option<bool>,
    /// This is a token which expires after 15 minutes, used from the client to authenticate and create sessions from the SDK
    pub client_secret: Option<String>,
    /// If enabled provides list of attempts linked to payment intent
    pub expand_attempts: Option<bool>,
}

#[derive(Default, Debug, serde::Deserialize, serde::Serialize, Clone, ToSchema)]
pub struct PaymentRetrieveBodyWithCredentials {
    /// The identifier for payment.
    pub payment_id: String,
    /// The identifier for the Merchant Account.
    pub merchant_id: Option<String>,
    /// Decider to enable or disable the connector call for retrieve request
    pub force_sync: Option<bool>,
    /// Merchant connector details used to make payments.
    pub merchant_connector_details: Option<admin::MerchantConnectorDetailsWrap>,
}

#[derive(Default, Debug, serde::Deserialize, serde::Serialize, Clone, ToSchema)]
pub struct PaymentsCancelRequest {
    /// The identifier for the payment
    #[serde(skip)]
    pub payment_id: String,
    /// The reason for the payment cancel
    pub cancellation_reason: Option<String>,
    /// Merchant connector details used to make payments.
    #[schema(value_type = MerchantConnectorDetailsWrap)]
    pub merchant_connector_details: Option<admin::MerchantConnectorDetailsWrap>,
}

#[derive(Default, Debug, serde::Deserialize, serde::Serialize, ToSchema)]
pub struct PaymentsStartRequest {
    /// Unique identifier for the payment. This ensures idempotency for multiple payments
    /// that have been done by a single merchant. This field is auto generated and is returned in the API response.
    pub payment_id: String,
    /// The identifier for the Merchant Account.
    pub merchant_id: String,
    /// The identifier for the payment transaction
    pub attempt_id: String,
}

#[derive(Debug, Clone, serde::Deserialize, serde::Serialize, ToSchema)]
pub struct FeatureMetadata {
    /// Redirection response coming in request as metadata field only for redirection scenarios
    #[schema(value_type = Option<RedirectResponse>)]
    pub redirect_response: Option<RedirectResponse>,
}

mod payment_id_type {
    use std::fmt;

    use serde::{
        de::{self, Visitor},
        Deserializer,
    };

    use super::PaymentIdType;

    struct PaymentIdVisitor;
    struct OptionalPaymentIdVisitor;

    impl<'de> Visitor<'de> for PaymentIdVisitor {
        type Value = PaymentIdType;

        fn expecting(&self, formatter: &mut fmt::Formatter<'_>) -> fmt::Result {
            formatter.write_str("payment id")
        }

        fn visit_str<E>(self, value: &str) -> Result<Self::Value, E>
        where
            E: de::Error,
        {
            Ok(PaymentIdType::PaymentIntentId(value.to_string()))
        }
    }

    impl<'de> Visitor<'de> for OptionalPaymentIdVisitor {
        type Value = Option<PaymentIdType>;

        fn expecting(&self, formatter: &mut fmt::Formatter<'_>) -> fmt::Result {
            formatter.write_str("payment id")
        }

        fn visit_some<D>(self, deserializer: D) -> Result<Self::Value, D::Error>
        where
            D: Deserializer<'de>,
        {
            deserializer.deserialize_any(PaymentIdVisitor).map(Some)
        }

        fn visit_none<E>(self) -> Result<Self::Value, E>
        where
            E: de::Error,
        {
            Ok(None)
        }

        fn visit_unit<E>(self) -> Result<Self::Value, E>
        where
            E: de::Error,
        {
            Ok(None)
        }
    }

    #[allow(dead_code)]
    pub(crate) fn deserialize<'a, D>(deserializer: D) -> Result<PaymentIdType, D::Error>
    where
        D: Deserializer<'a>,
    {
        deserializer.deserialize_any(PaymentIdVisitor)
    }

    pub(crate) fn deserialize_option<'a, D>(
        deserializer: D,
    ) -> Result<Option<PaymentIdType>, D::Error>
    where
        D: Deserializer<'a>,
    {
        deserializer.deserialize_option(OptionalPaymentIdVisitor)
    }
}

mod amount {
    use serde::de;

    use super::Amount;
    struct AmountVisitor;
    struct OptionalAmountVisitor;

    // This is defined to provide guarded deserialization of amount
    // which itself handles zero and non-zero values internally
    impl<'de> de::Visitor<'de> for AmountVisitor {
        type Value = Amount;

        fn expecting(&self, formatter: &mut std::fmt::Formatter<'_>) -> std::fmt::Result {
            write!(formatter, "amount as integer")
        }

        fn visit_u64<E>(self, v: u64) -> Result<Self::Value, E>
        where
            E: de::Error,
        {
            let v = i64::try_from(v).map_err(|_| {
                E::custom(format!(
                    "invalid value `{v}`, expected an integer between 0 and {}",
                    i64::MAX
                ))
            })?;
            self.visit_i64(v)
        }

        fn visit_i64<E>(self, v: i64) -> Result<Self::Value, E>
        where
            E: de::Error,
        {
            if v.is_negative() {
                return Err(E::custom(format!(
                    "invalid value `{v}`, expected a positive integer"
                )));
            }
            Ok(Amount::from(v))
        }
    }

    impl<'de> de::Visitor<'de> for OptionalAmountVisitor {
        type Value = Option<Amount>;

        fn expecting(&self, formatter: &mut std::fmt::Formatter<'_>) -> std::fmt::Result {
            write!(formatter, "option of amount (as integer)")
        }

        fn visit_some<D>(self, deserializer: D) -> Result<Self::Value, D::Error>
        where
            D: serde::Deserializer<'de>,
        {
            deserializer.deserialize_i64(AmountVisitor).map(Some)
        }

        fn visit_none<E>(self) -> Result<Self::Value, E>
        where
            E: de::Error,
        {
            Ok(None)
        }
    }

    #[allow(dead_code)]
    pub(crate) fn deserialize<'de, D>(deserializer: D) -> Result<Amount, D::Error>
    where
        D: de::Deserializer<'de>,
    {
        deserializer.deserialize_any(AmountVisitor)
    }
    pub(crate) fn deserialize_option<'de, D>(deserializer: D) -> Result<Option<Amount>, D::Error>
    where
        D: de::Deserializer<'de>,
    {
        deserializer.deserialize_option(OptionalAmountVisitor)
    }
}

#[cfg(test)]
mod tests {
    #![allow(clippy::unwrap_used)]
    use super::*;

    #[test]
    fn test_mandate_type() {
        let mandate_type = MandateType::default();
        assert_eq!(
            serde_json::to_string(&mandate_type).unwrap(),
            r#"{"multi_use":null}"#
        )
    }
}<|MERGE_RESOLUTION|>--- conflicted
+++ resolved
@@ -977,11 +977,8 @@
     SamsungPay(Box<SamsungPayWalletData>),
     /// Wallet data for Twint Redirection
     TwintRedirect {},
-<<<<<<< HEAD
     /// Wallet data for Vipps Redirection
     VippsRedirect {},
-=======
->>>>>>> ec35d55d
     /// The wallet data for WeChat Pay Redirection
     WeChatPayRedirect(Box<WeChatPayRedirection>),
     /// The wallet data for WeChat Pay
