use std::num::NonZeroI64;

use cards::CardNumber;
use common_utils::{
    crypto,
    ext_traits::Encode,
    pii::{self, Email},
};
use masking::Secret;
use router_derive::Setter;
use time::PrimitiveDateTime;
use url::Url;
use utoipa::ToSchema;

use crate::{
    admin, disputes, enums as api_enums, ephemeral_key::EphemeralKeyCreateResponse, refunds,
};

#[derive(Clone, Copy, Debug, Eq, PartialEq)]
pub enum PaymentOp {
    Create,
    Update,
    Confirm,
}

use crate::enums;
#[derive(serde::Deserialize)]
pub struct BankData {
    pub payment_method_type: api_enums::PaymentMethodType,
    pub code_information: Vec<BankCodeInformation>,
}

#[derive(serde::Deserialize)]
pub struct BankCodeInformation {
    pub bank_name: api_enums::BankNames,
    pub connector_codes: Vec<ConnectorCode>,
}

#[derive(serde::Deserialize)]
pub struct ConnectorCode {
    pub connector: api_enums::Connector,
    pub code: String,
}

#[derive(Debug, Clone, serde::Serialize, serde::Deserialize, ToSchema, PartialEq, Eq)]
pub struct BankCodeResponse {
    pub bank_name: Vec<api_enums::BankNames>,
    pub eligible_connectors: Vec<String>,
}

#[derive(Default, Debug, serde::Deserialize, serde::Serialize, Clone, ToSchema)]
pub struct CustomerDetails {
    /// The identifier for the customer.
    pub id: String,

    /// The customer's name
    #[schema(max_length = 255, value_type = Option<String>, example = "John Doe")]
    pub name: Option<Secret<String>>,

    /// The customer's email address
    #[schema(max_length = 255, value_type = Option<String>, example = "johntest@test.com")]
    pub email: Option<Email>,

    /// The customer's phone number
    #[schema(value_type = Option<String>, max_length = 10, example = "3141592653")]
    pub phone: Option<Secret<String>>,

    /// The country code for the customer's phone number
    #[schema(max_length = 2, example = "+1")]
    pub phone_country_code: Option<String>,
}

#[derive(
    Default,
    Debug,
    serde::Deserialize,
    serde::Serialize,
    Clone,
    ToSchema,
    router_derive::PolymorphicSchema,
)]
#[generate_schemas(PaymentsCreateRequest)]
#[serde(deny_unknown_fields)]
pub struct PaymentsRequest {
    /// Unique identifier for the payment. This ensures idempotency for multiple payments
    /// that have been done by a single merchant. This field is auto generated and is returned in the API response.
    #[schema(
        value_type = Option<String>,
        min_length = 30,
        max_length = 30,
        example = "pay_mbabizu24mvu3mela5njyhpit4"
    )]
    #[serde(default, deserialize_with = "payment_id_type::deserialize_option")]
    pub payment_id: Option<PaymentIdType>,

    /// This is an identifier for the merchant account. This is inferred from the API key
    /// provided during the request
    #[schema(max_length = 255, example = "merchant_1668273825")]
    pub merchant_id: Option<String>,

    /// The payment amount. Amount for the payment in lowest denomination of the currency. (i.e) in cents for USD denomination, in paisa for INR denomination etc.,
    #[schema(value_type = Option<u64>, example = 6540)]
    #[serde(default, deserialize_with = "amount::deserialize_option")]
    #[mandatory_in(PaymentsCreateRequest)]
    // Makes the field mandatory in PaymentsCreateRequest
    pub amount: Option<Amount>,

    #[schema(value_type = Option<RoutingAlgorithm>, example = json!({
        "type": "single",
        "data": "stripe"
    }))]
    pub routing: Option<serde_json::Value>,

    /// This allows the merchant to manually select a connector with which the payment can go through
    #[schema(value_type = Option<Vec<Connector>>, max_length = 255, example = json!(["stripe", "adyen"]))]
    pub connector: Option<Vec<api_enums::Connector>>,

    /// The currency of the payment request can be specified here
    #[schema(value_type = Option<Currency>, example = "USD")]
    #[mandatory_in(PaymentsCreateRequest)]
    pub currency: Option<api_enums::Currency>,

    /// This is the instruction for capture/ debit the money from the users' card. On the other hand authorization refers to blocking the amount on the users' payment method.
    #[schema(value_type = Option<CaptureMethod>, example = "PaymentProcessor")]
    pub capture_method: Option<api_enums::CaptureMethod>,

    /// The Amount to be captured/ debited from the users payment method. It shall be in lowest denomination of the currency. (i.e) in cents for USD denomination, in paisa for INR denomination etc.,
    /// If not provided, the default amount_to_capture will be the payment amount.
    #[schema(example = 6540)]
    pub amount_to_capture: Option<i64>,

    /// A timestamp (ISO 8601 code) that determines when the payment should be captured.
    /// Providing this field will automatically set `capture` to true
    #[schema(example = "2022-09-10T10:11:12Z")]
    #[serde(default, with = "common_utils::custom_serde::iso8601::option")]
    pub capture_on: Option<PrimitiveDateTime>,

    /// Whether to confirm the payment (if applicable)
    #[schema(default = false, example = true)]
    pub confirm: Option<bool>,

    /// The details of a customer for this payment
    /// This will create the customer if `customer.id` does not exist
    /// If customer id already exists, it will update the details of the customer
    pub customer: Option<CustomerDetails>,

    /// The identifier for the customer object.
    /// This field will be deprecated soon, use the customer object instead
    #[schema(max_length = 255, example = "cus_y3oqhf46pyzuxjbcn2giaqnb44")]
    pub customer_id: Option<String>,

    /// The customer's email address
    /// This field will be deprecated soon, use the customer object instead
    #[schema(max_length = 255, value_type = Option<String>, example = "johntest@test.com")]
    pub email: Option<Email>,

    /// description: The customer's name
    /// This field will be deprecated soon, use the customer object instead
    #[schema(value_type = Option<String>, max_length = 255, example = "John Test")]
    pub name: Option<Secret<String>>,

    /// The customer's phone number
    /// This field will be deprecated soon, use the customer object instead
    #[schema(value_type = Option<String>, max_length = 255, example = "3141592653")]
    pub phone: Option<Secret<String>>,

    /// The country code for the customer phone number
    /// This field will be deprecated soon, use the customer object instead
    #[schema(max_length = 255, example = "+1")]
    pub phone_country_code: Option<String>,

    /// Set to true to indicate that the customer is not in your checkout flow during this payment, and therefore is unable to authenticate. This parameter is intended for scenarios where you collect card details and charge them later. This parameter can only be used with `confirm: true`.
    #[schema(example = true)]
    pub off_session: Option<bool>,

    /// A description of the payment
    #[schema(example = "It's my first payment request")]
    pub description: Option<String>,

    /// The URL to redirect after the completion of the operation
    #[schema(value_type = Option<String>, example = "https://hyperswitch.io")]
    pub return_url: Option<Url>,
    /// Indicates that you intend to make future payments with this Payment’s payment method. Providing this parameter will attach the payment method to the Customer, if present, after the Payment is confirmed and any required actions from the user are complete.
    #[schema(value_type = Option<FutureUsage>, example = "off_session")]
    pub setup_future_usage: Option<api_enums::FutureUsage>,

    /// The transaction authentication can be set to undergo payer authentication.
    #[schema(value_type = Option<AuthenticationType>, example = "no_three_ds", default = "three_ds")]
    pub authentication_type: Option<api_enums::AuthenticationType>,

    /// The payment method information provided for making a payment
    #[schema(example = "bank_transfer")]
    pub payment_method_data: Option<PaymentMethodData>,

    /// The payment method that is to be used
    #[schema(value_type = Option<PaymentMethod>, example = "card")]
    pub payment_method: Option<api_enums::PaymentMethod>,

    /// Provide a reference to a stored payment method
    #[schema(example = "187282ab-40ef-47a9-9206-5099ba31e432")]
    pub payment_token: Option<String>,

    /// This is used when payment is to be confirmed and the card is not saved
    #[schema(value_type = Option<String>)]
    pub card_cvc: Option<Secret<String>>,

    /// The shipping address for the payment
    pub shipping: Option<Address>,

    /// The billing address for the payment
    pub billing: Option<Address>,

    /// For non-card charges, you can use this value as the complete description that appears on your customers’ statements. Must contain at least one letter, maximum 22 characters.
    #[schema(max_length = 255, example = "Hyperswitch Router")]
    pub statement_descriptor_name: Option<String>,

    /// Provides information about a card payment that customers see on their statements. Concatenated with the prefix (shortened descriptor) or statement descriptor that’s set on the account to form the complete statement descriptor. Maximum 22 characters for the concatenated descriptor.
    #[schema(max_length = 255, example = "Payment for shoes purchase")]
    pub statement_descriptor_suffix: Option<String>,

    /// Information about the product , quantity and amount for connectors. (e.g. Klarna)
    #[schema(value_type = Option<Vec<OrderDetailsWithAmount>>, example = r#"[{
        "product_name": "gillete creme",
        "quantity": 15,
        "amount" : 900
    }]"#)]
    pub order_details: Option<Vec<OrderDetailsWithAmount>>,

    /// It's a token used for client side verification.
    #[schema(example = "pay_U42c409qyHwOkWo3vK60_secret_el9ksDkiB8hi6j9N78yo")]
    pub client_secret: Option<String>,

    /// Provide mandate information for creating a mandate
    pub mandate_data: Option<MandateData>,

    /// A unique identifier to link the payment to a mandate, can be use instead of payment_method_data
    #[schema(max_length = 255, example = "mandate_iwer89rnjef349dni3")]
    pub mandate_id: Option<String>,

    /// Additional details required by 3DS 2.0
    #[schema(value_type = Option<Object>, example = r#"{
        "user_agent": "Mozilla/5.0 (Windows NT 10.0; Win64; x64) AppleWebKit/537.36 (KHTML, like Gecko) Chrome/70.0.3538.110 Safari/537.36",
        "accept_header": "text/html,application/xhtml+xml,application/xml;q=0.9,image/webp,image/apng,*/*;q=0.8",
        "language": "nl-NL",
        "color_depth": 24,
        "screen_height": 723,
        "screen_width": 1536,
        "time_zone": 0,
        "java_enabled": true,
        "java_script_enabled":true
    }"#)]
    pub browser_info: Option<serde_json::Value>,

    /// Payment Experience for the current payment
    #[schema(value_type = Option<PaymentExperience>, example = "redirect_to_url")]
    pub payment_experience: Option<api_enums::PaymentExperience>,

    /// Payment Method Type
    #[schema(value_type = Option<PaymentMethodType>, example = "google_pay")]
    pub payment_method_type: Option<api_enums::PaymentMethodType>,

    /// Business country of the merchant for this payment
    #[schema(value_type = Option<CountryAlpha2>, example = "US")]
    pub business_country: Option<api_enums::CountryAlpha2>,

    /// Business label of the merchant for this payment
    #[schema(example = "food")]
    pub business_label: Option<String>,

    /// Merchant connector details used to make payments.
    #[schema(value_type = Option<MerchantConnectorDetailsWrap>)]
    pub merchant_connector_details: Option<admin::MerchantConnectorDetailsWrap>,

    /// Allowed Payment Method Types for a given PaymentIntent
    #[schema(value_type = Option<Vec<PaymentMethodType>>)]
    pub allowed_payment_method_types: Option<Vec<api_enums::PaymentMethodType>>,

    /// Business sub label for the payment
    pub business_sub_label: Option<String>,

    /// Denotes the retry action
    #[schema(value_type = Option<RetryAction>)]
    pub retry_action: Option<api_enums::RetryAction>,

    /// You can specify up to 50 keys, with key names up to 40 characters long and values up to 500 characters long. Metadata is useful for storing additional, structured information on an object.
    #[schema(value_type = Option<Object>, example = r#"{ "udf1": "some-value", "udf2": "some-value" }"#)]
    pub metadata: Option<pii::SecretSerdeValue>,

    /// additional data related to some connectors
    pub connector_metadata: Option<ConnectorMetadata>,

    /// additional data that might be required by hyperswitch
    pub feature_metadata: Option<FeatureMetadata>,
}

#[derive(
    Default, Debug, serde::Serialize, Clone, PartialEq, ToSchema, router_derive::PolymorphicSchema,
)]
pub struct PaymentAttemptResponse {
    /// Unique identifier for the attempt
    pub attempt_id: String,
    /// The status of the attempt
    #[schema(value_type = AttemptStatus, example = "charged")]
    pub status: enums::AttemptStatus,
    /// The payment attempt amount. Amount for the payment in lowest denomination of the currency. (i.e) in cents for USD denomination, in paisa for INR denomination etc.,
    pub amount: i64,
    /// The currency of the amount of the payment attempt
    #[schema(value_type = Option<Currency>, example = "usd")]
    pub currency: Option<enums::Currency>,
    /// The connector used for the payment
    pub connector: Option<String>,
    /// If there was an error while calling the connector the error message is received here
    pub error_message: Option<String>,
    /// The payment method that is to be used
    #[schema(value_type = Option<PaymentMethod>, example = "bank_transfer")]
    pub payment_method: Option<enums::PaymentMethod>,
    /// A unique identifier for a payment provided by the connector
    pub connector_transaction_id: Option<String>,
    /// This is the instruction for capture/ debit the money from the users' card. On the other hand authorization refers to blocking the amount on the users' payment method.
    #[schema(value_type = Option<CaptureMethod>, example = "scheduled")]
    pub capture_method: Option<enums::CaptureMethod>,
    /// The transaction authentication can be set to undergo payer authentication. By default, the authentication will be marked as NO_THREE_DS
    #[schema(value_type = Option<AuthenticationType>, example = "no_three_ds", default = "three_ds")]
    pub authentication_type: Option<enums::AuthenticationType>,
    /// If the payment was cancelled the reason provided here
    pub cancellation_reason: Option<String>,
    /// A unique identifier to link the payment to a mandate, can be use instead of payment_method_data
    pub mandate_id: Option<String>,
    /// If there was an error while calling the connectors the code is received here
    pub error_code: Option<String>,
    /// Provide a reference to a stored payment method
    pub payment_token: Option<String>,
    /// additional data related to some connectors
    pub connector_metadata: Option<serde_json::Value>,
    /// Payment Experience for the current payment
    #[schema(value_type = Option<PaymentExperience>, example = "redirect_to_url")]
    pub payment_experience: Option<enums::PaymentExperience>,
    /// Payment Method Type
    #[schema(value_type = Option<PaymentMethodType>, example = "google_pay")]
    pub payment_method_type: Option<enums::PaymentMethodType>,
    /// reference to the payment at connector side
    #[schema(value_type = Option<String>, example = "993672945374576J")]
    pub reference_id: Option<String>,
}

impl PaymentsRequest {
    pub fn get_feature_metadata_as_value(
        &self,
    ) -> common_utils::errors::CustomResult<
        Option<serde_json::Value>,
        common_utils::errors::ParsingError,
    > {
        self.feature_metadata
            .as_ref()
            .map(Encode::<FeatureMetadata>::encode_to_value)
            .transpose()
    }

    pub fn get_connector_metadata_as_value(
        &self,
    ) -> common_utils::errors::CustomResult<
        Option<serde_json::Value>,
        common_utils::errors::ParsingError,
    > {
        self.connector_metadata
            .as_ref()
            .map(Encode::<ConnectorMetadata>::encode_to_value)
            .transpose()
    }

    pub fn get_allowed_payment_method_types_as_value(
        &self,
    ) -> common_utils::errors::CustomResult<
        Option<serde_json::Value>,
        common_utils::errors::ParsingError,
    > {
        self.allowed_payment_method_types
            .as_ref()
            .map(Encode::<Vec<api_enums::PaymentMethodType>>::encode_to_value)
            .transpose()
    }

    pub fn get_order_details_as_value(
        &self,
    ) -> common_utils::errors::CustomResult<
        Option<Vec<pii::SecretSerdeValue>>,
        common_utils::errors::ParsingError,
    > {
        self.order_details
            .as_ref()
            .map(|od| {
                od.iter()
                    .map(|order| {
                        Encode::<OrderDetailsWithAmount>::encode_to_value(order)
                            .map(masking::Secret::new)
                    })
                    .collect::<Result<Vec<_>, _>>()
            })
            .transpose()
    }
}

#[derive(Default, Debug, serde::Deserialize, serde::Serialize, Clone, Copy, PartialEq, Eq)]
pub enum Amount {
    Value(NonZeroI64),
    #[default]
    Zero,
}

impl From<Amount> for i64 {
    fn from(amount: Amount) -> Self {
        match amount {
            Amount::Value(val) => val.get(),
            Amount::Zero => 0,
        }
    }
}

impl From<i64> for Amount {
    fn from(val: i64) -> Self {
        NonZeroI64::new(val).map_or(Self::Zero, Amount::Value)
    }
}

#[derive(Default, Debug, serde::Deserialize, serde::Serialize, Clone)]
#[serde(deny_unknown_fields)]
pub struct PaymentsRedirectRequest {
    pub payment_id: String,
    pub merchant_id: String,
    pub connector: String,
    pub param: String,
}

#[derive(Default, Debug, serde::Deserialize, serde::Serialize, Clone)]
#[serde(deny_unknown_fields)]
pub struct VerifyRequest {
    // The merchant_id is generated through api key
    // and is later passed in the struct
    pub merchant_id: Option<String>,
    pub customer_id: Option<String>,
    pub email: Option<Email>,
    pub name: Option<Secret<String>>,
    pub phone: Option<Secret<String>>,
    pub phone_country_code: Option<String>,
    pub payment_method: Option<api_enums::PaymentMethod>,
    pub payment_method_data: Option<PaymentMethodData>,
    pub payment_token: Option<String>,
    pub mandate_data: Option<MandateData>,
    pub setup_future_usage: Option<api_enums::FutureUsage>,
    pub off_session: Option<bool>,
    pub client_secret: Option<String>,
    pub merchant_connector_details: Option<admin::MerchantConnectorDetailsWrap>,
}

#[derive(Debug, Clone, serde::Serialize, serde::Deserialize)]
#[serde(rename_all = "snake_case")]
pub enum MandateTransactionType {
    NewMandateTransaction,
    RecurringMandateTransaction,
}

#[derive(Default, Eq, PartialEq, Debug, serde::Deserialize, serde::Serialize, Clone)]
pub struct MandateIds {
    pub mandate_id: String,
    pub mandate_reference_id: Option<MandateReferenceId>,
}

#[derive(Eq, PartialEq, Debug, serde::Deserialize, serde::Serialize, Clone)]
pub enum MandateReferenceId {
    ConnectorMandateId(ConnectorMandateReferenceId), // mandate_id send by connector
    NetworkMandateId(String), // network_txns_id send by Issuer to connector, Used for PG agnostic mandate txns
}

#[derive(Eq, PartialEq, Debug, serde::Deserialize, serde::Serialize, Clone)]
pub struct ConnectorMandateReferenceId {
    pub connector_mandate_id: Option<String>,
    pub payment_method_id: Option<String>,
}

impl MandateIds {
    pub fn new(mandate_id: String) -> Self {
        Self {
            mandate_id,
            mandate_reference_id: None,
        }
    }
}

// The fields on this struct are optional, as we want to allow the merchant to provide partial
// information about creating mandates
#[derive(Default, Eq, PartialEq, Debug, serde::Deserialize, serde::Serialize, Clone, ToSchema)]
#[serde(deny_unknown_fields)]
pub struct MandateData {
    /// A concent from the customer to store the payment method
    pub customer_acceptance: Option<CustomerAcceptance>,
    /// A way to select the type of mandate used
    pub mandate_type: Option<MandateType>,
}

#[derive(Clone, Eq, PartialEq, Copy, Debug, Default, serde::Serialize, serde::Deserialize)]
pub struct SingleUseMandate {
    pub amount: i64,
    pub currency: api_enums::Currency,
}

#[derive(Clone, Eq, PartialEq, Debug, Default, ToSchema, serde::Serialize, serde::Deserialize)]
pub struct MandateAmountData {
    /// The maximum amount to be debited for the mandate transaction
    #[schema(example = 6540)]
    pub amount: i64,
    /// The currency for the transaction
    #[schema(value_type = Currency, example = "USD")]
    pub currency: api_enums::Currency,
    /// Specifying start date of the mandate
    #[schema(example = "2022-09-10T00:00:00Z")]
    #[serde(default, with = "common_utils::custom_serde::iso8601::option")]
    pub start_date: Option<PrimitiveDateTime>,
    /// Specifying end date of the mandate
    #[schema(example = "2023-09-10T23:59:59Z")]
    #[serde(default, with = "common_utils::custom_serde::iso8601::option")]
    pub end_date: Option<PrimitiveDateTime>,
    /// Additional details required by mandate
    #[schema(value_type = Option<Object>, example = r#"{
        "frequency": "DAILY"
    }"#)]
    pub metadata: Option<pii::SecretSerdeValue>,
}

#[derive(Eq, PartialEq, Debug, serde::Deserialize, serde::Serialize, Clone, ToSchema)]
#[serde(rename_all = "snake_case")]
pub enum MandateType {
    /// If the mandate should only be valid for 1 off-session use
    SingleUse(MandateAmountData),
    /// If the mandate should be valid for multiple debits
    MultiUse(Option<MandateAmountData>),
}

impl Default for MandateType {
    fn default() -> Self {
        Self::MultiUse(None)
    }
}

#[derive(Default, Eq, PartialEq, Debug, serde::Deserialize, serde::Serialize, Clone, ToSchema)]
#[serde(deny_unknown_fields)]
pub struct CustomerAcceptance {
    /// Type of acceptance provided by the
    #[schema(example = "online")]
    pub acceptance_type: AcceptanceType,
    /// Specifying when the customer acceptance was provided
    #[schema(example = "2022-09-10T10:11:12Z")]
    #[serde(default, with = "common_utils::custom_serde::iso8601::option")]
    pub accepted_at: Option<PrimitiveDateTime>,
    /// Information required for online mandate generation
    pub online: Option<OnlineMandate>,
}

#[derive(Default, Debug, serde::Deserialize, serde::Serialize, PartialEq, Eq, Clone, ToSchema)]
#[serde(rename_all = "lowercase")]
pub enum AcceptanceType {
    Online,
    #[default]
    Offline,
}

#[derive(Default, Eq, PartialEq, Debug, serde::Deserialize, serde::Serialize, Clone, ToSchema)]
#[serde(deny_unknown_fields)]
pub struct OnlineMandate {
    /// Ip address of the customer machine from which the mandate was created
    #[schema(value_type = String, example = "123.32.25.123")]
    pub ip_address: Option<Secret<String, pii::IpAddress>>,
    /// The user-agent of the customer's browser
    pub user_agent: String,
}

#[derive(Default, Eq, PartialEq, Clone, Debug, serde::Deserialize, serde::Serialize, ToSchema)]
pub struct Card {
    /// The card number
    #[schema(value_type = String, example = "4242424242424242")]
    pub card_number: CardNumber,

    /// The card's expiry month
    #[schema(value_type = String, example = "24")]
    pub card_exp_month: Secret<String>,

    /// The card's expiry year
    #[schema(value_type = String, example = "24")]
    pub card_exp_year: Secret<String>,

    /// The card holder's name
    #[schema(value_type = String, example = "John Test")]
    pub card_holder_name: Secret<String>,

    /// The CVC number for the card
    #[schema(value_type = String, example = "242")]
    pub card_cvc: Secret<String>,

    /// The name of the issuer of card
    #[schema(example = "chase")]
    pub card_issuer: Option<String>,

    /// The card network for the card
    #[schema(value_type = Option<CardNetwork>, example = "Visa")]
    pub card_network: Option<api_enums::CardNetwork>,

    #[schema(example = "CREDIT")]
    pub card_type: Option<String>,

    #[schema(example = "INDIA")]
    pub card_issuing_country: Option<String>,

    #[schema(example = "JP_AMEX")]
    pub bank_code: Option<String>,
    /// The card holder's nick name
    #[schema(value_type = Option<String>, example = "John Test")]
    pub nick_name: Option<Secret<String>>,
}

#[derive(Eq, PartialEq, Clone, Debug, serde::Deserialize, serde::Serialize, ToSchema)]
#[serde(rename_all = "snake_case")]
pub enum PayLaterData {
    /// For KlarnaRedirect as PayLater Option
    KlarnaRedirect {
        /// The billing email
        #[schema(value_type = String)]
        billing_email: Email,
        // The billing country code
        #[schema(value_type = CountryAlpha2, example = "US")]
        billing_country: api_enums::CountryAlpha2,
    },
    /// For Klarna Sdk as PayLater Option
    KlarnaSdk {
        /// The token for the sdk workflow
        token: String,
    },
    /// For Affirm redirect as PayLater Option
    AffirmRedirect {},
    /// For AfterpayClearpay redirect as PayLater Option
    AfterpayClearpayRedirect {
        /// The billing email
        #[schema(value_type = String)]
        billing_email: Email,
        /// The billing name
        #[schema(value_type = String)]
        billing_name: Secret<String>,
    },
    /// For PayBright Redirect as PayLater Option
    PayBrightRedirect {},
    /// For WalleyRedirect as PayLater Option
    WalleyRedirect {},
    /// For Alma Redirection as PayLater Option
    AlmaRedirect {},
    AtomeRedirect {},
}

#[derive(serde::Deserialize, serde::Serialize, Debug, Clone, ToSchema, Eq, PartialEq)]
#[serde(rename_all = "snake_case")]
pub enum BankDebitData {
    /// Payment Method data for Ach bank debit
    AchBankDebit {
        /// Billing details for bank debit
        billing_details: BankDebitBilling,
        /// Account number for ach bank debit payment
        #[schema(value_type = String, example = "000123456789")]
        account_number: Secret<String>,
        /// Routing number for ach bank debit payment
        #[schema(value_type = String, example = "110000000")]
        routing_number: Secret<String>,

        #[schema(value_type = String, example = "John Test")]
        card_holder_name: Option<Secret<String>>,

        #[schema(value_type = String, example = "John Doe")]
        bank_account_holder_name: Option<Secret<String>>,
    },
    SepaBankDebit {
        /// Billing details for bank debit
        billing_details: BankDebitBilling,
        /// International bank account number (iban) for SEPA
        #[schema(value_type = String, example = "DE89370400440532013000")]
        iban: Secret<String>,
        /// Owner name for bank debit
        #[schema(value_type = String, example = "A. Schneider")]
        bank_account_holder_name: Option<Secret<String>>,
    },
    BecsBankDebit {
        /// Billing details for bank debit
        billing_details: BankDebitBilling,
        /// Account number for Becs payment method
        #[schema(value_type = String, example = "000123456")]
        account_number: Secret<String>,
        /// Bank-State-Branch (bsb) number
        #[schema(value_type = String, example = "000000")]
        bsb_number: Secret<String>,
    },
    BacsBankDebit {
        /// Billing details for bank debit
        billing_details: BankDebitBilling,
        /// Account number for Bacs payment method
        #[schema(value_type = String, example = "00012345")]
        account_number: Secret<String>,
        /// Sort code for Bacs payment method
        #[schema(value_type = String, example = "108800")]
        sort_code: Secret<String>,
        /// holder name for bank debit
        #[schema(value_type = String, example = "A. Schneider")]
        bank_account_holder_name: Option<Secret<String>>,
    },
}

#[derive(Debug, Clone, serde::Deserialize, serde::Serialize, ToSchema, Eq, PartialEq)]
#[serde(rename_all = "snake_case")]
pub enum PaymentMethodData {
    Card(Card),
    Wallet(WalletData),
    PayLater(PayLaterData),
    BankRedirect(BankRedirectData),
    BankDebit(BankDebitData),
    BankTransfer(Box<BankTransferData>),
    Crypto(CryptoData),
    MandatePayment,
    Reward(RewardData),
    Upi(UpiData),
    Voucher(VoucherData),
    GiftCard(Box<GiftCardData>),
}

#[derive(Debug, Clone, Eq, PartialEq, serde::Deserialize, serde::Serialize, ToSchema)]
pub struct GiftCardData {
    /// The gift card number
    #[schema(value_type = String)]
    pub number: Secret<String>,
    /// The card verification code.
    #[schema(value_type = String)]
    pub cvc: Secret<String>,
}

#[derive(Default, Eq, PartialEq, Clone, Debug, serde::Deserialize, serde::Serialize, ToSchema)]
#[serde(rename_all = "snake_case")]
pub struct AdditionalCardInfo {
    pub card_issuer: Option<String>,
    pub card_network: Option<api_enums::CardNetwork>,
    pub card_type: Option<String>,
    pub card_issuing_country: Option<String>,
    pub bank_code: Option<String>,
    pub last4: String,
    pub card_isin: String,
    pub card_exp_month: Secret<String>,
    pub card_exp_year: Secret<String>,
    pub card_holder_name: Secret<String>,
}

#[derive(Debug, Clone, Eq, PartialEq, serde::Deserialize, serde::Serialize)]
#[serde(rename_all = "snake_case")]
pub enum AdditionalPaymentData {
    Card(Box<AdditionalCardInfo>),
    BankRedirect {
        bank_name: Option<api_enums::BankNames>,
    },
    Wallet {},
    PayLater {},
    BankTransfer {},
    Crypto {},
    BankDebit {},
    MandatePayment {},
    Reward {},
    Upi {},
    Voucher {},
    GiftCard {},
}

#[derive(Debug, Clone, Eq, PartialEq, serde::Deserialize, serde::Serialize, ToSchema)]
#[serde(rename_all = "snake_case")]
pub enum BankRedirectData {
    BancontactCard {
        /// The card number
        #[schema(value_type = String, example = "4242424242424242")]
        card_number: Option<CardNumber>,
        /// The card's expiry month
        #[schema(value_type = String, example = "24")]
        card_exp_month: Option<Secret<String>>,

        /// The card's expiry year
        #[schema(value_type = String, example = "24")]
        card_exp_year: Option<Secret<String>>,

        /// The card holder's name
        #[schema(value_type = String, example = "John Test")]
        card_holder_name: Option<Secret<String>>,

        //Required by Stripes
        billing_details: Option<BankRedirectBilling>,
    },
    Bizum {},
    Blik {
        // Blik Code
        blik_code: String,
    },
    Eps {
        /// The billing details for bank redirection
        billing_details: BankRedirectBilling,

        /// The hyperswitch bank code for eps
        #[schema(value_type = BankNames, example = "triodos_bank")]
        bank_name: Option<api_enums::BankNames>,
    },
    Giropay {
        /// The billing details for bank redirection
        billing_details: BankRedirectBilling,
        /// Bank account details for Giropay

        #[schema(value_type = Option<String>)]
        /// Bank account bic code
        bank_account_bic: Option<Secret<String>>,

        /// Bank account iban
        #[schema(value_type = Option<String>)]
        bank_account_iban: Option<Secret<String>>,
    },
    Ideal {
        /// The billing details for bank redirection
        billing_details: BankRedirectBilling,

        /// The hyperswitch bank code for ideal
        #[schema(value_type = BankNames, example = "abn_amro")]
        bank_name: Option<api_enums::BankNames>,
    },
    Interac {
        /// The country for bank payment
        #[schema(value_type = CountryAlpha2, example = "US")]
        country: api_enums::CountryAlpha2,

        #[schema(value_type = String, example = "john.doe@example.com")]
        email: Email,
    },
    OnlineBankingCzechRepublic {
        // Issuer banks
        #[schema(value_type = BankNames)]
        issuer: api_enums::BankNames,
    },
    OnlineBankingFinland {
        // Shopper Email
        #[schema(value_type = Option<String>)]
        email: Option<Email>,
    },
    OnlineBankingPoland {
        // Issuer banks
        #[schema(value_type = BankNames)]
        issuer: api_enums::BankNames,
    },
    OnlineBankingSlovakia {
        // Issuer value corresponds to the bank
        #[schema(value_type = BankNames)]
        issuer: api_enums::BankNames,
    },
    Przelewy24 {
        //Issuer banks
        #[schema(value_type = Option<BankNames>)]
        bank_name: Option<api_enums::BankNames>,

        // The billing details for bank redirect
        billing_details: BankRedirectBilling,
    },
    Sofort {
        /// The billing details for bank redirection
        billing_details: BankRedirectBilling,

        /// The country for bank payment
        #[schema(value_type = CountryAlpha2, example = "US")]
        country: api_enums::CountryAlpha2,

        /// The preferred language
        #[schema(example = "en")]
        preferred_language: String,
    },
    Swish {},
    Trustly {
        /// The country for bank payment
        #[schema(value_type = CountryAlpha2, example = "US")]
        country: api_enums::CountryAlpha2,
    },
    OnlineBankingFpx {
        // Issuer banks
        #[schema(value_type = BankNames)]
        issuer: api_enums::BankNames,
    },
    OnlineBankingThailand {
        #[schema(value_type = BankNames)]
        issuer: api_enums::BankNames,
    },
}

#[derive(Debug, Clone, Eq, PartialEq, serde::Deserialize, serde::Serialize, ToSchema)]
pub struct AchBillingDetails {
    /// The Email ID for ACH billing
    #[schema(value_type = String, example = "example@me.com")]
    pub email: Email,
}

#[derive(Debug, Clone, Eq, PartialEq, serde::Deserialize, serde::Serialize, ToSchema)]
pub struct MultibancoBillingDetails {
    #[schema(value_type = String, example = "example@me.com")]
    pub email: Email,
}

#[derive(Debug, Clone, Eq, PartialEq, serde::Deserialize, serde::Serialize, ToSchema)]
pub struct SepaAndBacsBillingDetails {
    /// The Email ID for SEPA and BACS billing
    #[schema(value_type = String, example = "example@me.com")]
    pub email: Email,
    /// The billing name for SEPA and BACS billing
    #[schema(value_type = String, example = "Jane Doe")]
    pub name: Secret<String>,
}

#[derive(Debug, Clone, Eq, PartialEq, serde::Deserialize, serde::Serialize, ToSchema)]
#[serde(rename_all = "snake_case")]
pub struct CryptoData {
    pub pay_currency: Option<String>,
}

#[derive(Debug, Clone, Eq, PartialEq, serde::Deserialize, serde::Serialize, ToSchema)]
#[serde(rename_all = "snake_case")]
pub struct UpiData {
    #[schema(value_type = Option<String>, example = "successtest@iata")]
    pub vpa_id: Option<Secret<String>>,
}

#[derive(Debug, Clone, Eq, PartialEq, serde::Deserialize, serde::Serialize, ToSchema)]
pub struct SofortBilling {
    /// The country associated with the billing
    #[schema(value_type = CountryAlpha2, example = "US")]
    pub billing_country: String,
}

#[derive(Debug, Clone, Eq, PartialEq, serde::Deserialize, serde::Serialize, ToSchema)]
pub struct BankRedirectBilling {
    /// The name for which billing is issued
    #[schema(value_type = String, example = "John Doe")]
    pub billing_name: Option<Secret<String>>,
    /// The billing email for bank redirect
    #[schema(value_type = String, example = "example@example.com")]
    pub email: Option<Email>,
}

#[derive(Eq, PartialEq, Clone, Debug, serde::Deserialize, serde::Serialize, ToSchema)]
#[serde(rename_all = "snake_case")]
pub enum BankTransferData {
    AchBankTransfer {
        /// The billing details for ACH Bank Transfer
        billing_details: AchBillingDetails,
    },
    SepaBankTransfer {
        /// The billing details for SEPA
        billing_details: SepaAndBacsBillingDetails,

        /// The two-letter ISO country code for SEPA and BACS
        #[schema(value_type = CountryAlpha2, example = "US")]
        country: api_enums::CountryAlpha2,
    },
    BacsBankTransfer {
        /// The billing details for SEPA
        billing_details: SepaAndBacsBillingDetails,
    },
    MultibancoBankTransfer {
        /// The billing details for Multibanco
        billing_details: MultibancoBillingDetails,
    },
<<<<<<< HEAD
    Pix {},
    Pse {},
=======
>>>>>>> 38f14b9f
}

#[derive(serde::Deserialize, serde::Serialize, Debug, Clone, ToSchema, Eq, PartialEq)]
pub struct BankDebitBilling {
    /// The billing name for bank debits
    #[schema(value_type = String, example = "John Doe")]
    pub name: Secret<String>,
    /// The billing email for bank debits
    #[schema(value_type = String, example = "example@example.com")]
    pub email: Email,
    /// The billing address for bank debits
    pub address: Option<AddressDetails>,
}

#[derive(Eq, PartialEq, Clone, Debug, serde::Deserialize, serde::Serialize, ToSchema)]
#[serde(rename_all = "snake_case")]
pub enum WalletData {
    /// The wallet data for Ali Pay QrCode
    AliPayQr(Box<AliPayQr>),
    /// The wallet data for Ali Pay redirect
    AliPayRedirect(AliPayRedirection),
    /// The wallet data for Ali Pay HK redirect
    AliPayHkRedirect(AliPayHkRedirection),
    /// The wallet data for Momo redirect
    MomoRedirect(MomoRedirection),
    /// The wallet data for KakaoPay redirect
    KakaoPayRedirect(KakaoPayRedirection),
    /// The wallet data for GoPay redirect
    GoPayRedirect(GoPayRedirection),
    /// The wallet data for Gcash redirect
    GcashRedirect(GcashRedirection),
    /// The wallet data for Apple pay
    ApplePay(ApplePayWalletData),
    /// Wallet data for apple pay redirect flow
    ApplePayRedirect(Box<ApplePayRedirectData>),
    /// Wallet data for apple pay third party sdk flow
    ApplePayThirdPartySdk(Box<ApplePayThirdPartySdkData>),
    /// Wallet data for DANA redirect flow
    DanaRedirect {},
    /// The wallet data for Google pay
    GooglePay(GooglePayWalletData),
    /// Wallet data for google pay redirect flow
    GooglePayRedirect(Box<GooglePayRedirectData>),
    /// Wallet data for Google pay third party sdk flow
    GooglePayThirdPartySdk(Box<GooglePayThirdPartySdkData>),
    MbWayRedirect(Box<MbWayRedirection>),
    /// The wallet data for MobilePay redirect
    MobilePayRedirect(Box<MobilePayRedirection>),
    /// This is for paypal redirection
    PaypalRedirect(PaypalRedirection),
    /// The wallet data for Paypal
    PaypalSdk(PayPalWalletData),
    /// The wallet data for Samsung Pay
    SamsungPay(Box<SamsungPayWalletData>),
    /// Wallet data for Twint Redirection
    TwintRedirect {},
    /// Wallet data for Vipps Redirection
    VippsRedirect {},
    /// The wallet data for Touch n Go Redirection
    TouchNGoRedirect(Box<TouchNGoRedirection>),
    /// The wallet data for WeChat Pay Redirection
    WeChatPayRedirect(Box<WeChatPayRedirection>),
    /// The wallet data for WeChat Pay
    WeChatPay(Box<WeChatPay>),
    /// The wallet data for WeChat Pay Display QrCode
    WeChatPayQr(Box<WeChatPayQr>),
}

#[derive(Eq, PartialEq, Clone, Debug, serde::Deserialize, serde::Serialize, ToSchema)]
#[serde(rename_all = "snake_case")]
pub struct SamsungPayWalletData {
    /// The encrypted payment token from Samsung
    #[schema(value_type = String)]
    pub token: Secret<String>,
}

#[derive(Eq, PartialEq, Clone, Debug, serde::Deserialize, serde::Serialize, ToSchema)]
#[serde(rename_all = "snake_case")]
pub struct GooglePayWalletData {
    /// The type of payment method
    #[serde(rename = "type")]
    pub pm_type: String,
    /// User-facing message to describe the payment method that funds this transaction.
    pub description: String,
    /// The information of the payment method
    pub info: GooglePayPaymentMethodInfo,
    /// The tokenization data of Google pay
    pub tokenization_data: GpayTokenizationData,
}

#[derive(Eq, PartialEq, Clone, Debug, serde::Deserialize, serde::Serialize, ToSchema)]
pub struct ApplePayRedirectData {}

#[derive(Eq, PartialEq, Clone, Debug, serde::Deserialize, serde::Serialize, ToSchema)]
pub struct GooglePayRedirectData {}

#[derive(Eq, PartialEq, Clone, Debug, serde::Deserialize, serde::Serialize, ToSchema)]
pub struct GooglePayThirdPartySdkData {}

#[derive(Eq, PartialEq, Clone, Debug, serde::Deserialize, serde::Serialize, ToSchema)]
pub struct ApplePayThirdPartySdkData {}

#[derive(Eq, PartialEq, Clone, Debug, serde::Deserialize, serde::Serialize, ToSchema)]
pub struct WeChatPayRedirection {}

#[derive(Eq, PartialEq, Clone, Debug, serde::Deserialize, serde::Serialize, ToSchema)]
pub struct WeChatPay {}

#[derive(Eq, PartialEq, Clone, Debug, serde::Deserialize, serde::Serialize, ToSchema)]
pub struct WeChatPayQr {}

#[derive(Eq, PartialEq, Clone, Debug, serde::Deserialize, serde::Serialize, ToSchema)]
pub struct PaypalRedirection {}

#[derive(Eq, PartialEq, Clone, Debug, serde::Deserialize, serde::Serialize, ToSchema)]
pub struct AliPayQr {}

#[derive(Eq, PartialEq, Clone, Debug, serde::Deserialize, serde::Serialize, ToSchema)]
pub struct AliPayRedirection {}

#[derive(Eq, PartialEq, Clone, Debug, serde::Deserialize, serde::Serialize, ToSchema)]
pub struct AliPayHkRedirection {}

#[derive(Eq, PartialEq, Clone, Debug, serde::Deserialize, serde::Serialize, ToSchema)]
pub struct MomoRedirection {}

#[derive(Eq, PartialEq, Clone, Debug, serde::Deserialize, serde::Serialize, ToSchema)]
pub struct KakaoPayRedirection {}

#[derive(Eq, PartialEq, Clone, Debug, serde::Deserialize, serde::Serialize, ToSchema)]
pub struct GoPayRedirection {}

#[derive(Eq, PartialEq, Clone, Debug, serde::Deserialize, serde::Serialize, ToSchema)]
pub struct GcashRedirection {}

#[derive(Eq, PartialEq, Clone, Debug, serde::Deserialize, serde::Serialize, ToSchema)]
pub struct MobilePayRedirection {}

#[derive(Eq, PartialEq, Clone, Debug, serde::Deserialize, serde::Serialize, ToSchema)]
pub struct MbWayRedirection {
    /// Telephone number of the shopper. Should be Portuguese phone number.
    #[schema(value_type = String)]
    pub telephone_number: Secret<String>,
}

#[derive(Eq, PartialEq, Clone, Debug, serde::Deserialize, serde::Serialize, ToSchema)]
#[serde(rename_all = "snake_case")]
pub struct GooglePayPaymentMethodInfo {
    /// The name of the card network
    pub card_network: String,
    /// The details of the card
    pub card_details: String,
}

#[derive(Eq, PartialEq, Clone, Debug, serde::Deserialize, serde::Serialize, ToSchema)]
pub struct PayPalWalletData {
    /// Token generated for the Apple pay
    pub token: String,
}

#[derive(Eq, PartialEq, Clone, Debug, serde::Deserialize, serde::Serialize, ToSchema)]
pub struct TouchNGoRedirection {}

#[derive(Eq, PartialEq, Clone, Debug, serde::Deserialize, serde::Serialize, ToSchema)]
pub struct GpayTokenizationData {
    /// The type of the token
    #[serde(rename = "type")]
    pub token_type: String,
    /// Token generated for the wallet
    pub token: String,
}

#[derive(Eq, PartialEq, Clone, Debug, serde::Deserialize, serde::Serialize, ToSchema)]
pub struct ApplePayWalletData {
    /// The payment data of Apple pay
    pub payment_data: String,
    /// The payment method of Apple pay
    pub payment_method: ApplepayPaymentMethod,
    /// The unique identifier for the transaction
    pub transaction_identifier: String,
}

#[derive(Eq, PartialEq, Clone, Debug, serde::Deserialize, serde::Serialize, ToSchema)]
pub struct ApplepayPaymentMethod {
    /// The name to be displayed on Apple Pay button
    pub display_name: String,
    /// The network of the Apple pay payment method
    pub network: String,
    /// The type of the payment method
    #[serde(rename = "type")]
    pub pm_type: String,
}

#[derive(Eq, PartialEq, Clone, Debug, serde::Serialize, serde::Deserialize)]
pub struct CardResponse {
    pub last4: String,
    pub card_type: Option<String>,
    pub card_network: Option<api_enums::CardNetwork>,
    pub card_issuer: Option<String>,
    pub card_issuing_country: Option<String>,
    pub card_isin: String,
    pub card_exp_month: Secret<String>,
    pub card_exp_year: Secret<String>,
    pub card_holder_name: Secret<String>,
}

#[derive(Debug, Clone, Eq, PartialEq, serde::Serialize, serde::Deserialize, ToSchema)]
#[serde(rename_all = "snake_case")]
pub struct RewardData {
    /// The merchant ID with which we have to call the connector
    pub merchant_id: String,
}

#[derive(Debug, Clone, Eq, PartialEq, serde::Serialize, serde::Deserialize, ToSchema)]
#[serde(rename_all = "snake_case")]
pub struct BoletoVoucherData {
    /// The shopper's social security number
    #[schema(value_type = Option<String>)]
    social_security_number: Option<Secret<String>>,
}

#[derive(Debug, Clone, Eq, PartialEq, serde::Serialize, serde::Deserialize, ToSchema)]
#[serde(rename_all = "snake_case")]
pub enum VoucherData {
    Boleto(Box<BoletoVoucherData>),
    Efecty,
    PagoEfectivo,
    RedCompra,
    RedPagos,
}

#[derive(Debug, Clone, Eq, PartialEq, serde::Serialize, serde::Deserialize)]
#[serde(rename_all = "snake_case")]
pub enum PaymentMethodDataResponse {
    #[serde(rename = "card")]
    Card(CardResponse),
    BankTransfer,
    Wallet,
    PayLater,
    Paypal,
    BankRedirect,
    Crypto,
    BankDebit,
    MandatePayment,
    Reward,
    Upi,
    Voucher,
    GiftCard,
}

#[derive(Debug, Clone, PartialEq, Eq, serde::Serialize, serde::Deserialize, ToSchema)]
pub enum PaymentIdType {
    /// The identifier for payment intent
    PaymentIntentId(String),
    /// The identifier for connector transaction
    ConnectorTransactionId(String),
    /// The identifier for payment attempt
    PaymentAttemptId(String),
    /// The identifier for preprocessing step
    PreprocessingId(String),
}

impl std::fmt::Display for PaymentIdType {
    fn fmt(&self, f: &mut std::fmt::Formatter<'_>) -> std::fmt::Result {
        match self {
            Self::PaymentIntentId(payment_id) => {
                write!(f, "payment_intent_id = \"{payment_id}\"")
            }
            Self::ConnectorTransactionId(connector_transaction_id) => write!(
                f,
                "connector_transaction_id = \"{connector_transaction_id}\""
            ),
            Self::PaymentAttemptId(payment_attempt_id) => {
                write!(f, "payment_attempt_id = \"{payment_attempt_id}\"")
            }
            Self::PreprocessingId(preprocessing_id) => {
                write!(f, "preprocessing_id = \"{preprocessing_id}\"")
            }
        }
    }
}

impl Default for PaymentIdType {
    fn default() -> Self {
        Self::PaymentIntentId(Default::default())
    }
}

#[derive(Default, Clone, Debug, Eq, PartialEq, ToSchema, serde::Deserialize, serde::Serialize)]
#[serde(deny_unknown_fields)]
pub struct Address {
    /// Provide the address details
    pub address: Option<AddressDetails>,

    pub phone: Option<PhoneDetails>,
}

// used by customers also, could be moved outside
#[derive(Clone, Default, Debug, Eq, serde::Deserialize, serde::Serialize, PartialEq, ToSchema)]
#[serde(deny_unknown_fields)]
pub struct AddressDetails {
    /// The address city
    #[schema(max_length = 50, example = "New York")]
    pub city: Option<String>,

    /// The two-letter ISO country code for the address
    #[schema(value_type = Option<CountryAlpha2>, example = "US")]
    pub country: Option<api_enums::CountryAlpha2>,

    /// The first line of the address
    #[schema(value_type = Option<String>, max_length = 200, example = "123, King Street")]
    pub line1: Option<Secret<String>>,

    /// The second line of the address
    #[schema(value_type = Option<String>, max_length = 50, example = "Powelson Avenue")]
    pub line2: Option<Secret<String>>,

    /// The third line of the address
    #[schema(value_type = Option<String>, max_length = 50, example = "Bridgewater")]
    pub line3: Option<Secret<String>>,

    /// The zip/postal code for the address
    #[schema(value_type = Option<String>, max_length = 50, example = "08807")]
    pub zip: Option<Secret<String>>,

    /// The address state
    #[schema(value_type = Option<String>, example = "New York")]
    pub state: Option<Secret<String>>,

    /// The first name for the address
    #[schema(value_type = Option<String>, max_length = 255, example = "John")]
    pub first_name: Option<Secret<String>>,

    /// The last name for the address
    #[schema(value_type = Option<String>, max_length = 255, example = "Doe")]
    pub last_name: Option<Secret<String>>,
}

#[derive(Debug, Clone, Default, Eq, PartialEq, ToSchema, serde::Deserialize, serde::Serialize)]
pub struct PhoneDetails {
    /// The contact number
    #[schema(value_type = Option<String>, example = "9999999999")]
    pub number: Option<Secret<String>>,
    /// The country code attached to the number
    #[schema(example = "+1")]
    pub country_code: Option<String>,
}

#[derive(Debug, Clone, Default, Eq, PartialEq, serde::Deserialize, serde::Serialize, ToSchema)]
pub struct PaymentsCaptureRequest {
    /// The unique identifier for the payment
    pub payment_id: Option<String>,
    /// The unique identifier for the merchant
    pub merchant_id: Option<String>,
    /// The Amount to be captured/ debited from the user's payment method.
    pub amount_to_capture: Option<i64>,
    /// Decider to refund the uncaptured amount
    pub refund_uncaptured_amount: Option<bool>,
    /// Provides information about a card payment that customers see on their statements.
    pub statement_descriptor_suffix: Option<String>,
    /// Concatenated with the statement descriptor suffix that’s set on the account to form the complete statement descriptor.
    pub statement_descriptor_prefix: Option<String>,
    /// Merchant connector details used to make payments.
    #[schema(value_type = Option<MerchantConnectorDetailsWrap>)]
    pub merchant_connector_details: Option<admin::MerchantConnectorDetailsWrap>,
}

#[derive(Default, Clone, Debug, Eq, PartialEq, serde::Serialize)]
pub struct UrlDetails {
    pub url: String,
    pub method: String,
}
#[derive(Default, Clone, Debug, Eq, PartialEq, serde::Serialize)]
pub struct AuthenticationForStartResponse {
    pub authentication: UrlDetails,
}
#[derive(Clone, Debug, Eq, PartialEq, serde::Serialize, ToSchema)]
#[serde(rename_all = "snake_case")]
pub enum NextActionType {
    RedirectToUrl,
    DisplayQrCode,
    InvokeSdkClient,
    TriggerApi,
    DisplayBankTransferInformation,
}

#[derive(Clone, Debug, Eq, PartialEq, serde::Serialize, ToSchema)]
#[serde(tag = "type", rename_all = "snake_case")]
pub enum NextActionData {
    /// Contains the url for redirection flow
    RedirectToUrl { redirect_to_url: String },
    /// Informs the next steps for bank transfer and also contains the charges details (ex: amount received, amount charged etc)
    DisplayBankTransferInformation {
        bank_transfer_steps_and_charges_details: BankTransferNextStepsData,
    },
    /// Contains third party sdk session token response
    ThirdPartySdkSessionToken { session_token: Option<SessionToken> },
    /// Contains url for Qr code image, this qr code has to be shown in sdk
    QrCodeInformation {
        #[schema(value_type = String)]
        image_data_url: Url,
    },
}

#[derive(Clone, Debug, Eq, PartialEq, serde::Serialize, serde::Deserialize, ToSchema)]
pub struct BankTransferNextStepsData {
    /// The instructions for performing a bank transfer
    #[serde(flatten)]
    pub bank_transfer_instructions: BankTransferInstructions,
    /// The details received by the receiver
    pub receiver: ReceiverDetails,
}

#[derive(Clone, Debug, serde::Deserialize)]
pub struct QrCodeNextStepsInstruction {
    pub image_data_url: Url,
}

#[derive(Clone, Debug, Eq, PartialEq, serde::Serialize, serde::Deserialize, ToSchema)]
#[serde(rename_all = "snake_case")]
pub enum BankTransferInstructions {
    /// The credit transfer for ACH transactions
    AchCreditTransfer(Box<AchTransfer>),
    /// The instructions for SEPA bank transactions
    SepaBankInstructions(Box<SepaBankTransferInstructions>),
    /// The instructions for BACS bank transactions
    BacsBankInstructions(Box<BacsBankTransferInstructions>),
    /// The instructions for Multibanco bank transactions
    Multibanco(Box<MultibancoTransferInstructions>),
}

#[derive(Clone, Debug, Eq, PartialEq, serde::Deserialize, serde::Serialize, ToSchema)]
pub struct SepaBankTransferInstructions {
    #[schema(value_type = String, example = "Jane Doe")]
    pub account_holder_name: Secret<String>,
    #[schema(value_type = String, example = "1024419982")]
    pub bic: Secret<String>,
    pub country: String,
    #[schema(value_type = String, example = "123456789")]
    pub iban: Secret<String>,
}

#[derive(Clone, Debug, Eq, PartialEq, serde::Deserialize, serde::Serialize, ToSchema)]
pub struct BacsBankTransferInstructions {
    #[schema(value_type = String, example = "Jane Doe")]
    pub account_holder_name: Secret<String>,
    #[schema(value_type = String, example = "10244123908")]
    pub account_number: Secret<String>,
    #[schema(value_type = String, example = "012")]
    pub sort_code: Secret<String>,
}

#[derive(Clone, Debug, Eq, PartialEq, serde::Serialize, serde::Deserialize, ToSchema)]
pub struct MultibancoTransferInstructions {
    #[schema(value_type = String, example = "122385736258")]
    pub reference: Secret<String>,
    #[schema(value_type = String, example = "12345")]
    pub entity: String,
}

#[derive(Clone, Debug, Eq, PartialEq, serde::Serialize, serde::Deserialize, ToSchema)]
pub struct AchTransfer {
    #[schema(value_type = String, example = "122385736258")]
    pub account_number: Secret<String>,
    pub bank_name: String,
    #[schema(value_type = String, example = "012")]
    pub routing_number: Secret<String>,
    #[schema(value_type = String, example = "234")]
    pub swift_code: Secret<String>,
}

#[derive(Clone, Debug, Eq, PartialEq, serde::Serialize, serde::Deserialize, ToSchema)]
pub struct ReceiverDetails {
    /// The amount received by receiver
    amount_received: i64,
    /// The amount charged by ACH
    amount_charged: Option<i64>,
    /// The amount remaining to be sent via ACH
    amount_remaining: Option<i64>,
}

#[derive(Setter, Clone, Default, Debug, PartialEq, serde::Serialize, ToSchema)]
pub struct PaymentsResponse {
    /// Unique identifier for the payment. This ensures idempotency for multiple payments
    /// that have been done by a single merchant.
    #[schema(
        min_length = 30,
        max_length = 30,
        example = "pay_mbabizu24mvu3mela5njyhpit4"
    )]
    pub payment_id: Option<String>,

    /// This is an identifier for the merchant account. This is inferred from the API key
    /// provided during the request
    #[schema(max_length = 255, example = "merchant_1668273825")]
    pub merchant_id: Option<String>,

    /// The status of the current payment that was made
    #[schema(value_type = IntentStatus, example = "failed", default = "requires_confirmation")]
    pub status: api_enums::IntentStatus,

    /// The payment amount. Amount for the payment in lowest denomination of the currency. (i.e) in cents for USD denomination, in paisa for INR denomination etc.,
    #[schema(example = 100)]
    pub amount: i64,

    /// The maximum amount that could be captured from the payment
    #[schema(minimum = 100, example = 6540)]
    pub amount_capturable: Option<i64>,

    /// The amount which is already captured from the payment
    #[schema(minimum = 100, example = 6540)]
    pub amount_received: Option<i64>,

    /// The connector used for the payment
    #[schema(example = "stripe")]
    pub connector: Option<String>,

    /// It's a token used for client side verification.
    #[schema(value_type = Option<String>, example = "pay_U42c409qyHwOkWo3vK60_secret_el9ksDkiB8hi6j9N78yo")]
    pub client_secret: Option<Secret<String>>,

    /// Time when the payment was created
    #[schema(example = "2022-09-10T10:11:12Z")]
    #[serde(with = "common_utils::custom_serde::iso8601::option")]
    pub created: Option<PrimitiveDateTime>,

    /// The currency of the amount of the payment
    #[schema(value_type = Currency, example = "USD")]
    pub currency: String,

    /// The identifier for the customer object. If not provided the customer ID will be autogenerated.
    #[schema(max_length = 255, example = "cus_y3oqhf46pyzuxjbcn2giaqnb44")]
    pub customer_id: Option<String>,

    /// A description of the payment
    #[schema(example = "It's my first payment request")]
    pub description: Option<String>,

    /// List of refund that happened on this intent
    #[schema(value_type = Option<Vec<RefundResponse>>)]
    pub refunds: Option<Vec<refunds::RefundResponse>>,

    /// List of dispute that happened on this intent
    #[schema(value_type = Option<Vec<DisputeResponsePaymentsRetrieve>>)]
    pub disputes: Option<Vec<disputes::DisputeResponsePaymentsRetrieve>>,

    /// List of attempts that happened on this intent
    #[schema(value_type = Option<Vec<PaymentAttemptResponse>>)]
    #[serde(skip_serializing_if = "Option::is_none")]
    pub attempts: Option<Vec<PaymentAttemptResponse>>,

    /// A unique identifier to link the payment to a mandate, can be use instead of payment_method_data
    #[schema(max_length = 255, example = "mandate_iwer89rnjef349dni3")]
    pub mandate_id: Option<String>,

    /// Provided mandate information for creating a mandate
    #[auth_based]
    pub mandate_data: Option<MandateData>,

    /// Indicates that you intend to make future payments with this Payment’s payment method. Providing this parameter will attach the payment method to the Customer, if present, after the Payment is confirmed and any required actions from the user are complete.
    #[schema(value_type = Option<FutureUsage>, example = "off_session")]
    pub setup_future_usage: Option<api_enums::FutureUsage>,

    /// Set to true to indicate that the customer is not in your checkout flow during this payment, and therefore is unable to authenticate. This parameter is intended for scenarios where you collect card details and charge them later. This parameter can only be used with confirm=true.
    #[schema(example = true)]
    pub off_session: Option<bool>,

    /// A timestamp (ISO 8601 code) that determines when the payment should be captured.
    /// Providing this field will automatically set `capture` to true
    #[schema(example = "2022-09-10T10:11:12Z")]
    #[serde(with = "common_utils::custom_serde::iso8601::option")]
    pub capture_on: Option<PrimitiveDateTime>,

    /// This is the instruction for capture/ debit the money from the users' card. On the other hand authorization refers to blocking the amount on the users' payment method.
    #[schema(value_type = Option<CaptureMethod>, example = "PaymentProcessor")]
    pub capture_method: Option<api_enums::CaptureMethod>,

    /// The payment method that is to be used
    #[schema(value_type = PaymentMethodType, example = "bank_transfer")]
    #[auth_based]
    pub payment_method: Option<api_enums::PaymentMethod>,

    /// The payment method information provided for making a payment
    #[schema(value_type = Option<PaymentMethod>, example = "bank_transfer")]
    #[auth_based]
    pub payment_method_data: Option<PaymentMethodDataResponse>,

    /// Provide a reference to a stored payment method
    #[schema(example = "187282ab-40ef-47a9-9206-5099ba31e432")]
    pub payment_token: Option<String>,

    /// The shipping address for the payment
    pub shipping: Option<Address>,

    /// The billing address for the payment
    pub billing: Option<Address>,

    /// Information about the product , quantity and amount for connectors. (e.g. Klarna)
    #[schema(value_type = Option<Vec<OrderDetailsWithAmount>>, example = r#"[{
        "product_name": "gillete creme",
        "quantity": 15,
        "amount" : 900
    }]"#)]
    pub order_details: Option<Vec<pii::SecretSerdeValue>>,

    /// description: The customer's email address
    #[schema(max_length = 255, value_type = Option<String>, example = "johntest@test.com")]
    pub email: crypto::OptionalEncryptableEmail,

    /// description: The customer's name
    #[schema(value_type = Option<String>, max_length = 255, example = "John Test")]
    pub name: crypto::OptionalEncryptableName,

    /// The customer's phone number
    #[schema(value_type = Option<String>, max_length = 255, example = "3141592653")]
    pub phone: crypto::OptionalEncryptablePhone,

    /// The URL to redirect after the completion of the operation
    #[schema(example = "https://hyperswitch.io")]
    pub return_url: Option<String>,

    /// The transaction authentication can be set to undergo payer authentication. By default, the authentication will be marked as NO_THREE_DS
    #[schema(value_type = Option<AuthenticationType>, example = "no_three_ds", default = "three_ds")]
    pub authentication_type: Option<api_enums::AuthenticationType>,

    /// For non-card charges, you can use this value as the complete description that appears on your customers’ statements. Must contain at least one letter, maximum 22 characters.
    #[schema(max_length = 255, example = "Hyperswitch Router")]
    pub statement_descriptor_name: Option<String>,

    /// Provides information about a card payment that customers see on their statements. Concatenated with the prefix (shortened descriptor) or statement descriptor that’s set on the account to form the complete statement descriptor. Maximum 255 characters for the concatenated descriptor.
    #[schema(max_length = 255, example = "Payment for shoes purchase")]
    pub statement_descriptor_suffix: Option<String>,

    /// Additional information required for redirection
    pub next_action: Option<NextActionData>,

    /// If the payment was cancelled the reason provided here
    pub cancellation_reason: Option<String>,

    /// If there was an error while calling the connectors the code is received here
    #[schema(example = "E0001")]
    pub error_code: Option<String>,

    /// If there was an error while calling the connector the error message is received here
    #[schema(example = "Failed while verifying the card")]
    pub error_message: Option<String>,

    /// Payment Experience for the current payment
    #[schema(value_type = Option<PaymentExperience>, example = "redirect_to_url")]
    pub payment_experience: Option<api_enums::PaymentExperience>,

    /// Payment Method Type
    #[schema(value_type = Option<PaymentMethodType>, example = "gpay")]
    pub payment_method_type: Option<api_enums::PaymentMethodType>,

    /// The connector used for this payment along with the country and business details
    #[schema(example = "stripe_US_food")]
    pub connector_label: Option<String>,

    /// The business country of merchant for this payment
    #[schema(value_type = CountryAlpha2, example = "US")]
    pub business_country: api_enums::CountryAlpha2,

    /// The business label of merchant for this payment
    pub business_label: String,

    /// The business_sub_label for this payment
    pub business_sub_label: Option<String>,

    /// Allowed Payment Method Types for a given PaymentIntent
    #[schema(value_type = Option<Vec<PaymentMethodType>>)]
    pub allowed_payment_method_types: Option<serde_json::Value>,

    /// ephemeral_key for the customer_id mentioned
    pub ephemeral_key: Option<EphemeralKeyCreateResponse>,

    /// If true the payment can be retried with same or different payment method which means the confirm call can be made again.
    pub manual_retry_allowed: Option<bool>,

    /// A unique identifier for a payment provided by the connector
    #[schema(value_type = Option<String>, example = "993672945374576J")]
    pub connector_transaction_id: Option<String>,

    /// Frm message contains information about the frm response
    pub frm_message: Option<FrmMessage>,

    /// You can specify up to 50 keys, with key names up to 40 characters long and values up to 500 characters long. Metadata is useful for storing additional, structured information on an object.
    #[schema(value_type = Option<Object>, example = r#"{ "udf1": "some-value", "udf2": "some-value" }"#)]
    pub metadata: Option<pii::SecretSerdeValue>,

    /// additional data related to some connectors
    #[schema(value_type = Option<ConnectorMetadata>)]
    pub connector_metadata: Option<serde_json::Value>, // This is Value because it is fetched from DB and before putting in DB the type is validated

    /// additional data that might be required by hyperswitch
    #[schema(value_type = Option<FeatureMetadata>)]
    pub feature_metadata: Option<serde_json::Value>, // This is Value because it is fetched from DB and before putting in DB the type is validated

    /// reference to the payment at connector side
    #[schema(value_type = Option<String>, example = "993672945374576J")]
    pub reference_id: Option<String>,
}

#[derive(Clone, Debug, serde::Deserialize, ToSchema)]
#[serde(deny_unknown_fields)]
pub struct PaymentListConstraints {
    /// The identifier for customer
    #[schema(example = "cus_meowuwunwiuwiwqw")]
    pub customer_id: Option<String>,

    /// A cursor for use in pagination, fetch the next list after some object
    #[schema(example = "pay_fafa124123")]
    pub starting_after: Option<String>,

    /// A cursor for use in pagination, fetch the previous list before some object
    #[schema(example = "pay_fafa124123")]
    pub ending_before: Option<String>,

    /// limit on the number of objects to return
    #[schema(default = 10)]
    #[serde(default = "default_limit")]
    pub limit: i64,

    /// The time at which payment is created
    #[schema(example = "2022-09-10T10:11:12Z")]
    #[serde(default, with = "common_utils::custom_serde::iso8601::option")]
    pub created: Option<PrimitiveDateTime>,

    /// Time less than the payment created time
    #[schema(example = "2022-09-10T10:11:12Z")]
    #[serde(
        default,
        with = "common_utils::custom_serde::iso8601::option",
        rename = "created.lt"
    )]
    pub created_lt: Option<PrimitiveDateTime>,

    /// Time greater than the payment created time
    #[schema(example = "2022-09-10T10:11:12Z")]
    #[serde(
        default,
        with = "common_utils::custom_serde::iso8601::option",
        rename = "created.gt"
    )]
    pub created_gt: Option<PrimitiveDateTime>,

    /// Time less than or equals to the payment created time
    #[schema(example = "2022-09-10T10:11:12Z")]
    #[serde(
        default,
        with = "common_utils::custom_serde::iso8601::option",
        rename = "created.lte"
    )]
    pub created_lte: Option<PrimitiveDateTime>,

    /// Time greater than or equals to the payment created time
    #[schema(example = "2022-09-10T10:11:12Z")]
    #[serde(default, with = "common_utils::custom_serde::iso8601::option")]
    #[serde(rename = "created.gte")]
    pub created_gte: Option<PrimitiveDateTime>,
}

#[derive(Clone, Debug, serde::Serialize, ToSchema)]
pub struct PaymentListResponse {
    /// The number of payments included in the list
    pub size: usize,
    // The list of payments response objects
    pub data: Vec<PaymentsResponse>,
}

#[derive(Clone, Debug, serde::Deserialize)]
#[serde(deny_unknown_fields)]
pub struct PaymentListFilterConstraints {
    /// The identifier for payment
    pub payment_id: Option<String>,
    /// The starting point within a list of objects, limit on number of object will be some constant for join query
    pub offset: Option<i64>,
    /// The time range for which objects are needed. TimeRange has two fields start_time and end_time from which objects can be filtered as per required scenarios (created_at, time less than, greater than etc).
    #[serde(flatten)]
    pub time_range: Option<TimeRange>,
    /// The list of connectors to filter payments list
    pub connector: Option<Vec<String>>,
    /// The list of currencies to filter payments list
    pub currency: Option<Vec<enums::Currency>>,
    /// The list of payment statuses to filter payments list
    pub status: Option<Vec<enums::IntentStatus>>,
    /// The list of payment methods to filter payments list
    pub payment_methods: Option<Vec<enums::PaymentMethod>>,
}
#[derive(Clone, Debug, serde::Serialize)]
pub struct PaymentListFilters {
    /// The list of available connector filters
    pub connector: Vec<String>,
    /// The list of available currency filters
    pub currency: Vec<enums::Currency>,
    /// The list of available payment status filters
    pub status: Vec<enums::IntentStatus>,
    /// The list of available payment method filters
    pub payment_method: Vec<enums::PaymentMethod>,
}

#[derive(Debug, Clone, Copy, serde::Serialize, serde::Deserialize, PartialEq, Eq, Hash)]
pub struct TimeRange {
    /// The start time to filter payments list or to get list of filters. To get list of filters start time is needed to be passed
    #[serde(with = "common_utils::custom_serde::iso8601")]
    pub start_time: PrimitiveDateTime,
    /// The end time to filter payments list or to get list of filters. If not passed the default time is now
    #[serde(default, with = "common_utils::custom_serde::iso8601::option")]
    pub end_time: Option<PrimitiveDateTime>,
}

#[derive(Setter, Clone, Default, Debug, PartialEq, serde::Serialize)]
pub struct VerifyResponse {
    pub verify_id: Option<String>,
    pub merchant_id: Option<String>,
    // pub status: enums::VerifyStatus,
    pub client_secret: Option<Secret<String>>,
    pub customer_id: Option<String>,
    pub email: crypto::OptionalEncryptableEmail,
    pub name: crypto::OptionalEncryptableName,
    pub phone: crypto::OptionalEncryptablePhone,
    pub mandate_id: Option<String>,
    #[auth_based]
    pub payment_method: Option<api_enums::PaymentMethod>,
    #[auth_based]
    pub payment_method_data: Option<PaymentMethodDataResponse>,
    pub payment_token: Option<String>,
    pub error_code: Option<String>,
    pub error_message: Option<String>,
}

fn default_limit() -> i64 {
    10
}

#[derive(Default, Debug, serde::Deserialize, serde::Serialize)]
pub struct PaymentsRedirectionResponse {
    pub redirect_url: String,
}

pub struct MandateValidationFields {
    pub mandate_id: Option<String>,
    pub confirm: Option<bool>,
    pub customer_id: Option<String>,
    pub mandate_data: Option<MandateData>,
    pub setup_future_usage: Option<api_enums::FutureUsage>,
    pub off_session: Option<bool>,
}

impl From<&PaymentsRequest> for MandateValidationFields {
    fn from(req: &PaymentsRequest) -> Self {
        Self {
            mandate_id: req.mandate_id.clone(),
            confirm: req.confirm,
            customer_id: req
                .customer
                .as_ref()
                .map(|customer_details| &customer_details.id)
                .or(req.customer_id.as_ref())
                .map(ToOwned::to_owned),
            mandate_data: req.mandate_data.clone(),
            setup_future_usage: req.setup_future_usage,
            off_session: req.off_session,
        }
    }
}

impl From<&VerifyRequest> for MandateValidationFields {
    fn from(req: &VerifyRequest) -> Self {
        Self {
            mandate_id: None,
            confirm: Some(true),
            customer_id: req.customer_id.clone(),
            mandate_data: req.mandate_data.clone(),
            off_session: req.off_session,
            setup_future_usage: req.setup_future_usage,
        }
    }
}

impl From<PaymentsSessionRequest> for PaymentsSessionResponse {
    fn from(item: PaymentsSessionRequest) -> Self {
        let client_secret: Secret<String, pii::ClientSecret> = Secret::new(item.client_secret);
        Self {
            session_token: vec![],
            payment_id: item.payment_id,
            client_secret,
        }
    }
}

impl From<PaymentsStartRequest> for PaymentsRequest {
    fn from(item: PaymentsStartRequest) -> Self {
        Self {
            payment_id: Some(PaymentIdType::PaymentIntentId(item.payment_id)),
            merchant_id: Some(item.merchant_id),
            ..Default::default()
        }
    }
}

impl From<AdditionalCardInfo> for CardResponse {
    fn from(card: AdditionalCardInfo) -> Self {
        Self {
            last4: card.last4,
            card_type: card.card_type,
            card_network: card.card_network,
            card_issuer: card.card_issuer,
            card_issuing_country: card.card_issuing_country,
            card_isin: card.card_isin,
            card_exp_month: card.card_exp_month,
            card_exp_year: card.card_exp_year,
            card_holder_name: card.card_holder_name,
        }
    }
}

impl From<AdditionalPaymentData> for PaymentMethodDataResponse {
    fn from(payment_method_data: AdditionalPaymentData) -> Self {
        match payment_method_data {
            AdditionalPaymentData::Card(card) => Self::Card(CardResponse::from(*card)),
            AdditionalPaymentData::PayLater {} => Self::PayLater,
            AdditionalPaymentData::Wallet {} => Self::Wallet,
            AdditionalPaymentData::BankRedirect { .. } => Self::BankRedirect,
            AdditionalPaymentData::Crypto {} => Self::Crypto,
            AdditionalPaymentData::BankDebit {} => Self::BankDebit,
            AdditionalPaymentData::MandatePayment {} => Self::MandatePayment,
            AdditionalPaymentData::Reward {} => Self::Reward,
            AdditionalPaymentData::Upi {} => Self::Upi,
            AdditionalPaymentData::BankTransfer {} => Self::BankTransfer,
            AdditionalPaymentData::Voucher {} => Self::Voucher,
            AdditionalPaymentData::GiftCard {} => Self::GiftCard,
        }
    }
}

#[derive(Debug, Clone, serde::Serialize)]
pub struct PgRedirectResponse {
    pub payment_id: String,
    pub status: api_enums::IntentStatus,
    pub gateway_id: String,
    pub customer_id: Option<String>,
    pub amount: Option<i64>,
}

#[derive(Debug, serde::Serialize, PartialEq, Eq, serde::Deserialize)]
pub struct RedirectionResponse {
    pub return_url: String,
    pub params: Vec<(String, String)>,
    pub return_url_with_query_params: String,
    pub http_method: String,
    pub headers: Vec<(String, String)>,
}

#[derive(Debug, serde::Deserialize)]
pub struct PaymentsResponseForm {
    pub transaction_id: String,
    // pub transaction_reference_id: String,
    pub merchant_id: String,
    pub order_id: String,
}

#[derive(Default, Debug, serde::Deserialize, serde::Serialize, Clone, ToSchema)]
pub struct PaymentsRetrieveRequest {
    /// The type of ID (ex: payment intent id, payment attempt id or connector txn id)
    pub resource_id: PaymentIdType,
    /// The identifier for the Merchant Account.
    pub merchant_id: Option<String>,
    /// Decider to enable or disable the connector call for retrieve request
    pub force_sync: bool,
    /// The parameters passed to a retrieve request
    pub param: Option<String>,
    /// The name of the connector
    pub connector: Option<String>,
    /// Merchant connector details used to make payments.
    #[schema(value_type = Option<MerchantConnectorDetailsWrap>)]
    pub merchant_connector_details: Option<admin::MerchantConnectorDetailsWrap>,
    /// This is a token which expires after 15 minutes, used from the client to authenticate and create sessions from the SDK
    pub client_secret: Option<String>,
    /// If enabled provides list of attempts linked to payment intent
    pub expand_attempts: Option<bool>,
}

#[derive(Debug, Default, Eq, PartialEq, serde::Deserialize, serde::Serialize, Clone, ToSchema)]
pub struct OrderDetailsWithAmount {
    /// Name of the product that is being purchased
    #[schema(max_length = 255, example = "shirt")]
    pub product_name: String,
    /// The quantity of the product to be purchased
    #[schema(example = 1)]
    pub quantity: u16,
    /// the amount per quantity of product
    pub amount: i64,
}

#[derive(Debug, Default, Eq, PartialEq, serde::Deserialize, serde::Serialize, Clone, ToSchema)]
pub struct OrderDetails {
    /// Name of the product that is being purchased
    #[schema(max_length = 255, example = "shirt")]
    pub product_name: String,
    /// The quantity of the product to be purchased
    #[schema(example = 1)]
    pub quantity: u16,
}

#[derive(Default, Debug, Eq, PartialEq, serde::Deserialize, serde::Serialize, Clone, ToSchema)]
pub struct RedirectResponse {
    #[schema(value_type = Option<String>)]
    pub param: Option<Secret<String>>,
    #[schema(value_type = Option<Object>)]
    pub json_payload: Option<pii::SecretSerdeValue>,
}

#[derive(Debug, serde::Deserialize, serde::Serialize, Clone, ToSchema)]
pub struct PaymentsSessionRequest {
    /// The identifier for the payment
    pub payment_id: String,
    /// This is a token which expires after 15 minutes, used from the client to authenticate and create sessions from the SDK
    pub client_secret: String,
    /// The list of the supported wallets
    #[schema(value_type = Vec<PaymentMethodType>)]
    pub wallets: Vec<api_enums::PaymentMethodType>,
    /// Merchant connector details used to make payments.
    #[schema(value_type = Option<MerchantConnectorDetailsWrap>)]
    pub merchant_connector_details: Option<admin::MerchantConnectorDetailsWrap>,
}

#[derive(Debug, Clone, Eq, PartialEq, serde::Serialize, serde::Deserialize, ToSchema)]
pub struct GpayAllowedMethodsParameters {
    /// The list of allowed auth methods (ex: 3DS, No3DS, PAN_ONLY etc)
    pub allowed_auth_methods: Vec<String>,
    /// The list of allowed card networks (ex: AMEX,JCB etc)
    pub allowed_card_networks: Vec<String>,
}

#[derive(Debug, Clone, Eq, PartialEq, serde::Serialize, serde::Deserialize, ToSchema)]
pub struct GpayTokenParameters {
    /// The name of the connector
    pub gateway: String,
    /// The merchant ID registered in the connector associated
    #[serde(skip_serializing_if = "Option::is_none")]
    pub gateway_merchant_id: Option<String>,
    #[serde(skip_serializing_if = "Option::is_none", rename = "stripe:version")]
    pub stripe_version: Option<String>,
    #[serde(
        skip_serializing_if = "Option::is_none",
        rename = "stripe:publishableKey"
    )]
    pub stripe_publishable_key: Option<String>,
}

#[derive(Debug, Clone, Eq, PartialEq, serde::Serialize, serde::Deserialize, ToSchema)]
pub struct GpayTokenizationSpecification {
    /// The token specification type(ex: PAYMENT_GATEWAY)
    #[serde(rename = "type")]
    pub token_specification_type: String,
    /// The parameters for the token specification Google Pay
    pub parameters: GpayTokenParameters,
}

#[derive(Debug, Clone, Eq, PartialEq, serde::Serialize, serde::Deserialize, ToSchema)]
pub struct GpayAllowedPaymentMethods {
    /// The type of payment method
    #[serde(rename = "type")]
    pub payment_method_type: String,
    /// The parameters Google Pay requires
    pub parameters: GpayAllowedMethodsParameters,
    /// The tokenization specification for Google Pay
    pub tokenization_specification: GpayTokenizationSpecification,
}

#[derive(Debug, Clone, Eq, PartialEq, serde::Serialize, serde::Deserialize, ToSchema)]
pub struct GpayTransactionInfo {
    /// The country code
    #[schema(value_type = CountryAlpha2, example = "US")]
    pub country_code: api_enums::CountryAlpha2,
    /// The currency code
    #[schema(value_type = Currency, example = "USD")]
    pub currency_code: api_enums::Currency,
    /// The total price status (ex: 'FINAL')
    pub total_price_status: String,
    /// The total price
    pub total_price: String,
}

#[derive(Debug, Clone, Eq, PartialEq, serde::Serialize, serde::Deserialize, ToSchema)]
pub struct GpayMerchantInfo {
    /// The name of the merchant
    pub merchant_name: String,
}

#[derive(Debug, Clone, serde::Serialize, serde::Deserialize)]
pub struct GpayMetaData {
    pub merchant_info: GpayMerchantInfo,
    pub allowed_payment_methods: Vec<GpayAllowedPaymentMethods>,
}

#[derive(Debug, Clone, serde::Serialize, serde::Deserialize)]
pub struct GpaySessionTokenData {
    #[serde(rename = "google_pay")]
    pub data: GpayMetaData,
}

#[derive(Debug, Clone, serde::Serialize, serde::Deserialize)]
#[serde(rename_all = "camelCase")]
pub struct ApplepaySessionRequest {
    pub merchant_identifier: String,
    pub display_name: String,
    pub initiative: String,
    pub initiative_context: String,
}

#[derive(Debug, Clone, serde::Serialize, serde::Deserialize, ToSchema)]
pub struct ConnectorMetadata {
    pub apple_pay: Option<ApplepayConnectorMetadataRequest>,
    pub airwallex: Option<AirwallexData>,
    pub noon: Option<NoonData>,
}

#[derive(Debug, Clone, serde::Serialize, serde::Deserialize, ToSchema)]
pub struct AirwallexData {
    /// payload required by airwallex
    payload: Option<String>,
}

#[derive(Debug, Clone, serde::Serialize, serde::Deserialize, ToSchema)]
pub struct NoonData {
    /// Information about the order category that merchant wants to specify at connector level. (e.g. In Noon Payments it can take values like "pay", "food", or any other custom string set by the merchant in Noon's Dashboard)
    pub order_category: Option<String>,
}

#[derive(Debug, Clone, serde::Serialize, serde::Deserialize, ToSchema)]
pub struct ApplepayConnectorMetadataRequest {
    pub session_token_data: Option<SessionTokenInfo>,
}

#[derive(Debug, Clone, serde::Serialize, serde::Deserialize)]
pub struct ApplepaySessionTokenData {
    #[serde(rename = "apple_pay")]
    pub data: ApplePayMetadata,
}

#[derive(Debug, Clone, serde::Serialize, serde::Deserialize)]
pub struct ApplePayMetadata {
    pub payment_request_data: PaymentRequestMetadata,
    pub session_token_data: SessionTokenInfo,
}

#[derive(Debug, Clone, serde::Serialize, serde::Deserialize)]
pub struct PaymentRequestMetadata {
    pub supported_networks: Vec<String>,
    pub merchant_capabilities: Vec<String>,
    pub label: String,
}

#[derive(Debug, Clone, serde::Serialize, serde::Deserialize, ToSchema)]
pub struct SessionTokenInfo {
    pub certificate: String,
    pub certificate_keys: String,
    pub merchant_identifier: String,
    pub display_name: String,
    pub initiative: String,
    pub initiative_context: String,
}

#[derive(Debug, Clone, Eq, PartialEq, serde::Serialize, ToSchema)]
#[serde(tag = "wallet_name")]
#[serde(rename_all = "snake_case")]
pub enum SessionToken {
    /// The session response structure for Google Pay
    GooglePay(Box<GpaySessionTokenResponse>),
    /// The session response structure for Klarna
    Klarna(Box<KlarnaSessionTokenResponse>),
    /// The session response structure for PayPal
    Paypal(Box<PaypalSessionTokenResponse>),
    /// The session response structure for Apple Pay
    ApplePay(Box<ApplepaySessionTokenResponse>),
    /// Whenever there is no session token response or an error in session response
    NoSessionTokenReceived,
}

#[derive(Debug, Clone, Eq, PartialEq, serde::Serialize, ToSchema)]
#[serde(untagged)]
pub enum GpaySessionTokenResponse {
    /// Google pay response involving third party sdk
    ThirdPartyResponse(GooglePayThirdPartySdk),
    /// Google pay session response for non third party sdk
    GooglePaySession(GooglePaySessionResponse),
}

#[derive(Debug, Clone, Eq, PartialEq, serde::Serialize, ToSchema)]
#[serde(rename_all = "lowercase")]
pub struct GooglePayThirdPartySdk {
    /// Identifier for the delayed session response
    pub delayed_session_token: bool,
    /// The name of the connector
    pub connector: String,
    /// The next action for the sdk (ex: calling confirm or sync call)
    pub sdk_next_action: SdkNextAction,
}

#[derive(Debug, Clone, Eq, PartialEq, serde::Serialize, ToSchema)]
#[serde(rename_all = "lowercase")]
pub struct GooglePaySessionResponse {
    /// The merchant info
    pub merchant_info: GpayMerchantInfo,
    /// List of the allowed payment meythods
    pub allowed_payment_methods: Vec<GpayAllowedPaymentMethods>,
    /// The transaction info Google Pay requires
    pub transaction_info: GpayTransactionInfo,
    /// Identifier for the delayed session response
    pub delayed_session_token: bool,
    /// The name of the connector
    pub connector: String,
    /// The next action for the sdk (ex: calling confirm or sync call)
    pub sdk_next_action: SdkNextAction,
    /// Secrets for sdk display and payment
    pub secrets: Option<SecretInfoToInitiateSdk>,
}

#[derive(Debug, Clone, Eq, PartialEq, serde::Serialize, ToSchema)]
#[serde(rename_all = "lowercase")]
pub struct KlarnaSessionTokenResponse {
    /// The session token for Klarna
    pub session_token: String,
    /// The identifier for the session
    pub session_id: String,
}

#[derive(Debug, Clone, Eq, PartialEq, serde::Serialize, ToSchema)]
#[serde(rename_all = "lowercase")]
pub struct PaypalSessionTokenResponse {
    /// The session token for PayPal
    pub session_token: String,
}

#[derive(Debug, Clone, Eq, PartialEq, serde::Serialize, ToSchema)]
#[serde(rename_all = "lowercase")]
pub struct ApplepaySessionTokenResponse {
    /// Session object for Apple Pay
    pub session_token_data: ApplePaySessionResponse,
    /// Payment request object for Apple Pay
    pub payment_request_data: Option<ApplePayPaymentRequest>,
    /// The session token is w.r.t this connector
    pub connector: String,
    /// Identifier for the delayed session response
    pub delayed_session_token: bool,
    /// The next action for the sdk (ex: calling confirm or sync call)
    pub sdk_next_action: SdkNextAction,
}

#[derive(Debug, Eq, PartialEq, serde::Serialize, Clone, ToSchema)]
pub struct SdkNextAction {
    /// The type of next action
    pub next_action: NextActionCall,
}

#[derive(Debug, Eq, PartialEq, serde::Serialize, Clone, ToSchema)]
#[serde(rename_all = "snake_case")]
pub enum NextActionCall {
    /// The next action call is confirm
    Confirm,
    /// The next action call is sync
    Sync,
}

#[derive(Debug, Clone, Eq, PartialEq, serde::Serialize, ToSchema)]
#[serde(untagged)]
pub enum ApplePaySessionResponse {
    ///  We get this session response, when third party sdk is involved
    ThirdPartySdk(ThirdPartySdkSessionResponse),
    ///  We get this session response, when there is no involvement of third party sdk
    /// This is the common response most of the times
    NoThirdPartySdk(NoThirdPartySdkSessionResponse),
    /// This is for the empty session response
    NoSessionResponse,
}

#[derive(Debug, Clone, Eq, PartialEq, serde::Serialize, ToSchema, serde::Deserialize)]
#[serde(rename_all(deserialize = "camelCase"))]
pub struct NoThirdPartySdkSessionResponse {
    /// Timestamp at which session is requested
    pub epoch_timestamp: u64,
    /// Timestamp at which session expires
    pub expires_at: u64,
    /// The identifier for the merchant session
    pub merchant_session_identifier: String,
    /// Apple pay generated unique ID (UUID) value
    pub nonce: String,
    /// The identifier for the merchant
    pub merchant_identifier: String,
    /// The domain name of the merchant which is registered in Apple Pay
    pub domain_name: String,
    /// The name to be displayed on Apple Pay button
    pub display_name: String,
    /// A string which represents the properties of a payment
    pub signature: String,
    /// The identifier for the operational analytics
    pub operational_analytics_identifier: String,
    /// The number of retries to get the session response
    pub retries: u8,
    /// The identifier for the connector transaction
    pub psp_id: String,
}

#[derive(Debug, Clone, Eq, PartialEq, serde::Serialize, ToSchema)]
pub struct ThirdPartySdkSessionResponse {
    pub secrets: SecretInfoToInitiateSdk,
}

#[derive(Debug, Clone, Eq, PartialEq, serde::Serialize, ToSchema, serde::Deserialize)]
pub struct SecretInfoToInitiateSdk {
    // Authorization secrets used by client to initiate sdk
    #[schema(value_type = String)]
    pub display: Secret<String>,
    // Authorization secrets used by client for payment
    #[schema(value_type = String)]
    pub payment: Secret<String>,
}

#[derive(Debug, Clone, Eq, PartialEq, serde::Serialize, ToSchema, serde::Deserialize)]
pub struct ApplePayPaymentRequest {
    /// The code for country
    #[schema(value_type = CountryAlpha2, example = "US")]
    pub country_code: api_enums::CountryAlpha2,
    /// The code for currency
    #[schema(value_type = Currency, example = "USD")]
    pub currency_code: api_enums::Currency,
    /// Represents the total for the payment.
    pub total: AmountInfo,
    /// The list of merchant capabilities(ex: whether capable of 3ds or no-3ds)
    pub merchant_capabilities: Vec<String>,
    /// The list of supported networks
    pub supported_networks: Vec<String>,
    pub merchant_identifier: Option<String>,
}

#[derive(Debug, Clone, Eq, PartialEq, serde::Serialize, ToSchema, serde::Deserialize)]
pub struct AmountInfo {
    /// The label must be the name of the merchant.
    pub label: String,
    /// A value that indicates whether the line item(Ex: total, tax, discount, or grand total) is final or pending.
    #[serde(rename = "type")]
    pub total_type: Option<String>,
    /// The total amount for the payment
    pub amount: String,
}

#[derive(Debug, Clone, serde::Deserialize)]
#[serde(rename_all = "camelCase")]
pub struct ApplepayErrorResponse {
    pub status_code: String,
    pub status_message: String,
}

#[derive(Default, Debug, serde::Serialize, Clone, ToSchema)]
pub struct PaymentsSessionResponse {
    /// The identifier for the payment
    pub payment_id: String,
    /// This is a token which expires after 15 minutes, used from the client to authenticate and create sessions from the SDK
    #[schema(value_type = String)]
    pub client_secret: Secret<String, pii::ClientSecret>,
    /// The list of session token object
    pub session_token: Vec<SessionToken>,
}

#[derive(Default, Debug, serde::Deserialize, serde::Serialize, Clone, ToSchema)]
pub struct PaymentRetrieveBody {
    /// The identifier for the Merchant Account.
    pub merchant_id: Option<String>,
    /// Decider to enable or disable the connector call for retrieve request
    pub force_sync: Option<bool>,
    /// This is a token which expires after 15 minutes, used from the client to authenticate and create sessions from the SDK
    pub client_secret: Option<String>,
    /// If enabled provides list of attempts linked to payment intent
    pub expand_attempts: Option<bool>,
}

#[derive(Default, Debug, serde::Deserialize, serde::Serialize, Clone, ToSchema)]
pub struct PaymentRetrieveBodyWithCredentials {
    /// The identifier for payment.
    pub payment_id: String,
    /// The identifier for the Merchant Account.
    pub merchant_id: Option<String>,
    /// Decider to enable or disable the connector call for retrieve request
    pub force_sync: Option<bool>,
    /// Merchant connector details used to make payments.
    pub merchant_connector_details: Option<admin::MerchantConnectorDetailsWrap>,
}

#[derive(Default, Debug, serde::Deserialize, serde::Serialize, Clone, ToSchema)]
pub struct PaymentsCancelRequest {
    /// The identifier for the payment
    #[serde(skip)]
    pub payment_id: String,
    /// The reason for the payment cancel
    pub cancellation_reason: Option<String>,
    /// Merchant connector details used to make payments.
    #[schema(value_type = MerchantConnectorDetailsWrap)]
    pub merchant_connector_details: Option<admin::MerchantConnectorDetailsWrap>,
}

#[derive(Default, Debug, serde::Deserialize, serde::Serialize, ToSchema)]
pub struct PaymentsStartRequest {
    /// Unique identifier for the payment. This ensures idempotency for multiple payments
    /// that have been done by a single merchant. This field is auto generated and is returned in the API response.
    pub payment_id: String,
    /// The identifier for the Merchant Account.
    pub merchant_id: String,
    /// The identifier for the payment transaction
    pub attempt_id: String,
}

#[derive(Debug, Clone, serde::Deserialize, serde::Serialize, ToSchema)]
pub struct FeatureMetadata {
    /// Redirection response coming in request as metadata field only for redirection scenarios
    #[schema(value_type = Option<RedirectResponse>)]
    pub redirect_response: Option<RedirectResponse>,
}

///frm message is an object sent inside the payments response...when frm is invoked, its value is Some(...), else its None
#[derive(Clone, Debug, serde::Deserialize, serde::Serialize, PartialEq, ToSchema)]
pub struct FrmMessage {
    pub frm_name: String,
    pub frm_transaction_id: Option<String>,
    pub frm_transaction_type: Option<String>,
    pub frm_status: Option<String>,
    pub frm_score: Option<i32>,
    pub frm_reason: Option<serde_json::Value>,
    pub frm_error: Option<String>,
}

mod payment_id_type {
    use std::fmt;

    use serde::{
        de::{self, Visitor},
        Deserializer,
    };

    use super::PaymentIdType;

    struct PaymentIdVisitor;
    struct OptionalPaymentIdVisitor;

    impl<'de> Visitor<'de> for PaymentIdVisitor {
        type Value = PaymentIdType;

        fn expecting(&self, formatter: &mut fmt::Formatter<'_>) -> fmt::Result {
            formatter.write_str("payment id")
        }

        fn visit_str<E>(self, value: &str) -> Result<Self::Value, E>
        where
            E: de::Error,
        {
            Ok(PaymentIdType::PaymentIntentId(value.to_string()))
        }
    }

    impl<'de> Visitor<'de> for OptionalPaymentIdVisitor {
        type Value = Option<PaymentIdType>;

        fn expecting(&self, formatter: &mut fmt::Formatter<'_>) -> fmt::Result {
            formatter.write_str("payment id")
        }

        fn visit_some<D>(self, deserializer: D) -> Result<Self::Value, D::Error>
        where
            D: Deserializer<'de>,
        {
            deserializer.deserialize_any(PaymentIdVisitor).map(Some)
        }

        fn visit_none<E>(self) -> Result<Self::Value, E>
        where
            E: de::Error,
        {
            Ok(None)
        }

        fn visit_unit<E>(self) -> Result<Self::Value, E>
        where
            E: de::Error,
        {
            Ok(None)
        }
    }

    #[allow(dead_code)]
    pub(crate) fn deserialize<'a, D>(deserializer: D) -> Result<PaymentIdType, D::Error>
    where
        D: Deserializer<'a>,
    {
        deserializer.deserialize_any(PaymentIdVisitor)
    }

    pub(crate) fn deserialize_option<'a, D>(
        deserializer: D,
    ) -> Result<Option<PaymentIdType>, D::Error>
    where
        D: Deserializer<'a>,
    {
        deserializer.deserialize_option(OptionalPaymentIdVisitor)
    }
}

pub mod amount {
    use serde::de;

    use super::Amount;
    struct AmountVisitor;
    struct OptionalAmountVisitor;

    // This is defined to provide guarded deserialization of amount
    // which itself handles zero and non-zero values internally
    impl<'de> de::Visitor<'de> for AmountVisitor {
        type Value = Amount;

        fn expecting(&self, formatter: &mut std::fmt::Formatter<'_>) -> std::fmt::Result {
            write!(formatter, "amount as integer")
        }

        fn visit_u64<E>(self, v: u64) -> Result<Self::Value, E>
        where
            E: de::Error,
        {
            let v = i64::try_from(v).map_err(|_| {
                E::custom(format!(
                    "invalid value `{v}`, expected an integer between 0 and {}",
                    i64::MAX
                ))
            })?;
            self.visit_i64(v)
        }

        fn visit_i64<E>(self, v: i64) -> Result<Self::Value, E>
        where
            E: de::Error,
        {
            if v.is_negative() {
                return Err(E::custom(format!(
                    "invalid value `{v}`, expected a positive integer"
                )));
            }
            Ok(Amount::from(v))
        }
    }

    impl<'de> de::Visitor<'de> for OptionalAmountVisitor {
        type Value = Option<Amount>;

        fn expecting(&self, formatter: &mut std::fmt::Formatter<'_>) -> std::fmt::Result {
            write!(formatter, "option of amount (as integer)")
        }

        fn visit_some<D>(self, deserializer: D) -> Result<Self::Value, D::Error>
        where
            D: serde::Deserializer<'de>,
        {
            deserializer.deserialize_i64(AmountVisitor).map(Some)
        }

        fn visit_none<E>(self) -> Result<Self::Value, E>
        where
            E: de::Error,
        {
            Ok(None)
        }
    }

    #[allow(dead_code)]
    pub(crate) fn deserialize<'de, D>(deserializer: D) -> Result<Amount, D::Error>
    where
        D: de::Deserializer<'de>,
    {
        deserializer.deserialize_any(AmountVisitor)
    }
    pub(crate) fn deserialize_option<'de, D>(deserializer: D) -> Result<Option<Amount>, D::Error>
    where
        D: de::Deserializer<'de>,
    {
        deserializer.deserialize_option(OptionalAmountVisitor)
    }
}

#[cfg(test)]
mod tests {
    #![allow(clippy::unwrap_used)]
    use super::*;

    #[test]
    fn test_mandate_type() {
        let mandate_type = MandateType::default();
        assert_eq!(
            serde_json::to_string(&mandate_type).unwrap(),
            r#"{"multi_use":null}"#
        )
    }
}<|MERGE_RESOLUTION|>--- conflicted
+++ resolved
@@ -966,11 +966,8 @@
         /// The billing details for Multibanco
         billing_details: MultibancoBillingDetails,
     },
-<<<<<<< HEAD
     Pix {},
     Pse {},
-=======
->>>>>>> 38f14b9f
 }
 
 #[derive(serde::Deserialize, serde::Serialize, Debug, Clone, ToSchema, Eq, PartialEq)]
