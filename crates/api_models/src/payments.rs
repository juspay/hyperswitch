--- conflicted
+++ resolved
@@ -310,10 +310,7 @@
 
     /// The payment method information provided for making a payment
     #[schema(example = "bank_transfer")]
-<<<<<<< HEAD
-=======
     #[serde(with = "payment_method_data_serde", default)]
->>>>>>> ce3625cb
     pub payment_method_data: Option<PaymentMethodDataRequest>,
 
     /// The payment method that is to be used
@@ -1166,14 +1163,6 @@
 }
 
 #[derive(Debug, Clone, serde::Deserialize, serde::Serialize, ToSchema, Eq, PartialEq)]
-pub struct PaymentMethodDataRequest {
-    #[serde(flatten)]
-    pub payment_method_data: PaymentMethodData,
-    /// billing details for the payment, this billing detail is tied to the payment method
-    pub billing: Option<Address>,
-}
-
-#[derive(Debug, Clone, serde::Deserialize, serde::Serialize, ToSchema, Eq, PartialEq)]
 #[serde(rename_all = "snake_case")]
 pub enum PaymentMethodData {
     #[schema(title = "Card")]
@@ -1207,8 +1196,6 @@
 }
 
 impl PaymentMethodData {
-<<<<<<< HEAD
-=======
     pub fn get_payment_method_type_if_session_token_type(
         &self,
     ) -> Option<api_enums::PaymentMethodType> {
@@ -1237,7 +1224,6 @@
             | Self::CardToken(_) => None,
         }
     }
->>>>>>> ce3625cb
     pub fn apply_additional_payment_data(
         &self,
         additional_payment_data: AdditionalPaymentData,
@@ -2093,11 +2079,7 @@
     #[serde(rename = "card")]
     Card(Box<CardResponse>),
     BankTransfer {},
-<<<<<<< HEAD
-    Wallet {},
-=======
     Wallet(Option<Wallets>),
->>>>>>> ce3625cb
     PayLater {},
     Paypal {},
     BankRedirect {},
@@ -2112,11 +2094,7 @@
     CardToken {},
 }
 
-<<<<<<< HEAD
-#[derive(Debug, Clone, Eq, PartialEq, serde::Serialize, serde::Deserialize, ToSchema)]
-=======
 #[derive(Debug, Clone, Eq, PartialEq, serde::Deserialize, ToSchema, serde::Serialize)]
->>>>>>> ce3625cb
 pub struct PaymentMethodDataResponseWithBilling {
     // The struct is flattened in order to provide backwards compatibility
     #[serde(flatten)]
@@ -2582,10 +2560,7 @@
     /// The payment method information provided for making a payment
     #[schema(value_type = Option<PaymentMethod>, example = "bank_transfer")]
     #[auth_based]
-<<<<<<< HEAD
-=======
     #[serde(serialize_with = "serialize_payment_method_data_response")]
->>>>>>> ce3625cb
     pub payment_method_data: Option<PaymentMethodDataResponseWithBilling>,
 
     /// Provide a reference to a stored payment method
@@ -3043,11 +3018,7 @@
         match payment_method_data {
             AdditionalPaymentData::Card(card) => Self::Card(Box::new(CardResponse::from(*card))),
             AdditionalPaymentData::PayLater {} => Self::PayLater {},
-<<<<<<< HEAD
-            AdditionalPaymentData::Wallet {} => Self::Wallet {},
-=======
             AdditionalPaymentData::Wallet(wallet) => Self::Wallet(wallet),
->>>>>>> ce3625cb
             AdditionalPaymentData::BankRedirect { .. } => Self::BankRedirect {},
             AdditionalPaymentData::Crypto {} => Self::Crypto {},
             AdditionalPaymentData::BankDebit {} => Self::BankDebit {},
