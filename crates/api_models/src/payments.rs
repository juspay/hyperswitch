--- conflicted
+++ resolved
@@ -3150,11 +3150,7 @@
     pub merchant_logo: String,
     pub return_url: String,
     pub merchant_name: String,
-<<<<<<< HEAD
-    pub order_details: Vec<Secret<serde_json::Value>>,
-=======
     pub order_details: Vec<pii::SecretSerdeValue>,
->>>>>>> 5c9e235b
     pub max_items_visible_after_collapse: i8,
     pub sdk_theme: Option<String>,
 }