use std::num::NonZeroI64;

use cards::CardNumber;
use common_utils::{
    crypto,
    ext_traits::Encode,
    pii::{self, Email},
};
use masking::Secret;
use router_derive::Setter;
use time::PrimitiveDateTime;
use url::Url;
use utoipa::ToSchema;

use crate::{
    admin, disputes,
    enums::{self as api_enums},
    ephemeral_key::EphemeralKeyCreateResponse,
    refunds,
};

#[derive(Clone, Copy, Debug, Eq, PartialEq)]
pub enum PaymentOp {
    Create,
    Update,
    Confirm,
}

use crate::enums;
#[derive(serde::Deserialize)]
pub struct BankData {
    pub payment_method_type: api_enums::PaymentMethodType,
    pub code_information: Vec<BankCodeInformation>,
}

#[derive(serde::Deserialize)]
pub struct BankCodeInformation {
    pub bank_name: api_enums::BankNames,
    pub connector_codes: Vec<ConnectorCode>,
}

#[derive(serde::Deserialize)]
pub struct ConnectorCode {
    pub connector: api_enums::Connector,
    pub code: String,
}

#[derive(Debug, Clone, serde::Serialize, serde::Deserialize, ToSchema, PartialEq, Eq)]
pub struct BankCodeResponse {
    pub bank_name: Vec<api_enums::BankNames>,
    pub eligible_connectors: Vec<String>,
}

#[derive(Default, Debug, serde::Deserialize, serde::Serialize, Clone, ToSchema)]
pub struct CustomerDetails {
    /// The identifier for the customer.
    pub id: String,

    /// The customer's name
    #[schema(max_length = 255, value_type = Option<String>, example = "John Doe")]
    pub name: Option<Secret<String>>,

    /// The customer's email address
    #[schema(max_length = 255, value_type = Option<String>, example = "johntest@test.com")]
    pub email: Option<Email>,

    /// The customer's phone number
    #[schema(value_type = Option<String>, max_length = 10, example = "3141592653")]
    pub phone: Option<Secret<String>>,

    /// The country code for the customer's phone number
    #[schema(max_length = 2, example = "+1")]
    pub phone_country_code: Option<String>,
}

#[derive(
    Default,
    Debug,
    serde::Deserialize,
    serde::Serialize,
    Clone,
    ToSchema,
    router_derive::PolymorphicSchema,
)]
#[generate_schemas(PaymentsCreateRequest)]
#[serde(deny_unknown_fields)]
pub struct PaymentsRequest {
    /// Unique identifier for the payment. This ensures idempotency for multiple payments
    /// that have been done by a single merchant. This field is auto generated and is returned in the API response.
    #[schema(
        value_type = Option<String>,
        min_length = 30,
        max_length = 30,
        example = "pay_mbabizu24mvu3mela5njyhpit4"
    )]
    #[serde(default, deserialize_with = "payment_id_type::deserialize_option")]
    pub payment_id: Option<PaymentIdType>,

    /// This is an identifier for the merchant account. This is inferred from the API key
    /// provided during the request
    #[schema(max_length = 255, example = "merchant_1668273825")]
    pub merchant_id: Option<String>,

    /// The payment amount. Amount for the payment in lowest denomination of the currency. (i.e) in cents for USD denomination, in paisa for INR denomination etc.,
    #[schema(value_type = Option<u64>, example = 6540)]
    #[serde(default, deserialize_with = "amount::deserialize_option")]
    #[mandatory_in(PaymentsCreateRequest)]
    // Makes the field mandatory in PaymentsCreateRequest
    pub amount: Option<Amount>,

    #[schema(value_type = Option<RoutingAlgorithm>, example = json!({
        "type": "single",
        "data": "stripe"
    }))]
    pub routing: Option<serde_json::Value>,

    /// This allows the merchant to manually select a connector with which the payment can go through
    #[schema(value_type = Option<Vec<Connector>>, max_length = 255, example = json!(["stripe", "adyen"]))]
    pub connector: Option<Vec<api_enums::Connector>>,

    /// The currency of the payment request can be specified here
    #[schema(value_type = Option<Currency>, example = "USD")]
    #[mandatory_in(PaymentsCreateRequest)]
    pub currency: Option<api_enums::Currency>,

    /// This is the instruction for capture/ debit the money from the users' card. On the other hand authorization refers to blocking the amount on the users' payment method.
    #[schema(value_type = Option<CaptureMethod>, example = "automatic")]
    pub capture_method: Option<api_enums::CaptureMethod>,

    /// The Amount to be captured/ debited from the users payment method. It shall be in lowest denomination of the currency. (i.e) in cents for USD denomination, in paisa for INR denomination etc.,
    /// If not provided, the default amount_to_capture will be the payment amount.
    #[schema(example = 6540)]
    pub amount_to_capture: Option<i64>,

    /// A timestamp (ISO 8601 code) that determines when the payment should be captured.
    /// Providing this field will automatically set `capture` to true
    #[schema(example = "2022-09-10T10:11:12Z")]
    #[serde(default, with = "common_utils::custom_serde::iso8601::option")]
    pub capture_on: Option<PrimitiveDateTime>,

    /// Whether to confirm the payment (if applicable)
    #[schema(default = false, example = true)]
    pub confirm: Option<bool>,

    /// The details of a customer for this payment
    /// This will create the customer if `customer.id` does not exist
    /// If customer id already exists, it will update the details of the customer
    pub customer: Option<CustomerDetails>,

    /// The identifier for the customer object.
    /// This field will be deprecated soon, use the customer object instead
    #[schema(max_length = 255, example = "cus_y3oqhf46pyzuxjbcn2giaqnb44")]
    pub customer_id: Option<String>,

    /// The customer's email address
    /// This field will be deprecated soon, use the customer object instead
    #[schema(max_length = 255, value_type = Option<String>, example = "johntest@test.com")]
    pub email: Option<Email>,

    /// description: The customer's name
    /// This field will be deprecated soon, use the customer object instead
    #[schema(value_type = Option<String>, max_length = 255, example = "John Test")]
    pub name: Option<Secret<String>>,

    /// The customer's phone number
    /// This field will be deprecated soon, use the customer object instead
    #[schema(value_type = Option<String>, max_length = 255, example = "3141592653")]
    pub phone: Option<Secret<String>>,

    /// The country code for the customer phone number
    /// This field will be deprecated soon, use the customer object instead
    #[schema(max_length = 255, example = "+1")]
    pub phone_country_code: Option<String>,

    /// Set to true to indicate that the customer is not in your checkout flow during this payment, and therefore is unable to authenticate. This parameter is intended for scenarios where you collect card details and charge them later. This parameter can only be used with `confirm: true`.
    #[schema(example = true)]
    pub off_session: Option<bool>,

    /// A description of the payment
    #[schema(example = "It's my first payment request")]
    pub description: Option<String>,

    /// The URL to redirect after the completion of the operation
    #[schema(value_type = Option<String>, example = "https://hyperswitch.io")]
    pub return_url: Option<Url>,
    /// Indicates that you intend to make future payments with this Payment’s payment method. Providing this parameter will attach the payment method to the Customer, if present, after the Payment is confirmed and any required actions from the user are complete.
    #[schema(value_type = Option<FutureUsage>, example = "off_session")]
    pub setup_future_usage: Option<api_enums::FutureUsage>,

    /// The transaction authentication can be set to undergo payer authentication.
    #[schema(value_type = Option<AuthenticationType>, example = "no_three_ds", default = "three_ds")]
    pub authentication_type: Option<api_enums::AuthenticationType>,

    /// The payment method information provided for making a payment
    #[schema(example = "bank_transfer")]
    pub payment_method_data: Option<PaymentMethodData>,

    /// The payment method that is to be used
    #[schema(value_type = Option<PaymentMethod>, example = "card")]
    pub payment_method: Option<api_enums::PaymentMethod>,

    /// Provide a reference to a stored payment method
    #[schema(example = "187282ab-40ef-47a9-9206-5099ba31e432")]
    pub payment_token: Option<String>,

    /// This is used when payment is to be confirmed and the card is not saved.
    /// This field will be deprecated soon, use the CardToken object instead
    #[schema(value_type = Option<String>, deprecated)]
    pub card_cvc: Option<Secret<String>>,

    /// The shipping address for the payment
    pub shipping: Option<Address>,

    /// The billing address for the payment
    pub billing: Option<Address>,

    /// For non-card charges, you can use this value as the complete description that appears on your customers’ statements. Must contain at least one letter, maximum 22 characters.
    #[schema(max_length = 255, example = "Hyperswitch Router")]
    pub statement_descriptor_name: Option<String>,

    /// Provides information about a card payment that customers see on their statements. Concatenated with the prefix (shortened descriptor) or statement descriptor that’s set on the account to form the complete statement descriptor. Maximum 22 characters for the concatenated descriptor.
    #[schema(max_length = 255, example = "Payment for shoes purchase")]
    pub statement_descriptor_suffix: Option<String>,

    /// Information about the product , quantity and amount for connectors. (e.g. Klarna)
    #[schema(value_type = Option<Vec<OrderDetailsWithAmount>>, example = r#"[{
        "product_name": "gillete creme",
        "quantity": 15,
        "amount" : 900
        "product_img_link" : "https://dummy-img-link.com"
    }]"#)]
    pub order_details: Option<Vec<OrderDetailsWithAmount>>,

    /// It's a token used for client side verification.
    #[schema(example = "pay_U42c409qyHwOkWo3vK60_secret_el9ksDkiB8hi6j9N78yo")]
    pub client_secret: Option<String>,

    /// Provide mandate information for creating a mandate
    pub mandate_data: Option<MandateData>,

    /// A unique identifier to link the payment to a mandate, can be use instead of payment_method_data
    #[schema(max_length = 255, example = "mandate_iwer89rnjef349dni3")]
    pub mandate_id: Option<String>,

    /// Additional details required by 3DS 2.0
    #[schema(value_type = Option<Object>, example = r#"{
        "user_agent": "Mozilla/5.0 (Windows NT 10.0; Win64; x64) AppleWebKit/537.36 (KHTML, like Gecko) Chrome/70.0.3538.110 Safari/537.36",
        "accept_header": "text/html,application/xhtml+xml,application/xml;q=0.9,image/webp,image/apng,*/*;q=0.8",
        "language": "nl-NL",
        "color_depth": 24,
        "screen_height": 723,
        "screen_width": 1536,
        "time_zone": 0,
        "java_enabled": true,
        "java_script_enabled":true
    }"#)]
    pub browser_info: Option<serde_json::Value>,

    /// Payment Experience for the current payment
    #[schema(value_type = Option<PaymentExperience>, example = "redirect_to_url")]
    pub payment_experience: Option<api_enums::PaymentExperience>,

    /// Payment Method Type
    #[schema(value_type = Option<PaymentMethodType>, example = "google_pay")]
    pub payment_method_type: Option<api_enums::PaymentMethodType>,

    /// Business country of the merchant for this payment
    #[schema(value_type = Option<CountryAlpha2>, example = "US")]
    pub business_country: Option<api_enums::CountryAlpha2>,

    /// Business label of the merchant for this payment
    #[schema(example = "food")]
    pub business_label: Option<String>,

    /// Merchant connector details used to make payments.
    #[schema(value_type = Option<MerchantConnectorDetailsWrap>)]
    pub merchant_connector_details: Option<admin::MerchantConnectorDetailsWrap>,

    /// Allowed Payment Method Types for a given PaymentIntent
    #[schema(value_type = Option<Vec<PaymentMethodType>>)]
    pub allowed_payment_method_types: Option<Vec<api_enums::PaymentMethodType>>,

    /// Business sub label for the payment
    pub business_sub_label: Option<String>,

    /// Denotes the retry action
    #[schema(value_type = Option<RetryAction>)]
    pub retry_action: Option<api_enums::RetryAction>,

    /// You can specify up to 50 keys, with key names up to 40 characters long and values up to 500 characters long. Metadata is useful for storing additional, structured information on an object.
    #[schema(value_type = Option<Object>, example = r#"{ "udf1": "some-value", "udf2": "some-value" }"#)]
    pub metadata: Option<pii::SecretSerdeValue>,

    /// additional data related to some connectors
    pub connector_metadata: Option<ConnectorMetadata>,

    /// additional data that might be required by hyperswitch
    pub feature_metadata: Option<FeatureMetadata>,

    /// Whether to get the payment link (if applicable)
    #[schema(default = false, example = true)]
    pub payment_link: Option<bool>,

    /// custom payment link config for the particular payment
    #[schema(value_type = Option<PaymentCreatePaymentLinkConfig>)]
    pub payment_link_config: Option<PaymentCreatePaymentLinkConfig>,

    /// The business profile to use for this payment, if not passed the default business profile
    /// associated with the merchant account will be used.
    pub profile_id: Option<String>,

    /// surcharge_details for this payment
    #[schema(value_type = Option<RequestSurchargeDetails>)]
    pub surcharge_details: Option<RequestSurchargeDetails>,

    /// The type of the payment that differentiates between normal and various types of mandate payments
    #[schema(value_type = Option<PaymentType>)]
    pub payment_type: Option<api_enums::PaymentType>,

    ///Request for an incremental authorization
    pub request_incremental_authorization: Option<bool>,

    ///Will be used to expire client secret after certain amount of time to be supplied in seconds
    ///(900) for 15 mins
    #[schema(example = 900)]
    pub intent_fulfillment_time: Option<u32>,
}

impl PaymentsRequest {
    pub fn get_total_capturable_amount(&self) -> Option<i64> {
        let surcharge_amount = self
            .surcharge_details
            .map(|surcharge_details| {
                surcharge_details.surcharge_amount + surcharge_details.tax_amount.unwrap_or(0)
            })
            .unwrap_or(0);
        self.amount
            .map(|amount| i64::from(amount) + surcharge_amount)
    }
}
#[derive(
    Default, Debug, Clone, serde::Serialize, serde::Deserialize, Copy, ToSchema, PartialEq,
)]
pub struct RequestSurchargeDetails {
    pub surcharge_amount: i64,
    pub tax_amount: Option<i64>,
}

impl RequestSurchargeDetails {
    pub fn is_surcharge_zero(&self) -> bool {
        self.surcharge_amount == 0 && self.tax_amount.unwrap_or(0) == 0
    }
    pub fn get_total_surcharge_amount(&self) -> i64 {
        self.surcharge_amount + self.tax_amount.unwrap_or(0)
    }
}

#[derive(Default, Debug, Clone, Copy)]
pub struct HeaderPayload {
    pub payment_confirm_source: Option<api_enums::PaymentSource>,
    pub x_hs_latency: Option<bool>,
}

#[derive(
    Default, Debug, serde::Serialize, Clone, PartialEq, ToSchema, router_derive::PolymorphicSchema,
)]
pub struct PaymentAttemptResponse {
    /// Unique identifier for the attempt
    pub attempt_id: String,
    /// The status of the attempt
    #[schema(value_type = AttemptStatus, example = "charged")]
    pub status: enums::AttemptStatus,
    /// The payment attempt amount. Amount for the payment in lowest denomination of the currency. (i.e) in cents for USD denomination, in paisa for INR denomination etc.,
    pub amount: i64,
    /// The currency of the amount of the payment attempt
    #[schema(value_type = Option<Currency>, example = "USD")]
    pub currency: Option<enums::Currency>,
    /// The connector used for the payment
    pub connector: Option<String>,
    /// If there was an error while calling the connector the error message is received here
    pub error_message: Option<String>,
    /// The payment method that is to be used
    #[schema(value_type = Option<PaymentMethod>, example = "bank_transfer")]
    pub payment_method: Option<enums::PaymentMethod>,
    /// A unique identifier for a payment provided by the connector
    pub connector_transaction_id: Option<String>,
    /// This is the instruction for capture/ debit the money from the users' card. On the other hand authorization refers to blocking the amount on the users' payment method.
    #[schema(value_type = Option<CaptureMethod>, example = "scheduled")]
    pub capture_method: Option<enums::CaptureMethod>,
    /// The transaction authentication can be set to undergo payer authentication. By default, the authentication will be marked as NO_THREE_DS
    #[schema(value_type = Option<AuthenticationType>, example = "no_three_ds", default = "three_ds")]
    pub authentication_type: Option<enums::AuthenticationType>,
    /// If the payment was cancelled the reason provided here
    pub cancellation_reason: Option<String>,
    /// A unique identifier to link the payment to a mandate, can be use instead of payment_method_data
    pub mandate_id: Option<String>,
    /// If there was an error while calling the connectors the code is received here
    pub error_code: Option<String>,
    /// Provide a reference to a stored payment method
    pub payment_token: Option<String>,
    /// additional data related to some connectors
    pub connector_metadata: Option<serde_json::Value>,
    /// Payment Experience for the current payment
    #[schema(value_type = Option<PaymentExperience>, example = "redirect_to_url")]
    pub payment_experience: Option<enums::PaymentExperience>,
    /// Payment Method Type
    #[schema(value_type = Option<PaymentMethodType>, example = "google_pay")]
    pub payment_method_type: Option<enums::PaymentMethodType>,
    /// reference to the payment at connector side
    #[schema(value_type = Option<String>, example = "993672945374576J")]
    pub reference_id: Option<String>,
    /// error code unified across the connectors is received here if there was an error while calling connector
    pub unified_code: Option<String>,
    /// error message unified across the connectors is received here if there was an error while calling connector
    pub unified_message: Option<String>,
}

#[derive(
    Default, Debug, serde::Serialize, Clone, PartialEq, ToSchema, router_derive::PolymorphicSchema,
)]
pub struct CaptureResponse {
    /// unique identifier for the capture
    pub capture_id: String,
    /// The status of the capture
    #[schema(value_type = CaptureStatus, example = "charged")]
    pub status: enums::CaptureStatus,
    /// The capture amount. Amount for the payment in lowest denomination of the currency. (i.e) in cents for USD denomination, in paisa for INR denomination etc.,
    pub amount: i64,
    /// The currency of the amount of the capture
    #[schema(value_type = Option<Currency>, example = "USD")]
    pub currency: Option<enums::Currency>,
    /// The connector used for the payment
    pub connector: String,
    /// unique identifier for the parent attempt on which this capture is made
    pub authorized_attempt_id: String,
    /// A unique identifier for a capture provided by the connector
    pub connector_capture_id: Option<String>,
    /// sequence number of this capture
    pub capture_sequence: i16,
    /// If there was an error while calling the connector the error message is received here
    pub error_message: Option<String>,
    /// If there was an error while calling the connectors the code is received here
    pub error_code: Option<String>,
    /// If there was an error while calling the connectors the reason is received here
    pub error_reason: Option<String>,
    /// reference to the capture at connector side
    pub reference_id: Option<String>,
}

impl PaymentsRequest {
    pub fn get_feature_metadata_as_value(
        &self,
    ) -> common_utils::errors::CustomResult<
        Option<serde_json::Value>,
        common_utils::errors::ParsingError,
    > {
        self.feature_metadata
            .as_ref()
            .map(Encode::<FeatureMetadata>::encode_to_value)
            .transpose()
    }

    pub fn get_connector_metadata_as_value(
        &self,
    ) -> common_utils::errors::CustomResult<
        Option<serde_json::Value>,
        common_utils::errors::ParsingError,
    > {
        self.connector_metadata
            .as_ref()
            .map(Encode::<ConnectorMetadata>::encode_to_value)
            .transpose()
    }

    pub fn get_allowed_payment_method_types_as_value(
        &self,
    ) -> common_utils::errors::CustomResult<
        Option<serde_json::Value>,
        common_utils::errors::ParsingError,
    > {
        self.allowed_payment_method_types
            .as_ref()
            .map(Encode::<Vec<api_enums::PaymentMethodType>>::encode_to_value)
            .transpose()
    }

    pub fn get_order_details_as_value(
        &self,
    ) -> common_utils::errors::CustomResult<
        Option<Vec<pii::SecretSerdeValue>>,
        common_utils::errors::ParsingError,
    > {
        self.order_details
            .as_ref()
            .map(|od| {
                od.iter()
                    .map(|order| {
                        Encode::<OrderDetailsWithAmount>::encode_to_value(order)
                            .map(masking::Secret::new)
                    })
                    .collect::<Result<Vec<_>, _>>()
            })
            .transpose()
    }
}

#[derive(Default, Debug, serde::Deserialize, serde::Serialize, Clone, Copy, PartialEq, Eq)]
pub enum Amount {
    Value(NonZeroI64),
    #[default]
    Zero,
}

impl From<Amount> for i64 {
    fn from(amount: Amount) -> Self {
        match amount {
            Amount::Value(val) => val.get(),
            Amount::Zero => 0,
        }
    }
}

impl From<i64> for Amount {
    fn from(val: i64) -> Self {
        NonZeroI64::new(val).map_or(Self::Zero, Amount::Value)
    }
}

#[derive(Default, Debug, serde::Deserialize, serde::Serialize, Clone)]
#[serde(deny_unknown_fields)]
pub struct PaymentsRedirectRequest {
    pub payment_id: String,
    pub merchant_id: String,
    pub connector: String,
    pub param: String,
}

#[derive(Default, Debug, serde::Deserialize, serde::Serialize, Clone)]
#[serde(deny_unknown_fields)]
pub struct VerifyRequest {
    // The merchant_id is generated through api key
    // and is later passed in the struct
    pub merchant_id: Option<String>,
    pub customer_id: Option<String>,
    pub email: Option<Email>,
    pub name: Option<Secret<String>>,
    pub phone: Option<Secret<String>>,
    pub phone_country_code: Option<String>,
    pub payment_method: Option<api_enums::PaymentMethod>,
    pub payment_method_data: Option<PaymentMethodData>,
    pub payment_token: Option<String>,
    pub mandate_data: Option<MandateData>,
    pub setup_future_usage: Option<api_enums::FutureUsage>,
    pub off_session: Option<bool>,
    pub client_secret: Option<String>,
    pub merchant_connector_details: Option<admin::MerchantConnectorDetailsWrap>,
}

#[derive(Debug, Clone, serde::Serialize, serde::Deserialize)]
#[serde(rename_all = "snake_case")]
pub enum MandateTransactionType {
    NewMandateTransaction,
    RecurringMandateTransaction,
}

#[derive(Default, Eq, PartialEq, Debug, serde::Deserialize, serde::Serialize, Clone)]
pub struct MandateIds {
    pub mandate_id: String,
    pub mandate_reference_id: Option<MandateReferenceId>,
}

#[derive(Eq, PartialEq, Debug, serde::Deserialize, serde::Serialize, Clone)]
pub enum MandateReferenceId {
    ConnectorMandateId(ConnectorMandateReferenceId), // mandate_id send by connector
    NetworkMandateId(String), // network_txns_id send by Issuer to connector, Used for PG agnostic mandate txns
}

#[derive(Eq, PartialEq, Debug, serde::Deserialize, serde::Serialize, Clone)]
pub struct ConnectorMandateReferenceId {
    pub connector_mandate_id: Option<String>,
    pub payment_method_id: Option<String>,
}

impl MandateIds {
    pub fn new(mandate_id: String) -> Self {
        Self {
            mandate_id,
            mandate_reference_id: None,
        }
    }
}

// The fields on this struct are optional, as we want to allow the merchant to provide partial
// information about creating mandates
#[derive(Default, Eq, PartialEq, Debug, serde::Deserialize, serde::Serialize, Clone, ToSchema)]
#[serde(deny_unknown_fields)]
pub struct MandateData {
    /// A concent from the customer to store the payment method
    pub customer_acceptance: Option<CustomerAcceptance>,
    /// A way to select the type of mandate used
    pub mandate_type: Option<MandateType>,
}

#[derive(Clone, Eq, PartialEq, Copy, Debug, Default, serde::Serialize, serde::Deserialize)]
pub struct SingleUseMandate {
    pub amount: i64,
    pub currency: api_enums::Currency,
}

#[derive(Clone, Eq, PartialEq, Debug, Default, ToSchema, serde::Serialize, serde::Deserialize)]
pub struct MandateAmountData {
    /// The maximum amount to be debited for the mandate transaction
    #[schema(example = 6540)]
    pub amount: i64,
    /// The currency for the transaction
    #[schema(value_type = Currency, example = "USD")]
    pub currency: api_enums::Currency,
    /// Specifying start date of the mandate
    #[schema(example = "2022-09-10T00:00:00Z")]
    #[serde(default, with = "common_utils::custom_serde::iso8601::option")]
    pub start_date: Option<PrimitiveDateTime>,
    /// Specifying end date of the mandate
    #[schema(example = "2023-09-10T23:59:59Z")]
    #[serde(default, with = "common_utils::custom_serde::iso8601::option")]
    pub end_date: Option<PrimitiveDateTime>,
    /// Additional details required by mandate
    #[schema(value_type = Option<Object>, example = r#"{
        "frequency": "DAILY"
    }"#)]
    pub metadata: Option<pii::SecretSerdeValue>,
}

#[derive(Eq, PartialEq, Debug, serde::Deserialize, serde::Serialize, Clone, ToSchema)]
#[serde(rename_all = "snake_case")]
pub enum MandateType {
    /// If the mandate should only be valid for 1 off-session use
    SingleUse(MandateAmountData),
    /// If the mandate should be valid for multiple debits
    MultiUse(Option<MandateAmountData>),
}

impl Default for MandateType {
    fn default() -> Self {
        Self::MultiUse(None)
    }
}

#[derive(Default, Eq, PartialEq, Debug, serde::Deserialize, serde::Serialize, Clone, ToSchema)]
#[serde(deny_unknown_fields)]
pub struct CustomerAcceptance {
    /// Type of acceptance provided by the
    #[schema(example = "online")]
    pub acceptance_type: AcceptanceType,
    /// Specifying when the customer acceptance was provided
    #[schema(example = "2022-09-10T10:11:12Z")]
    #[serde(default, with = "common_utils::custom_serde::iso8601::option")]
    pub accepted_at: Option<PrimitiveDateTime>,
    /// Information required for online mandate generation
    pub online: Option<OnlineMandate>,
}

#[derive(Default, Debug, serde::Deserialize, serde::Serialize, PartialEq, Eq, Clone, ToSchema)]
#[serde(rename_all = "lowercase")]
pub enum AcceptanceType {
    Online,
    #[default]
    Offline,
}

#[derive(Default, Eq, PartialEq, Debug, serde::Deserialize, serde::Serialize, Clone, ToSchema)]
#[serde(deny_unknown_fields)]
pub struct OnlineMandate {
    /// Ip address of the customer machine from which the mandate was created
    #[schema(value_type = String, example = "123.32.25.123")]
    pub ip_address: Option<Secret<String, pii::IpAddress>>,
    /// The user-agent of the customer's browser
    pub user_agent: String,
}

#[derive(Default, Eq, PartialEq, Clone, Debug, serde::Deserialize, serde::Serialize, ToSchema)]
pub struct Card {
    /// The card number
    #[schema(value_type = String, example = "4242424242424242")]
    pub card_number: CardNumber,

    /// The card's expiry month
    #[schema(value_type = String, example = "24")]
    pub card_exp_month: Secret<String>,

    /// The card's expiry year
    #[schema(value_type = String, example = "24")]
    pub card_exp_year: Secret<String>,

    /// The card holder's name
    #[schema(value_type = String, example = "John Test")]
    pub card_holder_name: Option<Secret<String>>,

    /// The CVC number for the card
    #[schema(value_type = String, example = "242")]
    pub card_cvc: Secret<String>,

    /// The name of the issuer of card
    #[schema(example = "chase")]
    pub card_issuer: Option<String>,

    /// The card network for the card
    #[schema(value_type = Option<CardNetwork>, example = "Visa")]
    pub card_network: Option<api_enums::CardNetwork>,

    #[schema(example = "CREDIT")]
    pub card_type: Option<String>,

    #[schema(example = "INDIA")]
    pub card_issuing_country: Option<String>,

    #[schema(example = "JP_AMEX")]
    pub bank_code: Option<String>,
    /// The card holder's nick name
    #[schema(value_type = Option<String>, example = "John Test")]
    pub nick_name: Option<Secret<String>>,
}

impl Card {
    fn apply_additional_card_info(&self, additional_card_info: AdditionalCardInfo) -> Self {
        Self {
            card_number: self.card_number.clone(),
            card_exp_month: self.card_exp_month.clone(),
            card_exp_year: self.card_exp_year.clone(),
            card_holder_name: self.card_holder_name.clone(),
            card_cvc: self.card_cvc.clone(),
            card_issuer: self
                .card_issuer
                .clone()
                .or(additional_card_info.card_issuer),
            card_network: self
                .card_network
                .clone()
                .or(additional_card_info.card_network),
            card_type: self.card_type.clone().or(additional_card_info.card_type),
            card_issuing_country: self
                .card_issuing_country
                .clone()
                .or(additional_card_info.card_issuing_country),
            bank_code: self.bank_code.clone().or(additional_card_info.bank_code),
            nick_name: self.nick_name.clone(),
        }
    }
}

#[derive(Eq, PartialEq, Debug, serde::Deserialize, serde::Serialize, Clone, ToSchema, Default)]
#[serde(rename_all = "snake_case")]
pub struct CardToken {
    /// The card holder's name
    #[schema(value_type = String, example = "John Test")]
    pub card_holder_name: Option<Secret<String>>,

    /// The CVC number for the card
    #[schema(value_type = Option<String>)]
    pub card_cvc: Option<Secret<String>>,
}

#[derive(Eq, PartialEq, Clone, Debug, serde::Deserialize, serde::Serialize, ToSchema)]
#[serde(rename_all = "snake_case")]
pub enum CardRedirectData {
    Knet {},
    Benefit {},
    MomoAtm {},
    CardRedirect {},
}

#[derive(Eq, PartialEq, Clone, Debug, serde::Deserialize, serde::Serialize, ToSchema)]
#[serde(rename_all = "snake_case")]
pub enum PayLaterData {
    /// For KlarnaRedirect as PayLater Option
    KlarnaRedirect {
        /// The billing email
        #[schema(value_type = String)]
        billing_email: Email,
        // The billing country code
        #[schema(value_type = CountryAlpha2, example = "US")]
        billing_country: api_enums::CountryAlpha2,
    },
    /// For Klarna Sdk as PayLater Option
    KlarnaSdk {
        /// The token for the sdk workflow
        token: String,
    },
    /// For Affirm redirect as PayLater Option
    AffirmRedirect {},
    /// For AfterpayClearpay redirect as PayLater Option
    AfterpayClearpayRedirect {
        /// The billing email
        #[schema(value_type = String)]
        billing_email: Email,
        /// The billing name
        #[schema(value_type = String)]
        billing_name: Secret<String>,
    },
    /// For PayBright Redirect as PayLater Option
    PayBrightRedirect {},
    /// For WalleyRedirect as PayLater Option
    WalleyRedirect {},
    /// For Alma Redirection as PayLater Option
    AlmaRedirect {},
    AtomeRedirect {},
}

#[derive(serde::Deserialize, serde::Serialize, Debug, Clone, ToSchema, Eq, PartialEq)]
#[serde(rename_all = "snake_case")]
pub enum BankDebitData {
    /// Payment Method data for Ach bank debit
    AchBankDebit {
        /// Billing details for bank debit
        billing_details: BankDebitBilling,
        /// Account number for ach bank debit payment
        #[schema(value_type = String, example = "000123456789")]
        account_number: Secret<String>,
        /// Routing number for ach bank debit payment
        #[schema(value_type = String, example = "110000000")]
        routing_number: Secret<String>,

        #[schema(value_type = String, example = "John Test")]
        card_holder_name: Option<Secret<String>>,

        #[schema(value_type = String, example = "John Doe")]
        bank_account_holder_name: Option<Secret<String>>,

        #[schema(value_type = String, example = "ACH")]
        bank_name: Option<enums::BankNames>,

        #[schema(value_type = String, example = "Checking")]
        bank_type: Option<enums::BankType>,

        #[schema(value_type = String, example = "Personal")]
        bank_holder_type: Option<enums::BankHolderType>,
    },
    SepaBankDebit {
        /// Billing details for bank debit
        billing_details: BankDebitBilling,
        /// International bank account number (iban) for SEPA
        #[schema(value_type = String, example = "DE89370400440532013000")]
        iban: Secret<String>,
        /// Owner name for bank debit
        #[schema(value_type = String, example = "A. Schneider")]
        bank_account_holder_name: Option<Secret<String>>,
    },
    BecsBankDebit {
        /// Billing details for bank debit
        billing_details: BankDebitBilling,
        /// Account number for Becs payment method
        #[schema(value_type = String, example = "000123456")]
        account_number: Secret<String>,
        /// Bank-State-Branch (bsb) number
        #[schema(value_type = String, example = "000000")]
        bsb_number: Secret<String>,
        /// Owner name for bank debit
        #[schema(value_type = Option<String>, example = "A. Schneider")]
        bank_account_holder_name: Option<Secret<String>>,
    },
    BacsBankDebit {
        /// Billing details for bank debit
        billing_details: BankDebitBilling,
        /// Account number for Bacs payment method
        #[schema(value_type = String, example = "00012345")]
        account_number: Secret<String>,
        /// Sort code for Bacs payment method
        #[schema(value_type = String, example = "108800")]
        sort_code: Secret<String>,
        /// holder name for bank debit
        #[schema(value_type = String, example = "A. Schneider")]
        bank_account_holder_name: Option<Secret<String>>,
    },
}

#[derive(Debug, Clone, serde::Deserialize, serde::Serialize, ToSchema, Eq, PartialEq)]
#[serde(rename_all = "snake_case")]
pub enum PaymentMethodData {
    Card(Card),
    CardRedirect(CardRedirectData),
    Wallet(WalletData),
    PayLater(PayLaterData),
    BankRedirect(BankRedirectData),
    BankDebit(BankDebitData),
    BankTransfer(Box<BankTransferData>),
    Crypto(CryptoData),
    MandatePayment,
    Reward,
    Upi(UpiData),
    Voucher(VoucherData),
    GiftCard(Box<GiftCardData>),
    CardToken(CardToken),
}

impl PaymentMethodData {
    pub fn get_payment_method_type_if_session_token_type(
        &self,
    ) -> Option<api_enums::PaymentMethodType> {
        match self {
            Self::Wallet(wallet) => match wallet {
                WalletData::ApplePay(_) => Some(api_enums::PaymentMethodType::ApplePay),
                WalletData::GooglePay(_) => Some(api_enums::PaymentMethodType::GooglePay),
                WalletData::PaypalSdk(_) => Some(api_enums::PaymentMethodType::Paypal),
                _ => None,
            },
            Self::PayLater(pay_later) => match pay_later {
                PayLaterData::KlarnaSdk { .. } => Some(api_enums::PaymentMethodType::Klarna),
                _ => None,
            },
            Self::Card(_)
            | Self::CardRedirect(_)
            | Self::BankRedirect(_)
            | Self::BankDebit(_)
            | Self::BankTransfer(_)
            | Self::Crypto(_)
            | Self::MandatePayment
            | Self::Reward
            | Self::Upi(_)
            | Self::Voucher(_)
            | Self::GiftCard(_)
            | Self::CardToken(_) => None,
        }
    }
    pub fn apply_additional_payment_data(
        &self,
        additional_payment_data: AdditionalPaymentData,
    ) -> Self {
        if let AdditionalPaymentData::Card(additional_card_info) = additional_payment_data {
            match self {
                Self::Card(card) => {
                    Self::Card(card.apply_additional_card_info(*additional_card_info))
                }
                _ => self.to_owned(),
            }
        } else {
            self.to_owned()
        }
    }
}

pub trait GetPaymentMethodType {
    fn get_payment_method_type(&self) -> api_enums::PaymentMethodType;
}

impl GetPaymentMethodType for CardRedirectData {
    fn get_payment_method_type(&self) -> api_enums::PaymentMethodType {
        match self {
            Self::Knet {} => api_enums::PaymentMethodType::Knet,
            Self::Benefit {} => api_enums::PaymentMethodType::Benefit,
            Self::MomoAtm {} => api_enums::PaymentMethodType::MomoAtm,
            Self::CardRedirect {} => api_enums::PaymentMethodType::CardRedirect,
        }
    }
}

impl GetPaymentMethodType for WalletData {
    fn get_payment_method_type(&self) -> api_enums::PaymentMethodType {
        match self {
            Self::AliPayQr(_) | Self::AliPayRedirect(_) => api_enums::PaymentMethodType::AliPay,
            Self::AliPayHkRedirect(_) => api_enums::PaymentMethodType::AliPayHk,
            Self::MomoRedirect(_) => api_enums::PaymentMethodType::Momo,
            Self::KakaoPayRedirect(_) => api_enums::PaymentMethodType::KakaoPay,
            Self::GoPayRedirect(_) => api_enums::PaymentMethodType::GoPay,
            Self::GcashRedirect(_) => api_enums::PaymentMethodType::Gcash,
            Self::ApplePay(_) | Self::ApplePayRedirect(_) | Self::ApplePayThirdPartySdk(_) => {
                api_enums::PaymentMethodType::ApplePay
            }
            Self::DanaRedirect {} => api_enums::PaymentMethodType::Dana,
            Self::GooglePay(_) | Self::GooglePayRedirect(_) | Self::GooglePayThirdPartySdk(_) => {
                api_enums::PaymentMethodType::GooglePay
            }
            Self::MbWayRedirect(_) => api_enums::PaymentMethodType::MbWay,
            Self::MobilePayRedirect(_) => api_enums::PaymentMethodType::MobilePay,
            Self::PaypalRedirect(_) | Self::PaypalSdk(_) => api_enums::PaymentMethodType::Paypal,
            Self::SamsungPay(_) => api_enums::PaymentMethodType::SamsungPay,
            Self::TwintRedirect {} => api_enums::PaymentMethodType::Twint,
            Self::VippsRedirect {} => api_enums::PaymentMethodType::Vipps,
            Self::TouchNGoRedirect(_) => api_enums::PaymentMethodType::TouchNGo,
            Self::WeChatPayRedirect(_) | Self::WeChatPayQr(_) => {
                api_enums::PaymentMethodType::WeChatPay
            }
            Self::CashappQr(_) => api_enums::PaymentMethodType::Cashapp,
            Self::SwishQr(_) => api_enums::PaymentMethodType::Swish,
        }
    }
}

impl GetPaymentMethodType for PayLaterData {
    fn get_payment_method_type(&self) -> api_enums::PaymentMethodType {
        match self {
            Self::KlarnaRedirect { .. } => api_enums::PaymentMethodType::Klarna,
            Self::KlarnaSdk { .. } => api_enums::PaymentMethodType::Klarna,
            Self::AffirmRedirect {} => api_enums::PaymentMethodType::Affirm,
            Self::AfterpayClearpayRedirect { .. } => api_enums::PaymentMethodType::AfterpayClearpay,
            Self::PayBrightRedirect {} => api_enums::PaymentMethodType::PayBright,
            Self::WalleyRedirect {} => api_enums::PaymentMethodType::Walley,
            Self::AlmaRedirect {} => api_enums::PaymentMethodType::Alma,
            Self::AtomeRedirect {} => api_enums::PaymentMethodType::Atome,
        }
    }
}

impl GetPaymentMethodType for BankRedirectData {
    fn get_payment_method_type(&self) -> api_enums::PaymentMethodType {
        match self {
            Self::BancontactCard { .. } => api_enums::PaymentMethodType::BancontactCard,
            Self::Bizum {} => api_enums::PaymentMethodType::Bizum,
            Self::Blik { .. } => api_enums::PaymentMethodType::Blik,
            Self::Eps { .. } => api_enums::PaymentMethodType::Eps,
            Self::Giropay { .. } => api_enums::PaymentMethodType::Giropay,
            Self::Ideal { .. } => api_enums::PaymentMethodType::Ideal,
            Self::Interac { .. } => api_enums::PaymentMethodType::Interac,
            Self::OnlineBankingCzechRepublic { .. } => {
                api_enums::PaymentMethodType::OnlineBankingCzechRepublic
            }
            Self::OnlineBankingFinland { .. } => api_enums::PaymentMethodType::OnlineBankingFinland,
            Self::OnlineBankingPoland { .. } => api_enums::PaymentMethodType::OnlineBankingPoland,
            Self::OnlineBankingSlovakia { .. } => {
                api_enums::PaymentMethodType::OnlineBankingSlovakia
            }
            Self::OpenBankingUk { .. } => api_enums::PaymentMethodType::OpenBankingUk,
            Self::Przelewy24 { .. } => api_enums::PaymentMethodType::Przelewy24,
            Self::Sofort { .. } => api_enums::PaymentMethodType::Sofort,
            Self::Trustly { .. } => api_enums::PaymentMethodType::Trustly,
            Self::OnlineBankingFpx { .. } => api_enums::PaymentMethodType::OnlineBankingFpx,
            Self::OnlineBankingThailand { .. } => {
                api_enums::PaymentMethodType::OnlineBankingThailand
            }
        }
    }
}

impl GetPaymentMethodType for BankDebitData {
    fn get_payment_method_type(&self) -> api_enums::PaymentMethodType {
        match self {
            Self::AchBankDebit { .. } => api_enums::PaymentMethodType::Ach,
            Self::SepaBankDebit { .. } => api_enums::PaymentMethodType::Sepa,
            Self::BecsBankDebit { .. } => api_enums::PaymentMethodType::Becs,
            Self::BacsBankDebit { .. } => api_enums::PaymentMethodType::Bacs,
        }
    }
}

impl GetPaymentMethodType for BankTransferData {
    fn get_payment_method_type(&self) -> api_enums::PaymentMethodType {
        match self {
            Self::AchBankTransfer { .. } => api_enums::PaymentMethodType::Ach,
            Self::SepaBankTransfer { .. } => api_enums::PaymentMethodType::Sepa,
            Self::BacsBankTransfer { .. } => api_enums::PaymentMethodType::Bacs,
            Self::MultibancoBankTransfer { .. } => api_enums::PaymentMethodType::Multibanco,
            Self::PermataBankTransfer { .. } => api_enums::PaymentMethodType::PermataBankTransfer,
            Self::BcaBankTransfer { .. } => api_enums::PaymentMethodType::BcaBankTransfer,
            Self::BniVaBankTransfer { .. } => api_enums::PaymentMethodType::BniVa,
            Self::BriVaBankTransfer { .. } => api_enums::PaymentMethodType::BriVa,
            Self::CimbVaBankTransfer { .. } => api_enums::PaymentMethodType::CimbVa,
            Self::DanamonVaBankTransfer { .. } => api_enums::PaymentMethodType::DanamonVa,
            Self::MandiriVaBankTransfer { .. } => api_enums::PaymentMethodType::MandiriVa,
            Self::Pix {} => api_enums::PaymentMethodType::Pix,
            Self::Pse {} => api_enums::PaymentMethodType::Pse,
        }
    }
}

impl GetPaymentMethodType for CryptoData {
    fn get_payment_method_type(&self) -> api_enums::PaymentMethodType {
        api_enums::PaymentMethodType::CryptoCurrency
    }
}

impl GetPaymentMethodType for UpiData {
    fn get_payment_method_type(&self) -> api_enums::PaymentMethodType {
        api_enums::PaymentMethodType::UpiCollect
    }
}
impl GetPaymentMethodType for VoucherData {
    fn get_payment_method_type(&self) -> api_enums::PaymentMethodType {
        match self {
            Self::Boleto(_) => api_enums::PaymentMethodType::Boleto,
            Self::Efecty => api_enums::PaymentMethodType::Efecty,
            Self::PagoEfectivo => api_enums::PaymentMethodType::PagoEfectivo,
            Self::RedCompra => api_enums::PaymentMethodType::RedCompra,
            Self::RedPagos => api_enums::PaymentMethodType::RedPagos,
            Self::Alfamart(_) => api_enums::PaymentMethodType::Alfamart,
            Self::Indomaret(_) => api_enums::PaymentMethodType::Indomaret,
            Self::Oxxo => api_enums::PaymentMethodType::Oxxo,
            Self::SevenEleven(_) => api_enums::PaymentMethodType::SevenEleven,
            Self::Lawson(_) => api_enums::PaymentMethodType::Lawson,
            Self::MiniStop(_) => api_enums::PaymentMethodType::MiniStop,
            Self::FamilyMart(_) => api_enums::PaymentMethodType::FamilyMart,
            Self::Seicomart(_) => api_enums::PaymentMethodType::Seicomart,
            Self::PayEasy(_) => api_enums::PaymentMethodType::PayEasy,
        }
    }
}
impl GetPaymentMethodType for GiftCardData {
    fn get_payment_method_type(&self) -> api_enums::PaymentMethodType {
        match self {
            Self::Givex(_) => api_enums::PaymentMethodType::Givex,
            Self::PaySafeCard {} => api_enums::PaymentMethodType::PaySafeCard,
        }
    }
}

#[derive(serde::Deserialize, serde::Serialize, Debug, Clone, ToSchema, Eq, PartialEq)]
#[serde(rename_all = "snake_case")]
pub enum GiftCardData {
    Givex(GiftCardDetails),
    PaySafeCard {},
}

#[derive(serde::Deserialize, serde::Serialize, Debug, Clone, ToSchema, Eq, PartialEq)]
#[serde(rename_all = "snake_case")]
pub struct GiftCardDetails {
    /// The gift card number
    #[schema(value_type = String)]
    pub number: Secret<String>,
    /// The card verification code.
    #[schema(value_type = String)]
    pub cvc: Secret<String>,
}

#[derive(Default, Eq, PartialEq, Clone, Debug, serde::Deserialize, serde::Serialize, ToSchema)]
#[serde(rename_all = "snake_case")]
pub struct AdditionalCardInfo {
    pub card_issuer: Option<String>,
    pub card_network: Option<api_enums::CardNetwork>,
    pub card_type: Option<String>,
    pub card_issuing_country: Option<String>,
    pub bank_code: Option<String>,
    pub last4: Option<String>,
    pub card_isin: Option<String>,
    pub card_exp_month: Option<Secret<String>>,
    pub card_exp_year: Option<Secret<String>>,
    pub card_holder_name: Option<Secret<String>>,
}

#[derive(Debug, Clone, Eq, PartialEq, serde::Deserialize, serde::Serialize)]
#[serde(rename_all = "snake_case")]
pub enum AdditionalPaymentData {
    Card(Box<AdditionalCardInfo>),
    BankRedirect {
        bank_name: Option<api_enums::BankNames>,
    },
    Wallet {},
    PayLater {},
    BankTransfer {},
    Crypto {},
    BankDebit {},
    MandatePayment {},
    Reward {},
    Upi {},
    GiftCard {},
    Voucher {},
    CardRedirect {},
    CardToken {},
}

#[derive(Debug, Clone, Eq, PartialEq, serde::Deserialize, serde::Serialize, ToSchema)]
#[serde(rename_all = "snake_case")]
pub enum BankRedirectData {
    BancontactCard {
        /// The card number
        #[schema(value_type = String, example = "4242424242424242")]
        card_number: Option<CardNumber>,
        /// The card's expiry month
        #[schema(value_type = String, example = "24")]
        card_exp_month: Option<Secret<String>>,

        /// The card's expiry year
        #[schema(value_type = String, example = "24")]
        card_exp_year: Option<Secret<String>>,

        /// The card holder's name
        #[schema(value_type = String, example = "John Test")]
        card_holder_name: Option<Secret<String>>,

        //Required by Stripes
        billing_details: Option<BankRedirectBilling>,
    },
    Bizum {},
    Blik {
        // Blik Code
        blik_code: Option<String>,
    },
    Eps {
        /// The billing details for bank redirection
        billing_details: BankRedirectBilling,

        /// The hyperswitch bank code for eps
        #[schema(value_type = BankNames, example = "triodos_bank")]
        bank_name: Option<api_enums::BankNames>,

        /// The country for bank payment
        #[schema(value_type = CountryAlpha2, example = "US")]
        country: Option<api_enums::CountryAlpha2>,
    },
    Giropay {
        /// The billing details for bank redirection
        billing_details: BankRedirectBilling,
        /// Bank account details for Giropay

        #[schema(value_type = Option<String>)]
        /// Bank account bic code
        bank_account_bic: Option<Secret<String>>,

        /// Bank account iban
        #[schema(value_type = Option<String>)]
        bank_account_iban: Option<Secret<String>>,

        /// The country for bank payment
        #[schema(value_type = CountryAlpha2, example = "US")]
        country: Option<api_enums::CountryAlpha2>,
    },
    Ideal {
        /// The billing details for bank redirection
        billing_details: BankRedirectBilling,

        /// The hyperswitch bank code for ideal
        #[schema(value_type = BankNames, example = "abn_amro")]
        bank_name: Option<api_enums::BankNames>,

        /// The country for bank payment
        #[schema(value_type = CountryAlpha2, example = "US")]
        country: Option<api_enums::CountryAlpha2>,
    },
    Interac {
        /// The country for bank payment
        #[schema(value_type = CountryAlpha2, example = "US")]
        country: api_enums::CountryAlpha2,

        #[schema(value_type = String, example = "john.doe@example.com")]
        email: Email,
    },
    OnlineBankingCzechRepublic {
        // Issuer banks
        #[schema(value_type = BankNames)]
        issuer: api_enums::BankNames,
    },
    OnlineBankingFinland {
        // Shopper Email
        #[schema(value_type = Option<String>)]
        email: Option<Email>,
    },
    OnlineBankingPoland {
        // Issuer banks
        #[schema(value_type = BankNames)]
        issuer: api_enums::BankNames,
    },
    OnlineBankingSlovakia {
        // Issuer value corresponds to the bank
        #[schema(value_type = BankNames)]
        issuer: api_enums::BankNames,
    },
    OpenBankingUk {
        // Issuer banks
        #[schema(value_type = BankNames)]
        issuer: Option<api_enums::BankNames>,
        /// The country for bank payment
        #[schema(value_type = CountryAlpha2, example = "US")]
        country: Option<api_enums::CountryAlpha2>,
    },
    Przelewy24 {
        //Issuer banks
        #[schema(value_type = Option<BankNames>)]
        bank_name: Option<api_enums::BankNames>,

        // The billing details for bank redirect
        billing_details: BankRedirectBilling,
    },
    Sofort {
        /// The billing details for bank redirection
        billing_details: BankRedirectBilling,

        /// The country for bank payment
        #[schema(value_type = CountryAlpha2, example = "US")]
        country: api_enums::CountryAlpha2,

        /// The preferred language
        #[schema(example = "en")]
        preferred_language: String,
    },
    Trustly {
        /// The country for bank payment
        #[schema(value_type = CountryAlpha2, example = "US")]
        country: api_enums::CountryAlpha2,
    },
    OnlineBankingFpx {
        // Issuer banks
        #[schema(value_type = BankNames)]
        issuer: api_enums::BankNames,
    },
    OnlineBankingThailand {
        #[schema(value_type = BankNames)]
        issuer: api_enums::BankNames,
    },
}

#[derive(Debug, Clone, Eq, PartialEq, serde::Serialize, serde::Deserialize, ToSchema)]
pub struct AlfamartVoucherData {
    /// The billing first name for Alfamart
    #[schema(value_type = String, example = "Jane")]
    pub first_name: Secret<String>,
    /// The billing second name for Alfamart
    #[schema(value_type = String, example = "Doe")]
    pub last_name: Option<Secret<String>>,
    /// The Email ID for Alfamart
    #[schema(value_type = String, example = "example@me.com")]
    pub email: Email,
}

#[derive(Debug, Clone, Eq, PartialEq, serde::Serialize, serde::Deserialize, ToSchema)]
pub struct IndomaretVoucherData {
    /// The billing first name for Alfamart
    #[schema(value_type = String, example = "Jane")]
    pub first_name: Secret<String>,
    /// The billing second name for Alfamart
    #[schema(value_type = String, example = "Doe")]
    pub last_name: Option<Secret<String>>,
    /// The Email ID for Alfamart
    #[schema(value_type = String, example = "example@me.com")]
    pub email: Email,
}

#[derive(Debug, Clone, Eq, PartialEq, serde::Serialize, serde::Deserialize, ToSchema)]
pub struct JCSVoucherData {
    /// The billing first name for Japanese convenience stores
    #[schema(value_type = String, example = "Jane")]
    pub first_name: Secret<String>,
    /// The billing second name Japanese convenience stores
    #[schema(value_type = String, example = "Doe")]
    pub last_name: Option<Secret<String>>,
    /// The Email ID for Japanese convenience stores
    #[schema(value_type = String, example = "example@me.com")]
    pub email: Email,
    /// The telephone number for Japanese convenience stores
    #[schema(value_type = String, example = "9999999999")]
    pub phone_number: String,
}

#[derive(Debug, Clone, Eq, PartialEq, serde::Deserialize, serde::Serialize, ToSchema)]
pub struct AchBillingDetails {
    /// The Email ID for ACH billing
    #[schema(value_type = String, example = "example@me.com")]
    pub email: Email,
}

#[derive(Debug, Clone, Eq, PartialEq, serde::Deserialize, serde::Serialize, ToSchema)]
pub struct DokuBillingDetails {
    /// The billing first name for Doku
    #[schema(value_type = String, example = "Jane")]
    pub first_name: Secret<String>,
    /// The billing second name for Doku
    #[schema(value_type = String, example = "Doe")]
    pub last_name: Option<Secret<String>>,
    /// The Email ID for Doku billing
    #[schema(value_type = String, example = "example@me.com")]
    pub email: Email,
}

#[derive(Debug, Clone, Eq, PartialEq, serde::Deserialize, serde::Serialize, ToSchema)]
pub struct MultibancoBillingDetails {
    #[schema(value_type = String, example = "example@me.com")]
    pub email: Email,
}

#[derive(Debug, Clone, Eq, PartialEq, serde::Deserialize, serde::Serialize, ToSchema)]
pub struct SepaAndBacsBillingDetails {
    /// The Email ID for SEPA and BACS billing
    #[schema(value_type = String, example = "example@me.com")]
    pub email: Email,
    /// The billing name for SEPA and BACS billing
    #[schema(value_type = String, example = "Jane Doe")]
    pub name: Secret<String>,
}

#[derive(Debug, Clone, Eq, PartialEq, serde::Deserialize, serde::Serialize, ToSchema)]
#[serde(rename_all = "snake_case")]
pub struct CryptoData {
    pub pay_currency: Option<String>,
}

#[derive(Debug, Clone, Eq, PartialEq, serde::Deserialize, serde::Serialize, ToSchema)]
#[serde(rename_all = "snake_case")]
pub struct UpiData {
    #[schema(value_type = Option<String>, example = "successtest@iata")]
    pub vpa_id: Option<Secret<String, pii::UpiVpaMaskingStrategy>>,
}

#[derive(Debug, Clone, Eq, PartialEq, serde::Deserialize, serde::Serialize, ToSchema)]
pub struct SofortBilling {
    /// The country associated with the billing
    #[schema(value_type = CountryAlpha2, example = "US")]
    pub billing_country: String,
}

#[derive(Debug, Clone, Eq, PartialEq, serde::Deserialize, serde::Serialize, ToSchema)]
pub struct BankRedirectBilling {
    /// The name for which billing is issued
    #[schema(value_type = String, example = "John Doe")]
    pub billing_name: Option<Secret<String>>,
    /// The billing email for bank redirect
    #[schema(value_type = String, example = "example@example.com")]
    pub email: Option<Email>,
}

#[derive(Eq, PartialEq, Clone, Debug, serde::Deserialize, serde::Serialize, ToSchema)]
#[serde(rename_all = "snake_case")]
pub enum BankTransferData {
    AchBankTransfer {
        /// The billing details for ACH Bank Transfer
        billing_details: AchBillingDetails,
    },
    SepaBankTransfer {
        /// The billing details for SEPA
        billing_details: SepaAndBacsBillingDetails,

        /// The two-letter ISO country code for SEPA and BACS
        #[schema(value_type = CountryAlpha2, example = "US")]
        country: api_enums::CountryAlpha2,
    },
    BacsBankTransfer {
        /// The billing details for SEPA
        billing_details: SepaAndBacsBillingDetails,
    },
    MultibancoBankTransfer {
        /// The billing details for Multibanco
        billing_details: MultibancoBillingDetails,
    },
    PermataBankTransfer {
        /// The billing details for Permata Bank Transfer
        billing_details: DokuBillingDetails,
    },
    BcaBankTransfer {
        /// The billing details for BCA Bank Transfer
        billing_details: DokuBillingDetails,
    },
    BniVaBankTransfer {
        /// The billing details for BniVa Bank Transfer
        billing_details: DokuBillingDetails,
    },
    BriVaBankTransfer {
        /// The billing details for BniVa Bank Transfer
        billing_details: DokuBillingDetails,
    },
    CimbVaBankTransfer {
        /// The billing details for BniVa Bank Transfer
        billing_details: DokuBillingDetails,
    },
    DanamonVaBankTransfer {
        /// The billing details for BniVa Bank Transfer
        billing_details: DokuBillingDetails,
    },
    MandiriVaBankTransfer {
        /// The billing details for BniVa Bank Transfer
        billing_details: DokuBillingDetails,
    },
    Pix {},
    Pse {},
}

#[derive(serde::Deserialize, serde::Serialize, Debug, Clone, ToSchema, Eq, PartialEq)]
pub struct BankDebitBilling {
    /// The billing name for bank debits
    #[schema(value_type = String, example = "John Doe")]
    pub name: Secret<String>,
    /// The billing email for bank debits
    #[schema(value_type = String, example = "example@example.com")]
    pub email: Email,
    /// The billing address for bank debits
    pub address: Option<AddressDetails>,
}

#[derive(Eq, PartialEq, Clone, Debug, serde::Deserialize, serde::Serialize, ToSchema)]
#[serde(rename_all = "snake_case")]
pub enum WalletData {
    /// The wallet data for Ali Pay QrCode
    AliPayQr(Box<AliPayQr>),
    /// The wallet data for Ali Pay redirect
    AliPayRedirect(AliPayRedirection),
    /// The wallet data for Ali Pay HK redirect
    AliPayHkRedirect(AliPayHkRedirection),
    /// The wallet data for Momo redirect
    MomoRedirect(MomoRedirection),
    /// The wallet data for KakaoPay redirect
    KakaoPayRedirect(KakaoPayRedirection),
    /// The wallet data for GoPay redirect
    GoPayRedirect(GoPayRedirection),
    /// The wallet data for Gcash redirect
    GcashRedirect(GcashRedirection),
    /// The wallet data for Apple pay
    ApplePay(ApplePayWalletData),
    /// Wallet data for apple pay redirect flow
    ApplePayRedirect(Box<ApplePayRedirectData>),
    /// Wallet data for apple pay third party sdk flow
    ApplePayThirdPartySdk(Box<ApplePayThirdPartySdkData>),
    /// Wallet data for DANA redirect flow
    DanaRedirect {},
    /// The wallet data for Google pay
    GooglePay(GooglePayWalletData),
    /// Wallet data for google pay redirect flow
    GooglePayRedirect(Box<GooglePayRedirectData>),
    /// Wallet data for Google pay third party sdk flow
    GooglePayThirdPartySdk(Box<GooglePayThirdPartySdkData>),
    MbWayRedirect(Box<MbWayRedirection>),
    /// The wallet data for MobilePay redirect
    MobilePayRedirect(Box<MobilePayRedirection>),
    /// This is for paypal redirection
    PaypalRedirect(PaypalRedirection),
    /// The wallet data for Paypal
    PaypalSdk(PayPalWalletData),
    /// The wallet data for Samsung Pay
    SamsungPay(Box<SamsungPayWalletData>),
    /// Wallet data for Twint Redirection
    TwintRedirect {},
    /// Wallet data for Vipps Redirection
    VippsRedirect {},
    /// The wallet data for Touch n Go Redirection
    TouchNGoRedirect(Box<TouchNGoRedirection>),
    /// The wallet data for WeChat Pay Redirection
    WeChatPayRedirect(Box<WeChatPayRedirection>),
    /// The wallet data for WeChat Pay Display QrCode
    WeChatPayQr(Box<WeChatPayQr>),
    /// The wallet data for Cashapp Qr
    CashappQr(Box<CashappQr>),
    // The wallet data for Swish
    SwishQr(SwishQrData),
}

#[derive(Eq, PartialEq, Clone, Debug, serde::Deserialize, serde::Serialize, ToSchema)]
#[serde(rename_all = "snake_case")]
pub struct SamsungPayWalletData {
    /// The encrypted payment token from Samsung
    #[schema(value_type = String)]
    pub token: Secret<String>,
}

#[derive(Eq, PartialEq, Clone, Debug, serde::Deserialize, serde::Serialize, ToSchema)]
#[serde(rename_all = "snake_case")]
pub struct GooglePayWalletData {
    /// The type of payment method
    #[serde(rename = "type")]
    pub pm_type: String,
    /// User-facing message to describe the payment method that funds this transaction.
    pub description: String,
    /// The information of the payment method
    pub info: GooglePayPaymentMethodInfo,
    /// The tokenization data of Google pay
    pub tokenization_data: GpayTokenizationData,
}

#[derive(Eq, PartialEq, Clone, Debug, serde::Deserialize, serde::Serialize, ToSchema)]
pub struct ApplePayRedirectData {}

#[derive(Eq, PartialEq, Clone, Debug, serde::Deserialize, serde::Serialize, ToSchema)]
pub struct GooglePayRedirectData {}

#[derive(Eq, PartialEq, Clone, Debug, serde::Deserialize, serde::Serialize, ToSchema)]
pub struct GooglePayThirdPartySdkData {}

#[derive(Eq, PartialEq, Clone, Debug, serde::Deserialize, serde::Serialize, ToSchema)]
pub struct ApplePayThirdPartySdkData {}

#[derive(Eq, PartialEq, Clone, Debug, serde::Deserialize, serde::Serialize, ToSchema)]
pub struct WeChatPayRedirection {}

#[derive(Eq, PartialEq, Clone, Debug, serde::Deserialize, serde::Serialize, ToSchema)]
pub struct WeChatPay {}

#[derive(Eq, PartialEq, Clone, Debug, serde::Deserialize, serde::Serialize, ToSchema)]
pub struct WeChatPayQr {}

#[derive(Eq, PartialEq, Clone, Debug, serde::Deserialize, serde::Serialize, ToSchema)]
pub struct CashappQr {}

#[derive(Eq, PartialEq, Clone, Debug, serde::Deserialize, serde::Serialize, ToSchema)]
pub struct PaypalRedirection {}

#[derive(Eq, PartialEq, Clone, Debug, serde::Deserialize, serde::Serialize, ToSchema)]
pub struct AliPayQr {}

#[derive(Eq, PartialEq, Clone, Debug, serde::Deserialize, serde::Serialize, ToSchema)]
pub struct AliPayRedirection {}

#[derive(Eq, PartialEq, Clone, Debug, serde::Deserialize, serde::Serialize, ToSchema)]
pub struct AliPayHkRedirection {}

#[derive(Eq, PartialEq, Clone, Debug, serde::Deserialize, serde::Serialize, ToSchema)]
pub struct MomoRedirection {}

#[derive(Eq, PartialEq, Clone, Debug, serde::Deserialize, serde::Serialize, ToSchema)]
pub struct KakaoPayRedirection {}

#[derive(Eq, PartialEq, Clone, Debug, serde::Deserialize, serde::Serialize, ToSchema)]
pub struct GoPayRedirection {}

#[derive(Eq, PartialEq, Clone, Debug, serde::Deserialize, serde::Serialize, ToSchema)]
pub struct GcashRedirection {}

#[derive(Eq, PartialEq, Clone, Debug, serde::Deserialize, serde::Serialize, ToSchema)]
pub struct MobilePayRedirection {}

#[derive(Eq, PartialEq, Clone, Debug, serde::Deserialize, serde::Serialize, ToSchema)]
pub struct MbWayRedirection {
    /// Telephone number of the shopper. Should be Portuguese phone number.
    #[schema(value_type = String)]
    pub telephone_number: Secret<String>,
}

#[derive(Eq, PartialEq, Clone, Debug, serde::Deserialize, serde::Serialize, ToSchema)]
#[serde(rename_all = "snake_case")]
pub struct GooglePayPaymentMethodInfo {
    /// The name of the card network
    pub card_network: String,
    /// The details of the card
    pub card_details: String,
}

#[derive(Eq, PartialEq, Clone, Debug, serde::Deserialize, serde::Serialize, ToSchema)]
pub struct PayPalWalletData {
    /// Token generated for the Apple pay
    pub token: String,
}

#[derive(Eq, PartialEq, Clone, Debug, serde::Deserialize, serde::Serialize, ToSchema)]
pub struct TouchNGoRedirection {}

#[derive(Eq, PartialEq, Clone, Debug, serde::Deserialize, serde::Serialize, ToSchema)]
pub struct SwishQrData {}

#[derive(Eq, PartialEq, Clone, Debug, serde::Deserialize, serde::Serialize, ToSchema)]
pub struct GpayTokenizationData {
    /// The type of the token
    #[serde(rename = "type")]
    pub token_type: String,
    /// Token generated for the wallet
    pub token: String,
}

#[derive(Eq, PartialEq, Clone, Debug, serde::Deserialize, serde::Serialize, ToSchema)]
pub struct ApplePayWalletData {
    /// The payment data of Apple pay
    pub payment_data: String,
    /// The payment method of Apple pay
    pub payment_method: ApplepayPaymentMethod,
    /// The unique identifier for the transaction
    pub transaction_identifier: String,
}

#[derive(Eq, PartialEq, Clone, Debug, serde::Deserialize, serde::Serialize, ToSchema)]
pub struct ApplepayPaymentMethod {
    /// The name to be displayed on Apple Pay button
    pub display_name: String,
    /// The network of the Apple pay payment method
    pub network: String,
    /// The type of the payment method
    #[serde(rename = "type")]
    pub pm_type: String,
}

#[derive(Eq, PartialEq, Clone, Debug, serde::Serialize, serde::Deserialize)]
pub struct CardResponse {
    pub last4: Option<String>,
    pub card_type: Option<String>,
    pub card_network: Option<api_enums::CardNetwork>,
    pub card_issuer: Option<String>,
    pub card_issuing_country: Option<String>,
    pub card_isin: Option<String>,
    pub card_exp_month: Option<Secret<String>>,
    pub card_exp_year: Option<Secret<String>>,
    pub card_holder_name: Option<Secret<String>>,
}

#[derive(Debug, Clone, Eq, PartialEq, serde::Serialize, serde::Deserialize, ToSchema)]
#[serde(rename_all = "snake_case")]
pub struct RewardData {
    /// The merchant ID with which we have to call the connector
    pub merchant_id: String,
}

#[derive(Debug, Clone, Eq, PartialEq, serde::Serialize, serde::Deserialize, ToSchema)]
pub struct BoletoVoucherData {
    /// The shopper's social security number
    #[schema(value_type = Option<String>)]
    pub social_security_number: Option<Secret<String>>,
}

#[derive(Debug, Clone, Eq, PartialEq, serde::Serialize, serde::Deserialize, ToSchema)]
#[serde(rename_all = "snake_case")]
pub enum VoucherData {
    Boleto(Box<BoletoVoucherData>),
    Efecty,
    PagoEfectivo,
    RedCompra,
    RedPagos,
    Alfamart(Box<AlfamartVoucherData>),
    Indomaret(Box<IndomaretVoucherData>),
    Oxxo,
    SevenEleven(Box<JCSVoucherData>),
    Lawson(Box<JCSVoucherData>),
    MiniStop(Box<JCSVoucherData>),
    FamilyMart(Box<JCSVoucherData>),
    Seicomart(Box<JCSVoucherData>),
    PayEasy(Box<JCSVoucherData>),
}

#[derive(Debug, Clone, Eq, PartialEq, serde::Serialize, serde::Deserialize)]
#[serde(rename_all = "snake_case")]
pub enum PaymentMethodDataResponse {
    #[serde(rename = "card")]
    Card(CardResponse),
    BankTransfer,
    Wallet,
    PayLater,
    Paypal,
    BankRedirect,
    Crypto,
    BankDebit,
    MandatePayment,
    Reward,
    Upi,
    Voucher,
    GiftCard,
    CardRedirect,
    CardToken,
}

#[derive(Debug, Clone, PartialEq, Eq, serde::Serialize, serde::Deserialize, ToSchema)]
pub enum PaymentIdType {
    /// The identifier for payment intent
    PaymentIntentId(String),
    /// The identifier for connector transaction
    ConnectorTransactionId(String),
    /// The identifier for payment attempt
    PaymentAttemptId(String),
    /// The identifier for preprocessing step
    PreprocessingId(String),
}

impl std::fmt::Display for PaymentIdType {
    fn fmt(&self, f: &mut std::fmt::Formatter<'_>) -> std::fmt::Result {
        match self {
            Self::PaymentIntentId(payment_id) => {
                write!(f, "payment_intent_id = \"{payment_id}\"")
            }
            Self::ConnectorTransactionId(connector_transaction_id) => write!(
                f,
                "connector_transaction_id = \"{connector_transaction_id}\""
            ),
            Self::PaymentAttemptId(payment_attempt_id) => {
                write!(f, "payment_attempt_id = \"{payment_attempt_id}\"")
            }
            Self::PreprocessingId(preprocessing_id) => {
                write!(f, "preprocessing_id = \"{preprocessing_id}\"")
            }
        }
    }
}

impl PaymentIdType {
    pub fn and_then<F, E>(self, f: F) -> Result<Self, E>
    where
        F: FnOnce(String) -> Result<String, E>,
    {
        match self {
            Self::PaymentIntentId(s) => f(s).map(Self::PaymentIntentId),
            Self::ConnectorTransactionId(s) => f(s).map(Self::ConnectorTransactionId),
            Self::PaymentAttemptId(s) => f(s).map(Self::PaymentAttemptId),
            Self::PreprocessingId(s) => f(s).map(Self::PreprocessingId),
        }
    }
}

impl Default for PaymentIdType {
    fn default() -> Self {
        Self::PaymentIntentId(Default::default())
    }
}

#[derive(Default, Clone, Debug, Eq, PartialEq, ToSchema, serde::Deserialize, serde::Serialize)]
#[serde(deny_unknown_fields)]
pub struct Address {
    /// Provide the address details
    pub address: Option<AddressDetails>,

    pub phone: Option<PhoneDetails>,
}

// used by customers also, could be moved outside
#[derive(Clone, Default, Debug, Eq, serde::Deserialize, serde::Serialize, PartialEq, ToSchema)]
#[serde(deny_unknown_fields)]
pub struct AddressDetails {
    /// The address city
    #[schema(max_length = 50, example = "New York")]
    pub city: Option<String>,

    /// The two-letter ISO country code for the address
    #[schema(value_type = Option<CountryAlpha2>, example = "US")]
    pub country: Option<api_enums::CountryAlpha2>,

    /// The first line of the address
    #[schema(value_type = Option<String>, max_length = 200, example = "123, King Street")]
    pub line1: Option<Secret<String>>,

    /// The second line of the address
    #[schema(value_type = Option<String>, max_length = 50, example = "Powelson Avenue")]
    pub line2: Option<Secret<String>>,

    /// The third line of the address
    #[schema(value_type = Option<String>, max_length = 50, example = "Bridgewater")]
    pub line3: Option<Secret<String>>,

    /// The zip/postal code for the address
    #[schema(value_type = Option<String>, max_length = 50, example = "08807")]
    pub zip: Option<Secret<String>>,

    /// The address state
    #[schema(value_type = Option<String>, example = "New York")]
    pub state: Option<Secret<String>>,

    /// The first name for the address
    #[schema(value_type = Option<String>, max_length = 255, example = "John")]
    pub first_name: Option<Secret<String>>,

    /// The last name for the address
    #[schema(value_type = Option<String>, max_length = 255, example = "Doe")]
    pub last_name: Option<Secret<String>>,
}

#[derive(Debug, Clone, Default, Eq, PartialEq, ToSchema, serde::Deserialize, serde::Serialize)]
pub struct PhoneDetails {
    /// The contact number
    #[schema(value_type = Option<String>, example = "9999999999")]
    pub number: Option<Secret<String>>,
    /// The country code attached to the number
    #[schema(example = "+1")]
    pub country_code: Option<String>,
}

#[derive(Debug, Clone, Default, Eq, PartialEq, serde::Deserialize, serde::Serialize, ToSchema)]
pub struct PaymentsCaptureRequest {
    /// The unique identifier for the payment
    #[serde(skip_deserializing)]
    pub payment_id: String,
    /// The unique identifier for the merchant
    pub merchant_id: Option<String>,
    /// The Amount to be captured/ debited from the user's payment method.
    pub amount_to_capture: Option<i64>,
    /// Decider to refund the uncaptured amount
    pub refund_uncaptured_amount: Option<bool>,
    /// Provides information about a card payment that customers see on their statements.
    pub statement_descriptor_suffix: Option<String>,
    /// Concatenated with the statement descriptor suffix that’s set on the account to form the complete statement descriptor.
    pub statement_descriptor_prefix: Option<String>,
    /// Merchant connector details used to make payments.
    #[schema(value_type = Option<MerchantConnectorDetailsWrap>)]
    pub merchant_connector_details: Option<admin::MerchantConnectorDetailsWrap>,
}

#[derive(Default, Clone, Debug, Eq, PartialEq, serde::Serialize)]
pub struct UrlDetails {
    pub url: String,
    pub method: String,
}
#[derive(Default, Clone, Debug, Eq, PartialEq, serde::Serialize)]
pub struct AuthenticationForStartResponse {
    pub authentication: UrlDetails,
}
#[derive(Clone, Debug, Eq, PartialEq, serde::Serialize, ToSchema)]
#[serde(rename_all = "snake_case")]
pub enum NextActionType {
    RedirectToUrl,
    DisplayQrCode,
    InvokeSdkClient,
    TriggerApi,
    DisplayBankTransferInformation,
    DisplayWaitScreen,
}

#[derive(Clone, Debug, Eq, PartialEq, serde::Serialize, ToSchema)]
#[serde(tag = "type", rename_all = "snake_case")]
pub enum NextActionData {
    /// Contains the url for redirection flow
    RedirectToUrl { redirect_to_url: String },
    /// Informs the next steps for bank transfer and also contains the charges details (ex: amount received, amount charged etc)
    DisplayBankTransferInformation {
        bank_transfer_steps_and_charges_details: BankTransferNextStepsData,
    },
    /// Contains third party sdk session token response
    ThirdPartySdkSessionToken { session_token: Option<SessionToken> },
    /// Contains url for Qr code image, this qr code has to be shown in sdk
    QrCodeInformation {
        #[schema(value_type = String)]
        image_data_url: Url,
        display_to_timestamp: Option<i64>,
    },
    /// Contains the download url and the reference number for transaction
    DisplayVoucherInformation {
        #[schema(value_type = String)]
        voucher_details: VoucherNextStepData,
    },
    /// Contains duration for displaying a wait screen, wait screen with timer is displayed by sdk
    WaitScreenInformation {
        display_from_timestamp: i128,
        display_to_timestamp: Option<i128>,
    },
}

#[derive(Clone, Debug, Eq, PartialEq, serde::Serialize, serde::Deserialize, ToSchema)]
pub struct BankTransferNextStepsData {
    /// The instructions for performing a bank transfer
    #[serde(flatten)]
    pub bank_transfer_instructions: BankTransferInstructions,
    /// The details received by the receiver
    pub receiver: Option<ReceiverDetails>,
}

#[derive(Clone, Debug, Eq, PartialEq, serde::Serialize, serde::Deserialize, ToSchema)]
pub struct VoucherNextStepData {
    /// Voucher expiry date and time
    pub expires_at: Option<String>,
    /// Reference number required for the transaction
    pub reference: String,
    /// Url to download the payment instruction
    pub download_url: Option<Url>,
    /// Url to payment instruction page
    pub instructions_url: Option<Url>,
}

#[derive(Clone, Debug, serde::Deserialize, serde::Serialize)]
pub struct QrCodeNextStepsInstruction {
    pub image_data_url: Url,
    pub display_to_timestamp: Option<i64>,
}

#[derive(Clone, Debug, serde::Deserialize)]
pub struct WaitScreenInstructions {
    pub display_from_timestamp: i128,
    pub display_to_timestamp: Option<i128>,
}

#[derive(Clone, Debug, Eq, PartialEq, serde::Serialize, serde::Deserialize, ToSchema)]
#[serde(rename_all = "snake_case")]
pub enum BankTransferInstructions {
    /// The instructions for Doku bank transactions
    DokuBankTransferInstructions(Box<DokuBankTransferInstructions>),
    /// The credit transfer for ACH transactions
    AchCreditTransfer(Box<AchTransfer>),
    /// The instructions for SEPA bank transactions
    SepaBankInstructions(Box<SepaBankTransferInstructions>),
    /// The instructions for BACS bank transactions
    BacsBankInstructions(Box<BacsBankTransferInstructions>),
    /// The instructions for Multibanco bank transactions
    Multibanco(Box<MultibancoTransferInstructions>),
}

#[derive(Clone, Debug, Eq, PartialEq, serde::Deserialize, serde::Serialize, ToSchema)]
pub struct SepaBankTransferInstructions {
    #[schema(value_type = String, example = "Jane Doe")]
    pub account_holder_name: Secret<String>,
    #[schema(value_type = String, example = "1024419982")]
    pub bic: Secret<String>,
    pub country: String,
    #[schema(value_type = String, example = "123456789")]
    pub iban: Secret<String>,
}

#[derive(Clone, Debug, Eq, PartialEq, serde::Deserialize, serde::Serialize, ToSchema)]
pub struct BacsBankTransferInstructions {
    #[schema(value_type = String, example = "Jane Doe")]
    pub account_holder_name: Secret<String>,
    #[schema(value_type = String, example = "10244123908")]
    pub account_number: Secret<String>,
    #[schema(value_type = String, example = "012")]
    pub sort_code: Secret<String>,
}

#[derive(Clone, Debug, Eq, PartialEq, serde::Serialize, serde::Deserialize, ToSchema)]
pub struct MultibancoTransferInstructions {
    #[schema(value_type = String, example = "122385736258")]
    pub reference: Secret<String>,
    #[schema(value_type = String, example = "12345")]
    pub entity: String,
}

#[derive(Clone, Debug, Eq, PartialEq, serde::Serialize, serde::Deserialize, ToSchema)]
pub struct DokuBankTransferInstructions {
    #[schema(value_type = String, example = "2023-07-26T17:33:00-07-21")]
    pub expires_at: Option<String>,
    #[schema(value_type = String, example = "122385736258")]
    pub reference: Secret<String>,
    #[schema(value_type = String)]
    pub instructions_url: Option<Url>,
}

#[derive(Clone, Debug, Eq, PartialEq, serde::Serialize, serde::Deserialize, ToSchema)]
pub struct AchTransfer {
    #[schema(value_type = String, example = "122385736258")]
    pub account_number: Secret<String>,
    pub bank_name: String,
    #[schema(value_type = String, example = "012")]
    pub routing_number: Secret<String>,
    #[schema(value_type = String, example = "234")]
    pub swift_code: Secret<String>,
}

#[derive(Clone, Debug, Eq, PartialEq, serde::Serialize, serde::Deserialize, ToSchema)]
pub struct ReceiverDetails {
    /// The amount received by receiver
    amount_received: i64,
    /// The amount charged by ACH
    amount_charged: Option<i64>,
    /// The amount remaining to be sent via ACH
    amount_remaining: Option<i64>,
}

#[derive(Setter, Clone, Default, Debug, PartialEq, serde::Serialize, ToSchema)]
pub struct PaymentsResponse {
    /// Unique identifier for the payment. This ensures idempotency for multiple payments
    /// that have been done by a single merchant.
    #[schema(
        min_length = 30,
        max_length = 30,
        example = "pay_mbabizu24mvu3mela5njyhpit4"
    )]
    pub payment_id: Option<String>,

    /// This is an identifier for the merchant account. This is inferred from the API key
    /// provided during the request
    #[schema(max_length = 255, example = "merchant_1668273825")]
    pub merchant_id: Option<String>,

    /// The status of the current payment that was made
    #[schema(value_type = IntentStatus, example = "failed", default = "requires_confirmation")]
    pub status: api_enums::IntentStatus,

    /// The payment amount. Amount for the payment in lowest denomination of the currency. (i.e) in cents for USD denomination, in paisa for INR denomination etc.,
    #[schema(example = 100)]
    pub amount: i64,

    /// The maximum amount that could be captured from the payment
    #[schema(minimum = 100, example = 6540)]
    pub amount_capturable: Option<i64>,

    /// The amount which is already captured from the payment
    #[schema(minimum = 100, example = 6540)]
    pub amount_received: Option<i64>,

    /// The connector used for the payment
    #[schema(example = "stripe")]
    pub connector: Option<String>,

    /// It's a token used for client side verification.
    #[schema(value_type = Option<String>, example = "pay_U42c409qyHwOkWo3vK60_secret_el9ksDkiB8hi6j9N78yo")]
    pub client_secret: Option<Secret<String>>,

    /// Time when the payment was created
    #[schema(example = "2022-09-10T10:11:12Z")]
    #[serde(with = "common_utils::custom_serde::iso8601::option")]
    pub created: Option<PrimitiveDateTime>,

    /// The currency of the amount of the payment
    #[schema(value_type = Currency, example = "USD")]
    pub currency: String,

    /// The identifier for the customer object. If not provided the customer ID will be autogenerated.
    #[schema(max_length = 255, example = "cus_y3oqhf46pyzuxjbcn2giaqnb44")]
    pub customer_id: Option<String>,

    /// A description of the payment
    #[schema(example = "It's my first payment request")]
    pub description: Option<String>,

    /// List of refund that happened on this intent
    #[schema(value_type = Option<Vec<RefundResponse>>)]
    pub refunds: Option<Vec<refunds::RefundResponse>>,

    /// List of dispute that happened on this intent
    #[schema(value_type = Option<Vec<DisputeResponsePaymentsRetrieve>>)]
    pub disputes: Option<Vec<disputes::DisputeResponsePaymentsRetrieve>>,

    /// List of attempts that happened on this intent
    #[schema(value_type = Option<Vec<PaymentAttemptResponse>>)]
    #[serde(skip_serializing_if = "Option::is_none")]
    pub attempts: Option<Vec<PaymentAttemptResponse>>,

    /// List of captures done on latest attempt
    #[schema(value_type = Option<Vec<CaptureResponse>>)]
    #[serde(skip_serializing_if = "Option::is_none")]
    pub captures: Option<Vec<CaptureResponse>>,

    /// A unique identifier to link the payment to a mandate, can be use instead of payment_method_data
    #[schema(max_length = 255, example = "mandate_iwer89rnjef349dni3")]
    pub mandate_id: Option<String>,

    /// Provided mandate information for creating a mandate
    #[auth_based]
    pub mandate_data: Option<MandateData>,

    /// Indicates that you intend to make future payments with this Payment’s payment method. Providing this parameter will attach the payment method to the Customer, if present, after the Payment is confirmed and any required actions from the user are complete.
    #[schema(value_type = Option<FutureUsage>, example = "off_session")]
    pub setup_future_usage: Option<api_enums::FutureUsage>,

    /// Set to true to indicate that the customer is not in your checkout flow during this payment, and therefore is unable to authenticate. This parameter is intended for scenarios where you collect card details and charge them later. This parameter can only be used with confirm=true.
    #[schema(example = true)]
    pub off_session: Option<bool>,

    /// A timestamp (ISO 8601 code) that determines when the payment should be captured.
    /// Providing this field will automatically set `capture` to true
    #[schema(example = "2022-09-10T10:11:12Z")]
    #[serde(with = "common_utils::custom_serde::iso8601::option")]
    pub capture_on: Option<PrimitiveDateTime>,

    /// This is the instruction for capture/ debit the money from the users' card. On the other hand authorization refers to blocking the amount on the users' payment method.
    #[schema(value_type = Option<CaptureMethod>, example = "automatic")]
    pub capture_method: Option<api_enums::CaptureMethod>,

    /// The payment method that is to be used
    #[schema(value_type = PaymentMethodType, example = "bank_transfer")]
    #[auth_based]
    pub payment_method: Option<api_enums::PaymentMethod>,

    /// The payment method information provided for making a payment
    #[schema(value_type = Option<PaymentMethod>, example = "bank_transfer")]
    #[auth_based]
    pub payment_method_data: Option<PaymentMethodDataResponse>,

    /// Provide a reference to a stored payment method
    #[schema(example = "187282ab-40ef-47a9-9206-5099ba31e432")]
    pub payment_token: Option<String>,

    /// The shipping address for the payment
    pub shipping: Option<Address>,

    /// The billing address for the payment
    pub billing: Option<Address>,

    /// Information about the product , quantity and amount for connectors. (e.g. Klarna)
    #[schema(value_type = Option<Vec<OrderDetailsWithAmount>>, example = r#"[{
        "product_name": "gillete creme",
        "quantity": 15,
        "amount" : 900
    }]"#)]
    pub order_details: Option<Vec<pii::SecretSerdeValue>>,

    /// description: The customer's email address
    #[schema(max_length = 255, value_type = Option<String>, example = "johntest@test.com")]
    pub email: crypto::OptionalEncryptableEmail,

    /// description: The customer's name
    #[schema(value_type = Option<String>, max_length = 255, example = "John Test")]
    pub name: crypto::OptionalEncryptableName,

    /// The customer's phone number
    #[schema(value_type = Option<String>, max_length = 255, example = "3141592653")]
    pub phone: crypto::OptionalEncryptablePhone,

    /// The URL to redirect after the completion of the operation
    #[schema(example = "https://hyperswitch.io")]
    pub return_url: Option<String>,

    /// The transaction authentication can be set to undergo payer authentication. By default, the authentication will be marked as NO_THREE_DS
    #[schema(value_type = Option<AuthenticationType>, example = "no_three_ds", default = "three_ds")]
    pub authentication_type: Option<api_enums::AuthenticationType>,

    /// For non-card charges, you can use this value as the complete description that appears on your customers’ statements. Must contain at least one letter, maximum 22 characters.
    #[schema(max_length = 255, example = "Hyperswitch Router")]
    pub statement_descriptor_name: Option<String>,

    /// Provides information about a card payment that customers see on their statements. Concatenated with the prefix (shortened descriptor) or statement descriptor that’s set on the account to form the complete statement descriptor. Maximum 255 characters for the concatenated descriptor.
    #[schema(max_length = 255, example = "Payment for shoes purchase")]
    pub statement_descriptor_suffix: Option<String>,

    /// Additional information required for redirection
    pub next_action: Option<NextActionData>,

    /// If the payment was cancelled the reason provided here
    pub cancellation_reason: Option<String>,

    /// If there was an error while calling the connectors the code is received here
    #[schema(example = "E0001")]
    pub error_code: Option<String>,

    /// If there was an error while calling the connector the error message is received here
    #[schema(example = "Failed while verifying the card")]
    pub error_message: Option<String>,

    /// error code unified across the connectors is received here if there was an error while calling connector
    pub unified_code: Option<String>,

    /// error message unified across the connectors is received here if there was an error while calling connector
    pub unified_message: Option<String>,

    /// Payment Experience for the current payment
    #[schema(value_type = Option<PaymentExperience>, example = "redirect_to_url")]
    pub payment_experience: Option<api_enums::PaymentExperience>,

    /// Payment Method Type
    #[schema(value_type = Option<PaymentMethodType>, example = "gpay")]
    pub payment_method_type: Option<api_enums::PaymentMethodType>,

    /// The connector used for this payment along with the country and business details
    #[schema(example = "stripe_US_food")]
    pub connector_label: Option<String>,

    /// The business country of merchant for this payment
    #[schema(value_type = Option<CountryAlpha2>, example = "US")]
    pub business_country: Option<api_enums::CountryAlpha2>,

    /// The business label of merchant for this payment
    pub business_label: Option<String>,

    /// The business_sub_label for this payment
    pub business_sub_label: Option<String>,

    /// Allowed Payment Method Types for a given PaymentIntent
    #[schema(value_type = Option<Vec<PaymentMethodType>>)]
    pub allowed_payment_method_types: Option<serde_json::Value>,

    /// ephemeral_key for the customer_id mentioned
    pub ephemeral_key: Option<EphemeralKeyCreateResponse>,

    /// If true the payment can be retried with same or different payment method which means the confirm call can be made again.
    pub manual_retry_allowed: Option<bool>,

    /// A unique identifier for a payment provided by the connector
    #[schema(value_type = Option<String>, example = "993672945374576J")]
    pub connector_transaction_id: Option<String>,

    /// Frm message contains information about the frm response
    pub frm_message: Option<FrmMessage>,

    /// You can specify up to 50 keys, with key names up to 40 characters long and values up to 500 characters long. Metadata is useful for storing additional, structured information on an object.
    #[schema(value_type = Option<Object>, example = r#"{ "udf1": "some-value", "udf2": "some-value" }"#)]
    pub metadata: Option<pii::SecretSerdeValue>,

    /// additional data related to some connectors
    #[schema(value_type = Option<ConnectorMetadata>)]
    pub connector_metadata: Option<serde_json::Value>, // This is Value because it is fetched from DB and before putting in DB the type is validated

    /// additional data that might be required by hyperswitch
    #[schema(value_type = Option<FeatureMetadata>)]
    pub feature_metadata: Option<serde_json::Value>, // This is Value because it is fetched from DB and before putting in DB the type is validated

    /// reference to the payment at connector side
    #[schema(value_type = Option<String>, example = "993672945374576J")]
    pub reference_id: Option<String>,

    pub payment_link: Option<PaymentLinkResponse>,
    /// The business profile that is associated with this payment
    pub profile_id: Option<String>,

    /// details of surcharge applied on this payment
    pub surcharge_details: Option<RequestSurchargeDetails>,

    /// total number of attempts associated with this payment
    pub attempt_count: i16,

    /// Denotes the action(approve or reject) taken by merchant in case of manual review. Manual review can occur when the transaction is marked as risky by the frm_processor, payment processor or when there is underpayment/over payment incase of crypto payment
    pub merchant_decision: Option<String>,

    /// Identifier of the connector ( merchant connector account ) which was chosen to make the payment
    pub merchant_connector_id: Option<String>,

    /// If true incremental authorization can be performed on this payment
    pub incremental_authorization_allowed: Option<bool>,

    /// Total number of authorizations happened in an incremental_authorization payment
    pub authorization_count: Option<i32>,

    /// List of incremental authorizations happened to the payment
    pub incremental_authorizations: Option<Vec<IncrementalAuthorizationResponse>>,
}

#[derive(Clone, Debug, serde::Deserialize, ToSchema, serde::Serialize)]
#[serde(deny_unknown_fields)]
pub struct PaymentListConstraints {
    /// The identifier for customer
    #[schema(example = "cus_meowuwunwiuwiwqw")]
    pub customer_id: Option<String>,

    /// A cursor for use in pagination, fetch the next list after some object
    #[schema(example = "pay_fafa124123")]
    pub starting_after: Option<String>,

    /// A cursor for use in pagination, fetch the previous list before some object
    #[schema(example = "pay_fafa124123")]
    pub ending_before: Option<String>,

    /// limit on the number of objects to return
    #[schema(default = 10, maximum = 100)]
    #[serde(default = "default_limit")]
    pub limit: u32,

    /// The time at which payment is created
    #[schema(example = "2022-09-10T10:11:12Z")]
    #[serde(default, with = "common_utils::custom_serde::iso8601::option")]
    pub created: Option<PrimitiveDateTime>,

    /// Time less than the payment created time
    #[schema(example = "2022-09-10T10:11:12Z")]
    #[serde(
        default,
        with = "common_utils::custom_serde::iso8601::option",
        rename = "created.lt"
    )]
    pub created_lt: Option<PrimitiveDateTime>,

    /// Time greater than the payment created time
    #[schema(example = "2022-09-10T10:11:12Z")]
    #[serde(
        default,
        with = "common_utils::custom_serde::iso8601::option",
        rename = "created.gt"
    )]
    pub created_gt: Option<PrimitiveDateTime>,

    /// Time less than or equals to the payment created time
    #[schema(example = "2022-09-10T10:11:12Z")]
    #[serde(
        default,
        with = "common_utils::custom_serde::iso8601::option",
        rename = "created.lte"
    )]
    pub created_lte: Option<PrimitiveDateTime>,

    /// Time greater than or equals to the payment created time
    #[schema(example = "2022-09-10T10:11:12Z")]
    #[serde(default, with = "common_utils::custom_serde::iso8601::option")]
    #[serde(rename = "created.gte")]
    pub created_gte: Option<PrimitiveDateTime>,
}

#[derive(Clone, Debug, serde::Serialize, ToSchema)]
pub struct PaymentListResponse {
    /// The number of payments included in the list
    pub size: usize,
    // The list of payments response objects
    pub data: Vec<PaymentsResponse>,
}

#[derive(Setter, Clone, Default, Debug, PartialEq, serde::Serialize, ToSchema)]
pub struct IncrementalAuthorizationResponse {
    /// The unique identifier of authorization
    pub authorization_id: String,
    /// Amount the authorization has been made for
    pub amount: i64,
    #[schema(value_type= AuthorizationStatus)]
    /// The status of the authorization
    pub status: common_enums::AuthorizationStatus,
    /// Error code sent by the connector for authorization
    pub error_code: Option<String>,
    /// Error message sent by the connector for authorization
    pub error_message: Option<String>,
    /// Previously authorized amount for the payment
    pub previously_authorized_amount: i64,
}

#[derive(Clone, Debug, serde::Serialize)]
pub struct PaymentListResponseV2 {
    /// The number of payments included in the list for given constraints
    pub count: usize,
    /// The total number of available payments for given constraints
    pub total_count: i64,
    /// The list of payments response objects
    pub data: Vec<PaymentsResponse>,
}

#[derive(Clone, Debug, serde::Deserialize, serde::Serialize)]
pub struct PaymentListFilterConstraints {
    /// The identifier for payment
    pub payment_id: Option<String>,
    /// The identifier for business profile
    pub profile_id: Option<String>,
    /// The identifier for customer
    pub customer_id: Option<String>,
    /// The limit on the number of objects. The default limit is 10 and max limit is 20
    #[serde(default = "default_limit")]
    pub limit: u32,
    /// The starting point within a list of objects
    pub offset: Option<u32>,
    /// The time range for which objects are needed. TimeRange has two fields start_time and end_time from which objects can be filtered as per required scenarios (created_at, time less than, greater than etc).
    #[serde(flatten)]
    pub time_range: Option<TimeRange>,
    /// The list of connectors to filter payments list
    pub connector: Option<Vec<api_enums::Connector>>,
    /// The list of currencies to filter payments list
    pub currency: Option<Vec<enums::Currency>>,
    /// The list of payment status to filter payments list
    pub status: Option<Vec<enums::IntentStatus>>,
    /// The list of payment methods to filter payments list
    pub payment_method: Option<Vec<enums::PaymentMethod>>,
    /// The list of payment method types to filter payments list
    pub payment_method_type: Option<Vec<enums::PaymentMethodType>>,
    /// The list of authentication types to filter payments list
    pub authentication_type: Option<Vec<enums::AuthenticationType>>,
}
#[derive(Clone, Debug, serde::Serialize)]
pub struct PaymentListFilters {
    /// The list of available connector filters
    pub connector: Vec<String>,
    /// The list of available currency filters
    pub currency: Vec<enums::Currency>,
    /// The list of available payment status filters
    pub status: Vec<enums::IntentStatus>,
    /// The list of available payment method filters
    pub payment_method: Vec<enums::PaymentMethod>,
    /// The list of available payment method types
    pub payment_method_type: Vec<enums::PaymentMethodType>,
    /// The list of available authentication types
    pub authentication_type: Vec<enums::AuthenticationType>,
}

#[derive(
    Debug, Clone, Copy, serde::Serialize, serde::Deserialize, PartialEq, Eq, Hash, ToSchema,
)]
pub struct TimeRange {
    /// The start time to filter payments list or to get list of filters. To get list of filters start time is needed to be passed
    #[serde(with = "common_utils::custom_serde::iso8601")]
    #[serde(alias = "startTime")]
    pub start_time: PrimitiveDateTime,
    /// The end time to filter payments list or to get list of filters. If not passed the default time is now
    #[serde(default, with = "common_utils::custom_serde::iso8601::option")]
    #[serde(alias = "endTime")]
    pub end_time: Option<PrimitiveDateTime>,
}

#[derive(Setter, Clone, Default, Debug, PartialEq, serde::Serialize)]
pub struct VerifyResponse {
    pub verify_id: Option<String>,
    pub merchant_id: Option<String>,
    // pub status: enums::VerifyStatus,
    pub client_secret: Option<Secret<String>>,
    pub customer_id: Option<String>,
    pub email: crypto::OptionalEncryptableEmail,
    pub name: crypto::OptionalEncryptableName,
    pub phone: crypto::OptionalEncryptablePhone,
    pub mandate_id: Option<String>,
    #[auth_based]
    pub payment_method: Option<api_enums::PaymentMethod>,
    #[auth_based]
    pub payment_method_data: Option<PaymentMethodDataResponse>,
    pub payment_token: Option<String>,
    pub error_code: Option<String>,
    pub error_message: Option<String>,
}

fn default_limit() -> u32 {
    10
}

#[derive(Default, Debug, serde::Deserialize, serde::Serialize)]
pub struct PaymentsRedirectionResponse {
    pub redirect_url: String,
}

pub struct MandateValidationFields {
    pub mandate_id: Option<String>,
    pub confirm: Option<bool>,
    pub customer_id: Option<String>,
    pub mandate_data: Option<MandateData>,
    pub setup_future_usage: Option<api_enums::FutureUsage>,
    pub off_session: Option<bool>,
}

impl From<&PaymentsRequest> for MandateValidationFields {
    fn from(req: &PaymentsRequest) -> Self {
        Self {
            mandate_id: req.mandate_id.clone(),
            confirm: req.confirm,
            customer_id: req
                .customer
                .as_ref()
                .map(|customer_details| &customer_details.id)
                .or(req.customer_id.as_ref())
                .map(ToOwned::to_owned),
            mandate_data: req.mandate_data.clone(),
            setup_future_usage: req.setup_future_usage,
            off_session: req.off_session,
        }
    }
}

impl From<&VerifyRequest> for MandateValidationFields {
    fn from(req: &VerifyRequest) -> Self {
        Self {
            mandate_id: None,
            confirm: Some(true),
            customer_id: req.customer_id.clone(),
            mandate_data: req.mandate_data.clone(),
            off_session: req.off_session,
            setup_future_usage: req.setup_future_usage,
        }
    }
}

impl From<PaymentsSessionRequest> for PaymentsSessionResponse {
    fn from(item: PaymentsSessionRequest) -> Self {
        let client_secret: Secret<String, pii::ClientSecret> = Secret::new(item.client_secret);
        Self {
            session_token: vec![],
            payment_id: item.payment_id,
            client_secret,
        }
    }
}

impl From<PaymentsStartRequest> for PaymentsRequest {
    fn from(item: PaymentsStartRequest) -> Self {
        Self {
            payment_id: Some(PaymentIdType::PaymentIntentId(item.payment_id)),
            merchant_id: Some(item.merchant_id),
            ..Default::default()
        }
    }
}

impl From<AdditionalCardInfo> for CardResponse {
    fn from(card: AdditionalCardInfo) -> Self {
        Self {
            last4: card.last4,
            card_type: card.card_type,
            card_network: card.card_network,
            card_issuer: card.card_issuer,
            card_issuing_country: card.card_issuing_country,
            card_isin: card.card_isin,
            card_exp_month: card.card_exp_month,
            card_exp_year: card.card_exp_year,
            card_holder_name: card.card_holder_name,
        }
    }
}

impl From<AdditionalPaymentData> for PaymentMethodDataResponse {
    fn from(payment_method_data: AdditionalPaymentData) -> Self {
        match payment_method_data {
            AdditionalPaymentData::Card(card) => Self::Card(CardResponse::from(*card)),
            AdditionalPaymentData::PayLater {} => Self::PayLater,
            AdditionalPaymentData::Wallet {} => Self::Wallet,
            AdditionalPaymentData::BankRedirect { .. } => Self::BankRedirect,
            AdditionalPaymentData::Crypto {} => Self::Crypto,
            AdditionalPaymentData::BankDebit {} => Self::BankDebit,
            AdditionalPaymentData::MandatePayment {} => Self::MandatePayment,
            AdditionalPaymentData::Reward {} => Self::Reward,
            AdditionalPaymentData::Upi {} => Self::Upi,
            AdditionalPaymentData::BankTransfer {} => Self::BankTransfer,
            AdditionalPaymentData::Voucher {} => Self::Voucher,
            AdditionalPaymentData::GiftCard {} => Self::GiftCard,
            AdditionalPaymentData::CardRedirect {} => Self::CardRedirect,
            AdditionalPaymentData::CardToken {} => Self::CardToken,
        }
    }
}

#[derive(Debug, Clone, serde::Serialize)]
pub struct PgRedirectResponse {
    pub payment_id: String,
    pub status: api_enums::IntentStatus,
    pub gateway_id: String,
    pub customer_id: Option<String>,
    pub amount: Option<i64>,
}

#[derive(Debug, serde::Serialize, PartialEq, Eq, serde::Deserialize)]
pub struct RedirectionResponse {
    pub return_url: String,
    pub params: Vec<(String, String)>,
    pub return_url_with_query_params: String,
    pub http_method: String,
    pub headers: Vec<(String, String)>,
}

#[derive(Debug, serde::Deserialize)]
pub struct PaymentsResponseForm {
    pub transaction_id: String,
    // pub transaction_reference_id: String,
    pub merchant_id: String,
    pub order_id: String,
}

#[derive(Default, Debug, serde::Deserialize, serde::Serialize, Clone, ToSchema)]
pub struct PaymentsRetrieveRequest {
    /// The type of ID (ex: payment intent id, payment attempt id or connector txn id)
    pub resource_id: PaymentIdType,
    /// The identifier for the Merchant Account.
    pub merchant_id: Option<String>,
    /// Decider to enable or disable the connector call for retrieve request
    pub force_sync: bool,
    /// The parameters passed to a retrieve request
    pub param: Option<String>,
    /// The name of the connector
    pub connector: Option<String>,
    /// Merchant connector details used to make payments.
    #[schema(value_type = Option<MerchantConnectorDetailsWrap>)]
    pub merchant_connector_details: Option<admin::MerchantConnectorDetailsWrap>,
    /// This is a token which expires after 15 minutes, used from the client to authenticate and create sessions from the SDK
    pub client_secret: Option<String>,
    /// If enabled provides list of captures linked to latest attempt
    pub expand_captures: Option<bool>,
    /// If enabled provides list of attempts linked to payment intent
    pub expand_attempts: Option<bool>,
}

#[derive(Debug, Default, Eq, PartialEq, serde::Deserialize, serde::Serialize, Clone, ToSchema)]
pub struct OrderDetailsWithAmount {
    /// Name of the product that is being purchased
    #[schema(max_length = 255, example = "shirt")]
    pub product_name: String,
    /// The quantity of the product to be purchased
    #[schema(example = 1)]
    pub quantity: u16,
    /// the amount per quantity of product
    pub amount: i64,
    /// The image URL of the product
    pub product_img_link: Option<String>,
}

#[derive(Debug, Default, Eq, PartialEq, serde::Deserialize, serde::Serialize, Clone, ToSchema)]
pub struct OrderDetails {
    /// Name of the product that is being purchased
    #[schema(max_length = 255, example = "shirt")]
    pub product_name: String,
    /// The quantity of the product to be purchased
    #[schema(example = 1)]
    pub quantity: u16,
    /// The image URL of the product
    pub product_img_link: Option<String>,
}

#[derive(Default, Debug, Eq, PartialEq, serde::Deserialize, serde::Serialize, Clone, ToSchema)]
pub struct RedirectResponse {
    #[schema(value_type = Option<String>)]
    pub param: Option<Secret<String>>,
    #[schema(value_type = Option<Object>)]
    pub json_payload: Option<pii::SecretSerdeValue>,
}

#[derive(Debug, serde::Deserialize, serde::Serialize, Clone, ToSchema)]
pub struct PaymentsSessionRequest {
    /// The identifier for the payment
    pub payment_id: String,
    /// This is a token which expires after 15 minutes, used from the client to authenticate and create sessions from the SDK
    pub client_secret: String,
    /// The list of the supported wallets
    #[schema(value_type = Vec<PaymentMethodType>)]
    pub wallets: Vec<api_enums::PaymentMethodType>,
    /// Merchant connector details used to make payments.
    #[schema(value_type = Option<MerchantConnectorDetailsWrap>)]
    pub merchant_connector_details: Option<admin::MerchantConnectorDetailsWrap>,
}

#[derive(Debug, Clone, Eq, PartialEq, serde::Serialize, serde::Deserialize, ToSchema)]
pub struct GpayAllowedMethodsParameters {
    /// The list of allowed auth methods (ex: 3DS, No3DS, PAN_ONLY etc)
    pub allowed_auth_methods: Vec<String>,
    /// The list of allowed card networks (ex: AMEX,JCB etc)
    pub allowed_card_networks: Vec<String>,
}

#[derive(Debug, Clone, Eq, PartialEq, serde::Serialize, serde::Deserialize, ToSchema)]
pub struct GpayTokenParameters {
    /// The name of the connector
    pub gateway: String,
    /// The merchant ID registered in the connector associated
    #[serde(skip_serializing_if = "Option::is_none")]
    pub gateway_merchant_id: Option<String>,
    #[serde(skip_serializing_if = "Option::is_none", rename = "stripe:version")]
    pub stripe_version: Option<String>,
    #[serde(
        skip_serializing_if = "Option::is_none",
        rename = "stripe:publishableKey"
    )]
    pub stripe_publishable_key: Option<String>,
}

#[derive(Debug, Clone, Eq, PartialEq, serde::Serialize, serde::Deserialize, ToSchema)]
pub struct GpayTokenizationSpecification {
    /// The token specification type(ex: PAYMENT_GATEWAY)
    #[serde(rename = "type")]
    pub token_specification_type: String,
    /// The parameters for the token specification Google Pay
    pub parameters: GpayTokenParameters,
}

#[derive(Debug, Clone, Eq, PartialEq, serde::Serialize, serde::Deserialize, ToSchema)]
pub struct GpayAllowedPaymentMethods {
    /// The type of payment method
    #[serde(rename = "type")]
    pub payment_method_type: String,
    /// The parameters Google Pay requires
    pub parameters: GpayAllowedMethodsParameters,
    /// The tokenization specification for Google Pay
    pub tokenization_specification: GpayTokenizationSpecification,
}

#[derive(Debug, Clone, Eq, PartialEq, serde::Serialize, serde::Deserialize, ToSchema)]
pub struct GpayTransactionInfo {
    /// The country code
    #[schema(value_type = CountryAlpha2, example = "US")]
    pub country_code: api_enums::CountryAlpha2,
    /// The currency code
    #[schema(value_type = Currency, example = "USD")]
    pub currency_code: api_enums::Currency,
    /// The total price status (ex: 'FINAL')
    pub total_price_status: String,
    /// The total price
    pub total_price: String,
}

#[derive(Debug, Clone, Eq, PartialEq, serde::Serialize, serde::Deserialize, ToSchema)]
pub struct GpayMerchantInfo {
    /// The merchant Identifier that needs to be passed while invoking Gpay SDK
    #[serde(skip_serializing_if = "Option::is_none")]
    pub merchant_id: Option<String>,
    /// The name of the merchant that needs to be displayed on Gpay PopUp
    pub merchant_name: String,
}

#[derive(Debug, Clone, serde::Serialize, serde::Deserialize)]
pub struct GpayMetaData {
    pub merchant_info: GpayMerchantInfo,
    pub allowed_payment_methods: Vec<GpayAllowedPaymentMethods>,
}

#[derive(Debug, Clone, serde::Serialize, serde::Deserialize)]
pub struct GpaySessionTokenData {
    #[serde(rename = "google_pay")]
    pub data: GpayMetaData,
}

#[derive(Debug, Clone, serde::Serialize, serde::Deserialize)]
#[serde(rename_all = "camelCase")]
pub struct ApplepaySessionRequest {
    pub merchant_identifier: String,
    pub display_name: String,
    pub initiative: String,
    pub initiative_context: String,
}

#[derive(Debug, Clone, serde::Serialize, serde::Deserialize, ToSchema)]
pub struct ConnectorMetadata {
    pub apple_pay: Option<ApplepayConnectorMetadataRequest>,
    pub airwallex: Option<AirwallexData>,
    pub noon: Option<NoonData>,
}

#[derive(Debug, Clone, serde::Serialize, serde::Deserialize, ToSchema)]
pub struct AirwallexData {
    /// payload required by airwallex
    payload: Option<String>,
}

#[derive(Debug, Clone, serde::Serialize, serde::Deserialize, ToSchema)]
pub struct NoonData {
    /// Information about the order category that merchant wants to specify at connector level. (e.g. In Noon Payments it can take values like "pay", "food", or any other custom string set by the merchant in Noon's Dashboard)
    pub order_category: Option<String>,
}

#[derive(Debug, Clone, serde::Serialize, serde::Deserialize, ToSchema)]
pub struct ApplepayConnectorMetadataRequest {
    pub session_token_data: Option<SessionTokenInfo>,
}

#[derive(Debug, Clone, serde::Serialize, serde::Deserialize)]
pub struct ApplepaySessionTokenData {
    pub apple_pay: ApplePayMetadata,
}

#[derive(Debug, Clone, serde::Serialize, serde::Deserialize)]
pub struct ApplepayCombinedSessionTokenData {
    pub apple_pay_combined: ApplePayCombinedMetadata,
}

#[derive(Debug, Clone, serde::Serialize, serde::Deserialize)]
#[serde(rename_all = "snake_case")]
pub enum ApplepaySessionTokenMetadata {
    ApplePayCombined(ApplePayCombinedMetadata),
    ApplePay(ApplePayMetadata),
}

#[derive(Debug, Clone, serde::Serialize, serde::Deserialize)]
pub struct ApplePayMetadata {
    pub payment_request_data: PaymentRequestMetadata,
    pub session_token_data: SessionTokenInfo,
}

#[derive(Debug, Clone, serde::Serialize, serde::Deserialize)]
#[serde(rename_all = "snake_case")]
pub enum ApplePayCombinedMetadata {
    Simplified {
        payment_request_data: PaymentRequestMetadata,
        session_token_data: SessionTokenForSimplifiedApplePay,
    },
    Manual {
        payment_request_data: PaymentRequestMetadata,
        session_token_data: SessionTokenInfo,
    },
}

#[derive(Debug, Clone, serde::Serialize, serde::Deserialize)]
pub struct PaymentRequestMetadata {
    pub supported_networks: Vec<String>,
    pub merchant_capabilities: Vec<String>,
    pub label: String,
}

#[derive(Debug, Clone, serde::Serialize, serde::Deserialize, ToSchema)]
pub struct SessionTokenInfo {
    pub certificate: String,
    pub certificate_keys: String,
    pub merchant_identifier: String,
    pub display_name: String,
    pub initiative: String,
    pub initiative_context: String,
}

#[derive(Debug, Clone, serde::Serialize, serde::Deserialize, ToSchema)]
pub struct SessionTokenForSimplifiedApplePay {
    pub initiative_context: String,
}

#[derive(Debug, Clone, Eq, PartialEq, serde::Serialize, ToSchema)]
#[serde(tag = "wallet_name")]
#[serde(rename_all = "snake_case")]
pub enum SessionToken {
    /// The session response structure for Google Pay
    GooglePay(Box<GpaySessionTokenResponse>),
    /// The session response structure for Klarna
    Klarna(Box<KlarnaSessionTokenResponse>),
    /// The session response structure for PayPal
    Paypal(Box<PaypalSessionTokenResponse>),
    /// The session response structure for Apple Pay
    ApplePay(Box<ApplepaySessionTokenResponse>),
    /// Whenever there is no session token response or an error in session response
    NoSessionTokenReceived,
}

#[derive(Debug, Clone, Eq, PartialEq, serde::Serialize, ToSchema)]
#[serde(untagged)]
pub enum GpaySessionTokenResponse {
    /// Google pay response involving third party sdk
    ThirdPartyResponse(GooglePayThirdPartySdk),
    /// Google pay session response for non third party sdk
    GooglePaySession(GooglePaySessionResponse),
}

#[derive(Debug, Clone, Eq, PartialEq, serde::Serialize, ToSchema)]
#[serde(rename_all = "lowercase")]
pub struct GooglePayThirdPartySdk {
    /// Identifier for the delayed session response
    pub delayed_session_token: bool,
    /// The name of the connector
    pub connector: String,
    /// The next action for the sdk (ex: calling confirm or sync call)
    pub sdk_next_action: SdkNextAction,
}

#[derive(Debug, Clone, Eq, PartialEq, serde::Serialize, ToSchema)]
#[serde(rename_all = "lowercase")]
pub struct GooglePaySessionResponse {
    /// The merchant info
    pub merchant_info: GpayMerchantInfo,
    /// List of the allowed payment meythods
    pub allowed_payment_methods: Vec<GpayAllowedPaymentMethods>,
    /// The transaction info Google Pay requires
    pub transaction_info: GpayTransactionInfo,
    /// Identifier for the delayed session response
    pub delayed_session_token: bool,
    /// The name of the connector
    pub connector: String,
    /// The next action for the sdk (ex: calling confirm or sync call)
    pub sdk_next_action: SdkNextAction,
    /// Secrets for sdk display and payment
    pub secrets: Option<SecretInfoToInitiateSdk>,
}

#[derive(Debug, Clone, Eq, PartialEq, serde::Serialize, ToSchema)]
#[serde(rename_all = "lowercase")]
pub struct KlarnaSessionTokenResponse {
    /// The session token for Klarna
    pub session_token: String,
    /// The identifier for the session
    pub session_id: String,
}

#[derive(Debug, Clone, Eq, PartialEq, serde::Serialize, ToSchema)]
#[serde(rename_all = "lowercase")]
pub struct PaypalSessionTokenResponse {
    /// The session token for PayPal
    pub session_token: String,
}

#[derive(Debug, Clone, Eq, PartialEq, serde::Serialize, ToSchema)]
#[serde(rename_all = "lowercase")]
pub struct ApplepaySessionTokenResponse {
    /// Session object for Apple Pay
    pub session_token_data: ApplePaySessionResponse,
    /// Payment request object for Apple Pay
    pub payment_request_data: Option<ApplePayPaymentRequest>,
    /// The session token is w.r.t this connector
    pub connector: String,
    /// Identifier for the delayed session response
    pub delayed_session_token: bool,
    /// The next action for the sdk (ex: calling confirm or sync call)
    pub sdk_next_action: SdkNextAction,
    /// The connector transaction id
    pub connector_reference_id: Option<String>,
    /// The public key id is to invoke third party sdk
    pub connector_sdk_public_key: Option<String>,
    /// The connector merchant id
    pub connector_merchant_id: Option<String>,
}

#[derive(Debug, Eq, PartialEq, serde::Serialize, Clone, ToSchema)]
pub struct SdkNextAction {
    /// The type of next action
    pub next_action: NextActionCall,
}

#[derive(Debug, Eq, PartialEq, serde::Serialize, Clone, ToSchema)]
#[serde(rename_all = "snake_case")]
pub enum NextActionCall {
    /// The next action call is confirm
    Confirm,
    /// The next action call is sync
    Sync,
}

#[derive(Debug, Clone, Eq, PartialEq, serde::Serialize, ToSchema)]
#[serde(untagged)]
pub enum ApplePaySessionResponse {
    ///  We get this session response, when third party sdk is involved
    ThirdPartySdk(ThirdPartySdkSessionResponse),
    ///  We get this session response, when there is no involvement of third party sdk
    /// This is the common response most of the times
    NoThirdPartySdk(NoThirdPartySdkSessionResponse),
    /// This is for the empty session response
    NoSessionResponse,
}

#[derive(Debug, Clone, Eq, PartialEq, serde::Serialize, ToSchema, serde::Deserialize)]
#[serde(rename_all(deserialize = "camelCase"))]
pub struct NoThirdPartySdkSessionResponse {
    /// Timestamp at which session is requested
    pub epoch_timestamp: u64,
    /// Timestamp at which session expires
    pub expires_at: u64,
    /// The identifier for the merchant session
    pub merchant_session_identifier: String,
    /// Apple pay generated unique ID (UUID) value
    pub nonce: String,
    /// The identifier for the merchant
    pub merchant_identifier: String,
    /// The domain name of the merchant which is registered in Apple Pay
    pub domain_name: String,
    /// The name to be displayed on Apple Pay button
    pub display_name: String,
    /// A string which represents the properties of a payment
    pub signature: String,
    /// The identifier for the operational analytics
    pub operational_analytics_identifier: String,
    /// The number of retries to get the session response
    pub retries: u8,
    /// The identifier for the connector transaction
    pub psp_id: String,
}

#[derive(Debug, Clone, Eq, PartialEq, serde::Serialize, ToSchema)]
pub struct ThirdPartySdkSessionResponse {
    pub secrets: SecretInfoToInitiateSdk,
}

#[derive(Debug, Clone, Eq, PartialEq, serde::Serialize, ToSchema, serde::Deserialize)]
pub struct SecretInfoToInitiateSdk {
    // Authorization secrets used by client to initiate sdk
    #[schema(value_type = String)]
    pub display: Secret<String>,
    // Authorization secrets used by client for payment
    #[schema(value_type = String)]
    pub payment: Secret<String>,
}

#[derive(Debug, Clone, Eq, PartialEq, serde::Serialize, ToSchema, serde::Deserialize)]
pub struct ApplePayPaymentRequest {
    /// The code for country
    #[schema(value_type = CountryAlpha2, example = "US")]
    pub country_code: api_enums::CountryAlpha2,
    /// The code for currency
    #[schema(value_type = Currency, example = "USD")]
    pub currency_code: api_enums::Currency,
    /// Represents the total for the payment.
    pub total: AmountInfo,
    /// The list of merchant capabilities(ex: whether capable of 3ds or no-3ds)
    pub merchant_capabilities: Option<Vec<String>>,
    /// The list of supported networks
    pub supported_networks: Option<Vec<String>>,
    pub merchant_identifier: Option<String>,
}

#[derive(Debug, Clone, Eq, PartialEq, serde::Serialize, ToSchema, serde::Deserialize)]
pub struct AmountInfo {
    /// The label must be the name of the merchant.
    pub label: String,
    /// A value that indicates whether the line item(Ex: total, tax, discount, or grand total) is final or pending.
    #[serde(rename = "type")]
    pub total_type: Option<String>,
    /// The total amount for the payment
    pub amount: String,
}

#[derive(Debug, Clone, serde::Deserialize)]
#[serde(rename_all = "camelCase")]
pub struct ApplepayErrorResponse {
    pub status_code: String,
    pub status_message: String,
}

#[derive(Default, Debug, serde::Serialize, Clone, ToSchema)]
pub struct PaymentsSessionResponse {
    /// The identifier for the payment
    pub payment_id: String,
    /// This is a token which expires after 15 minutes, used from the client to authenticate and create sessions from the SDK
    #[schema(value_type = String)]
    pub client_secret: Secret<String, pii::ClientSecret>,
    /// The list of session token object
    pub session_token: Vec<SessionToken>,
}

#[derive(Default, Debug, serde::Deserialize, serde::Serialize, Clone, ToSchema)]
pub struct PaymentRetrieveBody {
    /// The identifier for the Merchant Account.
    pub merchant_id: Option<String>,
    /// Decider to enable or disable the connector call for retrieve request
    pub force_sync: Option<bool>,
    /// This is a token which expires after 15 minutes, used from the client to authenticate and create sessions from the SDK
    pub client_secret: Option<String>,
    /// If enabled provides list of captures linked to latest attempt
    pub expand_captures: Option<bool>,
    /// If enabled provides list of attempts linked to payment intent
    pub expand_attempts: Option<bool>,
}

#[derive(Default, Debug, serde::Deserialize, serde::Serialize, Clone, ToSchema)]
pub struct PaymentRetrieveBodyWithCredentials {
    /// The identifier for payment.
    pub payment_id: String,
    /// The identifier for the Merchant Account.
    pub merchant_id: Option<String>,
    /// Decider to enable or disable the connector call for retrieve request
    pub force_sync: Option<bool>,
    /// Merchant connector details used to make payments.
    pub merchant_connector_details: Option<admin::MerchantConnectorDetailsWrap>,
}

#[derive(Default, Debug, serde::Deserialize, serde::Serialize, Clone, ToSchema)]
pub struct PaymentsCancelRequest {
    /// The identifier for the payment
    #[serde(skip)]
    pub payment_id: String,
    /// The reason for the payment cancel
    pub cancellation_reason: Option<String>,
    /// Merchant connector details used to make payments.
    #[schema(value_type = MerchantConnectorDetailsWrap)]
    pub merchant_connector_details: Option<admin::MerchantConnectorDetailsWrap>,
}

#[derive(Default, Debug, serde::Serialize, serde::Deserialize, Clone, ToSchema)]
pub struct PaymentsIncrementalAuthorizationRequest {
    /// The identifier for the payment
    #[serde(skip)]
    pub payment_id: String,
    /// The total amount including previously authorized amount and additional amount
    #[schema(value_type = i64, example = 6540)]
    pub amount: i64,
    /// Reason for incremental authorization
    pub reason: Option<String>,
}

#[derive(Default, Debug, serde::Deserialize, serde::Serialize, Clone, ToSchema)]
pub struct PaymentsApproveRequest {
    /// The identifier for the payment
    #[serde(skip)]
    pub payment_id: String,
}

#[derive(Default, Debug, serde::Deserialize, serde::Serialize, Clone, ToSchema)]
pub struct PaymentsRejectRequest {
    /// The identifier for the payment
    #[serde(skip)]
    pub payment_id: String,
}

#[derive(Default, Debug, serde::Deserialize, serde::Serialize, ToSchema, Clone)]
pub struct PaymentsStartRequest {
    /// Unique identifier for the payment. This ensures idempotency for multiple payments
    /// that have been done by a single merchant. This field is auto generated and is returned in the API response.
    pub payment_id: String,
    /// The identifier for the Merchant Account.
    pub merchant_id: String,
    /// The identifier for the payment transaction
    pub attempt_id: String,
}

#[derive(Debug, Clone, serde::Deserialize, serde::Serialize, ToSchema)]
pub struct FeatureMetadata {
    /// Redirection response coming in request as metadata field only for redirection scenarios
    #[schema(value_type = Option<RedirectResponse>)]
    pub redirect_response: Option<RedirectResponse>,
}

///frm message is an object sent inside the payments response...when frm is invoked, its value is Some(...), else its None
#[derive(Clone, Debug, serde::Deserialize, serde::Serialize, PartialEq, ToSchema)]
pub struct FrmMessage {
    pub frm_name: String,
    pub frm_transaction_id: Option<String>,
    pub frm_transaction_type: Option<String>,
    pub frm_status: Option<String>,
    pub frm_score: Option<i32>,
    pub frm_reason: Option<serde_json::Value>,
    pub frm_error: Option<String>,
}

mod payment_id_type {
    use std::fmt;

    use serde::{
        de::{self, Visitor},
        Deserializer,
    };

    use super::PaymentIdType;

    struct PaymentIdVisitor;
    struct OptionalPaymentIdVisitor;

    impl<'de> Visitor<'de> for PaymentIdVisitor {
        type Value = PaymentIdType;

        fn expecting(&self, formatter: &mut fmt::Formatter<'_>) -> fmt::Result {
            formatter.write_str("payment id")
        }

        fn visit_str<E>(self, value: &str) -> Result<Self::Value, E>
        where
            E: de::Error,
        {
            Ok(PaymentIdType::PaymentIntentId(value.to_string()))
        }
    }

    impl<'de> Visitor<'de> for OptionalPaymentIdVisitor {
        type Value = Option<PaymentIdType>;

        fn expecting(&self, formatter: &mut fmt::Formatter<'_>) -> fmt::Result {
            formatter.write_str("payment id")
        }

        fn visit_some<D>(self, deserializer: D) -> Result<Self::Value, D::Error>
        where
            D: Deserializer<'de>,
        {
            deserializer.deserialize_any(PaymentIdVisitor).map(Some)
        }

        fn visit_none<E>(self) -> Result<Self::Value, E>
        where
            E: de::Error,
        {
            Ok(None)
        }

        fn visit_unit<E>(self) -> Result<Self::Value, E>
        where
            E: de::Error,
        {
            Ok(None)
        }
    }

    #[allow(dead_code)]
    pub(crate) fn deserialize<'a, D>(deserializer: D) -> Result<PaymentIdType, D::Error>
    where
        D: Deserializer<'a>,
    {
        deserializer.deserialize_any(PaymentIdVisitor)
    }

    pub(crate) fn deserialize_option<'a, D>(
        deserializer: D,
    ) -> Result<Option<PaymentIdType>, D::Error>
    where
        D: Deserializer<'a>,
    {
        deserializer.deserialize_option(OptionalPaymentIdVisitor)
    }
}

pub mod amount {
    use serde::de;

    use super::Amount;
    struct AmountVisitor;
    struct OptionalAmountVisitor;

    // This is defined to provide guarded deserialization of amount
    // which itself handles zero and non-zero values internally
    impl<'de> de::Visitor<'de> for AmountVisitor {
        type Value = Amount;

        fn expecting(&self, formatter: &mut std::fmt::Formatter<'_>) -> std::fmt::Result {
            write!(formatter, "amount as integer")
        }

        fn visit_u64<E>(self, v: u64) -> Result<Self::Value, E>
        where
            E: de::Error,
        {
            let v = i64::try_from(v).map_err(|_| {
                E::custom(format!(
                    "invalid value `{v}`, expected an integer between 0 and {}",
                    i64::MAX
                ))
            })?;
            self.visit_i64(v)
        }

        fn visit_i64<E>(self, v: i64) -> Result<Self::Value, E>
        where
            E: de::Error,
        {
            if v.is_negative() {
                return Err(E::custom(format!(
                    "invalid value `{v}`, expected a positive integer"
                )));
            }
            Ok(Amount::from(v))
        }
    }

    impl<'de> de::Visitor<'de> for OptionalAmountVisitor {
        type Value = Option<Amount>;

        fn expecting(&self, formatter: &mut std::fmt::Formatter<'_>) -> std::fmt::Result {
            write!(formatter, "option of amount (as integer)")
        }

        fn visit_some<D>(self, deserializer: D) -> Result<Self::Value, D::Error>
        where
            D: serde::Deserializer<'de>,
        {
            deserializer.deserialize_i64(AmountVisitor).map(Some)
        }

        fn visit_none<E>(self) -> Result<Self::Value, E>
        where
            E: de::Error,
        {
            Ok(None)
        }
    }

    #[allow(dead_code)]
    pub(crate) fn deserialize<'de, D>(deserializer: D) -> Result<Amount, D::Error>
    where
        D: de::Deserializer<'de>,
    {
        deserializer.deserialize_any(AmountVisitor)
    }
    pub(crate) fn deserialize_option<'de, D>(deserializer: D) -> Result<Option<Amount>, D::Error>
    where
        D: de::Deserializer<'de>,
    {
        deserializer.deserialize_option(OptionalAmountVisitor)
    }
}

#[cfg(test)]
mod tests {
    #![allow(clippy::unwrap_used)]
    use super::*;

    #[test]
    fn test_mandate_type() {
        let mandate_type = MandateType::default();
        assert_eq!(
            serde_json::to_string(&mandate_type).unwrap(),
            r#"{"multi_use":null}"#
        )
    }
}

#[derive(Default, Debug, serde::Deserialize, Clone, ToSchema, serde::Serialize)]
pub struct RetrievePaymentLinkRequest {
    pub client_secret: Option<String>,
}

#[derive(Clone, Debug, serde::Serialize, PartialEq, ToSchema)]
pub struct PaymentLinkResponse {
    pub link: String,
    pub payment_link_id: String,
}

#[derive(Clone, Debug, serde::Serialize, ToSchema)]
pub struct RetrievePaymentLinkResponse {
    pub payment_link_id: String,
    pub merchant_id: String,
    pub link_to_pay: String,
    pub amount: i64,
    #[serde(with = "common_utils::custom_serde::iso8601")]
    pub created_at: PrimitiveDateTime,
<<<<<<< HEAD
    #[serde(with = "common_utils::custom_serde::iso8601")]
    pub expiry: PrimitiveDateTime,
=======
    #[serde(with = "common_utils::custom_serde::iso8601::option")]
    pub max_age: Option<PrimitiveDateTime>,
>>>>>>> fe9da43e
    pub description: Option<String>,
    pub status: String,
    #[schema(value_type = Option<Currency>)]
    pub currency: Option<api_enums::Currency>,
}

#[derive(Clone, Debug, serde::Deserialize, ToSchema, serde::Serialize)]
pub struct PaymentLinkInitiateRequest {
    pub merchant_id: String,
    pub payment_id: String,
}

#[derive(Debug, serde::Serialize)]
pub struct PaymentLinkDetails {
    pub amount: i64,
    pub currency: api_enums::Currency,
    pub pub_key: String,
    pub client_secret: String,
    pub payment_id: String,
    #[serde(with = "common_utils::custom_serde::iso8601")]
    pub expiry: PrimitiveDateTime,
    pub merchant_logo: String,
    pub return_url: String,
    pub merchant_name: String,
    pub order_details: Option<Vec<OrderDetailsWithAmount>>,
    pub max_items_visible_after_collapse: i8,
    pub theme: String,
    pub merchant_description: Option<String>,
}

#[derive(Clone, Debug, serde::Deserialize, ToSchema, serde::Serialize)]
#[serde(deny_unknown_fields)]

pub struct PaymentLinkListConstraints {
    /// limit on the number of objects to return
    pub limit: Option<i64>,

    /// The time at which payment link is created
    #[schema(example = "2022-09-10T10:11:12Z")]
    #[serde(default, with = "common_utils::custom_serde::iso8601::option")]
    pub created: Option<PrimitiveDateTime>,

    /// Time less than the payment link created time
    #[schema(example = "2022-09-10T10:11:12Z")]
    #[serde(
        default,
        with = "common_utils::custom_serde::iso8601::option",
        rename = "created.lt"
    )]
    pub created_lt: Option<PrimitiveDateTime>,

    /// Time greater than the payment link created time
    #[schema(example = "2022-09-10T10:11:12Z")]
    #[serde(
        default,
        with = "common_utils::custom_serde::iso8601::option",
        rename = "created.gt"
    )]
    pub created_gt: Option<PrimitiveDateTime>,

    /// Time less than or equals to the payment link created time
    #[schema(example = "2022-09-10T10:11:12Z")]
    #[serde(
        default,
        with = "common_utils::custom_serde::iso8601::option",
        rename = "created.lte"
    )]
    pub created_lte: Option<PrimitiveDateTime>,

    /// Time greater than or equals to the payment link created time
    #[schema(example = "2022-09-10T10:11:12Z")]
    #[serde(default, with = "common_utils::custom_serde::iso8601::option")]
    #[serde(rename = "created.gte")]
    pub created_gte: Option<PrimitiveDateTime>,
}

#[derive(Clone, Debug, serde::Serialize, ToSchema)]
pub struct PaymentLinkListResponse {
    /// The number of payment links included in the list
    pub size: usize,
    // The list of payment link response objects
    pub data: Vec<PaymentLinkResponse>,
}

#[derive(Clone, Debug, serde::Deserialize, serde::Serialize, PartialEq, ToSchema)]
pub struct PaymentCreatePaymentLinkConfig {
    #[serde(flatten)]
    #[schema(value_type = Option<PaymentCreatePaymentLinkConfig>)]
    pub config: admin::PaymentLinkConfigRequest,
}<|MERGE_RESOLUTION|>--- conflicted
+++ resolved
@@ -3306,13 +3306,8 @@
     pub amount: i64,
     #[serde(with = "common_utils::custom_serde::iso8601")]
     pub created_at: PrimitiveDateTime,
-<<<<<<< HEAD
-    #[serde(with = "common_utils::custom_serde::iso8601")]
-    pub expiry: PrimitiveDateTime,
-=======
     #[serde(with = "common_utils::custom_serde::iso8601::option")]
-    pub max_age: Option<PrimitiveDateTime>,
->>>>>>> fe9da43e
+    pub expiry: Option<PrimitiveDateTime>,
     pub description: Option<String>,
     pub status: String,
     #[schema(value_type = Option<Currency>)]
